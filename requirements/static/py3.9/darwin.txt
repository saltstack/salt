#
# This file is autogenerated by pip-compile
# To update, run:
#
#    pip-compile -o requirements/static/py3.9/darwin.txt -v pkg/osx/req.txt requirements/base.txt requirements/zeromq.txt requirements/pytest.txt requirements/static/darwin.in
#
apache-libcloud==2.4.0
appdirs==1.4.3            # via virtualenv
argh==0.26.2              # via watchdog
asn1crypto==1.3.0         # via certvalidator, cryptography, oscrypto
attrs==19.1.0             # via pytest
aws-xray-sdk==0.95        # via moto
backports.functools-lru-cache==1.5  # via cheroot
bcrypt==3.1.6             # via paramiko
boto3==1.13.5
boto==2.49.0
botocore==1.16.5          # via boto3, moto, s3transfer
cachetools==3.1.0         # via google-auth
cassandra-driver==3.23.0
certifi==2019.3.9
certvalidator==0.11.1     # via vcert
cffi==1.12.2
chardet==3.0.4            # via requests
cheetah3==3.1.0
cheroot==6.5.5            # via cherrypy
cherrypy==17.4.1
click==7.0
clustershell==1.8.1
contextlib2==0.5.5        # via cherrypy
croniter==0.3.29
cryptography==2.6.1
distlib==0.3.0            # via virtualenv
distro==1.5.0
dnspython==1.16.0
docker-pycreds==0.4.0     # via docker
docker==3.7.2
docutils==0.14            # via botocore
ecdsa==0.13.3             # via python-jose
filelock==3.0.12          # via virtualenv
future==0.17.1            # via python-jose, textfsm
genshi==0.7.3
geomet==0.1.2             # via cassandra-driver
gitdb2==2.0.5             # via gitpython
gitpython==2.1.15
google-auth==1.6.3        # via kubernetes
idna==2.8
ipaddress==1.0.22
jaraco.functools==2.0     # via tempora
jinja2==2.10.1
jmespath==0.9.4
jsondiff==1.1.1           # via moto
jsonpickle==1.1           # via aws-xray-sdk
jsonschema==2.6.0
junos-eznc==2.4.0
jxmlease==1.0.1
keyring==5.7.1
kubernetes==3.0.0
linode-python==1.1.1
lxml==4.3.3               # via junos-eznc, ncclient
mako==1.0.7
markupsafe==1.1.1
mock==3.0.5
more-itertools==5.0.0
moto==1.3.7
<<<<<<< HEAD
msgpack-python==0.5.6
msgpack==1.0.0
=======
msgpack==0.5.6
>>>>>>> b95213ec
ncclient==0.6.4           # via junos-eznc
netaddr==0.7.19           # via junos-eznc
ntc-templates==1.4.1      # via junos-eznc
oscrypto==1.2.0           # via certvalidator
packaging==19.2           # via pytest
paramiko==2.4.2           # via junos-eznc, ncclient, scp
pathtools==0.1.2          # via watchdog
pluggy==0.13.1            # via pytest
portend==2.4              # via cherrypy
psutil==5.6.6
py==1.8.0                 # via pytest
pyaml==19.4.1             # via moto
pyasn1-modules==0.2.4     # via google-auth
pyasn1==0.4.8
pycparser==2.19
pycryptodome==3.8.1       # via python-jose
pycryptodomex==3.9.7
pynacl==1.3.0             # via paramiko
pyopenssl==19.0.0
pyparsing==2.4.5          # via junos-eznc, packaging
pyserial==3.4             # via junos-eznc
pytest-helpers-namespace==2019.1.8
pytest-salt-factories==0.10.6
pytest-salt==2020.1.27
pytest-tempdir==2019.10.12
pytest==5.4.2 ; sys_platform != "win32"
python-dateutil==2.8.0
python-etcd==0.4.5
python-gnupg==0.4.4
python-jose==2.0.2        # via moto
pytz==2019.1              # via moto, tempora
pyvmomi==6.7.1.2018.12
pyyaml==5.1.2
pyzmq==19.0.0 ; python_version >= "3.8"
requests==2.21.0
responses==0.10.6         # via moto
rfc3987==1.3.8
rsa==4.0                  # via google-auth
s3transfer==0.3.3         # via boto3
salttesting==2017.6.1
scp==0.13.2               # via junos-eznc
setproctitle==1.1.10
six==1.14.0
smmap2==3.0.1             # via gitdb2
smmap==3.0.4              # via smmap2
strict-rfc3339==0.7
tempora==1.14.1           # via portend
terminal==0.4.0           # via ntc-templates
textfsm==1.1.0            # via ntc-templates
timelib==0.2.4
toml==0.10.0
transitions==0.8.1        # via junos-eznc
urllib3==1.24.2           # via botocore, kubernetes, python-etcd, requests
vcert==0.7.3
virtualenv==20.0.20
vultr==1.0.1
watchdog==0.9.0
wcwidth==0.1.7            # via pytest
websocket-client==0.40.0  # via docker, kubernetes
werkzeug==0.15.6          # via moto
wrapt==1.11.1             # via aws-xray-sdk
xmltodict==0.12.0         # via moto
yamlordereddictloader==0.4.0
zc.lockfile==1.4          # via cherrypy<|MERGE_RESOLUTION|>--- conflicted
+++ resolved
@@ -62,12 +62,7 @@
 mock==3.0.5
 more-itertools==5.0.0
 moto==1.3.7
-<<<<<<< HEAD
-msgpack-python==0.5.6
 msgpack==1.0.0
-=======
-msgpack==0.5.6
->>>>>>> b95213ec
 ncclient==0.6.4           # via junos-eznc
 netaddr==0.7.19           # via junos-eznc
 ntc-templates==1.4.1      # via junos-eznc
