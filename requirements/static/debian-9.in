# This is a compilation of requirements installed on salt-jenkins git.salt state run
ansible; python_version < '3.0'
apache-libcloud==2.0.0
boto3
boto>=2.46.0
cffi
cherrypy==17.3.0
clustershell
croniter>=0.3.0,!=0.3.22
dnspython
docker
futures>=2.0; python_version < '3.0'
GitPython
jsonschema<=2.6.0
junos-eznc
jxmlease
keyring==5.7.1
kubernetes<4.0
mock>=2.0.0; python_version < '3.6'
more-itertools==5.0.0
moto
msgpack-python >= 0.4.2, != 0.5.5
paramiko==2.1.2
psutil
<<<<<<< HEAD
paramiko==2.1.2
=======
>>>>>>> 3e9d22ab
# Let's install cryptodome instead of pycrypto because of pycrypto's outstanding security issues
# PyCrypto, if pulled, will be removed from the generated static requirements
pycryptodome
pyinotify
pylxd>=2.2.5
pyopenssl
python-etcd>0.4.2
python-gnupg
pyvmomi
requests
rfc3987
salttesting==2017.6.1
setproctitle
strict_rfc3339
supervisor==3.3.5; python_version < '3'
timelib
tornado<5.0
virtualenv<|MERGE_RESOLUTION|>--- conflicted
+++ resolved
@@ -22,10 +22,6 @@
 msgpack-python >= 0.4.2, != 0.5.5
 paramiko==2.1.2
 psutil
-<<<<<<< HEAD
-paramiko==2.1.2
-=======
->>>>>>> 3e9d22ab
 # Let's install cryptodome instead of pycrypto because of pycrypto's outstanding security issues
 # PyCrypto, if pulled, will be removed from the generated static requirements
 pycryptodome
