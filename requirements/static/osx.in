--- conflicted
+++ resolved
@@ -1,24 +1,11 @@
 # This is a compilation of requirements installed on salt-jenkins git.salt state run
-<<<<<<< HEAD
-#ansible; python_version < '3.0'
-apache-libcloud==2.0.0
 boto3
 boto>=2.46.0
-cffi
-cherrypy==17.3.0
-=======
-boto3
-boto>=2.46.0
->>>>>>> e8525967
 clustershell
 croniter>=0.3.0,!=0.3.22
 dnspython
 docker
 futures>=2.0; python_version < '3.0'
-<<<<<<< HEAD
-GitPython
-=======
->>>>>>> e8525967
 jsonschema<=2.6.0
 junos-eznc
 jxmlease
@@ -27,17 +14,9 @@
 mock>=2.0.0; python_version < '3.6'
 more-itertools==5.0.0
 moto
-<<<<<<< HEAD
-msgpack-python >= 0.4.2, != 0.5.5
-psutil
-# Let's install cryptodome instead of pycrypto because of pycrypto's outstanding security issues
-# PyCrypto, if pulled, will be removed from the generated static requirements
-pycryptodome
 # Not installing pygit2 for now since we need to have libgit2 installed first for OSX
 #pygit2
 pyinotify
-=======
->>>>>>> e8525967
 pylxd>=2.2.5
 pyopenssl
 python-etcd>0.4.2
