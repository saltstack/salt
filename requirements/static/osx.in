--- conflicted
+++ resolved
@@ -24,12 +24,9 @@
 # Let's install cryptodome instead of pycrypto because of pycrypto's outstanding security issues
 # PyCrypto, if pulled, will be removed from the generated static requirements
 pycryptodome
-<<<<<<< HEAD
-pyinotify
-=======
 # Not installing pygit2 for now since we need to have libgit2 installed first for OSX
 #pygit2
->>>>>>> fd639320
+pyinotify
 pylxd>=2.2.5
 pyopenssl
 python-etcd>0.4.2
