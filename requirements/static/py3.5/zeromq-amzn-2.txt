#
# This file is autogenerated by pip-compile
# To update, run:
#
#    pip-compile -o requirements/static/py3.5/zeromq-amzn-2.txt -v requirements/base.txt requirements/zeromq.txt requirements/pytest.txt requirements/static/amzn-2.in
#
apache-libcloud==2.0.0
argh==0.26.2              # via watchdog
asn1crypto==0.24.0        # via cryptography
atomicwrites==1.3.0       # via pytest
attrs==19.1.0             # via pytest
aws-xray-sdk==0.95        # via moto
backports-abc==0.5        # via tornado
backports.functools-lru-cache==1.5  # via cheroot
backports.ssl-match-hostname==3.7.0.1  # via websocket-client
boto3==1.9.132
boto==2.49.0
botocore==1.12.132        # via boto3, moto, s3transfer
cachetools==3.1.0         # via google-auth
certifi==2019.3.9         # via kubernetes, requests, tornado
cffi==1.12.2
chardet==3.0.4            # via requests
cheroot==6.5.4            # via cherrypy
cherrypy==17.3.0
clustershell==1.8.1
contextlib2==0.5.5        # via cherrypy
croniter==0.3.29
cryptography==2.6.1       # via moto, paramiko, pylxd, pyopenssl
dnspython==1.16.0
docker-pycreds==0.4.0     # via docker
docker==3.7.2
docutils==0.14            # via botocore
ecdsa==0.13.2             # via python-jose
future==0.17.1            # via python-jose
gitdb2==2.0.5             # via gitpython
gitpython==2.1.11
google-auth==1.6.3        # via kubernetes
idna==2.8                 # via requests
importlib-metadata==0.18  # via pluggy, pytest
ipaddress==1.0.22         # via kubernetes
jaraco.functools==2.0     # via tempora
jinja2==2.10.1
jmespath==0.9.4           # via boto3, botocore
jsondiff==1.1.1           # via moto
jsonpickle==1.1           # via aws-xray-sdk
jsonschema==2.6.0
junos-eznc==2.2.0
jxmlease==1.0.1
kazoo==2.6.1
keyring==5.7.1
kubernetes==3.0.0
lxml==4.3.3               # via junos-eznc, ncclient
markupsafe==1.1.1
mock==2.0.0 ; python_version < "3.6"
more-itertools==5.0.0
moto==1.3.7
msgpack-python==0.5.6
msgpack==0.6.1
ncclient==0.6.4           # via junos-eznc
netaddr==0.7.19           # via junos-eznc
<<<<<<< HEAD
packaging==19.0           # via pytest
paramiko==2.1.2 ; python_version < "3.7"
pathlib2==2.3.3           # via pytest
pbr==5.1.3                # via mock, pylxd
pluggy==0.12.0            # via pytest
=======
paramiko==2.1.2 ; python_version < "3.7"
pathlib2==2.3.3           # via pytest
pathtools==0.1.2          # via watchdog
pbr==5.1.3                # via mock
pluggy==0.9.0             # via pytest
>>>>>>> 04e28cff
portend==2.4              # via cherrypy
psutil==5.6.1
py==1.8.0                 # via pytest
pyaml==19.4.1             # via moto
pyasn1-modules==0.2.4     # via google-auth
pyasn1==0.4.5             # via paramiko, pyasn1-modules, rsa
pycparser==2.19           # via cffi
# Next line explicitly commented out by pip-tools-compile because of the following regex: '^pycrypto==(.*)$'
# pycrypto==2.6.1 ; sys_platform != "win32"
pycryptodome==3.8.1
pygit2==0.28.1
pyinotify==0.9.6
pylxd==2.2.9
pyopenssl==19.0.0
pyparsing==2.4.0          # via packaging
pyserial==3.4             # via junos-eznc
pytest-helpers-namespace==2019.1.8
pytest-salt-runtests-bridge==2019.7.10
pytest-salt==2019.7.20
pytest-tempdir==2019.7.18
pytest==4.6.4
python-dateutil==2.8.0    # via botocore, croniter, kubernetes, moto, pylxd
python-etcd==0.4.5
python-gnupg==0.4.4
python-jose==2.0.2        # via moto
pytz==2019.1              # via moto, tempora
pyvmomi==6.7.1.2018.12
pyyaml==3.13
pyzmq==18.0.1 ; python_version != "3.4"
requests-toolbelt==0.9.1  # via pylxd
requests-unixsocket==0.1.5  # via pylxd
requests==2.21.0
responses==0.10.6         # via moto
rfc3987==1.3.8
rsa==4.0                  # via google-auth
s3transfer==0.2.0         # via boto3
salttesting==2017.6.1
scp==0.13.2               # via junos-eznc
setproctitle==1.1.10
singledispatch==3.4.0.3   # via tornado
six==1.12.0               # via cheroot, cherrypy, cryptography, docker, docker-pycreds, google-auth, junos-eznc, kazoo, kubernetes, mock, more-itertools, moto, ncclient, packaging, pathlib2, pygit2, pylxd, pyopenssl, pytest, python-dateutil, python-jose, pyvmomi, responses, salttesting, singledispatch, tempora, websocket-client
smmap2==2.0.5             # via gitdb2
strict-rfc3339==0.7
tempora==1.14.1           # via portend
timelib==0.2.4
tornado==4.5.3 ; python_version >= "3.4"
urllib3==1.24.3           # via botocore, kubernetes, python-etcd, requests, requests-unixsocket
virtualenv==16.4.3
<<<<<<< HEAD
wcwidth==0.1.7            # via pytest
=======
watchdog==0.9.0
>>>>>>> 04e28cff
websocket-client==0.40.0  # via docker, kubernetes
werkzeug==0.15.2          # via moto
wrapt==1.11.1             # via aws-xray-sdk
ws4py==0.5.1              # via pylxd
xmltodict==0.12.0         # via moto
yamlordereddictloader==0.4.0
zc.lockfile==1.4          # via cherrypy
zipp==0.5.1               # via importlib-metadata<|MERGE_RESOLUTION|>--- conflicted
+++ resolved
@@ -58,19 +58,11 @@
 msgpack==0.6.1
 ncclient==0.6.4           # via junos-eznc
 netaddr==0.7.19           # via junos-eznc
-<<<<<<< HEAD
 packaging==19.0           # via pytest
 paramiko==2.1.2 ; python_version < "3.7"
 pathlib2==2.3.3           # via pytest
 pbr==5.1.3                # via mock, pylxd
 pluggy==0.12.0            # via pytest
-=======
-paramiko==2.1.2 ; python_version < "3.7"
-pathlib2==2.3.3           # via pytest
-pathtools==0.1.2          # via watchdog
-pbr==5.1.3                # via mock
-pluggy==0.9.0             # via pytest
->>>>>>> 04e28cff
 portend==2.4              # via cherrypy
 psutil==5.6.1
 py==1.8.0                 # via pytest
@@ -119,11 +111,7 @@
 tornado==4.5.3 ; python_version >= "3.4"
 urllib3==1.24.3           # via botocore, kubernetes, python-etcd, requests, requests-unixsocket
 virtualenv==16.4.3
-<<<<<<< HEAD
 wcwidth==0.1.7            # via pytest
-=======
-watchdog==0.9.0
->>>>>>> 04e28cff
 websocket-client==0.40.0  # via docker, kubernetes
 werkzeug==0.15.2          # via moto
 wrapt==1.11.1             # via aws-xray-sdk
