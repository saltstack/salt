#
# This file is autogenerated by pip-compile
# To update, run:
#
#    pip-compile -o requirements/static/py3.6/linux.txt -v requirements/base.txt requirements/zeromq.txt requirements/pytest.txt requirements/static/linux.in
#
apache-libcloud==2.0.0
argh==0.26.2              # via watchdog
asn1crypto==1.3.0         # via certvalidator, cryptography, oscrypto
atomicwrites==1.3.0       # via pytest
attrs==19.1.0             # via pytest
aws-xray-sdk==0.95        # via moto
backports.functools-lru-cache==1.5  # via cheroot
bcrypt==3.1.6             # via paramiko
boto3==1.9.132
boto==2.49.0
botocore==1.12.132        # via boto3, moto, s3transfer
cachetools==3.1.0         # via google-auth
certifi==2019.3.9
certvalidator==0.11.1     # via vcert
cffi==1.12.2
chardet==3.0.4            # via requests
cheetah3==3.1.0
cheroot==6.5.4            # via cherrypy
cherrypy==17.3.0
contextlib2==0.5.5        # via cherrypy
croniter==0.3.29
cryptography==2.6.1       # via moto, paramiko, pyopenssl, vcert
dnspython==1.16.0
docker-pycreds==0.4.0     # via docker
docker==3.7.2
docutils==0.14            # via botocore
ecdsa==0.13.3             # via python-jose
future==0.17.1            # via python-jose, textfsm
genshi==0.7.3
gitdb2==2.0.5             # via gitpython
gitpython==2.1.11
google-auth==1.6.3        # via kubernetes
hgtools==8.1.1
idna==2.8                 # via requests
importlib-metadata==0.23  # via pluggy, pytest
ipaddress==1.0.22         # via kubernetes
jaraco.functools==2.0     # via tempora
jinja2==2.10.1
jmespath==0.9.4
jsondiff==1.1.1           # via moto
jsonpickle==1.1           # via aws-xray-sdk
jsonschema==2.6.0
junos-eznc==2.4.0
jxmlease==1.0.1
kazoo==2.6.1
keyring==5.7.1
kubernetes==3.0.0
libnacl==1.7.1
lxml==4.3.3               # via junos-eznc, ncclient
mako==1.1.0
markupsafe==1.1.1
mock==3.0.5
more-itertools==5.0.0
moto==1.3.7
msgpack==0.5.6
ncclient==0.6.4           # via junos-eznc
netaddr==0.7.19           # via junos-eznc
ntc-templates==1.4.0      # via junos-eznc
oscrypto==1.2.0           # via certvalidator
packaging==19.2           # via pytest
paramiko==2.4.2
pathtools==0.1.2          # via watchdog
pluggy==0.13.0            # via pytest
portend==2.4              # via cherrypy
psutil==5.6.6
py==1.8.0                 # via pytest
pyaml==19.4.1             # via moto
pyasn1-modules==0.2.4     # via google-auth
pyasn1==0.4.5             # via paramiko, pyasn1-modules, rsa
pycparser==2.19           # via cffi
pycryptodome==3.8.1       # via python-jose
pycryptodomex==3.9.7
pygit2==0.28.2 ; python_version < "3.8"
pyinotify==0.9.6
pynacl==1.3.0             # via paramiko
pyopenssl==19.0.0
pyparsing==2.4.5          # via junos-eznc, packaging
pyserial==3.4             # via junos-eznc
pytest-helpers-namespace==2019.1.8
pytest-salt-runtests-bridge==2019.12.5
pytest-salt==2020.1.27
pytest-tempdir==2019.10.12
pytest==4.6.9
python-dateutil==2.8.0    # via botocore, croniter, kubernetes, moto, vcert
python-etcd==0.4.5
python-gnupg==0.4.4
python-jose==2.0.2        # via moto
pytz==2019.1              # via moto, tempora
pyvmomi==6.7.1.2018.12
pyyaml==5.1.2
pyzmq==18.0.1 ; python_version < "3.8"
requests==2.21.0
responses==0.10.6         # via moto
rfc3987==1.3.8
rsa==4.0                  # via google-auth
s3transfer==0.2.0         # via boto3
salttesting==2017.6.1
scp==0.13.2               # via junos-eznc
setproctitle==1.1.10
setuptools-scm==3.2.0
six==1.12.0               # via bcrypt, cheroot, cherrypy, cryptography, docker, docker-pycreds, google-auth, junos-eznc, kazoo, kubernetes, mock, more-itertools, moto, ncclient, packaging, pygit2, pynacl, pyopenssl, pytest, python-dateutil, python-jose, pyvmomi, responses, salttesting, tempora, textfsm, transitions, vcert, websocket-client
smmap2==2.0.5             # via gitdb2
strict-rfc3339==0.7
tempora==1.14.1           # via portend
terminal==0.4.0           # via ntc-templates
textfsm==1.1.0            # via ntc-templates
timelib==0.2.4
<<<<<<< HEAD
transitions==0.8.1        # via junos-eznc
=======
toml==0.10.0
>>>>>>> a8d3c064
urllib3==1.24.2           # via botocore, kubernetes, python-etcd, requests
vcert==0.7.3
virtualenv==16.4.3
watchdog==0.9.0
wcwidth==0.1.7            # via pytest
websocket-client==0.40.0  # via docker, kubernetes
werkzeug==0.15.6          # via moto
wrapt==1.11.1             # via aws-xray-sdk
xmltodict==0.12.0         # via moto
yamlordereddictloader==0.4.0  # via junos-eznc
zc.lockfile==1.4          # via cherrypy
zipp==0.6.0               # via importlib-metadata<|MERGE_RESOLUTION|>--- conflicted
+++ resolved
@@ -111,11 +111,8 @@
 terminal==0.4.0           # via ntc-templates
 textfsm==1.1.0            # via ntc-templates
 timelib==0.2.4
-<<<<<<< HEAD
+toml==0.10.0
 transitions==0.8.1        # via junos-eznc
-=======
-toml==0.10.0
->>>>>>> a8d3c064
 urllib3==1.24.2           # via botocore, kubernetes, python-etcd, requests
 vcert==0.7.3
 virtualenv==16.4.3
