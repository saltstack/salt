--- conflicted
+++ resolved
@@ -5,10 +5,6 @@
 #    pip-compile -o requirements/static/py3.6/zeromq-osx.txt -v pkg/osx/req.txt pkg/osx/req_ext.txt requirements/base.txt requirements/zeromq.txt requirements/pytest.txt requirements/static/osx.in
 #
 apache-libcloud==2.4.0
-<<<<<<< HEAD
-=======
-argh==0.26.2              # via watchdog
->>>>>>> 04e28cff
 asn1crypto==0.24.0        # via cryptography
 atomicwrites==1.3.0       # via pytest
 attrs==19.1.0             # via pytest
@@ -29,10 +25,6 @@
 click==7.0
 clustershell==1.8.1
 contextlib2==0.5.5        # via cherrypy
-<<<<<<< HEAD
-=======
-coverage==4.5.3           # via pytest-cov
->>>>>>> 04e28cff
 croniter==0.3.29
 cryptography==2.6.1
 dnspython==1.16.0
@@ -47,10 +39,6 @@
 gitpython==2.1.11
 google-auth==1.6.3        # via kubernetes
 idna==2.8
-<<<<<<< HEAD
-importlib-metadata==0.18  # via pluggy, pytest
-=======
->>>>>>> 04e28cff
 ipaddress==1.0.22
 jaraco.functools==2.0     # via tempora
 jinja2==2.10.1
@@ -77,11 +65,7 @@
 paramiko==2.4.2           # via junos-eznc, ncclient, scp
 pathtools==0.1.2          # via watchdog
 pbr==5.1.3                # via mock, pylxd
-<<<<<<< HEAD
 pluggy==0.12.0            # via pytest
-=======
-pluggy==0.9.0             # via pytest
->>>>>>> 04e28cff
 portend==2.4              # via cherrypy
 psutil==5.6.1
 py==1.8.0                 # via pytest
@@ -99,18 +83,10 @@
 pyparsing==2.4.0          # via packaging
 pyserial==3.4             # via junos-eznc
 pytest-helpers-namespace==2019.1.8
-<<<<<<< HEAD
 pytest-salt-runtests-bridge==2019.7.10
 pytest-salt==2019.7.20
 pytest-tempdir==2019.7.18
 pytest==4.6.4
-=======
-pytest-salt-runtests-bridge==2019.1.30
-pytest-salt==2018.12.8
-pytest-tempdir==2018.8.11
-pytest-timeout==1.3.3
-pytest==4.4.1
->>>>>>> 04e28cff
 python-dateutil==2.8.0
 python-etcd==0.4.5
 python-gnupg==0.4.4
@@ -130,11 +106,7 @@
 scp==0.13.2               # via junos-eznc
 setproctitle==1.1.10
 singledispatch==3.4.0.3
-<<<<<<< HEAD
 six==1.12.0               # via bcrypt, cheroot, cherrypy, cryptography, docker, docker-pycreds, google-auth, junos-eznc, kubernetes, mock, more-itertools, moto, ncclient, packaging, pylxd, pynacl, pyopenssl, pytest, python-dateutil, python-jose, pyvmomi, responses, salttesting, singledispatch, tempora, websocket-client
-=======
-six==1.12.0               # via bcrypt, cheroot, cherrypy, cryptography, docker, docker-pycreds, google-auth, junos-eznc, kubernetes, mock, more-itertools, moto, ncclient, pylxd, pynacl, pyopenssl, pytest, python-dateutil, python-jose, pyvmomi, responses, salttesting, singledispatch, tempora, websocket-client
->>>>>>> 04e28cff
 smmap2==2.0.5             # via gitdb2
 smmap==0.9.0
 strict-rfc3339==0.7
@@ -144,11 +116,7 @@
 urllib3==1.24.3           # via botocore, kubernetes, python-etcd, requests, requests-unixsocket
 virtualenv==16.4.3
 vultr==1.0.1
-<<<<<<< HEAD
 wcwidth==0.1.7            # via pytest
-=======
-watchdog==0.9.0
->>>>>>> 04e28cff
 websocket-client==0.40.0  # via docker, kubernetes
 werkzeug==0.15.2          # via moto
 wrapt==1.11.1             # via aws-xray-sdk
@@ -156,9 +124,6 @@
 xmltodict==0.12.0         # via moto
 yamlordereddictloader==0.4.0
 zc.lockfile==1.4          # via cherrypy
-<<<<<<< HEAD
 zipp==0.5.1               # via importlib-metadata
-=======
->>>>>>> 04e28cff
 # Passthrough dependencies from pkg/osx/req.txt
 pyobjc==5.1.2