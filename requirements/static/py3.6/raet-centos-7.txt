--- conflicted
+++ resolved
@@ -61,13 +61,8 @@
 msgpack==0.6.1
 ncclient==0.6.4           # via junos-eznc
 netaddr==0.7.19           # via junos-eznc
-<<<<<<< HEAD
-paramiko==2.1.2
+paramiko==2.1.2 ; python_version < "3.7"
 pbr==5.1.3                # via mock, pylxd
-=======
-paramiko==2.1.2 ; python_version < "3.7"
-pbr==5.1.3                # via mock
->>>>>>> 894f1714
 pluggy==0.9.0             # via pytest
 portend==2.4              # via cherrypy
 psutil==5.6.1
