--- conflicted
+++ resolved
@@ -6,25 +6,26 @@
 #
 apache-libcloud==2.0.0
 argh==0.26.2              # via watchdog
-asn1crypto==1.2.0         # via certvalidator, oscrypto
+asn1crypto==0.24.0        # via cryptography
 atomicwrites==1.3.0       # via pytest
 attrs==19.1.0             # via pytest
 aws-xray-sdk==0.95        # via moto
+backports-abc==0.5        # via tornado
 backports.functools-lru-cache==1.5  # via cheroot
+backports.ssl-match-hostname==3.7.0.1  # via websocket-client
 bcrypt==3.1.6             # via paramiko
 boto3==1.9.132
 boto==2.49.0
 botocore==1.12.132        # via boto3, moto, s3transfer
 cachetools==3.1.0         # via google-auth
-certifi==2019.9.11
-certvalidator==0.11.1     # via vcert
-cffi==1.13.2
+certifi==2019.3.9
+cffi==1.12.2
 chardet==3.0.4            # via requests
 cheroot==6.5.4            # via cherrypy
 cherrypy==17.3.0
 contextlib2==0.5.5        # via cherrypy
 croniter==0.3.29
-cryptography==2.8         # via moto, paramiko, pyopenssl, vcert
+cryptography==2.6.1       # via moto, paramiko, pyopenssl
 dnspython==1.16.0
 docker-pycreds==0.4.0     # via docker
 docker==3.7.2
@@ -57,11 +58,7 @@
 msgpack==0.5.6
 ncclient==0.6.4           # via junos-eznc
 netaddr==0.7.19           # via junos-eznc
-<<<<<<< HEAD
-oscrypto==1.1.0           # via certvalidator
-=======
 packaging==19.2           # via pytest
->>>>>>> 0270c038
 paramiko==2.4.2
 pathtools==0.1.2          # via watchdog
 pbr==5.1.3                # via mock
@@ -83,20 +80,11 @@
 pyparsing==2.4.5          # via packaging
 pyserial==3.4             # via junos-eznc
 pytest-helpers-namespace==2019.1.8
-<<<<<<< HEAD
-pytest-salt-runtests-bridge==2019.1.30
-pytest-salt==2018.12.8
-pytest-tempdir==2018.8.11
-pytest-timeout==1.3.3
-pytest==4.4.1
-python-dateutil==2.8.1    # via botocore, croniter, kubernetes, moto, vcert
-=======
 pytest-salt-runtests-bridge==2019.7.10
 pytest-salt==2019.11.27
 pytest-tempdir==2019.10.12
 pytest==4.6.6
 python-dateutil==2.8.0    # via botocore, croniter, kubernetes, moto
->>>>>>> 0270c038
 python-etcd==0.4.5
 python-gnupg==0.4.4
 python-jose==2.0.2        # via moto
@@ -104,7 +92,7 @@
 pyvmomi==6.7.1.2018.12
 pyyaml==5.1.2
 pyzmq==18.0.1 ; python_version != "3.4"
-requests==2.22.0
+requests==2.21.0
 responses==0.10.6         # via moto
 rfc3987==1.3.8
 rsa==4.0                  # via google-auth
@@ -113,19 +101,14 @@
 scp==0.13.2               # via junos-eznc
 setproctitle==1.1.10
 setuptools-scm==3.2.0
-<<<<<<< HEAD
-six==1.13.0               # via bcrypt, cheroot, cherrypy, cryptography, docker, docker-pycreds, google-auth, junos-eznc, kazoo, kubernetes, mock, more-itertools, moto, ncclient, pygit2, pynacl, pyopenssl, pytest, python-dateutil, python-jose, pyvmomi, responses, salttesting, tempora, vcert, websocket-client
-=======
 singledispatch==3.4.0.3   # via tornado
 six==1.12.0               # via bcrypt, cheroot, cherrypy, cryptography, docker, docker-pycreds, google-auth, junos-eznc, kazoo, kubernetes, mock, more-itertools, moto, ncclient, packaging, pygit2, pynacl, pyopenssl, pytest, python-dateutil, python-jose, pyvmomi, responses, salttesting, singledispatch, tempora, websocket-client
->>>>>>> 0270c038
 smmap2==2.0.5             # via gitdb2
 strict-rfc3339==0.7
 tempora==1.14.1           # via portend
 timelib==0.2.4
 tornado==4.5.3 ; python_version >= "3.4"
-urllib3==1.24.3           # via botocore, kubernetes, python-etcd, requests
-vcert==0.7.1
+urllib3==1.24.2           # via botocore, kubernetes, python-etcd, requests
 virtualenv==16.4.3
 watchdog==0.9.0
 wcwidth==0.1.7            # via pytest
