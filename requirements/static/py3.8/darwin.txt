--- conflicted
+++ resolved
@@ -109,11 +109,7 @@
 salttesting==2017.6.1
 scp==0.13.2               # via junos-eznc
 setproctitle==1.1.10
-<<<<<<< HEAD
-six==1.12.0               # via bcrypt, cassandra-driver, cheroot, cherrypy, cryptography, docker, docker-pycreds, geomet, google-auth, junos-eznc, kubernetes, mock, more-itertools, moto, ncclient, packaging, pynacl, pyopenssl, pytest, python-dateutil, python-jose, pyvmomi, responses, salttesting, tempora, vcert, virtualenv, websocket-client
-=======
 six==1.12.0               # via bcrypt, cheroot, cherrypy, cryptography, docker, docker-pycreds, google-auth, junos-eznc, kubernetes, mock, more-itertools, moto, ncclient, packaging, pynacl, pyopenssl, pytest, pytest-salt-factories, python-dateutil, python-jose, pyvmomi, responses, salttesting, tempora, textfsm, transitions, vcert, virtualenv, websocket-client
->>>>>>> 6445cceb
 smmap2==2.0.5             # via gitdb2
 strict-rfc3339==0.7
 tempora==1.14.1           # via portend
