--- conflicted
+++ resolved
@@ -20,15 +20,10 @@
     # via
     #   -r requirements/base.txt
     #   requests
-<<<<<<< HEAD
-cffi==1.16.0
-    # via cryptography
-=======
 cffi==2.0.0
     # via
     #   -r requirements/base.txt
     #   cryptography
->>>>>>> 614df2ab
 charset-normalizer==3.2.0
     # via requests
 cheroot==10.0.0
