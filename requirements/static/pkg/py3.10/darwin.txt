#
# This file is autogenerated by pip-compile
# To update, run:
#
#    pip-compile --no-emit-index-url --output-file=requirements/static/pkg/py3.10/darwin.txt requirements/darwin.txt requirements/static/pkg/darwin.in
#
apache-libcloud==2.5.0
    # via -r requirements/darwin.txt
certifi==2023.07.22
    # via requests
cffi==1.14.6
    # via cryptography
charset-normalizer==3.2.0
    # via requests
cheroot==8.5.2
    # via cherrypy
cherrypy==18.6.1
    # via -r requirements/darwin.txt
contextvars==2.4
    # via -r requirements/base.txt
cryptography==41.0.4
    # via
    #   -r requirements/darwin.txt
    #   pyopenssl
distro==1.5.0
    # via -r requirements/base.txt
gitdb==4.0.5
    # via gitpython
<<<<<<< HEAD
gitpython==3.1.35
=======
gitpython==3.1.37
>>>>>>> e37fbda4
    # via -r requirements/darwin.txt
idna==2.8
    # via
    #   -r requirements/darwin.txt
    #   requests
immutables==0.15
    # via contextvars
importlib-metadata==6.0.0
    # via -r requirements/darwin.txt
jaraco.classes==3.2.1
    # via jaraco.collections
jaraco.collections==3.4.0
    # via cherrypy
jaraco.functools==2.0
    # via
    #   cheroot
    #   jaraco.text
    #   tempora
jaraco.text==3.5.1
    # via jaraco.collections
jinja2==3.1.2
    # via -r requirements/base.txt
jmespath==1.0.1
    # via -r requirements/base.txt
linode-python==1.1.1
    # via -r requirements/darwin.txt
looseversion==1.0.2
    # via -r requirements/base.txt
markupsafe==2.1.2
    # via
    #   -r requirements/base.txt
    #   jinja2
more-itertools==8.2.0
    # via
    #   cheroot
    #   cherrypy
    #   jaraco.classes
    #   jaraco.functools
msgpack==1.0.2
    # via -r requirements/base.txt
packaging==22.0
    # via -r requirements/base.txt
portend==2.6
    # via cherrypy
psutil==5.8.0
    # via -r requirements/base.txt
pyasn1==0.4.8
    # via -r requirements/darwin.txt
pycparser==2.21
    # via
    #   -r requirements/darwin.txt
    #   cffi
pycryptodomex==3.9.8
    # via -r requirements/crypto.txt
pyopenssl==23.2.0
    # via -r requirements/darwin.txt
python-dateutil==2.8.0
    # via -r requirements/darwin.txt
python-gnupg==0.4.8
    # via -r requirements/darwin.txt
pytz==2022.1
    # via tempora
pyyaml==6.0.1
    # via -r requirements/base.txt
pyzmq==23.2.0
    # via -r requirements/zeromq.txt
requests==2.31.0
    # via
    #   -r requirements/base.txt
    #   apache-libcloud
    #   vultr
setproctitle==1.3.2
    # via -r requirements/darwin.txt
six==1.16.0
    # via
    #   cheroot
    #   python-dateutil
smmap==3.0.2
    # via gitdb
tempora==4.1.1
    # via portend
timelib==0.2.5
    # via -r requirements/darwin.txt
urllib3==2.0.6
    # via requests
vultr==1.0.1
    # via -r requirements/darwin.txt
zc.lockfile==2.0
    # via cherrypy
zipp==3.12.0
    # via importlib-metadata

# The following packages are considered to be unsafe in a requirements file:
# setuptools<|MERGE_RESOLUTION|>--- conflicted
+++ resolved
@@ -26,11 +26,7 @@
     # via -r requirements/base.txt
 gitdb==4.0.5
     # via gitpython
-<<<<<<< HEAD
-gitpython==3.1.35
-=======
-gitpython==3.1.37
->>>>>>> e37fbda4
+gitpython==3.1.40
     # via -r requirements/darwin.txt
 idna==2.8
     # via
@@ -114,7 +110,7 @@
     # via portend
 timelib==0.2.5
     # via -r requirements/darwin.txt
-urllib3==2.0.6
+urllib3==1.26.6
     # via requests
 vultr==1.0.1
     # via -r requirements/darwin.txt
