--- conflicted
+++ resolved
@@ -51,17 +51,9 @@
     # via
     #   -r requirements/base.txt
     #   contextvars
-<<<<<<< HEAD
-importlib-metadata==6.6.0
+importlib-metadata==8.7.0
     # via -r requirements/base.txt
 jaraco.collections==4.1.0
-=======
-importlib-metadata==8.7.0
-    # via -r requirements/static/pkg/linux.in
-jaraco.classes==3.2.1
-    # via jaraco.collections
-jaraco.collections==3.4.0
->>>>>>> bbd96006
     # via cherrypy
 jaraco.context==4.3.0
     # via jaraco.text
@@ -152,13 +144,9 @@
 zc.lockfile==3.0.post1
     # via cherrypy
 zipp==3.23.0
-<<<<<<< HEAD
     # via
     #   -r requirements/base.txt
     #   importlib-metadata
-=======
-    # via importlib-metadata
->>>>>>> bbd96006
 
 # The following packages are considered to be unsafe in a requirements file:
 # setuptools