#
# This file is autogenerated by pip-compile
# To update, run:
#
#    pip-compile --output-file=requirements/static/pkg/py3.9/windows.txt requirements/static/pkg/windows.in requirements/windows.txt
#
certifi==2020.12.5
    # via
    #   -r requirements/windows.txt
    #   requests
cffi==1.14.5
    # via
    #   -r requirements/windows.txt
    #   cryptography
chardet==3.0.4
    # via requests
cheroot==8.3.0
    # via cherrypy
cherrypy==18.6.1
    # via -r requirements/windows.txt
contextvars==2.4
    # via -r requirements/base.txt
cryptography==3.4.7
    # via
    #   -r requirements/windows.txt
    #   pyopenssl
distro==1.5.0
    # via -r requirements/base.txt
gitdb==4.0.7
    # via gitpython
gitpython==3.1.18
    # via -r requirements/windows.txt
idna==2.8
    # via requests
immutables==0.15
    # via contextvars
ioloop==0.1a0
<<<<<<< HEAD
    # via -r requirements/windows.txt
jaraco.classes==3.2.1
    # via jaraco.collections
jaraco.collections==3.3.0
    # via cherrypy
jaraco.functools==2.0
    # via
    #   cheroot
    #   jaraco.text
    #   tempora
jaraco.text==3.5.0
    # via jaraco.collections
jinja2==2.10.1
    # via -r requirements/base.txt
libnacl==1.8.0
    # via -r requirements/windows.txt
lxml==4.6.3
    # via -r requirements/windows.txt
mako==1.1.4
    # via -r requirements/windows.txt
=======
ipaddress==1.0.22
jaraco.functools==2.0     # via cheroot, tempora
jinja2==2.11.3
libnacl==1.7.1
lxml==4.6.3
mako==1.0.7
>>>>>>> adc23f3b
markupsafe==1.1.1
    # via
    #   -r requirements/base.txt
    #   jinja2
    #   mako
more-itertools==8.2.0
    # via
    #   cheroot
    #   cherrypy
    #   jaraco.classes
    #   jaraco.functools
msgpack==0.6.2
    # via -r requirements/base.txt
portend==2.6
    # via cherrypy
psutil==5.8.0
<<<<<<< HEAD
    # via -r requirements/windows.txt
pyasn1==0.4.8
    # via -r requirements/windows.txt
pycparser==2.20
    # via
    #   -r requirements/windows.txt
    #   cffi
    #   pythonnet
pycryptodomex==3.10.1
    # via -r requirements/crypto.txt
pycurl==7.43.0.5
    # via -r requirements/windows.txt
pymssql==2.2.1
    # via -r requirements/windows.txt
pymysql==1.0.2
    # via -r requirements/windows.txt
pyopenssl==20.0.1
    # via -r requirements/windows.txt
python-dateutil==2.8.1
    # via -r requirements/windows.txt
python-gnupg==0.4.7
    # via -r requirements/windows.txt
pythonnet==2.5.2
    # via -r requirements/windows.txt
pytz==2019.3
    # via tempora
pywin32==301
    # via
    #   -r requirements/windows.txt
    #   cherrypy
    #   wmi
pyyaml==5.4.1
    # via -r requirements/base.txt
pyzmq==20.0.0 ; python_version >= "3.9"
    # via -r requirements/zeromq.txt
requests==2.25.1
    # via
    #   -r requirements/base.txt
    #   -r requirements/windows.txt
setproctitle==1.1.10
    # via -r requirements/windows.txt
six==1.15.0
    # via
    #   cheroot
    #   pyopenssl
    #   python-dateutil
    #   tempora
smmap==4.0.0
    # via gitdb
tempora==1.14.1
    # via portend
timelib==0.2.5
    # via -r requirements/windows.txt
urllib3==1.26.6
    # via requests
wheel==0.36.2
    # via -r requirements/windows.txt
wmi==1.5.1
    # via -r requirements/windows.txt
zc.lockfile==2.0
    # via cherrypy

# The following packages are considered to be unsafe in a requirements file:
# setuptools
=======
pyasn1==0.4.8
pycparser==2.19
pycryptodomex==3.9.7
pycurl==7.43.0.5
pymssql==2.1.4
pymysql==0.9.3
pyopenssl==19.0.0
python-dateutil==2.8.0
python-gnupg==0.4.4
pythonnet==2.3.0
pytz==2019.3              # via tempora
pywin32==227
pyyaml==5.4.1
pyzmq==19.0.0
requests==2.25.1
setproctitle==1.1.10
six==1.16.0               # via cheroot, cherrypy, cryptography, pyopenssl, python-dateutil, tempora
smmap2==2.0.5
tempora==1.14.1           # via portend
timelib==0.2.5
urllib3==1.26.4           # via requests
watchdog==0.9.0
wheel==0.33.4
wmi==1.4.9
zc.lockfile==2.0          # via cherrypy
>>>>>>> adc23f3b
<|MERGE_RESOLUTION|>--- conflicted
+++ resolved
@@ -35,7 +35,6 @@
 immutables==0.15
     # via contextvars
 ioloop==0.1a0
-<<<<<<< HEAD
     # via -r requirements/windows.txt
 jaraco.classes==3.2.1
     # via jaraco.collections
@@ -48,7 +47,7 @@
     #   tempora
 jaraco.text==3.5.0
     # via jaraco.collections
-jinja2==2.10.1
+jinja2==2.11.3
     # via -r requirements/base.txt
 libnacl==1.8.0
     # via -r requirements/windows.txt
@@ -56,14 +55,6 @@
     # via -r requirements/windows.txt
 mako==1.1.4
     # via -r requirements/windows.txt
-=======
-ipaddress==1.0.22
-jaraco.functools==2.0     # via cheroot, tempora
-jinja2==2.11.3
-libnacl==1.7.1
-lxml==4.6.3
-mako==1.0.7
->>>>>>> adc23f3b
 markupsafe==1.1.1
     # via
     #   -r requirements/base.txt
@@ -80,7 +71,6 @@
 portend==2.6
     # via cherrypy
 psutil==5.8.0
-<<<<<<< HEAD
     # via -r requirements/windows.txt
 pyasn1==0.4.8
     # via -r requirements/windows.txt
@@ -144,31 +134,4 @@
     # via cherrypy
 
 # The following packages are considered to be unsafe in a requirements file:
-# setuptools
-=======
-pyasn1==0.4.8
-pycparser==2.19
-pycryptodomex==3.9.7
-pycurl==7.43.0.5
-pymssql==2.1.4
-pymysql==0.9.3
-pyopenssl==19.0.0
-python-dateutil==2.8.0
-python-gnupg==0.4.4
-pythonnet==2.3.0
-pytz==2019.3              # via tempora
-pywin32==227
-pyyaml==5.4.1
-pyzmq==19.0.0
-requests==2.25.1
-setproctitle==1.1.10
-six==1.16.0               # via cheroot, cherrypy, cryptography, pyopenssl, python-dateutil, tempora
-smmap2==2.0.5
-tempora==1.14.1           # via portend
-timelib==0.2.5
-urllib3==1.26.4           # via requests
-watchdog==0.9.0
-wheel==0.33.4
-wmi==1.4.9
-zc.lockfile==2.0          # via cherrypy
->>>>>>> adc23f3b
+# setuptools