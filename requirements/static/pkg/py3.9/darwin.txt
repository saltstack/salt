--- conflicted
+++ resolved
@@ -6,13 +6,9 @@
 #
 apache-libcloud==3.7.0
     # via -r requirements/darwin.txt
-<<<<<<< HEAD
 autocommand==2.2.2
     # via jaraco.text
-certifi==2023.5.7
-=======
 certifi==2023.07.22
->>>>>>> 89736002
     # via requests
 cffi==1.15.1
     # via cryptography
