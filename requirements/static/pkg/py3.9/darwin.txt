#
# This file is autogenerated by pip-compile
# To update, run:
#
#    pip-compile --no-emit-index-url --output-file=requirements/static/pkg/py3.9/darwin.txt requirements/darwin.txt requirements/static/pkg/darwin.in
#
aiohttp==3.9.5
    # via -r requirements/base.txt
aiosignal==1.3.1
    # via aiohttp
annotated-types==0.6.0
    # via pydantic
async-timeout==4.0.3
    # via aiohttp
attrs==23.2.0
    # via aiohttp
autocommand==2.2.2
    # via jaraco.text
certifi==2023.07.22
    # via requests
cffi==1.16.0
    # via cryptography
charset-normalizer==3.2.0
    # via requests
cheroot==10.0.0
    # via cherrypy
cherrypy==18.8.0
    # via -r requirements/base.txt
contextvars==2.4
    # via -r requirements/base.txt
croniter==2.0.5 ; sys_platform != "win32"
    # via -r requirements/base.txt
cryptography==42.0.5
    # via
    #   -r requirements/base.txt
    #   pyopenssl
distro==1.8.0
    # via -r requirements/base.txt
frozenlist==1.4.1
    # via
    #   aiohttp
    #   aiosignal
idna==3.7
    # via
    #   requests
    #   yarl
immutables==0.15
    # via contextvars
importlib-metadata==6.6.0
    # via -r requirements/base.txt
inflect==7.0.0
    # via jaraco.text
jaraco.collections==4.1.0
    # via cherrypy
jaraco.context==4.3.0
    # via jaraco.text
jaraco.functools==3.7.0
    # via
    #   cheroot
    #   jaraco.text
    #   tempora
jaraco.text==3.11.1
    # via jaraco.collections
jinja2==3.1.4
    # via -r requirements/base.txt
jmespath==1.0.1
    # via -r requirements/base.txt
looseversion==1.3.0
    # via -r requirements/base.txt
markupsafe==2.1.3
    # via
    #   -r requirements/base.txt
    #   jinja2
more-itertools==9.1.0
    # via
    #   cheroot
    #   cherrypy
    #   jaraco.functools
    #   jaraco.text
msgpack==1.0.7
    # via -r requirements/base.txt
multidict==6.0.4
    # via
    #   aiohttp
    #   yarl
packaging==23.1
    # via -r requirements/base.txt
portend==3.1.0
    # via cherrypy
psutil==5.9.6
    # via -r requirements/base.txt
pycparser==2.21
    # via cffi
pycryptodomex==3.19.1
    # via -r requirements/crypto.txt
pydantic-core==2.16.3
    # via pydantic
pydantic==2.6.4
    # via inflect
pyopenssl==24.0.0
    # via -r requirements/base.txt
python-dateutil==2.8.2
    # via
    #   -r requirements/base.txt
    #   croniter
python-gnupg==0.5.2
    # via -r requirements/base.txt
pytz==2024.1
    # via
    #   croniter
    #   tempora
pyyaml==6.0.1
    # via -r requirements/base.txt
pyzmq==25.1.2
    # via -r requirements/zeromq.txt
<<<<<<< HEAD
requests==2.31.0
    # via -r requirements/base.txt
=======
requests==2.32.3 ; python_version >= "3.8"
    # via
    #   -r requirements/base.txt
    #   apache-libcloud
    #   vultr
>>>>>>> 0c502227
setproctitle==1.3.2
    # via -r requirements/base.txt
six==1.16.0
    # via python-dateutil
tempora==5.3.0
    # via portend
timelib==0.3.0
    # via -r requirements/base.txt
tornado==6.3.3
    # via -r requirements/base.txt
typing-extensions==4.8.0
    # via
    #   inflect
    #   pydantic
    #   pydantic-core
urllib3==1.26.18
    # via requests
yarl==1.9.4
    # via aiohttp
zc.lockfile==3.0.post1
    # via cherrypy
zipp==3.16.2
    # via importlib-metadata

# The following packages are considered to be unsafe in a requirements file:
# setuptools<|MERGE_RESOLUTION|>--- conflicted
+++ resolved
@@ -113,16 +113,8 @@
     # via -r requirements/base.txt
 pyzmq==25.1.2
     # via -r requirements/zeromq.txt
-<<<<<<< HEAD
-requests==2.31.0
+requests==2.32.3 ; python_version >= "3.8"
     # via -r requirements/base.txt
-=======
-requests==2.32.3 ; python_version >= "3.8"
-    # via
-    #   -r requirements/base.txt
-    #   apache-libcloud
-    #   vultr
->>>>>>> 0c502227
 setproctitle==1.3.2
     # via -r requirements/base.txt
 six==1.16.0
