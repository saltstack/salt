#
# This file is autogenerated by pip-compile
# To update, run:
#
#    pip-compile --no-emit-index-url --output-file=requirements/static/pkg/py3.8/linux.txt requirements/base.txt requirements/static/pkg/linux.in requirements/zeromq.txt
#
<<<<<<< HEAD
aiohttp==3.9.5
    # via -r requirements/base.txt
aiosignal==1.3.1
    # via aiohttp
annotated-types==0.6.0
    # via pydantic
async-timeout==4.0.3
    # via aiohttp
attrs==23.2.0
    # via aiohttp
autocommand==2.2.2
    # via jaraco.text
certifi==2023.07.22
    # via requests
cffi==1.16.0
=======
certifi==2023.07.22 ; python_version < "3.10"
    # via
    #   -r requirements/base.txt
    #   requests
cffi==1.14.6
>>>>>>> 2536ff63
    # via cryptography
charset-normalizer==3.2.0
    # via requests
cheroot==10.0.0
    # via cherrypy
cherrypy==18.8.0
    # via -r requirements/base.txt
contextvars==2.4
    # via -r requirements/base.txt
croniter==2.0.5 ; sys_platform != "win32"
    # via -r requirements/base.txt
cryptography==42.0.5
    # via
    #   -r requirements/base.txt
    #   pyopenssl
distro==1.8.0
    # via -r requirements/base.txt
frozenlist==1.4.1
    # via
    #   aiohttp
    #   aiosignal
idna==3.7
    # via
    #   requests
    #   yarl
immutables==0.15
    # via contextvars
importlib-metadata==6.6.0
    # via -r requirements/base.txt
importlib-resources==5.12.0
    # via jaraco.text
inflect==7.0.0
    # via jaraco.text
jaraco.collections==4.1.0
    # via cherrypy
jaraco.context==4.3.0
    # via jaraco.text
jaraco.functools==3.7.0
    # via
    #   cheroot
    #   jaraco.text
    #   tempora
jaraco.text==3.11.1
    # via jaraco.collections
jinja2==3.1.4
    # via -r requirements/base.txt
jmespath==1.0.1
    # via -r requirements/base.txt
looseversion==1.3.0
    # via -r requirements/base.txt
markupsafe==2.1.3
    # via
    #   -r requirements/base.txt
    #   jinja2
more-itertools==9.1.0
    # via
    #   cheroot
    #   cherrypy
    #   jaraco.functools
    #   jaraco.text
msgpack==1.0.7
    # via -r requirements/base.txt
multidict==6.0.4
    # via
    #   aiohttp
    #   yarl
packaging==23.1
    # via -r requirements/base.txt
portend==3.1.0
    # via cherrypy
psutil==5.9.6
    # via -r requirements/base.txt
pycparser==2.21
    # via cffi
pycryptodomex==3.19.1
    # via -r requirements/crypto.txt
pydantic-core==2.16.3
    # via pydantic
pydantic==2.6.4
    # via inflect
pyopenssl==24.0.0
    # via -r requirements/base.txt
python-dateutil==2.8.2
    # via
    #   -r requirements/base.txt
    #   croniter
python-gnupg==0.5.2
    # via -r requirements/base.txt
pytz==2024.1
    # via
    #   croniter
    #   tempora
pyyaml==6.0.1
    # via -r requirements/base.txt
pyzmq==25.1.2
    # via -r requirements/zeromq.txt
requests==2.31.0 ; python_version < "3.10"
    # via -r requirements/base.txt
rpm-vercmp==0.1.2 ; sys_platform == "linux"
    # via -r requirements/base.txt
setproctitle==1.3.2
    # via -r requirements/base.txt
six==1.16.0
    # via python-dateutil
tempora==5.3.0
    # via portend
timelib==0.3.0
    # via -r requirements/base.txt
tornado==6.3.3
    # via -r requirements/base.txt
typing-extensions==4.8.0
    # via
    #   annotated-types
    #   inflect
    #   pydantic
    #   pydantic-core
urllib3==1.26.18
    # via requests
yarl==1.9.4
    # via aiohttp
zc.lockfile==3.0.post1
    # via cherrypy
zipp==3.16.2
    # via
    #   importlib-metadata
    #   importlib-resources

# The following packages are considered to be unsafe in a requirements file:
# setuptools<|MERGE_RESOLUTION|>--- conflicted
+++ resolved
@@ -4,7 +4,6 @@
 #
 #    pip-compile --no-emit-index-url --output-file=requirements/static/pkg/py3.8/linux.txt requirements/base.txt requirements/static/pkg/linux.in requirements/zeromq.txt
 #
-<<<<<<< HEAD
 aiohttp==3.9.5
     # via -r requirements/base.txt
 aiosignal==1.3.1
@@ -17,16 +16,11 @@
     # via aiohttp
 autocommand==2.2.2
     # via jaraco.text
-certifi==2023.07.22
-    # via requests
-cffi==1.16.0
-=======
 certifi==2023.07.22 ; python_version < "3.10"
     # via
     #   -r requirements/base.txt
     #   requests
-cffi==1.14.6
->>>>>>> 2536ff63
+cffi==1.16.0
     # via cryptography
 charset-normalizer==3.2.0
     # via requests
