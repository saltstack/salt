#
# This file is autogenerated by pip-compile
# To update, run:
#
#    pip-compile --no-emit-index-url --output-file=requirements/static/pkg/py3.11/darwin.txt requirements/darwin.txt requirements/static/pkg/darwin.in
#
aiohttp==3.9.2
    # via -r requirements/base.txt
aiosignal==1.3.1
    # via aiohttp
annotated-types==0.6.0
    # via pydantic
attrs==23.2.0
    # via aiohttp
autocommand==2.2.2
    # via jaraco.text
certifi==2023.07.22
    # via requests
cffi==1.16.0
    # via cryptography
charset-normalizer==3.2.0
    # via requests
cheroot==10.0.0
    # via cherrypy
cherrypy==18.8.0
    # via -r requirements/base.txt
contextvars==2.4
    # via -r requirements/base.txt
cryptography==42.0.5
    # via
    #   -r requirements/base.txt
    #   pyopenssl
distro==1.8.0
    # via -r requirements/base.txt
<<<<<<< HEAD
frozenlist==1.4.1
    # via
    #   aiohttp
    #   aiosignal
idna==3.4
=======
gitdb==4.0.7
    # via gitpython
gitpython==3.1.41
    # via -r requirements/darwin.txt
idna==3.7
>>>>>>> 38ed660c
    # via
    #   requests
    #   yarl
immutables==0.15
    # via contextvars
importlib-metadata==6.6.0
    # via -r requirements/base.txt
inflect==7.0.0
    # via jaraco.text
jaraco.collections==4.1.0
    # via cherrypy
jaraco.context==4.3.0
    # via jaraco.text
jaraco.functools==3.7.0
    # via
    #   cheroot
    #   jaraco.text
    #   tempora
jaraco.text==3.11.1
    # via jaraco.collections
jinja2==3.1.3
    # via -r requirements/base.txt
jmespath==1.0.1
    # via -r requirements/base.txt
looseversion==1.3.0
    # via -r requirements/base.txt
markupsafe==2.1.3
    # via
    #   -r requirements/base.txt
    #   jinja2
more-itertools==8.2.0
    # via
    #   cheroot
    #   cherrypy
    #   jaraco.functools
    #   jaraco.text
msgpack==1.0.7
    # via -r requirements/base.txt
multidict==6.0.4
    # via
    #   aiohttp
    #   yarl
packaging==23.1
    # via -r requirements/base.txt
portend==3.1.0
    # via cherrypy
psutil==5.9.6
    # via -r requirements/base.txt
pycparser==2.21
    # via cffi
pycryptodomex==3.19.1
    # via -r requirements/crypto.txt
pydantic-core==2.14.5
    # via pydantic
pydantic==2.5.2
    # via inflect
pyopenssl==24.0.0
    # via -r requirements/base.txt
python-dateutil==2.8.2
    # via -r requirements/base.txt
python-gnupg==0.5.2
    # via -r requirements/base.txt
pytz==2024.1
    # via tempora
pyyaml==6.0.1
    # via -r requirements/base.txt
pyzmq==25.1.2
    # via -r requirements/zeromq.txt
requests==2.31.0
    # via -r requirements/base.txt
setproctitle==1.3.2
    # via -r requirements/base.txt
six==1.16.0
    # via python-dateutil
tempora==5.3.0
    # via portend
timelib==0.3.0
    # via -r requirements/base.txt
tornado==6.3.3
    # via -r requirements/base.txt
typing-extensions==4.8.0
    # via
    #   inflect
    #   pydantic
    #   pydantic-core
urllib3==1.26.18
    # via requests
yarl==1.9.4
    # via aiohttp
zc.lockfile==3.0.post1
    # via cherrypy
zipp==3.16.2
    # via importlib-metadata

# The following packages are considered to be unsafe in a requirements file:
# setuptools<|MERGE_RESOLUTION|>--- conflicted
+++ resolved
@@ -4,7 +4,7 @@
 #
 #    pip-compile --no-emit-index-url --output-file=requirements/static/pkg/py3.11/darwin.txt requirements/darwin.txt requirements/static/pkg/darwin.in
 #
-aiohttp==3.9.2
+aiohttp==3.9.5
     # via -r requirements/base.txt
 aiosignal==1.3.1
     # via aiohttp
@@ -32,19 +32,11 @@
     #   pyopenssl
 distro==1.8.0
     # via -r requirements/base.txt
-<<<<<<< HEAD
 frozenlist==1.4.1
     # via
     #   aiohttp
     #   aiosignal
-idna==3.4
-=======
-gitdb==4.0.7
-    # via gitpython
-gitpython==3.1.41
-    # via -r requirements/darwin.txt
 idna==3.7
->>>>>>> 38ed660c
     # via
     #   requests
     #   yarl
