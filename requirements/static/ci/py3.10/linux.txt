#
# This file is autogenerated by pip-compile
# To update, run:
#
#    pip-compile --cert='' --client-cert='' --index-url='' --no-emit-index-url --output-file=requirements/static/ci/py3.10/linux.txt --pip-args='' requirements/base.txt requirements/pytest.txt requirements/static/ci/common.in requirements/static/ci/linux.in requirements/static/pkg/linux.in requirements/zeromq.txt
#
aiohappyeyeballs==2.6.1
    # via
    #   -c requirements/static/ci/../pkg/py3.10/linux.txt
    #   aiohttp
aiohttp-retry==2.8.3
    # via twilio
aiohttp==3.12.14
    # via
    #   -c requirements/static/ci/../pkg/py3.10/linux.txt
    #   -r requirements/base.txt
    #   -r requirements/static/ci/common.in
    #   aiohttp-retry
    #   etcd3-py
    #   twilio
aiosignal==1.4.0
    # via
    #   -c requirements/static/ci/../pkg/py3.10/linux.txt
    #   aiohttp
ansible-core==2.17.14
    # via ansible
ansible==10.7.0 ; python_version >= "3.10"
    # via -r requirements/static/ci/linux.in
anyio==4.1.0
    # via httpcore
apache-libcloud==3.7.0 ; sys_platform != "win32"
    # via -r requirements/static/ci/common.in
asn1crypto==1.5.1
    # via
    #   certvalidator
    #   oscrypto
async-timeout==4.0.3
    # via
    #   -c requirements/static/ci/../pkg/py3.10/linux.txt
    #   aiohttp
attrs==23.2.0
    # via
    #   -c requirements/static/ci/../pkg/py3.10/linux.txt
    #   aiohttp
    #   jsonschema
    #   pytest-salt-factories
    #   pytest-shell-utilities
    #   pytest-skip-markers
    #   pytest-subtests
    #   pytest-system-statistics
autocommand==2.2.2
    # via
    #   -c requirements/static/ci/../pkg/py3.10/linux.txt
    #   jaraco.text
bcrypt==4.0.1
    # via
    #   -r requirements/static/ci/common.in
    #   paramiko
boto3==1.39.4
    # via
    #   -r requirements/static/ci/common.in
    #   moto
boto==2.49.0
    # via -r requirements/static/ci/common.in
botocore==1.39.4
    # via
    #   -r requirements/static/ci/common.in
    #   boto3
    #   moto
    #   s3transfer
cachetools==5.3.1
    # via google-auth
cassandra-driver==3.28.0
    # via -r requirements/static/ci/common.in
certifi==2024.7.4 ; python_version >= "3.10"
    # via
    #   -c requirements/static/ci/../pkg/py3.10/linux.txt
    #   -r requirements/base.txt
    #   httpcore
    #   httpx
    #   kubernetes
    #   requests
certvalidator==0.11.1
    # via vcert
cffi==1.16.0
    # via
    #   -c requirements/static/ci/../pkg/py3.10/linux.txt
    #   -r requirements/static/ci/common.in
    #   cryptography
    #   pygit2
    #   pynacl
charset-normalizer==3.2.0
    # via
    #   -c requirements/static/ci/../pkg/py3.10/linux.txt
    #   requests
cheetah3==3.2.6.post1
    # via -r requirements/static/ci/common.in
cheroot==10.0.0
    # via
    #   -c requirements/static/ci/../pkg/py3.10/linux.txt
    #   cherrypy
cherrypy==18.8.0
    # via
    #   -c requirements/static/ci/../pkg/py3.10/linux.txt
    #   -r requirements/base.txt
    #   -r requirements/static/ci/common.in
click==8.1.3
    # via geomet
clustershell==1.9.1
    # via -r requirements/static/ci/common.in
contextvars==2.4
    # via
    #   -c requirements/static/ci/../pkg/py3.10/linux.txt
    #   -r requirements/base.txt
croniter==2.0.5 ; sys_platform != "win32"
    # via
    #   -c requirements/static/ci/../pkg/py3.10/linux.txt
    #   -r requirements/base.txt
cryptography==42.0.5
    # via
    #   -c requirements/static/ci/../pkg/py3.10/linux.txt
    #   -r requirements/base.txt
    #   ansible-core
    #   etcd3-py
    #   moto
    #   paramiko
    #   pyopenssl
    #   trustme
    #   vcert
distlib==0.3.8
    # via virtualenv
distro==1.8.0
    # via
    #   -c requirements/static/ci/../pkg/py3.10/linux.txt
    #   -r requirements/base.txt
    #   pytest-skip-markers
dnspython==2.6.1
    # via
    #   -r requirements/static/ci/common.in
    #   python-etcd
docker==7.1.0 ; python_version >= "3.8"
    # via -r requirements/pytest.txt
etcd3-py==0.1.6
    # via -r requirements/static/ci/common.in
exceptiongroup==1.1.1
    # via
    #   anyio
    #   pytest
filelock==3.13.1
    # via virtualenv
flaky==3.8.1
    # via -r requirements/pytest.txt
frozenlist==1.4.1 ; python_version < "3.11"
    # via
    #   -c requirements/static/ci/../pkg/py3.10/linux.txt
    #   -r requirements/base.txt
    #   aiohttp
    #   aiosignal
future==1.0.0
    # via textfsm
genshi==0.7.7
    # via -r requirements/static/ci/common.in
geomet==0.2.1.post1
    # via cassandra-driver
gitdb==4.0.10
    # via gitpython
gitpython==3.1.43
    # via -r requirements/static/ci/common.in
google-auth==2.27.0
    # via kubernetes
h11==0.14.0
    # via httpcore
hglib==2.6.2
    # via -r requirements/static/ci/linux.in
httpcore==0.17.3
    # via httpx
httpx==0.24.1
    # via python-telegram-bot
idna==3.7
    # via
    #   -c requirements/static/ci/../pkg/py3.10/linux.txt
    #   anyio
    #   etcd3-py
    #   httpx
    #   requests
    #   trustme
    #   yarl
immutables==0.15 ; sys_platform == "linux"
    # via
    #   -c requirements/static/ci/../pkg/py3.10/linux.txt
    #   -r requirements/base.txt
    #   contextvars
<<<<<<< HEAD
importlib-metadata==6.6.0
=======
importlib-metadata==8.7.0
>>>>>>> bbd96006
    # via
    #   -c requirements/static/ci/../pkg/py3.10/linux.txt
    #   -r requirements/base.txt
iniconfig==2.0.0
    # via pytest
ipaddress==1.0.23
    # via kubernetes
jaraco.collections==4.1.0
    # via
    #   -c requirements/static/ci/../pkg/py3.10/linux.txt
    #   cherrypy
jaraco.context==4.3.0
    # via
    #   -c requirements/static/ci/../pkg/py3.10/linux.txt
    #   jaraco.text
jaraco.functools==4.1.0
    # via
    #   -c requirements/static/ci/../pkg/py3.10/linux.txt
    #   -r requirements/base.txt
    #   cheroot
    #   jaraco.text
    #   tempora
jaraco.text==4.0.0
    # via
    #   -c requirements/static/ci/../pkg/py3.10/linux.txt
    #   -r requirements/base.txt
    #   jaraco.collections
jinja2==3.1.6
    # via
    #   -c requirements/static/ci/../pkg/py3.10/linux.txt
    #   -r requirements/base.txt
    #   ansible-core
    #   junos-eznc
    #   moto
jmespath==1.0.1
    # via
    #   -c requirements/static/ci/../pkg/py3.10/linux.txt
    #   -r requirements/base.txt
    #   -r requirements/static/ci/common.in
    #   boto3
    #   botocore
jsonschema==3.2.0
    # via -r requirements/static/ci/common.in
junit-xml==1.9
    # via -r requirements/static/ci/common.in
junos-eznc==2.6.7 ; sys_platform != "win32"
    # via -r requirements/static/ci/common.in
jxmlease==1.0.3 ; sys_platform != "win32"
    # via -r requirements/static/ci/common.in
kazoo==2.9.0 ; sys_platform != "win32" and sys_platform != "darwin"
    # via -r requirements/static/ci/common.in
keyring==5.7.1
    # via -r requirements/static/ci/common.in
kubernetes==3.0.0
    # via -r requirements/static/ci/common.in
libnacl==1.8.0 ; sys_platform != "win32" and sys_platform != "darwin"
    # via -r requirements/static/ci/common.in
looseversion==1.3.0
    # via
    #   -c requirements/static/ci/../pkg/py3.10/linux.txt
    #   -r requirements/base.txt
lxml==4.9.2
    # via
    #   junos-eznc
    #   ncclient
    #   xmldiff
mako==1.2.4
    # via -r requirements/static/ci/common.in
markupsafe==2.1.3
    # via
    #   -c requirements/static/ci/../pkg/py3.10/linux.txt
    #   -r requirements/base.txt
    #   jinja2
    #   mako
    #   werkzeug
mercurial==6.4.4
    # via -r requirements/static/ci/linux.in
mock==5.1.0
    # via -r requirements/pytest.txt
more-itertools==9.1.0
    # via
    #   -c requirements/static/ci/../pkg/py3.10/linux.txt
    #   -r requirements/pytest.txt
    #   cheroot
    #   cherrypy
    #   jaraco.functools
    #   jaraco.text
moto==5.1.8
    # via -r requirements/static/ci/common.in
msgpack==1.0.7
    # via
    #   -c requirements/static/ci/../pkg/py3.10/linux.txt
    #   -r requirements/base.txt
    #   pytest-salt-factories
multidict==6.0.4
    # via
    #   -c requirements/static/ci/../pkg/py3.10/linux.txt
    #   aiohttp
    #   yarl
ncclient==0.6.13
    # via junos-eznc
netaddr==0.8.0
    # via junos-eznc
oscrypto==1.3.0
    # via certvalidator
packaging==24.0
    # via
    #   -c requirements/static/ci/../pkg/py3.10/linux.txt
    #   -r requirements/base.txt
    #   ansible-core
    #   pytest
paramiko==3.4.0 ; sys_platform != "win32" and sys_platform != "darwin"
    # via
    #   -r requirements/static/ci/common.in
    #   junos-eznc
    #   ncclient
    #   scp
passlib==1.7.4
    # via -r requirements/static/ci/common.in
pathspec==0.12.1
    # via yamllint
platformdirs==4.0.0
    # via virtualenv
pluggy==1.5.0
    # via pytest
portend==3.1.0
    # via
    #   -c requirements/static/ci/../pkg/py3.10/linux.txt
    #   cherrypy
propcache==0.3.2
    # via
    #   -c requirements/static/ci/../pkg/py3.10/linux.txt
    #   aiohttp
    #   yarl
psutil==5.9.6 ; python_version >= "3.10"
    # via
    #   -c requirements/static/ci/../pkg/py3.10/linux.txt
    #   -r requirements/base.txt
    #   pytest-salt-factories
    #   pytest-shell-utilities
    #   pytest-system-statistics
pyasn1-modules==0.3.0
    # via google-auth
pyasn1==0.5.1
    # via
    #   pyasn1-modules
    #   rsa
pycparser==2.21
    # via
    #   -c requirements/static/ci/../pkg/py3.10/linux.txt
    #   cffi
pycryptodomex==3.19.1
    # via
    #   -c requirements/static/ci/../pkg/py3.10/linux.txt
    #   -r requirements/crypto.txt
pyfakefs==5.3.1
    # via -r requirements/pytest.txt
pygit2==1.13.1
    # via -r requirements/static/ci/linux.in
pyiface==0.0.11
    # via -r requirements/static/ci/linux.in
pyinotify==0.9.6 ; sys_platform != "win32" and sys_platform != "darwin" and platform_system != "openbsd"
    # via -r requirements/static/ci/common.in
pyjwt==2.7.0
    # via twilio
pymysql==1.1.1
    # via -r requirements/static/ci/linux.in
pynacl==1.5.0
    # via
    #   -r requirements/static/ci/common.in
    #   paramiko
pyopenssl==24.0.0
    # via
    #   -c requirements/static/ci/../pkg/py3.10/linux.txt
    #   -r requirements/base.txt
    #   etcd3-py
pyparsing==3.0.9
    # via junos-eznc
pyrsistent==0.19.3
    # via jsonschema
pyserial==3.5
    # via junos-eznc
pytest-custom-exit-code==0.3.0
    # via -r requirements/pytest.txt
pytest-helpers-namespace==2021.12.29
    # via
    #   -r requirements/pytest.txt
    #   pytest-salt-factories
    #   pytest-shell-utilities
pytest-httpserver==1.0.8
    # via -r requirements/pytest.txt
pytest-salt-factories==1.0.1
    # via -r requirements/pytest.txt
pytest-shell-utilities==1.9.7 ; python_version >= "3.10"
    # via
    #   -r requirements/pytest.txt
    #   pytest-salt-factories
pytest-skip-markers==1.5.2 ; python_version >= "3.8"
    # via
    #   -r requirements/pytest.txt
    #   pytest-salt-factories
    #   pytest-shell-utilities
    #   pytest-system-statistics
pytest-subtests==0.11.0
    # via -r requirements/pytest.txt
pytest-system-statistics==1.0.2
    # via pytest-salt-factories
pytest-timeout==2.3.1
    # via -r requirements/pytest.txt
pytest==8.1.1
    # via
    #   -r requirements/pytest.txt
    #   pytest-custom-exit-code
    #   pytest-helpers-namespace
    #   pytest-salt-factories
    #   pytest-shell-utilities
    #   pytest-skip-markers
    #   pytest-subtests
    #   pytest-system-statistics
    #   pytest-timeout
python-consul==1.1.0
    # via -r requirements/static/ci/linux.in
python-dateutil==2.8.2
    # via
    #   -c requirements/static/ci/../pkg/py3.10/linux.txt
    #   -r requirements/base.txt
    #   botocore
    #   croniter
    #   kubernetes
    #   moto
    #   vcert
python-etcd==0.4.5
    # via -r requirements/static/ci/common.in
python-gnupg==0.5.2
    # via
    #   -c requirements/static/ci/../pkg/py3.10/linux.txt
    #   -r requirements/base.txt
python-telegram-bot==20.3
    # via -r requirements/static/ci/linux.in
pytz==2024.1
    # via
    #   -c requirements/static/ci/../pkg/py3.10/linux.txt
    #   croniter
    #   tempora
    #   twilio
pyvmomi==8.0.1.0.1
    # via -r requirements/static/ci/common.in
pyyaml==6.0.1
    # via
    #   -c requirements/static/ci/../pkg/py3.10/linux.txt
    #   -r requirements/base.txt
    #   ansible-core
    #   clustershell
    #   junos-eznc
    #   kubernetes
    #   pytest-salt-factories
    #   responses
    #   yamllint
    #   yamlordereddictloader
pyzmq==25.1.2
    # via
    #   -c requirements/static/ci/../pkg/py3.10/linux.txt
    #   -r requirements/zeromq.txt
    #   pytest-salt-factories
redis-py-cluster==2.1.3
    # via -r requirements/static/ci/linux.in
redis==3.5.3
    # via redis-py-cluster
requests==2.32.5 ; python_version >= "3.10"
    # via
    #   -c requirements/static/ci/../pkg/py3.10/linux.txt
    #   -r requirements/base.txt
    #   apache-libcloud
    #   docker
    #   etcd3-py
    #   kubernetes
    #   moto
    #   python-consul
    #   responses
    #   twilio
    #   vcert
resolvelib==1.0.1
    # via ansible-core
responses==0.23.1
    # via moto
rfc3987==1.3.8
    # via -r requirements/static/ci/common.in
rpm-vercmp==0.1.2 ; sys_platform == "linux"
    # via
    #   -c requirements/static/ci/../pkg/py3.10/linux.txt
    #   -r requirements/base.txt
rsa==4.9
    # via google-auth
s3transfer==0.13.0
    # via boto3
scp==0.14.5
    # via junos-eznc
semantic-version==2.10.0
    # via etcd3-py
setproctitle==1.3.2
    # via
    #   -c requirements/static/ci/../pkg/py3.10/linux.txt
    #   -r requirements/base.txt
six==1.16.0
    # via
    #   -c requirements/static/ci/../pkg/py3.10/linux.txt
    #   cassandra-driver
    #   etcd3-py
    #   genshi
    #   geomet
    #   jsonschema
    #   junit-xml
    #   junos-eznc
    #   kazoo
    #   kubernetes
    #   ncclient
    #   python-consul
    #   python-dateutil
    #   pyvmomi
    #   textfsm
    #   transitions
    #   vcert
    #   websocket-client
slack-bolt==1.18.0
    # via -r requirements/static/ci/linux.in
slack-sdk==3.21.3
    # via slack-bolt
smmap==5.0.1
    # via gitdb
sniffio==1.3.0
    # via
    #   anyio
    #   httpcore
    #   httpx
sqlparse==0.5.0
    # via -r requirements/static/ci/common.in
strict-rfc3339==0.7
    # via -r requirements/static/ci/common.in
tempora==5.3.0
    # via
    #   -c requirements/static/ci/../pkg/py3.10/linux.txt
    #   portend
textfsm==1.1.3
    # via -r requirements/static/ci/common.in
timelib==0.3.0 ; python_version < "3.11"
    # via
    #   -c requirements/static/ci/../pkg/py3.10/linux.txt
    #   -r requirements/base.txt
toml==0.10.2
    # via -r requirements/static/ci/common.in
tomli==2.2.1
    # via pytest
tornado==6.4.2
    # via
    #   -c requirements/static/ci/../pkg/py3.10/linux.txt
    #   -r requirements/base.txt
transitions==0.9.0
    # via junos-eznc
trustme==1.1.0
    # via -r requirements/pytest.txt
twilio==8.2.2
    # via -r requirements/static/ci/linux.in
types-pyyaml==6.0.1
    # via responses
typing-extensions==4.14.1
    # via
    #   -c requirements/static/ci/../pkg/py3.10/linux.txt
    #   aiosignal
    #   pytest-system-statistics
urllib3==2.5.0 ; python_version >= "3.10"
    # via
    #   -c requirements/static/ci/../pkg/py3.10/linux.txt
    #   -r requirements/base.txt
    #   botocore
    #   docker
    #   kubernetes
    #   python-etcd
    #   requests
    #   responses
vcert==0.9.1 ; sys_platform != "win32"
    # via -r requirements/static/ci/common.in
virtualenv==20.24.7
    # via
    #   -r requirements/static/ci/common.in
    #   pytest-salt-factories
watchdog==3.0.0
    # via -r requirements/static/ci/common.in
websocket-client==0.40.0
    # via kubernetes
wempy==0.2.1
    # via -r requirements/static/ci/common.in
werkzeug==3.1.3
    # via
    #   -r requirements/static/ci/common.in
    #   moto
    #   pytest-httpserver
xmldiff==2.6.3
    # via -r requirements/static/ci/common.in
xmltodict==0.13.0
    # via moto
yamllint==1.32.0
    # via -r requirements/static/ci/linux.in
yamlordereddictloader==0.4.0
    # via junos-eznc
yarl==1.20.1
    # via
    #   -c requirements/static/ci/../pkg/py3.10/linux.txt
    #   aiohttp
zc.lockfile==3.0.post1
    # via
    #   -c requirements/static/ci/../pkg/py3.10/linux.txt
    #   cherrypy
zipp==3.23.0
    # via
    #   -c requirements/static/ci/../pkg/py3.10/linux.txt
    #   -r requirements/base.txt
    #   importlib-metadata

# The following packages are considered to be unsafe in a requirements file:
# setuptools<|MERGE_RESOLUTION|>--- conflicted
+++ resolved
@@ -190,11 +190,7 @@
     #   -c requirements/static/ci/../pkg/py3.10/linux.txt
     #   -r requirements/base.txt
     #   contextvars
-<<<<<<< HEAD
-importlib-metadata==6.6.0
-=======
 importlib-metadata==8.7.0
->>>>>>> bbd96006
     # via
     #   -c requirements/static/ci/../pkg/py3.10/linux.txt
     #   -r requirements/base.txt
