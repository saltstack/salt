#
# This file is autogenerated by pip-compile
# To update, run:
#
#    pip-compile --no-emit-index-url --output-file=requirements/static/ci/py3.10/windows.txt requirements/pytest.txt requirements/static/ci/common.in requirements/static/ci/windows.in requirements/static/pkg/windows.in requirements/windows.txt
#
aiohttp==3.8.5
    # via etcd3-py
aiosignal==1.3.1
    # via aiohttp
async-timeout==4.0.2
    # via aiohttp
attrs==23.1.0
    # via
    #   aiohttp
    #   jsonschema
    #   pytest-salt-factories
    #   pytest-shell-utilities
    #   pytest-skip-markers
    #   pytest-subtests
    #   pytest-system-statistics
autocommand==2.2.2
    # via
    #   -c requirements/static/ci/../pkg/py3.10/windows.txt
    #   jaraco.text
bcrypt==4.0.1
    # via -r requirements/static/ci/common.in
boto3==1.26.152
    # via
    #   -r requirements/static/ci/common.in
    #   moto
boto==2.49.0
    # via -r requirements/static/ci/common.in
botocore==1.29.152
    # via
    #   boto3
    #   moto
    #   s3transfer
cachetools==5.3.1
    # via google-auth
cassandra-driver==3.28.0
    # via -r requirements/static/ci/common.in
certifi==2023.07.22
    # via
    #   -c requirements/static/ci/../pkg/py3.10/windows.txt
    #   -r requirements/static/ci/common.in
    #   -r requirements/windows.txt
    #   kubernetes
    #   requests
cffi==1.14.6
    # via
    #   -c requirements/static/ci/../pkg/py3.10/windows.txt
    #   -r requirements/static/ci/common.in
    #   -r requirements/windows.txt
    #   clr-loader
    #   cryptography
    #   pygit2
    #   pynacl
charset-normalizer==3.2.0
    # via
    #   -c requirements/static/ci/../pkg/py3.10/windows.txt
    #   aiohttp
    #   requests
cheetah3==3.2.6.post1
    # via -r requirements/static/ci/common.in
cheroot==10.0.0
    # via
    #   -c requirements/static/ci/../pkg/py3.10/windows.txt
    #   cherrypy
cherrypy==18.8.0
    # via
    #   -c requirements/static/ci/../pkg/py3.10/windows.txt
    #   -r requirements/static/ci/common.in
    #   -r requirements/windows.txt
click==8.1.3
    # via geomet
clr-loader==0.2.4
    # via
    #   -c requirements/static/ci/../pkg/py3.10/windows.txt
    #   pythonnet
clustershell==1.9.1
    # via -r requirements/static/ci/common.in
colorama==0.4.6
    # via
    #   click
    #   pytest
contextvars==2.4
    # via
    #   -c requirements/static/ci/../pkg/py3.10/windows.txt
    #   -r requirements/base.txt
cryptography==41.0.3
    # via
    #   -c requirements/static/ci/../pkg/py3.10/windows.txt
    #   -r requirements/crypto.txt
    #   -r requirements/windows.txt
    #   etcd3-py
    #   moto
    #   pyopenssl
    #   pyspnego
    #   requests-ntlm
distlib==0.3.6
    # via virtualenv
distro==1.8.0
    # via
    #   -c requirements/static/ci/../pkg/py3.10/windows.txt
    #   -r requirements/base.txt
    #   pytest-skip-markers
dmidecode==0.9.0
    # via -r requirements/static/ci/windows.in
dnspython==2.3.0
    # via
    #   -r requirements/static/ci/common.in
    #   python-etcd
docker==6.1.3
    # via -r requirements/pytest.txt
etcd3-py==0.1.6
    # via -r requirements/static/ci/common.in
exceptiongroup==1.1.1
    # via pytest
filelock==3.12.1
    # via virtualenv
flaky==3.7.0
    # via -r requirements/pytest.txt
frozenlist==1.3.3
    # via
    #   aiohttp
    #   aiosignal
genshi==0.7.7
    # via -r requirements/static/ci/common.in
geomet==0.2.1.post1
    # via cassandra-driver
gitdb==4.0.10
    # via
    #   -c requirements/static/ci/../pkg/py3.10/windows.txt
    #   gitpython
gitpython==3.1.35
    # via
    #   -c requirements/static/ci/../pkg/py3.10/windows.txt
    #   -r requirements/static/ci/common.in
    #   -r requirements/windows.txt
google-auth==2.19.1
    # via kubernetes
idna==3.4
    # via
    #   -c requirements/static/ci/../pkg/py3.10/windows.txt
    #   etcd3-py
    #   requests
    #   yarl
immutables==0.15
    # via
    #   -c requirements/static/ci/../pkg/py3.10/windows.txt
    #   contextvars
importlib-metadata==6.6.0
    # via
    #   -c requirements/static/ci/../pkg/py3.10/windows.txt
    #   -r requirements/windows.txt
inflect==6.0.4
    # via
    #   -c requirements/static/ci/../pkg/py3.10/windows.txt
    #   jaraco.text
iniconfig==2.0.0
    # via pytest
ipaddress==1.0.23
    # via kubernetes
jaraco.collections==4.1.0
    # via
    #   -c requirements/static/ci/../pkg/py3.10/windows.txt
    #   cherrypy
jaraco.context==4.3.0
    # via
    #   -c requirements/static/ci/../pkg/py3.10/windows.txt
    #   jaraco.text
jaraco.functools==3.7.0
    # via
    #   -c requirements/static/ci/../pkg/py3.10/windows.txt
    #   cheroot
    #   jaraco.text
    #   tempora
jaraco.text==3.11.1
    # via
    #   -c requirements/static/ci/../pkg/py3.10/windows.txt
    #   jaraco.collections
jinja2==3.1.2
    # via
    #   -c requirements/static/ci/../pkg/py3.10/windows.txt
    #   -r requirements/base.txt
    #   moto
jmespath==1.0.1
    # via
    #   -c requirements/static/ci/../pkg/py3.10/windows.txt
    #   -r requirements/base.txt
    #   -r requirements/static/ci/common.in
    #   boto3
    #   botocore
jsonschema==3.2.0
    # via -r requirements/static/ci/common.in
junit-xml==1.9
    # via -r requirements/static/ci/common.in
keyring==5.7.1
    # via -r requirements/static/ci/common.in
kubernetes==3.0.0
    # via -r requirements/static/ci/common.in
looseversion==1.2.0
    # via
    #   -c requirements/static/ci/../pkg/py3.10/windows.txt
    #   -r requirements/base.txt
lxml==4.9.2
    # via
    #   -c requirements/static/ci/../pkg/py3.10/windows.txt
    #   -r requirements/windows.txt
    #   xmldiff
mako==1.2.4
    # via -r requirements/static/ci/common.in
markupsafe==2.1.2
    # via
    #   -c requirements/static/ci/../pkg/py3.10/windows.txt
    #   -r requirements/base.txt
    #   jinja2
    #   mako
    #   werkzeug
mock==5.0.2
    # via -r requirements/pytest.txt
more-itertools==9.1.0
    # via
    #   -c requirements/static/ci/../pkg/py3.10/windows.txt
    #   cheroot
    #   cherrypy
    #   jaraco.functools
    #   jaraco.text
moto==4.1.11
    # via -r requirements/static/ci/common.in
msgpack==1.0.5
    # via
    #   -c requirements/static/ci/../pkg/py3.10/windows.txt
    #   -r requirements/base.txt
    #   pytest-salt-factories
multidict==6.0.4
    # via
    #   aiohttp
    #   yarl
packaging==23.1
    # via
    #   -c requirements/static/ci/../pkg/py3.10/windows.txt
    #   -r requirements/base.txt
    #   docker
    #   pytest
passlib==1.7.4
    # via -r requirements/static/ci/common.in
patch==1.16
    # via -r requirements/static/ci/windows.in
pathspec==0.11.1
    # via yamllint
platformdirs==3.5.3
    # via virtualenv
pluggy==1.0.0
    # via pytest
portend==3.1.0
    # via
    #   -c requirements/static/ci/../pkg/py3.10/windows.txt
    #   cherrypy
psutil==5.8.0
    # via
    #   -c requirements/static/ci/../pkg/py3.10/windows.txt
    #   -r requirements/base.txt
    #   pytest-salt-factories
    #   pytest-shell-utilities
    #   pytest-system-statistics
pyasn1-modules==0.3.0
    # via google-auth
pyasn1==0.4.8
    # via
    #   -c requirements/static/ci/../pkg/py3.10/windows.txt
    #   -r requirements/windows.txt
    #   pyasn1-modules
    #   rsa
pycparser==2.21
    # via
    #   -c requirements/static/ci/../pkg/py3.10/windows.txt
    #   cffi
pycryptodomex==3.9.8
    # via
    #   -c requirements/static/ci/../pkg/py3.10/windows.txt
    #   -r requirements/crypto.txt
pydantic==1.10.8
    # via
    #   -c requirements/static/ci/../pkg/py3.10/windows.txt
    #   inflect
pygit2==1.12.1
    # via -r requirements/static/ci/windows.in
pymssql==2.2.7
    # via
    #   -c requirements/static/ci/../pkg/py3.10/windows.txt
    #   -r requirements/windows.txt
pymysql==1.0.3
    # via
    #   -c requirements/static/ci/../pkg/py3.10/windows.txt
    #   -r requirements/windows.txt
pynacl==1.5.0
    # via -r requirements/static/ci/common.in
pyopenssl==23.2.0
    # via
    #   -c requirements/static/ci/../pkg/py3.10/windows.txt
    #   -r requirements/windows.txt
    #   etcd3-py
pyrsistent==0.19.3
    # via jsonschema
pyspnego==0.9.0
    # via requests-ntlm
pytest-custom-exit-code==0.3.0
    # via -r requirements/pytest.txt
pytest-helpers-namespace==2021.12.29
    # via
    #   -r requirements/pytest.txt
    #   pytest-salt-factories
    #   pytest-shell-utilities
pytest-httpserver==1.0.8
    # via -r requirements/pytest.txt
pytest-salt-factories==1.0.0rc25
    # via -r requirements/pytest.txt
pytest-shell-utilities==1.8.0
    # via pytest-salt-factories
pytest-skip-markers==1.4.1
    # via
    #   pytest-salt-factories
    #   pytest-shell-utilities
    #   pytest-system-statistics
pytest-subtests==0.11.0
    # via -r requirements/pytest.txt
pytest-system-statistics==1.0.2
    # via pytest-salt-factories
pytest-timeout==2.1.0
    # via -r requirements/pytest.txt
pytest==7.3.2
    # via
    #   -r requirements/pytest.txt
    #   pytest-custom-exit-code
    #   pytest-helpers-namespace
    #   pytest-salt-factories
    #   pytest-shell-utilities
    #   pytest-skip-markers
    #   pytest-subtests
    #   pytest-system-statistics
    #   pytest-timeout
python-dateutil==2.8.2
    # via
    #   -c requirements/static/ci/../pkg/py3.10/windows.txt
    #   -r requirements/windows.txt
    #   botocore
    #   kubernetes
    #   moto
python-etcd==0.4.5
    # via -r requirements/static/ci/common.in
python-gnupg==0.5.0
    # via
    #   -c requirements/static/ci/../pkg/py3.10/windows.txt
    #   -r requirements/windows.txt
pythonnet==3.0.1
    # via
    #   -c requirements/static/ci/../pkg/py3.10/windows.txt
    #   -r requirements/windows.txt
pytz==2023.3
    # via
    #   -c requirements/static/ci/../pkg/py3.10/windows.txt
    #   tempora
pyvmomi==8.0.1.0.1
    # via -r requirements/static/ci/common.in
pywin32==306
    # via
    #   -c requirements/static/ci/../pkg/py3.10/windows.txt
    #   -r requirements/windows.txt
    #   docker
    #   pytest-skip-markers
    #   wmi
pywinrm==0.4.3
    # via -r requirements/static/ci/windows.in
pyyaml==6.0.1
    # via
    #   -c requirements/static/ci/../pkg/py3.10/windows.txt
    #   -r requirements/base.txt
    #   clustershell
    #   kubernetes
    #   pytest-salt-factories
    #   responses
    #   yamllint
pyzmq==25.1.0
    # via
    #   -c requirements/static/ci/../pkg/py3.10/windows.txt
    #   -r requirements/zeromq.txt
    #   pytest-salt-factories
requests-ntlm==1.2.0
    # via pywinrm
requests==2.31.0
    # via
    #   -c requirements/static/ci/../pkg/py3.10/windows.txt
    #   -r requirements/base.txt
    #   -r requirements/static/ci/common.in
    #   -r requirements/windows.txt
    #   docker
    #   etcd3-py
    #   kubernetes
    #   moto
    #   pywinrm
    #   requests-ntlm
    #   responses
responses==0.23.1
    # via moto
rfc3987==1.3.8
    # via -r requirements/static/ci/common.in
rsa==4.9
    # via google-auth
s3transfer==0.6.1
    # via boto3
sed==0.3.1
    # via -r requirements/static/ci/windows.in
semantic-version==2.10.0
    # via etcd3-py
setproctitle==1.3.2
    # via
    #   -c requirements/static/ci/../pkg/py3.10/windows.txt
    #   -r requirements/windows.txt
six==1.15.0
    # via
    #   -c requirements/static/ci/../pkg/py3.10/windows.txt
    #   cassandra-driver
<<<<<<< HEAD
=======
    #   cheroot
>>>>>>> 070774f3
    #   etcd3-py
    #   genshi
    #   geomet
    #   google-auth
    #   jsonschema
    #   junit-xml
    #   kubernetes
    #   python-dateutil
    #   pyvmomi
    #   pywinrm
    #   websocket-client
smmap==4.0.0
    # via
    #   -c requirements/static/ci/../pkg/py3.10/windows.txt
    #   gitdb
sqlparse==0.4.4
    # via -r requirements/static/ci/common.in
strict-rfc3339==0.7
    # via -r requirements/static/ci/common.in
tempora==5.3.0
    # via
    #   -c requirements/static/ci/../pkg/py3.10/windows.txt
    #   portend
timelib==0.3.0
    # via
    #   -c requirements/static/ci/../pkg/py3.10/windows.txt
    #   -r requirements/windows.txt
toml==0.10.2
    # via -r requirements/static/ci/common.in
tomli==2.0.1
    # via pytest
tornado==6.3.2
    # via
    #   -c requirements/static/ci/../pkg/py3.10/windows.txt
    #   -r requirements/base.txt
types-pyyaml==6.0.1
    # via responses
typing-extensions==4.6.3
    # via
    #   -c requirements/static/ci/../pkg/py3.10/windows.txt
    #   pydantic
    #   pytest-shell-utilities
    #   pytest-system-statistics
urllib3==1.26.6
    # via
    #   -c requirements/static/ci/../pkg/py3.10/windows.txt
    #   -r requirements/windows.txt
    #   botocore
    #   docker
<<<<<<< HEAD
    #   google-auth
=======
>>>>>>> 070774f3
    #   kubernetes
    #   python-etcd
    #   requests
    #   responses
virtualenv==20.23.0
    # via
    #   -r requirements/static/ci/common.in
    #   pytest-salt-factories
watchdog==3.0.0
    # via -r requirements/static/ci/common.in
websocket-client==0.40.0
    # via
    #   docker
    #   kubernetes
wempy==0.2.1
    # via -r requirements/static/ci/common.in
werkzeug==2.3.6
    # via
    #   moto
    #   pytest-httpserver
wheel==0.38.4
    # via
    #   -c requirements/static/ci/../pkg/py3.10/windows.txt
    #   -r requirements/windows.txt
wmi==1.5.1
    # via
    #   -c requirements/static/ci/../pkg/py3.10/windows.txt
    #   -r requirements/windows.txt
xmldiff==2.6.3
    # via -r requirements/static/ci/common.in
xmltodict==0.13.0
    # via
    #   moto
    #   pywinrm
yamllint==1.32.0
    # via -r requirements/static/ci/windows.in
yarl==1.9.2
    # via aiohttp
zc.lockfile==2.0
    # via
    #   -c requirements/static/ci/../pkg/py3.10/windows.txt
    #   cherrypy
zipp==3.15.0
    # via
    #   -c requirements/static/ci/../pkg/py3.10/windows.txt
    #   importlib-metadata

# The following packages are considered to be unsafe in a requirements file:
# setuptools<|MERGE_RESOLUTION|>--- conflicted
+++ resolved
@@ -422,10 +422,6 @@
     # via
     #   -c requirements/static/ci/../pkg/py3.10/windows.txt
     #   cassandra-driver
-<<<<<<< HEAD
-=======
-    #   cheroot
->>>>>>> 070774f3
     #   etcd3-py
     #   genshi
     #   geomet
@@ -475,10 +471,7 @@
     #   -r requirements/windows.txt
     #   botocore
     #   docker
-<<<<<<< HEAD
     #   google-auth
-=======
->>>>>>> 070774f3
     #   kubernetes
     #   python-etcd
     #   requests
@@ -517,7 +510,7 @@
     # via -r requirements/static/ci/windows.in
 yarl==1.9.2
     # via aiohttp
-zc.lockfile==2.0
+zc.lockfile==3.0.post1
     # via
     #   -c requirements/static/ci/../pkg/py3.10/windows.txt
     #   cherrypy
