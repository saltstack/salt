#
# This file is autogenerated by pip-compile
# To update, run:
#
#    pip-compile --no-emit-index-url --output-file=requirements/static/ci/py3.10/cloud.txt requirements/static/ci/cloud.in
#
apache-libcloud==3.7.0 ; sys_platform != "win32"
    # via
    #   -c requirements/static/ci/py3.10/linux.txt
    #   -r requirements/static/ci/cloud.in
certifi==2023.5.7
    # via
    #   -c requirements/static/ci/py3.10/linux.txt
    #   requests
cffi==1.15.1
    # via
    #   -c requirements/static/ci/py3.10/linux.txt
    #   cryptography
charset-normalizer==2.1.1
    # via
    #   -c requirements/static/ci/py3.10/linux.txt
    #   requests
<<<<<<< HEAD
cryptography==40.0.2
=======
cheetah3==3.2.6.post1
    # via -r requirements/static/ci/common.in
cheroot==8.5.2
    # via cherrypy
cherrypy==18.6.1
    # via
    #   -r requirements/static/ci/common.in
    #   -r requirements/static/pkg/linux.in
click==8.0.1
    # via geomet
clustershell==1.8.3
    # via -r requirements/static/ci/common.in
contextvars==2.4
    # via -r requirements/base.txt
croniter==1.0.15 ; sys_platform != "win32"
    # via -r requirements/static/ci/common.in
cryptography==41.0.1
>>>>>>> 7a2eeada
    # via
    #   -c requirements/static/ci/py3.10/linux.txt
    #   pyspnego
    #   requests-ntlm
    #   smbprotocol
idna==3.4
    # via
    #   -c requirements/static/ci/py3.10/linux.txt
    #   requests
netaddr==0.8.0
    # via
    #   -c requirements/static/ci/py3.10/linux.txt
    #   -r requirements/static/ci/cloud.in
profitbricks==4.1.3
    # via -r requirements/static/ci/cloud.in
pycparser==2.21
    # via
    #   -c requirements/static/ci/py3.10/linux.txt
    #   cffi
<<<<<<< HEAD
pypsexec==0.3.0
=======
pycryptodomex==3.10.1
    # via -r requirements/crypto.txt
pyinotify==0.9.6 ; sys_platform != "win32" and sys_platform != "darwin" and platform_system != "openbsd"
    # via -r requirements/static/ci/common.in
pyjwt==2.4.0
    # via adal
pynacl==1.4.0
    # via paramiko
pyopenssl==23.2.0
    # via
    #   -r requirements/static/pkg/linux.in
    #   etcd3-py
pyparsing==3.0.9
    # via
    #   junos-eznc
    #   packaging
pypsexec==0.1.0
>>>>>>> 7a2eeada
    # via -r requirements/static/ci/cloud.in
pyspnego==0.9.0
    # via
    #   -r requirements/static/ci/cloud.in
    #   requests-ntlm
    #   smbprotocol
pywinrm==0.4.3
    # via -r requirements/static/ci/cloud.in
requests-ntlm==1.2.0
    # via pywinrm
requests==2.31.0
    # via
    #   -c requirements/static/ci/py3.10/linux.txt
    #   apache-libcloud
    #   profitbricks
    #   pywinrm
    #   requests-ntlm
six==1.16.0
    # via
    #   -c requirements/static/ci/py3.10/linux.txt
    #   profitbricks
    #   pywinrm
smbprotocol==1.10.1
    # via
    #   -r requirements/static/ci/cloud.in
    #   pypsexec
urllib3==1.26.6
    # via
    #   -c requirements/static/ci/py3.10/linux.txt
    #   requests
xmltodict==0.13.0
    # via
    #   -c requirements/static/ci/py3.10/linux.txt
    #   pywinrm<|MERGE_RESOLUTION|>--- conflicted
+++ resolved
@@ -20,27 +20,7 @@
     # via
     #   -c requirements/static/ci/py3.10/linux.txt
     #   requests
-<<<<<<< HEAD
-cryptography==40.0.2
-=======
-cheetah3==3.2.6.post1
-    # via -r requirements/static/ci/common.in
-cheroot==8.5.2
-    # via cherrypy
-cherrypy==18.6.1
-    # via
-    #   -r requirements/static/ci/common.in
-    #   -r requirements/static/pkg/linux.in
-click==8.0.1
-    # via geomet
-clustershell==1.8.3
-    # via -r requirements/static/ci/common.in
-contextvars==2.4
-    # via -r requirements/base.txt
-croniter==1.0.15 ; sys_platform != "win32"
-    # via -r requirements/static/ci/common.in
 cryptography==41.0.1
->>>>>>> 7a2eeada
     # via
     #   -c requirements/static/ci/py3.10/linux.txt
     #   pyspnego
@@ -60,27 +40,7 @@
     # via
     #   -c requirements/static/ci/py3.10/linux.txt
     #   cffi
-<<<<<<< HEAD
 pypsexec==0.3.0
-=======
-pycryptodomex==3.10.1
-    # via -r requirements/crypto.txt
-pyinotify==0.9.6 ; sys_platform != "win32" and sys_platform != "darwin" and platform_system != "openbsd"
-    # via -r requirements/static/ci/common.in
-pyjwt==2.4.0
-    # via adal
-pynacl==1.4.0
-    # via paramiko
-pyopenssl==23.2.0
-    # via
-    #   -r requirements/static/pkg/linux.in
-    #   etcd3-py
-pyparsing==3.0.9
-    # via
-    #   junos-eznc
-    #   packaging
-pypsexec==0.1.0
->>>>>>> 7a2eeada
     # via -r requirements/static/ci/cloud.in
 pyspnego==0.9.0
     # via
