--- conflicted
+++ resolved
@@ -1,11 +1,5 @@
 # Linux static CI requirements
 pyiface
-<<<<<<< HEAD
-pygit2<=0.28.2; python_version < '3.8'
-pygit2<1.1.0; python_version == '3.8'
-pygit2>=1.4.0; python_version >= '3.9'
-pymysql
-=======
 pygit2<1.1.0; python_version <= '3.8'
 pygit2>=1.4.0; python_version > '3.8'
->>>>>>> 1f74210c
+pymysql