--- conflicted
+++ resolved
@@ -2,9 +2,6 @@
 pyiface
 pygit2<1.1.0; python_version <= '3.8'
 pygit2>=1.4.0; python_version > '3.8'
-<<<<<<< HEAD
 pymysql==0.9.3; python_version <= '3.5'
 pymysql>=1.0.2; python_version > '3.5'
-=======
-ansible
->>>>>>> 0d71775f
+ansible