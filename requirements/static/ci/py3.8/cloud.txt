#
# This file is autogenerated by pip-compile
# To update, run:
#
#    pip-compile --output-file=requirements/static/ci/py3.8/cloud.txt --pip-args='--constraint=requirements/static/ci/py3.8/linux.txt' requirements/base.txt requirements/pytest.txt requirements/static/ci/cloud.in requirements/static/pkg/linux.in requirements/zeromq.txt
#
apache-libcloud==2.5.0
    # via -r requirements/static/ci/cloud.in
attrs==21.2.0
    # via
    #   pytest
    #   pytest-salt-factories
backports.entry-points-selectable==1.1.0
    # via virtualenv
certifi==2021.5.30
    # via requests
cffi==1.14.6
    # via cryptography
chardet==3.0.4
    # via requests
cheroot==8.5.2
    # via cherrypy
cherrypy==18.6.1
    # via -r requirements/static/pkg/linux.in
contextvars==2.4
    # via -r requirements/base.txt
cryptography==3.3.2
    # via
    #   pyopenssl
    #   requests-ntlm
    #   smbprotocol
distlib==0.3.3
    # via virtualenv
distro==1.6.0
    # via -r requirements/base.txt
filelock==3.0.12
    # via virtualenv
flaky==3.7.0
    # via -r requirements/pytest.txt
idna==2.8
    # via requests
immutables==0.16
    # via contextvars
importlib-metadata==4.8.1 ; python_version >= "3.6" and python_version < "3.10"
    # via -r requirements/static/pkg/linux.in
iniconfig==1.1.1
    # via pytest
jaraco.classes==3.2.1
    # via jaraco.collections
jaraco.collections==3.4.0
    # via cherrypy
jaraco.functools==3.3.0
    # via
    #   cheroot
    #   jaraco.text
    #   tempora
jaraco.text==3.5.1
    # via jaraco.collections
jinja2==3.0.1
    # via -r requirements/base.txt
markupsafe==2.0.1
    # via
    #   -r requirements/base.txt
    #   jinja2
mock==4.0.3
    # via -r requirements/pytest.txt
more-itertools==8.8.0
    # via
    #   cheroot
    #   cherrypy
    #   jaraco.classes
    #   jaraco.functools
msgpack==1.0.2
    # via
    #   -r requirements/base.txt
    #   pytest-salt-factories
netaddr==0.7.19
    # via -r requirements/static/ci/cloud.in
ntlm-auth==1.3.0
    # via
    #   requests-ntlm
    #   smbprotocol
packaging==21.0
    # via pytest
platformdirs==2.3.0
    # via virtualenv
pluggy==1.0.0
    # via pytest
portend==2.7.1
    # via cherrypy
profitbricks==4.1.3
    # via -r requirements/static/ci/cloud.in
psutil==5.8.0
<<<<<<< HEAD
    # via -r requirements/base.txt
=======
    # via
    #   -r requirements/static/pkg/linux.in
    #   pytest-salt-factories
py==1.10.0
    # via pytest
>>>>>>> 19b5b5aa
pyasn1==0.4.8
    # via smbprotocol
pycparser==2.19
    # via cffi
pycryptodomex==3.10.1
    # via -r requirements/crypto.txt
pyopenssl==20.0.1
    # via -r requirements/static/pkg/linux.in
pyparsing==2.4.7
    # via packaging
pypsexec==0.1.0
    # via -r requirements/static/ci/cloud.in
pytest-helpers-namespace==2021.4.29
    # via
    #   -r requirements/pytest.txt
    #   pytest-salt-factories
pytest-salt-factories==0.911.0
    # via -r requirements/pytest.txt
pytest-subtests==0.5.0
    # via -r requirements/pytest.txt
pytest-tempdir==2019.10.12
    # via
    #   -r requirements/pytest.txt
    #   pytest-salt-factories
pytest==6.2.5
    # via
    #   -r requirements/pytest.txt
    #   pytest-helpers-namespace
    #   pytest-salt-factories
    #   pytest-subtests
    #   pytest-tempdir
python-dateutil==2.8.2
    # via -r requirements/static/pkg/linux.in
python-gnupg==0.4.7
    # via -r requirements/static/pkg/linux.in
pytz==2021.1
    # via tempora
pywinrm==0.3.0
    # via -r requirements/static/ci/cloud.in
pyyaml==5.4.1
    # via -r requirements/base.txt
pyzmq==21.0.2 ; python_version < "3.9"
    # via
    #   -r requirements/zeromq.txt
    #   pytest-salt-factories
requests-ntlm==1.1.0
    # via pywinrm
requests==2.25.1
    # via
    #   -r requirements/base.txt
    #   apache-libcloud
    #   profitbricks
    #   pywinrm
    #   requests-ntlm
setproctitle==1.2.2
    # via -r requirements/static/pkg/linux.in
six==1.16.0
    # via
    #   cheroot
    #   cryptography
    #   profitbricks
    #   pyopenssl
    #   pypsexec
    #   python-dateutil
    #   pywinrm
    #   smbprotocol
    #   virtualenv
smbprotocol==0.1.1
    # via pypsexec
tempora==4.1.1
    # via portend
timelib==0.2.5
    # via -r requirements/static/pkg/linux.in
toml==0.10.2
    # via pytest
urllib3==1.26.6
    # via requests
virtualenv==20.8.0
    # via pytest-salt-factories
xmltodict==0.12.0
    # via pywinrm
zc.lockfile==2.0
    # via cherrypy
zipp==3.5.0
    # via importlib-metadata

# The following packages are considered to be unsafe in a requirements file:
# setuptools<|MERGE_RESOLUTION|>--- conflicted
+++ resolved
@@ -91,15 +91,11 @@
 profitbricks==4.1.3
     # via -r requirements/static/ci/cloud.in
 psutil==5.8.0
-<<<<<<< HEAD
-    # via -r requirements/base.txt
-=======
     # via
     #   -r requirements/static/pkg/linux.in
     #   pytest-salt-factories
 py==1.10.0
     # via pytest
->>>>>>> 19b5b5aa
 pyasn1==0.4.8
     # via smbprotocol
 pycparser==2.19
