--- conflicted
+++ resolved
@@ -344,10 +344,6 @@
     # via
     #   -r requirements/static/ci/common.in
     #   paramiko
-<<<<<<< HEAD
-=======
-    #   passlib
->>>>>>> e37fbda4
 boto3==1.21.46
     # via
     #   -r requirements/static/ci/common.in
@@ -442,13 +438,9 @@
     #   ciscoconfparse
     #   python-etcd
 docker==6.1.3
-<<<<<<< HEAD
-    # via -r requirements/pytest.txt
-=======
-    # via
-    #   -r requirements/static/ci/common.in
-    #   pytest-salt-factories
->>>>>>> e37fbda4
+    # via
+    #   -r requirements/pytest.txt
+    #   -r requirements/static/ci/common.in
 etcd3-py==0.1.6
     # via -r requirements/static/ci/common.in
 exceptiongroup==1.0.4
@@ -471,11 +463,7 @@
     # via cassandra-driver
 gitdb==4.0.5
     # via gitpython
-<<<<<<< HEAD
-gitpython==3.1.35
-=======
-gitpython==3.1.37
->>>>>>> e37fbda4
+gitpython==3.1.40
     # via -r requirements/static/ci/common.in
 google-auth==1.6.3
     # via kubernetes
@@ -833,13 +821,9 @@
 python-etcd==0.4.5
     # via -r requirements/static/ci/common.in
 python-gnupg==0.4.8
-<<<<<<< HEAD
     # via
     #   -c requirements/static/ci/../pkg/py3.8/linux.txt
     #   -r requirements/static/pkg/linux.in
-=======
-    # via -r requirements/static/pkg/linux.in
->>>>>>> e37fbda4
 python-telegram-bot==13.7
     # via -r requirements/static/ci/linux.in
 pytz==2022.1
@@ -995,7 +979,7 @@
     #   pytest-system-statistics
 tzlocal==2.1
     # via apscheduler
-urllib3==1.26.17
+urllib3==1.26.6
     # via
     #   -c requirements/static/ci/../pkg/py3.8/linux.txt
     #   botocore
