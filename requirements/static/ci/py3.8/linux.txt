--- conflicted
+++ resolved
@@ -419,17 +419,11 @@
     # via -r requirements/static/ci/linux.in
 pyinotify==0.9.6 ; sys_platform != "win32" and sys_platform != "darwin" and platform_system != "openbsd"
     # via -r requirements/static/ci/common.in
-<<<<<<< HEAD
+
 pyjwt[crypto]==1.7.1
     # via
     #   adal
     #   msal
-=======
-pyjwt==1.7.1
-    # via
-    #   adal
-    #   twilio
->>>>>>> 35f1fa35
 pymysql==1.0.2 ; python_version > "3.5"
     # via -r requirements/static/ci/linux.in
 pynacl==1.3.0
