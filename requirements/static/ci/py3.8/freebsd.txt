--- conflicted
+++ resolved
@@ -333,10 +333,6 @@
     # via
     #   -r requirements/static/ci/common.in
     #   paramiko
-<<<<<<< HEAD
-=======
-    #   passlib
->>>>>>> e37fbda4
 boto3==1.21.46
     # via
     #   -r requirements/static/ci/common.in
@@ -428,13 +424,9 @@
     #   ciscoconfparse
     #   python-etcd
 docker==6.1.3
-<<<<<<< HEAD
-    # via -r requirements/pytest.txt
-=======
-    # via
-    #   -r requirements/static/ci/common.in
-    #   pytest-salt-factories
->>>>>>> e37fbda4
+    # via
+    #   -r requirements/pytest.txt
+    #   -r requirements/static/ci/common.in
 etcd3-py==0.1.6
     # via -r requirements/static/ci/common.in
 exceptiongroup==1.0.4
@@ -457,11 +449,7 @@
     # via cassandra-driver
 gitdb==4.0.5
     # via gitpython
-<<<<<<< HEAD
-gitpython==3.1.35
-=======
-gitpython==3.1.37
->>>>>>> e37fbda4
+gitpython==3.1.40
     # via -r requirements/static/ci/common.in
 google-auth==1.6.3
     # via kubernetes
@@ -940,7 +928,7 @@
     # via
     #   pytest-shell-utilities
     #   pytest-system-statistics
-urllib3==1.26.17
+urllib3==1.26.6
     # via
     #   -c requirements/static/ci/../pkg/py3.8/freebsd.txt
     #   botocore
