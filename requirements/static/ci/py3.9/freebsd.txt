#
# This file is autogenerated by pip-compile
# To update, run:
#
#    pip-compile --cert='' --client-cert='' --index-url='' --no-emit-index-url --output-file=requirements/static/ci/py3.9/freebsd.txt --pip-args='' requirements/base.txt requirements/pytest.txt requirements/static/ci/common.in requirements/static/ci/freebsd.in requirements/static/pkg/freebsd.in requirements/zeromq.txt
#
aiohappyeyeballs==2.6.1
    # via
    #   -c requirements/static/ci/../pkg/py3.9/freebsd.txt
    #   aiohttp
aiohttp==3.12.14
    # via
    #   -c requirements/static/ci/../pkg/py3.9/freebsd.txt
    #   -r requirements/base.txt
    #   -r requirements/static/ci/common.in
    #   etcd3-py
aiosignal==1.4.0
    # via
    #   -c requirements/static/ci/../pkg/py3.9/freebsd.txt
    #   aiohttp
apache-libcloud==3.7.0 ; sys_platform != "win32"
    # via -r requirements/static/ci/common.in
asn1crypto==1.5.1
    # via
    #   certvalidator
    #   oscrypto
async-timeout==4.0.3
    # via
    #   -c requirements/static/ci/../pkg/py3.9/freebsd.txt
    #   aiohttp
attrs==23.2.0
    # via
    #   -c requirements/static/ci/../pkg/py3.9/freebsd.txt
    #   aiohttp
    #   jsonschema
    #   pytest-salt-factories
    #   pytest-shell-utilities
    #   pytest-skip-markers
    #   pytest-subtests
    #   pytest-system-statistics
autocommand==2.2.2
    # via
    #   -c requirements/static/ci/../pkg/py3.9/freebsd.txt
    #   jaraco.text
bcrypt==4.0.1
    # via
    #   -r requirements/static/ci/common.in
    #   paramiko
boto3==1.39.4
    # via
    #   -r requirements/static/ci/common.in
    #   moto
boto==2.49.0
    # via -r requirements/static/ci/common.in
botocore==1.39.4
    # via
    #   -r requirements/static/ci/common.in
    #   boto3
    #   moto
    #   s3transfer
cachetools==5.3.1
    # via google-auth
cassandra-driver==3.28.0
    # via -r requirements/static/ci/common.in
certifi==2023.07.22 ; python_version < "3.10"
    # via
    #   -c requirements/static/ci/../pkg/py3.9/freebsd.txt
    #   -r requirements/base.txt
    #   kubernetes
    #   requests
certvalidator==0.11.1
    # via vcert
cffi==1.16.0
    # via
    #   -c requirements/static/ci/../pkg/py3.9/freebsd.txt
    #   -r requirements/static/ci/common.in
    #   cryptography
    #   napalm
    #   pynacl
charset-normalizer==3.2.0
    # via
    #   -c requirements/static/ci/../pkg/py3.9/freebsd.txt
    #   requests
cheetah3==3.2.6.post1
    # via -r requirements/static/ci/common.in
cheroot==10.0.0
    # via
    #   -c requirements/static/ci/../pkg/py3.9/freebsd.txt
    #   cherrypy
cherrypy==18.8.0
    # via
    #   -c requirements/static/ci/../pkg/py3.9/freebsd.txt
    #   -r requirements/base.txt
    #   -r requirements/static/ci/common.in
click==8.1.3
    # via geomet
clustershell==1.9.1
    # via -r requirements/static/ci/common.in
contextvars==2.4
    # via
    #   -c requirements/static/ci/../pkg/py3.9/freebsd.txt
    #   -r requirements/base.txt
croniter==2.0.5 ; sys_platform != "win32"
    # via
    #   -c requirements/static/ci/../pkg/py3.9/freebsd.txt
    #   -r requirements/base.txt
cryptography==42.0.5
    # via
    #   -c requirements/static/ci/../pkg/py3.9/freebsd.txt
    #   -r requirements/base.txt
    #   etcd3-py
    #   moto
    #   paramiko
    #   pyopenssl
    #   trustme
    #   vcert
distlib==0.3.8
    # via virtualenv
distro==1.8.0
    # via
    #   -c requirements/static/ci/../pkg/py3.9/freebsd.txt
    #   -r requirements/base.txt
    #   pytest-skip-markers
dnspython==2.6.1
    # via
    #   -r requirements/static/ci/common.in
    #   python-etcd
docker==7.1.0 ; python_version >= "3.8"
    # via -r requirements/pytest.txt
etcd3-py==0.1.6
    # via -r requirements/static/ci/common.in
exceptiongroup==1.1.1
    # via pytest
filelock==3.13.1
    # via virtualenv
flaky==3.8.1
    # via -r requirements/pytest.txt
frozenlist==1.4.1 ; python_version < "3.11"
    # via
    #   -c requirements/static/ci/../pkg/py3.9/freebsd.txt
    #   -r requirements/base.txt
    #   aiohttp
    #   aiosignal
future==0.18.3
    # via
    #   napalm
    #   textfsm
genshi==0.7.7
    # via -r requirements/static/ci/common.in
geomet==0.2.1.post1
    # via cassandra-driver
gitdb==4.0.10
    # via gitpython
gitpython==3.1.43
    # via -r requirements/static/ci/common.in
google-auth==2.27.0
    # via kubernetes
hglib==2.6.2
    # via -r requirements/static/ci/freebsd.in
idna==3.7
    # via
    #   -c requirements/static/ci/../pkg/py3.9/freebsd.txt
    #   etcd3-py
    #   requests
    #   trustme
    #   yarl
immutables==0.21 ; sys_platform != "linux"
    # via
    #   -c requirements/static/ci/../pkg/py3.9/freebsd.txt
    #   -r requirements/base.txt
    #   contextvars
<<<<<<< HEAD
importlib-metadata==6.6.0
=======
importlib-metadata==8.7.0
>>>>>>> bbd96006
    # via
    #   -c requirements/static/ci/../pkg/py3.9/freebsd.txt
    #   -r requirements/base.txt
iniconfig==2.0.0
    # via pytest
ipaddress==1.0.23
    # via kubernetes
jaraco.collections==4.1.0
    # via
    #   -c requirements/static/ci/../pkg/py3.9/freebsd.txt
    #   cherrypy
jaraco.context==4.3.0
    # via
    #   -c requirements/static/ci/../pkg/py3.9/freebsd.txt
    #   jaraco.text
jaraco.functools==4.1.0
    # via
    #   -c requirements/static/ci/../pkg/py3.9/freebsd.txt
    #   -r requirements/base.txt
    #   cheroot
    #   jaraco.text
    #   tempora
jaraco.text==4.0.0
    # via
    #   -c requirements/static/ci/../pkg/py3.9/freebsd.txt
    #   -r requirements/base.txt
    #   jaraco.collections
jinja2==3.1.6
    # via
    #   -c requirements/static/ci/../pkg/py3.9/freebsd.txt
    #   -r requirements/base.txt
    #   junos-eznc
    #   moto
    #   napalm
jmespath==1.0.1
    # via
    #   -c requirements/static/ci/../pkg/py3.9/freebsd.txt
    #   -r requirements/base.txt
    #   -r requirements/static/ci/common.in
    #   boto3
    #   botocore
jsonschema==3.2.0
    # via -r requirements/static/ci/common.in
junit-xml==1.9
    # via -r requirements/static/ci/common.in
junos-eznc==2.6.7 ; sys_platform != "win32"
    # via
    #   -r requirements/static/ci/common.in
    #   napalm
jxmlease==1.0.3 ; sys_platform != "win32"
    # via -r requirements/static/ci/common.in
kazoo==2.9.0 ; sys_platform != "win32" and sys_platform != "darwin"
    # via -r requirements/static/ci/common.in
keyring==5.7.1
    # via -r requirements/static/ci/common.in
kubernetes==3.0.0
    # via -r requirements/static/ci/common.in
libnacl==1.8.0 ; sys_platform != "win32" and sys_platform != "darwin"
    # via -r requirements/static/ci/common.in
looseversion==1.3.0
    # via
    #   -c requirements/static/ci/../pkg/py3.9/freebsd.txt
    #   -r requirements/base.txt
lxml==4.9.2
    # via
    #   junos-eznc
    #   napalm
    #   ncclient
    #   xmldiff
mako==1.2.4
    # via -r requirements/static/ci/common.in
markupsafe==2.1.3
    # via
    #   -c requirements/static/ci/../pkg/py3.9/freebsd.txt
    #   -r requirements/base.txt
    #   jinja2
    #   mako
    #   werkzeug
mercurial==6.4.4
    # via -r requirements/static/ci/freebsd.in
mock==5.1.0
    # via -r requirements/pytest.txt
more-itertools==9.1.0
    # via
    #   -c requirements/static/ci/../pkg/py3.9/freebsd.txt
    #   -r requirements/pytest.txt
    #   cheroot
    #   cherrypy
    #   jaraco.functools
    #   jaraco.text
moto==5.1.8
    # via -r requirements/static/ci/common.in
msgpack==1.0.7
    # via
    #   -c requirements/static/ci/../pkg/py3.9/freebsd.txt
    #   -r requirements/base.txt
    #   pytest-salt-factories
multidict==6.0.4
    # via
    #   -c requirements/static/ci/../pkg/py3.9/freebsd.txt
    #   aiohttp
    #   yarl
napalm==4.1.0 ; sys_platform != "win32" and python_version < "3.10"
    # via -r requirements/static/ci/common.in
ncclient==0.6.13
    # via
    #   junos-eznc
    #   napalm
netaddr==0.8.0
    # via
    #   junos-eznc
    #   napalm
    #   pyeapi
netmiko==4.2.0
    # via napalm
netutils==1.6.0
    # via napalm
ntc-templates==4.0.1
    # via netmiko
oscrypto==1.3.0
    # via certvalidator
packaging==24.0
    # via
    #   -c requirements/static/ci/../pkg/py3.9/freebsd.txt
    #   -r requirements/base.txt
    #   pytest
paramiko==3.4.0 ; sys_platform != "win32" and sys_platform != "darwin"
    # via
    #   -r requirements/static/ci/common.in
    #   junos-eznc
    #   napalm
    #   ncclient
    #   netmiko
    #   scp
passlib==1.7.4
    # via -r requirements/static/ci/common.in
pathspec==0.12.1
    # via yamllint
platformdirs==4.0.0
    # via virtualenv
pluggy==1.5.0
    # via pytest
portend==3.1.0
    # via
    #   -c requirements/static/ci/../pkg/py3.9/freebsd.txt
    #   cherrypy
propcache==0.3.2
    # via
    #   -c requirements/static/ci/../pkg/py3.9/freebsd.txt
    #   aiohttp
    #   yarl
psutil==5.9.6 ; python_version <= "3.9"
    # via
    #   -c requirements/static/ci/../pkg/py3.9/freebsd.txt
    #   -r requirements/base.txt
    #   pytest-salt-factories
    #   pytest-shell-utilities
    #   pytest-system-statistics
pyasn1-modules==0.3.0
    # via google-auth
pyasn1==0.5.1
    # via
    #   pyasn1-modules
    #   rsa
pycparser==2.21
    # via
    #   -c requirements/static/ci/../pkg/py3.9/freebsd.txt
    #   cffi
pycryptodomex==3.19.1
    # via
    #   -c requirements/static/ci/../pkg/py3.9/freebsd.txt
    #   -r requirements/crypto.txt
pyeapi==1.0.0
    # via napalm
pyfakefs==5.3.1
    # via -r requirements/pytest.txt
pyinotify==0.9.6 ; sys_platform != "win32" and sys_platform != "darwin" and platform_system != "openbsd"
    # via -r requirements/static/ci/common.in
pynacl==1.5.0
    # via
    #   -r requirements/static/ci/common.in
    #   paramiko
pyopenssl==24.0.0
    # via
    #   -c requirements/static/ci/../pkg/py3.9/freebsd.txt
    #   -r requirements/base.txt
    #   etcd3-py
pyparsing==3.0.9
    # via junos-eznc
pyrsistent==0.19.3
    # via jsonschema
pyserial==3.5
    # via
    #   junos-eznc
    #   netmiko
pytest-custom-exit-code==0.3.0
    # via -r requirements/pytest.txt
pytest-helpers-namespace==2021.12.29
    # via
    #   -r requirements/pytest.txt
    #   pytest-salt-factories
    #   pytest-shell-utilities
pytest-httpserver==1.0.8
    # via -r requirements/pytest.txt
pytest-salt-factories==1.0.1
    # via -r requirements/pytest.txt
pytest-shell-utilities==1.8.0 ; python_version <= "3.9"
    # via
    #   -r requirements/pytest.txt
    #   pytest-salt-factories
pytest-skip-markers==1.5.2 ; python_version >= "3.8"
    # via
    #   -r requirements/pytest.txt
    #   pytest-salt-factories
    #   pytest-shell-utilities
    #   pytest-system-statistics
pytest-subtests==0.11.0
    # via -r requirements/pytest.txt
pytest-system-statistics==1.0.2
    # via pytest-salt-factories
pytest-timeout==2.3.1
    # via -r requirements/pytest.txt
pytest==8.1.1
    # via
    #   -r requirements/pytest.txt
    #   pytest-custom-exit-code
    #   pytest-helpers-namespace
    #   pytest-salt-factories
    #   pytest-shell-utilities
    #   pytest-skip-markers
    #   pytest-subtests
    #   pytest-system-statistics
    #   pytest-timeout
python-dateutil==2.8.2
    # via
    #   -c requirements/static/ci/../pkg/py3.9/freebsd.txt
    #   -r requirements/base.txt
    #   botocore
    #   croniter
    #   kubernetes
    #   moto
    #   vcert
python-etcd==0.4.5
    # via -r requirements/static/ci/common.in
python-gnupg==0.5.2
    # via
    #   -c requirements/static/ci/../pkg/py3.9/freebsd.txt
    #   -r requirements/base.txt
pytz==2024.1
    # via
    #   -c requirements/static/ci/../pkg/py3.9/freebsd.txt
    #   croniter
    #   tempora
pyvmomi==8.0.1.0.1
    # via -r requirements/static/ci/common.in
pyyaml==6.0.1
    # via
    #   -c requirements/static/ci/../pkg/py3.9/freebsd.txt
    #   -r requirements/base.txt
    #   clustershell
    #   junos-eznc
    #   kubernetes
    #   napalm
    #   netmiko
    #   pytest-salt-factories
    #   responses
    #   yamllint
    #   yamlordereddictloader
pyzmq==25.1.2
    # via
    #   -c requirements/static/ci/../pkg/py3.9/freebsd.txt
    #   -r requirements/zeromq.txt
    #   pytest-salt-factories
requests==2.31.0 ; python_version < "3.10"
    # via
    #   -c requirements/static/ci/../pkg/py3.9/freebsd.txt
    #   -r requirements/base.txt
    #   apache-libcloud
    #   docker
    #   etcd3-py
    #   kubernetes
    #   moto
    #   napalm
    #   responses
    #   vcert
responses==0.23.1
    # via moto
rfc3987==1.3.8
    # via -r requirements/static/ci/common.in
rsa==4.9
    # via google-auth
s3transfer==0.13.0
    # via boto3
scp==0.14.5
    # via
    #   junos-eznc
    #   napalm
    #   netmiko
semantic-version==2.10.0
    # via etcd3-py
setproctitle==1.3.2
    # via
    #   -c requirements/static/ci/../pkg/py3.9/freebsd.txt
    #   -r requirements/base.txt
six==1.16.0
    # via
    #   -c requirements/static/ci/../pkg/py3.9/freebsd.txt
    #   cassandra-driver
    #   etcd3-py
    #   genshi
    #   geomet
    #   jsonschema
    #   junit-xml
    #   junos-eznc
    #   kazoo
    #   kubernetes
    #   ncclient
    #   python-dateutil
    #   pyvmomi
    #   textfsm
    #   transitions
    #   vcert
    #   websocket-client
smmap==5.0.1
    # via gitdb
sqlparse==0.5.0
    # via -r requirements/static/ci/common.in
strict-rfc3339==0.7
    # via -r requirements/static/ci/common.in
tempora==5.3.0
    # via
    #   -c requirements/static/ci/../pkg/py3.9/freebsd.txt
    #   portend
textfsm==1.1.3
    # via
    #   -r requirements/static/ci/common.in
    #   napalm
    #   netmiko
    #   ntc-templates
timelib==0.3.0 ; python_version < "3.11"
    # via
    #   -c requirements/static/ci/../pkg/py3.9/freebsd.txt
    #   -r requirements/base.txt
toml==0.10.2
    # via -r requirements/static/ci/common.in
tomli==2.2.1
    # via pytest
tornado==6.4.2
    # via
    #   -c requirements/static/ci/../pkg/py3.9/freebsd.txt
    #   -r requirements/base.txt
transitions==0.9.0
    # via junos-eznc
trustme==1.1.0
    # via -r requirements/pytest.txt
ttp-templates==0.3.5
    # via napalm
ttp==0.9.5
    # via
    #   napalm
    #   ttp-templates
types-pyyaml==6.0.1
    # via responses
typing-extensions==4.14.1
    # via
    #   -c requirements/static/ci/../pkg/py3.9/freebsd.txt
    #   aiosignal
    #   napalm
    #   pytest-shell-utilities
    #   pytest-system-statistics
urllib3==1.26.20 ; python_version < "3.10"
    # via
    #   -c requirements/static/ci/../pkg/py3.9/freebsd.txt
    #   -r requirements/base.txt
    #   botocore
    #   docker
    #   kubernetes
    #   python-etcd
    #   requests
    #   responses
vcert==0.9.1 ; sys_platform != "win32"
    # via -r requirements/static/ci/common.in
virtualenv==20.24.7
    # via
    #   -r requirements/static/ci/common.in
    #   pytest-salt-factories
watchdog==3.0.0
    # via -r requirements/static/ci/common.in
websocket-client==0.40.0
    # via kubernetes
wempy==0.2.1
    # via -r requirements/static/ci/common.in
werkzeug==3.1.3
    # via
    #   -r requirements/static/ci/common.in
    #   moto
    #   pytest-httpserver
xmldiff==2.6.3
    # via -r requirements/static/ci/common.in
xmltodict==0.13.0
    # via moto
yamllint==1.32.0
    # via -r requirements/static/ci/freebsd.in
yamlordereddictloader==0.4.0
    # via junos-eznc
yarl==1.20.1
    # via
    #   -c requirements/static/ci/../pkg/py3.9/freebsd.txt
    #   aiohttp
zc.lockfile==3.0.post1
    # via
    #   -c requirements/static/ci/../pkg/py3.9/freebsd.txt
    #   cherrypy
zipp==3.23.0
    # via
    #   -c requirements/static/ci/../pkg/py3.9/freebsd.txt
    #   -r requirements/base.txt
    #   importlib-metadata

# The following packages are considered to be unsafe in a requirements file:
# setuptools<|MERGE_RESOLUTION|>--- conflicted
+++ resolved
@@ -169,11 +169,7 @@
     #   -c requirements/static/ci/../pkg/py3.9/freebsd.txt
     #   -r requirements/base.txt
     #   contextvars
-<<<<<<< HEAD
-importlib-metadata==6.6.0
-=======
 importlib-metadata==8.7.0
->>>>>>> bbd96006
     # via
     #   -c requirements/static/ci/../pkg/py3.9/freebsd.txt
     #   -r requirements/base.txt
