--- conflicted
+++ resolved
@@ -104,12 +104,8 @@
 cassandra-driver==3.24.0
 certifi==2020.6.20
 certvalidator==0.11.1     # via vcert
-<<<<<<< HEAD
 cffi==1.14.4
-=======
-cffi==1.14.3
 cfn-lint==0.44.3          # via moto
->>>>>>> d536f4b1
 chardet==3.0.4
 cheetah3==3.1.0
 cheroot==6.5.4
