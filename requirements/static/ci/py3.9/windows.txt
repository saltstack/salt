--- conflicted
+++ resolved
@@ -4,26 +4,17 @@
 #
 #    pip-compile --no-emit-index-url --output-file=requirements/static/ci/py3.9/windows.txt requirements/pytest.txt requirements/static/ci/common.in requirements/static/ci/windows.in requirements/static/pkg/windows.in requirements/windows.txt
 #
-<<<<<<< HEAD
-aiohttp==3.9.5
-    # via
-    #   -c requirements/static/ci/../pkg/py3.9/windows.txt
-    #   -r requirements/base.txt
+aiohappyeyeballs==2.6.1
+    # via
+    #   -c requirements/static/ci/../pkg/py3.9/windows.txt
+    #   aiohttp
+aiohttp==3.12.14
+    # via
+    #   -c requirements/static/ci/../pkg/py3.9/windows.txt
+    #   -r requirements/base.txt
+    #   -r requirements/static/ci/common.in
     #   etcd3-py
-aiosignal==1.3.1
-=======
-aiohappyeyeballs==2.6.1
-    # via aiohttp
-aiohttp==3.12.13
-    # via
-    #   -r requirements/static/ci/common.in
-    #   etcd3-py
-aiosignal==1.2.0
-    # via aiohttp
-async-timeout==4.0.2
-    # via aiohttp
-attrs==23.1.0
->>>>>>> cd5487e6
+aiosignal==1.4.0
     # via
     #   -c requirements/static/ci/../pkg/py3.9/windows.txt
     #   aiohttp
@@ -282,15 +273,12 @@
     # via
     #   -c requirements/static/ci/../pkg/py3.9/windows.txt
     #   cherrypy
-<<<<<<< HEAD
+propcache==0.3.2
+    # via
+    #   -c requirements/static/ci/../pkg/py3.9/windows.txt
+    #   aiohttp
+    #   yarl
 psutil==5.9.6 ; python_version <= "3.9"
-=======
-propcache==0.3.2
-    # via
-    #   aiohttp
-    #   yarl
-psutil==5.8.0 ; python_version <= "3.9"
->>>>>>> cd5487e6
     # via
     #   -c requirements/static/ci/../pkg/py3.9/windows.txt
     #   -r requirements/base.txt
@@ -493,8 +481,10 @@
     # via -r requirements/pytest.txt
 types-pyyaml==6.0.1
     # via responses
-typing-extensions==4.8.0
-    # via
+typing-extensions==4.14.1
+    # via
+    #   -c requirements/static/ci/../pkg/py3.9/windows.txt
+    #   aiosignal
     #   pytest-shell-utilities
     #   pytest-system-statistics
 urllib3==1.26.20 ; python_version < "3.10"
@@ -536,17 +526,11 @@
     #   pywinrm
 yamllint==1.32.0
     # via -r requirements/static/ci/windows.in
-<<<<<<< HEAD
-yarl==1.9.4
+yarl==1.20.1
     # via
     #   -c requirements/static/ci/../pkg/py3.9/windows.txt
     #   aiohttp
 zc.lockfile==3.0.post1
-=======
-yarl==1.20.1
-    # via aiohttp
-zc.lockfile==2.0
->>>>>>> cd5487e6
     # via
     #   -c requirements/static/ci/../pkg/py3.9/windows.txt
     #   cherrypy
