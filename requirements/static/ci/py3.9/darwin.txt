--- conflicted
+++ resolved
@@ -93,14 +93,11 @@
     #   -r requirements/base.txt
 croniter==1.3.15 ; sys_platform != "win32"
     # via -r requirements/static/ci/common.in
-<<<<<<< HEAD
-cryptography==40.0.2
-=======
 cryptography==41.0.1
->>>>>>> 7a2eeada
     # via
     #   -c requirements/static/ci/../pkg/py3.9/darwin.txt
     #   -r requirements/crypto.txt
+    #   -r requirements/darwin.txt
     #   etcd3-py
     #   moto
     #   paramiko
