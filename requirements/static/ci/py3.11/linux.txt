#
# This file is autogenerated by pip-compile
# To update, run:
#
#    pip-compile --no-emit-index-url --output-file=requirements/static/ci/py3.11/linux.txt requirements/base.txt requirements/pytest.txt requirements/static/ci/common.in requirements/static/ci/linux.in requirements/static/pkg/linux.in requirements/zeromq.txt
#
aiohttp-retry==2.8.3
    # via twilio
aiohttp==3.9.5
    # via
    #   -c requirements/static/ci/../pkg/py3.11/linux.txt
    #   -r requirements/base.txt
    #   aiohttp-retry
    #   etcd3-py
    #   twilio
aiosignal==1.3.1
    # via
    #   -c requirements/static/ci/../pkg/py3.11/linux.txt
    #   aiohttp
annotated-types==0.6.0
    # via
    #   -c requirements/static/ci/../pkg/py3.11/linux.txt
    #   pydantic
ansible-core==2.16.3
    # via ansible
ansible==9.1.0 ; python_version >= "3.10"
    # via -r requirements/static/ci/linux.in
anyio==4.1.0
    # via httpcore
apache-libcloud==3.7.0 ; sys_platform != "win32"
    # via -r requirements/static/ci/common.in
asn1crypto==1.5.1
    # via
    #   certvalidator
    #   oscrypto
attrs==23.2.0
    # via
    #   -c requirements/static/ci/../pkg/py3.11/linux.txt
    #   aiohttp
    #   jsonschema
    #   pytest-salt-factories
    #   pytest-shell-utilities
    #   pytest-skip-markers
    #   pytest-system-statistics
autocommand==2.2.2
    # via
    #   -c requirements/static/ci/../pkg/py3.11/linux.txt
    #   jaraco.text
bcrypt==4.0.1
    # via
    #   -r requirements/static/ci/common.in
    #   paramiko
boto3==1.26.152
    # via
    #   -r requirements/static/ci/common.in
    #   moto
boto==2.49.0
    # via -r requirements/static/ci/common.in
botocore==1.29.152
    # via
    #   boto3
    #   moto
    #   s3transfer
cachetools==5.3.1
    # via google-auth
cassandra-driver==3.28.0
    # via -r requirements/static/ci/common.in
certifi==2023.07.22
    # via
    #   -c requirements/static/ci/../pkg/py3.11/linux.txt
    #   -r requirements/static/ci/common.in
    #   httpcore
    #   httpx
    #   kubernetes
    #   requests
certvalidator==0.11.1
    # via vcert
cffi==1.16.0
    # via
    #   -c requirements/static/ci/../pkg/py3.11/linux.txt
    #   -r requirements/static/ci/common.in
    #   cryptography
    #   napalm
    #   pygit2
    #   pynacl
charset-normalizer==3.2.0
    # via
    #   -c requirements/static/ci/../pkg/py3.11/linux.txt
    #   requests
cheetah3==3.2.6.post2
    # via -r requirements/static/ci/common.in
cheroot==10.0.0
    # via
    #   -c requirements/static/ci/../pkg/py3.11/linux.txt
    #   cherrypy
cherrypy==18.8.0
    # via
    #   -c requirements/static/ci/../pkg/py3.11/linux.txt
    #   -r requirements/base.txt
    #   -r requirements/static/ci/common.in
click==8.1.3
    # via geomet
clustershell==1.9.1
    # via -r requirements/static/ci/common.in
contextvars==2.4
    # via
    #   -c requirements/static/ci/../pkg/py3.11/linux.txt
    #   -r requirements/base.txt
croniter==2.0.5 ; sys_platform != "win32"
    # via
    #   -c requirements/static/ci/../pkg/py3.11/linux.txt
    #   -r requirements/base.txt
cryptography==42.0.5
    # via
    #   -c requirements/static/ci/../pkg/py3.11/linux.txt
    #   -r requirements/base.txt
    #   ansible-core
    #   etcd3-py
    #   moto
    #   paramiko
    #   pyopenssl
    #   trustme
    #   vcert
distlib==0.3.8
    # via virtualenv
distro==1.8.0
    # via
    #   -c requirements/static/ci/../pkg/py3.11/linux.txt
    #   -r requirements/base.txt
    #   pytest-skip-markers
dnspython==2.6.1
    # via
    #   -r requirements/static/ci/common.in
    #   python-etcd
docker==7.1.0 ; python_version >= "3.8"
    # via -r requirements/pytest.txt
etcd3-py==0.1.6
    # via -r requirements/static/ci/common.in
filelock==3.13.1
    # via virtualenv
flaky==3.8.1
    # via -r requirements/pytest.txt
frozenlist==1.4.1
    # via
    #   -c requirements/static/ci/../pkg/py3.11/linux.txt
    #   aiohttp
    #   aiosignal
future==1.0.0
    # via
    #   napalm
    #   textfsm
genshi==0.7.7
    # via -r requirements/static/ci/common.in
geomet==0.2.1.post1
    # via cassandra-driver
gitdb==4.0.10
    # via gitpython
gitpython==3.1.43
    # via -r requirements/static/ci/common.in
google-auth==2.27.0
    # via kubernetes
h11==0.14.0
    # via httpcore
hglib==2.6.2
    # via -r requirements/static/ci/linux.in
httpcore==0.17.3
    # via httpx
httpx==0.24.1
    # via python-telegram-bot
idna==3.7
    # via
    #   -c requirements/static/ci/../pkg/py3.11/linux.txt
    #   anyio
    #   etcd3-py
    #   httpx
    #   requests
    #   trustme
    #   yarl
immutables==0.15
    # via
    #   -c requirements/static/ci/../pkg/py3.11/linux.txt
    #   contextvars
importlib-metadata==6.6.0
    # via
    #   -c requirements/static/ci/../pkg/py3.11/linux.txt
    #   -r requirements/base.txt
inflect==7.0.0
    # via
    #   -c requirements/static/ci/../pkg/py3.11/linux.txt
    #   jaraco.text
iniconfig==2.0.0
    # via pytest
ipaddress==1.0.23
    # via kubernetes
jaraco.collections==4.1.0
    # via
    #   -c requirements/static/ci/../pkg/py3.11/linux.txt
    #   cherrypy
jaraco.context==4.3.0
    # via
    #   -c requirements/static/ci/../pkg/py3.11/linux.txt
    #   jaraco.text
jaraco.functools==3.7.0
    # via
    #   -c requirements/static/ci/../pkg/py3.11/linux.txt
    #   cheroot
    #   jaraco.text
    #   tempora
jaraco.text==3.11.1
    # via
    #   -c requirements/static/ci/../pkg/py3.11/linux.txt
    #   jaraco.collections
jinja2==3.1.4
    # via
    #   -c requirements/static/ci/../pkg/py3.11/linux.txt
    #   -r requirements/base.txt
    #   ansible-core
    #   junos-eznc
    #   moto
    #   napalm
jmespath==1.0.1
    # via
    #   -c requirements/static/ci/../pkg/py3.11/linux.txt
    #   -r requirements/base.txt
    #   -r requirements/static/ci/common.in
    #   boto3
    #   botocore
jsonschema==3.2.0
    # via -r requirements/static/ci/common.in
junit-xml==1.9
    # via -r requirements/static/ci/common.in
junos-eznc==2.6.7 ; sys_platform != "win32"
    # via
    #   -r requirements/static/ci/common.in
    #   napalm
jxmlease==1.0.3 ; sys_platform != "win32"
    # via -r requirements/static/ci/common.in
kazoo==2.9.0 ; sys_platform != "win32" and sys_platform != "darwin"
    # via -r requirements/static/ci/common.in
keyring==5.7.1
    # via -r requirements/static/ci/common.in
kubernetes==3.0.0
    # via -r requirements/static/ci/common.in
libnacl==1.8.0 ; sys_platform != "win32" and sys_platform != "darwin"
    # via -r requirements/static/ci/common.in
looseversion==1.3.0
    # via
    #   -c requirements/static/ci/../pkg/py3.11/linux.txt
    #   -r requirements/base.txt
lxml==4.9.2
    # via
    #   junos-eznc
    #   napalm
    #   ncclient
    #   xmldiff
mako==1.2.4
    # via -r requirements/static/ci/common.in
markupsafe==2.1.3
    # via
    #   -c requirements/static/ci/../pkg/py3.11/linux.txt
    #   -r requirements/base.txt
    #   jinja2
    #   mako
    #   werkzeug
mercurial==6.0.1
    # via -r requirements/static/ci/linux.in
mock==5.1.0
    # via -r requirements/pytest.txt
more-itertools==5.0.0
    # via
    #   -c requirements/static/ci/../pkg/py3.11/linux.txt
    #   -r requirements/pytest.txt
    #   cheroot
    #   cherrypy
    #   jaraco.functools
    #   jaraco.text
moto==4.1.11
    # via -r requirements/static/ci/common.in
msgpack==1.0.7
    # via
    #   -c requirements/static/ci/../pkg/py3.11/linux.txt
    #   -r requirements/base.txt
    #   pytest-salt-factories
multidict==6.0.4
    # via
    #   -c requirements/static/ci/../pkg/py3.11/linux.txt
    #   aiohttp
    #   yarl
napalm==4.1.0 ; sys_platform != "win32"
    # via -r requirements/static/ci/common.in
ncclient==0.6.13
    # via
    #   junos-eznc
    #   napalm
netaddr==0.8.0
    # via
    #   junos-eznc
    #   napalm
    #   pyeapi
netmiko==4.2.0
    # via napalm
netutils==1.6.0
    # via napalm
ntc-templates==4.0.1
    # via netmiko
oscrypto==1.3.0
    # via certvalidator
packaging==23.1
    # via
    #   -c requirements/static/ci/../pkg/py3.11/linux.txt
    #   -r requirements/base.txt
    #   ansible-core
    #   pytest
paramiko==3.4.0 ; sys_platform != "win32" and sys_platform != "darwin"
    # via
    #   -r requirements/static/ci/common.in
    #   junos-eznc
    #   napalm
    #   ncclient
    #   netmiko
    #   scp
passlib==1.7.4
    # via -r requirements/static/ci/common.in
pathspec==0.11.1
    # via yamllint
platformdirs==4.0.0
    # via virtualenv
pluggy==1.4.0
    # via pytest
portend==3.1.0
    # via
    #   -c requirements/static/ci/../pkg/py3.11/linux.txt
    #   cherrypy
psutil==5.9.6
    # via
    #   -c requirements/static/ci/../pkg/py3.11/linux.txt
    #   -r requirements/base.txt
    #   pytest-salt-factories
    #   pytest-shell-utilities
    #   pytest-system-statistics
pyasn1-modules==0.3.0
    # via google-auth
pyasn1==0.5.1
    # via
    #   pyasn1-modules
    #   rsa
pycparser==2.21
    # via
    #   -c requirements/static/ci/../pkg/py3.11/linux.txt
    #   cffi
pycryptodomex==3.19.1
    # via
    #   -c requirements/static/ci/../pkg/py3.11/linux.txt
    #   -r requirements/crypto.txt
pydantic-core==2.16.3
    # via
    #   -c requirements/static/ci/../pkg/py3.11/linux.txt
    #   pydantic
pydantic==2.6.4
    # via
    #   -c requirements/static/ci/../pkg/py3.11/linux.txt
    #   inflect
pyeapi==1.0.0
    # via napalm
pyfakefs==5.3.1
    # via -r requirements/pytest.txt
pygit2==1.13.1
    # via -r requirements/static/ci/linux.in
pyiface==0.0.11
    # via -r requirements/static/ci/linux.in
pyinotify==0.9.6 ; sys_platform != "win32" and sys_platform != "darwin" and platform_system != "openbsd"
    # via -r requirements/static/ci/common.in
pyjwt==2.4.0
    # via twilio
<<<<<<< HEAD
pymysql==1.1.0
=======
pymysql==1.1.1
>>>>>>> 0c502227
    # via -r requirements/static/ci/linux.in
pynacl==1.5.0
    # via
    #   -r requirements/static/ci/common.in
    #   paramiko
pyopenssl==24.0.0
    # via
    #   -c requirements/static/ci/../pkg/py3.11/linux.txt
    #   -r requirements/base.txt
    #   etcd3-py
pyparsing==3.0.9
    # via junos-eznc
pyrsistent==0.19.3
    # via jsonschema
pyserial==3.5
    # via
    #   junos-eznc
    #   netmiko
pytest-custom-exit-code==0.3.0
    # via -r requirements/pytest.txt
pytest-helpers-namespace==2021.12.29
    # via
    #   -r requirements/pytest.txt
    #   pytest-salt-factories
    #   pytest-shell-utilities
pytest-httpserver==1.0.8
    # via -r requirements/pytest.txt
pytest-salt-factories==1.0.1
    # via -r requirements/pytest.txt
pytest-shell-utilities==1.8.0
    # via pytest-salt-factories
pytest-skip-markers==1.5.0
    # via
    #   pytest-salt-factories
    #   pytest-shell-utilities
    #   pytest-system-statistics
pytest-subtests==0.4.0
    # via -r requirements/pytest.txt
pytest-system-statistics==1.0.2
    # via pytest-salt-factories
pytest-timeout==2.3.1
    # via -r requirements/pytest.txt
pytest==8.1.1
    # via
    #   -r requirements/pytest.txt
    #   pytest-custom-exit-code
    #   pytest-helpers-namespace
    #   pytest-salt-factories
    #   pytest-shell-utilities
    #   pytest-skip-markers
    #   pytest-subtests
    #   pytest-system-statistics
    #   pytest-timeout
python-consul==1.1.0
    # via -r requirements/static/ci/linux.in
python-dateutil==2.8.2
    # via
    #   -c requirements/static/ci/../pkg/py3.11/linux.txt
    #   -r requirements/base.txt
    #   botocore
    #   croniter
    #   kubernetes
    #   moto
    #   vcert
python-etcd==0.4.5
    # via -r requirements/static/ci/common.in
python-gnupg==0.5.2
    # via
    #   -c requirements/static/ci/../pkg/py3.11/linux.txt
    #   -r requirements/base.txt
python-telegram-bot==20.3
    # via -r requirements/static/ci/linux.in
pytz==2024.1
    # via
    #   -c requirements/static/ci/../pkg/py3.11/linux.txt
    #   croniter
    #   tempora
    #   twilio
pyvmomi==8.0.1.0.1
    # via -r requirements/static/ci/common.in
pyyaml==6.0.1
    # via
    #   -c requirements/static/ci/../pkg/py3.11/linux.txt
    #   -r requirements/base.txt
    #   ansible-core
    #   clustershell
    #   junos-eznc
    #   kubernetes
    #   napalm
    #   netmiko
    #   pytest-salt-factories
    #   responses
    #   yamllint
    #   yamlordereddictloader
pyzmq==25.1.2
    # via
    #   -c requirements/static/ci/../pkg/py3.11/linux.txt
    #   -r requirements/zeromq.txt
    #   pytest-salt-factories
redis-py-cluster==2.1.3
    # via -r requirements/static/ci/linux.in
redis==3.5.3
    # via redis-py-cluster
requests==2.32.3 ; python_version >= "3.8"
    # via
    #   -c requirements/static/ci/../pkg/py3.11/linux.txt
    #   -r requirements/base.txt
    #   -r requirements/static/ci/common.in
    #   apache-libcloud
    #   docker
    #   etcd3-py
    #   kubernetes
    #   moto
    #   napalm
    #   python-consul
    #   responses
    #   twilio
    #   vcert
resolvelib==1.0.1
    # via ansible-core
responses==0.23.1
    # via moto
rfc3987==1.3.8
    # via -r requirements/static/ci/common.in
rpm-vercmp==0.1.2 ; sys_platform == "linux"
    # via
    #   -c requirements/static/ci/../pkg/py3.11/linux.txt
    #   -r requirements/base.txt
rsa==4.9
    # via google-auth
s3transfer==0.6.1
    # via boto3
scp==0.14.5
    # via
    #   junos-eznc
    #   napalm
    #   netmiko
semantic-version==2.10.0
    # via etcd3-py
setproctitle==1.3.2
    # via
    #   -c requirements/static/ci/../pkg/py3.11/linux.txt
    #   -r requirements/base.txt
six==1.16.0
    # via
    #   -c requirements/static/ci/../pkg/py3.11/linux.txt
    #   cassandra-driver
    #   etcd3-py
    #   genshi
    #   geomet
    #   jsonschema
    #   junit-xml
    #   junos-eznc
    #   kazoo
    #   kubernetes
    #   more-itertools
    #   ncclient
    #   python-consul
    #   python-dateutil
    #   pyvmomi
    #   textfsm
    #   transitions
    #   vcert
    #   websocket-client
slack-bolt==1.18.0
    # via -r requirements/static/ci/linux.in
slack-sdk==3.21.3
    # via slack-bolt
smmap==5.0.1
    # via gitdb
sniffio==1.3.0
    # via
    #   anyio
    #   httpcore
    #   httpx
sqlparse==0.5.0
    # via -r requirements/static/ci/common.in
strict-rfc3339==0.7
    # via -r requirements/static/ci/common.in
tempora==5.3.0
    # via
    #   -c requirements/static/ci/../pkg/py3.11/linux.txt
    #   portend
textfsm==1.1.3
    # via
    #   -r requirements/static/ci/common.in
    #   napalm
    #   netmiko
    #   ntc-templates
timelib==0.3.0
    # via
    #   -c requirements/static/ci/../pkg/py3.11/linux.txt
    #   -r requirements/base.txt
toml==0.10.2
    # via -r requirements/static/ci/common.in
tornado==6.3.3
    # via
    #   -c requirements/static/ci/../pkg/py3.11/linux.txt
    #   -r requirements/base.txt
transitions==0.9.0
    # via junos-eznc
trustme==1.1.0
    # via -r requirements/pytest.txt
ttp-templates==0.3.5
    # via napalm
ttp==0.9.5
    # via
    #   napalm
    #   ttp-templates
twilio==8.2.2
    # via -r requirements/static/ci/linux.in
types-pyyaml==6.0.12.12
    # via responses
typing-extensions==4.8.0
    # via
    #   -c requirements/static/ci/../pkg/py3.11/linux.txt
    #   inflect
    #   napalm
    #   pydantic
    #   pydantic-core
    #   pytest-shell-utilities
    #   pytest-system-statistics
urllib3==1.26.18
    # via
    #   -c requirements/static/ci/../pkg/py3.11/linux.txt
    #   botocore
    #   docker
    #   kubernetes
    #   python-etcd
    #   requests
    #   responses
vcert==0.7.4 ; sys_platform != "win32"
    # via -r requirements/static/ci/common.in
virtualenv==20.24.7
    # via
    #   -r requirements/static/ci/common.in
    #   pytest-salt-factories
watchdog==3.0.0
    # via -r requirements/static/ci/common.in
websocket-client==0.40.0
    # via kubernetes
wempy==0.2.1
    # via -r requirements/static/ci/common.in
werkzeug==3.0.3
    # via
    #   moto
    #   pytest-httpserver
xmldiff==2.6.3
    # via -r requirements/static/ci/common.in
xmltodict==0.13.0
    # via moto
yamllint==1.32.0
    # via -r requirements/static/ci/linux.in
yamlordereddictloader==0.4.0
    # via junos-eznc
yarl==1.9.4
    # via
    #   -c requirements/static/ci/../pkg/py3.11/linux.txt
    #   aiohttp
zc.lockfile==3.0.post1
    # via
    #   -c requirements/static/ci/../pkg/py3.11/linux.txt
    #   cherrypy
zipp==3.16.2
    # via
    #   -c requirements/static/ci/../pkg/py3.11/linux.txt
    #   importlib-metadata

# The following packages are considered to be unsafe in a requirements file:
# setuptools<|MERGE_RESOLUTION|>--- conflicted
+++ resolved
@@ -372,11 +372,7 @@
     # via -r requirements/static/ci/common.in
 pyjwt==2.4.0
     # via twilio
-<<<<<<< HEAD
-pymysql==1.1.0
-=======
 pymysql==1.1.1
->>>>>>> 0c502227
     # via -r requirements/static/ci/linux.in
 pynacl==1.5.0
     # via
