#
# This file is autogenerated by pip-compile
# To update, run:
#
#    pip-compile --cert='' --client-cert='' --index-url='' --no-emit-index-url --output-file=requirements/static/ci/py3.11/cloud.txt --pip-args='' requirements/static/ci/cloud.in
#
apache-libcloud==3.7.0 ; sys_platform != "win32"
    # via
    #   -c requirements/static/ci/py3.11/linux.txt
    #   -r requirements/static/ci/cloud.in
certifi==2024.7.4 ; python_version >= "3.10"
    # via
    #   -c requirements/static/ci/py3.11/linux.txt
    #   requests
cffi==2.0.0
    # via
    #   -c requirements/static/ci/py3.11/linux.txt
    #   cryptography
charset-normalizer==3.2.0
    # via
    #   -c requirements/static/ci/py3.11/linux.txt
    #   requests
cryptography==42.0.5
    # via
    #   -c requirements/static/ci/py3.11/linux.txt
    #   pyspnego
    #   requests-ntlm
    #   smbprotocol
idna==3.7
    # via
    #   -c requirements/static/ci/py3.11/linux.txt
    #   requests
netaddr==0.8.0
    # via
    #   -c requirements/static/ci/py3.11/linux.txt
    #   -r requirements/static/ci/cloud.in
profitbricks==4.1.3
    # via -r requirements/static/ci/cloud.in
pycparser==2.21
    # via
    #   -c requirements/static/ci/py3.11/linux.txt
    #   cffi
pypsexec==0.3.0
    # via -r requirements/static/ci/cloud.in
pyspnego==0.9.0
    # via
    #   -r requirements/static/ci/cloud.in
    #   requests-ntlm
    #   smbprotocol
pywinrm==0.4.3
    # via -r requirements/static/ci/cloud.in
requests-ntlm==1.2.0
    # via pywinrm
requests==2.32.5 ; python_version >= "3.10"
    # via
    #   -c requirements/static/ci/py3.11/linux.txt
    #   apache-libcloud
    #   profitbricks
    #   pywinrm
    #   requests-ntlm
six==1.16.0
    # via
    #   -c requirements/static/ci/py3.11/linux.txt
    #   profitbricks
    #   pywinrm
smbprotocol==1.10.1
    # via
    #   -r requirements/static/ci/cloud.in
    #   pypsexec
<<<<<<< HEAD
urllib3==2.5.0 ; python_version >= "3.10"
=======
smmap==4.0.0
    # via
    #   -c requirements/static/ci/py3.11/linux.txt
    #   gitdb
sqlparse==0.5.0
    # via
    #   -c requirements/static/ci/py3.11/linux.txt
    #   -r requirements/static/ci/common.in
strict-rfc3339==0.7
    # via
    #   -c requirements/static/ci/py3.11/linux.txt
    #   -r requirements/static/ci/common.in
tempora==4.1.1
    # via
    #   -c requirements/static/ci/../pkg/py3.11/linux.txt
    #   -c requirements/static/ci/py3.11/linux.txt
    #   portend
textfsm==1.1.3
    # via
    #   -c requirements/static/ci/py3.11/linux.txt
    #   -r requirements/static/ci/common.in
timelib==0.3.0 ; python_version >= "3.11"
    # via
    #   -c requirements/static/ci/../pkg/py3.11/linux.txt
    #   -c requirements/static/ci/py3.11/linux.txt
    #   -r requirements/base.txt
toml==0.10.2
    # via
    #   -c requirements/static/ci/py3.11/linux.txt
    #   -r requirements/static/ci/common.in
trustme==1.1.0
    # via
    #   -c requirements/static/ci/py3.11/linux.txt
    #   -r requirements/pytest.txt
typing-extensions==4.8.0
    # via
    #   -c requirements/static/ci/py3.11/linux.txt
    #   pytest-system-statistics
urllib3==2.6.2 ; python_version >= "3.10"
>>>>>>> 08c6e2ec
    # via
    #   -c requirements/static/ci/py3.11/linux.txt
    #   requests
xmltodict==0.13.0
    # via
    #   -c requirements/static/ci/py3.11/linux.txt
    #   pywinrm<|MERGE_RESOLUTION|>--- conflicted
+++ resolved
@@ -67,49 +67,7 @@
     # via
     #   -r requirements/static/ci/cloud.in
     #   pypsexec
-<<<<<<< HEAD
-urllib3==2.5.0 ; python_version >= "3.10"
-=======
-smmap==4.0.0
-    # via
-    #   -c requirements/static/ci/py3.11/linux.txt
-    #   gitdb
-sqlparse==0.5.0
-    # via
-    #   -c requirements/static/ci/py3.11/linux.txt
-    #   -r requirements/static/ci/common.in
-strict-rfc3339==0.7
-    # via
-    #   -c requirements/static/ci/py3.11/linux.txt
-    #   -r requirements/static/ci/common.in
-tempora==4.1.1
-    # via
-    #   -c requirements/static/ci/../pkg/py3.11/linux.txt
-    #   -c requirements/static/ci/py3.11/linux.txt
-    #   portend
-textfsm==1.1.3
-    # via
-    #   -c requirements/static/ci/py3.11/linux.txt
-    #   -r requirements/static/ci/common.in
-timelib==0.3.0 ; python_version >= "3.11"
-    # via
-    #   -c requirements/static/ci/../pkg/py3.11/linux.txt
-    #   -c requirements/static/ci/py3.11/linux.txt
-    #   -r requirements/base.txt
-toml==0.10.2
-    # via
-    #   -c requirements/static/ci/py3.11/linux.txt
-    #   -r requirements/static/ci/common.in
-trustme==1.1.0
-    # via
-    #   -c requirements/static/ci/py3.11/linux.txt
-    #   -r requirements/pytest.txt
-typing-extensions==4.8.0
-    # via
-    #   -c requirements/static/ci/py3.11/linux.txt
-    #   pytest-system-statistics
 urllib3==2.6.2 ; python_version >= "3.10"
->>>>>>> 08c6e2ec
     # via
     #   -c requirements/static/ci/py3.11/linux.txt
     #   requests
