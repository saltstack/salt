--- conflicted
+++ resolved
@@ -1,10 +1,4 @@
 wheel
-<<<<<<< HEAD
 setuptools < 80.0.0
 networkx >= 3.0,< 3.2
-pip >= 23.3,< 24.0 ; python_version < '3.12'
-pip >24 ; python_version >= '3.12'
-=======
-setuptools
-pip == 25.2
->>>>>>> e039c3c5
+pip >= 25.2