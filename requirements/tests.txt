<<<<<<< HEAD
=======
-r zeromq.txt
-r dev.txt
-r pytest.txt
apache-libcloud>=1.0.0
boto>=2.32.1
boto3>=1.2.1
moto>=0.3.6
docker; sys.platform != 'win32'
docker==2.7.0; sys.platform == 'win32'
virtualenv
setuptools>=30
six>=1.10.0
timelib
coverage
keyring==5.7.1
python-gnupg
python-etcd==0.4.2
GitPython
supervisor; python_version < '3'
kubernetes<4.0
psutil
pyvmomi
setproctitle
cherrypy>=3.2.2,<18.0.0; python_version < '3.5' and sys.platform != 'win32' and sys.platform != 'darwin'
cherrypy>=3.2.2; python_version >= '3.5' and sys.platform != 'win32' and sys.platform != 'darwin'
pyinotify; sys.platform != 'win32' and sys.platform != 'darwin'
PyMySQL; sys.platform != 'win32' and sys.platform != 'darwin'
jsonschema
strict_rfc3339
rfc3987
pyOpenSSL
dnspython
SaltTesting==2017.6.1
junos-eznc
jxmlease
croniter
kazoo
ansible; sys.platform != 'win32' and sys.platform != 'darwin' and python_version >= '3.5'
ansible; sys.platform != 'win32' and sys.platform != 'darwin' and python_version == '2.7'
pylxd>=2.2.5; sys.platform != 'win32' and sys.platform != 'darwin'
jmespath
yamlordereddictloader
python-dateutil
>>>>>>> 8abb7099
<|MERGE_RESOLUTION|>--- conflicted
+++ resolved
@@ -1,5 +1,3 @@
-<<<<<<< HEAD
-=======
 -r zeromq.txt
 -r dev.txt
 -r pytest.txt
@@ -42,5 +40,4 @@
 pylxd>=2.2.5; sys.platform != 'win32' and sys.platform != 'darwin'
 jmespath
 yamlordereddictloader
-python-dateutil
->>>>>>> 8abb7099
+python-dateutil