--- conflicted
+++ resolved
@@ -36,22 +36,17 @@
 python-dateutil>=2.8.1
 python-gnupg>=0.4.7
 cherrypy>=18.6.1
-<<<<<<< HEAD
 
 # We need contextvars for salt-ssh
 contextvars
 # immutables is a requirement of contextvars
-immutables==0.15 ; sys_platform == 'linux'
-immutables>=0.21 ; sys_platform != 'linux'
-importlib-metadata>=3.3.0
+immutables>=0.21
+importlib-metadata>=8.7.0
 cryptography>=42.0.0; python_version < '3.13'
 cryptography==42.0.2; python_version >= '3.13'
 
 # We need contextvars for salt-ssh
 more-itertools>=8.3.0; sys_platform == 'darwin' and python_version >= '3.11'
-=======
-importlib-metadata>=8.7.0
->>>>>>> e039c3c5
 zipp>=3.19.1
 
 # From old requirements/static/pkg/linux.in
@@ -70,23 +65,5 @@
 wmi>=1.5.1; sys_platform == 'win32'
 xmltodict>=0.13.0; sys_platform == 'win32'
 croniter>=0.3.0,!=0.3.22; sys_platform != 'win32'
-<<<<<<< HEAD
-=======
-
-# We need contextvars for salt-ssh
-contextvars
-
-# immutables is a requirement of contextvars
-immutables>=0.21
-cryptography>=42.0.0
-
-urllib3>=1.26.20,<2.0.0; python_version < '3.10'
-urllib3>=2.5.0; python_version >= '3.10'
-
-jaraco.text>=4.0.0
-jaraco.functools>=4.1.0
-timelib>=0.2.5; python_version < '3.11'
-timelib>=0.3.0; python_version >= '3.11'
->>>>>>> e039c3c5
 frozenlist>=1.3.0; python_version < '3.11'
 frozenlist>=1.5.0; python_version >= '3.11'