--constraint=constraints.txt

Jinja2>=3.1.5
jmespath
msgpack>=1.0.0 ; python_version < '3.13'
msgpack>=1.1.0 ; python_version >= '3.13'
PyYAML
MarkupSafe
networkx
requests<2.32.0 ; python_version < '3.10'
requests>=2.32.5 ; python_version >= '3.10'
certifi==2023.07.22; python_version < '3.10'
certifi>=2024.7.4; python_version >= '3.10'
distro>=1.0.1


psutil<6.0.0; python_version <= '3.9'
psutil>=5.0.0; python_version >= '3.10'
# Packaging 24.1 imports annotations from __future__ which breaks salt ssh
# tests on target hosts with older python versions.
packaging==24.0
looseversion
tornado>=6.5.2
aiohttp>=3.10.2
urllib3>=1.26.20,<2.0.0; python_version < '3.10'
urllib3>=2.5.0; python_version >= '3.10'
jaraco.text>=4.0.0
jaraco.functools>=4.1.0

croniter>=0.3.0,!=0.3.22; sys_platform != 'win32'

setproctitle>=1.2.3
timelib>=0.2.5; python_version < '3.11'
timelib>=0.3.0; python_version >= '3.11'
pyopenssl>=24.0.0
python-dateutil>=2.8.1
python-gnupg>=0.4.7
cherrypy>=18.6.1
<<<<<<< HEAD

# We need contextvars for salt-ssh
contextvars
# immutables is a requirement of contextvars
immutables==0.15 ; sys_platform == 'linux'
immutables>=0.21 ; sys_platform != 'linux'
importlib-metadata>=3.3.0
cryptography>=42.0.0; python_version < '3.13'
cryptography==42.0.2; python_version >= '3.13'

# We need contextvars for salt-ssh
more-itertools>=8.3.0; sys_platform == 'darwin' and python_version >= '3.11'
=======
importlib-metadata>=8.7.0
>>>>>>> d7000128
zipp>=3.19.1

# From old requirements/static/pkg/linux.in
rpm-vercmp; sys_platform == 'linux'


# From old windows.txt requirements file
gitpython>=3.1.37; sys_platform == 'win32'
lxml>=4.6.3; sys_platform == 'win32' and python_version < '3.11'
lxml>=5.3.2; sys_platform == 'win32' and python_version >= '3.11'
pymssql>=2.2.11; sys_platform == 'win32' and python_version < '3.13'
pymssql>=2.3.5; sys_platform == 'win32' and python_version >= '3.13'
pymysql>=1.0.2; sys_platform == 'win32'
pythonnet>=3.0.4; sys_platform == 'win32' and python_version < '3.13'
pywin32>=305; sys_platform == 'win32'
wmi>=1.5.1; sys_platform == 'win32'
xmltodict>=0.13.0; sys_platform == 'win32'
croniter>=0.3.0,!=0.3.22; sys_platform != 'win32'
frozenlist>=1.3.0; python_version < '3.11'
frozenlist>=1.5.0; python_version >= '3.11'<|MERGE_RESOLUTION|>--- conflicted
+++ resolved
@@ -36,7 +36,6 @@
 python-dateutil>=2.8.1
 python-gnupg>=0.4.7
 cherrypy>=18.6.1
-<<<<<<< HEAD
 
 # We need contextvars for salt-ssh
 contextvars
@@ -49,9 +48,7 @@
 
 # We need contextvars for salt-ssh
 more-itertools>=8.3.0; sys_platform == 'darwin' and python_version >= '3.11'
-=======
 importlib-metadata>=8.7.0
->>>>>>> d7000128
 zipp>=3.19.1
 
 # From old requirements/static/pkg/linux.in
