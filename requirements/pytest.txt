--- conflicted
+++ resolved
@@ -1,19 +1,12 @@
 mock >= 3.0.0
 # PyTest
-<<<<<<< HEAD
-docker
-pytest >= 7.2.0
-pytest-salt-factories >= 1.0.0rc27
-=======
 pytest >= 7.2.0
 pytest-salt-factories >= 1.0.0rc21; sys_platform == 'win32'
 pytest-salt-factories[docker] >= 1.0.0rc21; sys_platform != 'win32'
 pytest-tempdir >= 2019.10.12
->>>>>>> e37fbda4
 pytest-helpers-namespace >= 2019.1.8
 pytest-subtests
 pytest-timeout
 pytest-httpserver
 pytest-custom-exit-code >= 0.3
-flaky
-more-itertools+flaky