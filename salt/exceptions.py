--- conflicted
+++ resolved
@@ -595,15 +595,6 @@
 class MissingSmb(SaltException):
     """
     Raised when no smb library is found.
-<<<<<<< HEAD
-    """
-
-
-class LoggingRuntimeError(RuntimeError):
-    """
-    Raised when we encounter an error while logging
-    """
-=======
     '''
 
 
@@ -628,5 +619,4 @@
 class NxosRequestNotSupported(NxosError):
     '''
     Raised for unsupported client requests
-    '''
->>>>>>> 8abb7099
+    '''