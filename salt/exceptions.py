--- conflicted
+++ resolved
@@ -46,14 +46,8 @@
 
         if not isinstance(message, six.string_types):
             message = six.text_type(message)
-<<<<<<< HEAD
         # pylint: disable=incompatible-py3-code,undefined-variable
         if six.PY3 or isinstance(message, unicode):
-=======
-        if six.PY3 or isinstance(
-            message, unicode
-        ):  # pylint: disable=incompatible-py3-code,undefined-variable
->>>>>>> 18dcc37b
             super(SaltException, self).__init__(salt.utils.stringutils.to_str(message))
             self.message = self.strerror = message
         # pylint: enable=incompatible-py3-code,undefined-variable
@@ -64,21 +58,12 @@
             # Some non-string input was passed. Run the parent dunder init with
             # a str version, and convert the passed value to unicode for the
             # message/strerror attributes.
-<<<<<<< HEAD
             # futurdisable lint: blacklisteenable-function
             super(SaltException, self).__init__(str(message))
             # future lint: blacklisteenable-function
             # pylint: disable=incompatible-py3-code,undefined-variable
             self.message = self.strerror = unicode(message)
             # pylint: enable=incompatible-py3-code,undefined-variable
-=======
-            super(SaltException, self).__init__(
-                str(message)
-            )  # future lint: blacklisted-function
-            self.message = self.strerror = unicode(
-                message
-            )  # pylint: disable=incompatible-py3-code,undefined-variable
->>>>>>> 18dcc37b
 
     def __unicode__(self):
         return self.strerror
@@ -234,13 +219,9 @@
     Used when an error occurs obtaining a file lock
     """
 
-<<<<<<< HEAD
     def __init__(
         self, message, time_start=None, *args, **kwargs
     ):  # pylint: disable=keyword-arg-before-vararg
-=======
-    def __init__(self, message, time_start=None, *args, **kwargs):
->>>>>>> 18dcc37b
         super(FileLockError, self).__init__(message, *args, **kwargs)
         if time_start is None:
             log.warning(
@@ -348,13 +329,9 @@
     Takes the ``jid`` as a parameter
     """
 
-<<<<<<< HEAD
     def __init__(
         self, message, jid=None, *args, **kwargs
     ):  # pylint: disable=keyword-arg-before-vararg
-=======
-    def __init__(self, message, jid=None, *args, **kwargs):
->>>>>>> 18dcc37b
         super(SaltClientTimeout, self).__init__(message, *args, **kwargs)
         self.jid = jid
 
@@ -624,8 +601,6 @@
 class LoggingRuntimeError(RuntimeError):
     """
     Raised when we encounter an error while logging
-<<<<<<< HEAD
-=======
     """
 
 
@@ -650,5 +625,4 @@
 class NxosRequestNotSupported(NxosError):
     """
     Raised for unsupported client requests
->>>>>>> 18dcc37b
     """