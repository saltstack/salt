--- conflicted
+++ resolved
@@ -2,11 +2,6 @@
 All salt configuration loading and defaults should be in this module
 """
 
-<<<<<<< HEAD
-# Import python libs
-
-=======
->>>>>>> 4fb02080
 import codecs
 import glob
 import logging
