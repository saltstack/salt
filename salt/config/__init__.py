# -*- coding: utf-8 -*-
"""
All salt configuration loading and defaults should be in this module
"""

# Import python libs
from __future__ import absolute_import, generators, print_function, unicode_literals

import codecs
import glob
import logging
import os
import re
import sys
import time
import types
from copy import deepcopy

import salt.defaults.exitcodes
import salt.exceptions
import salt.syspaths

# Import salt libs
import salt.utils.data
import salt.utils.dictupdate
import salt.utils.files
import salt.utils.immutabletypes as immutabletypes
import salt.utils.network
import salt.utils.path
import salt.utils.platform
import salt.utils.stringutils
import salt.utils.user
import salt.utils.validate.path
import salt.utils.xdg
import salt.utils.yaml
import salt.utils.zeromq
<<<<<<< HEAD

# pylint: disable=import-error,no-name-in-module
from salt.ext import six
from salt.ext.six.moves.urllib.parse import urlparse

# pylint: enable=import-error,no-name-in-module

=======
import salt.syspaths
import salt.exceptions
import salt.defaults.exitcodes
import salt.utils.immutabletypes as immutabletypes
>>>>>>> 8abb7099

try:
    import psutil

    if not hasattr(psutil, "virtual_memory"):
        raise ImportError("Version of psutil too old.")
    HAS_PSUTIL = True
except ImportError:
    HAS_PSUTIL = False

log = logging.getLogger(__name__)

_DFLT_LOG_DATEFMT = "%H:%M:%S"
_DFLT_LOG_DATEFMT_LOGFILE = "%Y-%m-%d %H:%M:%S"
_DFLT_LOG_FMT_CONSOLE = "[%(levelname)-8s] %(message)s"
_DFLT_LOG_FMT_LOGFILE = "%(asctime)s,%(msecs)03d [%(name)-17s:%(lineno)-4d][%(levelname)-8s][%(process)d] %(message)s"
_DFLT_LOG_FMT_JID = "[JID: %(jid)s]"
_DFLT_REFSPECS = ["+refs/heads/*:refs/remotes/origin/*", "+refs/tags/*:refs/tags/*"]
DEFAULT_INTERVAL = 60

if salt.utils.platform.is_windows():
    # Since an 'ipc_mode' of 'ipc' will never work on Windows due to lack of
    # support in ZeroMQ, we want the default to be something that has a
    # chance of working.
    _DFLT_IPC_MODE = "tcp"
    _MASTER_TRIES = -1
    # This needs to be SYSTEM in order for salt-master to run as a Service
    # Otherwise, it will not respond to CLI calls
    _MASTER_USER = "SYSTEM"
else:
    _DFLT_IPC_MODE = "ipc"
    _MASTER_TRIES = 1
    _MASTER_USER = salt.utils.user.get_user()


def _gather_buffer_space():
    """
    Gather some system data and then calculate
    buffer space.

    Result is in bytes.
    """
    if HAS_PSUTIL and psutil.version_info >= (0, 6, 0):
        # Oh good, we have psutil. This will be quick.
        total_mem = psutil.virtual_memory().total
    else:
        # Avoid loading core grains unless absolutely required
        import platform
        import salt.grains.core

        # We need to load up ``mem_total`` grain. Let's mimic required OS data.
        os_data = {"kernel": platform.system()}
        grains = salt.grains.core._memdata(os_data)
<<<<<<< HEAD
        total_mem = grains["mem_total"]
=======
        total_mem = grains['mem_total'] * 1024 * 1024
>>>>>>> 8abb7099
    # Return the higher number between 5% of the system memory and 10MiB
    return max([total_mem * 0.05, 10 << 20])


# For the time being this will be a fixed calculation
# TODO: Allow user configuration
_DFLT_IPC_WBUFFER = _gather_buffer_space() * 0.5
# TODO: Reserved for future use
<<<<<<< HEAD
_DFLT_IPC_RBUFFER = _gather_buffer_space() * 0.5

VALID_OPTS = immutabletypes.freeze(
    {
        # The address of the salt master. May be specified as IP address or hostname
        "master": (six.string_types, list),
        # The TCP/UDP port of the master to connect to in order to listen to publications
        "master_port": (six.string_types, int),
        # The behaviour of the minion when connecting to a master. Can specify 'failover',
        # 'disable', 'distributed', or 'func'. If 'func' is specified, the 'master' option should be
        # set to an exec module function to run to determine the master hostname. If 'disable' is
        # specified the minion will run, but will not try to connect to a master. If 'distributed'
        # is specified the minion will try to deterministically pick a master based on its' id.
        "master_type": six.string_types,
        # Specify the format in which the master address will be specified. Can
        # specify 'default' or 'ip_only'. If 'ip_only' is specified, then the
        # master address will not be split into IP and PORT.
        "master_uri_format": six.string_types,
        # The following optiosn refer to the Minion only, and they specify
        # the details of the source address / port to be used when connecting to
        # the Master. This is useful when dealing withmachines where due to firewall
        # rules you are restricted to use a certain IP/port combination only.
        "source_interface_name": six.string_types,
        "source_address": six.string_types,
        "source_ret_port": (six.string_types, int),
        "source_publish_port": (six.string_types, int),
        # The fingerprint of the master key may be specified to increase security. Generate
        # a master fingerprint with `salt-key -F master`
        "master_finger": six.string_types,
        # Deprecated in 2019.2.0. Use 'random_master' instead.
        # Do not remove! Keep as an alias for usability.
        "master_shuffle": bool,
        # When in multi-master mode, temporarily remove a master from the list if a conenction
        # is interrupted and try another master in the list.
        "master_alive_interval": int,
        # When in multi-master failover mode, fail back to the first master in the list if it's back
        # online.
        "master_failback": bool,
        # When in multi-master mode, and master_failback is enabled ping the top master with this
        # interval.
        "master_failback_interval": int,
        # The name of the signing key-pair
        "master_sign_key_name": six.string_types,
        # Sign the master auth-replies with a cryptographic signature of the masters public key.
        "master_sign_pubkey": bool,
        # Enables verification of the master-public-signature returned by the master in auth-replies.
        # Must also set master_sign_pubkey for this to work
        "verify_master_pubkey_sign": bool,
        # If verify_master_pubkey_sign is enabled, the signature is only verified, if the public-key of
        # the master changes. If the signature should always be verified, this can be set to True.
        "always_verify_signature": bool,
        # The name of the file in the masters pki-directory that holds the pre-calculated signature of
        # the masters public-key
        "master_pubkey_signature": six.string_types,
        # Instead of computing the signature for each auth-reply, use a pre-calculated signature.
        # The master_pubkey_signature must also be set for this.
        "master_use_pubkey_signature": bool,
        # Enable master stats eveents to be fired, these events will contain information about
        # what commands the master is processing and what the rates are of the executions
        "master_stats": bool,
        "master_stats_event_iter": int,
        # The key fingerprint of the higher-level master for the syndic to verify it is talking to the
        # intended master
        "syndic_finger": six.string_types,
        # The caching mechanism to use for the PKI key store. Can substantially decrease master publish
        # times. Available types:
        # 'maint': Runs on a schedule as a part of the maintanence process.
        # '': Disable the key cache [default]
        "key_cache": six.string_types,
        # The user under which the daemon should run
        "user": six.string_types,
        # The root directory prepended to these options: pki_dir, cachedir,
        # sock_dir, log_file, autosign_file, autoreject_file, extension_modules,
        # key_logfile, pidfile:
        "root_dir": six.string_types,
        # The directory used to store public key data
        "pki_dir": six.string_types,
        # A unique identifier for this daemon
        "id": six.string_types,
        # Use a module function to determine the unique identifier. If this is
        # set and 'id' is not set, it will allow invocation of a module function
        # to determine the value of 'id'. For simple invocations without function
        # arguments, this may be a string that is the function name. For
        # invocations with function arguments, this may be a dictionary with the
        # key being the function name, and the value being an embedded dictionary
        # where each key is a function argument name and each value is the
        # corresponding argument value.
        "id_function": (dict, six.string_types),
        # The directory to store all cache files.
        "cachedir": six.string_types,
        # Append minion_id to these directories.  Helps with
        # multiple proxies and minions running on the same machine.
        # Allowed elements in the list: pki_dir, cachedir, extension_modules, pidfile
        "append_minionid_config_dirs": list,
        # Flag to cache jobs locally.
        "cache_jobs": bool,
        # The path to the salt configuration file
        "conf_file": six.string_types,
        # The directory containing unix sockets for things like the event bus
        "sock_dir": six.string_types,
        # The pool size of unix sockets, it is necessary to avoid blocking waiting for zeromq and tcp communications.
        "sock_pool_size": int,
        # Specifies how the file server should backup files, if enabled. The backups
        # live in the cache dir.
        "backup_mode": six.string_types,
        # A default renderer for all operations on this host
        "renderer": six.string_types,
        # Renderer whitelist. The only renderers from this list are allowed.
        "renderer_whitelist": list,
        # Rendrerer blacklist. Renderers from this list are disalloed even if specified in whitelist.
        "renderer_blacklist": list,
        # A flag indicating that a highstate run should immediately cease if a failure occurs.
        "failhard": bool,
        # A flag to indicate that highstate runs should force refresh the modules prior to execution
        "autoload_dynamic_modules": bool,
        # Force the minion into a single environment when it fetches files from the master
        "saltenv": (type(None), six.string_types),
        # Prevent saltenv from being overridden on the command line
        "lock_saltenv": bool,
        # Force the minion into a single pillar root when it fetches pillar data from the master
        "pillarenv": (type(None), six.string_types),
        # Make the pillarenv always match the effective saltenv
        "pillarenv_from_saltenv": bool,
        # Allows a user to provide an alternate name for top.sls
        "state_top": six.string_types,
        "state_top_saltenv": (type(None), six.string_types),
        # States to run when a minion starts up
        "startup_states": six.string_types,
        # List of startup states
        "sls_list": list,
        # Configuration for snapper in the state system
        "snapper_states": bool,
        "snapper_states_config": six.string_types,
        # A top file to execute if startup_states == 'top'
        "top_file": six.string_types,
        # Location of the files a minion should look for. Set to 'local' to never ask the master.
        "file_client": six.string_types,
        "local": bool,
        # When using a local file_client, this parameter is used to allow the client to connect to
        # a master for remote execution.
        "use_master_when_local": bool,
        # A map of saltenvs and fileserver backend locations
        "file_roots": dict,
        # A map of saltenvs and fileserver backend locations
        "pillar_roots": dict,
        # The external pillars permitted to be used on-demand using pillar.ext
        "on_demand_ext_pillar": list,
        # A map of glob paths to be used
        "decrypt_pillar": list,
        # Delimiter to use in path expressions for decrypt_pillar
        "decrypt_pillar_delimiter": six.string_types,
        # Default renderer for decrypt_pillar
        "decrypt_pillar_default": six.string_types,
        # List of renderers available for decrypt_pillar
        "decrypt_pillar_renderers": list,
        # The type of hashing algorithm to use when doing file comparisons
        "hash_type": six.string_types,
        # Order of preference for optimized .pyc files (PY3 only)
        "optimization_order": list,
        # Refuse to load these modules
        "disable_modules": list,
        # Refuse to load these returners
        "disable_returners": list,
        # Tell the loader to only load modules in this list
        "whitelist_modules": list,
        # A list of additional directories to search for salt modules in
        "module_dirs": list,
        # A list of additional directories to search for salt returners in
        "returner_dirs": list,
        # A list of additional directories to search for salt states in
        "states_dirs": list,
        # A list of additional directories to search for salt grains in
        "grains_dirs": list,
        # A list of additional directories to search for salt renderers in
        "render_dirs": list,
        # A list of additional directories to search for salt outputters in
        "outputter_dirs": list,
        # A list of additional directories to search for salt utilities in. (Used by the loader
        # to populate __utils__)
        "utils_dirs": list,
        # salt cloud providers
        "providers": dict,
        # First remove all modules during any sync operation
        "clean_dynamic_modules": bool,
        # A flag indicating that a master should accept any minion connection without any authentication
        "open_mode": bool,
        # Whether or not processes should be forked when needed. The alternative is to use threading.
        "multiprocessing": bool,
        # Maximum number of concurrently active processes at any given point in time
        "process_count_max": int,
        # Whether or not the salt minion should run scheduled mine updates
        "mine_enabled": bool,
        # Whether or not scheduled mine updates should be accompanied by a job return for the job cache
        "mine_return_job": bool,
        # The number of minutes between mine updates.
        "mine_interval": int,
        # The ipc strategy. (i.e., sockets versus tcp, etc)
        "ipc_mode": six.string_types,
        # Enable ipv6 support for daemons
        "ipv6": (type(None), bool),
        # The chunk size to use when streaming files with the file server
        "file_buffer_size": int,
        # The TCP port on which minion events should be published if ipc_mode is TCP
        "tcp_pub_port": int,
        # The TCP port on which minion events should be pulled if ipc_mode is TCP
        "tcp_pull_port": int,
        # The TCP port on which events for the master should be published if ipc_mode is TCP
        "tcp_master_pub_port": int,
        # The TCP port on which events for the master should be pulled if ipc_mode is TCP
        "tcp_master_pull_port": int,
        # The TCP port on which events for the master should pulled and then republished onto
        # the event bus on the master
        "tcp_master_publish_pull": int,
        # The TCP port for mworkers to connect to on the master
        "tcp_master_workers": int,
        # The file to send logging data to
        "log_file": six.string_types,
        # The level of verbosity at which to log
        "log_level": six.string_types,
        # The log level to log to a given file
        "log_level_logfile": (type(None), six.string_types),
        # The format to construct dates in log files
        "log_datefmt": six.string_types,
        # The dateformat for a given logfile
        "log_datefmt_logfile": six.string_types,
        # The format for console logs
        "log_fmt_console": six.string_types,
        # The format for a given log file
        "log_fmt_logfile": (tuple, six.string_types),
        # A dictionary of logging levels
        "log_granular_levels": dict,
        # The maximum number of bytes a single log file may contain before
        # it is rotated. A value of 0 disables this feature.
        # Currently only supported on Windows. On other platforms, use an
        # external tool such as 'logrotate' to manage log files.
        "log_rotate_max_bytes": int,
        # The number of backup files to keep when rotating log files. Only
        # used if log_rotate_max_bytes is greater than 0.
        # Currently only supported on Windows. On other platforms, use an
        # external tool such as 'logrotate' to manage log files.
        "log_rotate_backup_count": int,
        # If an event is above this size, it will be trimmed before putting it on the event bus
        "max_event_size": int,
        # Enable old style events to be sent on minion_startup. Change default to False in Sodium release
        "enable_legacy_startup_events": bool,
        # Always execute states with test=True if this flag is set
        "test": bool,
        # Tell the loader to attempt to import *.pyx cython files if cython is available
        "cython_enable": bool,
        # Whether or not to load grains for the GPU
        "enable_gpu_grains": bool,
        # Tell the loader to attempt to import *.zip archives
        "enable_zip_modules": bool,
        # Tell the client to show minions that have timed out
        "show_timeout": bool,
        # Tell the client to display the jid when a job is published
        "show_jid": bool,
        # Ensure that a generated jid is always unique. If this is set, the jid
        # format is different due to an underscore and process id being appended
        # to the jid. WARNING: A change to the jid format may break external
        # applications that depend on the original format.
        "unique_jid": bool,
        # Tells the highstate outputter to show successful states. False will omit successes.
        "state_verbose": bool,
        # Specify the format for state outputs. See highstate outputter for additional details.
        "state_output": six.string_types,
        # Tells the highstate outputter to only report diffs of states that changed
        "state_output_diff": bool,
        # When true, states run in the order defined in an SLS file, unless requisites re-order them
        "state_auto_order": bool,
        # Fire events as state chunks are processed by the state compiler
        "state_events": bool,
        # The number of seconds a minion should wait before retry when attempting authentication
        "acceptance_wait_time": float,
        # The number of seconds a minion should wait before giving up during authentication
        "acceptance_wait_time_max": float,
        # Retry a connection attempt if the master rejects a minion's public key
        "rejected_retry": bool,
        # The interval in which a daemon's main loop should attempt to perform all necessary tasks
        # for normal operation
        "loop_interval": float,
        # Perform pre-flight verification steps before daemon startup, such as checking configuration
        # files and certain directories.
        "verify_env": bool,
        # The grains dictionary for a minion, containing specific "facts" about the minion
        "grains": dict,
        # Allow a daemon to function even if the key directories are not secured
        "permissive_pki_access": bool,
        # The passphrase of the master's private key
        "key_pass": (type(None), six.string_types),
        # The passphrase of the master's private signing key
        "signing_key_pass": (type(None), six.string_types),
        # The path to a directory to pull in configuration file includes
        "default_include": six.string_types,
        # If a minion is running an esky build of salt, upgrades can be performed using the url
        # defined here. See saltutil.update() for additional information
        "update_url": (bool, six.string_types),
        # If using update_url with saltutil.update(), provide a list of services to be restarted
        # post-install
        "update_restart_services": list,
        # The number of seconds to sleep between retrying an attempt to resolve the hostname of a
        # salt master
        "retry_dns": float,
        "retry_dns_count": (type(None), int),
        # In the case when the resolve of the salt master hostname fails, fall back to localhost
        "resolve_dns_fallback": bool,
        # set the zeromq_reconnect_ivl option on the minion.
        # http://lists.zeromq.org/pipermail/zeromq-dev/2011-January/008845.html
        "recon_max": float,
        # If recon_randomize is set, this specifies the lower bound for the randomized period
        "recon_default": float,
        # Tells the minion to choose a bounded, random interval to have zeromq attempt to reconnect
        # in the event of a disconnect event
        "recon_randomize": bool,
        "return_retry_timer": int,
        "return_retry_timer_max": int,
        # Specify one or more returners in which all events will be sent to. Requires that the returners
        # in question have an event_return(event) function!
        "event_return": (list, six.string_types),
        # The number of events to queue up in memory before pushing them down the pipe to an event
        # returner specified by 'event_return'
        "event_return_queue": int,
        # The number of seconds that events can languish in the queue before we flush them.
        # The goal here is to ensure that if the bus is not busy enough to reach a total
        # `event_return_queue` events won't get stale.
        "event_return_queue_max_seconds": int,
        # Only forward events to an event returner if it matches one of the tags in this list
        "event_return_whitelist": list,
        # Events matching a tag in this list should never be sent to an event returner.
        "event_return_blacklist": list,
        # default match type for filtering events tags: startswith, endswith, find, regex, fnmatch
        "event_match_type": six.string_types,
        # This pidfile to write out to when a daemon starts
        "pidfile": six.string_types,
        # Used with the SECO range master tops system
        "range_server": six.string_types,
        # The tcp keepalive interval to set on TCP ports. This setting can be used to tune Salt
        # connectivity issues in messy network environments with misbehaving firewalls
        "tcp_keepalive": bool,
        # Sets zeromq TCP keepalive idle. May be used to tune issues with minion disconnects
        "tcp_keepalive_idle": float,
        # Sets zeromq TCP keepalive count. May be used to tune issues with minion disconnects
        "tcp_keepalive_cnt": float,
        # Sets zeromq TCP keepalive interval. May be used to tune issues with minion disconnects.
        "tcp_keepalive_intvl": float,
        # The network interface for a daemon to bind to
        "interface": six.string_types,
        # The port for a salt master to broadcast publications on. This will also be the port minions
        # connect to to listen for publications.
        "publish_port": int,
        # TODO unknown option!
        "auth_mode": int,
        # listen queue size / backlog
        "zmq_backlog": int,
        # Set the zeromq high water mark on the publisher interface.
        # http://api.zeromq.org/3-2:zmq-setsockopt
        "pub_hwm": int,
        # IPC buffer size
        # Refs https://github.com/saltstack/salt/issues/34215
        "ipc_write_buffer": int,
        # The number of MWorker processes for a master to startup. This number needs to scale up as
        # the number of connected minions increases.
        "worker_threads": int,
        # The port for the master to listen to returns on. The minion needs to connect to this port
        # to send returns.
        "ret_port": int,
        # The number of hours to keep jobs around in the job cache on the master
        "keep_jobs": int,
        # If the returner supports `clean_old_jobs`, then at cleanup time,
        # archive the job data before deleting it.
        "archive_jobs": bool,
        # A master-only copy of the file_roots dictionary, used by the state compiler
        "master_roots": dict,
        # Add the proxymodule LazyLoader object to opts.  This breaks many things
        # but this was the default pre 2015.8.2.  This should default to
        # False in 2016.3.0
        "add_proxymodule_to_opts": bool,
        # Merge pillar data into configuration opts.
        # As multiple proxies can run on the same server, we may need different
        # configuration options for each, while there's one single configuration file.
        # The solution is merging the pillar data of each proxy minion into the opts.
        "proxy_merge_pillar_in_opts": bool,
        # Deep merge of pillar data into configuration opts.
        # Evaluated only when `proxy_merge_pillar_in_opts` is True.
        "proxy_deep_merge_pillar_in_opts": bool,
        # The strategy used when merging pillar into opts.
        # Considered only when `proxy_merge_pillar_in_opts` is True.
        "proxy_merge_pillar_in_opts_strategy": six.string_types,
        # Allow enabling mine details using pillar data.
        "proxy_mines_pillar": bool,
        # In some particular cases, always alive proxies are not beneficial.
        # This option can be used in those less dynamic environments:
        # the user can request the connection
        # always alive, or init-shutdown per command.
        "proxy_always_alive": bool,
        # Poll the connection state with the proxy minion
        # If enabled, this option requires the function `alive`
        # to be implemented in the proxy module
        "proxy_keep_alive": bool,
        # Frequency of the proxy_keep_alive, in minutes
        "proxy_keep_alive_interval": int,
        # Update intervals
        "roots_update_interval": int,
        "azurefs_update_interval": int,
        "gitfs_update_interval": int,
        "git_pillar_update_interval": int,
        "hgfs_update_interval": int,
        "minionfs_update_interval": int,
        "s3fs_update_interval": int,
        "svnfs_update_interval": int,
        # NOTE: git_pillar_base, git_pillar_fallback, git_pillar_branch,
        # git_pillar_env, and git_pillar_root omitted here because their values
        # could conceivably be loaded as non-string types, which is OK because
        # git_pillar will normalize them to strings. But rather than include all the
        # possible types they could be, we'll just skip type-checking.
        "git_pillar_ssl_verify": bool,
        "git_pillar_global_lock": bool,
        "git_pillar_user": six.string_types,
        "git_pillar_password": six.string_types,
        "git_pillar_insecure_auth": bool,
        "git_pillar_privkey": six.string_types,
        "git_pillar_pubkey": six.string_types,
        "git_pillar_passphrase": six.string_types,
        "git_pillar_refspecs": list,
        "git_pillar_includes": bool,
        "git_pillar_verify_config": bool,
        # NOTE: gitfs_base, gitfs_fallback, gitfs_mountpoint, and gitfs_root omitted
        # here because their values could conceivably be loaded as non-string types,
        # which is OK because gitfs will normalize them to strings. But rather than
        # include all the possible types they could be, we'll just skip type-checking.
        "gitfs_remotes": list,
        "gitfs_insecure_auth": bool,
        "gitfs_privkey": six.string_types,
        "gitfs_pubkey": six.string_types,
        "gitfs_passphrase": six.string_types,
        "gitfs_saltenv_whitelist": list,
        "gitfs_saltenv_blacklist": list,
        "gitfs_ssl_verify": bool,
        "gitfs_global_lock": bool,
        "gitfs_saltenv": list,
        "gitfs_ref_types": list,
        "gitfs_refspecs": list,
        "gitfs_disable_saltenv_mapping": bool,
        "hgfs_remotes": list,
        "hgfs_mountpoint": six.string_types,
        "hgfs_root": six.string_types,
        "hgfs_base": six.string_types,
        "hgfs_branch_method": six.string_types,
        "hgfs_saltenv_whitelist": list,
        "hgfs_saltenv_blacklist": list,
        "svnfs_remotes": list,
        "svnfs_mountpoint": six.string_types,
        "svnfs_root": six.string_types,
        "svnfs_trunk": six.string_types,
        "svnfs_branches": six.string_types,
        "svnfs_tags": six.string_types,
        "svnfs_saltenv_whitelist": list,
        "svnfs_saltenv_blacklist": list,
        "minionfs_env": six.string_types,
        "minionfs_mountpoint": six.string_types,
        "minionfs_whitelist": list,
        "minionfs_blacklist": list,
        # Specify a list of external pillar systems to use
        "ext_pillar": list,
        # Reserved for future use to version the pillar structure
        "pillar_version": int,
        # Whether or not a copy of the master opts dict should be rendered into minion pillars
        "pillar_opts": bool,
        # Cache the master pillar to disk to avoid having to pass through the rendering system
        "pillar_cache": bool,
        # Pillar cache TTL, in seconds. Has no effect unless `pillar_cache` is True
        "pillar_cache_ttl": int,
        # Pillar cache backend. Defaults to `disk` which stores caches in the master cache
        "pillar_cache_backend": six.string_types,
        "pillar_safe_render_error": bool,
        # When creating a pillar, there are several strategies to choose from when
        # encountering duplicate values
        "pillar_source_merging_strategy": six.string_types,
        # Recursively merge lists by aggregating them instead of replacing them.
        "pillar_merge_lists": bool,
        # If True, values from included pillar SLS targets will override
        "pillar_includes_override_sls": bool,
        # How to merge multiple top files from multiple salt environments
        # (saltenvs); can be 'merge' or 'same'
        "top_file_merging_strategy": six.string_types,
        # The ordering for salt environment merging, when top_file_merging_strategy
        # is set to 'same'
        "env_order": list,
        # The salt environment which provides the default top file when
        # top_file_merging_strategy is set to 'same'; defaults to 'base'
        "default_top": six.string_types,
        "ping_on_rotate": bool,
        "peer": dict,
        "preserve_minion_cache": bool,
        "syndic_master": (six.string_types, list),
        # The behaviour of the multimaster syndic when connection to a master of masters failed. Can
        # specify 'random' (default) or 'ordered'. If set to 'random' masters will be iterated in random
        # order if 'ordered' the configured order will be used.
        "syndic_failover": six.string_types,
        "syndic_forward_all_events": bool,
        "runner_dirs": list,
        "client_acl_verify": bool,
        "publisher_acl": dict,
        "publisher_acl_blacklist": dict,
        "sudo_acl": bool,
        "external_auth": dict,
        "token_expire": int,
        "token_expire_user_override": (bool, dict),
        "file_recv": bool,
        "file_recv_max_size": int,
        "file_ignore_regex": (list, six.string_types),
        "file_ignore_glob": (list, six.string_types),
        "fileserver_backend": list,
        "fileserver_followsymlinks": bool,
        "fileserver_ignoresymlinks": bool,
        "fileserver_limit_traversal": bool,
        "fileserver_verify_config": bool,
        # Optionally apply '*' permissioins to any user. By default '*' is a fallback case that is
        # applied only if the user didn't matched by other matchers.
        "permissive_acl": bool,
        # Optionally enables keeping the calculated user's auth list in the token file.
        "keep_acl_in_token": bool,
        # Auth subsystem module to use to get authorized access list for a user. By default it's the
        # same module used for external authentication.
        "eauth_acl_module": six.string_types,
        # Subsystem to use to maintain eauth tokens. By default, tokens are stored on the local
        # filesystem
        "eauth_tokens": six.string_types,
        # The number of open files a daemon is allowed to have open. Frequently needs to be increased
        # higher than the system default in order to account for the way zeromq consumes file handles.
        "max_open_files": int,
        # Automatically accept any key provided to the master. Implies that the key will be preserved
        # so that subsequent connections will be authenticated even if this option has later been
        # turned off.
        "auto_accept": bool,
        "autosign_timeout": int,
        # A mapping of external systems that can be used to generate topfile data.
        "master_tops": dict,
        # Whether or not matches from master_tops should be executed before or
        # after those from the top file(s).
        "master_tops_first": bool,
        # A flag that should be set on a top-level master when it is ordering around subordinate masters
        # via the use of a salt syndic
        "order_masters": bool,
        # Whether or not to cache jobs so that they can be examined later on
        "job_cache": bool,
        # Define a returner to be used as an external job caching storage backend
        "ext_job_cache": six.string_types,
        # Specify a returner for the master to use as a backend storage system to cache jobs returns
        # that it receives
        "master_job_cache": six.string_types,
        # Specify whether the master should store end times for jobs as returns come in
        "job_cache_store_endtime": bool,
        # The minion data cache is a cache of information about the minions stored on the master.
        # This information is primarily the pillar and grains data. The data is cached in the master
        # cachedir under the name of the minion and used to predetermine what minions are expected to
        # reply from executions.
        "minion_data_cache": bool,
        # The number of seconds between AES key rotations on the master
        "publish_session": int,
        # Defines a salt reactor. See http://docs.saltstack.com/en/latest/topics/reactor/
        "reactor": list,
        # The TTL for the cache of the reactor configuration
        "reactor_refresh_interval": int,
        # The number of workers for the runner/wheel in the reactor
        "reactor_worker_threads": int,
        # The queue size for workers in the reactor
        "reactor_worker_hwm": int,
        # Defines engines. See https://docs.saltstack.com/en/latest/topics/engines/
        "engines": list,
        # Whether or not to store runner returns in the job cache
        "runner_returns": bool,
        "serial": six.string_types,
        "search": six.string_types,
        # A compound target definition.
        # See: http://docs.saltstack.com/en/latest/topics/targeting/nodegroups.html
        "nodegroups": (dict, list),
        # List-only nodegroups for salt-ssh. Each group must be formed as either a
        # comma-separated list, or a YAML list.
        "ssh_list_nodegroups": dict,
        # By default, salt-ssh uses its own specially-generated RSA key to auth
        # against minions. If this is set to True, salt-ssh will look in
        # for a key at ~/.ssh/id_rsa, and fall back to using its own specially-
        # generated RSA key if that file doesn't exist.
        "ssh_use_home_key": bool,
        # The logfile location for salt-key
        "key_logfile": six.string_types,
        # The upper bound for the random number of seconds that a minion should
        # delay when starting in up before it connects to a master. This can be
        # used to mitigate a thundering-herd scenario when many minions start up
        # at once and attempt to all connect immediately to the master
        "random_startup_delay": int,
        # The source location for the winrepo sls files
        # (used by win_pkg.py, minion only)
        "winrepo_source_dir": six.string_types,
        "winrepo_dir": six.string_types,
        "winrepo_dir_ng": six.string_types,
        "winrepo_cachefile": six.string_types,
        # NOTE: winrepo_branch omitted here because its value could conceivably be
        # loaded as a non-string type, which is OK because winrepo will normalize
        # them to strings. But rather than include all the possible types it could
        # be, we'll just skip type-checking.
        "winrepo_cache_expire_max": int,
        "winrepo_cache_expire_min": int,
        "winrepo_remotes": list,
        "winrepo_remotes_ng": list,
        "winrepo_ssl_verify": bool,
        "winrepo_user": six.string_types,
        "winrepo_password": six.string_types,
        "winrepo_insecure_auth": bool,
        "winrepo_privkey": six.string_types,
        "winrepo_pubkey": six.string_types,
        "winrepo_passphrase": six.string_types,
        "winrepo_refspecs": list,
        # Set a hard limit for the amount of memory modules can consume on a minion.
        "modules_max_memory": int,
        # Blacklist specific core grains to be filtered
        "grains_blacklist": list,
        # The number of minutes between the minion refreshing its cache of grains
        "grains_refresh_every": int,
        # Use lspci to gather system data for grains on a minion
        "enable_lspci": bool,
        # The number of seconds for the salt client to wait for additional syndics to
        # check in with their lists of expected minions before giving up
        "syndic_wait": int,
        # Override Jinja environment option defaults for all templates except sls templates
        "jinja_env": dict,
        # Set Jinja environment options for sls templates
        "jinja_sls_env": dict,
        # If this is set to True leading spaces and tabs are stripped from the start
        # of a line to a block.
        "jinja_lstrip_blocks": bool,
        # If this is set to True the first newline after a Jinja block is removed
        "jinja_trim_blocks": bool,
        # Cache minion ID to file
        "minion_id_caching": bool,
        # Always generate minion id in lowercase.
        "minion_id_lowercase": bool,
        # Remove either a single domain (foo.org), or all (True) from a generated minion id.
        "minion_id_remove_domain": (six.string_types, bool),
        # If set, the master will sign all publications before they are sent out
        "sign_pub_messages": bool,
        # The size of key that should be generated when creating new keys
        "keysize": int,
        # The transport system for this daemon. (i.e. zeromq, tcp, detect, etc)
        "transport": six.string_types,
        # The number of seconds to wait when the client is requesting information about running jobs
        "gather_job_timeout": int,
        # The number of seconds to wait before timing out an authentication request
        "auth_timeout": int,
        # The number of attempts to authenticate to a master before giving up
        "auth_tries": int,
        # The number of attempts to connect to a master before giving up.
        # Set this to -1 for unlimited attempts. This allows for a master to have
        # downtime and the minion to reconnect to it later when it comes back up.
        # In 'failover' mode, it is the number of attempts for each set of masters.
        # In this mode, it will cycle through the list of masters for each attempt.
        "master_tries": int,
        # Never give up when trying to authenticate to a master
        "auth_safemode": bool,
        # Selects a random master when starting a minion up in multi-master mode or
        # when starting a minion with salt-call. ``master`` must be a list.
        "random_master": bool,
        # An upper bound for the amount of time for a minion to sleep before attempting to
        # reauth after a restart.
        "random_reauth_delay": int,
        # The number of seconds for a syndic to poll for new messages that need to be forwarded
        "syndic_event_forward_timeout": float,
        # The length that the syndic event queue must hit before events are popped off and forwarded
        "syndic_jid_forward_cache_hwm": int,
        # Salt SSH configuration
        "ssh_passwd": six.string_types,
        "ssh_port": six.string_types,
        "ssh_sudo": bool,
        "ssh_sudo_user": six.string_types,
        "ssh_timeout": float,
        "ssh_user": six.string_types,
        "ssh_scan_ports": six.string_types,
        "ssh_scan_timeout": float,
        "ssh_identities_only": bool,
        "ssh_log_file": six.string_types,
        "ssh_config_file": six.string_types,
        "ssh_merge_pillar": bool,
        "ssh_run_pre_flight": bool,
        "cluster_mode": bool,
        "sqlite_queue_dir": six.string_types,
        "queue_dirs": list,
        # Instructs the minion to ping its master(s) every n number of minutes. Used
        # primarily as a mitigation technique against minion disconnects.
        "ping_interval": int,
        # Instructs the salt CLI to print a summary of a minion responses before returning
        "cli_summary": bool,
        # The maximum number of minion connections allowed by the master. Can have performance
        # implications in large setups.
        "max_minions": int,
        "username": (type(None), six.string_types),
        "password": (type(None), six.string_types),
        # Use zmq.SUSCRIBE to limit listening sockets to only process messages bound for them
        "zmq_filtering": bool,
        # Connection caching. Can greatly speed up salt performance.
        "con_cache": bool,
        "rotate_aes_key": bool,
        # Cache ZeroMQ connections. Can greatly improve salt performance.
        "cache_sreqs": bool,
        # Can be set to override the python_shell=False default in the cmd module
        "cmd_safe": bool,
        # Used by salt-api for master requests timeout
        "rest_timeout": int,
        # If set, all minion exec module actions will be rerouted through sudo as this user
        "sudo_user": six.string_types,
        # HTTP connection timeout in seconds. Applied for tornado http fetch functions like cp.get_url
        # should be greater than overall download time
        "http_connect_timeout": float,
        # HTTP request timeout in seconds. Applied for tornado http fetch functions like cp.get_url
        # should be greater than overall download time
        "http_request_timeout": float,
        # HTTP request max file content size.
        "http_max_body": int,
        # Delay in seconds before executing bootstrap (Salt Cloud)
        "bootstrap_delay": int,
        # If a proxymodule has a function called 'grains', then call it during
        # regular grains loading and merge the results with the proxy's grains
        # dictionary.  Otherwise it is assumed that the module calls the grains
        # function in a custom way and returns the data elsewhere
        #
        # Default to False for 2016.3 and 2016.11. Switch to True for 2017.7.0
        "proxy_merge_grains_in_module": bool,
        # Command to use to restart salt-minion
        "minion_restart_command": list,
        # Whether or not a minion should send the results of a command back to the master
        # Useful when a returner is the source of truth for a job result
        "pub_ret": bool,
        # HTTP proxy settings. Used in tornado fetch functions, apt-key etc
        "proxy_host": six.string_types,
        "proxy_username": six.string_types,
        "proxy_password": six.string_types,
        "proxy_port": int,
        # Exclude list of hostnames from proxy
        "no_proxy": list,
        # Minion de-dup jid cache max size
        "minion_jid_queue_hwm": int,
        # Minion data cache driver (one of satl.cache.* modules)
        "cache": six.string_types,
        # Enables a fast in-memory cache booster and sets the expiration time.
        "memcache_expire_seconds": int,
        # Set a memcache limit in items (bank + key) per cache storage (driver + driver_opts).
        "memcache_max_items": int,
        # Each time a cache storage got full cleanup all the expired items not just the oldest one.
        "memcache_full_cleanup": bool,
        # Enable collecting the memcache stats and log it on `debug` log level.
        "memcache_debug": bool,
        # Thin and minimal Salt extra modules
        "thin_extra_mods": six.string_types,
        "min_extra_mods": six.string_types,
        # Default returners minion should use. List or comma-delimited string
        "return": (six.string_types, list),
        # TLS/SSL connection options. This could be set to a dictionary containing arguments
        # corresponding to python ssl.wrap_socket method. For details see:
        # http://www.tornadoweb.org/en/stable/tcpserver.html#tornado.tcpserver.TCPServer
        # http://docs.python.org/2/library/ssl.html#ssl.wrap_socket
        # Note: to set enum arguments values like `cert_reqs` and `ssl_version` use constant names
        # without ssl module prefix: `CERT_REQUIRED` or `PROTOCOL_SSLv23`.
        "ssl": (dict, bool, type(None)),
        # Controls how a multi-function job returns its data. If this is False,
        # it will return its data using a dictionary with the function name as
        # the key. This is compatible with legacy systems. If this is True, it
        # will return its data using an array in the same order as the input
        # array of functions to execute. This allows for calling the same
        # function multiple times in the same multi-function job.
        "multifunc_ordered": bool,
        # Controls whether beacons are set up before a connection
        # to the master is attempted.
        "beacons_before_connect": bool,
        # Controls whether the scheduler is set up before a connection
        # to the master is attempted.
        "scheduler_before_connect": bool,
        # Whitelist/blacklist specific modules to be synced
        "extmod_whitelist": dict,
        "extmod_blacklist": dict,
        # django auth
        "django_auth_path": six.string_types,
        "django_auth_settings": six.string_types,
        # Number of times to try to auth with the master on a reconnect with the
        # tcp transport
        "tcp_authentication_retries": int,
        # Permit or deny allowing minions to request revoke of its own key
        "allow_minion_key_revoke": bool,
        # File chunk size for salt-cp
        "salt_cp_chunk_size": int,
        # Require that the minion sign messages it posts to the master on the event
        # bus
        "minion_sign_messages": bool,
        # Have master drop messages from minions for which their signatures do
        # not verify
        "drop_messages_signature_fail": bool,
        # Require that payloads from minions have a 'sig' entry
        # (in other words, require that minions have 'minion_sign_messages'
        # turned on)
        "require_minion_sign_messages": bool,
        # The list of config entries to be passed to external pillar function as
        # part of the extra_minion_data param
        # Subconfig entries can be specified by using the ':' notation (e.g. key:subkey)
        "pass_to_ext_pillars": (six.string_types, list),
        # SSDP discovery publisher description.
        # Contains publisher configuration and minion mapping.
        # Setting it to False disables discovery
        "discovery": (dict, bool),
        # Scheduler should be a dictionary
        "schedule": dict,
        # Whether to fire auth events
        "auth_events": bool,
        # Whether to fire Minion data cache refresh events
        "minion_data_cache_events": bool,
        # Enable calling ssh minions from the salt master
        "enable_ssh_minions": bool,
        # Thorium saltenv
        "thoriumenv": (type(None), six.string_types),
        # Thorium top file location
        "thorium_top": six.string_types,
        # Allow raw_shell option when using the ssh
        # client via the Salt API
        "netapi_allow_raw_shell": bool,
        "disabled_requisites": (six.string_types, list),
    }
)

# default configurations
DEFAULT_MINION_OPTS = immutabletypes.freeze(
    {
        "interface": "0.0.0.0",
        "master": "salt",
        "master_type": "str",
        "master_uri_format": "default",
        "source_interface_name": "",
        "source_address": "",
        "source_ret_port": 0,
        "source_publish_port": 0,
        "master_port": 4506,
        "master_finger": "",
        "master_shuffle": False,
        "master_alive_interval": 0,
        "master_failback": False,
        "master_failback_interval": 0,
        "verify_master_pubkey_sign": False,
        "sign_pub_messages": False,
        "always_verify_signature": False,
        "master_sign_key_name": "master_sign",
        "syndic_finger": "",
        "user": salt.utils.user.get_user(),
        "root_dir": salt.syspaths.ROOT_DIR,
        "pki_dir": os.path.join(salt.syspaths.CONFIG_DIR, "pki", "minion"),
        "id": "",
        "id_function": {},
        "cachedir": os.path.join(salt.syspaths.CACHE_DIR, "minion"),
        "append_minionid_config_dirs": [],
        "cache_jobs": False,
        "grains_blacklist": [],
        "grains_cache": False,
        "grains_cache_expiration": 300,
        "grains_deep_merge": False,
        "conf_file": os.path.join(salt.syspaths.CONFIG_DIR, "minion"),
        "sock_dir": os.path.join(salt.syspaths.SOCK_DIR, "minion"),
        "sock_pool_size": 1,
        "backup_mode": "",
        "renderer": "jinja|yaml",
        "renderer_whitelist": [],
        "renderer_blacklist": [],
        "random_startup_delay": 0,
        "failhard": False,
        "autoload_dynamic_modules": True,
        "saltenv": None,
        "lock_saltenv": False,
        "pillarenv": None,
        "pillarenv_from_saltenv": False,
        "pillar_opts": False,
        "pillar_source_merging_strategy": "smart",
        "pillar_merge_lists": False,
        "pillar_includes_override_sls": False,
        # ``pillar_cache``, ``pillar_cache_ttl`` and ``pillar_cache_backend``
        # are not used on the minion but are unavoidably in the code path
        "pillar_cache": False,
        "pillar_cache_ttl": 3600,
        "pillar_cache_backend": "disk",
        "extension_modules": os.path.join(salt.syspaths.CACHE_DIR, "minion", "extmods"),
        "state_top": "top.sls",
        "state_top_saltenv": None,
        "startup_states": "",
        "sls_list": [],
        "start_event_grains": [],
        "top_file": "",
        "thoriumenv": None,
        "thorium_top": "top.sls",
        "thorium_interval": 0.5,
        "thorium_roots": {"base": [salt.syspaths.BASE_THORIUM_ROOTS_DIR]},
        "file_client": "remote",
        "local": False,
        "use_master_when_local": False,
        "file_roots": {
            "base": [salt.syspaths.BASE_FILE_ROOTS_DIR, salt.syspaths.SPM_FORMULA_PATH]
        },
        "top_file_merging_strategy": "merge",
        "env_order": [],
        "default_top": "base",
        "fileserver_limit_traversal": False,
        "file_recv": False,
        "file_recv_max_size": 100,
        "file_ignore_regex": [],
        "file_ignore_glob": [],
        "fileserver_backend": ["roots"],
        "fileserver_followsymlinks": True,
        "fileserver_ignoresymlinks": False,
        "pillar_roots": {
            "base": [salt.syspaths.BASE_PILLAR_ROOTS_DIR, salt.syspaths.SPM_PILLAR_PATH]
        },
        "on_demand_ext_pillar": ["libvirt", "virtkey"],
        "decrypt_pillar": [],
        "decrypt_pillar_delimiter": ":",
        "decrypt_pillar_default": "gpg",
        "decrypt_pillar_renderers": ["gpg"],
        # Update intervals
        "roots_update_interval": DEFAULT_INTERVAL,
        "azurefs_update_interval": DEFAULT_INTERVAL,
        "gitfs_update_interval": DEFAULT_INTERVAL,
        "git_pillar_update_interval": DEFAULT_INTERVAL,
        "hgfs_update_interval": DEFAULT_INTERVAL,
        "minionfs_update_interval": DEFAULT_INTERVAL,
        "s3fs_update_interval": DEFAULT_INTERVAL,
        "svnfs_update_interval": DEFAULT_INTERVAL,
        "git_pillar_base": "master",
        "git_pillar_branch": "master",
        "git_pillar_env": "",
        "git_pillar_fallback": "",
        "git_pillar_root": "",
        "git_pillar_ssl_verify": True,
        "git_pillar_global_lock": True,
        "git_pillar_user": "",
        "git_pillar_password": "",
        "git_pillar_insecure_auth": False,
        "git_pillar_privkey": "",
        "git_pillar_pubkey": "",
        "git_pillar_passphrase": "",
        "git_pillar_refspecs": _DFLT_REFSPECS,
        "git_pillar_includes": True,
        "gitfs_remotes": [],
        "gitfs_mountpoint": "",
        "gitfs_root": "",
        "gitfs_base": "master",
        "gitfs_fallback": "",
        "gitfs_user": "",
        "gitfs_password": "",
        "gitfs_insecure_auth": False,
        "gitfs_privkey": "",
        "gitfs_pubkey": "",
        "gitfs_passphrase": "",
        "gitfs_saltenv_whitelist": [],
        "gitfs_saltenv_blacklist": [],
        "gitfs_global_lock": True,
        "gitfs_ssl_verify": True,
        "gitfs_saltenv": [],
        "gitfs_ref_types": ["branch", "tag", "sha"],
        "gitfs_refspecs": _DFLT_REFSPECS,
        "gitfs_disable_saltenv_mapping": False,
        "unique_jid": False,
        "hash_type": "sha256",
        "optimization_order": [0, 1, 2],
        "disable_modules": [],
        "disable_returners": [],
        "whitelist_modules": [],
        "module_dirs": [],
        "returner_dirs": [],
        "grains_dirs": [],
        "states_dirs": [],
        "render_dirs": [],
        "outputter_dirs": [],
        "utils_dirs": [],
        "publisher_acl": {},
        "publisher_acl_blacklist": {},
        "providers": {},
        "clean_dynamic_modules": True,
        "open_mode": False,
        "auto_accept": True,
        "autosign_timeout": 120,
        "multiprocessing": True,
        "process_count_max": -1,
        "mine_enabled": True,
        "mine_return_job": False,
        "mine_interval": 60,
        "ipc_mode": _DFLT_IPC_MODE,
        "ipc_write_buffer": _DFLT_IPC_WBUFFER,
        "ipv6": None,
        "file_buffer_size": 262144,
        "tcp_pub_port": 4510,
        "tcp_pull_port": 4511,
        "tcp_authentication_retries": 5,
        "log_file": os.path.join(salt.syspaths.LOGS_DIR, "minion"),
        "log_level": "warning",
        "log_level_logfile": None,
        "log_datefmt": _DFLT_LOG_DATEFMT,
        "log_datefmt_logfile": _DFLT_LOG_DATEFMT_LOGFILE,
        "log_fmt_console": _DFLT_LOG_FMT_CONSOLE,
        "log_fmt_logfile": _DFLT_LOG_FMT_LOGFILE,
        "log_fmt_jid": _DFLT_LOG_FMT_JID,
        "log_granular_levels": {},
        "log_rotate_max_bytes": 0,
        "log_rotate_backup_count": 0,
        "max_event_size": 1048576,
        "enable_legacy_startup_events": True,
        "test": False,
        "ext_job_cache": "",
        "cython_enable": False,
        "enable_gpu_grains": True,
        "enable_zip_modules": False,
        "state_verbose": True,
        "state_output": "full",
        "state_output_diff": False,
        "state_auto_order": True,
        "state_events": False,
        "state_aggregate": False,
        "snapper_states": False,
        "snapper_states_config": "root",
        "acceptance_wait_time": 10,
        "acceptance_wait_time_max": 0,
        "rejected_retry": False,
        "loop_interval": 1,
        "verify_env": True,
        "grains": {},
        "permissive_pki_access": False,
        "default_include": "minion.d/*.conf",
        "update_url": False,
        "update_restart_services": [],
        "retry_dns": 30,
        "retry_dns_count": None,
        "resolve_dns_fallback": True,
        "recon_max": 10000,
        "recon_default": 1000,
        "recon_randomize": True,
        "return_retry_timer": 5,
        "return_retry_timer_max": 10,
        "random_reauth_delay": 10,
        "winrepo_source_dir": "salt://win/repo-ng/",
        "winrepo_dir": os.path.join(salt.syspaths.BASE_FILE_ROOTS_DIR, "win", "repo"),
        "winrepo_dir_ng": os.path.join(
            salt.syspaths.BASE_FILE_ROOTS_DIR, "win", "repo-ng"
        ),
        "winrepo_cachefile": "winrepo.p",
        "winrepo_cache_expire_max": 21600,
        "winrepo_cache_expire_min": 1800,
        "winrepo_remotes": ["https://github.com/saltstack/salt-winrepo.git"],
        "winrepo_remotes_ng": ["https://github.com/saltstack/salt-winrepo-ng.git"],
        "winrepo_branch": "master",
        "winrepo_ssl_verify": True,
        "winrepo_user": "",
        "winrepo_password": "",
        "winrepo_insecure_auth": False,
        "winrepo_privkey": "",
        "winrepo_pubkey": "",
        "winrepo_passphrase": "",
        "winrepo_refspecs": _DFLT_REFSPECS,
        "pidfile": os.path.join(salt.syspaths.PIDFILE_DIR, "salt-minion.pid"),
        "range_server": "range:80",
        "reactor_refresh_interval": 60,
        "reactor_worker_threads": 10,
        "reactor_worker_hwm": 10000,
        "engines": [],
        "tcp_keepalive": True,
        "tcp_keepalive_idle": 300,
        "tcp_keepalive_cnt": -1,
        "tcp_keepalive_intvl": -1,
        "modules_max_memory": -1,
        "grains_refresh_every": 0,
        "minion_id_caching": True,
        "minion_id_lowercase": False,
        "minion_id_remove_domain": False,
        "keysize": 2048,
        "transport": "zeromq",
        "auth_timeout": 5,
        "auth_tries": 7,
        "master_tries": _MASTER_TRIES,
        "master_tops_first": False,
        "auth_safemode": False,
        "random_master": False,
        "cluster_mode": False,
        "restart_on_error": False,
        "ping_interval": 0,
        "username": None,
        "password": None,
        "zmq_filtering": False,
        "zmq_monitor": False,
        "cache_sreqs": True,
        "cmd_safe": True,
        "sudo_user": "",
        "http_connect_timeout": 20.0,  # tornado default - 20 seconds
        "http_request_timeout": 1 * 60 * 60.0,  # 1 hour
        "http_max_body": 100 * 1024 * 1024 * 1024,  # 100GB
        "event_match_type": "startswith",
        "minion_restart_command": [],
        "pub_ret": True,
        "proxy_host": "",
        "proxy_username": "",
        "proxy_password": "",
        "proxy_port": 0,
        "minion_jid_queue_hwm": 100,
        "ssl": None,
        "multifunc_ordered": False,
        "beacons_before_connect": False,
        "scheduler_before_connect": False,
        "cache": "localfs",
        "salt_cp_chunk_size": 65536,
        "extmod_whitelist": {},
        "extmod_blacklist": {},
        "minion_sign_messages": False,
        "discovery": False,
        "schedule": {},
        "ssh_merge_pillar": True,
        "disabled_requisites": [],
    }
)

DEFAULT_MASTER_OPTS = immutabletypes.freeze(
    {
        "interface": "0.0.0.0",
        "publish_port": 4505,
        "zmq_backlog": 1000,
        "pub_hwm": 1000,
        "auth_mode": 1,
        "user": _MASTER_USER,
        "worker_threads": 5,
        "sock_dir": os.path.join(salt.syspaths.SOCK_DIR, "master"),
        "sock_pool_size": 1,
        "ret_port": 4506,
        "timeout": 5,
        "keep_jobs": 24,
        "archive_jobs": False,
        "root_dir": salt.syspaths.ROOT_DIR,
        "pki_dir": os.path.join(salt.syspaths.CONFIG_DIR, "pki", "master"),
        "key_cache": "",
        "cachedir": os.path.join(salt.syspaths.CACHE_DIR, "master"),
        "file_roots": {
            "base": [salt.syspaths.BASE_FILE_ROOTS_DIR, salt.syspaths.SPM_FORMULA_PATH]
        },
        "master_roots": {"base": [salt.syspaths.BASE_MASTER_ROOTS_DIR]},
        "pillar_roots": {
            "base": [salt.syspaths.BASE_PILLAR_ROOTS_DIR, salt.syspaths.SPM_PILLAR_PATH]
        },
        "on_demand_ext_pillar": ["libvirt", "virtkey"],
        "decrypt_pillar": [],
        "decrypt_pillar_delimiter": ":",
        "decrypt_pillar_default": "gpg",
        "decrypt_pillar_renderers": ["gpg"],
        "thoriumenv": None,
        "thorium_top": "top.sls",
        "thorium_interval": 0.5,
        "thorium_roots": {"base": [salt.syspaths.BASE_THORIUM_ROOTS_DIR]},
        "top_file_merging_strategy": "merge",
        "env_order": [],
        "saltenv": None,
        "lock_saltenv": False,
        "pillarenv": None,
        "default_top": "base",
        "file_client": "local",
        "local": True,
        # Update intervals
        "roots_update_interval": DEFAULT_INTERVAL,
        "azurefs_update_interval": DEFAULT_INTERVAL,
        "gitfs_update_interval": DEFAULT_INTERVAL,
        "git_pillar_update_interval": DEFAULT_INTERVAL,
        "hgfs_update_interval": DEFAULT_INTERVAL,
        "minionfs_update_interval": DEFAULT_INTERVAL,
        "s3fs_update_interval": DEFAULT_INTERVAL,
        "svnfs_update_interval": DEFAULT_INTERVAL,
        "git_pillar_base": "master",
        "git_pillar_branch": "master",
        "git_pillar_env": "",
        "git_pillar_fallback": "",
        "git_pillar_root": "",
        "git_pillar_ssl_verify": True,
        "git_pillar_global_lock": True,
        "git_pillar_user": "",
        "git_pillar_password": "",
        "git_pillar_insecure_auth": False,
        "git_pillar_privkey": "",
        "git_pillar_pubkey": "",
        "git_pillar_passphrase": "",
        "git_pillar_refspecs": _DFLT_REFSPECS,
        "git_pillar_includes": True,
        "git_pillar_verify_config": True,
        "gitfs_remotes": [],
        "gitfs_mountpoint": "",
        "gitfs_root": "",
        "gitfs_base": "master",
        "gitfs_fallback": "",
        "gitfs_user": "",
        "gitfs_password": "",
        "gitfs_insecure_auth": False,
        "gitfs_privkey": "",
        "gitfs_pubkey": "",
        "gitfs_passphrase": "",
        "gitfs_saltenv_whitelist": [],
        "gitfs_saltenv_blacklist": [],
        "gitfs_global_lock": True,
        "gitfs_ssl_verify": True,
        "gitfs_saltenv": [],
        "gitfs_ref_types": ["branch", "tag", "sha"],
        "gitfs_refspecs": _DFLT_REFSPECS,
        "gitfs_disable_saltenv_mapping": False,
        "hgfs_remotes": [],
        "hgfs_mountpoint": "",
        "hgfs_root": "",
        "hgfs_base": "default",
        "hgfs_branch_method": "branches",
        "hgfs_saltenv_whitelist": [],
        "hgfs_saltenv_blacklist": [],
        "show_timeout": True,
        "show_jid": False,
        "unique_jid": False,
        "svnfs_remotes": [],
        "svnfs_mountpoint": "",
        "svnfs_root": "",
        "svnfs_trunk": "trunk",
        "svnfs_branches": "branches",
        "svnfs_tags": "tags",
        "svnfs_saltenv_whitelist": [],
        "svnfs_saltenv_blacklist": [],
        "max_event_size": 1048576,
        "master_stats": False,
        "master_stats_event_iter": 60,
        "minionfs_env": "base",
        "minionfs_mountpoint": "",
        "minionfs_whitelist": [],
        "minionfs_blacklist": [],
        "ext_pillar": [],
        "pillar_version": 2,
        "pillar_opts": False,
        "pillar_safe_render_error": True,
        "pillar_source_merging_strategy": "smart",
        "pillar_merge_lists": False,
        "pillar_includes_override_sls": False,
        "pillar_cache": False,
        "pillar_cache_ttl": 3600,
        "pillar_cache_backend": "disk",
        "ping_on_rotate": False,
        "peer": {},
        "preserve_minion_cache": False,
        "syndic_master": "masterofmasters",
        "syndic_failover": "random",
        "syndic_forward_all_events": False,
        "syndic_log_file": os.path.join(salt.syspaths.LOGS_DIR, "syndic"),
        "syndic_pidfile": os.path.join(salt.syspaths.PIDFILE_DIR, "salt-syndic.pid"),
        "outputter_dirs": [],
        "runner_dirs": [],
        "utils_dirs": [],
        "client_acl_verify": True,
        "publisher_acl": {},
        "publisher_acl_blacklist": {},
        "sudo_acl": False,
        "external_auth": {},
        "token_expire": 43200,
        "token_expire_user_override": False,
        "permissive_acl": False,
        "keep_acl_in_token": False,
        "eauth_acl_module": "",
        "eauth_tokens": "localfs",
        "extension_modules": os.path.join(salt.syspaths.CACHE_DIR, "master", "extmods"),
        "module_dirs": [],
        "file_recv": False,
        "file_recv_max_size": 100,
        "file_buffer_size": 1048576,
        "file_ignore_regex": [],
        "file_ignore_glob": [],
        "fileserver_backend": ["roots"],
        "fileserver_followsymlinks": True,
        "fileserver_ignoresymlinks": False,
        "fileserver_limit_traversal": False,
        "fileserver_verify_config": True,
        "max_open_files": 100000,
        "hash_type": "sha256",
        "optimization_order": [0, 1, 2],
        "conf_file": os.path.join(salt.syspaths.CONFIG_DIR, "master"),
        "open_mode": False,
        "auto_accept": False,
        "renderer": "jinja|yaml",
        "renderer_whitelist": [],
        "renderer_blacklist": [],
        "failhard": False,
        "state_top": "top.sls",
        "state_top_saltenv": None,
        "master_tops": {},
        "master_tops_first": False,
        "order_masters": False,
        "job_cache": True,
        "ext_job_cache": "",
        "master_job_cache": "local_cache",
        "job_cache_store_endtime": False,
        "minion_data_cache": True,
        "enforce_mine_cache": False,
        "ipc_mode": _DFLT_IPC_MODE,
        "ipc_write_buffer": _DFLT_IPC_WBUFFER,
        "ipv6": None,
        "tcp_master_pub_port": 4512,
        "tcp_master_pull_port": 4513,
        "tcp_master_publish_pull": 4514,
        "tcp_master_workers": 4515,
        "log_file": os.path.join(salt.syspaths.LOGS_DIR, "master"),
        "log_level": "warning",
        "log_level_logfile": None,
        "log_datefmt": _DFLT_LOG_DATEFMT,
        "log_datefmt_logfile": _DFLT_LOG_DATEFMT_LOGFILE,
        "log_fmt_console": _DFLT_LOG_FMT_CONSOLE,
        "log_fmt_logfile": _DFLT_LOG_FMT_LOGFILE,
        "log_fmt_jid": _DFLT_LOG_FMT_JID,
        "log_granular_levels": {},
        "log_rotate_max_bytes": 0,
        "log_rotate_backup_count": 0,
        "pidfile": os.path.join(salt.syspaths.PIDFILE_DIR, "salt-master.pid"),
        "publish_session": 86400,
        "range_server": "range:80",
        "reactor": [],
        "reactor_refresh_interval": 60,
        "reactor_worker_threads": 10,
        "reactor_worker_hwm": 10000,
        "engines": [],
        "event_return": "",
        "event_return_queue": 0,
        "event_return_whitelist": [],
        "event_return_blacklist": [],
        "event_match_type": "startswith",
        "runner_returns": True,
        "serial": "msgpack",
        "test": False,
        "state_verbose": True,
        "state_output": "full",
        "state_output_diff": False,
        "state_auto_order": True,
        "state_events": False,
        "state_aggregate": False,
        "search": "",
        "loop_interval": 60,
        "nodegroups": {},
        "ssh_list_nodegroups": {},
        "ssh_use_home_key": False,
        "cython_enable": False,
        "enable_gpu_grains": False,
        # XXX: Remove 'key_logfile' support in 2014.1.0
        "key_logfile": os.path.join(salt.syspaths.LOGS_DIR, "key"),
        "verify_env": True,
        "permissive_pki_access": False,
        "key_pass": None,
        "signing_key_pass": None,
        "default_include": "master.d/*.conf",
        "winrepo_dir": os.path.join(salt.syspaths.BASE_FILE_ROOTS_DIR, "win", "repo"),
        "winrepo_dir_ng": os.path.join(
            salt.syspaths.BASE_FILE_ROOTS_DIR, "win", "repo-ng"
        ),
        "winrepo_cachefile": "winrepo.p",
        "winrepo_remotes": ["https://github.com/saltstack/salt-winrepo.git"],
        "winrepo_remotes_ng": ["https://github.com/saltstack/salt-winrepo-ng.git"],
        "winrepo_branch": "master",
        "winrepo_ssl_verify": True,
        "winrepo_user": "",
        "winrepo_password": "",
        "winrepo_insecure_auth": False,
        "winrepo_privkey": "",
        "winrepo_pubkey": "",
        "winrepo_passphrase": "",
        "winrepo_refspecs": _DFLT_REFSPECS,
        "syndic_wait": 5,
        "jinja_env": {},
        "jinja_sls_env": {},
        "jinja_lstrip_blocks": False,
        "jinja_trim_blocks": False,
        "tcp_keepalive": True,
        "tcp_keepalive_idle": 300,
        "tcp_keepalive_cnt": -1,
        "tcp_keepalive_intvl": -1,
        "sign_pub_messages": True,
        "keysize": 2048,
        "transport": "zeromq",
        "gather_job_timeout": 10,
        "syndic_event_forward_timeout": 0.5,
        "syndic_jid_forward_cache_hwm": 100,
        "regen_thin": False,
        "ssh_passwd": "",
        "ssh_priv_passwd": "",
        "ssh_port": "22",
        "ssh_sudo": False,
        "ssh_sudo_user": "",
        "ssh_timeout": 60,
        "ssh_user": "root",
        "ssh_scan_ports": "22",
        "ssh_scan_timeout": 0.01,
        "ssh_identities_only": False,
        "ssh_log_file": os.path.join(salt.syspaths.LOGS_DIR, "ssh"),
        "ssh_config_file": os.path.join(salt.syspaths.HOME_DIR, ".ssh", "config"),
        "cluster_mode": False,
        "sqlite_queue_dir": os.path.join(salt.syspaths.CACHE_DIR, "master", "queues"),
        "queue_dirs": [],
        "cli_summary": False,
        "max_minions": 0,
        "master_sign_key_name": "master_sign",
        "master_sign_pubkey": False,
        "master_pubkey_signature": "master_pubkey_signature",
        "master_use_pubkey_signature": False,
        "zmq_filtering": False,
        "zmq_monitor": False,
        "con_cache": False,
        "rotate_aes_key": True,
        "cache_sreqs": True,
        "dummy_pub": False,
        "http_connect_timeout": 20.0,  # tornado default - 20 seconds
        "http_request_timeout": 1 * 60 * 60.0,  # 1 hour
        "http_max_body": 100 * 1024 * 1024 * 1024,  # 100GB
        "python2_bin": "python2",
        "python3_bin": "python3",
        "cache": "localfs",
        "memcache_expire_seconds": 0,
        "memcache_max_items": 1024,
        "memcache_full_cleanup": False,
        "memcache_debug": False,
        "thin_extra_mods": "",
        "min_extra_mods": "",
        "ssl": None,
        "extmod_whitelist": {},
        "extmod_blacklist": {},
        "clean_dynamic_modules": True,
        "django_auth_path": "",
        "django_auth_settings": "",
        "allow_minion_key_revoke": True,
        "salt_cp_chunk_size": 98304,
        "require_minion_sign_messages": False,
        "drop_messages_signature_fail": False,
        "discovery": False,
        "schedule": {},
        "auth_events": True,
        "minion_data_cache_events": True,
        "enable_ssh_minions": False,
        "netapi_allow_raw_shell": False,
    }
)
=======
_DFLT_IPC_RBUFFER = _gather_buffer_space() * .5

VALID_OPTS = immutabletypes.freeze({
    # The address of the salt master. May be specified as IP address or hostname
    'master': (six.string_types, list),

    # The TCP/UDP port of the master to connect to in order to listen to publications
    'master_port': (six.string_types, int),

    # The behaviour of the minion when connecting to a master. Can specify 'failover',
    # 'disable', 'distributed', or 'func'. If 'func' is specified, the 'master' option should be
    # set to an exec module function to run to determine the master hostname. If 'disable' is
    # specified the minion will run, but will not try to connect to a master. If 'distributed'
    # is specified the minion will try to deterministically pick a master based on its' id.
    'master_type': six.string_types,

    # Specify the format in which the master address will be specified. Can
    # specify 'default' or 'ip_only'. If 'ip_only' is specified, then the
    # master address will not be split into IP and PORT.
    'master_uri_format': six.string_types,

    # The following optiosn refer to the Minion only, and they specify
    # the details of the source address / port to be used when connecting to
    # the Master. This is useful when dealing withmachines where due to firewall
    # rules you are restricted to use a certain IP/port combination only.
    'source_interface_name': six.string_types,
    'source_address': six.string_types,
    'source_ret_port': (six.string_types, int),
    'source_publish_port': (six.string_types, int),

    # The fingerprint of the master key may be specified to increase security. Generate
    # a master fingerprint with `salt-key -F master`
    'master_finger': six.string_types,

    # Deprecated in 2019.2.0. Use 'random_master' instead.
    # Do not remove! Keep as an alias for usability.
    'master_shuffle': bool,

    # When in multi-master mode, temporarily remove a master from the list if a conenction
    # is interrupted and try another master in the list.
    'master_alive_interval': int,

    # When in multi-master failover mode, fail back to the first master in the list if it's back
    # online.
    'master_failback': bool,

    # When in multi-master mode, and master_failback is enabled ping the top master with this
    # interval.
    'master_failback_interval': int,

    # The name of the signing key-pair
    'master_sign_key_name': six.string_types,

    # Sign the master auth-replies with a cryptographic signature of the masters public key.
    'master_sign_pubkey': bool,

    # Enables verification of the master-public-signature returned by the master in auth-replies.
    # Must also set master_sign_pubkey for this to work
    'verify_master_pubkey_sign': bool,

    # If verify_master_pubkey_sign is enabled, the signature is only verified, if the public-key of
    # the master changes. If the signature should always be verified, this can be set to True.
    'always_verify_signature': bool,

    # The name of the file in the masters pki-directory that holds the pre-calculated signature of
    # the masters public-key
    'master_pubkey_signature': six.string_types,

    # Instead of computing the signature for each auth-reply, use a pre-calculated signature.
    # The master_pubkey_signature must also be set for this.
    'master_use_pubkey_signature': bool,

    # Enable master stats eveents to be fired, these events will contain information about
    # what commands the master is processing and what the rates are of the executions
    'master_stats': bool,
    'master_stats_event_iter': int,
    # The key fingerprint of the higher-level master for the syndic to verify it is talking to the
    # intended master
    'syndic_finger': six.string_types,

    # The caching mechanism to use for the PKI key store. Can substantially decrease master publish
    # times. Available types:
    # 'maint': Runs on a schedule as a part of the maintanence process.
    # '': Disable the key cache [default]
    'key_cache': six.string_types,

    # The user under which the daemon should run
    'user': six.string_types,

    # The root directory prepended to these options: pki_dir, cachedir,
    # sock_dir, log_file, autosign_file, autoreject_file, extension_modules,
    # key_logfile, pidfile:
    'root_dir': six.string_types,

    # The directory used to store public key data
    'pki_dir': six.string_types,

    # A unique identifier for this daemon
    'id': six.string_types,

    # Use a module function to determine the unique identifier. If this is
    # set and 'id' is not set, it will allow invocation of a module function
    # to determine the value of 'id'. For simple invocations without function
    # arguments, this may be a string that is the function name. For
    # invocations with function arguments, this may be a dictionary with the
    # key being the function name, and the value being an embedded dictionary
    # where each key is a function argument name and each value is the
    # corresponding argument value.
    'id_function': (dict, six.string_types),

    # The directory to store all cache files.
    'cachedir': six.string_types,

    # Append minion_id to these directories.  Helps with
    # multiple proxies and minions running on the same machine.
    # Allowed elements in the list: pki_dir, cachedir, extension_modules, pidfile
    'append_minionid_config_dirs': list,

    # Flag to cache jobs locally.
    'cache_jobs': bool,

    # The path to the salt configuration file
    'conf_file': six.string_types,

    # The directory containing unix sockets for things like the event bus
    'sock_dir': six.string_types,

    # The pool size of unix sockets, it is necessary to avoid blocking waiting for zeromq and tcp communications.
    'sock_pool_size': int,

    # Specifies how the file server should backup files, if enabled. The backups
    # live in the cache dir.
    'backup_mode': six.string_types,

    # A default renderer for all operations on this host
    'renderer': six.string_types,

    # Renderer whitelist. The only renderers from this list are allowed.
    'renderer_whitelist': list,

    # Rendrerer blacklist. Renderers from this list are disalloed even if specified in whitelist.
    'renderer_blacklist': list,

    # A flag indicating that a highstate run should immediately cease if a failure occurs.
    'failhard': bool,

    # A flag to indicate that highstate runs should force refresh the modules prior to execution
    'autoload_dynamic_modules': bool,

    # Force the minion into a single environment when it fetches files from the master
    'saltenv': (type(None), six.string_types),

    # Prevent saltenv from being overridden on the command line
    'lock_saltenv': bool,

    # Force the minion into a single pillar root when it fetches pillar data from the master
    'pillarenv': (type(None), six.string_types),

    # Make the pillarenv always match the effective saltenv
    'pillarenv_from_saltenv': bool,

    # Allows a user to provide an alternate name for top.sls
    'state_top': six.string_types,

    'state_top_saltenv': (type(None), six.string_types),

    # States to run when a minion starts up
    'startup_states': six.string_types,

    # List of startup states
    'sls_list': list,

    # Configuration for snapper in the state system
    'snapper_states': bool,
    'snapper_states_config': six.string_types,

    # A top file to execute if startup_states == 'top'
    'top_file': six.string_types,

    # Location of the files a minion should look for. Set to 'local' to never ask the master.
    'file_client': six.string_types,
    'local': bool,

    # When using a local file_client, this parameter is used to allow the client to connect to
    # a master for remote execution.
    'use_master_when_local': bool,

    # A map of saltenvs and fileserver backend locations
    'file_roots': dict,

    # A map of saltenvs and fileserver backend locations
    'pillar_roots': dict,

    # The external pillars permitted to be used on-demand using pillar.ext
    'on_demand_ext_pillar': list,

    # A map of glob paths to be used
    'decrypt_pillar': list,

    # Delimiter to use in path expressions for decrypt_pillar
    'decrypt_pillar_delimiter': six.string_types,

    # Default renderer for decrypt_pillar
    'decrypt_pillar_default': six.string_types,

    # List of renderers available for decrypt_pillar
    'decrypt_pillar_renderers': list,

    # The type of hashing algorithm to use when doing file comparisons
    'hash_type': six.string_types,

    # Order of preference for optimized .pyc files (PY3 only)
    'optimization_order': list,

    # Refuse to load these modules
    'disable_modules': list,

    # Refuse to load these returners
    'disable_returners': list,

    # Tell the loader to only load modules in this list
    'whitelist_modules': list,

    # A list of additional directories to search for salt modules in
    'module_dirs': list,

    # A list of additional directories to search for salt returners in
    'returner_dirs': list,

    # A list of additional directories to search for salt states in
    'states_dirs': list,

    # A list of additional directories to search for salt grains in
    'grains_dirs': list,

    # A list of additional directories to search for salt renderers in
    'render_dirs': list,

    # A list of additional directories to search for salt outputters in
    'outputter_dirs': list,

    # A list of additional directories to search for salt utilities in. (Used by the loader
    # to populate __utils__)
    'utils_dirs': list,

    # salt cloud providers
    'providers': dict,

    # First remove all modules during any sync operation
    'clean_dynamic_modules': bool,

    # A flag indicating that a master should accept any minion connection without any authentication
    'open_mode': bool,

    # Whether or not processes should be forked when needed. The alternative is to use threading.
    'multiprocessing': bool,

    # Maximum number of concurrently active processes at any given point in time
    'process_count_max': int,

    # If the minion reaches process_count_max, how long should it sleep
    # before trying to generate a new process.
    'process_count_max_sleep_secs': int,

    # Whether or not the salt minion should run scheduled mine updates
    'mine_enabled': bool,

    # Whether or not scheduled mine updates should be accompanied by a job return for the job cache
    'mine_return_job': bool,

    # The number of minutes between mine updates.
    'mine_interval': int,

    # The ipc strategy. (i.e., sockets versus tcp, etc)
    'ipc_mode': six.string_types,

    # Enable ipv6 support for daemons
    'ipv6': (type(None), bool),

    # The chunk size to use when streaming files with the file server
    'file_buffer_size': int,

    # The TCP port on which minion events should be published if ipc_mode is TCP
    'tcp_pub_port': int,

    # The TCP port on which minion events should be pulled if ipc_mode is TCP
    'tcp_pull_port': int,

    # The TCP port on which events for the master should be published if ipc_mode is TCP
    'tcp_master_pub_port': int,

    # The TCP port on which events for the master should be pulled if ipc_mode is TCP
    'tcp_master_pull_port': int,

    # The TCP port on which events for the master should pulled and then republished onto
    # the event bus on the master
    'tcp_master_publish_pull': int,

    # The TCP port for mworkers to connect to on the master
    'tcp_master_workers': int,

    # The file to send logging data to
    'log_file': six.string_types,

    # The level of verbosity at which to log
    'log_level': six.string_types,

    # The log level to log to a given file
    'log_level_logfile': (type(None), six.string_types),

    # The format to construct dates in log files
    'log_datefmt': six.string_types,

    # The dateformat for a given logfile
    'log_datefmt_logfile': six.string_types,

    # The format for console logs
    'log_fmt_console': six.string_types,

    # The format for a given log file
    'log_fmt_logfile': (tuple, six.string_types),

    # A dictionary of logging levels
    'log_granular_levels': dict,

    # The maximum number of bytes a single log file may contain before
    # it is rotated. A value of 0 disables this feature.
    # Currently only supported on Windows. On other platforms, use an
    # external tool such as 'logrotate' to manage log files.
    'log_rotate_max_bytes': int,

    # The number of backup files to keep when rotating log files. Only
    # used if log_rotate_max_bytes is greater than 0.
    # Currently only supported on Windows. On other platforms, use an
    # external tool such as 'logrotate' to manage log files.
    'log_rotate_backup_count': int,

    # If an event is above this size, it will be trimmed before putting it on the event bus
    'max_event_size': int,

    # Enable old style events to be sent on minion_startup. Change default to False in Sodium release
    'enable_legacy_startup_events': bool,

    # Always execute states with test=True if this flag is set
    'test': bool,

    # Tell the loader to attempt to import *.pyx cython files if cython is available
    'cython_enable': bool,

    # Whether or not to load grains for the GPU
    'enable_gpu_grains': bool,

    # Tell the loader to attempt to import *.zip archives
    'enable_zip_modules': bool,

    # Tell the client to show minions that have timed out
    'show_timeout': bool,

    # Tell the client to display the jid when a job is published
    'show_jid': bool,

    # Generate jids based on UTC time instead of local time
    'utc_jid': bool,

    # Ensure that a generated jid is always unique. If this is set, the jid
    # format is different due to an underscore and process id being appended
    # to the jid. WARNING: A change to the jid format may break external
    # applications that depend on the original format.
    'unique_jid': bool,

    # Tells the highstate outputter to show successful states. False will omit successes.
    'state_verbose': bool,

    # Specify the format for state outputs. See highstate outputter for additional details.
    'state_output': six.string_types,

    # Tells the highstate outputter to only report diffs of states that changed
    'state_output_diff': bool,

    # When true, states run in the order defined in an SLS file, unless requisites re-order them
    'state_auto_order': bool,

    # Fire events as state chunks are processed by the state compiler
    'state_events': bool,

    # The number of seconds a minion should wait before retry when attempting authentication
    'acceptance_wait_time': float,

    # The number of seconds a minion should wait before giving up during authentication
    'acceptance_wait_time_max': float,

    # Retry a connection attempt if the master rejects a minion's public key
    'rejected_retry': bool,

    # The interval in which a daemon's main loop should attempt to perform all necessary tasks
    # for normal operation
    'loop_interval': float,

    # Perform pre-flight verification steps before daemon startup, such as checking configuration
    # files and certain directories.
    'verify_env': bool,

    # The grains dictionary for a minion, containing specific "facts" about the minion
    'grains': dict,

    # Allow a daemon to function even if the key directories are not secured
    'permissive_pki_access': bool,

    # The passphrase of the master's private key
    'key_pass': (type(None), six.string_types),

    # The passphrase of the master's private signing key
    'signing_key_pass': (type(None), six.string_types),

    # The path to a directory to pull in configuration file includes
    'default_include': six.string_types,

    # If a minion is running an esky build of salt, upgrades can be performed using the url
    # defined here. See saltutil.update() for additional information
    'update_url': (bool, six.string_types),

    # If using update_url with saltutil.update(), provide a list of services to be restarted
    # post-install
    'update_restart_services': list,

    # The number of seconds to sleep between retrying an attempt to resolve the hostname of a
    # salt master
    'retry_dns': float,
    'retry_dns_count': (type(None), int),

    # In the case when the resolve of the salt master hostname fails, fall back to localhost
    'resolve_dns_fallback': bool,

    # set the zeromq_reconnect_ivl option on the minion.
    # http://lists.zeromq.org/pipermail/zeromq-dev/2011-January/008845.html
    'recon_max': float,

    # If recon_randomize is set, this specifies the lower bound for the randomized period
    'recon_default': float,

    # Tells the minion to choose a bounded, random interval to have zeromq attempt to reconnect
    # in the event of a disconnect event
    'recon_randomize': bool,

    'return_retry_timer': int,
    'return_retry_timer_max': int,

    # Specify one or more returners in which all events will be sent to. Requires that the returners
    # in question have an event_return(event) function!
    'event_return': (list, six.string_types),

    # The number of events to queue up in memory before pushing them down the pipe to an event
    # returner specified by 'event_return'
    'event_return_queue': int,

    # The number of seconds that events can languish in the queue before we flush them.
    # The goal here is to ensure that if the bus is not busy enough to reach a total
    # `event_return_queue` events won't get stale.
    'event_return_queue_max_seconds': int,

    # Only forward events to an event returner if it matches one of the tags in this list
    'event_return_whitelist': list,

    # Events matching a tag in this list should never be sent to an event returner.
    'event_return_blacklist': list,

    # default match type for filtering events tags: startswith, endswith, find, regex, fnmatch
    'event_match_type': six.string_types,

    # This pidfile to write out to when a daemon starts
    'pidfile': six.string_types,

    # Used with the SECO range master tops system
    'range_server': six.string_types,

    # The tcp keepalive interval to set on TCP ports. This setting can be used to tune Salt
    # connectivity issues in messy network environments with misbehaving firewalls
    'tcp_keepalive': bool,

    # Sets zeromq TCP keepalive idle. May be used to tune issues with minion disconnects
    'tcp_keepalive_idle': float,

    # Sets zeromq TCP keepalive count. May be used to tune issues with minion disconnects
    'tcp_keepalive_cnt': float,

    # Sets zeromq TCP keepalive interval. May be used to tune issues with minion disconnects.
    'tcp_keepalive_intvl': float,

    # The network interface for a daemon to bind to
    'interface': six.string_types,

    # The port for a salt master to broadcast publications on. This will also be the port minions
    # connect to to listen for publications.
    'publish_port': int,

    # TODO unknown option!
    'auth_mode': int,

    # listen queue size / backlog
    'zmq_backlog': int,

    # Set the zeromq high water mark on the publisher interface.
    # http://api.zeromq.org/3-2:zmq-setsockopt
    'pub_hwm': int,

    # IPC buffer size
    # Refs https://github.com/saltstack/salt/issues/34215
    'ipc_write_buffer': int,

    # IPC tcp socket max send buffer
    'ipc_so_sndbuf': (type(None), int),

    # IPC tcp socket max receive buffer
    'ipc_so_rcvbuf': (type(None), int),

    # IPC tcp socket backlog size
    'ipc_so_backlog': (type(None), int),

    # The number of MWorker processes for a master to startup. This number needs to scale up as
    # the number of connected minions increases.
    'worker_threads': int,

    # The port for the master to listen to returns on. The minion needs to connect to this port
    # to send returns.
    'ret_port': int,

    # The number of hours to keep jobs around in the job cache on the master
    'keep_jobs': int,

    # If the returner supports `clean_old_jobs`, then at cleanup time,
    # archive the job data before deleting it.
    'archive_jobs': bool,

    # A master-only copy of the file_roots dictionary, used by the state compiler
    'master_roots': dict,

    # Add the proxymodule LazyLoader object to opts.  This breaks many things
    # but this was the default pre 2015.8.2.  This should default to
    # False in 2016.3.0
    'add_proxymodule_to_opts': bool,

    # Merge pillar data into configuration opts.
    # As multiple proxies can run on the same server, we may need different
    # configuration options for each, while there's one single configuration file.
    # The solution is merging the pillar data of each proxy minion into the opts.
    'proxy_merge_pillar_in_opts': bool,

    # Deep merge of pillar data into configuration opts.
    # Evaluated only when `proxy_merge_pillar_in_opts` is True.
    'proxy_deep_merge_pillar_in_opts': bool,

    # The strategy used when merging pillar into opts.
    # Considered only when `proxy_merge_pillar_in_opts` is True.
    'proxy_merge_pillar_in_opts_strategy': six.string_types,

    # Allow enabling mine details using pillar data.
    'proxy_mines_pillar': bool,

    # In some particular cases, always alive proxies are not beneficial.
    # This option can be used in those less dynamic environments:
    # the user can request the connection
    # always alive, or init-shutdown per command.
    'proxy_always_alive': bool,

    # Poll the connection state with the proxy minion
    # If enabled, this option requires the function `alive`
    # to be implemented in the proxy module
    'proxy_keep_alive': bool,

    # Frequency of the proxy_keep_alive, in minutes
    'proxy_keep_alive_interval': int,

    # Update intervals
    'roots_update_interval': int,
    'azurefs_update_interval': int,
    'gitfs_update_interval': int,
    'hgfs_update_interval': int,
    'minionfs_update_interval': int,
    's3fs_update_interval': int,
    'svnfs_update_interval': int,

    # NOTE: git_pillar_base, git_pillar_branch, git_pillar_env, and
    # git_pillar_root omitted here because their values could conceivably be
    # loaded as non-string types, which is OK because git_pillar will normalize
    # them to strings. But rather than include all the possible types they
    # could be, we'll just skip type-checking.
    'git_pillar_ssl_verify': bool,
    'git_pillar_global_lock': bool,
    'git_pillar_user': six.string_types,
    'git_pillar_password': six.string_types,
    'git_pillar_insecure_auth': bool,
    'git_pillar_privkey': six.string_types,
    'git_pillar_pubkey': six.string_types,
    'git_pillar_passphrase': six.string_types,
    'git_pillar_refspecs': list,
    'git_pillar_includes': bool,
    'git_pillar_verify_config': bool,
    # NOTE: gitfs_base, gitfs_mountpoint, and gitfs_root omitted here because
    # their values could conceivably be loaded as non-string types, which is OK
    # because gitfs will normalize them to strings. But rather than include all
    # the possible types they could be, we'll just skip type-checking.
    'gitfs_remotes': list,
    'gitfs_insecure_auth': bool,
    'gitfs_privkey': six.string_types,
    'gitfs_pubkey': six.string_types,
    'gitfs_passphrase': six.string_types,
    'gitfs_env_whitelist': list,
    'gitfs_env_blacklist': list,
    'gitfs_saltenv_whitelist': list,
    'gitfs_saltenv_blacklist': list,
    'gitfs_ssl_verify': bool,
    'gitfs_global_lock': bool,
    'gitfs_saltenv': list,
    'gitfs_ref_types': list,
    'gitfs_refspecs': list,
    'gitfs_disable_saltenv_mapping': bool,
    'hgfs_remotes': list,
    'hgfs_mountpoint': six.string_types,
    'hgfs_root': six.string_types,
    'hgfs_base': six.string_types,
    'hgfs_branch_method': six.string_types,
    'hgfs_env_whitelist': list,
    'hgfs_env_blacklist': list,
    'hgfs_saltenv_whitelist': list,
    'hgfs_saltenv_blacklist': list,
    'svnfs_remotes': list,
    'svnfs_mountpoint': six.string_types,
    'svnfs_root': six.string_types,
    'svnfs_trunk': six.string_types,
    'svnfs_branches': six.string_types,
    'svnfs_tags': six.string_types,
    'svnfs_env_whitelist': list,
    'svnfs_env_blacklist': list,
    'svnfs_saltenv_whitelist': list,
    'svnfs_saltenv_blacklist': list,
    'minionfs_env': six.string_types,
    'minionfs_mountpoint': six.string_types,
    'minionfs_whitelist': list,
    'minionfs_blacklist': list,

    # Specify a list of external pillar systems to use
    'ext_pillar': list,

    # Reserved for future use to version the pillar structure
    'pillar_version': int,

    # Whether or not a copy of the master opts dict should be rendered into minion pillars
    'pillar_opts': bool,

    # Cache the master pillar to disk to avoid having to pass through the rendering system
    'pillar_cache': bool,

    # Pillar cache TTL, in seconds. Has no effect unless `pillar_cache` is True
    'pillar_cache_ttl': int,

    # Pillar cache backend. Defaults to `disk` which stores caches in the master cache
    'pillar_cache_backend': six.string_types,

    'pillar_safe_render_error': bool,

    # When creating a pillar, there are several strategies to choose from when
    # encountering duplicate values
    'pillar_source_merging_strategy': six.string_types,

    # Recursively merge lists by aggregating them instead of replacing them.
    'pillar_merge_lists': bool,

    # If True, values from included pillar SLS targets will override
    'pillar_includes_override_sls': bool,

    # How to merge multiple top files from multiple salt environments
    # (saltenvs); can be 'merge' or 'same'
    'top_file_merging_strategy': six.string_types,

    # The ordering for salt environment merging, when top_file_merging_strategy
    # is set to 'same'
    'env_order': list,

    # The salt environment which provides the default top file when
    # top_file_merging_strategy is set to 'same'; defaults to 'base'
    'default_top': six.string_types,

    'ping_on_rotate': bool,
    'peer': dict,
    'preserve_minion_cache': bool,
    'syndic_master': (six.string_types, list),

    # The behaviour of the multimaster syndic when connection to a master of masters failed. Can
    # specify 'random' (default) or 'ordered'. If set to 'random' masters will be iterated in random
    # order if 'ordered' the configured order will be used.
    'syndic_failover': six.string_types,
    'syndic_forward_all_events': bool,
    'runner_dirs': list,
    'client_acl_verify': bool,
    'publisher_acl': dict,
    'publisher_acl_blacklist': dict,
    'sudo_acl': bool,
    'external_auth': dict,
    'token_expire': int,
    'token_expire_user_override': (bool, dict),
    'file_recv': bool,
    'file_recv_max_size': int,
    'file_ignore_regex': (list, six.string_types),
    'file_ignore_glob': (list, six.string_types),
    'fileserver_backend': list,
    'fileserver_followsymlinks': bool,
    'fileserver_ignoresymlinks': bool,
    'fileserver_limit_traversal': bool,
    'fileserver_verify_config': bool,

    # Optionally apply '*' permissioins to any user. By default '*' is a fallback case that is
    # applied only if the user didn't matched by other matchers.
    'permissive_acl': bool,

    # Optionally enables keeping the calculated user's auth list in the token file.
    'keep_acl_in_token': bool,

    # Auth subsystem module to use to get authorized access list for a user. By default it's the
    # same module used for external authentication.
    'eauth_acl_module': six.string_types,

    # Subsystem to use to maintain eauth tokens. By default, tokens are stored on the local
    # filesystem
    'eauth_tokens': six.string_types,

    # The number of open files a daemon is allowed to have open. Frequently needs to be increased
    # higher than the system default in order to account for the way zeromq consumes file handles.
    'max_open_files': int,

    # Automatically accept any key provided to the master. Implies that the key will be preserved
    # so that subsequent connections will be authenticated even if this option has later been
    # turned off.
    'auto_accept': bool,
    'autosign_timeout': int,

    # A mapping of external systems that can be used to generate topfile data.
    'master_tops': dict,

    # Whether or not matches from master_tops should be executed before or
    # after those from the top file(s).
    'master_tops_first': bool,

    # A flag that should be set on a top-level master when it is ordering around subordinate masters
    # via the use of a salt syndic
    'order_masters': bool,

    # Whether or not to cache jobs so that they can be examined later on
    'job_cache': bool,

    # Define a returner to be used as an external job caching storage backend
    'ext_job_cache': six.string_types,

    # Specify a returner for the master to use as a backend storage system to cache jobs returns
    # that it receives
    'master_job_cache': six.string_types,

    # Specify whether the master should store end times for jobs as returns come in
    'job_cache_store_endtime': bool,

    # The minion data cache is a cache of information about the minions stored on the master.
    # This information is primarily the pillar and grains data. The data is cached in the master
    # cachedir under the name of the minion and used to predetermine what minions are expected to
    # reply from executions.
    'minion_data_cache': bool,

    # The number of seconds between AES key rotations on the master
    'publish_session': int,

    # Defines a salt reactor. See http://docs.saltstack.com/en/latest/topics/reactor/
    'reactor': list,

    # The TTL for the cache of the reactor configuration
    'reactor_refresh_interval': int,

    # The number of workers for the runner/wheel in the reactor
    'reactor_worker_threads': int,

    # The queue size for workers in the reactor
    'reactor_worker_hwm': int,

    # Defines engines. See https://docs.saltstack.com/en/latest/topics/engines/
    'engines': list,

    # Whether or not to store runner returns in the job cache
    'runner_returns': bool,

    'serial': six.string_types,
    'search': six.string_types,

    # A compound target definition.
    # See: http://docs.saltstack.com/en/latest/topics/targeting/nodegroups.html
    'nodegroups': (dict, list),

    # List-only nodegroups for salt-ssh. Each group must be formed as either a
    # comma-separated list, or a YAML list.
    'ssh_list_nodegroups': dict,

    # By default, salt-ssh uses its own specially-generated RSA key to auth
    # against minions. If this is set to True, salt-ssh will look in
    # for a key at ~/.ssh/id_rsa, and fall back to using its own specially-
    # generated RSA key if that file doesn't exist.
    'ssh_use_home_key': bool,

    # The logfile location for salt-key
    'key_logfile': six.string_types,

    # The upper bound for the random number of seconds that a minion should
    # delay when starting in up before it connects to a master. This can be
    # used to mitigate a thundering-herd scenario when many minions start up
    # at once and attempt to all connect immediately to the master
    'random_startup_delay': int,

    # The source location for the winrepo sls files
    # (used by win_pkg.py, minion only)
    'winrepo_source_dir': six.string_types,

    'winrepo_dir': six.string_types,
    'winrepo_dir_ng': six.string_types,
    'winrepo_cachefile': six.string_types,
    # NOTE: winrepo_branch omitted here because its value could conceivably be
    # loaded as a non-string type, which is OK because winrepo will normalize
    # them to strings. But rather than include all the possible types it could
    # be, we'll just skip type-checking.
    'winrepo_cache_expire_max': int,
    'winrepo_cache_expire_min': int,
    'winrepo_remotes': list,
    'winrepo_remotes_ng': list,
    'winrepo_ssl_verify': bool,
    'winrepo_user': six.string_types,
    'winrepo_password': six.string_types,
    'winrepo_insecure_auth': bool,
    'winrepo_privkey': six.string_types,
    'winrepo_pubkey': six.string_types,
    'winrepo_passphrase': six.string_types,
    'winrepo_refspecs': list,

    # Set a hard limit for the amount of memory modules can consume on a minion.
    'modules_max_memory': int,

    # Blacklist specific core grains to be filtered
    'grains_blacklist': list,

    # The number of minutes between the minion refreshing its cache of grains
    'grains_refresh_every': int,

    # Use lspci to gather system data for grains on a minion
    'enable_lspci': bool,

    # The number of seconds for the salt client to wait for additional syndics to
    # check in with their lists of expected minions before giving up
    'syndic_wait': int,

    # Override Jinja environment option defaults for all templates except sls templates
    'jinja_env': dict,

    # Set Jinja environment options for sls templates
    'jinja_sls_env': dict,

    # If this is set to True leading spaces and tabs are stripped from the start
    # of a line to a block.
    'jinja_lstrip_blocks': bool,

    # If this is set to True the first newline after a Jinja block is removed
    'jinja_trim_blocks': bool,

    # Cache minion ID to file
    'minion_id_caching': bool,

    # Always generate minion id in lowercase.
    'minion_id_lowercase': bool,

    # Remove either a single domain (foo.org), or all (True) from a generated minion id.
    'minion_id_remove_domain': (six.string_types, bool),

    # If set, the master will sign all publications before they are sent out
    'sign_pub_messages': bool,

    # The size of key that should be generated when creating new keys
    'keysize': int,

    # The transport system for this daemon. (i.e. zeromq, tcp, detect, etc)
    'transport': six.string_types,

    # The number of seconds to wait when the client is requesting information about running jobs
    'gather_job_timeout': int,

    # The number of seconds to wait before timing out an authentication request
    'auth_timeout': int,

    # The number of attempts to authenticate to a master before giving up
    'auth_tries': int,

    # The number of attempts to connect to a master before giving up.
    # Set this to -1 for unlimited attempts. This allows for a master to have
    # downtime and the minion to reconnect to it later when it comes back up.
    # In 'failover' mode, it is the number of attempts for each set of masters.
    # In this mode, it will cycle through the list of masters for each attempt.
    'master_tries': int,

    # Never give up when trying to authenticate to a master
    'auth_safemode': bool,

    # Selects a random master when starting a minion up in multi-master mode or
    # when starting a minion with salt-call. ``master`` must be a list.
    'random_master': bool,

    # An upper bound for the amount of time for a minion to sleep before attempting to
    # reauth after a restart.
    'random_reauth_delay': int,

    # The number of seconds for a syndic to poll for new messages that need to be forwarded
    'syndic_event_forward_timeout': float,

    # The length that the syndic event queue must hit before events are popped off and forwarded
    'syndic_jid_forward_cache_hwm': int,

    # Salt SSH configuration
    'ssh_passwd': six.string_types,
    'ssh_port': six.string_types,
    'ssh_sudo': bool,
    'ssh_sudo_user': six.string_types,
    'ssh_timeout': float,
    'ssh_user': six.string_types,
    'ssh_scan_ports': six.string_types,
    'ssh_scan_timeout': float,
    'ssh_identities_only': bool,
    'ssh_log_file': six.string_types,
    'ssh_config_file': six.string_types,
    'ssh_merge_pillar': bool,

    'cluster_mode': bool,
    'sqlite_queue_dir': six.string_types,
    'queue_dirs': list,

    # Instructs the minion to ping its master(s) every n number of minutes. Used
    # primarily as a mitigation technique against minion disconnects.
    'ping_interval': int,

    # Instructs the salt CLI to print a summary of a minion responses before returning
    'cli_summary': bool,

    # The maximum number of minion connections allowed by the master. Can have performance
    # implications in large setups.
    'max_minions': int,


    'username': (type(None), six.string_types),
    'password': (type(None), six.string_types),

    # Use zmq.SUSCRIBE to limit listening sockets to only process messages bound for them
    'zmq_filtering': bool,

    # Connection caching. Can greatly speed up salt performance.
    'con_cache': bool,
    'rotate_aes_key': bool,

    # Cache ZeroMQ connections. Can greatly improve salt performance.
    'cache_sreqs': bool,

    # Can be set to override the python_shell=False default in the cmd module
    'cmd_safe': bool,

    # Used by salt-api for master requests timeout
    'rest_timeout': int,

    # If set, all minion exec module actions will be rerouted through sudo as this user
    'sudo_user': six.string_types,

    # HTTP connection timeout in seconds. Applied for tornado http fetch functions like cp.get_url
    # should be greater than overall download time
    'http_connect_timeout': float,

    # HTTP request timeout in seconds. Applied for tornado http fetch functions like cp.get_url
    # should be greater than overall download time
    'http_request_timeout': float,

    # HTTP request max file content size.
    'http_max_body': int,

    # Delay in seconds before executing bootstrap (Salt Cloud)
    'bootstrap_delay': int,

    # If a proxymodule has a function called 'grains', then call it during
    # regular grains loading and merge the results with the proxy's grains
    # dictionary.  Otherwise it is assumed that the module calls the grains
    # function in a custom way and returns the data elsewhere
    #
    # Default to False for 2016.3 and 2016.11. Switch to True for 2017.7.0
    'proxy_merge_grains_in_module': bool,

    # Command to use to restart salt-minion
    'minion_restart_command': list,

    # Whether or not a minion should send the results of a command back to the master
    # Useful when a returner is the source of truth for a job result
    'pub_ret': bool,

    # HTTP request settings. Used in tornado fetch functions
    'user_agent': six.string_types,

    # HTTP proxy settings. Used in tornado fetch functions, apt-key etc
    'proxy_host': six.string_types,
    'proxy_username': six.string_types,
    'proxy_password': six.string_types,
    'proxy_port': int,
    # Exclude list of hostnames from proxy
    'no_proxy': list,

    # Minion de-dup jid cache max size
    'minion_jid_queue_hwm': int,

    # Minion data cache driver (one of satl.cache.* modules)
    'cache': six.string_types,
    # Enables a fast in-memory cache booster and sets the expiration time.
    'memcache_expire_seconds': int,
    # Set a memcache limit in items (bank + key) per cache storage (driver + driver_opts).
    'memcache_max_items': int,
    # Each time a cache storage got full cleanup all the expired items not just the oldest one.
    'memcache_full_cleanup': bool,
    # Enable collecting the memcache stats and log it on `debug` log level.
    'memcache_debug': bool,

    # Thin and minimal Salt extra modules
    'thin_extra_mods': six.string_types,
    'min_extra_mods': six.string_types,

    # Default returners minion should use. List or comma-delimited string
    'return': (six.string_types, list),

    # TLS/SSL connection options. This could be set to a dictionary containing arguments
    # corresponding to python ssl.wrap_socket method. For details see:
    # http://www.tornadoweb.org/en/stable/tcpserver.html#tornado.tcpserver.TCPServer
    # http://docs.python.org/2/library/ssl.html#ssl.wrap_socket
    # Note: to set enum arguments values like `cert_reqs` and `ssl_version` use constant names
    # without ssl module prefix: `CERT_REQUIRED` or `PROTOCOL_SSLv23`.
    'ssl': (dict, bool, type(None)),

    # Controls how a multi-function job returns its data. If this is False,
    # it will return its data using a dictionary with the function name as
    # the key. This is compatible with legacy systems. If this is True, it
    # will return its data using an array in the same order as the input
    # array of functions to execute. This allows for calling the same
    # function multiple times in the same multi-function job.
    'multifunc_ordered': bool,

    # Controls whether beacons are set up before a connection
    # to the master is attempted.
    'beacons_before_connect': bool,

    # Controls whether the scheduler is set up before a connection
    # to the master is attempted.
    'scheduler_before_connect': bool,

    # Whitelist/blacklist specific modules to be synced
    'extmod_whitelist': dict,
    'extmod_blacklist': dict,

    # django auth
    'django_auth_path': six.string_types,
    'django_auth_settings': six.string_types,

    # Number of times to try to auth with the master on a reconnect with the
    # tcp transport
    'tcp_authentication_retries': int,

    # Permit or deny allowing minions to request revoke of its own key
    'allow_minion_key_revoke': bool,

    # File chunk size for salt-cp
    'salt_cp_chunk_size': int,

    # Require that the minion sign messages it posts to the master on the event
    # bus
    'minion_sign_messages': bool,

    # Have master drop messages from minions for which their signatures do
    # not verify
    'drop_messages_signature_fail': bool,

    # Require that payloads from minions have a 'sig' entry
    # (in other words, require that minions have 'minion_sign_messages'
    # turned on)
    'require_minion_sign_messages': bool,

    # The list of config entries to be passed to external pillar function as
    # part of the extra_minion_data param
    # Subconfig entries can be specified by using the ':' notation (e.g. key:subkey)
    'pass_to_ext_pillars': (six.string_types, list),

    # Used by salt.modules.dockermod.compare_container_networks to specify which keys are compared
    'docker.compare_container_networks': dict,

    # SSDP discovery publisher description.
    # Contains publisher configuration and minion mapping.
    # Setting it to False disables discovery
    'discovery': (dict, bool),

    # Scheduler should be a dictionary
    'schedule': dict,

    # Whether to fire auth events
    'auth_events': bool,

    # Whether to fire Minion data cache refresh events
    'minion_data_cache_events': bool,

    # Enable calling ssh minions from the salt master
    'enable_ssh_minions': bool,

    # Thorium saltenv
    'thoriumenv': (type(None), six.string_types),

    # Thorium top file location
    'thorium_top': six.string_types,

    # Use Adler32 hashing algorithm for server_id (default False until Sodium, "adler32" after)
    # Possible values are: False, adler32, crc32
    'server_id_use_crc': (bool, six.string_types),

    # Disable requisites during State runs
    'disabled_requisites': (six.string_types, list),
})

# default configurations
DEFAULT_MINION_OPTS = immutabletypes.freeze({
    'interface': '0.0.0.0',
    'master': 'salt',
    'master_type': 'str',
    'master_uri_format': 'default',
    'source_interface_name': '',
    'source_address': '',
    'source_ret_port': 0,
    'source_publish_port': 0,
    'master_port': 4506,
    'master_finger': '',
    'master_shuffle': False,
    'master_alive_interval': 0,
    'master_failback': False,
    'master_failback_interval': 0,
    'verify_master_pubkey_sign': False,
    'sign_pub_messages': False,
    'always_verify_signature': False,
    'master_sign_key_name': 'master_sign',
    'syndic_finger': '',
    'user': salt.utils.user.get_user(),
    'root_dir': salt.syspaths.ROOT_DIR,
    'pki_dir': os.path.join(salt.syspaths.CONFIG_DIR, 'pki', 'minion'),
    'id': '',
    'id_function': {},
    'cachedir': os.path.join(salt.syspaths.CACHE_DIR, 'minion'),
    'append_minionid_config_dirs': [],
    'cache_jobs': False,
    'grains_blacklist': [],
    'grains_cache': False,
    'grains_cache_expiration': 300,
    'grains_deep_merge': False,
    'conf_file': os.path.join(salt.syspaths.CONFIG_DIR, 'minion'),
    'sock_dir': os.path.join(salt.syspaths.SOCK_DIR, 'minion'),
    'sock_pool_size': 1,
    'backup_mode': '',
    'renderer': 'jinja|yaml',
    'renderer_whitelist': [],
    'renderer_blacklist': [],
    'random_startup_delay': 0,
    'failhard': False,
    'autoload_dynamic_modules': True,
    'saltenv': None,
    'lock_saltenv': False,
    'pillarenv': None,
    'pillarenv_from_saltenv': False,
    'pillar_opts': False,
    'pillar_source_merging_strategy': 'smart',
    'pillar_merge_lists': False,
    'pillar_includes_override_sls': False,
    # ``pillar_cache``, ``pillar_cache_ttl`` and ``pillar_cache_backend``
    # are not used on the minion but are unavoidably in the code path
    'pillar_cache': False,
    'pillar_cache_ttl': 3600,
    'pillar_cache_backend': 'disk',
    'extension_modules': os.path.join(salt.syspaths.CACHE_DIR, 'minion', 'extmods'),
    'state_top': 'top.sls',
    'state_top_saltenv': None,
    'startup_states': '',
    'sls_list': [],
    'top_file': '',
    'thoriumenv': None,
    'thorium_top': 'top.sls',
    'thorium_interval': 0.5,
    'thorium_roots': {
        'base': [salt.syspaths.BASE_THORIUM_ROOTS_DIR],
        },
    'file_client': 'remote',
    'local': False,
    'use_master_when_local': False,
    'file_roots': {
        'base': [salt.syspaths.BASE_FILE_ROOTS_DIR,
                 salt.syspaths.SPM_FORMULA_PATH]
    },
    'top_file_merging_strategy': 'merge',
    'env_order': [],
    'default_top': 'base',
    'fileserver_limit_traversal': False,
    'file_recv': False,
    'file_recv_max_size': 100,
    'file_ignore_regex': [],
    'file_ignore_glob': [],
    'fileserver_backend': ['roots'],
    'fileserver_followsymlinks': True,
    'fileserver_ignoresymlinks': False,
    'pillar_roots': {
        'base': [salt.syspaths.BASE_PILLAR_ROOTS_DIR,
                 salt.syspaths.SPM_PILLAR_PATH]
    },
    'on_demand_ext_pillar': ['libvirt', 'virtkey'],
    'decrypt_pillar': [],
    'decrypt_pillar_delimiter': ':',
    'decrypt_pillar_default': 'gpg',
    'decrypt_pillar_renderers': ['gpg'],

    # Update intervals
    'roots_update_interval': DEFAULT_INTERVAL,
    'azurefs_update_interval': DEFAULT_INTERVAL,
    'gitfs_update_interval': DEFAULT_INTERVAL,
    'hgfs_update_interval': DEFAULT_INTERVAL,
    'minionfs_update_interval': DEFAULT_INTERVAL,
    's3fs_update_interval': DEFAULT_INTERVAL,
    'svnfs_update_interval': DEFAULT_INTERVAL,

    'git_pillar_base': 'master',
    'git_pillar_branch': 'master',
    'git_pillar_env': '',
    'git_pillar_root': '',
    'git_pillar_ssl_verify': True,
    'git_pillar_global_lock': True,
    'git_pillar_user': '',
    'git_pillar_password': '',
    'git_pillar_insecure_auth': False,
    'git_pillar_privkey': '',
    'git_pillar_pubkey': '',
    'git_pillar_passphrase': '',
    'git_pillar_refspecs': _DFLT_REFSPECS,
    'git_pillar_includes': True,
    'gitfs_remotes': [],
    'gitfs_mountpoint': '',
    'gitfs_root': '',
    'gitfs_base': 'master',
    'gitfs_user': '',
    'gitfs_password': '',
    'gitfs_insecure_auth': False,
    'gitfs_privkey': '',
    'gitfs_pubkey': '',
    'gitfs_passphrase': '',
    'gitfs_env_whitelist': [],
    'gitfs_env_blacklist': [],
    'gitfs_saltenv_whitelist': [],
    'gitfs_saltenv_blacklist': [],
    'gitfs_global_lock': True,
    'gitfs_ssl_verify': True,
    'gitfs_saltenv': [],
    'gitfs_ref_types': ['branch', 'tag', 'sha'],
    'gitfs_refspecs': _DFLT_REFSPECS,
    'gitfs_disable_saltenv_mapping': False,
    'unique_jid': False,
    'hash_type': 'sha256',
    'optimization_order': [0, 1, 2],
    'disable_modules': [],
    'disable_returners': [],
    'whitelist_modules': [],
    'module_dirs': [],
    'returner_dirs': [],
    'grains_dirs': [],
    'states_dirs': [],
    'render_dirs': [],
    'outputter_dirs': [],
    'utils_dirs': [],
    'publisher_acl': {},
    'publisher_acl_blacklist': {},
    'providers': {},
    'clean_dynamic_modules': True,
    'open_mode': False,
    'auto_accept': True,
    'autosign_timeout': 120,
    'multiprocessing': True,
    'process_count_max': -1,
    'process_count_max_sleep_secs': 10,
    'mine_enabled': True,
    'mine_return_job': False,
    'mine_interval': 60,
    'ipc_mode': _DFLT_IPC_MODE,
    'ipc_write_buffer': _DFLT_IPC_WBUFFER,
    'ipc_so_rcvbuf': None,
    'ipc_so_sndbuf': None,
    'ipc_so_backlog': 128,
    'ipv6': None,
    'file_buffer_size': 262144,
    'tcp_pub_port': 4510,
    'tcp_pull_port': 4511,
    'tcp_authentication_retries': 5,
    'log_file': os.path.join(salt.syspaths.LOGS_DIR, 'minion'),
    'log_level': 'warning',
    'log_level_logfile': None,
    'log_datefmt': _DFLT_LOG_DATEFMT,
    'log_datefmt_logfile': _DFLT_LOG_DATEFMT_LOGFILE,
    'log_fmt_console': _DFLT_LOG_FMT_CONSOLE,
    'log_fmt_logfile': _DFLT_LOG_FMT_LOGFILE,
    'log_fmt_jid': _DFLT_LOG_FMT_JID,
    'log_granular_levels': {},
    'log_rotate_max_bytes': 0,
    'log_rotate_backup_count': 0,
    'max_event_size': 1048576,
    'enable_legacy_startup_events': True,
    'test': False,
    'ext_job_cache': '',
    'cython_enable': False,
    'enable_gpu_grains': True,
    'enable_zip_modules': False,
    'state_verbose': True,
    'state_output': 'full',
    'state_output_diff': False,
    'state_auto_order': True,
    'state_events': False,
    'state_aggregate': False,
    'snapper_states': False,
    'snapper_states_config': 'root',
    'acceptance_wait_time': 10,
    'acceptance_wait_time_max': 0,
    'rejected_retry': False,
    'loop_interval': 1,
    'verify_env': True,
    'grains': {},
    'permissive_pki_access': False,
    'default_include': 'minion.d/*.conf',
    'update_url': False,
    'update_restart_services': [],
    'retry_dns': 30,
    'retry_dns_count': None,
    'resolve_dns_fallback': True,
    'recon_max': 10000,
    'recon_default': 1000,
    'recon_randomize': True,
    'return_retry_timer': 5,
    'return_retry_timer_max': 10,
    'random_reauth_delay': 10,
    'winrepo_source_dir': 'salt://win/repo-ng/',
    'winrepo_dir': os.path.join(salt.syspaths.BASE_FILE_ROOTS_DIR, 'win', 'repo'),
    'winrepo_dir_ng': os.path.join(salt.syspaths.BASE_FILE_ROOTS_DIR, 'win', 'repo-ng'),
    'winrepo_cachefile': 'winrepo.p',
    'winrepo_cache_expire_max': 21600,
    'winrepo_cache_expire_min': 1800,
    'winrepo_remotes': ['https://github.com/saltstack/salt-winrepo.git'],
    'winrepo_remotes_ng': ['https://github.com/saltstack/salt-winrepo-ng.git'],
    'winrepo_branch': 'master',
    'winrepo_ssl_verify': True,
    'winrepo_user': '',
    'winrepo_password': '',
    'winrepo_insecure_auth': False,
    'winrepo_privkey': '',
    'winrepo_pubkey': '',
    'winrepo_passphrase': '',
    'winrepo_refspecs': _DFLT_REFSPECS,
    'pidfile': os.path.join(salt.syspaths.PIDFILE_DIR, 'salt-minion.pid'),
    'range_server': 'range:80',
    'reactor_refresh_interval': 60,
    'reactor_worker_threads': 10,
    'reactor_worker_hwm': 10000,
    'engines': [],
    'tcp_keepalive': True,
    'tcp_keepalive_idle': 300,
    'tcp_keepalive_cnt': -1,
    'tcp_keepalive_intvl': -1,
    'modules_max_memory': -1,
    'grains_refresh_every': 0,
    'minion_id_caching': True,
    'minion_id_lowercase': False,
    'minion_id_remove_domain': False,
    'keysize': 2048,
    'transport': 'zeromq',
    'auth_timeout': 5,
    'auth_tries': 7,
    'master_tries': _MASTER_TRIES,
    'master_tops_first': False,
    'auth_safemode': False,
    'random_master': False,
    'cluster_mode': False,
    'restart_on_error': False,
    'ping_interval': 0,
    'username': None,
    'password': None,
    'zmq_filtering': False,
    'zmq_monitor': False,
    'cache_sreqs': True,
    'cmd_safe': True,
    'sudo_user': '',
    'http_connect_timeout': 20.0,  # tornado default - 20 seconds
    'http_request_timeout': 1 * 60 * 60.0,  # 1 hour
    'http_max_body': 100 * 1024 * 1024 * 1024,  # 100GB
    'event_match_type': 'startswith',
    'minion_restart_command': [],
    'pub_ret': True,
    'user_agent': '',
    'proxy_host': '',
    'proxy_username': '',
    'proxy_password': '',
    'proxy_port': 0,
    'minion_jid_queue_hwm': 100,
    'ssl': None,
    'multifunc_ordered': False,
    'beacons_before_connect': False,
    'scheduler_before_connect': False,
    'cache': 'localfs',
    'salt_cp_chunk_size': 65536,
    'extmod_whitelist': {},
    'extmod_blacklist': {},
    'minion_sign_messages': False,
    'docker.compare_container_networks': {
        'static': ['Aliases', 'Links', 'IPAMConfig'],
        'automatic': ['IPAddress', 'Gateway',
                      'GlobalIPv6Address', 'IPv6Gateway'],
    },
    'discovery': False,
    'schedule': {},
    'ssh_merge_pillar': True,
    'server_id_use_crc': False,
    'disabled_requisites': [],
})

DEFAULT_MASTER_OPTS = immutabletypes.freeze({
    'interface': '0.0.0.0',
    'publish_port': 4505,
    'zmq_backlog': 1000,
    'pub_hwm': 1000,
    'auth_mode': 1,
    'user': _MASTER_USER,
    'worker_threads': 5,
    'sock_dir': os.path.join(salt.syspaths.SOCK_DIR, 'master'),
    'sock_pool_size': 1,
    'ret_port': 4506,
    'timeout': 5,
    'keep_jobs': 24,
    'archive_jobs': False,
    'root_dir': salt.syspaths.ROOT_DIR,
    'pki_dir': os.path.join(salt.syspaths.CONFIG_DIR, 'pki', 'master'),
    'key_cache': '',
    'cachedir': os.path.join(salt.syspaths.CACHE_DIR, 'master'),
    'file_roots': {
        'base': [salt.syspaths.BASE_FILE_ROOTS_DIR,
                 salt.syspaths.SPM_FORMULA_PATH]
    },
    'master_roots': {
        'base': [salt.syspaths.BASE_MASTER_ROOTS_DIR],
    },
    'pillar_roots': {
        'base': [salt.syspaths.BASE_PILLAR_ROOTS_DIR,
                 salt.syspaths.SPM_PILLAR_PATH]
    },
    'on_demand_ext_pillar': ['libvirt', 'virtkey'],
    'decrypt_pillar': [],
    'decrypt_pillar_delimiter': ':',
    'decrypt_pillar_default': 'gpg',
    'decrypt_pillar_renderers': ['gpg'],
    'thoriumenv': None,
    'thorium_top': 'top.sls',
    'thorium_interval': 0.5,
    'thorium_roots': {
        'base': [salt.syspaths.BASE_THORIUM_ROOTS_DIR],
        },
    'top_file_merging_strategy': 'merge',
    'env_order': [],
    'saltenv': None,
    'lock_saltenv': False,
    'pillarenv': None,
    'default_top': 'base',
    'file_client': 'local',
    'local': True,

    # Update intervals
    'roots_update_interval': DEFAULT_INTERVAL,
    'azurefs_update_interval': DEFAULT_INTERVAL,
    'gitfs_update_interval': DEFAULT_INTERVAL,
    'hgfs_update_interval': DEFAULT_INTERVAL,
    'minionfs_update_interval': DEFAULT_INTERVAL,
    's3fs_update_interval': DEFAULT_INTERVAL,
    'svnfs_update_interval': DEFAULT_INTERVAL,

    'git_pillar_base': 'master',
    'git_pillar_branch': 'master',
    'git_pillar_env': '',
    'git_pillar_root': '',
    'git_pillar_ssl_verify': True,
    'git_pillar_global_lock': True,
    'git_pillar_user': '',
    'git_pillar_password': '',
    'git_pillar_insecure_auth': False,
    'git_pillar_privkey': '',
    'git_pillar_pubkey': '',
    'git_pillar_passphrase': '',
    'git_pillar_refspecs': _DFLT_REFSPECS,
    'git_pillar_includes': True,
    'git_pillar_verify_config': True,
    'gitfs_remotes': [],
    'gitfs_mountpoint': '',
    'gitfs_root': '',
    'gitfs_base': 'master',
    'gitfs_user': '',
    'gitfs_password': '',
    'gitfs_insecure_auth': False,
    'gitfs_privkey': '',
    'gitfs_pubkey': '',
    'gitfs_passphrase': '',
    'gitfs_env_whitelist': [],
    'gitfs_env_blacklist': [],
    'gitfs_saltenv_whitelist': [],
    'gitfs_saltenv_blacklist': [],
    'gitfs_global_lock': True,
    'gitfs_ssl_verify': True,
    'gitfs_saltenv': [],
    'gitfs_ref_types': ['branch', 'tag', 'sha'],
    'gitfs_refspecs': _DFLT_REFSPECS,
    'gitfs_disable_saltenv_mapping': False,
    'hgfs_remotes': [],
    'hgfs_mountpoint': '',
    'hgfs_root': '',
    'hgfs_base': 'default',
    'hgfs_branch_method': 'branches',
    'hgfs_env_whitelist': [],
    'hgfs_env_blacklist': [],
    'hgfs_saltenv_whitelist': [],
    'hgfs_saltenv_blacklist': [],
    'show_timeout': True,
    'show_jid': False,
    'unique_jid': False,
    'svnfs_remotes': [],
    'svnfs_mountpoint': '',
    'svnfs_root': '',
    'svnfs_trunk': 'trunk',
    'svnfs_branches': 'branches',
    'svnfs_tags': 'tags',
    'svnfs_env_whitelist': [],
    'svnfs_env_blacklist': [],
    'svnfs_saltenv_whitelist': [],
    'svnfs_saltenv_blacklist': [],
    'max_event_size': 1048576,
    'master_stats': False,
    'master_stats_event_iter': 60,
    'minionfs_env': 'base',
    'minionfs_mountpoint': '',
    'minionfs_whitelist': [],
    'minionfs_blacklist': [],
    'ext_pillar': [],
    'pillar_version': 2,
    'pillar_opts': False,
    'pillar_safe_render_error': True,
    'pillar_source_merging_strategy': 'smart',
    'pillar_merge_lists': False,
    'pillar_includes_override_sls': False,
    'pillar_cache': False,
    'pillar_cache_ttl': 3600,
    'pillar_cache_backend': 'disk',
    'ping_on_rotate': False,
    'peer': {},
    'preserve_minion_cache': False,
    'syndic_master': 'masterofmasters',
    'syndic_failover': 'random',
    'syndic_forward_all_events': False,
    'syndic_log_file': os.path.join(salt.syspaths.LOGS_DIR, 'syndic'),
    'syndic_pidfile': os.path.join(salt.syspaths.PIDFILE_DIR, 'salt-syndic.pid'),
    'outputter_dirs': [],
    'runner_dirs': [],
    'utils_dirs': [],
    'client_acl_verify': True,
    'publisher_acl': {},
    'publisher_acl_blacklist': {},
    'sudo_acl': False,
    'external_auth': {},
    'token_expire': 43200,
    'token_expire_user_override': False,
    'permissive_acl': False,
    'keep_acl_in_token': False,
    'eauth_acl_module': '',
    'eauth_tokens': 'localfs',
    'extension_modules': os.path.join(salt.syspaths.CACHE_DIR, 'master', 'extmods'),
    'module_dirs': [],
    'file_recv': False,
    'file_recv_max_size': 100,
    'file_buffer_size': 1048576,
    'file_ignore_regex': [],
    'file_ignore_glob': [],
    'fileserver_backend': ['roots'],
    'fileserver_followsymlinks': True,
    'fileserver_ignoresymlinks': False,
    'fileserver_limit_traversal': False,
    'fileserver_verify_config': True,
    'max_open_files': 100000,
    'hash_type': 'sha256',
    'optimization_order': [0, 1, 2],
    'conf_file': os.path.join(salt.syspaths.CONFIG_DIR, 'master'),
    'open_mode': False,
    'auto_accept': False,
    'renderer': 'jinja|yaml',
    'renderer_whitelist': [],
    'renderer_blacklist': [],
    'failhard': False,
    'state_top': 'top.sls',
    'state_top_saltenv': None,
    'master_tops': {},
    'master_tops_first': False,
    'order_masters': False,
    'job_cache': True,
    'ext_job_cache': '',
    'master_job_cache': 'local_cache',
    'job_cache_store_endtime': False,
    'minion_data_cache': True,
    'enforce_mine_cache': False,
    'ipc_mode': _DFLT_IPC_MODE,
    'ipc_write_buffer': _DFLT_IPC_WBUFFER,
    'ipc_so_rcvbuf': None,
    'ipc_so_sndbuf': None,
    'ipc_so_backlog': 128,
    'ipv6': None,
    'tcp_master_pub_port': 4512,
    'tcp_master_pull_port': 4513,
    'tcp_master_publish_pull': 4514,
    'tcp_master_workers': 4515,
    'log_file': os.path.join(salt.syspaths.LOGS_DIR, 'master'),
    'log_level': 'warning',
    'log_level_logfile': None,
    'log_datefmt': _DFLT_LOG_DATEFMT,
    'log_datefmt_logfile': _DFLT_LOG_DATEFMT_LOGFILE,
    'log_fmt_console': _DFLT_LOG_FMT_CONSOLE,
    'log_fmt_logfile': _DFLT_LOG_FMT_LOGFILE,
    'log_fmt_jid': _DFLT_LOG_FMT_JID,
    'log_granular_levels': {},
    'log_rotate_max_bytes': 0,
    'log_rotate_backup_count': 0,
    'pidfile': os.path.join(salt.syspaths.PIDFILE_DIR, 'salt-master.pid'),
    'publish_session': 86400,
    'range_server': 'range:80',
    'reactor': [],
    'reactor_refresh_interval': 60,
    'reactor_worker_threads': 10,
    'reactor_worker_hwm': 10000,
    'engines': [],
    'event_return': '',
    'event_return_queue': 0,
    'event_return_whitelist': [],
    'event_return_blacklist': [],
    'event_match_type': 'startswith',
    'runner_returns': True,
    'serial': 'msgpack',
    'test': False,
    'state_verbose': True,
    'state_output': 'full',
    'state_output_diff': False,
    'state_auto_order': True,
    'state_events': False,
    'state_aggregate': False,
    'search': '',
    'loop_interval': 60,
    'nodegroups': {},
    'ssh_list_nodegroups': {},
    'ssh_use_home_key': False,
    'cython_enable': False,
    'enable_gpu_grains': False,
    # XXX: Remove 'key_logfile' support in 2014.1.0
    'key_logfile': os.path.join(salt.syspaths.LOGS_DIR, 'key'),
    'verify_env': True,
    'permissive_pki_access': False,
    'key_pass': None,
    'signing_key_pass': None,
    'default_include': 'master.d/*.conf',
    'winrepo_dir': os.path.join(salt.syspaths.BASE_FILE_ROOTS_DIR, 'win', 'repo'),
    'winrepo_dir_ng': os.path.join(salt.syspaths.BASE_FILE_ROOTS_DIR, 'win', 'repo-ng'),
    'winrepo_cachefile': 'winrepo.p',
    'winrepo_remotes': ['https://github.com/saltstack/salt-winrepo.git'],
    'winrepo_remotes_ng': ['https://github.com/saltstack/salt-winrepo-ng.git'],
    'winrepo_branch': 'master',
    'winrepo_ssl_verify': True,
    'winrepo_user': '',
    'winrepo_password': '',
    'winrepo_insecure_auth': False,
    'winrepo_privkey': '',
    'winrepo_pubkey': '',
    'winrepo_passphrase': '',
    'winrepo_refspecs': _DFLT_REFSPECS,
    'syndic_wait': 5,
    'jinja_env': {},
    'jinja_sls_env': {},
    'jinja_lstrip_blocks': False,
    'jinja_trim_blocks': False,
    'tcp_keepalive': True,
    'tcp_keepalive_idle': 300,
    'tcp_keepalive_cnt': -1,
    'tcp_keepalive_intvl': -1,
    'sign_pub_messages': True,
    'keysize': 2048,
    'transport': 'zeromq',
    'gather_job_timeout': 10,
    'syndic_event_forward_timeout': 0.5,
    'syndic_jid_forward_cache_hwm': 100,
    'regen_thin': False,
    'ssh_passwd': '',
    'ssh_priv_passwd': '',
    'ssh_port': '22',
    'ssh_sudo': False,
    'ssh_sudo_user': '',
    'ssh_timeout': 60,
    'ssh_user': 'root',
    'ssh_scan_ports': '22',
    'ssh_scan_timeout': 0.01,
    'ssh_identities_only': False,
    'ssh_log_file': os.path.join(salt.syspaths.LOGS_DIR, 'ssh'),
    'ssh_config_file': os.path.join(salt.syspaths.HOME_DIR, '.ssh', 'config'),
    'cluster_mode': False,
    'sqlite_queue_dir': os.path.join(salt.syspaths.CACHE_DIR, 'master', 'queues'),
    'queue_dirs': [],
    'cli_summary': False,
    'max_minions': 0,
    'master_sign_key_name': 'master_sign',
    'master_sign_pubkey': False,
    'master_pubkey_signature': 'master_pubkey_signature',
    'master_use_pubkey_signature': False,
    'zmq_filtering': False,
    'zmq_monitor': False,
    'con_cache': False,
    'rotate_aes_key': True,
    'cache_sreqs': True,
    'dummy_pub': False,
    'http_connect_timeout': 20.0,  # tornado default - 20 seconds
    'http_request_timeout': 1 * 60 * 60.0,  # 1 hour
    'http_max_body': 100 * 1024 * 1024 * 1024,  # 100GB
    'python2_bin': 'python2',
    'python3_bin': 'python3',
    'cache': 'localfs',
    'memcache_expire_seconds': 0,
    'memcache_max_items': 1024,
    'memcache_full_cleanup': False,
    'memcache_debug': False,
    'thin_extra_mods': '',
    'min_extra_mods': '',
    'ssl': None,
    'extmod_whitelist': {},
    'extmod_blacklist': {},
    'clean_dynamic_modules': True,
    'django_auth_path': '',
    'django_auth_settings': '',
    'allow_minion_key_revoke': True,
    'salt_cp_chunk_size': 98304,
    'require_minion_sign_messages': False,
    'drop_messages_signature_fail': False,
    'discovery': False,
    'schedule': {},
    'auth_events': True,
    'minion_data_cache_events': True,
    'enable_ssh_minions': False,
})
>>>>>>> 8abb7099


# ----- Salt Proxy Minion Configuration Defaults ----------------------------------->
# These are merged with DEFAULT_MINION_OPTS since many of them also apply here.
<<<<<<< HEAD
DEFAULT_PROXY_MINION_OPTS = immutabletypes.freeze(
    {
        "conf_file": os.path.join(salt.syspaths.CONFIG_DIR, "proxy"),
        "log_file": os.path.join(salt.syspaths.LOGS_DIR, "proxy"),
        "add_proxymodule_to_opts": False,
        "proxy_merge_grains_in_module": True,
        "extension_modules": os.path.join(salt.syspaths.CACHE_DIR, "proxy", "extmods"),
        "append_minionid_config_dirs": [
            "cachedir",
            "pidfile",
            "default_include",
            "extension_modules",
        ],
        "default_include": "proxy.d/*.conf",
        "proxy_merge_pillar_in_opts": False,
        "proxy_deep_merge_pillar_in_opts": False,
        "proxy_merge_pillar_in_opts_strategy": "smart",
        "proxy_mines_pillar": True,
        # By default, proxies will preserve the connection.
        # If this option is set to False,
        # the connection with the remote dumb device
        # is closed after each command request.
        "proxy_always_alive": True,
        "proxy_keep_alive": True,  # by default will try to keep alive the connection
        "proxy_keep_alive_interval": 1,  # frequency of the proxy keepalive in minutes
        "pki_dir": os.path.join(salt.syspaths.CONFIG_DIR, "pki", "proxy"),
        "cachedir": os.path.join(salt.syspaths.CACHE_DIR, "proxy"),
        "sock_dir": os.path.join(salt.syspaths.SOCK_DIR, "proxy"),
    }
)

# ----- Salt Cloud Configuration Defaults ----------------------------------->
DEFAULT_CLOUD_OPTS = immutabletypes.freeze(
    {
        "verify_env": True,
        "default_include": "cloud.conf.d/*.conf",
        # Global defaults
        "ssh_auth": "",
        "cachedir": os.path.join(salt.syspaths.CACHE_DIR, "cloud"),
        "keysize": 4096,
        "os": "",
        "script": "bootstrap-salt",
        "start_action": None,
        "enable_hard_maps": False,
        "delete_sshkeys": False,
        # Custom deploy scripts
        "deploy_scripts_search_path": "cloud.deploy.d",
        # Logging defaults
        "log_file": os.path.join(salt.syspaths.LOGS_DIR, "cloud"),
        "log_level": "warning",
        "log_level_logfile": None,
        "log_datefmt": _DFLT_LOG_DATEFMT,
        "log_datefmt_logfile": _DFLT_LOG_DATEFMT_LOGFILE,
        "log_fmt_console": _DFLT_LOG_FMT_CONSOLE,
        "log_fmt_logfile": _DFLT_LOG_FMT_LOGFILE,
        "log_fmt_jid": _DFLT_LOG_FMT_JID,
        "log_granular_levels": {},
        "log_rotate_max_bytes": 0,
        "log_rotate_backup_count": 0,
        "bootstrap_delay": None,
        "cache": "localfs",
    }
)

DEFAULT_API_OPTS = immutabletypes.freeze(
    {
        # ----- Salt master settings overridden by Salt-API --------------------->
        "api_pidfile": os.path.join(salt.syspaths.PIDFILE_DIR, "salt-api.pid"),
        "api_logfile": os.path.join(salt.syspaths.LOGS_DIR, "api"),
        "rest_timeout": 300,
        # <---- Salt master settings overridden by Salt-API ----------------------
    }
)

DEFAULT_SPM_OPTS = immutabletypes.freeze(
    {
        # ----- Salt master settings overridden by SPM --------------------->
        "spm_conf_file": os.path.join(salt.syspaths.CONFIG_DIR, "spm"),
        "formula_path": salt.syspaths.SPM_FORMULA_PATH,
        "pillar_path": salt.syspaths.SPM_PILLAR_PATH,
        "reactor_path": salt.syspaths.SPM_REACTOR_PATH,
        "spm_logfile": os.path.join(salt.syspaths.LOGS_DIR, "spm"),
        "spm_default_include": "spm.d/*.conf",
        # spm_repos_config also includes a .d/ directory
        "spm_repos_config": "/etc/salt/spm.repos",
        "spm_cache_dir": os.path.join(salt.syspaths.CACHE_DIR, "spm"),
        "spm_build_dir": os.path.join(salt.syspaths.SRV_ROOT_DIR, "spm_build"),
        "spm_build_exclude": ["CVS", ".hg", ".git", ".svn"],
        "spm_db": os.path.join(salt.syspaths.CACHE_DIR, "spm", "packages.db"),
        "cache": "localfs",
        "spm_repo_dups": "ignore",
        # If set, spm_node_type will be either master or minion, but they should
        # NOT be a default
        "spm_node_type": "",
        "spm_share_dir": os.path.join(salt.syspaths.SHARE_DIR, "spm"),
        # <---- Salt master settings overridden by SPM ----------------------
    }
)

VM_CONFIG_DEFAULTS = immutabletypes.freeze(
    {"default_include": "cloud.profiles.d/*.conf"}
)

PROVIDER_CONFIG_DEFAULTS = immutabletypes.freeze(
    {"default_include": "cloud.providers.d/*.conf"}
)
=======
DEFAULT_PROXY_MINION_OPTS = immutabletypes.freeze({
    'conf_file': os.path.join(salt.syspaths.CONFIG_DIR, 'proxy'),
    'log_file': os.path.join(salt.syspaths.LOGS_DIR, 'proxy'),
    'add_proxymodule_to_opts': False,
    'proxy_merge_grains_in_module': True,
    'extension_modules': os.path.join(salt.syspaths.CACHE_DIR, 'proxy', 'extmods'),
    'append_minionid_config_dirs': ['cachedir', 'pidfile', 'default_include', 'extension_modules'],
    'default_include': 'proxy.d/*.conf',

    'proxy_merge_pillar_in_opts': False,
    'proxy_deep_merge_pillar_in_opts': False,
    'proxy_merge_pillar_in_opts_strategy': 'smart',

    'proxy_mines_pillar': True,

    # By default, proxies will preserve the connection.
    # If this option is set to False,
    # the connection with the remote dumb device
    # is closed after each command request.
    'proxy_always_alive': True,

    'proxy_keep_alive': True,  # by default will try to keep alive the connection
    'proxy_keep_alive_interval': 1,  # frequency of the proxy keepalive in minutes
    'pki_dir': os.path.join(salt.syspaths.CONFIG_DIR, 'pki', 'proxy'),
    'cachedir': os.path.join(salt.syspaths.CACHE_DIR, 'proxy'),
    'sock_dir': os.path.join(salt.syspaths.SOCK_DIR, 'proxy'),
})

# ----- Salt Cloud Configuration Defaults ----------------------------------->
DEFAULT_CLOUD_OPTS = immutabletypes.freeze({
    'verify_env': True,
    'default_include': 'cloud.conf.d/*.conf',
    # Global defaults
    'ssh_auth': '',
    'cachedir': os.path.join(salt.syspaths.CACHE_DIR, 'cloud'),
    'keysize': 4096,
    'os': '',
    'script': 'bootstrap-salt',
    'start_action': None,
    'enable_hard_maps': False,
    'delete_sshkeys': False,
    # Custom deploy scripts
    'deploy_scripts_search_path': 'cloud.deploy.d',
    # Logging defaults
    'log_file': os.path.join(salt.syspaths.LOGS_DIR, 'cloud'),
    'log_level': 'warning',
    'log_level_logfile': None,
    'log_datefmt': _DFLT_LOG_DATEFMT,
    'log_datefmt_logfile': _DFLT_LOG_DATEFMT_LOGFILE,
    'log_fmt_console': _DFLT_LOG_FMT_CONSOLE,
    'log_fmt_logfile': _DFLT_LOG_FMT_LOGFILE,
    'log_fmt_jid': _DFLT_LOG_FMT_JID,
    'log_granular_levels': {},
    'log_rotate_max_bytes': 0,
    'log_rotate_backup_count': 0,
    'bootstrap_delay': None,
    'cache': 'localfs',
})

DEFAULT_API_OPTS = immutabletypes.freeze({
    # ----- Salt master settings overridden by Salt-API --------------------->
    'api_pidfile': os.path.join(salt.syspaths.PIDFILE_DIR, 'salt-api.pid'),
    'api_logfile': os.path.join(salt.syspaths.LOGS_DIR, 'api'),
    'rest_timeout': 300,
    # <---- Salt master settings overridden by Salt-API ----------------------
})

DEFAULT_SPM_OPTS = immutabletypes.freeze({
    # ----- Salt master settings overridden by SPM --------------------->
    'spm_conf_file': os.path.join(salt.syspaths.CONFIG_DIR, 'spm'),
    'formula_path': salt.syspaths.SPM_FORMULA_PATH,
    'pillar_path': salt.syspaths.SPM_PILLAR_PATH,
    'reactor_path': salt.syspaths.SPM_REACTOR_PATH,
    'spm_logfile': os.path.join(salt.syspaths.LOGS_DIR, 'spm'),
    'spm_default_include': 'spm.d/*.conf',
    # spm_repos_config also includes a .d/ directory
    'spm_repos_config': '/etc/salt/spm.repos',
    'spm_cache_dir': os.path.join(salt.syspaths.CACHE_DIR, 'spm'),
    'spm_build_dir': os.path.join(salt.syspaths.SRV_ROOT_DIR, 'spm_build'),
    'spm_build_exclude': ['CVS', '.hg', '.git', '.svn'],
    'spm_db': os.path.join(salt.syspaths.CACHE_DIR, 'spm', 'packages.db'),
    'cache': 'localfs',
    'spm_repo_dups': 'ignore',
    # If set, spm_node_type will be either master or minion, but they should
    # NOT be a default
    'spm_node_type': '',
    'spm_share_dir': os.path.join(salt.syspaths.SHARE_DIR, 'spm'),
    # <---- Salt master settings overridden by SPM ----------------------
})

VM_CONFIG_DEFAULTS = immutabletypes.freeze({
    'default_include': 'cloud.profiles.d/*.conf',
})

PROVIDER_CONFIG_DEFAULTS = immutabletypes.freeze({
    'default_include': 'cloud.providers.d/*.conf',
})
>>>>>>> 8abb7099
# <---- Salt Cloud Configuration Defaults ------------------------------------


def _normalize_roots(file_roots):
    """
    Normalize file or pillar roots.
    """
    for saltenv, dirs in six.iteritems(file_roots):
        normalized_saltenv = six.text_type(saltenv)
        if normalized_saltenv != saltenv:
            file_roots[normalized_saltenv] = file_roots.pop(saltenv)
        if not isinstance(dirs, (list, tuple)):
            file_roots[normalized_saltenv] = []
        file_roots[normalized_saltenv] = _expand_glob_path(
            file_roots[normalized_saltenv]
        )
    return file_roots


def _validate_pillar_roots(pillar_roots):
    """
    If the pillar_roots option has a key that is None then we will error out,
    just replace it with an empty list
    """
    if not isinstance(pillar_roots, dict):
        log.warning(
            "The pillar_roots parameter is not properly formatted," " using defaults"
        )
        return {"base": _expand_glob_path([salt.syspaths.BASE_PILLAR_ROOTS_DIR])}
    return _normalize_roots(pillar_roots)


def _validate_file_roots(file_roots):
    """
    If the file_roots option has a key that is None then we will error out,
    just replace it with an empty list
    """
    if not isinstance(file_roots, dict):
        log.warning(
            "The file_roots parameter is not properly formatted," " using defaults"
        )
        return {"base": _expand_glob_path([salt.syspaths.BASE_FILE_ROOTS_DIR])}
    return _normalize_roots(file_roots)


def _expand_glob_path(file_roots):
    """
    Applies shell globbing to a set of directories and returns
    the expanded paths
    """
    unglobbed_path = []
    for path in file_roots:
        try:
            if glob.has_magic(path):
                unglobbed_path.extend(glob.glob(path))
            else:
                unglobbed_path.append(path)
        except Exception:  # pylint: disable=broad-except
            unglobbed_path.append(path)
    return unglobbed_path


def _validate_opts(opts):
    """
    Check that all of the types of values passed into the config are
    of the right types
    """

    def format_multi_opt(valid_type):
        try:
            num_types = len(valid_type)
        except TypeError:
            # Bare type name won't have a length, return the name of the type
            # passed.
            return valid_type.__name__
        else:

            def get_types(types, type_tuple):
                for item in type_tuple:
                    if isinstance(item, tuple):
                        get_types(types, item)
                    else:
                        try:
                            types.append(item.__name__)
                        except AttributeError:
                            log.warning(
                                "Unable to interpret type %s while validating "
                                "configuration",
                                item,
                            )

            types = []
            get_types(types, valid_type)

            ret = ", ".join(types[:-1])
            ret += " or " + types[-1]
            return ret

    errors = []

    err = (
        "Config option '{0}' with value {1} has an invalid type of {2}, a "
        "{3} is required for this option"
    )
    for key, val in six.iteritems(opts):
        if key in VALID_OPTS:
            if val is None:
                if VALID_OPTS[key] is None:
                    continue
                else:
                    try:
                        if None in VALID_OPTS[key]:
                            continue
                    except TypeError:
                        # VALID_OPTS[key] is not iterable and not None
                        pass

            if isinstance(val, VALID_OPTS[key]):
                continue

            # We don't know what data type sdb will return at run-time so we
            # simply cannot check it for correctness here at start-time.
            if isinstance(val, six.string_types) and val.startswith("sdb://"):
                continue

            if hasattr(VALID_OPTS[key], "__call__"):
                try:
                    VALID_OPTS[key](val)
                    if isinstance(val, (list, dict)):
                        # We'll only get here if VALID_OPTS[key] is str or
                        # bool, and the passed value is a list/dict. Attempting
                        # to run int() or float() on a list/dict will raise an
                        # exception, but running str() or bool() on it will
                        # pass despite not being the correct type.
                        errors.append(
                            err.format(
                                key, val, type(val).__name__, VALID_OPTS[key].__name__
                            )
                        )
                except (TypeError, ValueError):
                    errors.append(
                        err.format(
                            key, val, type(val).__name__, VALID_OPTS[key].__name__
                        )
                    )
                continue

            errors.append(
                err.format(
                    key, val, type(val).__name__, format_multi_opt(VALID_OPTS[key])
                )
            )

    # Convert list to comma-delimited string for 'return' config option
<<<<<<< HEAD
    if isinstance(opts.get("return"), list):
        opts["return"] = ",".join(opts["return"])
=======
    if isinstance(opts.get('return'), list):
        opts['return'] = ','.join(opts['return'])
>>>>>>> 8abb7099

    for error in errors:
        log.warning(error)
    if errors:
        return False
    return True


def _validate_ssh_minion_opts(opts):
    """
    Ensure we're not using any invalid ssh_minion_opts. We want to make sure
    that the ssh_minion_opts does not override any pillar or fileserver options
    inherited from the master config. To add other items, modify the if
    statement in the for loop below.
    """
    ssh_minion_opts = opts.get("ssh_minion_opts", {})
    if not isinstance(ssh_minion_opts, dict):
        log.error("Invalidly-formatted ssh_minion_opts")
        opts.pop("ssh_minion_opts")

    for opt_name in list(ssh_minion_opts):
        if (
            re.match("^[a-z0-9]+fs_", opt_name, flags=re.IGNORECASE)
            or ("pillar" in opt_name and not "ssh_merge_pillar" == opt_name)
            or opt_name in ("fileserver_backend",)
        ):
            log.warning(
                "'%s' is not a valid ssh_minion_opts parameter, ignoring", opt_name
            )
            ssh_minion_opts.pop(opt_name)


def _append_domain(opts):
    """
    Append a domain to the existing id if it doesn't already exist
    """
    # Domain already exists
    if opts["id"].endswith(opts["append_domain"]):
        return opts["id"]
    # Trailing dot should mean an FQDN that is terminated, leave it alone.
    if opts["id"].endswith("."):
        return opts["id"]
    return "{0[id]}.{0[append_domain]}".format(opts)


def _read_conf_file(path):
    """
    Read in a config file from a given path and process it into a dictionary
    """
    log.debug("Reading configuration from %s", path)
    with salt.utils.files.fopen(path, "r") as conf_file:
        try:
            conf_opts = salt.utils.yaml.safe_load(conf_file) or {}
        except salt.utils.yaml.YAMLError as err:
            message = "Error parsing configuration file: {0} - {1}".format(path, err)
            log.error(message)
            raise salt.exceptions.SaltConfigurationError(message)

        # only interpret documents as a valid conf, not things like strings,
        # which might have been caused by invalid yaml syntax
        if not isinstance(conf_opts, dict):
            message = (
                "Error parsing configuration file: {0} - conf "
                "should be a document, not {1}.".format(path, type(conf_opts))
            )
            log.error(message)
            raise salt.exceptions.SaltConfigurationError(message)

        # allow using numeric ids: convert int to string
        if "id" in conf_opts:
            if not isinstance(conf_opts["id"], six.string_types):
                conf_opts["id"] = six.text_type(conf_opts["id"])
            else:
                conf_opts["id"] = salt.utils.data.decode(conf_opts["id"])
        return conf_opts


def _absolute_path(path, relative_to=None):
    """
    Return an absolute path. In case ``relative_to`` is passed and ``path`` is
    not an absolute path, we try to prepend ``relative_to`` to ``path``and if
    that path exists, return that one
    """

    if path and os.path.isabs(path):
        return path
    if path and relative_to is not None:
        _abspath = os.path.join(relative_to, path)
        if os.path.isfile(_abspath):
            log.debug(
                "Relative path '%s' converted to existing absolute path " "'%s'",
                path,
                _abspath,
            )
            return _abspath
    return path


def load_config(path, env_var, default_path=None, exit_on_config_errors=True):
    """
    Returns configuration dict from parsing either the file described by
    ``path`` or the environment variable described by ``env_var`` as YAML.
    """
    if path is None:
        # When the passed path is None, we just want the configuration
        # defaults, not actually loading the whole configuration.
        return {}

    if default_path is None:
        # This is most likely not being used from salt, i.e., could be salt-cloud
        # or salt-api which have not yet migrated to the new default_path
        # argument. Let's issue a warning message that the environ vars won't
        # work.
        import inspect

        previous_frame = inspect.getframeinfo(inspect.currentframe().f_back)
        log.warning(
            "The function '%s()' defined in '%s' is not yet using the "
            "new 'default_path' argument to `salt.config.load_config()`. "
            "As such, the '%s' environment variable will be ignored",
            previous_frame.function,
            previous_frame.filename,
            env_var,
        )
        # In this case, maintain old behavior
        default_path = DEFAULT_MASTER_OPTS["conf_file"]

    # Default to the environment variable path, if it exists
    env_path = os.environ.get(env_var, path)
    if not env_path or not os.path.isfile(env_path):
        env_path = path
    # If non-default path from `-c`, use that over the env variable
    if path != default_path:
        env_path = path

    path = env_path

    # If the configuration file is missing, attempt to copy the template,
    # after removing the first header line.
    if not os.path.isfile(path):
        template = "{0}.template".format(path)
        if os.path.isfile(template):
            log.debug("Writing %s based on %s", path, template)
            with salt.utils.files.fopen(path, "w") as out:
                with salt.utils.files.fopen(template, "r") as ifile:
                    ifile.readline()  # skip first line
                    out.write(ifile.read())

    opts = {}

    if salt.utils.validate.path.is_readable(path):
        try:
            opts = _read_conf_file(path)
            opts["conf_file"] = path
        except salt.exceptions.SaltConfigurationError as error:
            log.error(error)
            if exit_on_config_errors:
                sys.exit(salt.defaults.exitcodes.EX_GENERIC)
    else:
        log.debug("Missing configuration file: %s", path)

    return opts


def include_config(include, orig_path, verbose, exit_on_config_errors=False):
    """
    Parses extra configuration file(s) specified in an include list in the
    main config file.
    """
    # Protect against empty option
    if not include:
        return {}

    if orig_path is None:
        # When the passed path is None, we just want the configuration
        # defaults, not actually loading the whole configuration.
        return {}

    if isinstance(include, six.string_types):
        include = [include]

    configuration = {}
    for path in include:
        # Allow for includes like ~/foo
        path = os.path.expanduser(path)
        if not os.path.isabs(path):
            path = os.path.join(os.path.dirname(orig_path), path)

        # Catch situation where user typos path in configuration; also warns
        # for empty include directory (which might be by design)
        glob_matches = glob.glob(path)
        if not glob_matches:
            if verbose:
                log.warning(
                    'Warning parsing configuration file: "include" path/glob '
                    "'%s' matches no files",
                    path,
                )

        for fn_ in sorted(glob_matches):
            log.debug("Including configuration from '%s'", fn_)
            try:
                opts = _read_conf_file(fn_)
            except salt.exceptions.SaltConfigurationError as error:
                log.error(error)
                if exit_on_config_errors:
                    sys.exit(salt.defaults.exitcodes.EX_GENERIC)
                else:
                    # Initialize default config if we wish to skip config errors
                    opts = {}
            schedule = opts.get("schedule", {})
            if schedule and "schedule" in configuration:
                configuration["schedule"].update(schedule)
            include = opts.get("include", [])
            if include:
                opts.update(include_config(include, fn_, verbose))

            salt.utils.dictupdate.update(configuration, opts, True, True)

    return configuration


def prepend_root_dir(opts, path_options):
    """
    Prepends the options that represent filesystem paths with value of the
    'root_dir' option.
    """
    root_dir = os.path.abspath(opts["root_dir"])
    def_root_dir = salt.syspaths.ROOT_DIR.rstrip(os.sep)
    for path_option in path_options:
        if path_option in opts:
            path = opts[path_option]
            tmp_path_def_root_dir = None
            tmp_path_root_dir = None
            # When running testsuite, salt.syspaths.ROOT_DIR is often empty
            if path == def_root_dir or path.startswith(def_root_dir + os.sep):
                # Remove the default root dir prefix
                tmp_path_def_root_dir = path[len(def_root_dir) :]
            if root_dir and (path == root_dir or path.startswith(root_dir + os.sep)):
                # Remove the root dir prefix
                tmp_path_root_dir = path[len(root_dir) :]
            if tmp_path_def_root_dir and not tmp_path_root_dir:
                # Just the default root dir matched
                path = tmp_path_def_root_dir
            elif tmp_path_root_dir and not tmp_path_def_root_dir:
                # Just the root dir matched
                path = tmp_path_root_dir
            elif tmp_path_def_root_dir and tmp_path_root_dir:
                # In this case both the default root dir and the override root
                # dir matched; this means that either
                # def_root_dir is a substring of root_dir or vice versa
                # We must choose the most specific path
                if def_root_dir in root_dir:
                    path = tmp_path_root_dir
                else:
                    path = tmp_path_def_root_dir
            elif salt.utils.platform.is_windows() and not os.path.splitdrive(path)[0]:
                # In windows, os.path.isabs resolves '/' to 'C:\\' or whatever
                # the root drive is.  This elif prevents the next from being
                # hit, so that the root_dir is prefixed in cases where the
                # drive is not prefixed on a config option
                pass
            elif os.path.isabs(path):
                # Absolute path (not default or overridden root_dir)
                # No prepending required
                continue
            # Prepending the root dir
            opts[path_option] = salt.utils.path.join(root_dir, path)


def insert_system_path(opts, paths):
    """
    Inserts path into python path taking into consideration 'root_dir' option.
    """
    if isinstance(paths, six.string_types):
        paths = [paths]
    for path in paths:
        path_options = {"path": path, "root_dir": opts["root_dir"]}
        prepend_root_dir(path_options, path_options)
        if os.path.isdir(path_options["path"]) and path_options["path"] not in sys.path:
            sys.path.insert(0, path_options["path"])


def minion_config(
    path,
    env_var="SALT_MINION_CONFIG",
    defaults=None,
    cache_minion_id=False,
    ignore_config_errors=True,
    minion_id=None,
    role="minion",
):
    """
    Reads in the minion configuration file and sets up special options

    This is useful for Minion-side operations, such as the
    :py:class:`~salt.client.Caller` class, and manually running the loader
    interface.

    .. code-block:: python

        import salt.config
        minion_opts = salt.config.minion_config('/etc/salt/minion')
    """
    if defaults is None:
        defaults = DEFAULT_MINION_OPTS.copy()

    if not os.environ.get(env_var, None):
        # No valid setting was given using the configuration variable.
        # Lets see is SALT_CONFIG_DIR is of any use
        salt_config_dir = os.environ.get("SALT_CONFIG_DIR", None)
        if salt_config_dir:
            env_config_file_path = os.path.join(salt_config_dir, "minion")
            if salt_config_dir and os.path.isfile(env_config_file_path):
                # We can get a configuration file using SALT_CONFIG_DIR, let's
                # update the environment with this information
                os.environ[env_var] = env_config_file_path

    overrides = load_config(path, env_var, DEFAULT_MINION_OPTS["conf_file"])
    default_include = overrides.get("default_include", defaults["default_include"])
    include = overrides.get("include", [])

    overrides.update(
        include_config(
            default_include,
            path,
            verbose=False,
            exit_on_config_errors=not ignore_config_errors,
        )
    )
    overrides.update(
        include_config(
            include, path, verbose=True, exit_on_config_errors=not ignore_config_errors
        )
    )

    opts = apply_minion_config(
        overrides, defaults, cache_minion_id=cache_minion_id, minion_id=minion_id
    )
    opts["__role"] = role
    apply_sdb(opts)
    _validate_opts(opts)
    return opts


def proxy_config(
    path,
    env_var="SALT_PROXY_CONFIG",
    defaults=None,
    cache_minion_id=False,
    ignore_config_errors=True,
    minion_id=None,
):
    """
    Reads in the proxy minion configuration file and sets up special options

    This is useful for Minion-side operations, such as the
    :py:class:`~salt.client.Caller` class, and manually running the loader
    interface.

    .. code-block:: python

        import salt.config
        proxy_opts = salt.config.proxy_config('/etc/salt/proxy')
    """
    if defaults is None:
        defaults = DEFAULT_MINION_OPTS.copy()

    defaults.update(DEFAULT_PROXY_MINION_OPTS)

    if not os.environ.get(env_var, None):
        # No valid setting was given using the configuration variable.
        # Lets see is SALT_CONFIG_DIR is of any use
        salt_config_dir = os.environ.get("SALT_CONFIG_DIR", None)
        if salt_config_dir:
            env_config_file_path = os.path.join(salt_config_dir, "proxy")
            if salt_config_dir and os.path.isfile(env_config_file_path):
                # We can get a configuration file using SALT_CONFIG_DIR, let's
                # update the environment with this information
                os.environ[env_var] = env_config_file_path

    overrides = load_config(path, env_var, DEFAULT_PROXY_MINION_OPTS["conf_file"])
    default_include = overrides.get("default_include", defaults["default_include"])
    include = overrides.get("include", [])

    overrides.update(
        include_config(
            default_include,
            path,
            verbose=False,
            exit_on_config_errors=not ignore_config_errors,
        )
    )
    overrides.update(
        include_config(
            include, path, verbose=True, exit_on_config_errors=not ignore_config_errors
        )
    )

    opts = apply_minion_config(
        overrides, defaults, cache_minion_id=cache_minion_id, minion_id=minion_id
    )
    apply_sdb(opts)
    _validate_opts(opts)
    return opts


def syndic_config(
    master_config_path,
    minion_config_path,
    master_env_var="SALT_MASTER_CONFIG",
    minion_env_var="SALT_MINION_CONFIG",
    minion_defaults=None,
    master_defaults=None,
):

    if minion_defaults is None:
        minion_defaults = DEFAULT_MINION_OPTS.copy()

    if master_defaults is None:
        master_defaults = DEFAULT_MASTER_OPTS.copy()

    opts = {}
    master_opts = master_config(master_config_path, master_env_var, master_defaults)
    minion_opts = minion_config(minion_config_path, minion_env_var, minion_defaults)
    opts["_minion_conf_file"] = master_opts["conf_file"]
    opts["_master_conf_file"] = minion_opts["conf_file"]
    opts.update(master_opts)
    opts.update(minion_opts)
    syndic_opts = {
        "__role": "syndic",
        "root_dir": opts.get("root_dir", salt.syspaths.ROOT_DIR),
        "pidfile": opts.get("syndic_pidfile", "salt-syndic.pid"),
        "log_file": opts.get("syndic_log_file", "salt-syndic.log"),
        "log_level": master_opts["log_level"],
        "id": minion_opts["id"],
        "pki_dir": minion_opts["pki_dir"],
        "master": opts["syndic_master"],
        "interface": master_opts["interface"],
        "master_port": int(
            opts.get(
                # The user has explicitly defined the syndic master port
                "syndic_master_port",
                opts.get(
                    # No syndic_master_port, grab master_port from opts
                    "master_port",
                    # No master_opts, grab from the provided minion defaults
                    minion_defaults.get(
                        "master_port",
                        # Not on the provided minion defaults, load from the
                        # static minion defaults
                        DEFAULT_MINION_OPTS["master_port"],
                    ),
                ),
            )
        ),
        "user": opts.get("syndic_user", opts["user"]),
        "sock_dir": os.path.join(
            opts["cachedir"], opts.get("syndic_sock_dir", opts["sock_dir"])
        ),
        "sock_pool_size": master_opts["sock_pool_size"],
        "cachedir": master_opts["cachedir"],
    }
    opts.update(syndic_opts)
    # Prepend root_dir to other paths
    prepend_root_dirs = [
        "pki_dir",
        "cachedir",
        "pidfile",
        "sock_dir",
        "extension_modules",
        "autosign_file",
        "autoreject_file",
        "token_dir",
        "autosign_grains_dir",
    ]
    for config_key in ("log_file", "key_logfile", "syndic_log_file"):
        # If this is not a URI and instead a local path
        if urlparse(opts.get(config_key, "")).scheme == "":
            prepend_root_dirs.append(config_key)
    prepend_root_dir(opts, prepend_root_dirs)
    return opts


def apply_sdb(opts, sdb_opts=None):
    """
    Recurse for sdb:// links for opts
    """
    # Late load of SDB to keep CLI light
    import salt.utils.sdb

    if sdb_opts is None:
        sdb_opts = opts
    if isinstance(sdb_opts, six.string_types) and sdb_opts.startswith("sdb://"):
        return salt.utils.sdb.sdb_get(sdb_opts, opts)
    elif isinstance(sdb_opts, dict):
        for key, value in six.iteritems(sdb_opts):
            if value is None:
                continue
            sdb_opts[key] = apply_sdb(opts, value)
    elif isinstance(sdb_opts, list):
        for key, value in enumerate(sdb_opts):
            if value is None:
                continue
            sdb_opts[key] = apply_sdb(opts, value)

    return sdb_opts


# ----- Salt Cloud Configuration Functions ---------------------------------->
<<<<<<< HEAD
def cloud_config(
    path,
    env_var="SALT_CLOUD_CONFIG",
    defaults=None,
    master_config_path=None,
    master_config=None,
    providers_config_path=None,
    providers_config=None,
    profiles_config_path=None,
    profiles_config=None,
):
    """
=======
def cloud_config(path=None, env_var='SALT_CLOUD_CONFIG', defaults=None,
                 master_config_path=None, master_config=None,
                 providers_config_path=None, providers_config=None,
                 profiles_config_path=None, profiles_config=None):
    '''
>>>>>>> 8abb7099
    Read in the Salt Cloud config and return the dict
    """
    if path:
        config_dir = os.path.dirname(path)
    else:
        config_dir = salt.syspaths.CONFIG_DIR

    # Load the cloud configuration
    overrides = load_config(path, env_var, os.path.join(config_dir, "cloud"))

    if defaults is None:
        defaults = DEFAULT_CLOUD_OPTS.copy()

    # Set defaults early to override Salt Master's default config values later
    defaults.update(overrides)
    overrides = defaults

    # Load cloud configuration from any default or provided includes
    overrides.update(
<<<<<<< HEAD
        salt.config.include_config(overrides["default_include"], path, verbose=False)
=======
        salt.config.include_config(overrides['default_include'], config_dir, verbose=False)
    )
    include = overrides.get('include', [])
    overrides.update(
        salt.config.include_config(include, config_dir, verbose=True)
>>>>>>> 8abb7099
    )
    include = overrides.get("include", [])
    overrides.update(salt.config.include_config(include, path, verbose=True))

    # The includes have been evaluated, let's see if master, providers and
    # profiles configuration settings have been included and if not, set the
    # default value
    if "master_config" in overrides and master_config_path is None:
        # The configuration setting is being specified in the main cloud
        # configuration file
        master_config_path = overrides["master_config"]
    elif (
        "master_config" not in overrides
        and not master_config
        and not master_config_path
    ):
        # The configuration setting is not being provided in the main cloud
        # configuration file, and
        master_config_path = os.path.join(config_dir, "master")

    # Convert relative to absolute paths if necessary
    master_config_path = _absolute_path(master_config_path, config_dir)

    if "providers_config" in overrides and providers_config_path is None:
        # The configuration setting is being specified in the main cloud
        # configuration file
        providers_config_path = overrides["providers_config"]
    elif (
        "providers_config" not in overrides
        and not providers_config
        and not providers_config_path
    ):
        providers_config_path = os.path.join(config_dir, "cloud.providers")

    # Convert relative to absolute paths if necessary
    providers_config_path = _absolute_path(providers_config_path, config_dir)

    if "profiles_config" in overrides and profiles_config_path is None:
        # The configuration setting is being specified in the main cloud
        # configuration file
        profiles_config_path = overrides["profiles_config"]
    elif (
        "profiles_config" not in overrides
        and not profiles_config
        and not profiles_config_path
    ):
        profiles_config_path = os.path.join(config_dir, "cloud.profiles")

    # Convert relative to absolute paths if necessary
    profiles_config_path = _absolute_path(profiles_config_path, config_dir)

    # Prepare the deploy scripts search path
    deploy_scripts_search_path = overrides.get(
        "deploy_scripts_search_path",
        defaults.get("deploy_scripts_search_path", "cloud.deploy.d"),
    )
    if isinstance(deploy_scripts_search_path, six.string_types):
        deploy_scripts_search_path = [deploy_scripts_search_path]

    # Check the provided deploy scripts search path removing any non existing
    # entries.
    for idx, entry in enumerate(deploy_scripts_search_path[:]):
        if not os.path.isabs(entry):
            # Let's try adding the provided path's directory name turns the
            # entry into a proper directory
            entry = os.path.join(config_dir, entry)

        if os.path.isdir(entry):
            # Path exists, let's update the entry (its path might have been
            # made absolute)
            deploy_scripts_search_path[idx] = entry
            continue

        # It's not a directory? Remove it from the search path
        deploy_scripts_search_path.pop(idx)

    # Add the built-in scripts directory to the search path (last resort)
    deploy_scripts_search_path.append(
        os.path.abspath(
            os.path.join(os.path.dirname(__file__), "..", "cloud", "deploy")
        )
    )

    # Let's make the search path a tuple and add it to the overrides.
    overrides.update(deploy_scripts_search_path=tuple(deploy_scripts_search_path))

    # Grab data from the 4 sources
    # 1st - Master config
    if master_config_path is not None and master_config is not None:
        raise salt.exceptions.SaltCloudConfigError(
            "Only pass `master_config` or `master_config_path`, not both."
        )
    elif master_config_path is None and master_config is None:
        master_config = salt.config.master_config(
            overrides.get(
                # use the value from the cloud config file
                "master_config",
                # if not found, use the default path
                os.path.join(salt.syspaths.CONFIG_DIR, "master"),
            )
        )
    elif master_config_path is not None and master_config is None:
        master_config = salt.config.master_config(master_config_path)

    # cloud config has a separate cachedir
    del master_config["cachedir"]

    # 2nd - salt-cloud configuration which was loaded before so we could
    # extract the master configuration file if needed.

    # Override master configuration with the salt cloud(current overrides)
    master_config.update(overrides)
    # We now set the overridden master_config as the overrides
    overrides = master_config

    if providers_config_path is not None and providers_config is not None:
        raise salt.exceptions.SaltCloudConfigError(
            "Only pass `providers_config` or `providers_config_path`, " "not both."
        )
    elif providers_config_path is None and providers_config is None:
        providers_config_path = overrides.get(
            # use the value from the cloud config file
            "providers_config",
            # if not found, use the default path
            os.path.join(salt.syspaths.CONFIG_DIR, "cloud.providers"),
        )

    if profiles_config_path is not None and profiles_config is not None:
        raise salt.exceptions.SaltCloudConfigError(
            "Only pass `profiles_config` or `profiles_config_path`, not both."
        )
    elif profiles_config_path is None and profiles_config is None:
        profiles_config_path = overrides.get(
            # use the value from the cloud config file
            "profiles_config",
            # if not found, use the default path
            os.path.join(salt.syspaths.CONFIG_DIR, "cloud.profiles"),
        )

    # Apply the salt-cloud configuration
    opts = apply_cloud_config(overrides, defaults)

    # 3rd - Include Cloud Providers
    if "providers" in opts:
        if providers_config is not None:
            raise salt.exceptions.SaltCloudConfigError(
                "Do not mix the old cloud providers configuration with "
                "the passing a pre-configured providers configuration "
                "dictionary."
            )

        if providers_config_path is not None:
            providers_confd = os.path.join(
                os.path.dirname(providers_config_path), "cloud.providers.d", "*"
            )

            if os.path.isfile(providers_config_path) or glob.glob(providers_confd):
                raise salt.exceptions.SaltCloudConfigError(
                    "Do not mix the old cloud providers configuration with "
                    "the new one. The providers configuration should now go "
                    "in the file `{0}` or a separate `*.conf` file within "
                    "`cloud.providers.d/` which is relative to `{0}`.".format(
                        os.path.join(salt.syspaths.CONFIG_DIR, "cloud.providers")
                    )
                )
        # No exception was raised? It's the old configuration alone
        providers_config = opts["providers"]

    elif providers_config_path is not None:
        # Load from configuration file, even if that files does not exist since
        # it will be populated with defaults.
        providers_config = cloud_providers_config(providers_config_path)

    # Let's assign back the computed providers configuration
    opts["providers"] = providers_config

    # 4th - Include VM profiles config
    if profiles_config is None:
        # Load profiles configuration from the provided file
        profiles_config = vm_profiles_config(profiles_config_path, providers_config)
    opts["profiles"] = profiles_config

    # recurse opts for sdb configs
    apply_sdb(opts)

    # prepend root_dir
    prepend_root_dirs = ["cachedir"]
    if "log_file" in opts and urlparse(opts["log_file"]).scheme == "":
        prepend_root_dirs.append(opts["log_file"])
    prepend_root_dir(opts, prepend_root_dirs)

    # Return the final options
    return opts


def apply_cloud_config(overrides, defaults=None):
    """
    Return a cloud config
    """
    if defaults is None:
        defaults = DEFAULT_CLOUD_OPTS.copy()

    config = defaults.copy()
    if overrides:
        config.update(overrides)

    # If the user defined providers in salt cloud's main configuration file, we
    # need to take care for proper and expected format.
    if "providers" in config:
        # Keep a copy of the defined providers
        providers = config["providers"].copy()
        # Reset the providers dictionary
        config["providers"] = {}
        # Populate the providers dictionary
        for alias, details in six.iteritems(providers):
            if isinstance(details, list):
                for detail in details:
                    if "driver" not in detail:
                        raise salt.exceptions.SaltCloudConfigError(
                            "The cloud provider alias '{0}' has an entry "
                            "missing the required setting of 'driver'.".format(alias)
                        )

                    driver = detail["driver"]

                    if ":" in driver:
                        # Weird, but...
                        alias, driver = driver.split(":")

                    if alias not in config["providers"]:
                        config["providers"][alias] = {}

                    detail["provider"] = "{0}:{1}".format(alias, driver)
                    config["providers"][alias][driver] = detail
            elif isinstance(details, dict):
                if "driver" not in details:
                    raise salt.exceptions.SaltCloudConfigError(
                        "The cloud provider alias '{0}' has an entry "
                        "missing the required setting of 'driver'".format(alias)
                    )

                driver = details["driver"]

                if ":" in driver:
                    # Weird, but...
                    alias, driver = driver.split(":")
                if alias not in config["providers"]:
                    config["providers"][alias] = {}

                details["provider"] = "{0}:{1}".format(alias, driver)
                config["providers"][alias][driver] = details

    # Migrate old configuration
    config = old_to_new(config)

    return config


def old_to_new(opts):
    providers = (
        "AWS",
        "CLOUDSTACK",
        "DIGITALOCEAN",
        "EC2",
        "GOGRID",
        "IBMSCE",
        "JOYENT",
        "LINODE",
        "OPENSTACK",
        "PARALLELS",
        "RACKSPACE",
        "SALTIFY",
    )

    for provider in providers:

        provider_config = {}
        for opt, val in opts.items():
            if provider in opt:
                value = val
                name = opt.split(".", 1)[1]
                provider_config[name] = value

        lprovider = provider.lower()
        if provider_config:
            provider_config["provider"] = lprovider
            opts.setdefault("providers", {})
            # provider alias
            opts["providers"][lprovider] = {}
            # provider alias, provider driver
            opts["providers"][lprovider][lprovider] = provider_config
    return opts


def vm_profiles_config(path, providers, env_var="SALT_CLOUDVM_CONFIG", defaults=None):
    """
    Read in the salt cloud VM config file
    """
    if defaults is None:
        defaults = VM_CONFIG_DEFAULTS

    overrides = salt.config.load_config(
        path, env_var, os.path.join(salt.syspaths.CONFIG_DIR, "cloud.profiles")
    )

    default_include = overrides.get("default_include", defaults["default_include"])
    include = overrides.get("include", [])

    overrides.update(salt.config.include_config(default_include, path, verbose=False))
    overrides.update(salt.config.include_config(include, path, verbose=True))
    return apply_vm_profiles_config(providers, overrides, defaults)


def apply_vm_profiles_config(providers, overrides, defaults=None):
    if defaults is None:
        defaults = VM_CONFIG_DEFAULTS

    config = defaults.copy()
    if overrides:
        config.update(overrides)

    vms = {}

    for key, val in six.iteritems(config):
        if key in ("conf_file", "include", "default_include", "user"):
            continue
        if not isinstance(val, dict):
            raise salt.exceptions.SaltCloudConfigError(
                "The VM profiles configuration found in '{0[conf_file]}' is "
                "not in the proper format".format(config)
            )
        val["profile"] = key
        vms[key] = val

    # Is any VM profile extending data!?
    for profile, details in six.iteritems(vms.copy()):
        if "extends" not in details:
            if ":" in details["provider"]:
                alias, driver = details["provider"].split(":")
                if alias not in providers or driver not in providers[alias]:
                    log.trace(
                        "The profile '%s' is defining '%s' "
                        "as the provider. Since there is no valid "
                        "configuration for that provider, the profile will be "
                        "removed from the available listing",
                        profile,
                        details["provider"],
                    )
                    vms.pop(profile)
                    continue

                if "profiles" not in providers[alias][driver]:
                    providers[alias][driver]["profiles"] = {}
                providers[alias][driver]["profiles"][profile] = details

            if details["provider"] not in providers:
                log.trace(
                    "The profile '%s' is defining '%s' as the "
                    "provider. Since there is no valid configuration for "
                    "that provider, the profile will be removed from the "
                    "available listing",
                    profile,
                    details["provider"],
                )
                vms.pop(profile)
                continue

            driver = next(iter(list(providers[details["provider"]].keys())))
            providers[details["provider"]][driver].setdefault("profiles", {}).update(
                {profile: details}
            )
            details["provider"] = "{0[provider]}:{1}".format(details, driver)
            vms[profile] = details

            continue

        extends = details.pop("extends")
        if extends not in vms:
            log.error(
                "The '%s' profile is trying to extend data from '%s' "
                "though '%s' is not defined in the salt profiles loaded "
                "data. Not extending and removing from listing!",
                profile,
                extends,
                extends,
            )
            vms.pop(profile)
            continue

        extended = deepcopy(vms.get(extends))
        extended.pop("profile")
        # Merge extended configuration with base profile
        extended = salt.utils.dictupdate.update(extended, details)

        if ":" not in extended["provider"]:
            if extended["provider"] not in providers:
                log.trace(
                    "The profile '%s' is defining '%s' as the "
                    "provider. Since there is no valid configuration for "
                    "that provider, the profile will be removed from the "
                    "available listing",
                    profile,
                    extended["provider"],
                )
                vms.pop(profile)
                continue

            driver = next(iter(list(providers[extended["provider"]].keys())))
            providers[extended["provider"]][driver].setdefault("profiles", {}).update(
                {profile: extended}
            )

            extended["provider"] = "{0[provider]}:{1}".format(extended, driver)
        else:
            alias, driver = extended["provider"].split(":")
            if alias not in providers or driver not in providers[alias]:
                log.trace(
                    "The profile '%s' is defining '%s' as "
                    "the provider. Since there is no valid configuration "
                    "for that provider, the profile will be removed from "
                    "the available listing",
                    profile,
                    extended["provider"],
                )
                vms.pop(profile)
                continue

            providers[alias][driver].setdefault("profiles", {}).update(
                {profile: extended}
            )

        # Update the profile's entry with the extended data
        vms[profile] = extended

    return vms


def cloud_providers_config(path, env_var="SALT_CLOUD_PROVIDERS_CONFIG", defaults=None):
    """
    Read in the salt cloud providers configuration file
    """
    if defaults is None:
        defaults = PROVIDER_CONFIG_DEFAULTS

    overrides = salt.config.load_config(
        path, env_var, os.path.join(salt.syspaths.CONFIG_DIR, "cloud.providers")
    )

    default_include = overrides.get("default_include", defaults["default_include"])
    include = overrides.get("include", [])

    overrides.update(salt.config.include_config(default_include, path, verbose=False))
    overrides.update(salt.config.include_config(include, path, verbose=True))
    return apply_cloud_providers_config(overrides, defaults)


def apply_cloud_providers_config(overrides, defaults=None):
    """
    Apply the loaded cloud providers configuration.
    """
    if defaults is None:
        defaults = PROVIDER_CONFIG_DEFAULTS

    config = defaults.copy()
    if overrides:
        config.update(overrides)

    # Is the user still using the old format in the new configuration file?!
    for name, settings in six.iteritems(config.copy()):
        if "." in name:
            log.warning("Please switch to the new providers configuration syntax")

            # Let's help out and migrate the data
            config = old_to_new(config)

            # old_to_new will migrate the old data into the 'providers' key of
            # the config dictionary. Let's map it correctly
            for prov_name, prov_settings in six.iteritems(config.pop("providers")):
                config[prov_name] = prov_settings
            break

    providers = {}
    ext_count = 0
    for key, val in six.iteritems(config):
        if key in ("conf_file", "include", "default_include", "user"):
            continue

        if not isinstance(val, (list, tuple)):
            val = [val]
        else:
            # Need to check for duplicate cloud provider entries per "alias" or
            # we won't be able to properly reference it.
            handled_providers = set()
            for details in val:
                if "driver" not in details:
                    if "extends" not in details:
                        log.error(
                            "Please check your cloud providers configuration. "
                            "There's no 'driver' nor 'extends' definition "
                            "referenced."
                        )
                    continue

                if details["driver"] in handled_providers:
                    log.error(
                        "You can only have one entry per cloud provider. For "
                        "example, if you have a cloud provider configuration "
                        "section named, 'production', you can only have a "
                        "single entry for EC2, Joyent, Openstack, and so "
                        "forth."
                    )
                    raise salt.exceptions.SaltCloudConfigError(
                        "The cloud provider alias '{0}' has multiple entries "
                        "for the '{1[driver]}' driver.".format(key, details)
                    )
                handled_providers.add(details["driver"])

        for entry in val:

            if "driver" not in entry:
                entry["driver"] = "-only-extendable-{0}".format(ext_count)
                ext_count += 1

            if key not in providers:
                providers[key] = {}

            provider = entry["driver"]
            if provider not in providers[key]:
                providers[key][provider] = entry

    # Is any provider extending data!?
    while True:
        keep_looping = False
        for provider_alias, entries in six.iteritems(providers.copy()):
            for driver, details in six.iteritems(entries):
                # Set a holder for the defined profiles
                providers[provider_alias][driver]["profiles"] = {}

                if "extends" not in details:
                    continue

                extends = details.pop("extends")

                if ":" in extends:
                    alias, provider = extends.split(":")
                    if alias not in providers:
                        raise salt.exceptions.SaltCloudConfigError(
                            "The '{0}' cloud provider entry in '{1}' is "
                            "trying to extend data from '{2}' though "
                            "'{2}' is not defined in the salt cloud "
                            "providers loaded data.".format(
                                details["driver"], provider_alias, alias
                            )
                        )

                    if provider not in providers.get(alias):
                        raise salt.exceptions.SaltCloudConfigError(
                            "The '{0}' cloud provider entry in '{1}' is "
                            "trying to extend data from '{2}:{3}' though "
                            "'{3}' is not defined in '{1}'".format(
                                details["driver"], provider_alias, alias, provider
                            )
                        )
                    details["extends"] = "{0}:{1}".format(alias, provider)
                    # change provider details '-only-extendable-' to extended
                    # provider name
                    details["driver"] = provider
                elif providers.get(extends):
                    raise salt.exceptions.SaltCloudConfigError(
                        "The '{0}' cloud provider entry in '{1}' is "
                        "trying to extend from '{2}' and no provider was "
                        "specified. Not extending!".format(
                            details["driver"], provider_alias, extends
                        )
                    )
                elif extends not in providers:
                    raise salt.exceptions.SaltCloudConfigError(
                        "The '{0}' cloud provider entry in '{1}' is "
                        "trying to extend data from '{2}' though '{2}' "
                        "is not defined in the salt cloud providers loaded "
                        "data.".format(details["driver"], provider_alias, extends)
                    )
                else:
                    if driver in providers.get(extends):
                        details["extends"] = "{0}:{1}".format(extends, driver)
                    elif "-only-extendable-" in providers.get(extends):
                        details["extends"] = "{0}:{1}".format(
                            extends, "-only-extendable-{0}".format(ext_count)
                        )
                    else:
                        # We're still not aware of what we're trying to extend
                        # from. Let's try on next iteration
                        details["extends"] = extends
                        keep_looping = True
        if not keep_looping:
            break

    while True:
        # Merge provided extends
        keep_looping = False
        for alias, entries in six.iteritems(providers.copy()):
            for driver in list(six.iterkeys(entries)):
                # Don't use iteritems, because the values of the dictionary will be changed
                details = entries[driver]

                if "extends" not in details:
                    # Extends resolved or non existing, continue!
                    continue

                if "extends" in details["extends"]:
                    # Since there's a nested extends, resolve this one in the
                    # next iteration
                    keep_looping = True
                    continue

                # Let's get a reference to what we're supposed to extend
                extends = details.pop("extends")
                # Split the setting in (alias, driver)
                ext_alias, ext_driver = extends.split(":")
                # Grab a copy of what should be extended
                extended = providers.get(ext_alias).get(ext_driver).copy()
                # Merge the data to extend with the details
                extended = salt.utils.dictupdate.update(extended, details)
                # Update the providers dictionary with the merged data
                providers[alias][driver] = extended
                # Update name of the driver, now that it's populated with extended information
                if driver.startswith("-only-extendable-"):
                    providers[alias][ext_driver] = providers[alias][driver]
                    # Delete driver with old name to maintain dictionary size
                    del providers[alias][driver]

        if not keep_looping:
            break

    # Now clean up any providers entry that was just used to be a data tree to
    # extend from
    for provider_alias, entries in six.iteritems(providers.copy()):
        for driver, details in six.iteritems(entries.copy()):
            if not driver.startswith("-only-extendable-"):
                continue

            log.info(
                "There's at least one cloud driver under the '%s' "
                "cloud provider alias which does not have the required "
                "'driver' setting. Removing it from the available "
                "providers listing.",
                provider_alias,
            )
            providers[provider_alias].pop(driver)

        if not providers[provider_alias]:
            providers.pop(provider_alias)

    return providers


def get_cloud_config_value(name, vm_, opts, default=None, search_global=True):
    """
    Search and return a setting in a known order:

        1. In the virtual machine's configuration
        2. In the virtual machine's profile configuration
        3. In the virtual machine's provider configuration
        4. In the salt cloud configuration if global searching is enabled
        5. Return the provided default
    """

    # As a last resort, return the default
    value = default

    if search_global is True and opts.get(name, None) is not None:
        # The setting name exists in the cloud(global) configuration
        value = deepcopy(opts[name])

    if vm_ and name:
        # Let's get the value from the profile, if present
        if "profile" in vm_ and vm_["profile"] is not None:
            if name in opts["profiles"][vm_["profile"]]:
                if isinstance(value, dict):
                    value.update(opts["profiles"][vm_["profile"]][name].copy())
                else:
                    value = deepcopy(opts["profiles"][vm_["profile"]][name])

        # Let's get the value from the provider, if present.
        if ":" in vm_["driver"]:
            # The provider is defined as <provider-alias>:<driver-name>
            alias, driver = vm_["driver"].split(":")
            if alias in opts["providers"] and driver in opts["providers"][alias]:
                details = opts["providers"][alias][driver]
                if name in details:
                    if isinstance(value, dict):
                        value.update(details[name].copy())
                    else:
                        value = deepcopy(details[name])
        elif len(opts["providers"].get(vm_["driver"], ())) > 1:
            # The provider is NOT defined as <provider-alias>:<driver-name>
            # and there's more than one entry under the alias.
            # WARN the user!!!!
            log.error(
                "The '%s' cloud provider definition has more than one "
                "entry. Your VM configuration should be specifying the "
                "provider as 'driver: %s:<driver-engine>'. Since "
                "it's not, we're returning the first definition which "
                "might not be what you intended.",
                vm_["driver"],
                vm_["driver"],
            )

        if vm_["driver"] in opts["providers"]:
            # There's only one driver defined for this provider. This is safe.
            alias_defs = opts["providers"].get(vm_["driver"])
            provider_driver_defs = alias_defs[next(iter(list(alias_defs.keys())))]
            if name in provider_driver_defs:
                # The setting name exists in the VM's provider configuration.
                # Return it!
                if isinstance(value, dict):
                    value.update(provider_driver_defs[name].copy())
                else:
                    value = deepcopy(provider_driver_defs[name])

    if name and vm_ and name in vm_:
        # The setting name exists in VM configuration.
        if isinstance(vm_[name], types.GeneratorType):
            value = next(vm_[name], "")
        else:
            if isinstance(value, dict) and isinstance(vm_[name], dict):
                value.update(vm_[name].copy())
            else:
                value = deepcopy(vm_[name])

    return value


def is_provider_configured(
    opts, provider, required_keys=(), log_message=True, aliases=()
):
    """
    Check and return the first matching and fully configured cloud provider
    configuration.
    """
    if ":" in provider:
        alias, driver = provider.split(":")
        if alias not in opts["providers"]:
            return False
        if driver not in opts["providers"][alias]:
            return False
        for key in required_keys:
            if opts["providers"][alias][driver].get(key, None) is None:
                if log_message is True:
                    # There's at least one require configuration key which is not
                    # set.
                    log.warning(
                        "The required '%s' configuration setting is missing "
                        "from the '%s' driver, which is configured under the "
                        "'%s' alias.",
                        key,
                        provider,
                        alias,
                    )
                return False
        # If we reached this far, there's a properly configured provider.
        # Return it!
        return opts["providers"][alias][driver]

    for alias, drivers in six.iteritems(opts["providers"]):
        for driver, provider_details in six.iteritems(drivers):
            if driver != provider and driver not in aliases:
                continue

            # If we reached this far, we have a matching provider, let's see if
            # all required configuration keys are present and not None.
            skip_provider = False
            for key in required_keys:
                if provider_details.get(key, None) is None:
                    if log_message is True:
                        # This provider does not include all necessary keys,
                        # continue to next one.
                        log.warning(
                            "The required '%s' configuration setting is "
                            "missing from the '%s' driver, which is configured "
                            "under the '%s' alias.",
                            key,
                            provider,
                            alias,
                        )
                    skip_provider = True
                    break

            if skip_provider:
                continue

            # If we reached this far, the provider included all required keys
            return provider_details

    # If we reached this point, the provider is not configured.
    return False


def is_profile_configured(opts, provider, profile_name, vm_=None):
    """
    Check if the requested profile contains the minimum required parameters for
    a profile.

    Required parameters include image and provider for all drivers, while some
    drivers also require size keys.

    .. versionadded:: 2015.8.0
    """
    # Standard dict keys required by all drivers.
    required_keys = ["provider"]
    alias, driver = provider.split(":")

    # Most drivers need an image to be specified, but some do not.
    non_image_drivers = [
        "nova",
        "virtualbox",
        "libvirt",
        "softlayer",
        "oneandone",
        "profitbricks",
    ]

    # Most drivers need a size, but some do not.
    non_size_drivers = [
        "opennebula",
        "parallels",
        "proxmox",
        "scaleway",
        "softlayer",
        "softlayer_hw",
        "vmware",
        "vsphere",
        "virtualbox",
        "libvirt",
        "oneandone",
        "profitbricks",
    ]

    provider_key = opts["providers"][alias][driver]
    profile_key = opts["providers"][alias][driver]["profiles"][profile_name]

    # If cloning on Linode, size and image are not necessary.
    # They are obtained from the to-be-cloned VM.
    if driver == "linode" and profile_key.get("clonefrom", False):
        non_image_drivers.append("linode")
        non_size_drivers.append("linode")
    elif driver == "gce" and "sourceImage" in six.text_type(
        vm_.get("ex_disks_gce_struct")
    ):
        non_image_drivers.append("gce")

    # If cloning on VMware, specifying image is not necessary.
    if driver == "vmware" and "image" not in list(profile_key.keys()):
        non_image_drivers.append("vmware")

    if driver not in non_image_drivers:
        required_keys.append("image")
        if driver == "vmware":
            required_keys.append("datastore")
    elif driver in ["linode", "virtualbox"]:
        required_keys.append("clonefrom")
    elif driver == "nova":
        nova_image_keys = [
            "image",
            "block_device_mapping",
            "block_device",
            "boot_volume",
        ]
        if not any([key in provider_key for key in nova_image_keys]) and not any(
            [key in profile_key for key in nova_image_keys]
        ):
            required_keys.extend(nova_image_keys)

    if driver not in non_size_drivers:
        required_keys.append("size")

    # Check if required fields are supplied in the provider config. If they
    # are present, remove it from the required_keys list.
    for item in list(required_keys):
        if item in provider_key:
            required_keys.remove(item)

    # If a vm_ dict was passed in, use that information to get any other configs
    # that we might have missed thus far, such as a option provided in a map file.
    if vm_:
        for item in list(required_keys):
            if item in vm_:
                required_keys.remove(item)

    # Check for remaining required parameters in the profile config.
    for item in required_keys:
        if profile_key.get(item, None) is None:
            # There's at least one required configuration item which is not set.
            log.error(
                "The required '%s' configuration setting is missing from "
                "the '%s' profile, which is configured under the '%s' alias.",
                item,
                profile_name,
                alias,
            )
            return False

    return True


def check_driver_dependencies(driver, dependencies):
    """
    Check if the driver's dependencies are available.

    .. versionadded:: 2015.8.0

    driver
        The name of the driver.

    dependencies
        The dictionary of dependencies to check.
    """
    ret = True
    for key, value in six.iteritems(dependencies):
        if value is False:
            log.warning(
                "Missing dependency: '%s'. The %s driver requires "
                "'%s' to be installed.",
                key,
                driver,
                key,
            )
            ret = False

    return ret


# <---- Salt Cloud Configuration Functions -----------------------------------


def _cache_id(minion_id, cache_file):
    """
    Helper function, writes minion id to a cache file.
    """
    path = os.path.dirname(cache_file)
    try:
        if not os.path.isdir(path):
            os.makedirs(path)
    except OSError as exc:
        # Handle race condition where dir is created after os.path.isdir check
        if os.path.isdir(path):
            pass
        else:
            log.error("Failed to create dirs to minion_id file: %s", exc)

    try:
        with salt.utils.files.fopen(cache_file, "w") as idf:
            idf.write(minion_id)
    except (IOError, OSError) as exc:
        log.error("Could not cache minion ID: %s", exc)


def call_id_function(opts):
    """
    Evaluate the function that determines the ID if the 'id_function'
    option is set and return the result
    """
    if opts.get("id"):
        return opts["id"]

    # Import 'salt.loader' here to avoid a circular dependency
    import salt.loader as loader

    if isinstance(opts["id_function"], six.string_types):
        mod_fun = opts["id_function"]
        fun_kwargs = {}
    elif isinstance(opts["id_function"], dict):
        mod_fun, fun_kwargs = six.next(six.iteritems(opts["id_function"]))
        if fun_kwargs is None:
            fun_kwargs = {}
    else:
        log.error("'id_function' option is neither a string nor a dictionary")
        sys.exit(salt.defaults.exitcodes.EX_GENERIC)

    # split module and function and try loading the module
    mod, fun = mod_fun.split(".")
    if not opts.get("grains"):
        # Get grains for use by the module
        opts["grains"] = loader.grains(opts)

    try:
        id_mod = loader.raw_mod(opts, mod, fun)
        if not id_mod:
            raise KeyError
        # we take whatever the module returns as the minion ID
        newid = id_mod[mod_fun](**fun_kwargs)
        if not isinstance(newid, six.string_types) or not newid:
            log.error(
                'Function %s returned value "%s" of type %s instead of string',
                mod_fun,
                newid,
                type(newid),
            )
            sys.exit(salt.defaults.exitcodes.EX_GENERIC)
        log.info("Evaluated minion ID from module: %s", mod_fun)
        return newid
    except TypeError:
        log.error(
            "Function arguments %s are incorrect for function %s", fun_kwargs, mod_fun
        )
        sys.exit(salt.defaults.exitcodes.EX_GENERIC)
    except KeyError:
        log.error("Failed to load module %s", mod_fun)
        sys.exit(salt.defaults.exitcodes.EX_GENERIC)


def remove_domain_from_fqdn(opts, newid):
<<<<<<< HEAD
    """
    Depending on the values of `minion_id_remove_domain`,
    remove all domains or a single domain from a FQDN, effectivly generating a hostname.
    """
    opt_domain = opts.get("minion_id_remove_domain")
    if opt_domain is True:
        if "." in newid:
            # Remove any domain
            newid, xdomain = newid.split(".", 1)
            log.debug("Removed any domain (%s) from minion id.", xdomain)
    else:
        # Must be string type
        if newid.upper().endswith("." + opt_domain.upper()):
            # Remove single domain
            newid = newid[: -len("." + opt_domain)]
            log.debug("Removed single domain %s from minion id.", opt_domain)
=======
    '''
    Depending on the values of `minion_id_remove_domain`,
    remove all domains or a single domain from a FQDN, effectivly generating a hostname.
    '''
    opt_domain = opts.get('minion_id_remove_domain')
    if opt_domain is True:
        if '.' in newid:
            # Remove any domain
            newid, xdomain = newid.split('.', 1)
            log.debug('Removed any domain (%s) from minion id.', xdomain)
    else:
        # Must be string type
        if newid.upper().endswith('.' + opt_domain.upper()):
            # Remove single domain
            newid = newid[:-len('.' + opt_domain)]
            log.debug('Removed single domain %s from minion id.', opt_domain)
>>>>>>> 8abb7099
    return newid


def get_id(opts, cache_minion_id=False):
    """
    Guess the id of the minion.

    If CONFIG_DIR/minion_id exists, use the cached minion ID from that file.
    If no minion id is configured, use multiple sources to find a FQDN.
    If no FQDN is found you may get an ip address.

    Returns two values: the detected ID, and a boolean value noting whether or
    not an IP address is being used for the ID.
    """
    if opts["root_dir"] is None:
        root_dir = salt.syspaths.ROOT_DIR
    else:
        root_dir = opts["root_dir"]

    config_dir = salt.syspaths.CONFIG_DIR
    if config_dir.startswith(salt.syspaths.ROOT_DIR):
        config_dir = config_dir.split(salt.syspaths.ROOT_DIR, 1)[-1]

    # Check for cached minion ID
    id_cache = os.path.join(root_dir, config_dir.lstrip(os.path.sep), "minion_id")

    if opts.get("minion_id_caching", True):
        try:
            with salt.utils.files.fopen(id_cache) as idf:
                name = salt.utils.stringutils.to_unicode(idf.readline().strip())
                bname = salt.utils.stringutils.to_bytes(name)
                if bname.startswith(codecs.BOM):  # Remove BOM if exists
                    name = salt.utils.stringutils.to_str(
                        bname.replace(codecs.BOM, "", 1)
                    )
            if name and name != "localhost":
                log.debug("Using cached minion ID from %s: %s", id_cache, name)
                return name, False
        except (IOError, OSError):
            pass
    if "__role" in opts and opts.get("__role") == "minion":
        log.debug(
            "Guessing ID. The id can be explicitly set in %s",
            os.path.join(salt.syspaths.CONFIG_DIR, "minion"),
        )

    if opts.get("id_function"):
        newid = call_id_function(opts)
    else:
        newid = salt.utils.network.generate_minion_id()

    if opts.get("minion_id_lowercase"):
        newid = newid.lower()
<<<<<<< HEAD
        log.debug("Changed minion id %s to lowercase.", newid)

    # Optionally remove one or many domains in a generated minion id
    if opts.get("minion_id_remove_domain"):
        newid = remove_domain_from_fqdn(opts, newid)

    if "__role" in opts and opts.get("__role") == "minion":
        if opts.get("id_function"):
=======
        log.debug('Changed minion id %s to lowercase.', newid)

    # Optionally remove one or many domains in a generated minion id
    if opts.get('minion_id_remove_domain'):
        newid = remove_domain_from_fqdn(opts, newid)

    if '__role' in opts and opts.get('__role') == 'minion':
        if opts.get('id_function'):
>>>>>>> 8abb7099
            log.debug(
                "Found minion id from external function %s: %s",
                opts["id_function"],
                newid,
            )
        else:
            log.debug("Found minion id from generate_minion_id(): %s", newid)
    if cache_minion_id and opts.get("minion_id_caching", True):
        _cache_id(newid, id_cache)
    is_ipv4 = salt.utils.network.is_ipv4(newid)
    return newid, is_ipv4


def _update_ssl_config(opts):
    """
    Resolves string names to integer constant in ssl configuration.
    """
    if opts["ssl"] in (None, False):
        opts["ssl"] = None
        return
    if opts["ssl"] is True:
        opts["ssl"] = {}
        return
    import ssl

    for key, prefix in (("cert_reqs", "CERT_"), ("ssl_version", "PROTOCOL_")):
        val = opts["ssl"].get(key)
        if val is None:
            continue
        if (
            not isinstance(val, six.string_types)
            or not val.startswith(prefix)
            or not hasattr(ssl, val)
        ):
            message = "SSL option '{0}' must be set to one of the following values: '{1}'.".format(
                key, "', '".join([val for val in dir(ssl) if val.startswith(prefix)])
            )
            log.error(message)
            raise salt.exceptions.SaltConfigurationError(message)
        opts["ssl"][key] = getattr(ssl, val)


def _adjust_log_file_override(overrides, default_log_file):
    """
    Adjusts the log_file based on the log_dir override
    """
    if overrides.get("log_dir"):
        # Adjust log_file if a log_dir override is introduced
        if overrides.get("log_file"):
            if not os.path.isabs(overrides["log_file"]):
                # Prepend log_dir if log_file is relative
                overrides["log_file"] = os.path.join(
                    overrides["log_dir"], overrides["log_file"]
                )
        else:
            # Create the log_file override
            overrides["log_file"] = os.path.join(
                overrides["log_dir"], os.path.basename(default_log_file)
            )


def apply_minion_config(
    overrides=None, defaults=None, cache_minion_id=False, minion_id=None
):
    """
    Returns minion configurations dict.
    """
    if defaults is None:
        defaults = DEFAULT_MINION_OPTS.copy()
    if overrides is None:
        overrides = {}

    opts = defaults.copy()
    opts["__role"] = "minion"
    _adjust_log_file_override(overrides, defaults["log_file"])
    if overrides:
        opts.update(overrides)

    if "environment" in opts:
        if opts["saltenv"] is not None:
            log.warning(
                "The 'saltenv' and 'environment' minion config options "
                "cannot both be used. Ignoring 'environment' in favor of "
                "'saltenv'.",
            )
            # Set environment to saltenv in case someone's custom module is
            # refrencing __opts__['environment']
            opts["environment"] = opts["saltenv"]
        else:
            log.warning(
                "The 'environment' minion config option has been renamed "
                "to 'saltenv'. Using %s as the 'saltenv' config value.",
                opts["environment"],
            )
            opts["saltenv"] = opts["environment"]

    for idx, val in enumerate(opts["fileserver_backend"]):
        if val in ("git", "hg", "svn", "minion"):
            new_val = val + "fs"
            log.debug(
                "Changed %s to %s in minion opts' fileserver_backend list", val, new_val
            )
            opts["fileserver_backend"][idx] = new_val

    opts["__cli"] = salt.utils.stringutils.to_unicode(os.path.basename(sys.argv[0]))

    # No ID provided. Will getfqdn save us?
    using_ip_for_id = False
    if not opts.get("id"):
        if minion_id:
            opts["id"] = minion_id
        else:
            opts["id"], using_ip_for_id = get_id(opts, cache_minion_id=cache_minion_id)

    # it does not make sense to append a domain to an IP based id
    if not using_ip_for_id and "append_domain" in opts:
        opts["id"] = _append_domain(opts)

    for directory in opts.get("append_minionid_config_dirs", []):
        if directory in ("pki_dir", "cachedir", "extension_modules"):
            newdirectory = os.path.join(opts[directory], opts["id"])
            opts[directory] = newdirectory
        elif directory == "default_include" and directory in opts:
            include_dir = os.path.dirname(opts[directory])
            new_include_dir = os.path.join(
                include_dir, opts["id"], os.path.basename(opts[directory])
            )
            opts[directory] = new_include_dir

    # pidfile can be in the list of append_minionid_config_dirs, but pidfile
    # is the actual path with the filename, not a directory.
    if "pidfile" in opts.get("append_minionid_config_dirs", []):
        newpath_list = os.path.split(opts["pidfile"])
        opts["pidfile"] = os.path.join(
            newpath_list[0], "salt", opts["id"], newpath_list[1]
        )

    if len(opts["sock_dir"]) > len(opts["cachedir"]) + 10:
        opts["sock_dir"] = os.path.join(opts["cachedir"], ".salt-unix")

    # Enabling open mode requires that the value be set to True, and
    # nothing else!
    opts["open_mode"] = opts["open_mode"] is True
    opts["file_roots"] = _validate_file_roots(opts["file_roots"])
    opts["pillar_roots"] = _validate_pillar_roots(opts["pillar_roots"])
    # Make sure ext_mods gets set if it is an untrue value
    # (here to catch older bad configs)
    opts["extension_modules"] = opts.get("extension_modules") or os.path.join(
        opts["cachedir"], "extmods"
    )
    # Set up the utils_dirs location from the extension_modules location
    opts["utils_dirs"] = opts.get("utils_dirs") or [
        os.path.join(opts["extension_modules"], "utils")
    ]

    # Insert all 'utils_dirs' directories to the system path
    insert_system_path(opts, opts["utils_dirs"])

    # Prepend root_dir to other paths
    prepend_root_dirs = [
        "pki_dir",
        "cachedir",
        "sock_dir",
        "extension_modules",
        "pidfile",
    ]

    # These can be set to syslog, so, not actual paths on the system
    for config_key in ("log_file", "key_logfile"):
        if urlparse(opts.get(config_key, "")).scheme == "":
            prepend_root_dirs.append(config_key)

    prepend_root_dir(opts, prepend_root_dirs)

    # if there is no beacons option yet, add an empty beacons dict
    if "beacons" not in opts:
        opts["beacons"] = {}

<<<<<<< HEAD
    if overrides.get("ipc_write_buffer", "") == "dynamic":
        opts["ipc_write_buffer"] = _DFLT_IPC_WBUFFER
    if "ipc_write_buffer" not in overrides:
        opts["ipc_write_buffer"] = 0
=======
    if overrides.get('ipc_write_buffer', '') == 'dynamic':
        opts['ipc_write_buffer'] = _DFLT_IPC_WBUFFER
>>>>>>> 8abb7099

    # Make sure hash_type is lowercase
    opts["hash_type"] = opts["hash_type"].lower()

    # Check and update TLS/SSL configuration
    _update_ssl_config(opts)
    _update_discovery_config(opts)

    return opts


def _update_discovery_config(opts):
    """
    Update discovery config for all instances.

    :param opts:
    :return:
<<<<<<< HEAD
    """
    if opts.get("discovery") not in (None, False):
        if opts["discovery"] is True:
            opts["discovery"] = {}
        discovery_config = {
            "attempts": 3,
            "pause": 5,
            "port": 4520,
            "match": "any",
            "mapping": {},
        }
        for key in opts["discovery"]:
=======
    '''
    if opts.get('discovery') not in (None, False):
        if opts['discovery'] is True:
            opts['discovery'] = {}
        discovery_config = {'attempts': 3, 'pause': 5, 'port': 4520, 'match': 'any', 'mapping': {}, 'multimaster': False}
        for key in opts['discovery']:
>>>>>>> 8abb7099
            if key not in discovery_config:
                raise salt.exceptions.SaltConfigurationError(
                    "Unknown discovery option: {0}".format(key)
                )
        if opts.get("__role") != "minion":
            for key in ["attempts", "pause", "match"]:
                del discovery_config[key]
        opts["discovery"] = salt.utils.dictupdate.update(
            discovery_config, opts["discovery"], True, True
        )


def master_config(
    path, env_var="SALT_MASTER_CONFIG", defaults=None, exit_on_config_errors=False
):
    """
    Reads in the master configuration file and sets up default options

    This is useful for running the actual master daemon. For running
    Master-side client interfaces that need the master opts see
    :py:func:`salt.client.client_config`.
    """
    if defaults is None:
        defaults = DEFAULT_MASTER_OPTS.copy()

    if not os.environ.get(env_var, None):
        # No valid setting was given using the configuration variable.
        # Lets see is SALT_CONFIG_DIR is of any use
        salt_config_dir = os.environ.get("SALT_CONFIG_DIR", None)
        if salt_config_dir:
            env_config_file_path = os.path.join(salt_config_dir, "master")
            if salt_config_dir and os.path.isfile(env_config_file_path):
                # We can get a configuration file using SALT_CONFIG_DIR, let's
                # update the environment with this information
                os.environ[env_var] = env_config_file_path

    overrides = load_config(path, env_var, DEFAULT_MASTER_OPTS["conf_file"])
    default_include = overrides.get("default_include", defaults["default_include"])
    include = overrides.get("include", [])

    overrides.update(
        include_config(
            default_include,
            path,
            verbose=False,
            exit_on_config_errors=exit_on_config_errors,
        )
    )
    overrides.update(
        include_config(
            include, path, verbose=True, exit_on_config_errors=exit_on_config_errors
        )
    )
    opts = apply_master_config(overrides, defaults)
    _validate_ssh_minion_opts(opts)
    _validate_opts(opts)
    # If 'nodegroups:' is uncommented in the master config file, and there are
    # no nodegroups defined, opts['nodegroups'] will be None. Fix this by
    # reverting this value to the default, as if 'nodegroups:' was commented
    # out or not present.
<<<<<<< HEAD
    if opts.get("nodegroups") is None:
        opts["nodegroups"] = DEFAULT_MASTER_OPTS.get("nodegroups", {})
    if salt.utils.data.is_dictlist(opts["nodegroups"]):
        opts["nodegroups"] = salt.utils.data.repack_dictlist(opts["nodegroups"])
=======
    if opts.get('nodegroups') is None:
        opts['nodegroups'] = DEFAULT_MASTER_OPTS.get('nodegroups', {})
    if salt.utils.data.is_dictlist(opts['nodegroups']):
        opts['nodegroups'] = salt.utils.data.repack_dictlist(opts['nodegroups'])
>>>>>>> 8abb7099
    apply_sdb(opts)
    return opts


def apply_master_config(overrides=None, defaults=None):
    """
    Returns master configurations dict.
    """
    if defaults is None:
        defaults = DEFAULT_MASTER_OPTS.copy()
    if overrides is None:
        overrides = {}

    opts = defaults.copy()
    opts["__role"] = "master"
    _adjust_log_file_override(overrides, defaults["log_file"])
    if overrides:
        opts.update(overrides)

    opts["__cli"] = salt.utils.stringutils.to_unicode(os.path.basename(sys.argv[0]))

    if "environment" in opts:
        if opts["saltenv"] is not None:
            log.warning(
                "The 'saltenv' and 'environment' master config options "
                "cannot both be used. Ignoring 'environment' in favor of "
                "'saltenv'.",
            )
            # Set environment to saltenv in case someone's custom runner is
            # refrencing __opts__['environment']
            opts["environment"] = opts["saltenv"]
        else:
            log.warning(
                "The 'environment' master config option has been renamed "
                "to 'saltenv'. Using %s as the 'saltenv' config value.",
                opts["environment"],
            )
            opts["saltenv"] = opts["environment"]

    if six.PY2 and "rest_cherrypy" in opts:
        # CherryPy is not unicode-compatible
        opts["rest_cherrypy"] = salt.utils.data.encode(opts["rest_cherrypy"])

    for idx, val in enumerate(opts["fileserver_backend"]):
        if val in ("git", "hg", "svn", "minion"):
            new_val = val + "fs"
            log.debug(
                "Changed %s to %s in master opts' fileserver_backend list", val, new_val
            )
            opts["fileserver_backend"][idx] = new_val

    if len(opts["sock_dir"]) > len(opts["cachedir"]) + 10:
        opts["sock_dir"] = os.path.join(opts["cachedir"], ".salt-unix")

    opts["token_dir"] = os.path.join(opts["cachedir"], "tokens")
    opts["syndic_dir"] = os.path.join(opts["cachedir"], "syndics")
    # Make sure ext_mods gets set if it is an untrue value
    # (here to catch older bad configs)
    opts["extension_modules"] = opts.get("extension_modules") or os.path.join(
        opts["cachedir"], "extmods"
    )
    # Set up the utils_dirs location from the extension_modules location
    opts["utils_dirs"] = opts.get("utils_dirs") or [
        os.path.join(opts["extension_modules"], "utils")
    ]

    # Insert all 'utils_dirs' directories to the system path
    insert_system_path(opts, opts["utils_dirs"])

<<<<<<< HEAD
    if overrides.get("ipc_write_buffer", "") == "dynamic":
        opts["ipc_write_buffer"] = _DFLT_IPC_WBUFFER
    if "ipc_write_buffer" not in overrides:
        opts["ipc_write_buffer"] = 0
=======
    if overrides.get('ipc_write_buffer', '') == 'dynamic':
        opts['ipc_write_buffer'] = _DFLT_IPC_WBUFFER

>>>>>>> 8abb7099
    using_ip_for_id = False
    append_master = False
    if not opts.get("id"):
        opts["id"], using_ip_for_id = get_id(opts, cache_minion_id=None)
        append_master = True

    # it does not make sense to append a domain to an IP based id
    if not using_ip_for_id and "append_domain" in opts:
        opts["id"] = _append_domain(opts)
    if append_master:
        opts["id"] += "_master"

    # Prepend root_dir to other paths
    prepend_root_dirs = [
        "pki_dir",
        "cachedir",
        "pidfile",
        "sock_dir",
        "extension_modules",
        "autosign_file",
        "autoreject_file",
        "token_dir",
        "syndic_dir",
        "sqlite_queue_dir",
        "autosign_grains_dir",
    ]

    # These can be set to syslog, so, not actual paths on the system
    for config_key in ("log_file", "key_logfile", "ssh_log_file"):
        log_setting = opts.get(config_key, "")
        if log_setting is None:
            continue

        if urlparse(log_setting).scheme == "":
            prepend_root_dirs.append(config_key)

    prepend_root_dir(opts, prepend_root_dirs)

    # Enabling open mode requires that the value be set to True, and
    # nothing else!
    opts["open_mode"] = opts["open_mode"] is True
    opts["auto_accept"] = opts["auto_accept"] is True
    opts["file_roots"] = _validate_file_roots(opts["file_roots"])
    opts["pillar_roots"] = _validate_file_roots(opts["pillar_roots"])

    if opts["file_ignore_regex"]:
        # If file_ignore_regex was given, make sure it's wrapped in a list.
        # Only keep valid regex entries for improved performance later on.
        if isinstance(opts["file_ignore_regex"], six.string_types):
            ignore_regex = [opts["file_ignore_regex"]]
        elif isinstance(opts["file_ignore_regex"], list):
            ignore_regex = opts["file_ignore_regex"]

        opts["file_ignore_regex"] = []
        for regex in ignore_regex:
            try:
                # Can't store compiled regex itself in opts (breaks
                # serialization)
                re.compile(regex)
                opts["file_ignore_regex"].append(regex)
            except Exception:  # pylint: disable=broad-except
                log.warning("Unable to parse file_ignore_regex. Skipping: %s", regex)

    if opts["file_ignore_glob"]:
        # If file_ignore_glob was given, make sure it's wrapped in a list.
        if isinstance(opts["file_ignore_glob"], six.string_types):
            opts["file_ignore_glob"] = [opts["file_ignore_glob"]]

    # Let's make sure `worker_threads` does not drop below 3 which has proven
    # to make `salt.modules.publish` not work under the test-suite.
    if opts["worker_threads"] < 3 and opts.get("peer", None):
        log.warning(
            "The 'worker_threads' setting in '%s' cannot be lower than "
            "3. Resetting it to the default value of 3.",
            opts["conf_file"],
        )
        opts["worker_threads"] = 3

    opts.setdefault("pillar_source_merging_strategy", "smart")

    # Make sure hash_type is lowercase
    opts["hash_type"] = opts["hash_type"].lower()

    # Check and update TLS/SSL configuration
    _update_ssl_config(opts)
    _update_discovery_config(opts)

    return opts


def client_config(path, env_var="SALT_CLIENT_CONFIG", defaults=None):
    """
    Load Master configuration data

    Usage:

    .. code-block:: python

        import salt.config
        master_opts = salt.config.client_config('/etc/salt/master')

    Returns a dictionary of the Salt Master configuration file with necessary
    options needed to communicate with a locally-running Salt Master daemon.
    This function searches for client specific configurations and adds them to
    the data from the master configuration.

    This is useful for master-side operations like
    :py:class:`~salt.client.LocalClient`.
    """
    if defaults is None:
        defaults = DEFAULT_MASTER_OPTS.copy()

    xdg_dir = salt.utils.xdg.xdg_config_dir()
    if os.path.isdir(xdg_dir):
        client_config_dir = xdg_dir
        saltrc_config_file = "saltrc"
    else:
        client_config_dir = os.path.expanduser("~")
        saltrc_config_file = ".saltrc"

    # Get the token file path from the provided defaults. If not found, specify
    # our own, sane, default
    opts = {
        "token_file": defaults.get(
            "token_file", os.path.join(client_config_dir, "salt_token")
        )
    }
    # Update options with the master configuration, either from the provided
    # path, salt's defaults or provided defaults
    opts.update(master_config(path, defaults=defaults))
    # Update with the users salt dot file or with the environment variable
    saltrc_config = os.path.join(client_config_dir, saltrc_config_file)
    opts.update(load_config(saltrc_config, env_var, saltrc_config))
    # Make sure we have a proper and absolute path to the token file
    if "token_file" in opts:
        opts["token_file"] = os.path.abspath(os.path.expanduser(opts["token_file"]))
    # If the token file exists, read and store the contained token
    if os.path.isfile(opts["token_file"]):
        # Make sure token is still valid
        expire = opts.get("token_expire", 43200)
        if os.stat(opts["token_file"]).st_mtime + expire > time.mktime(
            time.localtime()
        ):
            with salt.utils.files.fopen(opts["token_file"]) as fp_:
                opts["token"] = fp_.read().strip()
    # On some platforms, like OpenBSD, 0.0.0.0 won't catch a master running on localhost
    if opts["interface"] == "0.0.0.0":
        opts["interface"] = "127.0.0.1"

    # Make sure the master_uri is set
    if "master_uri" not in opts:
        opts["master_uri"] = "tcp://{ip}:{port}".format(
            ip=salt.utils.zeromq.ip_bracket(opts["interface"]), port=opts["ret_port"]
        )

    # Return the client options
    _validate_opts(opts)
    return opts


def api_config(path):
    """
    Read in the Salt Master config file and add additional configs that
    need to be stubbed out for salt-api
    """
    # Let's grab a copy of salt-api's required defaults
    opts = DEFAULT_API_OPTS.copy()

    # Let's override them with salt's master opts
    opts.update(client_config(path, defaults=DEFAULT_MASTER_OPTS.copy()))

    # Let's set the pidfile and log_file values in opts to api settings
    opts.update(
        {
            "pidfile": opts.get("api_pidfile", DEFAULT_API_OPTS["api_pidfile"]),
            "log_file": opts.get("api_logfile", DEFAULT_API_OPTS["api_logfile"]),
        }
    )

    prepend_root_dir(opts, ["api_pidfile", "api_logfile", "log_file", "pidfile"])
    return opts


def spm_config(path):
    """
    Read in the salt master config file and add additional configs that
    need to be stubbed out for spm

    .. versionadded:: 2015.8.0
    """
    # Let's grab a copy of salt's master default opts
    defaults = DEFAULT_MASTER_OPTS.copy()
    # Let's override them with spm's required defaults
    defaults.update(DEFAULT_SPM_OPTS)

    overrides = load_config(path, "SPM_CONFIG", DEFAULT_SPM_OPTS["spm_conf_file"])
    default_include = overrides.get(
        "spm_default_include", defaults["spm_default_include"]
    )
    include = overrides.get("include", [])

    overrides.update(include_config(default_include, path, verbose=False))
    overrides.update(include_config(include, path, verbose=True))
    defaults = apply_master_config(overrides, defaults)
    defaults = apply_spm_config(overrides, defaults)
    return client_config(path, env_var="SPM_CONFIG", defaults=defaults)


def apply_spm_config(overrides, defaults):
    """
    Returns the spm configurations dict.

    .. versionadded:: 2015.8.1
    """
    opts = defaults.copy()
    _adjust_log_file_override(overrides, defaults["log_file"])
    if overrides:
        opts.update(overrides)

    # Prepend root_dir to other paths
    prepend_root_dirs = [
        "formula_path",
        "pillar_path",
        "reactor_path",
        "spm_cache_dir",
        "spm_build_dir",
    ]

    # These can be set to syslog, so, not actual paths on the system
    for config_key in ("spm_logfile",):
        log_setting = opts.get(config_key, "")
        if log_setting is None:
            continue

        if urlparse(log_setting).scheme == "":
            prepend_root_dirs.append(config_key)

    prepend_root_dir(opts, prepend_root_dirs)
    return opts<|MERGE_RESOLUTION|>--- conflicted
+++ resolved
@@ -34,20 +34,10 @@
 import salt.utils.xdg
 import salt.utils.yaml
 import salt.utils.zeromq
-<<<<<<< HEAD
-
-# pylint: disable=import-error,no-name-in-module
-from salt.ext import six
-from salt.ext.six.moves.urllib.parse import urlparse
-
-# pylint: enable=import-error,no-name-in-module
-
-=======
 import salt.syspaths
 import salt.exceptions
 import salt.defaults.exitcodes
 import salt.utils.immutabletypes as immutabletypes
->>>>>>> 8abb7099
 
 try:
     import psutil
@@ -101,11 +91,7 @@
         # We need to load up ``mem_total`` grain. Let's mimic required OS data.
         os_data = {"kernel": platform.system()}
         grains = salt.grains.core._memdata(os_data)
-<<<<<<< HEAD
-        total_mem = grains["mem_total"]
-=======
         total_mem = grains['mem_total'] * 1024 * 1024
->>>>>>> 8abb7099
     # Return the higher number between 5% of the system memory and 10MiB
     return max([total_mem * 0.05, 10 << 20])
 
@@ -114,1446 +100,6 @@
 # TODO: Allow user configuration
 _DFLT_IPC_WBUFFER = _gather_buffer_space() * 0.5
 # TODO: Reserved for future use
-<<<<<<< HEAD
-_DFLT_IPC_RBUFFER = _gather_buffer_space() * 0.5
-
-VALID_OPTS = immutabletypes.freeze(
-    {
-        # The address of the salt master. May be specified as IP address or hostname
-        "master": (six.string_types, list),
-        # The TCP/UDP port of the master to connect to in order to listen to publications
-        "master_port": (six.string_types, int),
-        # The behaviour of the minion when connecting to a master. Can specify 'failover',
-        # 'disable', 'distributed', or 'func'. If 'func' is specified, the 'master' option should be
-        # set to an exec module function to run to determine the master hostname. If 'disable' is
-        # specified the minion will run, but will not try to connect to a master. If 'distributed'
-        # is specified the minion will try to deterministically pick a master based on its' id.
-        "master_type": six.string_types,
-        # Specify the format in which the master address will be specified. Can
-        # specify 'default' or 'ip_only'. If 'ip_only' is specified, then the
-        # master address will not be split into IP and PORT.
-        "master_uri_format": six.string_types,
-        # The following optiosn refer to the Minion only, and they specify
-        # the details of the source address / port to be used when connecting to
-        # the Master. This is useful when dealing withmachines where due to firewall
-        # rules you are restricted to use a certain IP/port combination only.
-        "source_interface_name": six.string_types,
-        "source_address": six.string_types,
-        "source_ret_port": (six.string_types, int),
-        "source_publish_port": (six.string_types, int),
-        # The fingerprint of the master key may be specified to increase security. Generate
-        # a master fingerprint with `salt-key -F master`
-        "master_finger": six.string_types,
-        # Deprecated in 2019.2.0. Use 'random_master' instead.
-        # Do not remove! Keep as an alias for usability.
-        "master_shuffle": bool,
-        # When in multi-master mode, temporarily remove a master from the list if a conenction
-        # is interrupted and try another master in the list.
-        "master_alive_interval": int,
-        # When in multi-master failover mode, fail back to the first master in the list if it's back
-        # online.
-        "master_failback": bool,
-        # When in multi-master mode, and master_failback is enabled ping the top master with this
-        # interval.
-        "master_failback_interval": int,
-        # The name of the signing key-pair
-        "master_sign_key_name": six.string_types,
-        # Sign the master auth-replies with a cryptographic signature of the masters public key.
-        "master_sign_pubkey": bool,
-        # Enables verification of the master-public-signature returned by the master in auth-replies.
-        # Must also set master_sign_pubkey for this to work
-        "verify_master_pubkey_sign": bool,
-        # If verify_master_pubkey_sign is enabled, the signature is only verified, if the public-key of
-        # the master changes. If the signature should always be verified, this can be set to True.
-        "always_verify_signature": bool,
-        # The name of the file in the masters pki-directory that holds the pre-calculated signature of
-        # the masters public-key
-        "master_pubkey_signature": six.string_types,
-        # Instead of computing the signature for each auth-reply, use a pre-calculated signature.
-        # The master_pubkey_signature must also be set for this.
-        "master_use_pubkey_signature": bool,
-        # Enable master stats eveents to be fired, these events will contain information about
-        # what commands the master is processing and what the rates are of the executions
-        "master_stats": bool,
-        "master_stats_event_iter": int,
-        # The key fingerprint of the higher-level master for the syndic to verify it is talking to the
-        # intended master
-        "syndic_finger": six.string_types,
-        # The caching mechanism to use for the PKI key store. Can substantially decrease master publish
-        # times. Available types:
-        # 'maint': Runs on a schedule as a part of the maintanence process.
-        # '': Disable the key cache [default]
-        "key_cache": six.string_types,
-        # The user under which the daemon should run
-        "user": six.string_types,
-        # The root directory prepended to these options: pki_dir, cachedir,
-        # sock_dir, log_file, autosign_file, autoreject_file, extension_modules,
-        # key_logfile, pidfile:
-        "root_dir": six.string_types,
-        # The directory used to store public key data
-        "pki_dir": six.string_types,
-        # A unique identifier for this daemon
-        "id": six.string_types,
-        # Use a module function to determine the unique identifier. If this is
-        # set and 'id' is not set, it will allow invocation of a module function
-        # to determine the value of 'id'. For simple invocations without function
-        # arguments, this may be a string that is the function name. For
-        # invocations with function arguments, this may be a dictionary with the
-        # key being the function name, and the value being an embedded dictionary
-        # where each key is a function argument name and each value is the
-        # corresponding argument value.
-        "id_function": (dict, six.string_types),
-        # The directory to store all cache files.
-        "cachedir": six.string_types,
-        # Append minion_id to these directories.  Helps with
-        # multiple proxies and minions running on the same machine.
-        # Allowed elements in the list: pki_dir, cachedir, extension_modules, pidfile
-        "append_minionid_config_dirs": list,
-        # Flag to cache jobs locally.
-        "cache_jobs": bool,
-        # The path to the salt configuration file
-        "conf_file": six.string_types,
-        # The directory containing unix sockets for things like the event bus
-        "sock_dir": six.string_types,
-        # The pool size of unix sockets, it is necessary to avoid blocking waiting for zeromq and tcp communications.
-        "sock_pool_size": int,
-        # Specifies how the file server should backup files, if enabled. The backups
-        # live in the cache dir.
-        "backup_mode": six.string_types,
-        # A default renderer for all operations on this host
-        "renderer": six.string_types,
-        # Renderer whitelist. The only renderers from this list are allowed.
-        "renderer_whitelist": list,
-        # Rendrerer blacklist. Renderers from this list are disalloed even if specified in whitelist.
-        "renderer_blacklist": list,
-        # A flag indicating that a highstate run should immediately cease if a failure occurs.
-        "failhard": bool,
-        # A flag to indicate that highstate runs should force refresh the modules prior to execution
-        "autoload_dynamic_modules": bool,
-        # Force the minion into a single environment when it fetches files from the master
-        "saltenv": (type(None), six.string_types),
-        # Prevent saltenv from being overridden on the command line
-        "lock_saltenv": bool,
-        # Force the minion into a single pillar root when it fetches pillar data from the master
-        "pillarenv": (type(None), six.string_types),
-        # Make the pillarenv always match the effective saltenv
-        "pillarenv_from_saltenv": bool,
-        # Allows a user to provide an alternate name for top.sls
-        "state_top": six.string_types,
-        "state_top_saltenv": (type(None), six.string_types),
-        # States to run when a minion starts up
-        "startup_states": six.string_types,
-        # List of startup states
-        "sls_list": list,
-        # Configuration for snapper in the state system
-        "snapper_states": bool,
-        "snapper_states_config": six.string_types,
-        # A top file to execute if startup_states == 'top'
-        "top_file": six.string_types,
-        # Location of the files a minion should look for. Set to 'local' to never ask the master.
-        "file_client": six.string_types,
-        "local": bool,
-        # When using a local file_client, this parameter is used to allow the client to connect to
-        # a master for remote execution.
-        "use_master_when_local": bool,
-        # A map of saltenvs and fileserver backend locations
-        "file_roots": dict,
-        # A map of saltenvs and fileserver backend locations
-        "pillar_roots": dict,
-        # The external pillars permitted to be used on-demand using pillar.ext
-        "on_demand_ext_pillar": list,
-        # A map of glob paths to be used
-        "decrypt_pillar": list,
-        # Delimiter to use in path expressions for decrypt_pillar
-        "decrypt_pillar_delimiter": six.string_types,
-        # Default renderer for decrypt_pillar
-        "decrypt_pillar_default": six.string_types,
-        # List of renderers available for decrypt_pillar
-        "decrypt_pillar_renderers": list,
-        # The type of hashing algorithm to use when doing file comparisons
-        "hash_type": six.string_types,
-        # Order of preference for optimized .pyc files (PY3 only)
-        "optimization_order": list,
-        # Refuse to load these modules
-        "disable_modules": list,
-        # Refuse to load these returners
-        "disable_returners": list,
-        # Tell the loader to only load modules in this list
-        "whitelist_modules": list,
-        # A list of additional directories to search for salt modules in
-        "module_dirs": list,
-        # A list of additional directories to search for salt returners in
-        "returner_dirs": list,
-        # A list of additional directories to search for salt states in
-        "states_dirs": list,
-        # A list of additional directories to search for salt grains in
-        "grains_dirs": list,
-        # A list of additional directories to search for salt renderers in
-        "render_dirs": list,
-        # A list of additional directories to search for salt outputters in
-        "outputter_dirs": list,
-        # A list of additional directories to search for salt utilities in. (Used by the loader
-        # to populate __utils__)
-        "utils_dirs": list,
-        # salt cloud providers
-        "providers": dict,
-        # First remove all modules during any sync operation
-        "clean_dynamic_modules": bool,
-        # A flag indicating that a master should accept any minion connection without any authentication
-        "open_mode": bool,
-        # Whether or not processes should be forked when needed. The alternative is to use threading.
-        "multiprocessing": bool,
-        # Maximum number of concurrently active processes at any given point in time
-        "process_count_max": int,
-        # Whether or not the salt minion should run scheduled mine updates
-        "mine_enabled": bool,
-        # Whether or not scheduled mine updates should be accompanied by a job return for the job cache
-        "mine_return_job": bool,
-        # The number of minutes between mine updates.
-        "mine_interval": int,
-        # The ipc strategy. (i.e., sockets versus tcp, etc)
-        "ipc_mode": six.string_types,
-        # Enable ipv6 support for daemons
-        "ipv6": (type(None), bool),
-        # The chunk size to use when streaming files with the file server
-        "file_buffer_size": int,
-        # The TCP port on which minion events should be published if ipc_mode is TCP
-        "tcp_pub_port": int,
-        # The TCP port on which minion events should be pulled if ipc_mode is TCP
-        "tcp_pull_port": int,
-        # The TCP port on which events for the master should be published if ipc_mode is TCP
-        "tcp_master_pub_port": int,
-        # The TCP port on which events for the master should be pulled if ipc_mode is TCP
-        "tcp_master_pull_port": int,
-        # The TCP port on which events for the master should pulled and then republished onto
-        # the event bus on the master
-        "tcp_master_publish_pull": int,
-        # The TCP port for mworkers to connect to on the master
-        "tcp_master_workers": int,
-        # The file to send logging data to
-        "log_file": six.string_types,
-        # The level of verbosity at which to log
-        "log_level": six.string_types,
-        # The log level to log to a given file
-        "log_level_logfile": (type(None), six.string_types),
-        # The format to construct dates in log files
-        "log_datefmt": six.string_types,
-        # The dateformat for a given logfile
-        "log_datefmt_logfile": six.string_types,
-        # The format for console logs
-        "log_fmt_console": six.string_types,
-        # The format for a given log file
-        "log_fmt_logfile": (tuple, six.string_types),
-        # A dictionary of logging levels
-        "log_granular_levels": dict,
-        # The maximum number of bytes a single log file may contain before
-        # it is rotated. A value of 0 disables this feature.
-        # Currently only supported on Windows. On other platforms, use an
-        # external tool such as 'logrotate' to manage log files.
-        "log_rotate_max_bytes": int,
-        # The number of backup files to keep when rotating log files. Only
-        # used if log_rotate_max_bytes is greater than 0.
-        # Currently only supported on Windows. On other platforms, use an
-        # external tool such as 'logrotate' to manage log files.
-        "log_rotate_backup_count": int,
-        # If an event is above this size, it will be trimmed before putting it on the event bus
-        "max_event_size": int,
-        # Enable old style events to be sent on minion_startup. Change default to False in Sodium release
-        "enable_legacy_startup_events": bool,
-        # Always execute states with test=True if this flag is set
-        "test": bool,
-        # Tell the loader to attempt to import *.pyx cython files if cython is available
-        "cython_enable": bool,
-        # Whether or not to load grains for the GPU
-        "enable_gpu_grains": bool,
-        # Tell the loader to attempt to import *.zip archives
-        "enable_zip_modules": bool,
-        # Tell the client to show minions that have timed out
-        "show_timeout": bool,
-        # Tell the client to display the jid when a job is published
-        "show_jid": bool,
-        # Ensure that a generated jid is always unique. If this is set, the jid
-        # format is different due to an underscore and process id being appended
-        # to the jid. WARNING: A change to the jid format may break external
-        # applications that depend on the original format.
-        "unique_jid": bool,
-        # Tells the highstate outputter to show successful states. False will omit successes.
-        "state_verbose": bool,
-        # Specify the format for state outputs. See highstate outputter for additional details.
-        "state_output": six.string_types,
-        # Tells the highstate outputter to only report diffs of states that changed
-        "state_output_diff": bool,
-        # When true, states run in the order defined in an SLS file, unless requisites re-order them
-        "state_auto_order": bool,
-        # Fire events as state chunks are processed by the state compiler
-        "state_events": bool,
-        # The number of seconds a minion should wait before retry when attempting authentication
-        "acceptance_wait_time": float,
-        # The number of seconds a minion should wait before giving up during authentication
-        "acceptance_wait_time_max": float,
-        # Retry a connection attempt if the master rejects a minion's public key
-        "rejected_retry": bool,
-        # The interval in which a daemon's main loop should attempt to perform all necessary tasks
-        # for normal operation
-        "loop_interval": float,
-        # Perform pre-flight verification steps before daemon startup, such as checking configuration
-        # files and certain directories.
-        "verify_env": bool,
-        # The grains dictionary for a minion, containing specific "facts" about the minion
-        "grains": dict,
-        # Allow a daemon to function even if the key directories are not secured
-        "permissive_pki_access": bool,
-        # The passphrase of the master's private key
-        "key_pass": (type(None), six.string_types),
-        # The passphrase of the master's private signing key
-        "signing_key_pass": (type(None), six.string_types),
-        # The path to a directory to pull in configuration file includes
-        "default_include": six.string_types,
-        # If a minion is running an esky build of salt, upgrades can be performed using the url
-        # defined here. See saltutil.update() for additional information
-        "update_url": (bool, six.string_types),
-        # If using update_url with saltutil.update(), provide a list of services to be restarted
-        # post-install
-        "update_restart_services": list,
-        # The number of seconds to sleep between retrying an attempt to resolve the hostname of a
-        # salt master
-        "retry_dns": float,
-        "retry_dns_count": (type(None), int),
-        # In the case when the resolve of the salt master hostname fails, fall back to localhost
-        "resolve_dns_fallback": bool,
-        # set the zeromq_reconnect_ivl option on the minion.
-        # http://lists.zeromq.org/pipermail/zeromq-dev/2011-January/008845.html
-        "recon_max": float,
-        # If recon_randomize is set, this specifies the lower bound for the randomized period
-        "recon_default": float,
-        # Tells the minion to choose a bounded, random interval to have zeromq attempt to reconnect
-        # in the event of a disconnect event
-        "recon_randomize": bool,
-        "return_retry_timer": int,
-        "return_retry_timer_max": int,
-        # Specify one or more returners in which all events will be sent to. Requires that the returners
-        # in question have an event_return(event) function!
-        "event_return": (list, six.string_types),
-        # The number of events to queue up in memory before pushing them down the pipe to an event
-        # returner specified by 'event_return'
-        "event_return_queue": int,
-        # The number of seconds that events can languish in the queue before we flush them.
-        # The goal here is to ensure that if the bus is not busy enough to reach a total
-        # `event_return_queue` events won't get stale.
-        "event_return_queue_max_seconds": int,
-        # Only forward events to an event returner if it matches one of the tags in this list
-        "event_return_whitelist": list,
-        # Events matching a tag in this list should never be sent to an event returner.
-        "event_return_blacklist": list,
-        # default match type for filtering events tags: startswith, endswith, find, regex, fnmatch
-        "event_match_type": six.string_types,
-        # This pidfile to write out to when a daemon starts
-        "pidfile": six.string_types,
-        # Used with the SECO range master tops system
-        "range_server": six.string_types,
-        # The tcp keepalive interval to set on TCP ports. This setting can be used to tune Salt
-        # connectivity issues in messy network environments with misbehaving firewalls
-        "tcp_keepalive": bool,
-        # Sets zeromq TCP keepalive idle. May be used to tune issues with minion disconnects
-        "tcp_keepalive_idle": float,
-        # Sets zeromq TCP keepalive count. May be used to tune issues with minion disconnects
-        "tcp_keepalive_cnt": float,
-        # Sets zeromq TCP keepalive interval. May be used to tune issues with minion disconnects.
-        "tcp_keepalive_intvl": float,
-        # The network interface for a daemon to bind to
-        "interface": six.string_types,
-        # The port for a salt master to broadcast publications on. This will also be the port minions
-        # connect to to listen for publications.
-        "publish_port": int,
-        # TODO unknown option!
-        "auth_mode": int,
-        # listen queue size / backlog
-        "zmq_backlog": int,
-        # Set the zeromq high water mark on the publisher interface.
-        # http://api.zeromq.org/3-2:zmq-setsockopt
-        "pub_hwm": int,
-        # IPC buffer size
-        # Refs https://github.com/saltstack/salt/issues/34215
-        "ipc_write_buffer": int,
-        # The number of MWorker processes for a master to startup. This number needs to scale up as
-        # the number of connected minions increases.
-        "worker_threads": int,
-        # The port for the master to listen to returns on. The minion needs to connect to this port
-        # to send returns.
-        "ret_port": int,
-        # The number of hours to keep jobs around in the job cache on the master
-        "keep_jobs": int,
-        # If the returner supports `clean_old_jobs`, then at cleanup time,
-        # archive the job data before deleting it.
-        "archive_jobs": bool,
-        # A master-only copy of the file_roots dictionary, used by the state compiler
-        "master_roots": dict,
-        # Add the proxymodule LazyLoader object to opts.  This breaks many things
-        # but this was the default pre 2015.8.2.  This should default to
-        # False in 2016.3.0
-        "add_proxymodule_to_opts": bool,
-        # Merge pillar data into configuration opts.
-        # As multiple proxies can run on the same server, we may need different
-        # configuration options for each, while there's one single configuration file.
-        # The solution is merging the pillar data of each proxy minion into the opts.
-        "proxy_merge_pillar_in_opts": bool,
-        # Deep merge of pillar data into configuration opts.
-        # Evaluated only when `proxy_merge_pillar_in_opts` is True.
-        "proxy_deep_merge_pillar_in_opts": bool,
-        # The strategy used when merging pillar into opts.
-        # Considered only when `proxy_merge_pillar_in_opts` is True.
-        "proxy_merge_pillar_in_opts_strategy": six.string_types,
-        # Allow enabling mine details using pillar data.
-        "proxy_mines_pillar": bool,
-        # In some particular cases, always alive proxies are not beneficial.
-        # This option can be used in those less dynamic environments:
-        # the user can request the connection
-        # always alive, or init-shutdown per command.
-        "proxy_always_alive": bool,
-        # Poll the connection state with the proxy minion
-        # If enabled, this option requires the function `alive`
-        # to be implemented in the proxy module
-        "proxy_keep_alive": bool,
-        # Frequency of the proxy_keep_alive, in minutes
-        "proxy_keep_alive_interval": int,
-        # Update intervals
-        "roots_update_interval": int,
-        "azurefs_update_interval": int,
-        "gitfs_update_interval": int,
-        "git_pillar_update_interval": int,
-        "hgfs_update_interval": int,
-        "minionfs_update_interval": int,
-        "s3fs_update_interval": int,
-        "svnfs_update_interval": int,
-        # NOTE: git_pillar_base, git_pillar_fallback, git_pillar_branch,
-        # git_pillar_env, and git_pillar_root omitted here because their values
-        # could conceivably be loaded as non-string types, which is OK because
-        # git_pillar will normalize them to strings. But rather than include all the
-        # possible types they could be, we'll just skip type-checking.
-        "git_pillar_ssl_verify": bool,
-        "git_pillar_global_lock": bool,
-        "git_pillar_user": six.string_types,
-        "git_pillar_password": six.string_types,
-        "git_pillar_insecure_auth": bool,
-        "git_pillar_privkey": six.string_types,
-        "git_pillar_pubkey": six.string_types,
-        "git_pillar_passphrase": six.string_types,
-        "git_pillar_refspecs": list,
-        "git_pillar_includes": bool,
-        "git_pillar_verify_config": bool,
-        # NOTE: gitfs_base, gitfs_fallback, gitfs_mountpoint, and gitfs_root omitted
-        # here because their values could conceivably be loaded as non-string types,
-        # which is OK because gitfs will normalize them to strings. But rather than
-        # include all the possible types they could be, we'll just skip type-checking.
-        "gitfs_remotes": list,
-        "gitfs_insecure_auth": bool,
-        "gitfs_privkey": six.string_types,
-        "gitfs_pubkey": six.string_types,
-        "gitfs_passphrase": six.string_types,
-        "gitfs_saltenv_whitelist": list,
-        "gitfs_saltenv_blacklist": list,
-        "gitfs_ssl_verify": bool,
-        "gitfs_global_lock": bool,
-        "gitfs_saltenv": list,
-        "gitfs_ref_types": list,
-        "gitfs_refspecs": list,
-        "gitfs_disable_saltenv_mapping": bool,
-        "hgfs_remotes": list,
-        "hgfs_mountpoint": six.string_types,
-        "hgfs_root": six.string_types,
-        "hgfs_base": six.string_types,
-        "hgfs_branch_method": six.string_types,
-        "hgfs_saltenv_whitelist": list,
-        "hgfs_saltenv_blacklist": list,
-        "svnfs_remotes": list,
-        "svnfs_mountpoint": six.string_types,
-        "svnfs_root": six.string_types,
-        "svnfs_trunk": six.string_types,
-        "svnfs_branches": six.string_types,
-        "svnfs_tags": six.string_types,
-        "svnfs_saltenv_whitelist": list,
-        "svnfs_saltenv_blacklist": list,
-        "minionfs_env": six.string_types,
-        "minionfs_mountpoint": six.string_types,
-        "minionfs_whitelist": list,
-        "minionfs_blacklist": list,
-        # Specify a list of external pillar systems to use
-        "ext_pillar": list,
-        # Reserved for future use to version the pillar structure
-        "pillar_version": int,
-        # Whether or not a copy of the master opts dict should be rendered into minion pillars
-        "pillar_opts": bool,
-        # Cache the master pillar to disk to avoid having to pass through the rendering system
-        "pillar_cache": bool,
-        # Pillar cache TTL, in seconds. Has no effect unless `pillar_cache` is True
-        "pillar_cache_ttl": int,
-        # Pillar cache backend. Defaults to `disk` which stores caches in the master cache
-        "pillar_cache_backend": six.string_types,
-        "pillar_safe_render_error": bool,
-        # When creating a pillar, there are several strategies to choose from when
-        # encountering duplicate values
-        "pillar_source_merging_strategy": six.string_types,
-        # Recursively merge lists by aggregating them instead of replacing them.
-        "pillar_merge_lists": bool,
-        # If True, values from included pillar SLS targets will override
-        "pillar_includes_override_sls": bool,
-        # How to merge multiple top files from multiple salt environments
-        # (saltenvs); can be 'merge' or 'same'
-        "top_file_merging_strategy": six.string_types,
-        # The ordering for salt environment merging, when top_file_merging_strategy
-        # is set to 'same'
-        "env_order": list,
-        # The salt environment which provides the default top file when
-        # top_file_merging_strategy is set to 'same'; defaults to 'base'
-        "default_top": six.string_types,
-        "ping_on_rotate": bool,
-        "peer": dict,
-        "preserve_minion_cache": bool,
-        "syndic_master": (six.string_types, list),
-        # The behaviour of the multimaster syndic when connection to a master of masters failed. Can
-        # specify 'random' (default) or 'ordered'. If set to 'random' masters will be iterated in random
-        # order if 'ordered' the configured order will be used.
-        "syndic_failover": six.string_types,
-        "syndic_forward_all_events": bool,
-        "runner_dirs": list,
-        "client_acl_verify": bool,
-        "publisher_acl": dict,
-        "publisher_acl_blacklist": dict,
-        "sudo_acl": bool,
-        "external_auth": dict,
-        "token_expire": int,
-        "token_expire_user_override": (bool, dict),
-        "file_recv": bool,
-        "file_recv_max_size": int,
-        "file_ignore_regex": (list, six.string_types),
-        "file_ignore_glob": (list, six.string_types),
-        "fileserver_backend": list,
-        "fileserver_followsymlinks": bool,
-        "fileserver_ignoresymlinks": bool,
-        "fileserver_limit_traversal": bool,
-        "fileserver_verify_config": bool,
-        # Optionally apply '*' permissioins to any user. By default '*' is a fallback case that is
-        # applied only if the user didn't matched by other matchers.
-        "permissive_acl": bool,
-        # Optionally enables keeping the calculated user's auth list in the token file.
-        "keep_acl_in_token": bool,
-        # Auth subsystem module to use to get authorized access list for a user. By default it's the
-        # same module used for external authentication.
-        "eauth_acl_module": six.string_types,
-        # Subsystem to use to maintain eauth tokens. By default, tokens are stored on the local
-        # filesystem
-        "eauth_tokens": six.string_types,
-        # The number of open files a daemon is allowed to have open. Frequently needs to be increased
-        # higher than the system default in order to account for the way zeromq consumes file handles.
-        "max_open_files": int,
-        # Automatically accept any key provided to the master. Implies that the key will be preserved
-        # so that subsequent connections will be authenticated even if this option has later been
-        # turned off.
-        "auto_accept": bool,
-        "autosign_timeout": int,
-        # A mapping of external systems that can be used to generate topfile data.
-        "master_tops": dict,
-        # Whether or not matches from master_tops should be executed before or
-        # after those from the top file(s).
-        "master_tops_first": bool,
-        # A flag that should be set on a top-level master when it is ordering around subordinate masters
-        # via the use of a salt syndic
-        "order_masters": bool,
-        # Whether or not to cache jobs so that they can be examined later on
-        "job_cache": bool,
-        # Define a returner to be used as an external job caching storage backend
-        "ext_job_cache": six.string_types,
-        # Specify a returner for the master to use as a backend storage system to cache jobs returns
-        # that it receives
-        "master_job_cache": six.string_types,
-        # Specify whether the master should store end times for jobs as returns come in
-        "job_cache_store_endtime": bool,
-        # The minion data cache is a cache of information about the minions stored on the master.
-        # This information is primarily the pillar and grains data. The data is cached in the master
-        # cachedir under the name of the minion and used to predetermine what minions are expected to
-        # reply from executions.
-        "minion_data_cache": bool,
-        # The number of seconds between AES key rotations on the master
-        "publish_session": int,
-        # Defines a salt reactor. See http://docs.saltstack.com/en/latest/topics/reactor/
-        "reactor": list,
-        # The TTL for the cache of the reactor configuration
-        "reactor_refresh_interval": int,
-        # The number of workers for the runner/wheel in the reactor
-        "reactor_worker_threads": int,
-        # The queue size for workers in the reactor
-        "reactor_worker_hwm": int,
-        # Defines engines. See https://docs.saltstack.com/en/latest/topics/engines/
-        "engines": list,
-        # Whether or not to store runner returns in the job cache
-        "runner_returns": bool,
-        "serial": six.string_types,
-        "search": six.string_types,
-        # A compound target definition.
-        # See: http://docs.saltstack.com/en/latest/topics/targeting/nodegroups.html
-        "nodegroups": (dict, list),
-        # List-only nodegroups for salt-ssh. Each group must be formed as either a
-        # comma-separated list, or a YAML list.
-        "ssh_list_nodegroups": dict,
-        # By default, salt-ssh uses its own specially-generated RSA key to auth
-        # against minions. If this is set to True, salt-ssh will look in
-        # for a key at ~/.ssh/id_rsa, and fall back to using its own specially-
-        # generated RSA key if that file doesn't exist.
-        "ssh_use_home_key": bool,
-        # The logfile location for salt-key
-        "key_logfile": six.string_types,
-        # The upper bound for the random number of seconds that a minion should
-        # delay when starting in up before it connects to a master. This can be
-        # used to mitigate a thundering-herd scenario when many minions start up
-        # at once and attempt to all connect immediately to the master
-        "random_startup_delay": int,
-        # The source location for the winrepo sls files
-        # (used by win_pkg.py, minion only)
-        "winrepo_source_dir": six.string_types,
-        "winrepo_dir": six.string_types,
-        "winrepo_dir_ng": six.string_types,
-        "winrepo_cachefile": six.string_types,
-        # NOTE: winrepo_branch omitted here because its value could conceivably be
-        # loaded as a non-string type, which is OK because winrepo will normalize
-        # them to strings. But rather than include all the possible types it could
-        # be, we'll just skip type-checking.
-        "winrepo_cache_expire_max": int,
-        "winrepo_cache_expire_min": int,
-        "winrepo_remotes": list,
-        "winrepo_remotes_ng": list,
-        "winrepo_ssl_verify": bool,
-        "winrepo_user": six.string_types,
-        "winrepo_password": six.string_types,
-        "winrepo_insecure_auth": bool,
-        "winrepo_privkey": six.string_types,
-        "winrepo_pubkey": six.string_types,
-        "winrepo_passphrase": six.string_types,
-        "winrepo_refspecs": list,
-        # Set a hard limit for the amount of memory modules can consume on a minion.
-        "modules_max_memory": int,
-        # Blacklist specific core grains to be filtered
-        "grains_blacklist": list,
-        # The number of minutes between the minion refreshing its cache of grains
-        "grains_refresh_every": int,
-        # Use lspci to gather system data for grains on a minion
-        "enable_lspci": bool,
-        # The number of seconds for the salt client to wait for additional syndics to
-        # check in with their lists of expected minions before giving up
-        "syndic_wait": int,
-        # Override Jinja environment option defaults for all templates except sls templates
-        "jinja_env": dict,
-        # Set Jinja environment options for sls templates
-        "jinja_sls_env": dict,
-        # If this is set to True leading spaces and tabs are stripped from the start
-        # of a line to a block.
-        "jinja_lstrip_blocks": bool,
-        # If this is set to True the first newline after a Jinja block is removed
-        "jinja_trim_blocks": bool,
-        # Cache minion ID to file
-        "minion_id_caching": bool,
-        # Always generate minion id in lowercase.
-        "minion_id_lowercase": bool,
-        # Remove either a single domain (foo.org), or all (True) from a generated minion id.
-        "minion_id_remove_domain": (six.string_types, bool),
-        # If set, the master will sign all publications before they are sent out
-        "sign_pub_messages": bool,
-        # The size of key that should be generated when creating new keys
-        "keysize": int,
-        # The transport system for this daemon. (i.e. zeromq, tcp, detect, etc)
-        "transport": six.string_types,
-        # The number of seconds to wait when the client is requesting information about running jobs
-        "gather_job_timeout": int,
-        # The number of seconds to wait before timing out an authentication request
-        "auth_timeout": int,
-        # The number of attempts to authenticate to a master before giving up
-        "auth_tries": int,
-        # The number of attempts to connect to a master before giving up.
-        # Set this to -1 for unlimited attempts. This allows for a master to have
-        # downtime and the minion to reconnect to it later when it comes back up.
-        # In 'failover' mode, it is the number of attempts for each set of masters.
-        # In this mode, it will cycle through the list of masters for each attempt.
-        "master_tries": int,
-        # Never give up when trying to authenticate to a master
-        "auth_safemode": bool,
-        # Selects a random master when starting a minion up in multi-master mode or
-        # when starting a minion with salt-call. ``master`` must be a list.
-        "random_master": bool,
-        # An upper bound for the amount of time for a minion to sleep before attempting to
-        # reauth after a restart.
-        "random_reauth_delay": int,
-        # The number of seconds for a syndic to poll for new messages that need to be forwarded
-        "syndic_event_forward_timeout": float,
-        # The length that the syndic event queue must hit before events are popped off and forwarded
-        "syndic_jid_forward_cache_hwm": int,
-        # Salt SSH configuration
-        "ssh_passwd": six.string_types,
-        "ssh_port": six.string_types,
-        "ssh_sudo": bool,
-        "ssh_sudo_user": six.string_types,
-        "ssh_timeout": float,
-        "ssh_user": six.string_types,
-        "ssh_scan_ports": six.string_types,
-        "ssh_scan_timeout": float,
-        "ssh_identities_only": bool,
-        "ssh_log_file": six.string_types,
-        "ssh_config_file": six.string_types,
-        "ssh_merge_pillar": bool,
-        "ssh_run_pre_flight": bool,
-        "cluster_mode": bool,
-        "sqlite_queue_dir": six.string_types,
-        "queue_dirs": list,
-        # Instructs the minion to ping its master(s) every n number of minutes. Used
-        # primarily as a mitigation technique against minion disconnects.
-        "ping_interval": int,
-        # Instructs the salt CLI to print a summary of a minion responses before returning
-        "cli_summary": bool,
-        # The maximum number of minion connections allowed by the master. Can have performance
-        # implications in large setups.
-        "max_minions": int,
-        "username": (type(None), six.string_types),
-        "password": (type(None), six.string_types),
-        # Use zmq.SUSCRIBE to limit listening sockets to only process messages bound for them
-        "zmq_filtering": bool,
-        # Connection caching. Can greatly speed up salt performance.
-        "con_cache": bool,
-        "rotate_aes_key": bool,
-        # Cache ZeroMQ connections. Can greatly improve salt performance.
-        "cache_sreqs": bool,
-        # Can be set to override the python_shell=False default in the cmd module
-        "cmd_safe": bool,
-        # Used by salt-api for master requests timeout
-        "rest_timeout": int,
-        # If set, all minion exec module actions will be rerouted through sudo as this user
-        "sudo_user": six.string_types,
-        # HTTP connection timeout in seconds. Applied for tornado http fetch functions like cp.get_url
-        # should be greater than overall download time
-        "http_connect_timeout": float,
-        # HTTP request timeout in seconds. Applied for tornado http fetch functions like cp.get_url
-        # should be greater than overall download time
-        "http_request_timeout": float,
-        # HTTP request max file content size.
-        "http_max_body": int,
-        # Delay in seconds before executing bootstrap (Salt Cloud)
-        "bootstrap_delay": int,
-        # If a proxymodule has a function called 'grains', then call it during
-        # regular grains loading and merge the results with the proxy's grains
-        # dictionary.  Otherwise it is assumed that the module calls the grains
-        # function in a custom way and returns the data elsewhere
-        #
-        # Default to False for 2016.3 and 2016.11. Switch to True for 2017.7.0
-        "proxy_merge_grains_in_module": bool,
-        # Command to use to restart salt-minion
-        "minion_restart_command": list,
-        # Whether or not a minion should send the results of a command back to the master
-        # Useful when a returner is the source of truth for a job result
-        "pub_ret": bool,
-        # HTTP proxy settings. Used in tornado fetch functions, apt-key etc
-        "proxy_host": six.string_types,
-        "proxy_username": six.string_types,
-        "proxy_password": six.string_types,
-        "proxy_port": int,
-        # Exclude list of hostnames from proxy
-        "no_proxy": list,
-        # Minion de-dup jid cache max size
-        "minion_jid_queue_hwm": int,
-        # Minion data cache driver (one of satl.cache.* modules)
-        "cache": six.string_types,
-        # Enables a fast in-memory cache booster and sets the expiration time.
-        "memcache_expire_seconds": int,
-        # Set a memcache limit in items (bank + key) per cache storage (driver + driver_opts).
-        "memcache_max_items": int,
-        # Each time a cache storage got full cleanup all the expired items not just the oldest one.
-        "memcache_full_cleanup": bool,
-        # Enable collecting the memcache stats and log it on `debug` log level.
-        "memcache_debug": bool,
-        # Thin and minimal Salt extra modules
-        "thin_extra_mods": six.string_types,
-        "min_extra_mods": six.string_types,
-        # Default returners minion should use. List or comma-delimited string
-        "return": (six.string_types, list),
-        # TLS/SSL connection options. This could be set to a dictionary containing arguments
-        # corresponding to python ssl.wrap_socket method. For details see:
-        # http://www.tornadoweb.org/en/stable/tcpserver.html#tornado.tcpserver.TCPServer
-        # http://docs.python.org/2/library/ssl.html#ssl.wrap_socket
-        # Note: to set enum arguments values like `cert_reqs` and `ssl_version` use constant names
-        # without ssl module prefix: `CERT_REQUIRED` or `PROTOCOL_SSLv23`.
-        "ssl": (dict, bool, type(None)),
-        # Controls how a multi-function job returns its data. If this is False,
-        # it will return its data using a dictionary with the function name as
-        # the key. This is compatible with legacy systems. If this is True, it
-        # will return its data using an array in the same order as the input
-        # array of functions to execute. This allows for calling the same
-        # function multiple times in the same multi-function job.
-        "multifunc_ordered": bool,
-        # Controls whether beacons are set up before a connection
-        # to the master is attempted.
-        "beacons_before_connect": bool,
-        # Controls whether the scheduler is set up before a connection
-        # to the master is attempted.
-        "scheduler_before_connect": bool,
-        # Whitelist/blacklist specific modules to be synced
-        "extmod_whitelist": dict,
-        "extmod_blacklist": dict,
-        # django auth
-        "django_auth_path": six.string_types,
-        "django_auth_settings": six.string_types,
-        # Number of times to try to auth with the master on a reconnect with the
-        # tcp transport
-        "tcp_authentication_retries": int,
-        # Permit or deny allowing minions to request revoke of its own key
-        "allow_minion_key_revoke": bool,
-        # File chunk size for salt-cp
-        "salt_cp_chunk_size": int,
-        # Require that the minion sign messages it posts to the master on the event
-        # bus
-        "minion_sign_messages": bool,
-        # Have master drop messages from minions for which their signatures do
-        # not verify
-        "drop_messages_signature_fail": bool,
-        # Require that payloads from minions have a 'sig' entry
-        # (in other words, require that minions have 'minion_sign_messages'
-        # turned on)
-        "require_minion_sign_messages": bool,
-        # The list of config entries to be passed to external pillar function as
-        # part of the extra_minion_data param
-        # Subconfig entries can be specified by using the ':' notation (e.g. key:subkey)
-        "pass_to_ext_pillars": (six.string_types, list),
-        # SSDP discovery publisher description.
-        # Contains publisher configuration and minion mapping.
-        # Setting it to False disables discovery
-        "discovery": (dict, bool),
-        # Scheduler should be a dictionary
-        "schedule": dict,
-        # Whether to fire auth events
-        "auth_events": bool,
-        # Whether to fire Minion data cache refresh events
-        "minion_data_cache_events": bool,
-        # Enable calling ssh minions from the salt master
-        "enable_ssh_minions": bool,
-        # Thorium saltenv
-        "thoriumenv": (type(None), six.string_types),
-        # Thorium top file location
-        "thorium_top": six.string_types,
-        # Allow raw_shell option when using the ssh
-        # client via the Salt API
-        "netapi_allow_raw_shell": bool,
-        "disabled_requisites": (six.string_types, list),
-    }
-)
-
-# default configurations
-DEFAULT_MINION_OPTS = immutabletypes.freeze(
-    {
-        "interface": "0.0.0.0",
-        "master": "salt",
-        "master_type": "str",
-        "master_uri_format": "default",
-        "source_interface_name": "",
-        "source_address": "",
-        "source_ret_port": 0,
-        "source_publish_port": 0,
-        "master_port": 4506,
-        "master_finger": "",
-        "master_shuffle": False,
-        "master_alive_interval": 0,
-        "master_failback": False,
-        "master_failback_interval": 0,
-        "verify_master_pubkey_sign": False,
-        "sign_pub_messages": False,
-        "always_verify_signature": False,
-        "master_sign_key_name": "master_sign",
-        "syndic_finger": "",
-        "user": salt.utils.user.get_user(),
-        "root_dir": salt.syspaths.ROOT_DIR,
-        "pki_dir": os.path.join(salt.syspaths.CONFIG_DIR, "pki", "minion"),
-        "id": "",
-        "id_function": {},
-        "cachedir": os.path.join(salt.syspaths.CACHE_DIR, "minion"),
-        "append_minionid_config_dirs": [],
-        "cache_jobs": False,
-        "grains_blacklist": [],
-        "grains_cache": False,
-        "grains_cache_expiration": 300,
-        "grains_deep_merge": False,
-        "conf_file": os.path.join(salt.syspaths.CONFIG_DIR, "minion"),
-        "sock_dir": os.path.join(salt.syspaths.SOCK_DIR, "minion"),
-        "sock_pool_size": 1,
-        "backup_mode": "",
-        "renderer": "jinja|yaml",
-        "renderer_whitelist": [],
-        "renderer_blacklist": [],
-        "random_startup_delay": 0,
-        "failhard": False,
-        "autoload_dynamic_modules": True,
-        "saltenv": None,
-        "lock_saltenv": False,
-        "pillarenv": None,
-        "pillarenv_from_saltenv": False,
-        "pillar_opts": False,
-        "pillar_source_merging_strategy": "smart",
-        "pillar_merge_lists": False,
-        "pillar_includes_override_sls": False,
-        # ``pillar_cache``, ``pillar_cache_ttl`` and ``pillar_cache_backend``
-        # are not used on the minion but are unavoidably in the code path
-        "pillar_cache": False,
-        "pillar_cache_ttl": 3600,
-        "pillar_cache_backend": "disk",
-        "extension_modules": os.path.join(salt.syspaths.CACHE_DIR, "minion", "extmods"),
-        "state_top": "top.sls",
-        "state_top_saltenv": None,
-        "startup_states": "",
-        "sls_list": [],
-        "start_event_grains": [],
-        "top_file": "",
-        "thoriumenv": None,
-        "thorium_top": "top.sls",
-        "thorium_interval": 0.5,
-        "thorium_roots": {"base": [salt.syspaths.BASE_THORIUM_ROOTS_DIR]},
-        "file_client": "remote",
-        "local": False,
-        "use_master_when_local": False,
-        "file_roots": {
-            "base": [salt.syspaths.BASE_FILE_ROOTS_DIR, salt.syspaths.SPM_FORMULA_PATH]
-        },
-        "top_file_merging_strategy": "merge",
-        "env_order": [],
-        "default_top": "base",
-        "fileserver_limit_traversal": False,
-        "file_recv": False,
-        "file_recv_max_size": 100,
-        "file_ignore_regex": [],
-        "file_ignore_glob": [],
-        "fileserver_backend": ["roots"],
-        "fileserver_followsymlinks": True,
-        "fileserver_ignoresymlinks": False,
-        "pillar_roots": {
-            "base": [salt.syspaths.BASE_PILLAR_ROOTS_DIR, salt.syspaths.SPM_PILLAR_PATH]
-        },
-        "on_demand_ext_pillar": ["libvirt", "virtkey"],
-        "decrypt_pillar": [],
-        "decrypt_pillar_delimiter": ":",
-        "decrypt_pillar_default": "gpg",
-        "decrypt_pillar_renderers": ["gpg"],
-        # Update intervals
-        "roots_update_interval": DEFAULT_INTERVAL,
-        "azurefs_update_interval": DEFAULT_INTERVAL,
-        "gitfs_update_interval": DEFAULT_INTERVAL,
-        "git_pillar_update_interval": DEFAULT_INTERVAL,
-        "hgfs_update_interval": DEFAULT_INTERVAL,
-        "minionfs_update_interval": DEFAULT_INTERVAL,
-        "s3fs_update_interval": DEFAULT_INTERVAL,
-        "svnfs_update_interval": DEFAULT_INTERVAL,
-        "git_pillar_base": "master",
-        "git_pillar_branch": "master",
-        "git_pillar_env": "",
-        "git_pillar_fallback": "",
-        "git_pillar_root": "",
-        "git_pillar_ssl_verify": True,
-        "git_pillar_global_lock": True,
-        "git_pillar_user": "",
-        "git_pillar_password": "",
-        "git_pillar_insecure_auth": False,
-        "git_pillar_privkey": "",
-        "git_pillar_pubkey": "",
-        "git_pillar_passphrase": "",
-        "git_pillar_refspecs": _DFLT_REFSPECS,
-        "git_pillar_includes": True,
-        "gitfs_remotes": [],
-        "gitfs_mountpoint": "",
-        "gitfs_root": "",
-        "gitfs_base": "master",
-        "gitfs_fallback": "",
-        "gitfs_user": "",
-        "gitfs_password": "",
-        "gitfs_insecure_auth": False,
-        "gitfs_privkey": "",
-        "gitfs_pubkey": "",
-        "gitfs_passphrase": "",
-        "gitfs_saltenv_whitelist": [],
-        "gitfs_saltenv_blacklist": [],
-        "gitfs_global_lock": True,
-        "gitfs_ssl_verify": True,
-        "gitfs_saltenv": [],
-        "gitfs_ref_types": ["branch", "tag", "sha"],
-        "gitfs_refspecs": _DFLT_REFSPECS,
-        "gitfs_disable_saltenv_mapping": False,
-        "unique_jid": False,
-        "hash_type": "sha256",
-        "optimization_order": [0, 1, 2],
-        "disable_modules": [],
-        "disable_returners": [],
-        "whitelist_modules": [],
-        "module_dirs": [],
-        "returner_dirs": [],
-        "grains_dirs": [],
-        "states_dirs": [],
-        "render_dirs": [],
-        "outputter_dirs": [],
-        "utils_dirs": [],
-        "publisher_acl": {},
-        "publisher_acl_blacklist": {},
-        "providers": {},
-        "clean_dynamic_modules": True,
-        "open_mode": False,
-        "auto_accept": True,
-        "autosign_timeout": 120,
-        "multiprocessing": True,
-        "process_count_max": -1,
-        "mine_enabled": True,
-        "mine_return_job": False,
-        "mine_interval": 60,
-        "ipc_mode": _DFLT_IPC_MODE,
-        "ipc_write_buffer": _DFLT_IPC_WBUFFER,
-        "ipv6": None,
-        "file_buffer_size": 262144,
-        "tcp_pub_port": 4510,
-        "tcp_pull_port": 4511,
-        "tcp_authentication_retries": 5,
-        "log_file": os.path.join(salt.syspaths.LOGS_DIR, "minion"),
-        "log_level": "warning",
-        "log_level_logfile": None,
-        "log_datefmt": _DFLT_LOG_DATEFMT,
-        "log_datefmt_logfile": _DFLT_LOG_DATEFMT_LOGFILE,
-        "log_fmt_console": _DFLT_LOG_FMT_CONSOLE,
-        "log_fmt_logfile": _DFLT_LOG_FMT_LOGFILE,
-        "log_fmt_jid": _DFLT_LOG_FMT_JID,
-        "log_granular_levels": {},
-        "log_rotate_max_bytes": 0,
-        "log_rotate_backup_count": 0,
-        "max_event_size": 1048576,
-        "enable_legacy_startup_events": True,
-        "test": False,
-        "ext_job_cache": "",
-        "cython_enable": False,
-        "enable_gpu_grains": True,
-        "enable_zip_modules": False,
-        "state_verbose": True,
-        "state_output": "full",
-        "state_output_diff": False,
-        "state_auto_order": True,
-        "state_events": False,
-        "state_aggregate": False,
-        "snapper_states": False,
-        "snapper_states_config": "root",
-        "acceptance_wait_time": 10,
-        "acceptance_wait_time_max": 0,
-        "rejected_retry": False,
-        "loop_interval": 1,
-        "verify_env": True,
-        "grains": {},
-        "permissive_pki_access": False,
-        "default_include": "minion.d/*.conf",
-        "update_url": False,
-        "update_restart_services": [],
-        "retry_dns": 30,
-        "retry_dns_count": None,
-        "resolve_dns_fallback": True,
-        "recon_max": 10000,
-        "recon_default": 1000,
-        "recon_randomize": True,
-        "return_retry_timer": 5,
-        "return_retry_timer_max": 10,
-        "random_reauth_delay": 10,
-        "winrepo_source_dir": "salt://win/repo-ng/",
-        "winrepo_dir": os.path.join(salt.syspaths.BASE_FILE_ROOTS_DIR, "win", "repo"),
-        "winrepo_dir_ng": os.path.join(
-            salt.syspaths.BASE_FILE_ROOTS_DIR, "win", "repo-ng"
-        ),
-        "winrepo_cachefile": "winrepo.p",
-        "winrepo_cache_expire_max": 21600,
-        "winrepo_cache_expire_min": 1800,
-        "winrepo_remotes": ["https://github.com/saltstack/salt-winrepo.git"],
-        "winrepo_remotes_ng": ["https://github.com/saltstack/salt-winrepo-ng.git"],
-        "winrepo_branch": "master",
-        "winrepo_ssl_verify": True,
-        "winrepo_user": "",
-        "winrepo_password": "",
-        "winrepo_insecure_auth": False,
-        "winrepo_privkey": "",
-        "winrepo_pubkey": "",
-        "winrepo_passphrase": "",
-        "winrepo_refspecs": _DFLT_REFSPECS,
-        "pidfile": os.path.join(salt.syspaths.PIDFILE_DIR, "salt-minion.pid"),
-        "range_server": "range:80",
-        "reactor_refresh_interval": 60,
-        "reactor_worker_threads": 10,
-        "reactor_worker_hwm": 10000,
-        "engines": [],
-        "tcp_keepalive": True,
-        "tcp_keepalive_idle": 300,
-        "tcp_keepalive_cnt": -1,
-        "tcp_keepalive_intvl": -1,
-        "modules_max_memory": -1,
-        "grains_refresh_every": 0,
-        "minion_id_caching": True,
-        "minion_id_lowercase": False,
-        "minion_id_remove_domain": False,
-        "keysize": 2048,
-        "transport": "zeromq",
-        "auth_timeout": 5,
-        "auth_tries": 7,
-        "master_tries": _MASTER_TRIES,
-        "master_tops_first": False,
-        "auth_safemode": False,
-        "random_master": False,
-        "cluster_mode": False,
-        "restart_on_error": False,
-        "ping_interval": 0,
-        "username": None,
-        "password": None,
-        "zmq_filtering": False,
-        "zmq_monitor": False,
-        "cache_sreqs": True,
-        "cmd_safe": True,
-        "sudo_user": "",
-        "http_connect_timeout": 20.0,  # tornado default - 20 seconds
-        "http_request_timeout": 1 * 60 * 60.0,  # 1 hour
-        "http_max_body": 100 * 1024 * 1024 * 1024,  # 100GB
-        "event_match_type": "startswith",
-        "minion_restart_command": [],
-        "pub_ret": True,
-        "proxy_host": "",
-        "proxy_username": "",
-        "proxy_password": "",
-        "proxy_port": 0,
-        "minion_jid_queue_hwm": 100,
-        "ssl": None,
-        "multifunc_ordered": False,
-        "beacons_before_connect": False,
-        "scheduler_before_connect": False,
-        "cache": "localfs",
-        "salt_cp_chunk_size": 65536,
-        "extmod_whitelist": {},
-        "extmod_blacklist": {},
-        "minion_sign_messages": False,
-        "discovery": False,
-        "schedule": {},
-        "ssh_merge_pillar": True,
-        "disabled_requisites": [],
-    }
-)
-
-DEFAULT_MASTER_OPTS = immutabletypes.freeze(
-    {
-        "interface": "0.0.0.0",
-        "publish_port": 4505,
-        "zmq_backlog": 1000,
-        "pub_hwm": 1000,
-        "auth_mode": 1,
-        "user": _MASTER_USER,
-        "worker_threads": 5,
-        "sock_dir": os.path.join(salt.syspaths.SOCK_DIR, "master"),
-        "sock_pool_size": 1,
-        "ret_port": 4506,
-        "timeout": 5,
-        "keep_jobs": 24,
-        "archive_jobs": False,
-        "root_dir": salt.syspaths.ROOT_DIR,
-        "pki_dir": os.path.join(salt.syspaths.CONFIG_DIR, "pki", "master"),
-        "key_cache": "",
-        "cachedir": os.path.join(salt.syspaths.CACHE_DIR, "master"),
-        "file_roots": {
-            "base": [salt.syspaths.BASE_FILE_ROOTS_DIR, salt.syspaths.SPM_FORMULA_PATH]
-        },
-        "master_roots": {"base": [salt.syspaths.BASE_MASTER_ROOTS_DIR]},
-        "pillar_roots": {
-            "base": [salt.syspaths.BASE_PILLAR_ROOTS_DIR, salt.syspaths.SPM_PILLAR_PATH]
-        },
-        "on_demand_ext_pillar": ["libvirt", "virtkey"],
-        "decrypt_pillar": [],
-        "decrypt_pillar_delimiter": ":",
-        "decrypt_pillar_default": "gpg",
-        "decrypt_pillar_renderers": ["gpg"],
-        "thoriumenv": None,
-        "thorium_top": "top.sls",
-        "thorium_interval": 0.5,
-        "thorium_roots": {"base": [salt.syspaths.BASE_THORIUM_ROOTS_DIR]},
-        "top_file_merging_strategy": "merge",
-        "env_order": [],
-        "saltenv": None,
-        "lock_saltenv": False,
-        "pillarenv": None,
-        "default_top": "base",
-        "file_client": "local",
-        "local": True,
-        # Update intervals
-        "roots_update_interval": DEFAULT_INTERVAL,
-        "azurefs_update_interval": DEFAULT_INTERVAL,
-        "gitfs_update_interval": DEFAULT_INTERVAL,
-        "git_pillar_update_interval": DEFAULT_INTERVAL,
-        "hgfs_update_interval": DEFAULT_INTERVAL,
-        "minionfs_update_interval": DEFAULT_INTERVAL,
-        "s3fs_update_interval": DEFAULT_INTERVAL,
-        "svnfs_update_interval": DEFAULT_INTERVAL,
-        "git_pillar_base": "master",
-        "git_pillar_branch": "master",
-        "git_pillar_env": "",
-        "git_pillar_fallback": "",
-        "git_pillar_root": "",
-        "git_pillar_ssl_verify": True,
-        "git_pillar_global_lock": True,
-        "git_pillar_user": "",
-        "git_pillar_password": "",
-        "git_pillar_insecure_auth": False,
-        "git_pillar_privkey": "",
-        "git_pillar_pubkey": "",
-        "git_pillar_passphrase": "",
-        "git_pillar_refspecs": _DFLT_REFSPECS,
-        "git_pillar_includes": True,
-        "git_pillar_verify_config": True,
-        "gitfs_remotes": [],
-        "gitfs_mountpoint": "",
-        "gitfs_root": "",
-        "gitfs_base": "master",
-        "gitfs_fallback": "",
-        "gitfs_user": "",
-        "gitfs_password": "",
-        "gitfs_insecure_auth": False,
-        "gitfs_privkey": "",
-        "gitfs_pubkey": "",
-        "gitfs_passphrase": "",
-        "gitfs_saltenv_whitelist": [],
-        "gitfs_saltenv_blacklist": [],
-        "gitfs_global_lock": True,
-        "gitfs_ssl_verify": True,
-        "gitfs_saltenv": [],
-        "gitfs_ref_types": ["branch", "tag", "sha"],
-        "gitfs_refspecs": _DFLT_REFSPECS,
-        "gitfs_disable_saltenv_mapping": False,
-        "hgfs_remotes": [],
-        "hgfs_mountpoint": "",
-        "hgfs_root": "",
-        "hgfs_base": "default",
-        "hgfs_branch_method": "branches",
-        "hgfs_saltenv_whitelist": [],
-        "hgfs_saltenv_blacklist": [],
-        "show_timeout": True,
-        "show_jid": False,
-        "unique_jid": False,
-        "svnfs_remotes": [],
-        "svnfs_mountpoint": "",
-        "svnfs_root": "",
-        "svnfs_trunk": "trunk",
-        "svnfs_branches": "branches",
-        "svnfs_tags": "tags",
-        "svnfs_saltenv_whitelist": [],
-        "svnfs_saltenv_blacklist": [],
-        "max_event_size": 1048576,
-        "master_stats": False,
-        "master_stats_event_iter": 60,
-        "minionfs_env": "base",
-        "minionfs_mountpoint": "",
-        "minionfs_whitelist": [],
-        "minionfs_blacklist": [],
-        "ext_pillar": [],
-        "pillar_version": 2,
-        "pillar_opts": False,
-        "pillar_safe_render_error": True,
-        "pillar_source_merging_strategy": "smart",
-        "pillar_merge_lists": False,
-        "pillar_includes_override_sls": False,
-        "pillar_cache": False,
-        "pillar_cache_ttl": 3600,
-        "pillar_cache_backend": "disk",
-        "ping_on_rotate": False,
-        "peer": {},
-        "preserve_minion_cache": False,
-        "syndic_master": "masterofmasters",
-        "syndic_failover": "random",
-        "syndic_forward_all_events": False,
-        "syndic_log_file": os.path.join(salt.syspaths.LOGS_DIR, "syndic"),
-        "syndic_pidfile": os.path.join(salt.syspaths.PIDFILE_DIR, "salt-syndic.pid"),
-        "outputter_dirs": [],
-        "runner_dirs": [],
-        "utils_dirs": [],
-        "client_acl_verify": True,
-        "publisher_acl": {},
-        "publisher_acl_blacklist": {},
-        "sudo_acl": False,
-        "external_auth": {},
-        "token_expire": 43200,
-        "token_expire_user_override": False,
-        "permissive_acl": False,
-        "keep_acl_in_token": False,
-        "eauth_acl_module": "",
-        "eauth_tokens": "localfs",
-        "extension_modules": os.path.join(salt.syspaths.CACHE_DIR, "master", "extmods"),
-        "module_dirs": [],
-        "file_recv": False,
-        "file_recv_max_size": 100,
-        "file_buffer_size": 1048576,
-        "file_ignore_regex": [],
-        "file_ignore_glob": [],
-        "fileserver_backend": ["roots"],
-        "fileserver_followsymlinks": True,
-        "fileserver_ignoresymlinks": False,
-        "fileserver_limit_traversal": False,
-        "fileserver_verify_config": True,
-        "max_open_files": 100000,
-        "hash_type": "sha256",
-        "optimization_order": [0, 1, 2],
-        "conf_file": os.path.join(salt.syspaths.CONFIG_DIR, "master"),
-        "open_mode": False,
-        "auto_accept": False,
-        "renderer": "jinja|yaml",
-        "renderer_whitelist": [],
-        "renderer_blacklist": [],
-        "failhard": False,
-        "state_top": "top.sls",
-        "state_top_saltenv": None,
-        "master_tops": {},
-        "master_tops_first": False,
-        "order_masters": False,
-        "job_cache": True,
-        "ext_job_cache": "",
-        "master_job_cache": "local_cache",
-        "job_cache_store_endtime": False,
-        "minion_data_cache": True,
-        "enforce_mine_cache": False,
-        "ipc_mode": _DFLT_IPC_MODE,
-        "ipc_write_buffer": _DFLT_IPC_WBUFFER,
-        "ipv6": None,
-        "tcp_master_pub_port": 4512,
-        "tcp_master_pull_port": 4513,
-        "tcp_master_publish_pull": 4514,
-        "tcp_master_workers": 4515,
-        "log_file": os.path.join(salt.syspaths.LOGS_DIR, "master"),
-        "log_level": "warning",
-        "log_level_logfile": None,
-        "log_datefmt": _DFLT_LOG_DATEFMT,
-        "log_datefmt_logfile": _DFLT_LOG_DATEFMT_LOGFILE,
-        "log_fmt_console": _DFLT_LOG_FMT_CONSOLE,
-        "log_fmt_logfile": _DFLT_LOG_FMT_LOGFILE,
-        "log_fmt_jid": _DFLT_LOG_FMT_JID,
-        "log_granular_levels": {},
-        "log_rotate_max_bytes": 0,
-        "log_rotate_backup_count": 0,
-        "pidfile": os.path.join(salt.syspaths.PIDFILE_DIR, "salt-master.pid"),
-        "publish_session": 86400,
-        "range_server": "range:80",
-        "reactor": [],
-        "reactor_refresh_interval": 60,
-        "reactor_worker_threads": 10,
-        "reactor_worker_hwm": 10000,
-        "engines": [],
-        "event_return": "",
-        "event_return_queue": 0,
-        "event_return_whitelist": [],
-        "event_return_blacklist": [],
-        "event_match_type": "startswith",
-        "runner_returns": True,
-        "serial": "msgpack",
-        "test": False,
-        "state_verbose": True,
-        "state_output": "full",
-        "state_output_diff": False,
-        "state_auto_order": True,
-        "state_events": False,
-        "state_aggregate": False,
-        "search": "",
-        "loop_interval": 60,
-        "nodegroups": {},
-        "ssh_list_nodegroups": {},
-        "ssh_use_home_key": False,
-        "cython_enable": False,
-        "enable_gpu_grains": False,
-        # XXX: Remove 'key_logfile' support in 2014.1.0
-        "key_logfile": os.path.join(salt.syspaths.LOGS_DIR, "key"),
-        "verify_env": True,
-        "permissive_pki_access": False,
-        "key_pass": None,
-        "signing_key_pass": None,
-        "default_include": "master.d/*.conf",
-        "winrepo_dir": os.path.join(salt.syspaths.BASE_FILE_ROOTS_DIR, "win", "repo"),
-        "winrepo_dir_ng": os.path.join(
-            salt.syspaths.BASE_FILE_ROOTS_DIR, "win", "repo-ng"
-        ),
-        "winrepo_cachefile": "winrepo.p",
-        "winrepo_remotes": ["https://github.com/saltstack/salt-winrepo.git"],
-        "winrepo_remotes_ng": ["https://github.com/saltstack/salt-winrepo-ng.git"],
-        "winrepo_branch": "master",
-        "winrepo_ssl_verify": True,
-        "winrepo_user": "",
-        "winrepo_password": "",
-        "winrepo_insecure_auth": False,
-        "winrepo_privkey": "",
-        "winrepo_pubkey": "",
-        "winrepo_passphrase": "",
-        "winrepo_refspecs": _DFLT_REFSPECS,
-        "syndic_wait": 5,
-        "jinja_env": {},
-        "jinja_sls_env": {},
-        "jinja_lstrip_blocks": False,
-        "jinja_trim_blocks": False,
-        "tcp_keepalive": True,
-        "tcp_keepalive_idle": 300,
-        "tcp_keepalive_cnt": -1,
-        "tcp_keepalive_intvl": -1,
-        "sign_pub_messages": True,
-        "keysize": 2048,
-        "transport": "zeromq",
-        "gather_job_timeout": 10,
-        "syndic_event_forward_timeout": 0.5,
-        "syndic_jid_forward_cache_hwm": 100,
-        "regen_thin": False,
-        "ssh_passwd": "",
-        "ssh_priv_passwd": "",
-        "ssh_port": "22",
-        "ssh_sudo": False,
-        "ssh_sudo_user": "",
-        "ssh_timeout": 60,
-        "ssh_user": "root",
-        "ssh_scan_ports": "22",
-        "ssh_scan_timeout": 0.01,
-        "ssh_identities_only": False,
-        "ssh_log_file": os.path.join(salt.syspaths.LOGS_DIR, "ssh"),
-        "ssh_config_file": os.path.join(salt.syspaths.HOME_DIR, ".ssh", "config"),
-        "cluster_mode": False,
-        "sqlite_queue_dir": os.path.join(salt.syspaths.CACHE_DIR, "master", "queues"),
-        "queue_dirs": [],
-        "cli_summary": False,
-        "max_minions": 0,
-        "master_sign_key_name": "master_sign",
-        "master_sign_pubkey": False,
-        "master_pubkey_signature": "master_pubkey_signature",
-        "master_use_pubkey_signature": False,
-        "zmq_filtering": False,
-        "zmq_monitor": False,
-        "con_cache": False,
-        "rotate_aes_key": True,
-        "cache_sreqs": True,
-        "dummy_pub": False,
-        "http_connect_timeout": 20.0,  # tornado default - 20 seconds
-        "http_request_timeout": 1 * 60 * 60.0,  # 1 hour
-        "http_max_body": 100 * 1024 * 1024 * 1024,  # 100GB
-        "python2_bin": "python2",
-        "python3_bin": "python3",
-        "cache": "localfs",
-        "memcache_expire_seconds": 0,
-        "memcache_max_items": 1024,
-        "memcache_full_cleanup": False,
-        "memcache_debug": False,
-        "thin_extra_mods": "",
-        "min_extra_mods": "",
-        "ssl": None,
-        "extmod_whitelist": {},
-        "extmod_blacklist": {},
-        "clean_dynamic_modules": True,
-        "django_auth_path": "",
-        "django_auth_settings": "",
-        "allow_minion_key_revoke": True,
-        "salt_cp_chunk_size": 98304,
-        "require_minion_sign_messages": False,
-        "drop_messages_signature_fail": False,
-        "discovery": False,
-        "schedule": {},
-        "auth_events": True,
-        "minion_data_cache_events": True,
-        "enable_ssh_minions": False,
-        "netapi_allow_raw_shell": False,
-    }
-)
-=======
 _DFLT_IPC_RBUFFER = _gather_buffer_space() * .5
 
 VALID_OPTS = immutabletypes.freeze({
@@ -3309,119 +1855,10 @@
     'minion_data_cache_events': True,
     'enable_ssh_minions': False,
 })
->>>>>>> 8abb7099
 
 
 # ----- Salt Proxy Minion Configuration Defaults ----------------------------------->
 # These are merged with DEFAULT_MINION_OPTS since many of them also apply here.
-<<<<<<< HEAD
-DEFAULT_PROXY_MINION_OPTS = immutabletypes.freeze(
-    {
-        "conf_file": os.path.join(salt.syspaths.CONFIG_DIR, "proxy"),
-        "log_file": os.path.join(salt.syspaths.LOGS_DIR, "proxy"),
-        "add_proxymodule_to_opts": False,
-        "proxy_merge_grains_in_module": True,
-        "extension_modules": os.path.join(salt.syspaths.CACHE_DIR, "proxy", "extmods"),
-        "append_minionid_config_dirs": [
-            "cachedir",
-            "pidfile",
-            "default_include",
-            "extension_modules",
-        ],
-        "default_include": "proxy.d/*.conf",
-        "proxy_merge_pillar_in_opts": False,
-        "proxy_deep_merge_pillar_in_opts": False,
-        "proxy_merge_pillar_in_opts_strategy": "smart",
-        "proxy_mines_pillar": True,
-        # By default, proxies will preserve the connection.
-        # If this option is set to False,
-        # the connection with the remote dumb device
-        # is closed after each command request.
-        "proxy_always_alive": True,
-        "proxy_keep_alive": True,  # by default will try to keep alive the connection
-        "proxy_keep_alive_interval": 1,  # frequency of the proxy keepalive in minutes
-        "pki_dir": os.path.join(salt.syspaths.CONFIG_DIR, "pki", "proxy"),
-        "cachedir": os.path.join(salt.syspaths.CACHE_DIR, "proxy"),
-        "sock_dir": os.path.join(salt.syspaths.SOCK_DIR, "proxy"),
-    }
-)
-
-# ----- Salt Cloud Configuration Defaults ----------------------------------->
-DEFAULT_CLOUD_OPTS = immutabletypes.freeze(
-    {
-        "verify_env": True,
-        "default_include": "cloud.conf.d/*.conf",
-        # Global defaults
-        "ssh_auth": "",
-        "cachedir": os.path.join(salt.syspaths.CACHE_DIR, "cloud"),
-        "keysize": 4096,
-        "os": "",
-        "script": "bootstrap-salt",
-        "start_action": None,
-        "enable_hard_maps": False,
-        "delete_sshkeys": False,
-        # Custom deploy scripts
-        "deploy_scripts_search_path": "cloud.deploy.d",
-        # Logging defaults
-        "log_file": os.path.join(salt.syspaths.LOGS_DIR, "cloud"),
-        "log_level": "warning",
-        "log_level_logfile": None,
-        "log_datefmt": _DFLT_LOG_DATEFMT,
-        "log_datefmt_logfile": _DFLT_LOG_DATEFMT_LOGFILE,
-        "log_fmt_console": _DFLT_LOG_FMT_CONSOLE,
-        "log_fmt_logfile": _DFLT_LOG_FMT_LOGFILE,
-        "log_fmt_jid": _DFLT_LOG_FMT_JID,
-        "log_granular_levels": {},
-        "log_rotate_max_bytes": 0,
-        "log_rotate_backup_count": 0,
-        "bootstrap_delay": None,
-        "cache": "localfs",
-    }
-)
-
-DEFAULT_API_OPTS = immutabletypes.freeze(
-    {
-        # ----- Salt master settings overridden by Salt-API --------------------->
-        "api_pidfile": os.path.join(salt.syspaths.PIDFILE_DIR, "salt-api.pid"),
-        "api_logfile": os.path.join(salt.syspaths.LOGS_DIR, "api"),
-        "rest_timeout": 300,
-        # <---- Salt master settings overridden by Salt-API ----------------------
-    }
-)
-
-DEFAULT_SPM_OPTS = immutabletypes.freeze(
-    {
-        # ----- Salt master settings overridden by SPM --------------------->
-        "spm_conf_file": os.path.join(salt.syspaths.CONFIG_DIR, "spm"),
-        "formula_path": salt.syspaths.SPM_FORMULA_PATH,
-        "pillar_path": salt.syspaths.SPM_PILLAR_PATH,
-        "reactor_path": salt.syspaths.SPM_REACTOR_PATH,
-        "spm_logfile": os.path.join(salt.syspaths.LOGS_DIR, "spm"),
-        "spm_default_include": "spm.d/*.conf",
-        # spm_repos_config also includes a .d/ directory
-        "spm_repos_config": "/etc/salt/spm.repos",
-        "spm_cache_dir": os.path.join(salt.syspaths.CACHE_DIR, "spm"),
-        "spm_build_dir": os.path.join(salt.syspaths.SRV_ROOT_DIR, "spm_build"),
-        "spm_build_exclude": ["CVS", ".hg", ".git", ".svn"],
-        "spm_db": os.path.join(salt.syspaths.CACHE_DIR, "spm", "packages.db"),
-        "cache": "localfs",
-        "spm_repo_dups": "ignore",
-        # If set, spm_node_type will be either master or minion, but they should
-        # NOT be a default
-        "spm_node_type": "",
-        "spm_share_dir": os.path.join(salt.syspaths.SHARE_DIR, "spm"),
-        # <---- Salt master settings overridden by SPM ----------------------
-    }
-)
-
-VM_CONFIG_DEFAULTS = immutabletypes.freeze(
-    {"default_include": "cloud.profiles.d/*.conf"}
-)
-
-PROVIDER_CONFIG_DEFAULTS = immutabletypes.freeze(
-    {"default_include": "cloud.providers.d/*.conf"}
-)
-=======
 DEFAULT_PROXY_MINION_OPTS = immutabletypes.freeze({
     'conf_file': os.path.join(salt.syspaths.CONFIG_DIR, 'proxy'),
     'log_file': os.path.join(salt.syspaths.LOGS_DIR, 'proxy'),
@@ -3519,7 +1956,6 @@
 PROVIDER_CONFIG_DEFAULTS = immutabletypes.freeze({
     'default_include': 'cloud.providers.d/*.conf',
 })
->>>>>>> 8abb7099
 # <---- Salt Cloud Configuration Defaults ------------------------------------
 
 
@@ -3674,13 +2110,8 @@
             )
 
     # Convert list to comma-delimited string for 'return' config option
-<<<<<<< HEAD
-    if isinstance(opts.get("return"), list):
-        opts["return"] = ",".join(opts["return"])
-=======
     if isinstance(opts.get('return'), list):
         opts['return'] = ','.join(opts['return'])
->>>>>>> 8abb7099
 
     for error in errors:
         log.warning(error)
@@ -4191,26 +2622,11 @@
 
 
 # ----- Salt Cloud Configuration Functions ---------------------------------->
-<<<<<<< HEAD
-def cloud_config(
-    path,
-    env_var="SALT_CLOUD_CONFIG",
-    defaults=None,
-    master_config_path=None,
-    master_config=None,
-    providers_config_path=None,
-    providers_config=None,
-    profiles_config_path=None,
-    profiles_config=None,
-):
-    """
-=======
 def cloud_config(path=None, env_var='SALT_CLOUD_CONFIG', defaults=None,
                  master_config_path=None, master_config=None,
                  providers_config_path=None, providers_config=None,
                  profiles_config_path=None, profiles_config=None):
     '''
->>>>>>> 8abb7099
     Read in the Salt Cloud config and return the dict
     """
     if path:
@@ -4230,15 +2646,11 @@
 
     # Load cloud configuration from any default or provided includes
     overrides.update(
-<<<<<<< HEAD
-        salt.config.include_config(overrides["default_include"], path, verbose=False)
-=======
         salt.config.include_config(overrides['default_include'], config_dir, verbose=False)
     )
     include = overrides.get('include', [])
     overrides.update(
         salt.config.include_config(include, config_dir, verbose=True)
->>>>>>> 8abb7099
     )
     include = overrides.get("include", [])
     overrides.update(salt.config.include_config(include, path, verbose=True))
@@ -5251,24 +3663,6 @@
 
 
 def remove_domain_from_fqdn(opts, newid):
-<<<<<<< HEAD
-    """
-    Depending on the values of `minion_id_remove_domain`,
-    remove all domains or a single domain from a FQDN, effectivly generating a hostname.
-    """
-    opt_domain = opts.get("minion_id_remove_domain")
-    if opt_domain is True:
-        if "." in newid:
-            # Remove any domain
-            newid, xdomain = newid.split(".", 1)
-            log.debug("Removed any domain (%s) from minion id.", xdomain)
-    else:
-        # Must be string type
-        if newid.upper().endswith("." + opt_domain.upper()):
-            # Remove single domain
-            newid = newid[: -len("." + opt_domain)]
-            log.debug("Removed single domain %s from minion id.", opt_domain)
-=======
     '''
     Depending on the values of `minion_id_remove_domain`,
     remove all domains or a single domain from a FQDN, effectivly generating a hostname.
@@ -5285,7 +3679,6 @@
             # Remove single domain
             newid = newid[:-len('.' + opt_domain)]
             log.debug('Removed single domain %s from minion id.', opt_domain)
->>>>>>> 8abb7099
     return newid
 
 
@@ -5339,16 +3732,6 @@
 
     if opts.get("minion_id_lowercase"):
         newid = newid.lower()
-<<<<<<< HEAD
-        log.debug("Changed minion id %s to lowercase.", newid)
-
-    # Optionally remove one or many domains in a generated minion id
-    if opts.get("minion_id_remove_domain"):
-        newid = remove_domain_from_fqdn(opts, newid)
-
-    if "__role" in opts and opts.get("__role") == "minion":
-        if opts.get("id_function"):
-=======
         log.debug('Changed minion id %s to lowercase.', newid)
 
     # Optionally remove one or many domains in a generated minion id
@@ -5357,7 +3740,6 @@
 
     if '__role' in opts and opts.get('__role') == 'minion':
         if opts.get('id_function'):
->>>>>>> 8abb7099
             log.debug(
                 "Found minion id from external function %s: %s",
                 opts["id_function"],
@@ -5536,15 +3918,8 @@
     if "beacons" not in opts:
         opts["beacons"] = {}
 
-<<<<<<< HEAD
-    if overrides.get("ipc_write_buffer", "") == "dynamic":
-        opts["ipc_write_buffer"] = _DFLT_IPC_WBUFFER
-    if "ipc_write_buffer" not in overrides:
-        opts["ipc_write_buffer"] = 0
-=======
     if overrides.get('ipc_write_buffer', '') == 'dynamic':
         opts['ipc_write_buffer'] = _DFLT_IPC_WBUFFER
->>>>>>> 8abb7099
 
     # Make sure hash_type is lowercase
     opts["hash_type"] = opts["hash_type"].lower()
@@ -5562,27 +3937,12 @@
 
     :param opts:
     :return:
-<<<<<<< HEAD
-    """
-    if opts.get("discovery") not in (None, False):
-        if opts["discovery"] is True:
-            opts["discovery"] = {}
-        discovery_config = {
-            "attempts": 3,
-            "pause": 5,
-            "port": 4520,
-            "match": "any",
-            "mapping": {},
-        }
-        for key in opts["discovery"]:
-=======
     '''
     if opts.get('discovery') not in (None, False):
         if opts['discovery'] is True:
             opts['discovery'] = {}
         discovery_config = {'attempts': 3, 'pause': 5, 'port': 4520, 'match': 'any', 'mapping': {}, 'multimaster': False}
         for key in opts['discovery']:
->>>>>>> 8abb7099
             if key not in discovery_config:
                 raise salt.exceptions.SaltConfigurationError(
                     "Unknown discovery option: {0}".format(key)
@@ -5643,17 +4003,10 @@
     # no nodegroups defined, opts['nodegroups'] will be None. Fix this by
     # reverting this value to the default, as if 'nodegroups:' was commented
     # out or not present.
-<<<<<<< HEAD
-    if opts.get("nodegroups") is None:
-        opts["nodegroups"] = DEFAULT_MASTER_OPTS.get("nodegroups", {})
-    if salt.utils.data.is_dictlist(opts["nodegroups"]):
-        opts["nodegroups"] = salt.utils.data.repack_dictlist(opts["nodegroups"])
-=======
     if opts.get('nodegroups') is None:
         opts['nodegroups'] = DEFAULT_MASTER_OPTS.get('nodegroups', {})
     if salt.utils.data.is_dictlist(opts['nodegroups']):
         opts['nodegroups'] = salt.utils.data.repack_dictlist(opts['nodegroups'])
->>>>>>> 8abb7099
     apply_sdb(opts)
     return opts
 
@@ -5723,16 +4076,9 @@
     # Insert all 'utils_dirs' directories to the system path
     insert_system_path(opts, opts["utils_dirs"])
 
-<<<<<<< HEAD
-    if overrides.get("ipc_write_buffer", "") == "dynamic":
-        opts["ipc_write_buffer"] = _DFLT_IPC_WBUFFER
-    if "ipc_write_buffer" not in overrides:
-        opts["ipc_write_buffer"] = 0
-=======
     if overrides.get('ipc_write_buffer', '') == 'dynamic':
         opts['ipc_write_buffer'] = _DFLT_IPC_WBUFFER
 
->>>>>>> 8abb7099
     using_ip_for_id = False
     append_master = False
     if not opts.get("id"):
