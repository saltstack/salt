--- conflicted
+++ resolved
@@ -3170,12 +3170,6 @@
     ]
 
     # Most drivers need a size, but some do not.
-<<<<<<< HEAD
-    non_size_drivers = ['opennebula', 'parallels', 'proxmox', 'scaleway',
-                        'softlayer', 'softlayer_hw', 'vmware', 'vsphere',
-                        'virtualbox', 'libvirt', 'oneandone', 'profitbricks',
-                        'kamatera']
-=======
     non_size_drivers = [
         "opennebula",
         "parallels",
@@ -3189,8 +3183,8 @@
         "libvirt",
         "oneandone",
         "profitbricks",
+        "kamatera",
     ]
->>>>>>> 8d70836c
 
     provider_key = opts["providers"][alias][driver]
     profile_key = opts["providers"][alias][driver]["profiles"][profile_name]
