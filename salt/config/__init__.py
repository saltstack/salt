--- conflicted
+++ resolved
@@ -28,11 +28,6 @@
 import salt.utils.xdg
 import salt.utils.yaml
 import salt.utils.zeromq
-<<<<<<< HEAD
-=======
-
-# pylint: disable=import-error,no-name-in-module
->>>>>>> 95b4f6d1
 from salt.ext.six.moves.urllib.parse import urlparse
 
 try:
@@ -108,46 +103,23 @@
 VALID_OPTS = immutabletypes.freeze(
     {
         # The address of the salt master. May be specified as IP address or hostname
-<<<<<<< HEAD
-        "master": ((str,), list),
-        # The TCP/UDP port of the master to connect to in order to listen to publications
-        "master_port": ((str,), int),
-=======
         "master": (str, list),
         # The TCP/UDP port of the master to connect to in order to listen to publications
         "master_port": (str, int),
->>>>>>> 95b4f6d1
         # The behaviour of the minion when connecting to a master. Can specify 'failover',
         # 'disable', 'distributed', or 'func'. If 'func' is specified, the 'master' option should be
         # set to an exec module function to run to determine the master hostname. If 'disable' is
         # specified the minion will run, but will not try to connect to a master. If 'distributed'
         # is specified the minion will try to deterministically pick a master based on its' id.
-<<<<<<< HEAD
-        "master_type": (str,),
-        # Specify the format in which the master address will be specified. Can
-        # specify 'default' or 'ip_only'. If 'ip_only' is specified, then the
-        # master address will not be split into IP and PORT.
-        "master_uri_format": (str,),
-=======
         "master_type": str,
         # Specify the format in which the master address will be specified. Can
         # specify 'default' or 'ip_only'. If 'ip_only' is specified, then the
         # master address will not be split into IP and PORT.
         "master_uri_format": str,
->>>>>>> 95b4f6d1
         # The following optiosn refer to the Minion only, and they specify
         # the details of the source address / port to be used when connecting to
         # the Master. This is useful when dealing withmachines where due to firewall
         # rules you are restricted to use a certain IP/port combination only.
-<<<<<<< HEAD
-        "source_interface_name": (str,),
-        "source_address": (str,),
-        "source_ret_port": ((str,), int),
-        "source_publish_port": ((str,), int),
-        # The fingerprint of the master key may be specified to increase security. Generate
-        # a master fingerprint with `salt-key -F master`
-        "master_finger": (str,),
-=======
         "source_interface_name": str,
         "source_address": str,
         "source_ret_port": (str, int),
@@ -155,7 +127,6 @@
         # The fingerprint of the master key may be specified to increase security. Generate
         # a master fingerprint with `salt-key -F master`
         "master_finger": str,
->>>>>>> 95b4f6d1
         # Deprecated in 2019.2.0. Use 'random_master' instead.
         # Do not remove! Keep as an alias for usability.
         "master_shuffle": bool,
@@ -169,11 +140,7 @@
         # interval.
         "master_failback_interval": int,
         # The name of the signing key-pair
-<<<<<<< HEAD
-        "master_sign_key_name": (str,),
-=======
         "master_sign_key_name": str,
->>>>>>> 95b4f6d1
         # Sign the master auth-replies with a cryptographic signature of the masters public key.
         "master_sign_pubkey": bool,
         # Enables verification of the master-public-signature returned by the master in auth-replies.
@@ -184,11 +151,7 @@
         "always_verify_signature": bool,
         # The name of the file in the masters pki-directory that holds the pre-calculated signature of
         # the masters public-key
-<<<<<<< HEAD
-        "master_pubkey_signature": (str,),
-=======
         "master_pubkey_signature": str,
->>>>>>> 95b4f6d1
         # Instead of computing the signature for each auth-reply, use a pre-calculated signature.
         # The master_pubkey_signature must also be set for this.
         "master_use_pubkey_signature": bool,
@@ -198,28 +161,11 @@
         "master_stats_event_iter": int,
         # The key fingerprint of the higher-level master for the syndic to verify it is talking to the
         # intended master
-<<<<<<< HEAD
-        "syndic_finger": (str,),
-=======
         "syndic_finger": str,
->>>>>>> 95b4f6d1
         # The caching mechanism to use for the PKI key store. Can substantially decrease master publish
         # times. Available types:
         # 'maint': Runs on a schedule as a part of the maintanence process.
         # '': Disable the key cache [default]
-<<<<<<< HEAD
-        "key_cache": (str,),
-        # The user under which the daemon should run
-        "user": (str,),
-        # The root directory prepended to these options: pki_dir, cachedir,
-        # sock_dir, log_file, autosign_file, autoreject_file, extension_modules,
-        # key_logfile, pidfile:
-        "root_dir": (str,),
-        # The directory used to store public key data
-        "pki_dir": (str,),
-        # A unique identifier for this daemon
-        "id": (str,),
-=======
         "key_cache": str,
         # The user under which the daemon should run
         "user": str,
@@ -231,7 +177,6 @@
         "pki_dir": str,
         # A unique identifier for this daemon
         "id": str,
->>>>>>> 95b4f6d1
         # Use a module function to determine the unique identifier. If this is
         # set and 'id' is not set, it will allow invocation of a module function
         # to determine the value of 'id'. For simple invocations without function
@@ -240,15 +185,9 @@
         # key being the function name, and the value being an embedded dictionary
         # where each key is a function argument name and each value is the
         # corresponding argument value.
-<<<<<<< HEAD
-        "id_function": (dict, (str,)),
-        # The directory to store all cache files.
-        "cachedir": (str,),
-=======
         "id_function": (dict, str),
         # The directory to store all cache files.
         "cachedir": str,
->>>>>>> 95b4f6d1
         # Append minion_id to these directories.  Helps with
         # multiple proxies and minions running on the same machine.
         # Allowed elements in the list: pki_dir, cachedir, extension_modules, pidfile
@@ -256,28 +195,16 @@
         # Flag to cache jobs locally.
         "cache_jobs": bool,
         # The path to the salt configuration file
-<<<<<<< HEAD
-        "conf_file": (str,),
-        # The directory containing unix sockets for things like the event bus
-        "sock_dir": (str,),
-=======
         "conf_file": str,
         # The directory containing unix sockets for things like the event bus
         "sock_dir": str,
->>>>>>> 95b4f6d1
         # The pool size of unix sockets, it is necessary to avoid blocking waiting for zeromq and tcp communications.
         "sock_pool_size": int,
         # Specifies how the file server should backup files, if enabled. The backups
         # live in the cache dir.
-<<<<<<< HEAD
-        "backup_mode": (str,),
-        # A default renderer for all operations on this host
-        "renderer": (str,),
-=======
         "backup_mode": str,
         # A default renderer for all operations on this host
         "renderer": str,
->>>>>>> 95b4f6d1
         # Renderer whitelist. The only renderers from this list are allowed.
         "renderer_whitelist": list,
         # Rendrerer blacklist. Renderers from this list are disalloed even if specified in whitelist.
@@ -287,20 +214,6 @@
         # A flag to indicate that highstate runs should force refresh the modules prior to execution
         "autoload_dynamic_modules": bool,
         # Force the minion into a single environment when it fetches files from the master
-<<<<<<< HEAD
-        "saltenv": (type(None), (str,)),
-        # Prevent saltenv from being overridden on the command line
-        "lock_saltenv": bool,
-        # Force the minion into a single pillar root when it fetches pillar data from the master
-        "pillarenv": (type(None), (str,)),
-        # Make the pillarenv always match the effective saltenv
-        "pillarenv_from_saltenv": bool,
-        # Allows a user to provide an alternate name for top.sls
-        "state_top": (str,),
-        "state_top_saltenv": (type(None), (str,)),
-        # States to run when a minion starts up
-        "startup_states": (str,),
-=======
         "saltenv": (type(None), str),
         # Prevent saltenv from being overridden on the command line
         "lock_saltenv": bool,
@@ -313,24 +226,15 @@
         "state_top_saltenv": (type(None), str),
         # States to run when a minion starts up
         "startup_states": str,
->>>>>>> 95b4f6d1
         # List of startup states
         "sls_list": list,
         # Configuration for snapper in the state system
         "snapper_states": bool,
-<<<<<<< HEAD
-        "snapper_states_config": (str,),
-        # A top file to execute if startup_states == 'top'
-        "top_file": (str,),
-        # Location of the files a minion should look for. Set to 'local' to never ask the master.
-        "file_client": (str,),
-=======
         "snapper_states_config": str,
         # A top file to execute if startup_states == 'top'
         "top_file": str,
         # Location of the files a minion should look for. Set to 'local' to never ask the master.
         "file_client": str,
->>>>>>> 95b4f6d1
         "local": bool,
         # When using a local file_client, this parameter is used to allow the client to connect to
         # a master for remote execution.
@@ -344,15 +248,6 @@
         # A map of glob paths to be used
         "decrypt_pillar": list,
         # Delimiter to use in path expressions for decrypt_pillar
-<<<<<<< HEAD
-        "decrypt_pillar_delimiter": (str,),
-        # Default renderer for decrypt_pillar
-        "decrypt_pillar_default": (str,),
-        # List of renderers available for decrypt_pillar
-        "decrypt_pillar_renderers": list,
-        # The type of hashing algorithm to use when doing file comparisons
-        "hash_type": (str,),
-=======
         "decrypt_pillar_delimiter": str,
         # Default renderer for decrypt_pillar
         "decrypt_pillar_default": str,
@@ -360,7 +255,6 @@
         "decrypt_pillar_renderers": list,
         # The type of hashing algorithm to use when doing file comparisons
         "hash_type": str,
->>>>>>> 95b4f6d1
         # Order of preference for optimized .pyc files (PY3 only)
         "optimization_order": list,
         # Refuse to load these modules
@@ -401,11 +295,7 @@
         # The number of minutes between mine updates.
         "mine_interval": int,
         # The ipc strategy. (i.e., sockets versus tcp, etc)
-<<<<<<< HEAD
-        "ipc_mode": (str,),
-=======
         "ipc_mode": str,
->>>>>>> 95b4f6d1
         # Enable ipv6 support for daemons
         "ipv6": (type(None), bool),
         # The chunk size to use when streaming files with the file server
@@ -424,21 +314,6 @@
         # The TCP port for mworkers to connect to on the master
         "tcp_master_workers": int,
         # The file to send logging data to
-<<<<<<< HEAD
-        "log_file": (str,),
-        # The level of verbosity at which to log
-        "log_level": (str,),
-        # The log level to log to a given file
-        "log_level_logfile": (type(None), (str,)),
-        # The format to construct dates in log files
-        "log_datefmt": (str,),
-        # The dateformat for a given logfile
-        "log_datefmt_logfile": (str,),
-        # The format for console logs
-        "log_fmt_console": (str,),
-        # The format for a given log file
-        "log_fmt_logfile": (tuple, (str,)),
-=======
         "log_file": str,
         # The level of verbosity at which to log
         "log_level": str,
@@ -452,7 +327,6 @@
         "log_fmt_console": str,
         # The format for a given log file
         "log_fmt_logfile": (tuple, str),
->>>>>>> 95b4f6d1
         # A dictionary of logging levels
         "log_granular_levels": dict,
         # The maximum number of bytes a single log file may contain before
@@ -491,11 +365,7 @@
         # Tells the highstate outputter to show successful states. False will omit successes.
         "state_verbose": bool,
         # Specify the format for state outputs. See highstate outputter for additional details.
-<<<<<<< HEAD
-        "state_output": (str,),
-=======
         "state_output": str,
->>>>>>> 95b4f6d1
         # Tells the highstate outputter to only report diffs of states that changed
         "state_output_diff": bool,
         # When true, states run in the order defined in an SLS file, unless requisites re-order them
@@ -519,16 +389,6 @@
         # Allow a daemon to function even if the key directories are not secured
         "permissive_pki_access": bool,
         # The passphrase of the master's private key
-<<<<<<< HEAD
-        "key_pass": (type(None), (str,)),
-        # The passphrase of the master's private signing key
-        "signing_key_pass": (type(None), (str,)),
-        # The path to a directory to pull in configuration file includes
-        "default_include": (str,),
-        # If a minion is running an esky build of salt, upgrades can be performed using the url
-        # defined here. See saltutil.update() for additional information
-        "update_url": (bool, (str,)),
-=======
         "key_pass": (type(None), str),
         # The passphrase of the master's private signing key
         "signing_key_pass": (type(None), str),
@@ -537,7 +397,6 @@
         # If a minion is running an esky build of salt, upgrades can be performed using the url
         # defined here. See saltutil.update() for additional information
         "update_url": (bool, str),
->>>>>>> 95b4f6d1
         # If using update_url with saltutil.update(), provide a list of services to be restarted
         # post-install
         "update_restart_services": list,
@@ -559,11 +418,7 @@
         "return_retry_timer_max": int,
         # Specify one or more returners in which all events will be sent to. Requires that the returners
         # in question have an event_return(event) function!
-<<<<<<< HEAD
-        "event_return": (list, (str,)),
-=======
         "event_return": (list, str),
->>>>>>> 95b4f6d1
         # The number of events to queue up in memory before pushing them down the pipe to an event
         # returner specified by 'event_return'
         "event_return_queue": int,
@@ -576,19 +431,11 @@
         # Events matching a tag in this list should never be sent to an event returner.
         "event_return_blacklist": list,
         # default match type for filtering events tags: startswith, endswith, find, regex, fnmatch
-<<<<<<< HEAD
-        "event_match_type": (str,),
-        # This pidfile to write out to when a daemon starts
-        "pidfile": (str,),
-        # Used with the SECO range master tops system
-        "range_server": (str,),
-=======
         "event_match_type": str,
         # This pidfile to write out to when a daemon starts
         "pidfile": str,
         # Used with the SECO range master tops system
         "range_server": str,
->>>>>>> 95b4f6d1
         # The tcp keepalive interval to set on TCP ports. This setting can be used to tune Salt
         # connectivity issues in messy network environments with misbehaving firewalls
         "tcp_keepalive": bool,
@@ -599,11 +446,7 @@
         # Sets zeromq TCP keepalive interval. May be used to tune issues with minion disconnects.
         "tcp_keepalive_intvl": float,
         # The network interface for a daemon to bind to
-<<<<<<< HEAD
-        "interface": (str,),
-=======
         "interface": str,
->>>>>>> 95b4f6d1
         # The port for a salt master to broadcast publications on. This will also be the port minions
         # connect to to listen for publications.
         "publish_port": int,
@@ -654,11 +497,7 @@
         "proxy_deep_merge_pillar_in_opts": bool,
         # The strategy used when merging pillar into opts.
         # Considered only when `proxy_merge_pillar_in_opts` is True.
-<<<<<<< HEAD
-        "proxy_merge_pillar_in_opts_strategy": (str,),
-=======
         "proxy_merge_pillar_in_opts_strategy": str,
->>>>>>> 95b4f6d1
         # Allow enabling mine details using pillar data.
         "proxy_mines_pillar": bool,
         # In some particular cases, always alive proxies are not beneficial.
@@ -688,21 +527,12 @@
         # possible types they could be, we'll just skip type-checking.
         "git_pillar_ssl_verify": bool,
         "git_pillar_global_lock": bool,
-<<<<<<< HEAD
-        "git_pillar_user": (str,),
-        "git_pillar_password": (str,),
-        "git_pillar_insecure_auth": bool,
-        "git_pillar_privkey": (str,),
-        "git_pillar_pubkey": (str,),
-        "git_pillar_passphrase": (str,),
-=======
         "git_pillar_user": str,
         "git_pillar_password": str,
         "git_pillar_insecure_auth": bool,
         "git_pillar_privkey": str,
         "git_pillar_pubkey": str,
         "git_pillar_passphrase": str,
->>>>>>> 95b4f6d1
         "git_pillar_refspecs": list,
         "git_pillar_includes": bool,
         "git_pillar_verify_config": bool,
@@ -712,15 +542,9 @@
         # include all the possible types they could be, we'll just skip type-checking.
         "gitfs_remotes": list,
         "gitfs_insecure_auth": bool,
-<<<<<<< HEAD
-        "gitfs_privkey": (str,),
-        "gitfs_pubkey": (str,),
-        "gitfs_passphrase": (str,),
-=======
         "gitfs_privkey": str,
         "gitfs_pubkey": str,
         "gitfs_passphrase": str,
->>>>>>> 95b4f6d1
         "gitfs_saltenv_whitelist": list,
         "gitfs_saltenv_blacklist": list,
         "gitfs_ssl_verify": bool,
@@ -730,24 +554,6 @@
         "gitfs_refspecs": list,
         "gitfs_disable_saltenv_mapping": bool,
         "hgfs_remotes": list,
-<<<<<<< HEAD
-        "hgfs_mountpoint": (str,),
-        "hgfs_root": (str,),
-        "hgfs_base": (str,),
-        "hgfs_branch_method": (str,),
-        "hgfs_saltenv_whitelist": list,
-        "hgfs_saltenv_blacklist": list,
-        "svnfs_remotes": list,
-        "svnfs_mountpoint": (str,),
-        "svnfs_root": (str,),
-        "svnfs_trunk": (str,),
-        "svnfs_branches": (str,),
-        "svnfs_tags": (str,),
-        "svnfs_saltenv_whitelist": list,
-        "svnfs_saltenv_blacklist": list,
-        "minionfs_env": (str,),
-        "minionfs_mountpoint": (str,),
-=======
         "hgfs_mountpoint": str,
         "hgfs_root": str,
         "hgfs_base": str,
@@ -764,7 +570,6 @@
         "svnfs_saltenv_blacklist": list,
         "minionfs_env": str,
         "minionfs_mountpoint": str,
->>>>>>> 95b4f6d1
         "minionfs_whitelist": list,
         "minionfs_blacklist": list,
         # Specify a list of external pillar systems to use
@@ -778,56 +583,29 @@
         # Pillar cache TTL, in seconds. Has no effect unless `pillar_cache` is True
         "pillar_cache_ttl": int,
         # Pillar cache backend. Defaults to `disk` which stores caches in the master cache
-<<<<<<< HEAD
-        "pillar_cache_backend": (str,),
-=======
         "pillar_cache_backend": str,
->>>>>>> 95b4f6d1
         # Cache the GPG data to avoid having to pass through the gpg renderer
         "gpg_cache": bool,
         # GPG data cache TTL, in seconds. Has no effect unless `gpg_cache` is True
         "gpg_cache_ttl": int,
         # GPG data cache backend. Defaults to `disk` which stores caches in the master cache
-<<<<<<< HEAD
-        "gpg_cache_backend": (str,),
-        "pillar_safe_render_error": bool,
-        # When creating a pillar, there are several strategies to choose from when
-        # encountering duplicate values
-        "pillar_source_merging_strategy": (str,),
-=======
         "gpg_cache_backend": str,
         "pillar_safe_render_error": bool,
         # When creating a pillar, there are several strategies to choose from when
         # encountering duplicate values
         "pillar_source_merging_strategy": str,
->>>>>>> 95b4f6d1
         # Recursively merge lists by aggregating them instead of replacing them.
         "pillar_merge_lists": bool,
         # If True, values from included pillar SLS targets will override
         "pillar_includes_override_sls": bool,
         # How to merge multiple top files from multiple salt environments
         # (saltenvs); can be 'merge' or 'same'
-<<<<<<< HEAD
-        "top_file_merging_strategy": (str,),
-=======
         "top_file_merging_strategy": str,
->>>>>>> 95b4f6d1
         # The ordering for salt environment merging, when top_file_merging_strategy
         # is set to 'same'
         "env_order": list,
         # The salt environment which provides the default top file when
         # top_file_merging_strategy is set to 'same'; defaults to 'base'
-<<<<<<< HEAD
-        "default_top": (str,),
-        "ping_on_rotate": bool,
-        "peer": dict,
-        "preserve_minion_cache": bool,
-        "syndic_master": ((str,), list),
-        # The behaviour of the multimaster syndic when connection to a master of masters failed. Can
-        # specify 'random' (default) or 'ordered'. If set to 'random' masters will be iterated in random
-        # order if 'ordered' the configured order will be used.
-        "syndic_failover": (str,),
-=======
         "default_top": str,
         "ping_on_rotate": bool,
         "peer": dict,
@@ -837,7 +615,6 @@
         # specify 'random' (default) or 'ordered'. If set to 'random' masters will be iterated in random
         # order if 'ordered' the configured order will be used.
         "syndic_failover": str,
->>>>>>> 95b4f6d1
         "syndic_forward_all_events": bool,
         "runner_dirs": list,
         "client_acl_verify": bool,
@@ -849,13 +626,8 @@
         "token_expire_user_override": (bool, dict),
         "file_recv": bool,
         "file_recv_max_size": int,
-<<<<<<< HEAD
-        "file_ignore_regex": (list, (str,)),
-        "file_ignore_glob": (list, (str,)),
-=======
         "file_ignore_regex": (list, str),
         "file_ignore_glob": (list, str),
->>>>>>> 95b4f6d1
         "fileserver_backend": list,
         "fileserver_followsymlinks": bool,
         "fileserver_ignoresymlinks": bool,
@@ -868,17 +640,10 @@
         "keep_acl_in_token": bool,
         # Auth subsystem module to use to get authorized access list for a user. By default it's the
         # same module used for external authentication.
-<<<<<<< HEAD
-        "eauth_acl_module": (str,),
-        # Subsystem to use to maintain eauth tokens. By default, tokens are stored on the local
-        # filesystem
-        "eauth_tokens": (str,),
-=======
         "eauth_acl_module": str,
         # Subsystem to use to maintain eauth tokens. By default, tokens are stored on the local
         # filesystem
         "eauth_tokens": str,
->>>>>>> 95b4f6d1
         # The number of open files a daemon is allowed to have open. Frequently needs to be increased
         # higher than the system default in order to account for the way zeromq consumes file handles.
         "max_open_files": int,
@@ -898,17 +663,10 @@
         # Whether or not to cache jobs so that they can be examined later on
         "job_cache": bool,
         # Define a returner to be used as an external job caching storage backend
-<<<<<<< HEAD
-        "ext_job_cache": (str,),
-        # Specify a returner for the master to use as a backend storage system to cache jobs returns
-        # that it receives
-        "master_job_cache": (str,),
-=======
         "ext_job_cache": str,
         # Specify a returner for the master to use as a backend storage system to cache jobs returns
         # that it receives
         "master_job_cache": str,
->>>>>>> 95b4f6d1
         # Specify whether the master should store end times for jobs as returns come in
         "job_cache_store_endtime": bool,
         # The minion data cache is a cache of information about the minions stored on the master.
@@ -930,13 +688,8 @@
         "engines": list,
         # Whether or not to store runner returns in the job cache
         "runner_returns": bool,
-<<<<<<< HEAD
-        "serial": (str,),
-        "search": (str,),
-=======
         "serial": str,
         "search": str,
->>>>>>> 95b4f6d1
         # A compound target definition.
         # See: http://docs.saltstack.com/en/latest/topics/targeting/nodegroups.html
         "nodegroups": (dict, list),
@@ -949,11 +702,7 @@
         # generated RSA key if that file doesn't exist.
         "ssh_use_home_key": bool,
         # The logfile location for salt-key
-<<<<<<< HEAD
-        "key_logfile": (str,),
-=======
         "key_logfile": str,
->>>>>>> 95b4f6d1
         # The upper bound for the random number of seconds that a minion should
         # delay when starting in up before it connects to a master. This can be
         # used to mitigate a thundering-herd scenario when many minions start up
@@ -961,17 +710,10 @@
         "random_startup_delay": int,
         # The source location for the winrepo sls files
         # (used by win_pkg.py, minion only)
-<<<<<<< HEAD
-        "winrepo_source_dir": (str,),
-        "winrepo_dir": (str,),
-        "winrepo_dir_ng": (str,),
-        "winrepo_cachefile": (str,),
-=======
         "winrepo_source_dir": str,
         "winrepo_dir": str,
         "winrepo_dir_ng": str,
         "winrepo_cachefile": str,
->>>>>>> 95b4f6d1
         # NOTE: winrepo_branch omitted here because its value could conceivably be
         # loaded as a non-string type, which is OK because winrepo will normalize
         # them to strings. But rather than include all the possible types it could
@@ -981,21 +723,12 @@
         "winrepo_remotes": list,
         "winrepo_remotes_ng": list,
         "winrepo_ssl_verify": bool,
-<<<<<<< HEAD
-        "winrepo_user": (str,),
-        "winrepo_password": (str,),
-        "winrepo_insecure_auth": bool,
-        "winrepo_privkey": (str,),
-        "winrepo_pubkey": (str,),
-        "winrepo_passphrase": (str,),
-=======
         "winrepo_user": str,
         "winrepo_password": str,
         "winrepo_insecure_auth": bool,
         "winrepo_privkey": str,
         "winrepo_pubkey": str,
         "winrepo_passphrase": str,
->>>>>>> 95b4f6d1
         "winrepo_refspecs": list,
         # Set a hard limit for the amount of memory modules can consume on a minion.
         "modules_max_memory": int,
@@ -1022,21 +755,13 @@
         # Always generate minion id in lowercase.
         "minion_id_lowercase": bool,
         # Remove either a single domain (foo.org), or all (True) from a generated minion id.
-<<<<<<< HEAD
-        "minion_id_remove_domain": ((str,), bool),
-=======
         "minion_id_remove_domain": (str, bool),
->>>>>>> 95b4f6d1
         # If set, the master will sign all publications before they are sent out
         "sign_pub_messages": bool,
         # The size of key that should be generated when creating new keys
         "keysize": int,
         # The transport system for this daemon. (i.e. zeromq, tcp, detect, etc)
-<<<<<<< HEAD
-        "transport": (str,),
-=======
         "transport": str,
->>>>>>> 95b4f6d1
         # The number of seconds to wait when the client is requesting information about running jobs
         "gather_job_timeout": int,
         # The number of seconds to wait before timing out an authentication request
@@ -1062,23 +787,6 @@
         # The length that the syndic event queue must hit before events are popped off and forwarded
         "syndic_jid_forward_cache_hwm": int,
         # Salt SSH configuration
-<<<<<<< HEAD
-        "ssh_passwd": (str,),
-        "ssh_port": (str,),
-        "ssh_sudo": bool,
-        "ssh_sudo_user": (str,),
-        "ssh_timeout": float,
-        "ssh_user": (str,),
-        "ssh_scan_ports": (str,),
-        "ssh_scan_timeout": float,
-        "ssh_identities_only": bool,
-        "ssh_log_file": (str,),
-        "ssh_config_file": (str,),
-        "ssh_merge_pillar": bool,
-        "ssh_run_pre_flight": bool,
-        "cluster_mode": bool,
-        "sqlite_queue_dir": (str,),
-=======
         "ssh_passwd": str,
         "ssh_port": str,
         "ssh_sudo": bool,
@@ -1094,7 +802,6 @@
         "ssh_run_pre_flight": bool,
         "cluster_mode": bool,
         "sqlite_queue_dir": str,
->>>>>>> 95b4f6d1
         "queue_dirs": list,
         # Instructs the minion to ping its master(s) every n number of minutes. Used
         # primarily as a mitigation technique against minion disconnects.
@@ -1104,13 +811,8 @@
         # The maximum number of minion connections allowed by the master. Can have performance
         # implications in large setups.
         "max_minions": int,
-<<<<<<< HEAD
-        "username": (type(None), (str,)),
-        "password": (type(None), (str,)),
-=======
         "username": (type(None), str),
         "password": (type(None), str),
->>>>>>> 95b4f6d1
         # Use zmq.SUSCRIBE to limit listening sockets to only process messages bound for them
         "zmq_filtering": bool,
         # Connection caching. Can greatly speed up salt performance.
@@ -1123,11 +825,7 @@
         # Used by salt-api for master requests timeout
         "rest_timeout": int,
         # If set, all minion exec module actions will be rerouted through sudo as this user
-<<<<<<< HEAD
-        "sudo_user": (str,),
-=======
         "sudo_user": str,
->>>>>>> 95b4f6d1
         # HTTP connection timeout in seconds. Applied for tornado http fetch functions like cp.get_url
         # should be greater than overall download time
         "http_connect_timeout": float,
@@ -1151,26 +849,16 @@
         # Useful when a returner is the source of truth for a job result
         "pub_ret": bool,
         # HTTP proxy settings. Used in tornado fetch functions, apt-key etc
-<<<<<<< HEAD
-        "proxy_host": (str,),
-        "proxy_username": (str,),
-        "proxy_password": (str,),
-=======
         "proxy_host": str,
         "proxy_username": str,
         "proxy_password": str,
->>>>>>> 95b4f6d1
         "proxy_port": int,
         # Exclude list of hostnames from proxy
         "no_proxy": list,
         # Minion de-dup jid cache max size
         "minion_jid_queue_hwm": int,
         # Minion data cache driver (one of satl.cache.* modules)
-<<<<<<< HEAD
-        "cache": (str,),
-=======
         "cache": str,
->>>>>>> 95b4f6d1
         # Enables a fast in-memory cache booster and sets the expiration time.
         "memcache_expire_seconds": int,
         # Set a memcache limit in items (bank + key) per cache storage (driver + driver_opts).
@@ -1180,17 +868,10 @@
         # Enable collecting the memcache stats and log it on `debug` log level.
         "memcache_debug": bool,
         # Thin and minimal Salt extra modules
-<<<<<<< HEAD
-        "thin_extra_mods": (str,),
-        "min_extra_mods": (str,),
-        # Default returners minion should use. List or comma-delimited string
-        "return": ((str,), list),
-=======
         "thin_extra_mods": str,
         "min_extra_mods": str,
         # Default returners minion should use. List or comma-delimited string
         "return": (str, list),
->>>>>>> 95b4f6d1
         # TLS/SSL connection options. This could be set to a dictionary containing arguments
         # corresponding to python ssl.wrap_socket method. For details see:
         # http://www.tornadoweb.org/en/stable/tcpserver.html#tornado.tcpserver.TCPServer
@@ -1215,13 +896,8 @@
         "extmod_whitelist": dict,
         "extmod_blacklist": dict,
         # django auth
-<<<<<<< HEAD
-        "django_auth_path": (str,),
-        "django_auth_settings": (str,),
-=======
         "django_auth_path": str,
         "django_auth_settings": str,
->>>>>>> 95b4f6d1
         # Number of times to try to auth with the master on a reconnect with the
         # tcp transport
         "tcp_authentication_retries": int,
@@ -1242,11 +918,7 @@
         # The list of config entries to be passed to external pillar function as
         # part of the extra_minion_data param
         # Subconfig entries can be specified by using the ':' notation (e.g. key:subkey)
-<<<<<<< HEAD
-        "pass_to_ext_pillars": ((str,), list),
-=======
         "pass_to_ext_pillars": (str, list),
->>>>>>> 95b4f6d1
         # SSDP discovery publisher description.
         # Contains publisher configuration and minion mapping.
         # Setting it to False disables discovery
@@ -1260,15 +932,6 @@
         # Enable calling ssh minions from the salt master
         "enable_ssh_minions": bool,
         # Thorium saltenv
-<<<<<<< HEAD
-        "thoriumenv": (type(None), (str,)),
-        # Thorium top file location
-        "thorium_top": (str,),
-        # Allow raw_shell option when using the ssh
-        # client via the Salt API
-        "netapi_allow_raw_shell": bool,
-        "disabled_requisites": ((str,), list),
-=======
         "thoriumenv": (type(None), str),
         # Thorium top file location
         "thorium_top": str,
@@ -1276,7 +939,6 @@
         # client via the Salt API
         "netapi_allow_raw_shell": bool,
         "disabled_requisites": (str, list),
->>>>>>> 95b4f6d1
     }
 )
 
@@ -2235,30 +1897,11 @@
         except salt.utils.yaml.YAMLError as err:
             message = "Error parsing configuration file: {} - {}".format(path, err)
             log.error(message)
-<<<<<<< HEAD
-            raise salt.exceptions.SaltConfigurationError(message)
-
-        # only interpret documents as a valid conf, not things like strings,
-        # which might have been caused by invalid yaml syntax
-        if not isinstance(conf_opts, dict):
-            message = (
-                "Error parsing configuration file: {} - conf "
-                "should be a document, not {}.".format(path, type(conf_opts))
-            )
-            log.error(message)
-            raise salt.exceptions.SaltConfigurationError(message)
-
-        # allow using numeric ids: convert int to string
-        if "id" in conf_opts:
-            if not isinstance(conf_opts["id"], str):
-                conf_opts["id"] = str(conf_opts["id"])
-=======
             if path.endswith("_schedule.conf"):
                 # Create empty dictionary of config options
                 conf_opts = {}
                 # Rename this file, once closed
                 append_file_suffix_YAMLError = True
->>>>>>> 95b4f6d1
             else:
                 raise salt.exceptions.SaltConfigurationError(message)
 
