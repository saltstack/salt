# -*- coding: utf-8 -*-
'''
All salt configuration loading and defaults should be in this module
'''

# Import python libs
from __future__ import absolute_import
from __future__ import generators
import os
import re
import sys
import glob
import time
import codecs
import logging
from copy import deepcopy
import types

# Import third party libs
import yaml
try:
    yaml.Loader = yaml.CLoader
    yaml.Dumper = yaml.CDumper
except Exception:
    pass

# pylint: disable=import-error,no-name-in-module
import salt.ext.six as six
from salt.ext.six import string_types, text_type
from salt.ext.six.moves.urllib.parse import urlparse
# pylint: enable=import-error,no-name-in-module

# Import salt libs
import salt.utils
import salt.utils.dictupdate
import salt.utils.network
import salt.syspaths
import salt.utils.validate.path
import salt.utils.xdg
import salt.exceptions
from salt.utils.locales import sdecode
import salt.defaults.exitcodes

try:
    import psutil
    if not hasattr(psutil, 'virtual_memory'):
        raise ImportError('Version of psutil too old.')
    HAS_PSUTIL = True
except ImportError:
    HAS_PSUTIL = False

log = logging.getLogger(__name__)

_DFLT_LOG_DATEFMT = '%H:%M:%S'
_DFLT_LOG_DATEFMT_LOGFILE = '%Y-%m-%d %H:%M:%S'
_DFLT_LOG_FMT_CONSOLE = '[%(levelname)-8s] %(message)s'
_DFLT_LOG_FMT_LOGFILE = (
    '%(asctime)s,%(msecs)03d [%(name)-17s][%(levelname)-8s][%(process)d] %(message)s'
)

if salt.utils.is_windows():
    # Since an 'ipc_mode' of 'ipc' will never work on Windows due to lack of
    # support in ZeroMQ, we want the default to be something that has a
    # chance of working.
    _DFLT_IPC_MODE = 'tcp'
    _MASTER_TRIES = -1
else:
    _DFLT_IPC_MODE = 'ipc'
    _MASTER_TRIES = 1


def _gather_buffer_space():
    '''
    Gather some system data and then calculate
    buffer space.

    Result is in bytes.
    '''
    if HAS_PSUTIL and psutil.version_info >= (0, 6, 0):
        # Oh good, we have psutil. This will be quick.
        total_mem = psutil.virtual_memory().total
    else:
        # Avoid loading core grains unless absolutely required
        import platform
        import salt.grains.core
        # We need to load up ``mem_total`` grain. Let's mimic required OS data.
        os_data = {'kernel': platform.system()}
        grains = salt.grains.core._memdata(os_data)
        total_mem = grains['mem_total']
    # Return the higher number between 5% of the system memory and 10MiB
    return max([total_mem * 0.05, 10 << 20])

# For the time being this will be a fixed calculation
# TODO: Allow user configuration
_DFLT_IPC_WBUFFER = _gather_buffer_space() * .5
# TODO: Reserved for future use
_DFLT_IPC_RBUFFER = _gather_buffer_space() * .5

FLO_DIR = os.path.join(
        os.path.dirname(os.path.dirname(__file__)),
        'daemons', 'flo')

VALID_OPTS = {
    # The address of the salt master. May be specified as IP address or hostname
    'master': (string_types, list),

    # The TCP/UDP port of the master to connect to in order to listen to publications
    'master_port': int,

    # The behaviour of the minion when connecting to a master. Can specify 'failover',
    # 'disable' or 'func'. If 'func' is specified, the 'master' option should be set to an
    # exec module function to run to determine the master hostname. If 'disable' is specified
    # the minion will run, but will not try to connect to a master.
    'master_type': str,

    # Specify the format in which the master address will be specified. Can
    # specify 'default' or 'ip_only'. If 'ip_only' is specified, then the
    # master address will not be split into IP and PORT.
    'master_uri_format': str,

    # The fingerprint of the master key may be specified to increase security. Generate
    # a master fingerprint with `salt-key -F master`
    'master_finger': str,

    # Selects a random master when starting a minion up in multi-master mode
    'master_shuffle': bool,

    # When in multi-master mode, temporarily remove a master from the list if a conenction
    # is interrupted and try another master in the list.
    'master_alive_interval': int,

    # When in multi-master failover mode, fail back to the first master in the list if it's back
    # online.
    'master_failback': bool,

    # When in multi-master mode, and master_failback is enabled ping the top master with this
    # interval.
    'master_failback_interval': int,

    # The name of the signing key-pair
    'master_sign_key_name': str,

    # Sign the master auth-replies with a cryptographic signature of the masters public key.
    'master_sign_pubkey': bool,

    # Enables verification of the master-public-signature returned by the master in auth-replies.
    # Must also set master_sign_pubkey for this to work
    'verify_master_pubkey_sign': bool,

    # If verify_master_pubkey_sign is enabled, the signature is only verified, if the public-key of
    # the master changes. If the signature should always be verified, this can be set to True.
    'always_verify_signature': bool,

    # The name of the file in the masters pki-directory that holds the pre-calculated signature of
    # the masters public-key
    'master_pubkey_signature': str,

    # Instead of computing the signature for each auth-reply, use a pre-calculated signature.
    # The master_pubkey_signature must also be set for this.
    'master_use_pubkey_signature': bool,

    # The key fingerprint of the higher-level master for the syndic to verify it is talking to the
    # intended master
    'syndic_finger': str,

    # The caching mechanism to use for the PKI key store. Can substantially decrease master publish
    # times. Available types:
    # 'maint': Runs on a schedule as a part of the maintanence process.
    # '': Disable the key cache [default]
    'key_cache': str,

    # The user under which the daemon should run
    'user': str,

    # The root directory prepended to these options: pki_dir, cachedir,
    # sock_dir, log_file, autosign_file, autoreject_file, extension_modules,
    # key_logfile, pidfile:
    'root_dir': str,

    # The directory used to store public key data
    'pki_dir': str,

    # A unique identifier for this daemon
    'id': str,

    # The directory to store all cache files.
    'cachedir': str,

    # Append minion_id to these directories.  Helps with
    # multiple proxies and minions running on the same machine.
    # Allowed elements in the list: pki_dir, cachedir, extension_modules, pidfile
    'append_minionid_config_dirs': list,

    # Flag to cache jobs locally.
    'cache_jobs': bool,

    # The path to the salt configuration file
    'conf_file': str,

    # The directory containing unix sockets for things like the event bus
    'sock_dir': str,

    # Specifies how the file server should backup files, if enabled. The backups
    # live in the cache dir.
    'backup_mode': str,

    # A default renderer for all operations on this host
    'renderer': str,

    # Renderer whitelist. The only renderers from this list are allowed.
    'renderer_whitelist': list,

    # Rendrerer blacklist. Renderers from this list are disalloed even if specified in whitelist.
    'renderer_blacklist': list,

    # A flag indicating that a highstate run should immediately cease if a failure occurs.
    'failhard': bool,

    # A flag to indicate that highstate runs should force refresh the modules prior to execution
    'autoload_dynamic_modules': bool,

    # Force the minion into a single environment when it fetches files from the master
    'environment': str,

    # Force the minion into a single pillar root when it fetches pillar data from the master
    'pillarenv': str,

    # Make the pillarenv always match the effective saltenv
    'pillarenv_from_saltenv': bool,

    # Allows a user to provide an alternate name for top.sls
    'state_top': str,

    'state_top_saltenv': str,

    # States to run when a minion starts up
    'startup_states': str,

    # List of startup states
    'sls_list': list,

    # Configuration for snapper in the state system
    'snapper_states': bool,
    'snapper_states_config': str,

    # A top file to execute if startup_states == 'top'
    'top_file': str,

    # Location of the files a minion should look for. Set to 'local' to never ask the master.
    'file_client': str,

    # When using a local file_client, this parameter is used to allow the client to connect to
    # a master for remote execution.
    'use_master_when_local': bool,

    # A map of saltenvs and fileserver backend locations
    'file_roots': dict,

    # A map of saltenvs and fileserver backend locations
    'pillar_roots': dict,

    # The external pillars permitted to be used on-demand using pillar.ext
    'on_demand_ext_pillar': list,

    # A map of glob paths to be used
    'decrypt_pillar': list,

    # Delimiter to use in path expressions for decrypt_pillar
    'decrypt_pillar_delimiter': str,

    # Default renderer for decrypt_pillar
    'decrypt_pillar_default': str,

    # List of renderers available for decrypt_pillar
    'decrypt_pillar_renderers': list,

    # The type of hashing algorithm to use when doing file comparisons
    'hash_type': str,

    # Refuse to load these modules
    'disable_modules': list,

    # Refuse to load these returners
    'disable_returners': list,

    # Tell the loader to only load modules in this list
    'whitelist_modules': list,

    # A list of additional directories to search for salt modules in
    'module_dirs': list,

    # A list of additional directories to search for salt returners in
    'returner_dirs': list,

    # A list of additional directories to search for salt states in
    'states_dirs': list,

    # A list of additional directories to search for salt grains in
    'grains_dirs': list,

    # A list of additional directories to search for salt renderers in
    'render_dirs': list,

    # A list of additional directories to search for salt outputters in
    'outputter_dirs': list,

    # A list of additional directories to search for salt utilities in. (Used by the loader
    # to populate __utils__)
    'utils_dirs': list,

    # salt cloud providers
    'providers': dict,

    # First remove all modules during any sync operation
    'clean_dynamic_modules': bool,

    # A flag indicating that a master should accept any minion connection without any authentication
    'open_mode': bool,

    # Whether or not processes should be forked when needed. The alternative is to use threading.
    'multiprocessing': bool,

    # Whether or not the salt minion should run scheduled mine updates
    'mine_enabled': bool,

    # Whether or not scheduled mine updates should be accompanied by a job return for the job cache
    'mine_return_job': bool,

    # Schedule a mine update every n number of seconds
    'mine_interval': int,

    # The ipc strategy. (i.e., sockets versus tcp, etc)
    'ipc_mode': str,

    # Enable ipv6 support for daemons
    'ipv6': bool,

    # The chunk size to use when streaming files with the file server
    'file_buffer_size': int,

    # The TCP port on which minion events should be published if ipc_mode is TCP
    'tcp_pub_port': int,

    # The TCP port on which minion events should be pulled if ipc_mode is TCP
    'tcp_pull_port': int,

    # The TCP port on which events for the master should be pulled if ipc_mode is TCP
    'tcp_master_pub_port': int,

    # The TCP port on which events for the master should be pulled if ipc_mode is TCP
    'tcp_master_pull_port': int,

    # The TCP port on which events for the master should pulled and then republished onto
    # the event bus on the master
    'tcp_master_publish_pull': int,

    # The TCP port for mworkers to connect to on the master
    'tcp_master_workers': int,

    # The file to send logging data to
    'log_file': str,

    # The level of verbosity at which to log
    'log_level': str,

    # The log level to log to a given file
    'log_level_logfile': str,

    # The format to construct dates in log files
    'log_datefmt': str,

    # The dateformat for a given logfile
    'log_datefmt_logfile': str,

    # The format for console logs
    'log_fmt_console': str,

    # The format for a given log file
    'log_fmt_logfile': (tuple, str),

    # A dictionary of logging levels
    'log_granular_levels': dict,

    # The maximum number of bytes a single log file may contain before
    # it is rotated. A value of 0 disables this feature.
    # Currently only supported on Windows. On other platforms, use an
    # external tool such as 'logrotate' to manage log files.
    'log_rotate_max_bytes': int,

    # The number of backup files to keep when rotating log files. Only
    # used if log_rotate_max_bytes is greater than 0.
    # Currently only supported on Windows. On other platforms, use an
    # external tool such as 'logrotate' to manage log files.
    'log_rotate_backup_count': int,

    # If an event is above this size, it will be trimmed before putting it on the event bus
    'max_event_size': int,

    # Always execute states with test=True if this flag is set
    'test': bool,

    # Tell the loader to attempt to import *.pyx cython files if cython is available
    'cython_enable': bool,

    # Tell the loader to attempt to import *.zip archives
    'enable_zip_modules': bool,

    # Tell the client to show minions that have timed out
    'show_timeout': bool,

    # Tell the client to display the jid when a job is published
    'show_jid': bool,

    # Tells the highstate outputter to show successful states. False will omit successes.
    'state_verbose': bool,

    # Specify the format for state outputs. See highstate outputter for additional details.
    'state_output': str,

    # Tells the highstate outputter to only report diffs of states that changed
    'state_output_diff': bool,

    # When true, states run in the order defined in an SLS file, unless requisites re-order them
    'state_auto_order': bool,

    # Fire events as state chunks are processed by the state compiler
    'state_events': bool,

    # The number of seconds a minion should wait before retry when attempting authentication
    'acceptance_wait_time': float,

    # The number of seconds a minion should wait before giving up during authentication
    'acceptance_wait_time_max': float,

    # Retry a connection attempt if the master rejects a minion's public key
    'rejected_retry': bool,

    # The interval in which a daemon's main loop should attempt to perform all necessary tasks
    # for normal operation
    'loop_interval': float,

    # Perform pre-flight verification steps before daemon startup, such as checking configuration
    # files and certain directories.
    'verify_env': bool,

    # The grains dictionary for a minion, containing specific "facts" about the minion
    'grains': dict,

    # Allow a daemon to function even if the key directories are not secured
    'permissive_pki_access': bool,

    # The path to a directory to pull in configuration file includes
    'default_include': str,

    # If a minion is running an esky build of salt, upgrades can be performed using the url
    # defined here. See saltutil.update() for additional information
    'update_url': (bool, string_types),

    # If using update_url with saltutil.update(), provide a list of services to be restarted
    # post-install
    'update_restart_services': list,

    # The number of seconds to sleep between retrying an attempt to resolve the hostname of a
    # salt master
    'retry_dns': float,

    # In the case when the resolve of the salt master hostname fails, fall back to localhost
    'resolve_dns_fallback': bool,

    # set the zeromq_reconnect_ivl option on the minion.
    # http://lists.zeromq.org/pipermail/zeromq-dev/2011-January/008845.html
    'recon_max': float,

    # If recon_randomize is set, this specifies the lower bound for the randomized period
    'recon_default': float,

    # Tells the minion to choose a bounded, random interval to have zeromq attempt to reconnect
    # in the event of a disconnect event
    'recon_randomize': bool,

    'return_retry_timer': int,
    'return_retry_timer_max': int,

    # Specify one or more returners in which all events will be sent to. Requires that the returners
    # in question have an event_return(event) function!
    'event_return': (list, string_types),

    # The number of events to queue up in memory before pushing them down the pipe to an event
    # returner specified by 'event_return'
    'event_return_queue': int,

    # Only forward events to an event returner if it matches one of the tags in this list
    'event_return_whitelist': list,

    # Events matching a tag in this list should never be sent to an event returner.
    'event_return_blacklist': list,

    # default match type for filtering events tags: startswith, endswith, find, regex, fnmatch
    'event_match_type': str,

    # This pidfile to write out to when a daemon starts
    'pidfile': str,

    # Used with the SECO range master tops system
    'range_server': str,

    # The tcp keepalive interval to set on TCP ports. This setting can be used to tune Salt
    # connectivity issues in messy network environments with misbehaving firewalls
    'tcp_keepalive': bool,

    # Sets zeromq TCP keepalive idle. May be used to tune issues with minion disconnects
    'tcp_keepalive_idle': float,

    # Sets zeromq TCP keepalive count. May be used to tune issues with minion disconnects
    'tcp_keepalive_cnt': float,

    # Sets zeromq TCP keepalive interval. May be used to tune issues with minion disconnects.
    'tcp_keepalive_intvl': float,

    # The network interface for a daemon to bind to
    'interface': str,

    # The port for a salt master to broadcast publications on. This will also be the port minions
    # connect to to listen for publications.
    'publish_port': int,

    # TODO unknown option!
    'auth_mode': int,

    # listen queue size / backlog
    'zmq_backlog': int,

    # Set the zeromq high water mark on the publisher interface.
    # http://api.zeromq.org/3-2:zmq-setsockopt
    'pub_hwm': int,

    # IPC buffer size
    # Refs https://github.com/saltstack/salt/issues/34215
    'ipc_write_buffer': int,

    # The number of MWorker processes for a master to startup. This number needs to scale up as
    # the number of connected minions increases.
    'worker_threads': int,

    # The port for the master to listen to returns on. The minion needs to connect to this port
    # to send returns.
    'ret_port': int,

    # The number of hours to keep jobs around in the job cache on the master
    'keep_jobs': int,

    # If the returner supports `clean_old_jobs`, then at cleanup time,
    # archive the job data before deleting it.
    'archive_jobs': bool,

    # A master-only copy of the file_roots dictionary, used by the state compiler
    'master_roots': dict,

    # Add the proxymodule LazyLoader object to opts.  This breaks many things
    # but this was the default pre 2015.8.2.  This should default to
    # False in 2016.3.0
    'add_proxymodule_to_opts': bool,

    # Poll the connection state with the proxy minion
    # If enabled, this option requires the function `alive`
    # to be implemented in the proxy module
    'proxy_keep_alive': bool,

    # Frequency of the proxy_keep_alive, in minutes
    'proxy_keep_alive_interval': int,
    'git_pillar_base': str,
    'git_pillar_branch': str,
    'git_pillar_env': str,
    'git_pillar_root': str,
    'git_pillar_ssl_verify': bool,
    'git_pillar_global_lock': bool,
    'git_pillar_user': str,
    'git_pillar_password': str,
    'git_pillar_insecure_auth': bool,
    'git_pillar_privkey': str,
    'git_pillar_pubkey': str,
    'git_pillar_passphrase': str,
    'gitfs_remotes': list,
    'gitfs_mountpoint': str,
    'gitfs_root': str,
    'gitfs_base': str,
    'gitfs_user': str,
    'gitfs_password': str,
    'gitfs_insecure_auth': bool,
    'gitfs_privkey': str,
    'gitfs_pubkey': str,
    'gitfs_passphrase': str,
    'gitfs_env_whitelist': list,
    'gitfs_env_blacklist': list,
    'gitfs_ssl_verify': bool,
    'gitfs_global_lock': bool,
    'gitfs_saltenv': list,
    'hgfs_remotes': list,
    'hgfs_mountpoint': str,
    'hgfs_root': str,
    'hgfs_base': str,
    'hgfs_branch_method': str,
    'hgfs_env_whitelist': list,
    'hgfs_env_blacklist': list,
    'svnfs_remotes': list,
    'svnfs_mountpoint': str,
    'svnfs_root': str,
    'svnfs_trunk': str,
    'svnfs_branches': str,
    'svnfs_tags': str,
    'svnfs_env_whitelist': list,
    'svnfs_env_blacklist': list,
    'minionfs_env': str,
    'minionfs_mountpoint': str,
    'minionfs_whitelist': list,
    'minionfs_blacklist': list,

    # Specify a list of external pillar systems to use
    'ext_pillar': list,

    # Reserved for future use to version the pillar structure
    'pillar_version': int,

    # Whether or not a copy of the master opts dict should be rendered into minion pillars
    'pillar_opts': bool,

    # Cache the master pillar to disk to avoid having to pass through the rendering system
    'pillar_cache': bool,

    # Pillar cache TTL, in seconds. Has no effect unless `pillar_cache` is True
    'pillar_cache_ttl': int,

    # Pillar cache backend. Defaults to `disk` which stores caches in the master cache
    'pillar_cache_backend': str,

    'pillar_safe_render_error': bool,

    # When creating a pillar, there are several strategies to choose from when
    # encountering duplicate values
    'pillar_source_merging_strategy': str,

    # Recursively merge lists by aggregating them instead of replacing them.
    'pillar_merge_lists': bool,

    # How to merge multiple top files from multiple salt environments
    # (saltenvs); can be 'merge' or 'same'
    'top_file_merging_strategy': str,

    # The ordering for salt environment merging, when top_file_merging_strategy
    # is set to 'same'
    'env_order': list,

    # The salt environment which provides the default top file when
    # top_file_merging_strategy is set to 'same'; defaults to 'base'
    'default_top': str,

    'ping_on_rotate': bool,
    'peer': dict,
    'preserve_minion_cache': bool,
    'syndic_master': (string_types, list),

    # The behaviour of the multimaster syndic when connection to a master of masters failed. Can
    # specify 'random' (default) or 'ordered'. If set to 'random' masters will be iterated in random
    # order if 'ordered' the configured order will be used.
    'syndic_failover': str,
    'syndic_forward_all_events': bool,
    'runner_dirs': list,
    'client_acl_verify': bool,
    'publisher_acl': dict,
    'publisher_acl_blacklist': dict,
    'sudo_acl': bool,
    'external_auth': dict,
    'token_expire': int,
    'token_expire_user_override': (bool, dict),
    'file_recv': bool,
    'file_recv_max_size': int,
    'file_ignore_regex': (list, string_types),
    'file_ignore_glob': (list, string_types),
    'fileserver_backend': list,
    'fileserver_followsymlinks': bool,
    'fileserver_ignoresymlinks': bool,
    'fileserver_limit_traversal': bool,

    # The number of open files a daemon is allowed to have open. Frequently needs to be increased
    # higher than the system default in order to account for the way zeromq consumes file handles.
    'max_open_files': int,

    # Automatically accept any key provided to the master. Implies that the key will be preserved
    # so that subsequent connections will be authenticated even if this option has later been
    # turned off.
    'auto_accept': bool,
    'autosign_timeout': int,

    # A mapping of external systems that can be used to generate topfile data.
    'master_tops': dict,

    # A flag that should be set on a top-level master when it is ordering around subordinate masters
    # via the use of a salt syndic
    'order_masters': bool,

    # Whether or not to cache jobs so that they can be examined later on
    'job_cache': bool,

    # Define a returner to be used as an external job caching storage backend
    'ext_job_cache': str,

    # Specify a returner for the master to use as a backend storage system to cache jobs returns
    # that it receives
    'master_job_cache': str,

    # Specify whether the master should store end times for jobs as returns come in
    'job_cache_store_endtime': bool,

    # The minion data cache is a cache of information about the minions stored on the master.
    # This information is primarily the pillar and grains data. The data is cached in the master
    # cachedir under the name of the minion and used to predetermine what minions are expected to
    # reply from executions.
    'minion_data_cache': bool,

    # The number of seconds between AES key rotations on the master
    'publish_session': int,

    # Defines a salt reactor. See http://docs.saltstack.com/en/latest/topics/reactor/
    'reactor': list,

    # The TTL for the cache of the reactor configuration
    'reactor_refresh_interval': int,

    # The number of workers for the runner/wheel in the reactor
    'reactor_worker_threads': int,

    # The queue size for workers in the reactor
    'reactor_worker_hwm': int,

    # Defines engines. See https://docs.saltstack.com/en/latest/topics/engines/
    'engines': list,

    # Whether or not to store runner returns in the job cache
    'runner_returns': bool,

    'serial': str,
    'search': str,

    # The update interval, in seconds, for the master maintenance process to update the search
    # index
    'search_index_interval': int,

    # A compound target definition.
    # See: http://docs.saltstack.com/en/latest/topics/targeting/nodegroups.html
    'nodegroups': dict,

    # List-only nodegroups for salt-ssh. Each group must be formed as either a
    # comma-separated list, or a YAML list.
    'ssh_list_nodegroups': dict,

    # By default, salt-ssh uses its own specially-generated RSA key to auth
    # against minions. If this is set to True, salt-ssh will look in
    # for a key at ~/.ssh/id_rsa, and fall back to using its own specially-
    # generated RSA key if that file doesn't exist.
    'ssh_use_home_key': bool,

    # The logfile location for salt-key
    'key_logfile': str,

    # The source location for the winrepo sls files
    # (used by win_pkg.py, minion only)
    'winrepo_source_dir': str,

    'winrepo_dir': str,
    'winrepo_dir_ng': str,
    'winrepo_cachefile': str,
    'winrepo_cache_expire_max': int,
    'winrepo_cache_expire_min': int,
    'winrepo_remotes': list,
    'winrepo_remotes_ng': list,
    'winrepo_branch': str,
    'winrepo_ssl_verify': bool,
    'winrepo_user': str,
    'winrepo_password': str,
    'winrepo_insecure_auth': bool,
    'winrepo_privkey': str,
    'winrepo_pubkey': str,
    'winrepo_passphrase': str,

    # Set a hard limit for the amount of memory modules can consume on a minion.
    'modules_max_memory': int,

    # The number of minutes between the minion refreshing its cache of grains
    'grains_refresh_every': int,

    # Use lspci to gather system data for grains on a minion
    'enable_lspci': bool,

    # The number of seconds for the salt client to wait for additional syndics to
    # check in with their lists of expected minions before giving up
    'syndic_wait': int,

    # If this is set to True leading spaces and tabs are stripped from the start
    # of a line to a block.
    'jinja_lstrip_blocks': bool,

    # If this is set to True the first newline after a Jinja block is removed
    'jinja_trim_blocks': bool,

    # Cache minion ID to file
    'minion_id_caching': bool,

    # If set, the master will sign all publications before they are sent out
    'sign_pub_messages': bool,

    # The size of key that should be generated when creating new keys
    'keysize': int,

    # The transport system for this daemon. (i.e. zeromq, raet, etc)
    'transport': str,

    # The number of seconds to wait when the client is requesting information about running jobs
    'gather_job_timeout': int,

    # The number of seconds to wait before timing out an authentication request
    'auth_timeout': int,

    # The number of attempts to authenticate to a master before giving up
    'auth_tries': int,

    # The number of attempts to connect to a master before giving up.
    # Set this to -1 for unlimited attempts. This allows for a master to have
    # downtime and the minion to reconnect to it later when it comes back up.
    # In 'failover' mode, it is the number of attempts for each set of masters.
    # In this mode, it will cycle through the list of masters for each attempt.
    'master_tries': int,

    # Never give up when trying to authenticate to a master
    'auth_safemode': bool,

    'random_master': bool,

    # An upper bound for the amount of time for a minion to sleep before attempting to
    # reauth after a restart.
    'random_reauth_delay': int,

    # The number of seconds for a syndic to poll for new messages that need to be forwarded
    'syndic_event_forward_timeout': float,

    # The length that the syndic event queue must hit before events are popped off and forwarded
    'syndic_jid_forward_cache_hwm': int,

    # Salt SSH configuration
    'ssh_passwd': str,
    'ssh_port': str,
    'ssh_sudo': bool,
    'ssh_sudo_user': str,
    'ssh_timeout': float,
    'ssh_user': str,
    'ssh_scan_ports': str,
    'ssh_scan_timeout': float,
    'ssh_identities_only': bool,
    'ssh_log_file': str,

    # Enable ioflo verbose logging. Warning! Very verbose!
    'ioflo_verbose': int,

    'ioflo_period': float,

    # Set ioflo to realtime. Useful only for testing/debugging to simulate many ioflo periods very
    # quickly
    'ioflo_realtime': bool,

    # Location for ioflo logs
    'ioflo_console_logdir': str,

    # The port to bind to when bringing up a RAET daemon
    'raet_port': int,
    'raet_alt_port': int,
    'raet_mutable': bool,
    'raet_main': bool,
    'raet_clear_remotes': bool,
    'raet_clear_remote_masters': bool,
    'raet_road_bufcnt': int,
    'raet_lane_bufcnt': int,
    'cluster_mode': bool,
    'cluster_masters': list,
    'sqlite_queue_dir': str,

    'queue_dirs': list,

    # Instructs the minion to ping its master(s) ever n number of seconds. Used
    # primarily as a mitigation technique against minion disconnects.
    'ping_interval': int,

    # Instructs the salt CLI to print a summary of a minion responses before returning
    'cli_summary': bool,

    # The maximum number of minion connections allowed by the master. Can have performance
    # implications in large setups.
    'max_minions': int,


    'username': str,
    'password': str,

    # Use zmq.SUSCRIBE to limit listening sockets to only process messages bound for them
    'zmq_filtering': bool,

    # Connection caching. Can greatly speed up salt performance.
    'con_cache': bool,
    'rotate_aes_key': bool,

    # Cache ZeroMQ connections. Can greatly improve salt performance.
    'cache_sreqs': bool,

    # Can be set to override the python_shell=False default in the cmd module
    'cmd_safe': bool,

    # Used strictly for performance testing in RAET.
    'dummy_publisher': bool,

    # Used by salt-api for master requests timeout
    'rest_timeout': int,

    # If set, all minion exec module actions will be rerouted through sudo as this user
    'sudo_user': str,

    # HTTP request timeout in seconds. Applied for tornado http fetch functions like cp.get_url
    # should be greater than overall download time
    'http_request_timeout': float,

    # HTTP request max file content size.
    'http_max_body': int,

    # Delay in seconds before executing bootstrap (Salt Cloud)
    'bootstrap_delay': int,

    # If a proxymodule has a function called 'grains', then call it during
    # regular grains loading and merge the results with the proxy's grains
    # dictionary.  Otherwise it is assumed that the module calls the grains
    # function in a custom way and returns the data elsewhere
    #
    # Default to False for 2016.3 and 2016.11. Switch to True for Nitrogen
    'proxy_merge_grains_in_module': bool,

    # Command to use to restart salt-minion
    'minion_restart_command': list,

    # Whether or not a minion should send the results of a command back to the master
    # Useful when a returner is the source of truth for a job result
    'pub_ret': bool,

    # HTTP proxy settings. Used in tornado fetch functions, apt-key etc
    'proxy_host': str,
    'proxy_username': str,
    'proxy_password': str,
    'proxy_port': int,

    # Minion de-dup jid cache max size
    'minion_jid_queue_hwm': int,

    # Minion data cache driver (one of satl.cache.* modules)
    'cache': str,

    # Thin and minimal Salt extra modules
    'thin_extra_mods': str,
    'min_extra_mods': str,

    # Default returners minion should use. List or comma-delimited string
    'return': (str, list),

    # TLS/SSL connection options. This could be set to a dictionary containing arguments
    # corresponding to python ssl.wrap_socket method. For details see:
    # http://www.tornadoweb.org/en/stable/tcpserver.html#tornado.tcpserver.TCPServer
    # http://docs.python.org/2/library/ssl.html#ssl.wrap_socket
    # Note: to set enum arguments values like `cert_reqs` and `ssl_version` use constant names
    # without ssl module prefix: `CERT_REQUIRED` or `PROTOCOL_SSLv23`.
<<<<<<< HEAD
    'ssl': (dict, None),

    # Controls how a multi-function job returns its data. If this is False,
    # it will return its data using a dictionary with the function name as
    # the key. This is compatible with legacy systems. If this is True, it
    # will return its data using an array in the same order as the input
    # array of functions to execute. This allows for calling the same
    # function multiple times in the same multi-function job.
    'multifunc_ordered': bool,

    # Controls whether beacons are set up before a connection
    # to the master is attempted.
    'beacons_before_connect': bool,

    # Controls whether the scheduler is set up before a connection
    # to the master is attempted.
    'scheduler_before_connect': bool,
=======
    'ssl': (dict, type(None)),

    # django auth
    'django_auth_path': str,
    'django_auth_settings': str,
>>>>>>> 84ff6387
}

# default configurations
DEFAULT_MINION_OPTS = {
    'interface': '0.0.0.0',
    'master': 'salt',
    'master_type': 'str',
    'master_uri_format': 'default',
    'master_port': 4506,
    'master_finger': '',
    'master_shuffle': False,
    'master_alive_interval': 0,
    'master_failback': False,
    'master_failback_interval': 0,
    'verify_master_pubkey_sign': False,
    'always_verify_signature': False,
    'master_sign_key_name': 'master_sign',
    'syndic_finger': '',
    'user': 'root',
    'root_dir': salt.syspaths.ROOT_DIR,
    'pki_dir': os.path.join(salt.syspaths.CONFIG_DIR, 'pki', 'minion'),
    'id': '',
    'cachedir': os.path.join(salt.syspaths.CACHE_DIR, 'minion'),
    'append_minionid_config_dirs': [],
    'cache_jobs': False,
    'grains_cache': False,
    'grains_cache_expiration': 300,
    'grains_deep_merge': False,
    'conf_file': os.path.join(salt.syspaths.CONFIG_DIR, 'minion'),
    'sock_dir': os.path.join(salt.syspaths.SOCK_DIR, 'minion'),
    'backup_mode': '',
    'renderer': 'yaml_jinja',
    'renderer_whitelist': [],
    'renderer_blacklist': [],
    'failhard': False,
    'autoload_dynamic_modules': True,
    'environment': None,
    'pillarenv': None,
    'pillarenv_from_saltenv': False,
    'pillar_opts': False,
    # ``pillar_cache``, ``pillar_cache_ttl`` and ``pillar_cache_backend``
    # are not used on the minion but are unavoidably in the code path
    'pillar_cache': False,
    'pillar_cache_ttl': 3600,
    'pillar_cache_backend': 'disk',
    'extension_modules': os.path.join(salt.syspaths.CACHE_DIR, 'minion', 'extmods'),
    'state_top': 'top.sls',
    'state_top_saltenv': None,
    'startup_states': '',
    'sls_list': [],
    'top_file': '',
    'thorium_interval': 0.5,
    'thorium_roots': {
        'base': [salt.syspaths.BASE_THORIUM_ROOTS_DIR],
        },
    'file_client': 'remote',
    'use_master_when_local': False,
    'file_roots': {
        'base': [salt.syspaths.BASE_FILE_ROOTS_DIR,
                 salt.syspaths.SPM_FORMULA_PATH]
    },
    'top_file_merging_strategy': 'merge',
    'env_order': [],
    'default_top': 'base',
    'fileserver_limit_traversal': False,
    'file_recv': False,
    'file_recv_max_size': 100,
    'file_ignore_regex': [],
    'file_ignore_glob': [],
    'fileserver_backend': ['roots'],
    'fileserver_followsymlinks': True,
    'fileserver_ignoresymlinks': False,
    'pillar_roots': {
        'base': [salt.syspaths.BASE_PILLAR_ROOTS_DIR,
                 salt.syspaths.SPM_PILLAR_PATH]
    },
    'on_demand_ext_pillar': ['libvirt', 'virtkey'],
    'decrypt_pillar': [],
    'decrypt_pillar_delimiter': ':',
    'decrypt_pillar_default': 'gpg',
    'decrypt_pillar_renderers': ['gpg'],
    'git_pillar_base': 'master',
    'git_pillar_branch': 'master',
    'git_pillar_env': '',
    'git_pillar_root': '',
    'git_pillar_ssl_verify': True,
    'git_pillar_global_lock': True,
    'git_pillar_user': '',
    'git_pillar_password': '',
    'git_pillar_insecure_auth': False,
    'git_pillar_privkey': '',
    'git_pillar_pubkey': '',
    'git_pillar_passphrase': '',
    'gitfs_remotes': [],
    'gitfs_mountpoint': '',
    'gitfs_root': '',
    'gitfs_base': 'master',
    'gitfs_user': '',
    'gitfs_password': '',
    'gitfs_insecure_auth': False,
    'gitfs_privkey': '',
    'gitfs_pubkey': '',
    'gitfs_passphrase': '',
    'gitfs_env_whitelist': [],
    'gitfs_env_blacklist': [],
    'gitfs_global_lock': True,
    'gitfs_ssl_verify': True,
    'gitfs_saltenv': [],
    'hash_type': 'sha256',
    'disable_modules': [],
    'disable_returners': [],
    'whitelist_modules': [],
    'module_dirs': [],
    'returner_dirs': [],
    'grains_dirs': [],
    'states_dirs': [],
    'render_dirs': [],
    'outputter_dirs': [],
    'utils_dirs': [],
    'publisher_acl': {},
    'publisher_acl_blacklist': {},
    'providers': {},
    'clean_dynamic_modules': True,
    'open_mode': False,
    'auto_accept': True,
    'autosign_timeout': 120,
    'multiprocessing': True,
    'mine_enabled': True,
    'mine_return_job': False,
    'mine_interval': 60,
    'ipc_mode': _DFLT_IPC_MODE,
    'ipc_write_buffer': _DFLT_IPC_WBUFFER,
    'ipv6': False,
    'file_buffer_size': 262144,
    'tcp_pub_port': 4510,
    'tcp_pull_port': 4511,
    'log_file': os.path.join(salt.syspaths.LOGS_DIR, 'minion'),
    'log_level': 'warning',
    'log_level_logfile': None,
    'log_datefmt': _DFLT_LOG_DATEFMT,
    'log_datefmt_logfile': _DFLT_LOG_DATEFMT_LOGFILE,
    'log_fmt_console': _DFLT_LOG_FMT_CONSOLE,
    'log_fmt_logfile': _DFLT_LOG_FMT_LOGFILE,
    'log_granular_levels': {},
    'log_rotate_max_bytes': 0,
    'log_rotate_backup_count': 0,
    'max_event_size': 1048576,
    'test': False,
    'ext_job_cache': '',
    'cython_enable': False,
    'enable_zip_modules': False,
    'state_verbose': True,
    'state_output': 'full',
    'state_output_diff': False,
    'state_auto_order': True,
    'state_events': False,
    'state_aggregate': False,
    'snapper_states': False,
    'snapper_states_config': 'root',
    'acceptance_wait_time': 10,
    'acceptance_wait_time_max': 0,
    'rejected_retry': False,
    'loop_interval': 1,
    'verify_env': True,
    'grains': {},
    'permissive_pki_access': False,
    'default_include': 'minion.d/*.conf',
    'update_url': False,
    'update_restart_services': [],
    'retry_dns': 30,
    'resolve_dns_fallback': True,
    'recon_max': 10000,
    'recon_default': 1000,
    'recon_randomize': True,
    'return_retry_timer': 5,
    'return_retry_timer_max': 10,
    'random_reauth_delay': 10,
    'winrepo_source_dir': 'salt://win/repo-ng/',
    'winrepo_dir': os.path.join(salt.syspaths.BASE_FILE_ROOTS_DIR, 'win', 'repo'),
    'winrepo_dir_ng': os.path.join(salt.syspaths.BASE_FILE_ROOTS_DIR, 'win', 'repo-ng'),
    'winrepo_cachefile': 'winrepo.p',
    'winrepo_cache_expire_max': 21600,
    'winrepo_cache_expire_min': 0,
    'winrepo_remotes': ['https://github.com/saltstack/salt-winrepo.git'],
    'winrepo_remotes_ng': ['https://github.com/saltstack/salt-winrepo-ng.git'],
    'winrepo_branch': 'master',
    'winrepo_ssl_verify': True,
    'winrepo_user': '',
    'winrepo_password': '',
    'winrepo_insecure_auth': False,
    'winrepo_privkey': '',
    'winrepo_pubkey': '',
    'winrepo_passphrase': '',
    'pidfile': os.path.join(salt.syspaths.PIDFILE_DIR, 'salt-minion.pid'),
    'range_server': 'range:80',
    'reactor_refresh_interval': 60,
    'reactor_worker_threads': 10,
    'reactor_worker_hwm': 10000,
    'engines': [],
    'tcp_keepalive': True,
    'tcp_keepalive_idle': 300,
    'tcp_keepalive_cnt': -1,
    'tcp_keepalive_intvl': -1,
    'modules_max_memory': -1,
    'grains_refresh_every': 0,
    'minion_id_caching': True,
    'keysize': 2048,
    'transport': 'zeromq',
    'auth_timeout': 5,
    'auth_tries': 7,
    'master_tries': _MASTER_TRIES,
    'auth_safemode': False,
    'random_master': False,
    'minion_floscript': os.path.join(FLO_DIR, 'minion.flo'),
    'caller_floscript': os.path.join(FLO_DIR, 'caller.flo'),
    'ioflo_verbose': 0,
    'ioflo_period': 0.1,
    'ioflo_realtime': True,
    'ioflo_console_logdir': '',
    'raet_port': 4510,
    'raet_alt_port': 4511,
    'raet_mutable': False,
    'raet_main': False,
    'raet_clear_remotes': True,
    'raet_clear_remote_masters': True,
    'raet_road_bufcnt': 2,
    'raet_lane_bufcnt': 100,
    'cluster_mode': False,
    'cluster_masters': [],
    'restart_on_error': False,
    'ping_interval': 0,
    'username': None,
    'password': None,
    'zmq_filtering': False,
    'zmq_monitor': False,
    'cache_sreqs': True,
    'cmd_safe': True,
    'sudo_user': '',
    'http_request_timeout': 1 * 60 * 60.0,  # 1 hour
    'http_max_body': 100 * 1024 * 1024 * 1024,  # 100GB
    'event_match_type': 'startswith',
    'minion_restart_command': [],
    'pub_ret': True,
    'proxy_host': '',
    'proxy_username': '',
    'proxy_password': '',
    'proxy_port': 0,
    'minion_jid_queue_hwm': 100,
    'ssl': None,
    'multifunc_ordered': False,
    'beacons_before_connect': False,
    'scheduler_before_connect': False,
    'cache': 'localfs',
}

DEFAULT_MASTER_OPTS = {
    'interface': '0.0.0.0',
    'publish_port': 4505,
    'zmq_backlog': 1000,
    'pub_hwm': 1000,
    'auth_mode': 1,
    'user': 'root',
    'worker_threads': 5,
    'sock_dir': os.path.join(salt.syspaths.SOCK_DIR, 'master'),
    'ret_port': 4506,
    'timeout': 5,
    'keep_jobs': 24,
    'archive_jobs': False,
    'root_dir': salt.syspaths.ROOT_DIR,
    'pki_dir': os.path.join(salt.syspaths.CONFIG_DIR, 'pki', 'master'),
    'key_cache': '',
    'cachedir': os.path.join(salt.syspaths.CACHE_DIR, 'master'),
    'file_roots': {
        'base': [salt.syspaths.BASE_FILE_ROOTS_DIR,
                 salt.syspaths.SPM_FORMULA_PATH]
    },
    'master_roots': {
        'base': [salt.syspaths.BASE_MASTER_ROOTS_DIR],
    },
    'pillar_roots': {
        'base': [salt.syspaths.BASE_PILLAR_ROOTS_DIR,
                 salt.syspaths.SPM_PILLAR_PATH]
    },
    'on_demand_ext_pillar': ['libvirt', 'virtkey'],
    'decrypt_pillar': [],
    'decrypt_pillar_delimiter': ':',
    'decrypt_pillar_default': 'gpg',
    'decrypt_pillar_renderers': ['gpg'],
    'thorium_interval': 0.5,
    'thorium_roots': {
        'base': [salt.syspaths.BASE_THORIUM_ROOTS_DIR],
        },
    'top_file_merging_strategy': 'merge',
    'env_order': [],
    'environment': None,
    'default_top': 'base',
    'file_client': 'local',
    'git_pillar_base': 'master',
    'git_pillar_branch': 'master',
    'git_pillar_env': '',
    'git_pillar_root': '',
    'git_pillar_ssl_verify': True,
    'git_pillar_global_lock': True,
    'git_pillar_user': '',
    'git_pillar_password': '',
    'git_pillar_insecure_auth': False,
    'git_pillar_privkey': '',
    'git_pillar_pubkey': '',
    'git_pillar_passphrase': '',
    'gitfs_remotes': [],
    'gitfs_mountpoint': '',
    'gitfs_root': '',
    'gitfs_base': 'master',
    'gitfs_user': '',
    'gitfs_password': '',
    'gitfs_insecure_auth': False,
    'gitfs_privkey': '',
    'gitfs_pubkey': '',
    'gitfs_passphrase': '',
    'gitfs_env_whitelist': [],
    'gitfs_env_blacklist': [],
    'gitfs_global_lock': True,
    'gitfs_ssl_verify': True,
    'gitfs_saltenv': [],
    'hgfs_remotes': [],
    'hgfs_mountpoint': '',
    'hgfs_root': '',
    'hgfs_base': 'default',
    'hgfs_branch_method': 'branches',
    'hgfs_env_whitelist': [],
    'hgfs_env_blacklist': [],
    'show_timeout': True,
    'show_jid': False,
    'svnfs_remotes': [],
    'svnfs_mountpoint': '',
    'svnfs_root': '',
    'svnfs_trunk': 'trunk',
    'svnfs_branches': 'branches',
    'svnfs_tags': 'tags',
    'svnfs_env_whitelist': [],
    'svnfs_env_blacklist': [],
    'max_event_size': 1048576,
    'minionfs_env': 'base',
    'minionfs_mountpoint': '',
    'minionfs_whitelist': [],
    'minionfs_blacklist': [],
    'ext_pillar': [],
    'pillar_version': 2,
    'pillar_opts': False,
    'pillar_safe_render_error': True,
    'pillar_source_merging_strategy': 'smart',
    'pillar_merge_lists': False,
    'pillar_cache': False,
    'pillar_cache_ttl': 3600,
    'pillar_cache_backend': 'disk',
    'ping_on_rotate': False,
    'peer': {},
    'preserve_minion_cache': False,
    'syndic_master': 'masterofmasters',
    'syndic_failover': 'random',
    'syndic_forward_all_events': False,
    'syndic_log_file': os.path.join(salt.syspaths.LOGS_DIR, 'syndic'),
    'syndic_pidfile': os.path.join(salt.syspaths.PIDFILE_DIR, 'salt-syndic.pid'),
    'runner_dirs': [],
    'outputter_dirs': [],
    'client_acl_verify': True,
    'publisher_acl': {},
    'publisher_acl_blacklist': {},
    'sudo_acl': False,
    'external_auth': {},
    'token_expire': 43200,
    'token_expire_user_override': False,
    'extension_modules': os.path.join(salt.syspaths.CACHE_DIR, 'master', 'extmods'),
    'file_recv': False,
    'file_recv_max_size': 100,
    'file_buffer_size': 1048576,
    'file_ignore_regex': [],
    'file_ignore_glob': [],
    'fileserver_backend': ['roots'],
    'fileserver_followsymlinks': True,
    'fileserver_ignoresymlinks': False,
    'fileserver_limit_traversal': False,
    'max_open_files': 100000,
    'hash_type': 'sha256',
    'conf_file': os.path.join(salt.syspaths.CONFIG_DIR, 'master'),
    'open_mode': False,
    'auto_accept': False,
    'renderer': 'yaml_jinja',
    'renderer_whitelist': [],
    'renderer_blacklist': [],
    'failhard': False,
    'state_top': 'top.sls',
    'state_top_saltenv': None,
    'master_tops': {},
    'order_masters': False,
    'job_cache': True,
    'ext_job_cache': '',
    'master_job_cache': 'local_cache',
    'job_cache_store_endtime': False,
    'minion_data_cache': True,
    'enforce_mine_cache': False,
    'ipc_mode': _DFLT_IPC_MODE,
    'ipc_write_buffer': _DFLT_IPC_WBUFFER,
    'ipv6': False,
    'tcp_master_pub_port': 4512,
    'tcp_master_pull_port': 4513,
    'tcp_master_publish_pull': 4514,
    'tcp_master_workers': 4515,
    'log_file': os.path.join(salt.syspaths.LOGS_DIR, 'master'),
    'log_level': 'warning',
    'log_level_logfile': None,
    'log_datefmt': _DFLT_LOG_DATEFMT,
    'log_datefmt_logfile': _DFLT_LOG_DATEFMT_LOGFILE,
    'log_fmt_console': _DFLT_LOG_FMT_CONSOLE,
    'log_fmt_logfile': _DFLT_LOG_FMT_LOGFILE,
    'log_granular_levels': {},
    'log_rotate_max_bytes': 0,
    'log_rotate_backup_count': 0,
    'pidfile': os.path.join(salt.syspaths.PIDFILE_DIR, 'salt-master.pid'),
    'publish_session': 86400,
    'range_server': 'range:80',
    'reactor': [],
    'reactor_refresh_interval': 60,
    'reactor_worker_threads': 10,
    'reactor_worker_hwm': 10000,
    'engines': [],
    'event_return': '',
    'event_return_queue': 0,
    'event_return_whitelist': [],
    'event_return_blacklist': [],
    'event_match_type': 'startswith',
    'runner_returns': True,
    'serial': 'msgpack',
    'test': False,
    'state_verbose': True,
    'state_output': 'full',
    'state_output_diff': False,
    'state_auto_order': True,
    'state_events': False,
    'state_aggregate': False,
    'search': '',
    'search_index_interval': 3600,
    'loop_interval': 60,
    'nodegroups': {},
    'ssh_list_nodegroups': {},
    'ssh_use_home_key': False,
    'cython_enable': False,
    'enable_gpu_grains': False,
    # XXX: Remove 'key_logfile' support in 2014.1.0
    'key_logfile': os.path.join(salt.syspaths.LOGS_DIR, 'key'),
    'verify_env': True,
    'permissive_pki_access': False,
    'default_include': 'master.d/*.conf',
    'winrepo_dir': os.path.join(salt.syspaths.BASE_FILE_ROOTS_DIR, 'win', 'repo'),
    'winrepo_dir_ng': os.path.join(salt.syspaths.BASE_FILE_ROOTS_DIR, 'win', 'repo-ng'),
    'winrepo_cachefile': 'winrepo.p',
    'winrepo_remotes': ['https://github.com/saltstack/salt-winrepo.git'],
    'winrepo_remotes_ng': ['https://github.com/saltstack/salt-winrepo-ng.git'],
    'winrepo_branch': 'master',
    'winrepo_ssl_verify': True,
    'winrepo_user': '',
    'winrepo_password': '',
    'winrepo_insecure_auth': False,
    'winrepo_privkey': '',
    'winrepo_pubkey': '',
    'winrepo_passphrase': '',
    'syndic_wait': 5,
    'jinja_lstrip_blocks': False,
    'jinja_trim_blocks': False,
    'tcp_keepalive': True,
    'tcp_keepalive_idle': 300,
    'tcp_keepalive_cnt': -1,
    'tcp_keepalive_intvl': -1,
    'sign_pub_messages': False,
    'keysize': 2048,
    'transport': 'zeromq',
    'gather_job_timeout': 10,
    'syndic_event_forward_timeout': 0.5,
    'syndic_jid_forward_cache_hwm': 100,
    'regen_thin': False,
    'ssh_passwd': '',
    'ssh_port': '22',
    'ssh_sudo': False,
    'ssh_sudo_user': '',
    'ssh_timeout': 60,
    'ssh_user': 'root',
    'ssh_scan_ports': '22',
    'ssh_scan_timeout': 0.01,
    'ssh_identities_only': False,
    'ssh_log_file': os.path.join(salt.syspaths.LOGS_DIR, 'ssh'),
    'master_floscript': os.path.join(FLO_DIR, 'master.flo'),
    'worker_floscript': os.path.join(FLO_DIR, 'worker.flo'),
    'maintenance_floscript': os.path.join(FLO_DIR, 'maint.flo'),
    'ioflo_verbose': 0,
    'ioflo_period': 0.01,
    'ioflo_realtime': True,
    'ioflo_console_logdir': '',
    'raet_port': 4506,
    'raet_alt_port': 4511,
    'raet_mutable': False,
    'raet_main': True,
    'raet_clear_remotes': False,
    'raet_clear_remote_masters': True,
    'raet_road_bufcnt': 2,
    'raet_lane_bufcnt': 100,
    'cluster_mode': False,
    'cluster_masters': [],
    'sqlite_queue_dir': os.path.join(salt.syspaths.CACHE_DIR, 'master', 'queues'),
    'queue_dirs': [],
    'cli_summary': False,
    'max_minions': 0,
    'master_sign_key_name': 'master_sign',
    'master_sign_pubkey': False,
    'master_pubkey_signature': 'master_pubkey_signature',
    'master_use_pubkey_signature': False,
    'zmq_filtering': False,
    'zmq_monitor': False,
    'con_cache': False,
    'rotate_aes_key': True,
    'cache_sreqs': True,
    'dummy_pub': False,
    'http_request_timeout': 1 * 60 * 60.0,  # 1 hour
    'http_max_body': 100 * 1024 * 1024 * 1024,  # 100GB
    'python2_bin': 'python2',
    'python3_bin': 'python3',
    'cache': 'localfs',
    'thin_extra_mods': '',
    'min_extra_mods': '',
    'ssl': None,
    'django_auth_path': '',
    'django_auth_settings': '',
}


# ----- Salt Proxy Minion Configuration Defaults ----------------------------------->
# Note DEFAULT_MINION_OPTS
# is loaded first, then if we are setting up a proxy, the config is overwritten with
# these settings.
DEFAULT_PROXY_MINION_OPTS = {
    'conf_file': os.path.join(salt.syspaths.CONFIG_DIR, 'proxy'),
    'log_file': os.path.join(salt.syspaths.LOGS_DIR, 'proxy'),
    'add_proxymodule_to_opts': False,
    'proxy_merge_grains_in_module': True,
    'append_minionid_config_dirs': ['cachedir', 'pidfile'],
    'default_include': 'proxy.d/*.conf',
    'proxy_keep_alive': True,  # by default will try to keep alive the connection
    'proxy_keep_alive_interval': 1  # frequency of the proxy keepalive in minutes
}

# ----- Salt Cloud Configuration Defaults ----------------------------------->
DEFAULT_CLOUD_OPTS = {
    'verify_env': True,
    'default_include': 'cloud.conf.d/*.conf',
    # Global defaults
    'ssh_auth': '',
    'cachedir': os.path.join(salt.syspaths.CACHE_DIR, 'cloud'),
    'keysize': 4096,
    'os': '',
    'script': 'bootstrap-salt',
    'start_action': None,
    'enable_hard_maps': False,
    'delete_sshkeys': False,
    # Custom deploy scripts
    'deploy_scripts_search_path': 'cloud.deploy.d',
    # Logging defaults
    'log_file': os.path.join(salt.syspaths.LOGS_DIR, 'cloud'),
    'log_level': 'warning',
    'log_level_logfile': None,
    'log_datefmt': _DFLT_LOG_DATEFMT,
    'log_datefmt_logfile': _DFLT_LOG_DATEFMT_LOGFILE,
    'log_fmt_console': _DFLT_LOG_FMT_CONSOLE,
    'log_fmt_logfile': _DFLT_LOG_FMT_LOGFILE,
    'log_granular_levels': {},
    'log_rotate_max_bytes': 0,
    'log_rotate_backup_count': 0,
    'bootstrap_delay': None,
    'cache': 'localfs',
}

DEFAULT_API_OPTS = {
    # ----- Salt master settings overridden by Salt-API --------------------->
    'api_pidfile': os.path.join(salt.syspaths.PIDFILE_DIR, 'salt-api.pid'),
    'api_logfile': os.path.join(salt.syspaths.LOGS_DIR, 'api'),
    'rest_timeout': 300,
    # <---- Salt master settings overridden by Salt-API ----------------------
}

DEFAULT_SPM_OPTS = {
    # ----- Salt master settings overridden by SPM --------------------->
    'spm_conf_file': os.path.join(salt.syspaths.CONFIG_DIR, 'spm'),
    'formula_path': '/srv/spm/salt',
    'pillar_path': '/srv/spm/pillar',
    'reactor_path': '/srv/spm/reactor',
    'spm_logfile': os.path.join(salt.syspaths.LOGS_DIR, 'spm'),
    'spm_default_include': 'spm.d/*.conf',
    # spm_repos_config also includes a .d/ directory
    'spm_repos_config': '/etc/salt/spm.repos',
    'spm_cache_dir': os.path.join(salt.syspaths.CACHE_DIR, 'spm'),
    'spm_build_dir': '/srv/spm_build',
    'spm_build_exclude': ['CVS', '.hg', '.git', '.svn'],
    'spm_db': os.path.join(salt.syspaths.CACHE_DIR, 'spm', 'packages.db'),
    # <---- Salt master settings overridden by SPM ----------------------
}

VM_CONFIG_DEFAULTS = {
    'default_include': 'cloud.profiles.d/*.conf',
}

PROVIDER_CONFIG_DEFAULTS = {
    'default_include': 'cloud.providers.d/*.conf',
}
# <---- Salt Cloud Configuration Defaults ------------------------------------


def _validate_file_roots(file_roots):
    '''
    If the file_roots option has a key that is None then we will error out,
    just replace it with an empty list
    '''
    if not isinstance(file_roots, dict):
        log.warning('The file_roots parameter is not properly formatted,'
                    ' using defaults')
        return {'base': _expand_glob_path([salt.syspaths.BASE_FILE_ROOTS_DIR])}
    for saltenv, dirs in six.iteritems(file_roots):
        normalized_saltenv = six.text_type(saltenv)
        if normalized_saltenv != saltenv:
            file_roots[normalized_saltenv] = file_roots.pop(saltenv)
        if not isinstance(dirs, (list, tuple)):
            file_roots[normalized_saltenv] = []
        file_roots[normalized_saltenv] = \
                _expand_glob_path(file_roots[normalized_saltenv])
    return file_roots


def _expand_glob_path(file_roots):
    '''
    Applies shell globbing to a set of directories and returns
    the expanded paths
    '''
    unglobbed_path = []
    for path in file_roots:
        try:
            if glob.has_magic(path):
                unglobbed_path.extend(glob.glob(path))
            else:
                unglobbed_path.append(path)
        except Exception:
            unglobbed_path.append(path)
    return unglobbed_path


def _validate_opts(opts):
    '''
    Check that all of the types of values passed into the config are
    of the right types
    '''
    def format_multi_opt(valid_type):
        try:
            num_types = len(valid_type)
        except TypeError:
            # Bare type name won't have a length, return the name of the type
            # passed.
            return valid_type.__name__
        else:
            def get_types(types, type_tuple):
                for item in type_tuple:
                    if isinstance(item, tuple):
                        get_types(types, item)
                    else:
                        try:
                            types.append(item.__name__)
                        except AttributeError:
                            log.warning(
                                'Unable to interpret type %s while validating '
                                'configuration', item
                            )
            types = []
            get_types(types, valid_type)

            ret = ', '.join(types[:-1])
            ret += ' or ' + types[-1]
            return ret

    errors = []

    err = ('Key \'{0}\' with value {1} has an invalid type of {2}, a {3} is '
           'required for this value')
    for key, val in six.iteritems(opts):
        if key in VALID_OPTS:
            if val is None:
                if VALID_OPTS[key] is None:
                    continue
                else:
                    try:
                        if None in VALID_OPTS[key]:
                            continue
                    except TypeError:
                        # VALID_OPTS[key] is not iterable and not None
                        pass

            if isinstance(val, VALID_OPTS[key]):
                continue

            # We don't know what data type sdb will return at run-time so we
            # simply cannot check it for correctness here at start-time.
            if isinstance(val, str) and val.startswith('sdb://'):
                continue

            if hasattr(VALID_OPTS[key], '__call__'):
                try:
                    VALID_OPTS[key](val)
                    if isinstance(val, (list, dict)):
                        # We'll only get here if VALID_OPTS[key] is str or
                        # bool, and the passed value is a list/dict. Attempting
                        # to run int() or float() on a list/dict will raise an
                        # exception, but running str() or bool() on it will
                        # pass despite not being the correct type.
                        errors.append(
                            err.format(
                                key,
                                val,
                                type(val).__name__,
                                VALID_OPTS[key].__name__
                            )
                        )
                except (TypeError, ValueError):
                    errors.append(
                        err.format(key,
                                   val,
                                   type(val).__name__,
                                   VALID_OPTS[key].__name__)
                    )
                continue

            errors.append(
                err.format(key,
                           val,
                           type(val).__name__,
                           format_multi_opt(VALID_OPTS[key]))
            )

    # Convert list to comma-delimited string for 'return' config option
    if isinstance(opts.get('return'), list):
        opts['return'] = ','.join(opts['return'])

    # RAET on Windows uses 'win32file.CreateMailslot()' for IPC. Due to this,
    # sock_dirs must start with '\\.\mailslot\' and not contain any colons.
    # We don't expect the user to know this, so we will fix up their path for
    # them if it isn't compliant.
    if (salt.utils.is_windows() and opts.get('transport') == 'raet' and
            'sock_dir' in opts and
            not opts['sock_dir'].startswith('\\\\.\\mailslot\\')):
        opts['sock_dir'] = (
                '\\\\.\\mailslot\\' + opts['sock_dir'].replace(':', ''))

    for error in errors:
        log.warning(error)
    if errors:
        return False
    return True


def _append_domain(opts):
    '''
    Append a domain to the existing id if it doesn't already exist
    '''
    # Domain already exists
    if opts['id'].endswith(opts['append_domain']):
        return opts['id']
    # Trailing dot should mean an FQDN that is terminated, leave it alone.
    if opts['id'].endswith('.'):
        return opts['id']
    return '{0[id]}.{0[append_domain]}'.format(opts)


def _read_conf_file(path):
    '''
    Read in a config file from a given path and process it into a dictionary
    '''
    log.debug('Reading configuration from {0}'.format(path))
    with salt.utils.fopen(path, 'r') as conf_file:
        try:
            conf_opts = yaml.safe_load(conf_file.read()) or {}
        except yaml.YAMLError as err:
            message = 'Error parsing configuration file: {0} - {1}'.format(path, err)
            log.error(message)
            raise salt.exceptions.SaltConfigurationError(message)

        # only interpret documents as a valid conf, not things like strings,
        # which might have been caused by invalid yaml syntax
        if not isinstance(conf_opts, dict):
            message = 'Error parsing configuration file: {0} - conf ' \
                      'should be a document, not {1}.'.format(path, type(conf_opts))
            log.error(message)
            raise salt.exceptions.SaltConfigurationError(message)

        # allow using numeric ids: convert int to string
        if 'id' in conf_opts:
            if not isinstance(conf_opts['id'], six.string_types):
                conf_opts['id'] = str(conf_opts['id'])
            else:
                conf_opts['id'] = sdecode(conf_opts['id'])
        for key, value in six.iteritems(conf_opts.copy()):
            if isinstance(value, text_type) and six.PY2:
                # We do not want unicode settings
                conf_opts[key] = value.encode('utf-8')
        return conf_opts


def _absolute_path(path, relative_to=None):
    '''
    Return an absolute path. In case ``relative_to`` is passed and ``path`` is
    not an absolute path, we try to prepend ``relative_to`` to ``path``and if
    that path exists, return that one
    '''

    if path and os.path.isabs(path):
        return path
    if path and relative_to is not None:
        _abspath = os.path.join(relative_to, path)
        if os.path.isfile(_abspath):
            log.debug(
                'Relative path \'{0}\' converted to existing absolute path '
                '\'{1}\''.format(path, _abspath)
            )
            return _abspath
    return path


def load_config(path, env_var, default_path=None, exit_on_config_errors=True):
    '''
    Returns configuration dict from parsing either the file described by
    ``path`` or the environment variable described by ``env_var`` as YAML.
    '''
    if path is None:
        # When the passed path is None, we just want the configuration
        # defaults, not actually loading the whole configuration.
        return {}

    if default_path is None:
        # This is most likely not being used from salt, i.e., could be salt-cloud
        # or salt-api which have not yet migrated to the new default_path
        # argument. Let's issue a warning message that the environ vars won't
        # work.
        import inspect
        previous_frame = inspect.getframeinfo(inspect.currentframe().f_back)
        log.warning(
            "The function '{0}()' defined in '{1}' is not yet using the "
            "new 'default_path' argument to `salt.config.load_config()`. "
            "As such, the '{2}' environment variable will be ignored".format(
                previous_frame.function, previous_frame.filename, env_var
            )
        )
        # In this case, maintain old behavior
        default_path = DEFAULT_MASTER_OPTS['conf_file']

    # Default to the environment variable path, if it exists
    env_path = os.environ.get(env_var, path)
    if not env_path or not os.path.isfile(env_path):
        env_path = path
    # If non-default path from `-c`, use that over the env variable
    if path != default_path:
        env_path = path

    path = env_path

    # If the configuration file is missing, attempt to copy the template,
    # after removing the first header line.
    if not os.path.isfile(path):
        template = '{0}.template'.format(path)
        if os.path.isfile(template):
            log.debug('Writing {0} based on {1}'.format(path, template))
            with salt.utils.fopen(path, 'w') as out:
                with salt.utils.fopen(template, 'r') as ifile:
                    ifile.readline()  # skip first line
                    out.write(ifile.read())

    opts = {}

    if salt.utils.validate.path.is_readable(path):
        try:
            opts = _read_conf_file(path)
            opts['conf_file'] = path
        except salt.exceptions.SaltConfigurationError as error:
            log.error(error)
            if exit_on_config_errors:
                sys.exit(salt.defaults.exitcodes.EX_GENERIC)
    else:
        log.debug('Missing configuration file: {0}'.format(path))

    return opts


def include_config(include, orig_path, verbose, exit_on_config_errors=False):
    '''
    Parses extra configuration file(s) specified in an include list in the
    main config file.
    '''
    # Protect against empty option

    if not include:
        return {}

    if orig_path is None:
        # When the passed path is None, we just want the configuration
        # defaults, not actually loading the whole configuration.
        return {}

    if isinstance(include, str):
        include = [include]

    configuration = {}
    for path in include:
        # Allow for includes like ~/foo
        path = os.path.expanduser(path)
        if not os.path.isabs(path):
            path = os.path.join(os.path.dirname(orig_path), path)

        # Catch situation where user typos path in configuration; also warns
        # for empty include directory (which might be by design)
        if len(glob.glob(path)) == 0:
            if verbose:
                log.warning(
                    'Warning parsing configuration file: "include" path/glob '
                    "'{0}' matches no files".format(path)
                )

        for fn_ in sorted(glob.glob(path)):
            log.debug('Including configuration from \'{0}\''.format(fn_))
            try:
                opts = _read_conf_file(fn_)
            except salt.exceptions.SaltConfigurationError as error:
                log.error(error)
                if exit_on_config_errors:
                    sys.exit(salt.defaults.exitcodes.EX_GENERIC)
                else:
                    # Initialize default config if we wish to skip config errors
                    opts = {}

            include = opts.get('include', [])
            if include:
                opts.update(include_config(include, fn_, verbose))

            salt.utils.dictupdate.update(configuration, opts, True, True)

    return configuration


def prepend_root_dir(opts, path_options):
    '''
    Prepends the options that represent filesystem paths with value of the
    'root_dir' option.
    '''
    root_dir = os.path.abspath(opts['root_dir'])
    root_opt = opts['root_dir'].rstrip(os.sep)
    def_root_dir = salt.syspaths.ROOT_DIR.rstrip(os.sep)
    for path_option in path_options:
        if path_option in opts:
            path = opts[path_option]
            # When running testsuite, salt.syspaths.ROOT_DIR is often empty
            if def_root_dir != '' and (path == def_root_dir or path.startswith(def_root_dir + os.sep)):
                # Remove the default root dir so we can add the override
                path = path[len(def_root_dir):]
            elif path == root_opt or path.startswith(root_opt + os.sep):
                # Remove relative root dir so we can add the absolute root dir
                path = path[len(root_opt):]
            elif os.path.isabs(path_option):
                # Absolute path (not default or overriden root_dir)
                # No prepending required
                continue
            # Prepending the root dir
            opts[path_option] = salt.utils.path_join(root_dir, path)


def insert_system_path(opts, paths):
    '''
    Inserts path into python path taking into consideration 'root_dir' option.
    '''
    if isinstance(paths, str):
        paths = [paths]
    for path in paths:
        path_options = {'path': path, 'root_dir': opts['root_dir']}
        prepend_root_dir(path_options, path_options)
        if (os.path.isdir(path_options['path'])
                and path_options['path'] not in sys.path):
            sys.path.insert(0, path_options['path'])


def minion_config(path,
                  env_var='SALT_MINION_CONFIG',
                  defaults=None,
                  cache_minion_id=False,
                  ignore_config_errors=True,
                  minion_id=None):
    '''
    Reads in the minion configuration file and sets up special options

    This is useful for Minion-side operations, such as the
    :py:class:`~salt.client.Caller` class, and manually running the loader
    interface.

    .. code-block:: python

        import salt.config
        minion_opts = salt.config.minion_config('/etc/salt/minion')
    '''
    if defaults is None:
        defaults = DEFAULT_MINION_OPTS.copy()

    if path is not None and path.endswith('proxy'):
        defaults.update(DEFAULT_PROXY_MINION_OPTS)

    if not os.environ.get(env_var, None):
        # No valid setting was given using the configuration variable.
        # Lets see is SALT_CONFIG_DIR is of any use
        salt_config_dir = os.environ.get('SALT_CONFIG_DIR', None)
        if salt_config_dir:
            env_config_file_path = os.path.join(salt_config_dir, 'minion')
            if salt_config_dir and os.path.isfile(env_config_file_path):
                # We can get a configuration file using SALT_CONFIG_DIR, let's
                # update the environment with this information
                os.environ[env_var] = env_config_file_path

    overrides = load_config(path, env_var, DEFAULT_MINION_OPTS['conf_file'])
    default_include = overrides.get('default_include',
                                    defaults['default_include'])
    include = overrides.get('include', [])

    overrides.update(include_config(default_include, path, verbose=False,
                                    exit_on_config_errors=not ignore_config_errors))
    overrides.update(include_config(include, path, verbose=True,
                                    exit_on_config_errors=not ignore_config_errors))

    opts = apply_minion_config(overrides, defaults,
                               cache_minion_id=cache_minion_id,
                               minion_id=minion_id)
    apply_sdb(opts)
    _validate_opts(opts)
    return opts


def syndic_config(master_config_path,
                  minion_config_path,
                  master_env_var='SALT_MASTER_CONFIG',
                  minion_env_var='SALT_MINION_CONFIG',
                  minion_defaults=None,
                  master_defaults=None):

    if minion_defaults is None:
        minion_defaults = DEFAULT_MINION_OPTS

    if master_defaults is None:
        master_defaults = DEFAULT_MASTER_OPTS

    opts = {}
    master_opts = master_config(
        master_config_path, master_env_var, master_defaults
    )
    minion_opts = minion_config(
        minion_config_path, minion_env_var, minion_defaults
    )
    opts['_minion_conf_file'] = master_opts['conf_file']
    opts['_master_conf_file'] = minion_opts['conf_file']
    opts.update(master_opts)
    opts.update(minion_opts)
    syndic_opts = {
        '__role': 'syndic',
        'root_dir': opts.get('root_dir', salt.syspaths.ROOT_DIR),
        'pidfile': opts.get('syndic_pidfile', 'salt-syndic.pid'),
        'log_file': opts.get('syndic_log_file', 'salt-syndic.log'),
        'log_level': master_opts['log_level'],
        'id': minion_opts['id'],
        'pki_dir': minion_opts['pki_dir'],
        'master': opts['syndic_master'],
        'interface': master_opts['interface'],
        'master_port': int(
            opts.get(
                # The user has explicitly defined the syndic master port
                'syndic_master_port',
                opts.get(
                    # No syndic_master_port, grab master_port from opts
                    'master_port',
                    # No master_opts, grab from the provided minion defaults
                    minion_defaults.get(
                        'master_port',
                        # Not on the provided minion defaults, load from the
                        # static minion defaults
                        DEFAULT_MINION_OPTS['master_port']
                    )
                )
            )
        ),
        'user': opts.get('syndic_user', opts['user']),
        'sock_dir': os.path.join(
            opts['cachedir'], opts.get('syndic_sock_dir', opts['sock_dir'])
        ),
        'cachedir': master_opts['cachedir'],
    }
    opts.update(syndic_opts)
    # Prepend root_dir to other paths
    prepend_root_dirs = [
        'pki_dir', 'cachedir', 'pidfile', 'sock_dir', 'extension_modules',
        'autosign_file', 'autoreject_file', 'token_dir'
    ]
    for config_key in ('log_file', 'key_logfile'):
        # If this is not a URI and instead a local path
        if urlparse(opts.get(config_key, '')).scheme == '':
            prepend_root_dirs.append(config_key)
    prepend_root_dir(opts, prepend_root_dirs)
    return opts


def apply_sdb(opts, sdb_opts=None):
    '''
    Recurse for sdb:// links for opts
    '''
    # Late load of SDB to keep CLI light
    import salt.utils.sdb
    if sdb_opts is None:
        sdb_opts = opts
    if isinstance(sdb_opts, string_types) and sdb_opts.startswith('sdb://'):
        return salt.utils.sdb.sdb_get(sdb_opts, opts)
    elif isinstance(sdb_opts, dict):
        for key, value in six.iteritems(sdb_opts):
            if value is None:
                continue
            sdb_opts[key] = apply_sdb(opts, value)
    elif isinstance(sdb_opts, list):
        for key, value in enumerate(sdb_opts):
            if value is None:
                continue
            sdb_opts[key] = apply_sdb(opts, value)

    return sdb_opts


# ----- Salt Cloud Configuration Functions ---------------------------------->
def cloud_config(path, env_var='SALT_CLOUD_CONFIG', defaults=None,
                 master_config_path=None, master_config=None,
                 providers_config_path=None, providers_config=None,
                 profiles_config_path=None, profiles_config=None):
    '''
    Read in the Salt Cloud config and return the dict
    '''
    if path:
        config_dir = os.path.dirname(path)
    else:
        config_dir = salt.syspaths.CONFIG_DIR

    # Load the cloud configuration
    overrides = load_config(
        path,
        env_var,
        os.path.join(config_dir, 'cloud')
    )

    if defaults is None:
        defaults = DEFAULT_CLOUD_OPTS.copy()

    # Set defaults early to override Salt Master's default config values later
    defaults.update(overrides)
    overrides = defaults

    # Load cloud configuration from any default or provided includes
    overrides.update(
        salt.config.include_config(overrides['default_include'], path, verbose=False)
    )
    include = overrides.get('include', [])
    overrides.update(
        salt.config.include_config(include, path, verbose=True)
    )

    # The includes have been evaluated, let's see if master, providers and
    # profiles configuration settings have been included and if not, set the
    # default value
    if 'master_config' in overrides and master_config_path is None:
        # The configuration setting is being specified in the main cloud
        # configuration file
        master_config_path = overrides['master_config']
    elif 'master_config' not in overrides and not master_config \
            and not master_config_path:
        # The configuration setting is not being provided in the main cloud
        # configuration file, and
        master_config_path = os.path.join(config_dir, 'master')

    # Convert relative to absolute paths if necessary
    master_config_path = _absolute_path(master_config_path, config_dir)

    if 'providers_config' in overrides and providers_config_path is None:
        # The configuration setting is being specified in the main cloud
        # configuration file
        providers_config_path = overrides['providers_config']
    elif 'providers_config' not in overrides and not providers_config \
            and not providers_config_path:
        providers_config_path = os.path.join(config_dir, 'cloud.providers')

    # Convert relative to absolute paths if necessary
    providers_config_path = _absolute_path(providers_config_path, config_dir)

    if 'profiles_config' in overrides and profiles_config_path is None:
        # The configuration setting is being specified in the main cloud
        # configuration file
        profiles_config_path = overrides['profiles_config']
    elif 'profiles_config' not in overrides and not profiles_config \
            and not profiles_config_path:
        profiles_config_path = os.path.join(config_dir, 'cloud.profiles')

    # Convert relative to absolute paths if necessary
    profiles_config_path = _absolute_path(profiles_config_path, config_dir)

    # Prepare the deploy scripts search path
    deploy_scripts_search_path = overrides.get(
        'deploy_scripts_search_path',
        defaults.get('deploy_scripts_search_path', 'cloud.deploy.d')
    )
    if isinstance(deploy_scripts_search_path, string_types):
        deploy_scripts_search_path = [deploy_scripts_search_path]

    # Check the provided deploy scripts search path removing any non existing
    # entries.
    for idx, entry in enumerate(deploy_scripts_search_path[:]):
        if not os.path.isabs(entry):
            # Let's try adding the provided path's directory name turns the
            # entry into a proper directory
            entry = os.path.join(os.path.dirname(path), entry)

        if os.path.isdir(entry):
            # Path exists, let's update the entry (its path might have been
            # made absolute)
            deploy_scripts_search_path[idx] = entry
            continue

        # It's not a directory? Remove it from the search path
        deploy_scripts_search_path.pop(idx)

    # Add the built-in scripts directory to the search path (last resort)
    deploy_scripts_search_path.append(
        os.path.abspath(
            os.path.join(
                os.path.dirname(__file__),
                '..',
                'cloud',
                'deploy'
            )
        )
    )

    # Let's make the search path a tuple and add it to the overrides.
    overrides.update(
        deploy_scripts_search_path=tuple(deploy_scripts_search_path)
    )

    # Grab data from the 4 sources
    # 1st - Master config
    if master_config_path is not None and master_config is not None:
        raise salt.exceptions.SaltCloudConfigError(
            'Only pass `master_config` or `master_config_path`, not both.'
        )
    elif master_config_path is None and master_config is None:
        master_config = salt.config.master_config(
            overrides.get(
                # use the value from the cloud config file
                'master_config',
                # if not found, use the default path
                os.path.join(salt.syspaths.CONFIG_DIR, 'master')
            )
        )
    elif master_config_path is not None and master_config is None:
        master_config = salt.config.master_config(master_config_path)

    # cloud config has a seperate cachedir
    del master_config['cachedir']

    # 2nd - salt-cloud configuration which was loaded before so we could
    # extract the master configuration file if needed.

    # Override master configuration with the salt cloud(current overrides)
    master_config.update(overrides)
    # We now set the overridden master_config as the overrides
    overrides = master_config

    if providers_config_path is not None and providers_config is not None:
        raise salt.exceptions.SaltCloudConfigError(
            'Only pass `providers_config` or `providers_config_path`, '
            'not both.'
        )
    elif providers_config_path is None and providers_config is None:
        providers_config_path = overrides.get(
            # use the value from the cloud config file
            'providers_config',
            # if not found, use the default path
            os.path.join(salt.syspaths.CONFIG_DIR, 'cloud.providers')
        )

    if profiles_config_path is not None and profiles_config is not None:
        raise salt.exceptions.SaltCloudConfigError(
            'Only pass `profiles_config` or `profiles_config_path`, not both.'
        )
    elif profiles_config_path is None and profiles_config is None:
        profiles_config_path = overrides.get(
            # use the value from the cloud config file
            'profiles_config',
            # if not found, use the default path
            os.path.join(salt.syspaths.CONFIG_DIR, 'cloud.profiles')
        )

    # Apply the salt-cloud configuration
    opts = apply_cloud_config(overrides, defaults)

    # 3rd - Include Cloud Providers
    if 'providers' in opts:
        if providers_config is not None:
            raise salt.exceptions.SaltCloudConfigError(
                'Do not mix the old cloud providers configuration with '
                'the passing a pre-configured providers configuration '
                'dictionary.'
            )

        if providers_config_path is not None:
            providers_confd = os.path.join(
                os.path.dirname(providers_config_path),
                'cloud.providers.d', '*'
            )

            if (os.path.isfile(providers_config_path) or
                    glob.glob(providers_confd)):
                raise salt.exceptions.SaltCloudConfigError(
                    'Do not mix the old cloud providers configuration with '
                    'the new one. The providers configuration should now go '
                    'in the file `{0}` or a separate `*.conf` file within '
                    '`cloud.providers.d/` which is relative to `{0}`.'.format(
                        os.path.join(salt.syspaths.CONFIG_DIR, 'cloud.providers')
                    )
                )
        # No exception was raised? It's the old configuration alone
        providers_config = opts['providers']

    elif providers_config_path is not None:
        # Load from configuration file, even if that files does not exist since
        # it will be populated with defaults.
        providers_config = cloud_providers_config(providers_config_path)

    # Let's assign back the computed providers configuration
    opts['providers'] = providers_config

    # 4th - Include VM profiles config
    if profiles_config is None:
        # Load profiles configuration from the provided file
        profiles_config = vm_profiles_config(profiles_config_path,
                                             providers_config)
    opts['profiles'] = profiles_config

    # recurse opts for sdb configs
    apply_sdb(opts)

    # prepend root_dir
    prepend_root_dirs = ['cachedir']
    prepend_root_dir(opts, prepend_root_dirs)

    # Return the final options
    return opts


def apply_cloud_config(overrides, defaults=None):
    '''
    Return a cloud config
    '''
    if defaults is None:
        defaults = DEFAULT_CLOUD_OPTS

    config = defaults.copy()
    if overrides:
        config.update(overrides)

    # If the user defined providers in salt cloud's main configuration file, we
    # need to take care for proper and expected format.
    if 'providers' in config:
        # Keep a copy of the defined providers
        providers = config['providers'].copy()
        # Reset the providers dictionary
        config['providers'] = {}
        # Populate the providers dictionary
        for alias, details in six.iteritems(providers):
            if isinstance(details, list):
                for detail in details:
                    if 'driver' not in detail:
                        raise salt.exceptions.SaltCloudConfigError(
                            'The cloud provider alias \'{0}\' has an entry '
                            'missing the required setting of \'driver\'.'.format(
                                alias
                            )
                        )

                    driver = detail['driver']

                    if ':' in driver:
                        # Weird, but...
                        alias, driver = driver.split(':')

                    if alias not in config['providers']:
                        config['providers'][alias] = {}

                    detail['provider'] = '{0}:{1}'.format(alias, driver)
                    config['providers'][alias][driver] = detail
            elif isinstance(details, dict):
                if 'driver' not in details:
                    raise salt.exceptions.SaltCloudConfigError(
                        'The cloud provider alias \'{0}\' has an entry '
                        'missing the required setting of \'driver\''.format(
                            alias
                        )
                    )

                driver = details['driver']

                if ':' in driver:
                    # Weird, but...
                    alias, driver = driver.split(':')
                if alias not in config['providers']:
                    config['providers'][alias] = {}

                details['provider'] = '{0}:{1}'.format(alias, driver)
                config['providers'][alias][driver] = details

    # Migrate old configuration
    config = old_to_new(config)

    return config


def old_to_new(opts):
    providers = (
        'AWS',
        'CLOUDSTACK',
        'DIGITAL_OCEAN',
        'EC2',
        'GOGRID',
        'IBMSCE',
        'JOYENT',
        'LINODE',
        'OPENSTACK',
        'PARALLELS'
        'RACKSPACE',
        'SALTIFY'
    )

    for provider in providers:

        provider_config = {}
        for opt, val in opts.items():
            if provider in opt:
                value = val
                name = opt.split('.', 1)[1]
                provider_config[name] = value

        lprovider = provider.lower()
        if provider_config:
            provider_config['provider'] = lprovider
            opts.setdefault('providers', {})
            # provider alias
            opts['providers'][lprovider] = {}
            # provider alias, provider driver
            opts['providers'][lprovider][lprovider] = provider_config
    return opts


def vm_profiles_config(path,
                       providers,
                       env_var='SALT_CLOUDVM_CONFIG',
                       defaults=None):
    '''
    Read in the salt cloud VM config file
    '''
    if defaults is None:
        defaults = VM_CONFIG_DEFAULTS

    overrides = salt.config.load_config(
        path, env_var, os.path.join(salt.syspaths.CONFIG_DIR, 'cloud.profiles')
    )

    default_include = overrides.get(
        'default_include', defaults['default_include']
    )
    include = overrides.get('include', [])

    overrides.update(
        salt.config.include_config(default_include, path, verbose=False)
    )
    overrides.update(
        salt.config.include_config(include, path, verbose=True)
    )
    return apply_vm_profiles_config(providers, overrides, defaults)


def apply_vm_profiles_config(providers, overrides, defaults=None):
    if defaults is None:
        defaults = VM_CONFIG_DEFAULTS

    config = defaults.copy()
    if overrides:
        config.update(overrides)

    vms = {}

    for key, val in six.iteritems(config):
        if key in ('conf_file', 'include', 'default_include', 'user'):
            continue
        if not isinstance(val, dict):
            raise salt.exceptions.SaltCloudConfigError(
                'The VM profiles configuration found in \'{0[conf_file]}\' is '
                'not in the proper format'.format(config)
            )
        val['profile'] = key
        vms[key] = val

    # Is any VM profile extending data!?
    for profile, details in six.iteritems(vms.copy()):
        if 'extends' not in details:
            if ':' in details['provider']:
                alias, driver = details['provider'].split(':')
                if alias not in providers or driver not in providers[alias]:
                    log.trace(
                        'The profile \'{0}\' is defining \'{1[provider]}\' '
                        'as the provider. Since there is no valid '
                        'configuration for that provider, the profile will be '
                        'removed from the available listing'.format(
                            profile,
                            details
                        )
                    )
                    vms.pop(profile)
                    continue

                if 'profiles' not in providers[alias][driver]:
                    providers[alias][driver]['profiles'] = {}
                providers[alias][driver]['profiles'][profile] = details

            if details['provider'] not in providers:
                log.trace(
                    'The profile \'{0}\' is defining \'{1[provider]}\' as the '
                    'provider. Since there is no valid configuration for '
                    'that provider, the profile will be removed from the '
                    'available listing'.format(profile, details)
                )
                vms.pop(profile)
                continue

            driver = next(iter(list(providers[details['provider']].keys())))
            providers[details['provider']][driver].setdefault(
                'profiles', {}).update({profile: details})
            details['provider'] = '{0[provider]}:{1}'.format(details, driver)
            vms[profile] = details

            continue

        extends = details.pop('extends')
        if extends not in vms:
            log.error(
                'The \'{0}\' profile is trying to extend data from \'{1}\' '
                'though \'{1}\' is not defined in the salt profiles loaded '
                'data. Not extending and removing from listing!'.format(
                    profile, extends
                )
            )
            vms.pop(profile)
            continue

        extended = deepcopy(vms.get(extends))
        extended.pop('profile')
        # Merge extended configuration with base profile
        extended = salt.utils.dictupdate.update(extended, details)

        if ':' not in extended['provider']:
            if extended['provider'] not in providers:
                log.trace(
                    'The profile \'{0}\' is defining \'{1[provider]}\' as the '
                    'provider. Since there is no valid configuration for '
                    'that provider, the profile will be removed from the '
                    'available listing'.format(profile, extended)
                )
                vms.pop(profile)
                continue

            driver = next(iter(list(providers[extended['provider']].keys())))
            providers[extended['provider']][driver].setdefault(
                'profiles', {}).update({profile: extended})

            extended['provider'] = '{0[provider]}:{1}'.format(extended, driver)
        else:
            alias, driver = extended['provider'].split(':')
            if alias not in providers or driver not in providers[alias]:
                log.trace(
                    'The profile \'{0}\' is defining \'{1[provider]}\' as '
                    'the provider. Since there is no valid configuration '
                    'for that provider, the profile will be removed from '
                    'the available listing'.format(profile, extended)
                )
                vms.pop(profile)
                continue

            providers[alias][driver].setdefault('profiles', {}).update(
                {profile: extended}
            )

        # Update the profile's entry with the extended data
        vms[profile] = extended

    return vms


def cloud_providers_config(path,
                           env_var='SALT_CLOUD_PROVIDERS_CONFIG',
                           defaults=None):
    '''
    Read in the salt cloud providers configuration file
    '''
    if defaults is None:
        defaults = PROVIDER_CONFIG_DEFAULTS

    overrides = salt.config.load_config(
        path, env_var, os.path.join(salt.syspaths.CONFIG_DIR, 'cloud.providers')
    )

    default_include = overrides.get(
        'default_include', defaults['default_include']
    )
    include = overrides.get('include', [])

    overrides.update(
        salt.config.include_config(default_include, path, verbose=False)
    )
    overrides.update(
        salt.config.include_config(include, path, verbose=True)
    )
    return apply_cloud_providers_config(overrides, defaults)


def apply_cloud_providers_config(overrides, defaults=None):
    '''
    Apply the loaded cloud providers configuration.
    '''
    if defaults is None:
        defaults = PROVIDER_CONFIG_DEFAULTS

    config = defaults.copy()
    if overrides:
        config.update(overrides)

    # Is the user still using the old format in the new configuration file?!
    for name, settings in six.iteritems(config.copy()):
        if '.' in name:
            log.warning(
                'Please switch to the new providers configuration syntax'
            )

            # Let's help out and migrate the data
            config = old_to_new(config)

            # old_to_new will migrate the old data into the 'providers' key of
            # the config dictionary. Let's map it correctly
            for prov_name, prov_settings in six.iteritems(config.pop('providers')):
                config[prov_name] = prov_settings
            break

    providers = {}
    ext_count = 0
    for key, val in six.iteritems(config):
        if key in ('conf_file', 'include', 'default_include', 'user'):
            continue

        if not isinstance(val, (list, tuple)):
            val = [val]
        else:
            # Need to check for duplicate cloud provider entries per "alias" or
            # we won't be able to properly reference it.
            handled_providers = set()
            for details in val:
                if 'driver' not in details:
                    if 'extends' not in details:
                        log.error(
                            'Please check your cloud providers configuration. '
                            'There\'s no \'driver\' nor \'extends\' definition '
                            'referenced.'
                        )
                    continue

                if details['driver'] in handled_providers:
                    log.error(
                        'You can only have one entry per cloud provider. For '
                        'example, if you have a cloud provider configuration '
                        'section named, \'production\', you can only have a '
                        'single entry for EC2, Joyent, Openstack, and so '
                        'forth.'
                    )
                    raise salt.exceptions.SaltCloudConfigError(
                        'The cloud provider alias \'{0}\' has multiple entries '
                        'for the \'{1[driver]}\' driver.'.format(key, details)
                    )
                handled_providers.add(details['driver'])

        for entry in val:

            if 'driver' not in entry:
                entry['driver'] = '-only-extendable-{0}'.format(ext_count)
                ext_count += 1

            if key not in providers:
                providers[key] = {}

            provider = entry['driver']
            if provider not in providers[key]:
                providers[key][provider] = entry

    # Is any provider extending data!?
    while True:
        keep_looping = False
        for provider_alias, entries in six.iteritems(providers.copy()):
            for driver, details in six.iteritems(entries):
                # Set a holder for the defined profiles
                providers[provider_alias][driver]['profiles'] = {}

                if 'extends' not in details:
                    continue

                extends = details.pop('extends')

                if ':' in extends:
                    alias, provider = extends.split(':')
                    if alias not in providers:
                        raise salt.exceptions.SaltCloudConfigError(
                            'The \'{0}\' cloud provider entry in \'{1}\' is '
                            'trying to extend data from \'{2}\' though '
                            '\'{2}\' is not defined in the salt cloud '
                            'providers loaded data.'.format(
                                details['driver'],
                                provider_alias,
                                alias
                            )
                        )

                    if provider not in providers.get(alias):
                        raise salt.exceptions.SaltCloudConfigError(
                            'The \'{0}\' cloud provider entry in \'{1}\' is '
                            'trying to extend data from \'{2}:{3}\' though '
                            '\'{3}\' is not defined in \'{1}\''.format(
                                details['driver'],
                                provider_alias,
                                alias,
                                provider
                            )
                        )
                    details['extends'] = '{0}:{1}'.format(alias, provider)
                    # change provider details '-only-extendable-' to extended
                    # provider name
                    details['driver'] = provider
                elif providers.get(extends):
                    raise salt.exceptions.SaltCloudConfigError(
                        'The \'{0}\' cloud provider entry in \'{1}\' is '
                        'trying to extend from \'{2}\' and no provider was '
                        'specified. Not extending!'.format(
                            details['driver'], provider_alias, extends
                        )
                    )
                elif extends not in providers:
                    raise salt.exceptions.SaltCloudConfigError(
                        'The \'{0}\' cloud provider entry in \'{1}\' is '
                        'trying to extend data from \'{2}\' though \'{2}\' '
                        'is not defined in the salt cloud providers loaded '
                        'data.'.format(
                            details['driver'], provider_alias, extends
                        )
                    )
                else:
                    if driver in providers.get(extends):
                        details['extends'] = '{0}:{1}'.format(extends, driver)
                    elif '-only-extendable-' in providers.get(extends):
                        details['extends'] = '{0}:{1}'.format(
                            extends, '-only-extendable-{0}'.format(ext_count)
                        )
                    else:
                        # We're still not aware of what we're trying to extend
                        # from. Let's try on next iteration
                        details['extends'] = extends
                        keep_looping = True
        if not keep_looping:
            break

    while True:
        # Merge provided extends
        keep_looping = False
        for alias, entries in six.iteritems(providers.copy()):
            for driver, details in six.iteritems(entries):

                if 'extends' not in details:
                    # Extends resolved or non existing, continue!
                    continue

                if 'extends' in details['extends']:
                    # Since there's a nested extends, resolve this one in the
                    # next iteration
                    keep_looping = True
                    continue

                # Let's get a reference to what we're supposed to extend
                extends = details.pop('extends')
                # Split the setting in (alias, driver)
                ext_alias, ext_driver = extends.split(':')
                # Grab a copy of what should be extended
                extended = providers.get(ext_alias).get(ext_driver).copy()
                # Merge the data to extend with the details
                extended = salt.utils.dictupdate.update(extended, details)
                # Update the providers dictionary with the merged data
                providers[alias][driver] = extended
                # Update name of the driver, now that it's populated with extended information
                if driver.startswith('-only-extendable-'):
                    providers[alias][ext_driver] = providers[alias][driver]
                    # Delete driver with old name to maintain dictionary size
                    del providers[alias][driver]

        if not keep_looping:
            break

    # Now clean up any providers entry that was just used to be a data tree to
    # extend from
    for provider_alias, entries in six.iteritems(providers.copy()):
        for driver, details in six.iteritems(entries.copy()):
            if not driver.startswith('-only-extendable-'):
                continue

            log.info(
                "There's at least one cloud driver under the '{0}' "
                'cloud provider alias which does not have the required '
                "'driver' setting. Removing it from the available "
                'providers listing.'.format(
                    provider_alias
                )
            )
            providers[provider_alias].pop(driver)

        if not providers[provider_alias]:
            providers.pop(provider_alias)

    return providers


def get_cloud_config_value(name, vm_, opts, default=None, search_global=True):
    '''
    Search and return a setting in a known order:

        1. In the virtual machine's configuration
        2. In the virtual machine's profile configuration
        3. In the virtual machine's provider configuration
        4. In the salt cloud configuration if global searching is enabled
        5. Return the provided default
    '''

    # As a last resort, return the default
    value = default

    if search_global is True and opts.get(name, None) is not None:
        # The setting name exists in the cloud(global) configuration
        value = deepcopy(opts[name])

    if vm_ and name:
        # Let's get the value from the profile, if present
        if 'profile' in vm_ and vm_['profile'] is not None:
            if name in opts['profiles'][vm_['profile']]:
                if isinstance(value, dict):
                    value.update(opts['profiles'][vm_['profile']][name].copy())
                else:
                    value = deepcopy(opts['profiles'][vm_['profile']][name])

        # Let's get the value from the provider, if present.
        if ':' in vm_['driver']:
            # The provider is defined as <provider-alias>:<driver-name>
            alias, driver = vm_['driver'].split(':')
            if alias in opts['providers'] and \
                    driver in opts['providers'][alias]:
                details = opts['providers'][alias][driver]
                if name in details:
                    if isinstance(value, dict):
                        value.update(details[name].copy())
                    else:
                        value = deepcopy(details[name])
        elif len(opts['providers'].get(vm_['driver'], ())) > 1:
            # The provider is NOT defined as <provider-alias>:<driver-name>
            # and there's more than one entry under the alias.
            # WARN the user!!!!
            log.error(
                "The '{0}' cloud provider definition has more than one "
                'entry. Your VM configuration should be specifying the '
                "provider as 'driver: {0}:<driver-engine>'. Since "
                "it's not, we're returning the first definition which "
                'might not be what you intended.'.format(
                    vm_['driver']
                )
            )

        if vm_['driver'] in opts['providers']:
            # There's only one driver defined for this provider. This is safe.
            alias_defs = opts['providers'].get(vm_['driver'])
            provider_driver_defs = alias_defs[next(iter(list(alias_defs.keys())))]
            if name in provider_driver_defs:
                # The setting name exists in the VM's provider configuration.
                # Return it!
                if isinstance(value, dict):
                    value.update(provider_driver_defs[name].copy())
                else:
                    value = deepcopy(provider_driver_defs[name])

    if name and vm_ and name in vm_:
        # The setting name exists in VM configuration.
        if isinstance(vm_[name], types.GeneratorType):
            value = next(vm_[name], '')
        else:
            if isinstance(value, dict):
                value.update(vm_[name].copy())
            else:
                value = deepcopy(vm_[name])

    return value


def is_provider_configured(opts, provider, required_keys=()):
    '''
    Check and return the first matching and fully configured cloud provider
    configuration.
    '''
    if ':' in provider:
        alias, driver = provider.split(':')
        if alias not in opts['providers']:
            return False
        if driver not in opts['providers'][alias]:
            return False
        for key in required_keys:
            if opts['providers'][alias][driver].get(key, None) is None:
                # There's at least one require configuration key which is not
                # set.
                log.warning(
                    "The required '{0}' configuration setting is missing "
                    "from the '{1}' driver, which is configured under the "
                    "'{2}' alias.".format(key, provider, alias)
                )
                return False
        # If we reached this far, there's a properly configured provider.
        # Return it!
        return opts['providers'][alias][driver]

    for alias, drivers in six.iteritems(opts['providers']):
        for driver, provider_details in six.iteritems(drivers):
            if driver != provider:
                continue

            # If we reached this far, we have a matching provider, let's see if
            # all required configuration keys are present and not None.
            skip_provider = False
            for key in required_keys:
                if provider_details.get(key, None) is None:
                    # This provider does not include all necessary keys,
                    # continue to next one.
                    log.warning(
                        "The required '{0}' configuration setting is "
                        "missing from the '{1}' driver, which is configured "
                        "under the '{2}' alias.".format(
                            key, provider, alias
                        )
                    )
                    skip_provider = True
                    break

            if skip_provider:
                continue

            # If we reached this far, the provider included all required keys
            return provider_details

    # If we reached this point, the provider is not configured.
    return False


def is_profile_configured(opts, provider, profile_name, vm_=None):
    '''
    Check if the requested profile contains the minimum required parameters for
    a profile.

    Required parameters include image and provider for all drivers, while some
    drivers also require size keys.

    .. versionadded:: 2015.8.0
    '''
    # Standard dict keys required by all drivers.
    required_keys = ['provider']
    alias, driver = provider.split(':')

    # Most drivers need an image to be specified, but some do not.
    non_image_drivers = ['nova', 'virtualbox', 'libvirt']

    # Most drivers need a size, but some do not.
    non_size_drivers = ['opennebula', 'parallels', 'proxmox', 'scaleway',
                        'softlayer', 'softlayer_hw', 'vmware', 'vsphere',
                        'virtualbox', 'profitbricks', 'libvirt']

    provider_key = opts['providers'][alias][driver]
    profile_key = opts['providers'][alias][driver]['profiles'][profile_name]

    # If cloning on Linode, size and image are not necessary.
    # They are obtained from the to-be-cloned VM.
    if driver == 'linode' and profile_key.get('clonefrom', False):
        non_image_drivers.append('linode')
        non_size_drivers.append('linode')
    elif driver == 'gce' and 'sourceImage' in str(vm_.get('ex_disks_gce_struct')):
        non_image_drivers.append('gce')

    # If cloning on VMware, specifying image is not necessary.
    if driver == 'vmware' and 'image' not in list(profile_key.keys()):
        non_image_drivers.append('vmware')

    if driver not in non_image_drivers:
        required_keys.append('image')
        if driver == 'vmware':
            required_keys.append('datastore')
    elif driver in ['linode', 'virtualbox']:
        required_keys.append('clonefrom')
    elif driver == 'nova':
        nova_image_keys = ['image', 'block_device_mapping', 'block_device', 'boot_volume']
        if not any([key in provider_key for key in nova_image_keys]) and not any([key in profile_key for key in nova_image_keys]):
            required_keys.extend(nova_image_keys)

    if driver not in non_size_drivers:
        required_keys.append('size')

    # Check if required fields are supplied in the provider config. If they
    # are present, remove it from the required_keys list.
    for item in list(required_keys):
        if item in provider_key:
            required_keys.remove(item)

    # If a vm_ dict was passed in, use that information to get any other configs
    # that we might have missed thus far, such as a option provided in a map file.
    if vm_:
        for item in list(required_keys):
            if item in vm_:
                required_keys.remove(item)

    # Check for remaining required parameters in the profile config.
    for item in required_keys:
        if profile_key.get(item, None) is None:
            # There's at least one required configuration item which is not set.
            log.error(
                "The required '{0}' configuration setting is missing from "
                "the '{1}' profile, which is configured under the '{2}' "
                'alias.'.format(item, profile_name, alias)
            )
            return False

    return True


def check_driver_dependencies(driver, dependencies):
    '''
    Check if the driver's dependencies are available.

    .. versionadded:: 2015.8.0

    driver
        The name of the driver.

    dependencies
        The dictionary of dependencies to check.
    '''
    ret = True
    for key, value in six.iteritems(dependencies):
        if value is False:
            log.warning(
                "Missing dependency: '{0}'. The {1} driver requires "
                "'{0}' to be installed.".format(
                    key,
                    driver
                )
            )
            ret = False

    return ret

# <---- Salt Cloud Configuration Functions -----------------------------------


def _cache_id(minion_id, cache_file):
    '''
    Helper function, writes minion id to a cache file.
    '''
    try:
        with salt.utils.fopen(cache_file, 'w') as idf:
            idf.write(minion_id)
    except (IOError, OSError) as exc:
        log.error('Could not cache minion ID: {0}'.format(exc))


def get_id(opts, cache_minion_id=False):
    '''
    Guess the id of the minion.

    If CONFIG_DIR/minion_id exists, use the cached minion ID from that file.
    If no minion id is configured, use multiple sources to find a FQDN.
    If no FQDN is found you may get an ip address.

    Returns two values: the detected ID, and a boolean value noting whether or
    not an IP address is being used for the ID.
    '''
    if opts['root_dir'] is None:
        root_dir = salt.syspaths.ROOT_DIR
    else:
        root_dir = opts['root_dir']

    config_dir = salt.syspaths.CONFIG_DIR
    if config_dir.startswith(salt.syspaths.ROOT_DIR):
        config_dir = config_dir.split(salt.syspaths.ROOT_DIR, 1)[-1]

    # Check for cached minion ID
    id_cache = os.path.join(root_dir,
                            config_dir.lstrip(os.path.sep),
                            'minion_id')

    if opts.get('minion_id_caching', True):
        try:
            with salt.utils.fopen(id_cache) as idf:
                name = idf.readline().strip()
                bname = salt.utils.to_bytes(name)
                if bname.startswith(codecs.BOM):  # Remove BOM if exists
                    name = salt.utils.to_str(bname.replace(codecs.BOM, '', 1))
            if name and name != 'localhost':
                log.debug('Using cached minion ID from {0}: {1}'.format(id_cache, name))
                return name, False
        except (IOError, OSError):
            pass
    if '__role' in opts and opts.get('__role') == 'minion':
        log.debug('Guessing ID. The id can be explicitly set in {0}'
                  .format(os.path.join(salt.syspaths.CONFIG_DIR, 'minion')))

    newid = salt.utils.network.generate_minion_id()
    if '__role' in opts and opts.get('__role') == 'minion':
        log.debug('Found minion id from generate_minion_id(): {0}'.format(newid))
    if cache_minion_id and opts.get('minion_id_caching', True):
        _cache_id(newid, id_cache)
    is_ipv4 = salt.utils.network.is_ipv4(newid)
    return newid, is_ipv4


def _update_ssl_config(opts):
    '''
    Resolves string names to integer constant in ssl configuration.
    '''
    if opts['ssl'] is None:
        return
    import ssl
    for key, prefix in (('cert_reqs', 'CERT_'),
                        ('ssl_version', 'PROTOCOL_')):
        val = opts['ssl'].get(key)
        if val is None:
            continue
        if not isinstance(val, string_types) or not val.startswith(prefix) or not hasattr(ssl, val):
            message = 'SSL option \'{0}\' must be set to one of the following values: \'{1}\'.' \
                    .format(key, '\', \''.join([val for val in dir(ssl) if val.startswith(prefix)]))
            log.error(message)
            raise salt.exceptions.SaltConfigurationError(message)
        opts['ssl'][key] = getattr(ssl, val)


def apply_minion_config(overrides=None,
                        defaults=None,
                        cache_minion_id=False,
                        minion_id=None):
    '''
    Returns minion configurations dict.
    '''
    if defaults is None:
        defaults = DEFAULT_MINION_OPTS

    opts = defaults.copy()
    opts['__role'] = 'minion'
    if overrides:
        opts.update(overrides)

    opts['__cli'] = os.path.basename(sys.argv[0])

    # No ID provided. Will getfqdn save us?
    using_ip_for_id = False
    if not opts.get('id'):
        if minion_id:
            opts['id'] = minion_id
        else:
            opts['id'], using_ip_for_id = get_id(
                    opts,
                    cache_minion_id=cache_minion_id)

    # it does not make sense to append a domain to an IP based id
    if not using_ip_for_id and 'append_domain' in opts:
        opts['id'] = _append_domain(opts)

    for directory in opts.get('append_minionid_config_dirs', []):
        if directory in ['pki_dir', 'cachedir', 'extension_modules']:
            newdirectory = os.path.join(opts[directory], opts['id'])
            opts[directory] = newdirectory

    # pidfile can be in the list of append_minionid_config_dirs, but pidfile
    # is the actual path with the filename, not a directory.
    if 'pidfile' in opts.get('append_minionid_config_dirs', []):
        newpath_list = os.path.split(opts['pidfile'])
        opts['pidfile'] = os.path.join(newpath_list[0], 'salt', opts['id'], newpath_list[1])

    if len(opts['sock_dir']) > len(opts['cachedir']) + 10:
        opts['sock_dir'] = os.path.join(opts['cachedir'], '.salt-unix')

    # Enabling open mode requires that the value be set to True, and
    # nothing else!
    opts['open_mode'] = opts['open_mode'] is True
    opts['file_roots'] = _validate_file_roots(opts['file_roots'])
    opts['pillar_roots'] = _validate_file_roots(opts['pillar_roots'])
    # Make sure ext_mods gets set if it is an untrue value
    # (here to catch older bad configs)
    opts['extension_modules'] = (
        opts.get('extension_modules') or
        os.path.join(opts['cachedir'], 'extmods')
    )
    # Set up the utils_dirs location from the extension_modules location
    opts['utils_dirs'] = (
        opts.get('utils_dirs') or
        [os.path.join(opts['extension_modules'], 'utils')]
    )

    # Insert all 'utils_dirs' directories to the system path
    insert_system_path(opts, opts['utils_dirs'])

    # Prepend root_dir to other paths
    prepend_root_dirs = [
        'pki_dir', 'cachedir', 'sock_dir', 'extension_modules', 'pidfile',
    ]

    # These can be set to syslog, so, not actual paths on the system
    for config_key in ('log_file', 'key_logfile'):
        if urlparse(opts.get(config_key, '')).scheme == '':
            prepend_root_dirs.append(config_key)

    prepend_root_dir(opts, prepend_root_dirs)

    # if there is no beacons option yet, add an empty beacons dict
    if 'beacons' not in opts:
        opts['beacons'] = {}

    if overrides.get('ipc_write_buffer', '') == 'dynamic':
        opts['ipc_write_buffer'] = _DFLT_IPC_WBUFFER
    if 'ipc_write_buffer' not in overrides:
        opts['ipc_write_buffer'] = 0

    # if there is no schedule option yet, add an empty scheduler
    if 'schedule' not in opts:
        opts['schedule'] = {}

    # Make sure hash_type is lowercase
    opts['hash_type'] = opts['hash_type'].lower()

    # Check and update TLS/SSL configuration
    _update_ssl_config(opts)

    return opts


def master_config(path, env_var='SALT_MASTER_CONFIG', defaults=None, exit_on_config_errors=False):
    '''
    Reads in the master configuration file and sets up default options

    This is useful for running the actual master daemon. For running
    Master-side client interfaces that need the master opts see
    :py:func:`salt.client.client_config`.
    '''
    if defaults is None:
        defaults = DEFAULT_MASTER_OPTS

    if not os.environ.get(env_var, None):
        # No valid setting was given using the configuration variable.
        # Lets see is SALT_CONFIG_DIR is of any use
        salt_config_dir = os.environ.get('SALT_CONFIG_DIR', None)
        if salt_config_dir:
            env_config_file_path = os.path.join(salt_config_dir, 'master')
            if salt_config_dir and os.path.isfile(env_config_file_path):
                # We can get a configuration file using SALT_CONFIG_DIR, let's
                # update the environment with this information
                os.environ[env_var] = env_config_file_path

    overrides = load_config(path, env_var, DEFAULT_MASTER_OPTS['conf_file'])
    default_include = overrides.get('default_include',
                                    defaults['default_include'])
    include = overrides.get('include', [])

    overrides.update(include_config(default_include, path, verbose=False),
                     exit_on_config_errors=exit_on_config_errors)
    overrides.update(include_config(include, path, verbose=True),
                     exit_on_config_errors=exit_on_config_errors)
    opts = apply_master_config(overrides, defaults)
    _validate_opts(opts)
    # If 'nodegroups:' is uncommented in the master config file, and there are
    # no nodegroups defined, opts['nodegroups'] will be None. Fix this by
    # reverting this value to the default, as if 'nodegroups:' was commented
    # out or not present.
    if opts.get('nodegroups') is None:
        opts['nodegroups'] = DEFAULT_MASTER_OPTS.get('nodegroups', {})
    if opts.get('transport') == 'raet' and 'aes' in opts:
        opts.pop('aes')
    apply_sdb(opts)
    return opts


def apply_master_config(overrides=None, defaults=None):
    '''
    Returns master configurations dict.
    '''
    import salt.crypt
    if defaults is None:
        defaults = DEFAULT_MASTER_OPTS

    opts = defaults.copy()
    opts['__role'] = 'master'
    if overrides:
        opts.update(overrides)

    if len(opts['sock_dir']) > len(opts['cachedir']) + 10:
        opts['sock_dir'] = os.path.join(opts['cachedir'], '.salt-unix')

    opts['extension_modules'] = (
        opts.get('extension_modules') or
        os.path.join(opts['cachedir'], 'extmods')
    )
    opts['token_dir'] = os.path.join(opts['cachedir'], 'tokens')
    opts['syndic_dir'] = os.path.join(opts['cachedir'], 'syndics')
    if overrides.get('ipc_write_buffer', '') == 'dynamic':
        opts['ipc_write_buffer'] = _DFLT_IPC_WBUFFER
    if 'ipc_write_buffer' not in overrides:
        opts['ipc_write_buffer'] = 0
    using_ip_for_id = False
    append_master = False
    if not opts.get('id'):
        opts['id'], using_ip_for_id = get_id(
                opts,
                cache_minion_id=None)
        append_master = True

    # it does not make sense to append a domain to an IP based id
    if not using_ip_for_id and 'append_domain' in opts:
        opts['id'] = _append_domain(opts)
    if append_master:
        opts['id'] += '_master'

    # Prepend root_dir to other paths
    prepend_root_dirs = [
        'pki_dir', 'cachedir', 'pidfile', 'sock_dir', 'extension_modules',
        'autosign_file', 'autoreject_file', 'token_dir', 'syndic_dir',
        'sqlite_queue_dir'
    ]

    # These can be set to syslog, so, not actual paths on the system
    for config_key in ('log_file', 'key_logfile'):
        log_setting = opts.get(config_key, '')
        if log_setting is None:
            continue

        if urlparse(log_setting).scheme == '':
            prepend_root_dirs.append(config_key)

    prepend_root_dir(opts, prepend_root_dirs)

    # Enabling open mode requires that the value be set to True, and
    # nothing else!
    opts['open_mode'] = opts['open_mode'] is True
    opts['auto_accept'] = opts['auto_accept'] is True
    opts['file_roots'] = _validate_file_roots(opts['file_roots'])
    opts['pillar_roots'] = _validate_file_roots(opts['pillar_roots'])

    if opts['file_ignore_regex']:
        # If file_ignore_regex was given, make sure it's wrapped in a list.
        # Only keep valid regex entries for improved performance later on.
        if isinstance(opts['file_ignore_regex'], str):
            ignore_regex = [opts['file_ignore_regex']]
        elif isinstance(opts['file_ignore_regex'], list):
            ignore_regex = opts['file_ignore_regex']

        opts['file_ignore_regex'] = []
        for regex in ignore_regex:
            try:
                # Can't store compiled regex itself in opts (breaks
                # serialization)
                re.compile(regex)
                opts['file_ignore_regex'].append(regex)
            except Exception:
                log.warning(
                    'Unable to parse file_ignore_regex. Skipping: {0}'.format(
                        regex
                    )
                )

    if opts['file_ignore_glob']:
        # If file_ignore_glob was given, make sure it's wrapped in a list.
        if isinstance(opts['file_ignore_glob'], str):
            opts['file_ignore_glob'] = [opts['file_ignore_glob']]

    # Let's make sure `worker_threads` does not drop below 3 which has proven
    # to make `salt.modules.publish` not work under the test-suite.
    if opts['worker_threads'] < 3 and opts.get('peer', None):
        log.warning(
            "The 'worker_threads' setting on '{0}' cannot be lower than "
            '3. Resetting it to the default value of 3.'.format(
                opts['conf_file']
            )
        )
        opts['worker_threads'] = 3

    opts.setdefault('pillar_source_merging_strategy', 'smart')

    # Make sure hash_type is lowercase
    opts['hash_type'] = opts['hash_type'].lower()

    # Check and update TLS/SSL configuration
    _update_ssl_config(opts)

    return opts


def client_config(path, env_var='SALT_CLIENT_CONFIG', defaults=None):
    '''
    Load Master configuration data

    Usage:

    .. code-block:: python

        import salt.config
        master_opts = salt.config.client_config('/etc/salt/master')

    Returns a dictionary of the Salt Master configuration file with necessary
    options needed to communicate with a locally-running Salt Master daemon.
    This function searches for client specific configurations and adds them to
    the data from the master configuration.

    This is useful for master-side operations like
    :py:class:`~salt.client.LocalClient`.
    '''
    if defaults is None:
        defaults = DEFAULT_MASTER_OPTS

    xdg_dir = salt.utils.xdg.xdg_config_dir()
    if os.path.isdir(xdg_dir):
        client_config_dir = xdg_dir
        saltrc_config_file = 'saltrc'
    else:
        client_config_dir = os.path.expanduser('~')
        saltrc_config_file = '.saltrc'

    # Get the token file path from the provided defaults. If not found, specify
    # our own, sane, default
    opts = {
        'token_file': defaults.get(
            'token_file',
            os.path.join(client_config_dir, 'salt_token')
        )
    }
    # Update options with the master configuration, either from the provided
    # path, salt's defaults or provided defaults
    opts.update(
        master_config(path, defaults=defaults)
    )
    # Update with the users salt dot file or with the environment variable
    saltrc_config = os.path.join(client_config_dir, saltrc_config_file)
    opts.update(
        load_config(
            saltrc_config,
            env_var,
            saltrc_config
        )
    )
    # Make sure we have a proper and absolute path to the token file
    if 'token_file' in opts:
        opts['token_file'] = os.path.abspath(
            os.path.expanduser(
                opts['token_file']
            )
        )
    # If the token file exists, read and store the contained token
    if os.path.isfile(opts['token_file']):
        # Make sure token is still valid
        expire = opts.get('token_expire', 43200)
        if os.stat(opts['token_file']).st_mtime + expire > time.mktime(time.localtime()):
            with salt.utils.fopen(opts['token_file']) as fp_:
                opts['token'] = fp_.read().strip()
    # On some platforms, like OpenBSD, 0.0.0.0 won't catch a master running on localhost
    if opts['interface'] == '0.0.0.0':
        opts['interface'] = '127.0.0.1'

    # Make sure the master_uri is set
    if 'master_uri' not in opts:
        opts['master_uri'] = 'tcp://{ip}:{port}'.format(
            ip=salt.utils.ip_bracket(opts['interface']),
            port=opts['ret_port']
        )

    # Return the client options
    _validate_opts(opts)
    return opts


def api_config(path):
    '''
    Read in the Salt Master config file and add additional configs that
    need to be stubbed out for salt-api
    '''
    # Let's grab a copy of salt-api's required defaults
    opts = DEFAULT_API_OPTS

    # Let's override them with salt's master opts
    opts.update(client_config(path, defaults=DEFAULT_MASTER_OPTS))

    # Let's set the pidfile and log_file values in opts to api settings
    opts.update({
        'pidfile': opts.get('api_pidfile', DEFAULT_API_OPTS['api_pidfile']),
        'log_file': opts.get('api_logfile', DEFAULT_API_OPTS['api_logfile']),
    })

    prepend_root_dir(opts, [
        'api_pidfile',
        'api_logfile',
        'log_file',
        'pidfile'
    ])
    return opts


def spm_config(path):
    '''
    Read in the salt master config file and add additional configs that
    need to be stubbed out for spm

    .. versionadded:: 2015.8.0
    '''
    # Let's grab a copy of salt's master default opts
    defaults = DEFAULT_MASTER_OPTS.copy()
    # Let's override them with spm's required defaults
    defaults.update(DEFAULT_SPM_OPTS)

    overrides = load_config(path, 'SPM_CONFIG', DEFAULT_SPM_OPTS['spm_conf_file'])
    default_include = overrides.get('spm_default_include',
                                    defaults['spm_default_include'])
    include = overrides.get('include', [])

    overrides.update(include_config(default_include, path, verbose=False))
    overrides.update(include_config(include, path, verbose=True))
    defaults = apply_master_config(overrides, defaults)
    defaults = apply_spm_config(overrides, defaults)
    return client_config(path, env_var='SPM_CONFIG', defaults=defaults)


def apply_spm_config(overrides, defaults):
    '''
    Returns the spm configurations dict.

    .. versionadded:: 2015.8.1
    '''
    opts = defaults.copy()
    if overrides:
        opts.update(overrides)

    # Prepend root_dir to other paths
    prepend_root_dirs = [
        'formula_path', 'pillar_path', 'reactor_path',
        'spm_cache_dir', 'spm_build_dir'
    ]

    # These can be set to syslog, so, not actual paths on the system
    for config_key in ('spm_logfile',):
        log_setting = opts.get(config_key, '')
        if log_setting is None:
            continue

        if urlparse(log_setting).scheme == '':
            prepend_root_dirs.append(config_key)

    prepend_root_dir(opts, prepend_root_dirs)
    return opts<|MERGE_RESOLUTION|>--- conflicted
+++ resolved
@@ -971,7 +971,6 @@
     # http://docs.python.org/2/library/ssl.html#ssl.wrap_socket
     # Note: to set enum arguments values like `cert_reqs` and `ssl_version` use constant names
     # without ssl module prefix: `CERT_REQUIRED` or `PROTOCOL_SSLv23`.
-<<<<<<< HEAD
     'ssl': (dict, None),
 
     # Controls how a multi-function job returns its data. If this is False,
@@ -989,13 +988,10 @@
     # Controls whether the scheduler is set up before a connection
     # to the master is attempted.
     'scheduler_before_connect': bool,
-=======
-    'ssl': (dict, type(None)),
 
     # django auth
     'django_auth_path': str,
     'django_auth_settings': str,
->>>>>>> 84ff6387
 }
 
 # default configurations
