--- conflicted
+++ resolved
@@ -893,7 +893,6 @@
     # Default to False for 2016.3 and Carbon.  Switch to True for Nitrogen
     'proxy_merge_grains_in_module': bool,
 
-<<<<<<< HEAD
     # Command to use to restart salt-minion
     'minion_restart_command': list,
 
@@ -912,10 +911,9 @@
 
     # Minion data cache driver (one of satl.cache.* modules)
     'cache': str,
-=======
+
     # Extra modules for Salt Thin
     'thin_extra_mods': str,
->>>>>>> eab1680f
 }
 
 # default configurations
@@ -1424,11 +1422,8 @@
     'http_max_body': 100 * 1024 * 1024 * 1024,  # 100GB
     'python2_bin': 'python2',
     'python3_bin': 'python3',
-<<<<<<< HEAD
     'cache': 'localfs',
-=======
     'thin_extra_mods': '',
->>>>>>> eab1680f
 }
 
 
