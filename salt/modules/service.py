--- conflicted
+++ resolved
@@ -42,13 +42,9 @@
         'Linaro',
         'elementary OS',
         'McAfee  OS Server',
-<<<<<<< HEAD
         'Void',
-        'Mint'
-=======
         'Mint',
         'Raspbian'
->>>>>>> 538747a1
     ))
     if __grains__.get('os', '') in disable:
         return (False, 'Your OS is on the disabled list')
