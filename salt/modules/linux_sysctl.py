--- conflicted
+++ resolved
@@ -32,18 +32,9 @@
 def __virtual__():
     """
     Only run on Linux systems
-<<<<<<< HEAD
-    """
-    if __grains__["kernel"] != "Linux":
-        return (
-            False,
-            "The linux_sysctl execution module cannot be loaded: only available on Linux systems.",
-        )
-=======
     '''
     if __grains__.get('kernel') != 'Linux':
         return (False, 'The linux_sysctl execution module cannot be loaded: only available on Linux systems.')
->>>>>>> 8abb7099
     return __virtualname__
 
 
@@ -153,14 +144,8 @@
     if six.PY3:
         tran_tab = name.translate("".maketrans("./", "/."))
     else:
-<<<<<<< HEAD
-        # pylint: disable=incompatible-py3-code,undefined-variable
-        if isinstance(name, unicode):  # pylint: disable=E0602
-            trans_args = {ord("/"): ".", ord("."): "/"}
-=======
         if isinstance(name, unicode):  # pylint: disable=incompatible-py3-code,undefined-variable
             trans_args = {ord('/'): u'.', ord('.'): u'/'}
->>>>>>> 8abb7099
         else:
             trans_args = string.maketrans("./", "/.")
         # pylint: enable=incompatible-py3-code,undefined-variable
