# -*- coding: utf-8 -*-
'''
Module for viewing and modifying sysctl parameters
'''
from __future__ import absolute_import

# Import python libs
import logging
import os
import re

# Import salt libs
import salt.utils
from salt.ext.six import string_types
from salt.exceptions import CommandExecutionError
import salt.utils.systemd
import string

log = logging.getLogger(__name__)

# Define the module's virtual name
__virtualname__ = 'sysctl'

# TODO: Add unpersist() to remove either a sysctl or sysctl/value combo from
# the config


def __virtual__():
    '''
    Only run on Linux systems
    '''
    if __grains__['kernel'] != 'Linux':
        return False
    return __virtualname__


def _check_systemd_salt_config():
    conf = '/etc/sysctl.d/99-salt.conf'
    if not os.path.exists(conf):
        sysctl_dir = os.path.split(conf)[0]
        if not os.path.exists(sysctl_dir):
            os.makedirs(sysctl_dir)
        salt.utils.fopen(conf, 'w').close()
    return conf


def default_config():
    '''
    Linux hosts using systemd 207 or later ignore ``/etc/sysctl.conf`` and only
    load from ``/etc/sysctl.d/*.conf``. This function will do the proper checks
    and return a default config file which will be valid for the Minion. Hosts
    running systemd >= 207 will use ``/etc/sysctl.d/99-salt.conf``.

    CLI Example:

    .. code-block:: bash

        salt -G 'kernel:Linux' sysctl.default_config
    '''
<<<<<<< HEAD
    if salt.utils.systemd.booted(__context__):
        for line in __salt__['cmd.run_stdout'](
            'systemctl --version'
        ).splitlines():
            if line.startswith('systemd '):
                version = line.split()[-1]
                try:
                    if int(version) >= 207:
                        return _check_systemd_salt_config()
                except ValueError:
                    log.error(
                        'Unexpected non-numeric systemd version {0!r} '
                        'detected'.format(version)
                    )
                break

=======
    if salt.utils.systemd.booted(__context__) \
            and salt.utils.systemd.version(__context__) >= 207:
        return _check_systemd_salt_config()
>>>>>>> 5448b720
    return '/etc/sysctl.conf'


def show(config_file=False):
    '''
    Return a list of sysctl parameters for this minion

    config: Pull the data from the system configuration file
        instead of the live data.

    CLI Example:

    .. code-block:: bash

        salt '*' sysctl.show
    '''
    ret = {}
    if config_file:
        try:
            for line in salt.utils.fopen(config_file):
                if not line.startswith('#') and '=' in line:
                    # search if we have some '=' instead of ' = ' separators
                    SPLIT = ' = '
                    if SPLIT not in line:
                        SPLIT = SPLIT.strip()
                    key, value = line.split(SPLIT, 1)
                    key = key.strip()
                    value = value.lstrip()
                    ret[key] = value
        except (OSError, IOError):
            log.error('Could not open sysctl file')
            return None
    else:
        cmd = 'sysctl -a'
        out = __salt__['cmd.run_stdout'](cmd, output_loglevel='trace')
        for line in out.splitlines():
            if not line or ' = ' not in line:
                continue
            comps = line.split(' = ', 1)
            ret[comps[0]] = comps[1]
    return ret


def get(name):
    '''
    Return a single sysctl parameter for this minion

    CLI Example:

    .. code-block:: bash

        salt '*' sysctl.get net.ipv4.ip_forward
    '''
    cmd = 'sysctl -n {0}'.format(name)
    out = __salt__['cmd.run'](cmd, python_shell=False)
    return out


def assign(name, value):
    '''
    Assign a single sysctl parameter for this minion

    CLI Example:

    .. code-block:: bash

        salt '*' sysctl.assign net.ipv4.ip_forward 1
    '''
    value = str(value)
    sysctl_file = '/proc/sys/{0}'.format(name.translate(string.maketrans('./', '/.')))
    if not os.path.exists(sysctl_file):
        raise CommandExecutionError('sysctl {0} does not exist'.format(name))

    ret = {}
    cmd = 'sysctl -w {0}="{1}"'.format(name, value)
    data = __salt__['cmd.run_all'](cmd, python_shell=False)
    out = data['stdout']
    err = data['stderr']

    # Example:
    #    # sysctl -w net.ipv4.tcp_rmem="4096 87380 16777216"
    #    net.ipv4.tcp_rmem = 4096 87380 16777216
    regex = re.compile(r'^{0}\s+=\s+{1}$'.format(re.escape(name), re.escape(value)))

    if not regex.match(out) or 'Invalid argument' in str(err):
        if data['retcode'] != 0 and err:
            error = err
        else:
            error = out
        raise CommandExecutionError('sysctl -w failed: {0}'.format(error))
    new_name, new_value = out.split(' = ', 1)
    ret[new_name] = new_value
    return ret


def persist(name, value, config=None):
    '''
    Assign and persist a simple sysctl parameter for this minion. If ``config``
    is not specified, a sensible default will be chosen using
    :mod:`sysctl.default_config <salt.modules.linux_sysctl.default_config>`.

    CLI Example:

    .. code-block:: bash

        salt '*' sysctl.persist net.ipv4.ip_forward 1
    '''
    if config is None:
        config = default_config()
    running = show()
    edited = False
    # If the sysctl.conf is not present, add it
    if not os.path.isfile(config):
        try:
            with salt.utils.fopen(config, 'w+') as _fh:
                _fh.write('#\n# Kernel sysctl configuration\n#\n')
        except (IOError, OSError):
            msg = 'Could not write to file: {0}'
            raise CommandExecutionError(msg.format(config))

    # Read the existing sysctl.conf
    nlines = []
    try:
        with salt.utils.fopen(config, 'r') as _fh:
            # Use readlines because this should be a small file
            # and it seems unnecessary to indent the below for
            # loop since it is a fairly large block of code.
            config_data = _fh.readlines()
    except (IOError, OSError):
        msg = 'Could not read from file: {0}'
        raise CommandExecutionError(msg.format(config))

    for line in config_data:
        if line.startswith('#'):
            nlines.append(line)
            continue
        if '=' not in line:
            nlines.append(line)
            continue

        # Strip trailing whitespace and split the k,v
        comps = [i.strip() for i in line.split('=', 1)]

        # On Linux procfs, files such as /proc/sys/net/ipv4/tcp_rmem or any
        # other sysctl with whitespace in it consistently uses 1 tab.  Lets
        # allow our users to put a space or tab between multi-value sysctls
        # and have salt not try to set it every single time.
        if isinstance(comps[1], string_types) and ' ' in comps[1]:
            comps[1] = re.sub(r'\s+', '\t', comps[1])

        # Do the same thing for the value 'just in case'
        if isinstance(value, string_types) and ' ' in value:
            value = re.sub(r'\s+', '\t', value)

        if len(comps) < 2:
            nlines.append(line)
            continue
        if name == comps[0]:
            # This is the line to edit
            if str(comps[1]) == str(value):
                # It is correct in the config, check if it is correct in /proc
                if name in running:
                    if str(running[name]) != str(value):
                        assign(name, value)
                        return 'Updated'
                return 'Already set'
            nlines.append('{0} = {1}\n'.format(name, value))
            edited = True
            continue
        else:
            nlines.append(line)
    if not edited:
        nlines.append('{0} = {1}\n'.format(name, value))
    try:
        with salt.utils.fopen(config, 'w+') as _fh:
            _fh.writelines(nlines)
    except (IOError, OSError):
        msg = 'Could not write to file: {0}'
        raise CommandExecutionError(msg.format(config))

    assign(name, value)
    return 'Updated'<|MERGE_RESOLUTION|>--- conflicted
+++ resolved
@@ -57,28 +57,9 @@
 
         salt -G 'kernel:Linux' sysctl.default_config
     '''
-<<<<<<< HEAD
-    if salt.utils.systemd.booted(__context__):
-        for line in __salt__['cmd.run_stdout'](
-            'systemctl --version'
-        ).splitlines():
-            if line.startswith('systemd '):
-                version = line.split()[-1]
-                try:
-                    if int(version) >= 207:
-                        return _check_systemd_salt_config()
-                except ValueError:
-                    log.error(
-                        'Unexpected non-numeric systemd version {0!r} '
-                        'detected'.format(version)
-                    )
-                break
-
-=======
     if salt.utils.systemd.booted(__context__) \
             and salt.utils.systemd.version(__context__) >= 207:
         return _check_systemd_salt_config()
->>>>>>> 5448b720
     return '/etc/sysctl.conf'
 
 
