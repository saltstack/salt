"""
Support for Apache

.. note::
    The functions in here are generic functions designed to work with
    all implementations of Apache. Debian-specific functions have been moved into
    deb_apache.py, but will still load under the ``apache`` namespace when a
    Debian-based system is detected.
"""

<<<<<<< HEAD
# Import python libs
=======
>>>>>>> f62058c6

import logging
import re

import salt.utils.data
import salt.utils.files
import salt.utils.path
import salt.utils.stringutils
from salt.exceptions import SaltException

# pylint: disable=import-error,no-name-in-module
from salt.ext.six.moves import cStringIO
from salt.ext.six.moves.urllib.error import URLError
from salt.ext.six.moves.urllib.request import (
    HTTPBasicAuthHandler as _HTTPBasicAuthHandler,
)
from salt.ext.six.moves.urllib.request import (
    HTTPDigestAuthHandler as _HTTPDigestAuthHandler,
)
from salt.ext.six.moves.urllib.request import build_opener as _build_opener
from salt.ext.six.moves.urllib.request import install_opener as _install_opener
from salt.ext.six.moves.urllib.request import urlopen as _urlopen

# pylint: enable=import-error,no-name-in-module


log = logging.getLogger(__name__)


def __virtual__():
    """
    Only load the module if apache is installed
    """
    cmd = _detect_os()
    if salt.utils.path.which(cmd):
        return "apache"
    return (
        False,
        "The apache execution module cannot be loaded: apache is not installed.",
    )


def _detect_os():
    """
    Apache commands and paths differ depending on packaging
    """
    # TODO: Add pillar support for the apachectl location
    os_family = __grains__["os_family"]
    if os_family == "RedHat":
        return "apachectl"
    elif os_family == "Debian" or os_family == "Suse":
        return "apache2ctl"
    else:
        return "apachectl"


def version():
    """
    Return server version (``apachectl -v``)

    CLI Example:

    .. code-block:: bash

        salt '*' apache.version
    """
    cmd = "{} -v".format(_detect_os())
    out = __salt__["cmd.run"](cmd).splitlines()
    ret = out[0].split(": ")
    return ret[1]


def fullversion():
    """
    Return server version (``apachectl -V``)

    CLI Example:

    .. code-block:: bash

        salt '*' apache.fullversion
    """
    cmd = "{} -V".format(_detect_os())
    ret = {}
    ret["compiled_with"] = []
    out = __salt__["cmd.run"](cmd).splitlines()
    # Example
    #  -D APR_HAS_MMAP
    define_re = re.compile(r"^\s+-D\s+")
    for line in out:
        if ": " in line:
            comps = line.split(": ")
            if not comps:
                continue
            ret[comps[0].strip().lower().replace(" ", "_")] = comps[1].strip()
        elif " -D" in line:
            cwith = define_re.sub("", line)
            ret["compiled_with"].append(cwith)
    return ret


def modules():
    """
    Return list of static and shared modules (``apachectl -M``)

    CLI Example:

    .. code-block:: bash

        salt '*' apache.modules
    """
    cmd = "{} -M".format(_detect_os())
    ret = {}
    ret["static"] = []
    ret["shared"] = []
    out = __salt__["cmd.run"](cmd).splitlines()
    for line in out:
        comps = line.split()
        if not comps:
            continue
        if "(static)" in line:
            ret["static"].append(comps[0])
        if "(shared)" in line:
            ret["shared"].append(comps[0])
    return ret


def servermods():
    """
    Return list of modules compiled into the server (``apachectl -l``)

    CLI Example:

    .. code-block:: bash

        salt '*' apache.servermods
    """
    cmd = "{} -l".format(_detect_os())
    ret = []
    out = __salt__["cmd.run"](cmd).splitlines()
    for line in out:
        if not line:
            continue
        if ".c" in line:
            ret.append(line.strip())
    return ret


def directives():
    """
    Return list of directives together with expected arguments
    and places where the directive is valid (``apachectl -L``)

    CLI Example:

    .. code-block:: bash

        salt '*' apache.directives
    """
    cmd = "{} -L".format(_detect_os())
    ret = {}
    out = __salt__["cmd.run"](cmd)
    out = out.replace("\n\t", "\t")
    for line in out.splitlines():
        if not line:
            continue
        comps = line.split("\t")
        desc = "\n".join(comps[1:])
        ret[comps[0]] = desc
    return ret


def vhosts():
    """
    Show the settings as parsed from the config file (currently
    only shows the virtualhost settings) (``apachectl -S``).
    Because each additional virtual host adds to the execution
    time, this command may require a long timeout be specified
    by using ``-t 10``.

    CLI Example:

    .. code-block:: bash

        salt -t 10 '*' apache.vhosts
    """
    cmd = "{} -S".format(_detect_os())
    ret = {}
    namevhost = ""
    out = __salt__["cmd.run"](cmd)
    for line in out.splitlines():
        if not line:
            continue
        comps = line.split()
        if "is a NameVirtualHost" in line:
            namevhost = comps[0]
            ret[namevhost] = {}
        else:
            if comps[0] == "default":
                ret[namevhost]["default"] = {}
                ret[namevhost]["default"]["vhost"] = comps[2]
                ret[namevhost]["default"]["conf"] = re.sub(r"\(|\)", "", comps[3])
            if comps[0] == "port":
                last_host = comps[3]
                ret[namevhost][comps[3]] = {}
                ret[namevhost][comps[3]]["aliases"] = []
                ret[namevhost][comps[3]]["vhost"] = comps[3]
                ret[namevhost][comps[3]]["conf"] = re.sub(r"\(|\)", "", comps[4])
                ret[namevhost][comps[3]]["port"] = comps[1]
            if comps[0] == "alias":
                ret[namevhost][last_host]["aliases"].append(comps[1])
    return ret


def signal(signal=None):
    """
    Signals httpd to start, restart, or stop.

    CLI Example:

    .. code-block:: bash

        salt '*' apache.signal restart
    """
    no_extra_args = ("configtest", "status", "fullstatus")
    valid_signals = ("start", "stop", "restart", "graceful", "graceful-stop")

    if signal not in valid_signals and signal not in no_extra_args:
        return
    # Make sure you use the right arguments
    if signal in valid_signals:
        arguments = " -k {}".format(signal)
    else:
        arguments = " {}".format(signal)
    cmd = _detect_os() + arguments
    out = __salt__["cmd.run_all"](cmd)

    # A non-zero return code means fail
    if out["retcode"] and out["stderr"]:
        ret = out["stderr"].strip()
    # 'apachectl configtest' returns 'Syntax OK' to stderr
    elif out["stderr"]:
        ret = out["stderr"].strip()
    elif out["stdout"]:
        ret = out["stdout"].strip()
    # No output for something like: apachectl graceful
    else:
        ret = 'Command: "{}" completed successfully!'.format(cmd)
    return ret


def useradd(pwfile, user, password, opts=""):
    """
    Add HTTP user using the ``htpasswd`` command. If the ``htpasswd`` file does not
    exist, it will be created. Valid options that can be passed are:

    .. code-block:: text

        n  Don't update file; display results on stdout.
        m  Force MD5 hashing of the password (default).
        d  Force CRYPT(3) hashing of the password.
        p  Do not hash the password (plaintext).
        s  Force SHA1 hashing of the password.

    CLI Examples:

    .. code-block:: bash

        salt '*' apache.useradd /etc/httpd/htpasswd larry badpassword
        salt '*' apache.useradd /etc/httpd/htpasswd larry badpass opts=ns
    """
    return __salt__["webutil.useradd"](pwfile, user, password, opts)


def userdel(pwfile, user):
    """
    Delete HTTP user from the specified ``htpasswd`` file.

    CLI Example:

    .. code-block:: bash

        salt '*' apache.userdel /etc/httpd/htpasswd larry
    """
    return __salt__["webutil.userdel"](pwfile, user)


def server_status(profile="default"):
    """
    Get Information from the Apache server-status handler

    .. note::

        The server-status handler is disabled by default.
        In order for this function to work it needs to be enabled.
        See http://httpd.apache.org/docs/2.2/mod/mod_status.html

    The following configuration needs to exists in pillar/grains.
    Each entry nested in ``apache.server-status`` is a profile of a vhost/server.
    This would give support for multiple apache servers/vhosts.

    .. code-block:: yaml

        apache.server-status:
          default:
            url: http://localhost/server-status
            user: someuser
            pass: password
            realm: 'authentication realm for digest passwords'
            timeout: 5

    CLI Examples:

    .. code-block:: bash

        salt '*' apache.server_status
        salt '*' apache.server_status other-profile
    """
    ret = {
        "Scoreboard": {
            "_": 0,
            "S": 0,
            "R": 0,
            "W": 0,
            "K": 0,
            "D": 0,
            "C": 0,
            "L": 0,
            "G": 0,
            "I": 0,
            ".": 0,
        },
    }

    # Get configuration from pillar
    url = __salt__["config.get"](
        "apache.server-status:{}:url".format(profile), "http://localhost/server-status"
    )
    user = __salt__["config.get"]("apache.server-status:{}:user".format(profile), "")
    passwd = __salt__["config.get"]("apache.server-status:{}:pass".format(profile), "")
    realm = __salt__["config.get"]("apache.server-status:{}:realm".format(profile), "")
    timeout = __salt__["config.get"](
        "apache.server-status:{}:timeout".format(profile), 5
    )

    # create authentication handler if configuration exists
    if user and passwd:
        basic = _HTTPBasicAuthHandler()
        basic.add_password(realm=realm, uri=url, user=user, passwd=passwd)
        digest = _HTTPDigestAuthHandler()
        digest.add_password(realm=realm, uri=url, user=user, passwd=passwd)
        _install_opener(_build_opener(basic, digest))

    # get http data
    url += "?auto"
    try:
        response = _urlopen(url, timeout=timeout).read().splitlines()
    except URLError:
        return "error"

    # parse the data
    for line in response:
        splt = line.split(":", 1)
        splt[0] = splt[0].strip()
        splt[1] = splt[1].strip()

        if splt[0] == "Scoreboard":
            for c in splt[1]:
                ret["Scoreboard"][c] += 1
        else:
            if splt[1].isdigit():
                ret[splt[0]] = int(splt[1])
            else:
                ret[splt[0]] = float(splt[1])

    # return the good stuff
    return ret


def _parse_config(conf, slot=None):
    """
    Recursively goes through config structure and builds final Apache configuration

    :param conf: defined config structure
    :param slot: name of section container if needed
    """
    ret = cStringIO()
    if isinstance(conf, str):
        if slot:
            print("{} {}".format(slot, conf), file=ret, end="")
        else:
            print("{}".format(conf), file=ret, end="")
    elif isinstance(conf, list):
        is_section = False
        for item in conf:
            if "this" in item:
                is_section = True
                slot_this = str(item["this"])
        if is_section:
            print("<{} {}>".format(slot, slot_this), file=ret)
            for item in conf:
                for key, val in item.items():
                    if key != "this":
                        print(_parse_config(val, str(key)), file=ret)
            print("</{}>".format(slot), file=ret)
        else:
            for value in conf:
                print(_parse_config(value, str(slot)), file=ret)
    elif isinstance(conf, dict):
        try:
            print("<{} {}>".format(slot, conf["this"]), file=ret)
        except KeyError:
            raise SaltException(
                'Apache section container "<{}>" expects attribute. '
                'Specify it using key "this".'.format(slot)
            )
        for key, value in conf.items():
            if key != "this":
                if isinstance(value, str):
                    print("{} {}".format(key, value), file=ret)
                elif isinstance(value, list):
                    print(_parse_config(value, key), file=ret)
                elif isinstance(value, dict):
                    print(_parse_config(value, key), file=ret)
        print("</{}>".format(slot), file=ret)

    ret.seek(0)
    return ret.read()


def config(name, config, edit=True):
    """
    Create VirtualHost configuration files

    name
        File for the virtual host
    config
        VirtualHost configurations

    .. note::

        This function is not meant to be used from the command line.
        Config is meant to be an ordered dict of all of the apache configs.

    CLI Example:

    .. code-block:: bash

        salt '*' apache.config /etc/httpd/conf.d/ports.conf config="[{'Listen': '22'}]"
    """

    configs = []
    for entry in config:
        key = next(iter(entry.keys()))
        configs.append(_parse_config(entry[key], key))

    # Python auto-correct line endings
    configstext = "\n".join(salt.utils.data.decode(configs))
    if edit:
        with salt.utils.files.fopen(name, "w") as configfile:
            configfile.write("# This file is managed by Salt.\n")
            configfile.write(salt.utils.stringutils.to_str(configstext))
    return configstext<|MERGE_RESOLUTION|>--- conflicted
+++ resolved
@@ -8,10 +8,6 @@
     Debian-based system is detected.
 """
 
-<<<<<<< HEAD
-# Import python libs
-=======
->>>>>>> f62058c6
 
 import logging
 import re
