# -*- coding: utf-8 -*-
"""
IPS pkg support for Solaris

.. important::
    If you feel that Salt should be using this module to manage packages on a
    minion, and it is using a different module (or gives an error similar to
    *'pkg.install' is not available*), see :ref:`here
    <module-provider-override>`.

This module provides support for Solaris 11 new package management - IPS (Image Packaging System).
This is the default pkg module for Solaris 11 (and later).

If you want to use also other packaging module (e.g. pkgutil) together with IPS, you need to override the ``pkg`` provider
in sls for each package:

.. code-block:: yaml

    mypackage:
      pkg.installed:
        - provider: pkgutil

Or you can override it globally by setting the :conf_minion:`providers` parameter in your Minion config file like this:

.. code-block:: yaml

    providers:
      pkg: pkgutil

Or you can override it globally by setting the :conf_minion:`providers` parameter in your Minion config file like this:

.. code-block:: yaml

    providers:
      pkg: pkgutil

"""
# Import python libs
from __future__ import absolute_import, print_function, unicode_literals

import copy
import logging

# Import salt libs
import salt.utils.data
import salt.utils.functools
import salt.utils.path
import salt.utils.pkg
from salt.exceptions import CommandExecutionError
from salt.ext import six
from salt.ext.six import string_types

# Define the module's virtual name
__virtualname__ = "pkg"
log = logging.getLogger(__name__)


def __virtual__():
    """
    Set the virtual pkg module if the os is Solaris 11
<<<<<<< HEAD
    """
    if (
        __grains__["os_family"] == "Solaris"
        and float(__grains__["kernelrelease"]) > 5.10
        and salt.utils.path.which("pkg")
    ):
=======
    '''
    if __grains__.get('os_family') == 'Solaris' \
            and float(__grains__['kernelrelease']) > 5.10 \
            and salt.utils.path.which('pkg'):
>>>>>>> 8abb7099
        return __virtualname__
    return (
        False,
        "The solarisips execution module failed to load: only available "
        "on Solaris >= 11.",
    )


ips_pkg_return_values = {
    0: "Command succeeded.",
    1: "An error occurred.",
    2: "Invalid command line options were specified.",
    3: "Multiple operations were requested, but only some of them succeeded.",
    4: "No changes were made - nothing to do.",
    5: "The requested operation cannot be performed on a  live image.",
    6: "The requested operation cannot be completed because the licenses for "
    "the packages being installed or updated have not been accepted.",
    7: "The image is currently in use by another process and cannot be " "modified.",
}


def _ips_get_pkgname(line):
    """
    Extracts package name from "pkg list -v" output.
    Input: one line of the command output
    Output: pkg name (e.g.: "pkg://solaris/x11/library/toolkit/libxt")
    Example use:
    line = "pkg://solaris/x11/library/toolkit/libxt@1.1.3,5.11-0.175.1.0.0.24.1317:20120904T180030Z i--"
    name = _ips_get_pkgname(line)
    """
    return line.split()[0].split("@")[0].strip()


def _ips_get_pkgversion(line):
    """
    Extracts package version from "pkg list -v" output.
    Input: one line of the command output
    Output: package version (e.g.: "1.1.3,5.11-0.175.1.0.0.24.1317:20120904T180030Z")
    Example use:
    line = "pkg://solaris/x11/library/toolkit/libxt@1.1.3,5.11-0.175.1.0.0.24.1317:20120904T180030Z i--"
    name = _ips_get_pkgversion(line)
    """
    return line.split()[0].split("@")[1].strip()


<<<<<<< HEAD
def refresh_db(full=False):
    """
=======
def refresh_db(full=False, **kwargs):
    '''
>>>>>>> 8abb7099
    Updates the remote repos database.

    full : False

        Set to ``True`` to force a refresh of the pkg DB from all publishers,
        regardless of the last refresh time.

    CLI Example:

    .. code-block:: bash

        salt '*' pkg.refresh_db
        salt '*' pkg.refresh_db full=True
    """
    # Remove rtag file to keep multiple refreshes from happening in pkg states
    salt.utils.pkg.clear_rtag(__opts__)
    if full:
        return __salt__["cmd.retcode"]("/bin/pkg refresh --full") == 0
    else:
        return __salt__["cmd.retcode"]("/bin/pkg refresh") == 0


<<<<<<< HEAD
def upgrade_available(name):
    """
=======
def upgrade_available(name, **kwargs):
    '''
>>>>>>> 8abb7099
    Check if there is an upgrade available for a certain package
    Accepts full or partial FMRI. Returns all matches found.

    CLI Example:

    .. code-block:: bash

        salt '*' pkg.upgrade_available apache-22
    """
    version = None
    cmd = ["pkg", "list", "-Huv", name]
    lines = __salt__["cmd.run_stdout"](cmd).splitlines()
    if not lines:
        return {}
    ret = {}
    for line in lines:
        ret[_ips_get_pkgname(line)] = _ips_get_pkgversion(line)
    return ret


def list_upgrades(refresh=True, **kwargs):  # pylint: disable=W0613
    """
    Lists all packages available for update.

    When run in global zone, it reports only upgradable packages for the global
    zone.

    When run in non-global zone, it can report more upgradable packages than
    ``pkg update -vn``, because ``pkg update`` hides packages that require
    newer version of ``pkg://solaris/entire`` (which means that they can be
    upgraded only from the global zone). If ``pkg://solaris/entire`` is found
    in the list of upgrades, then the global zone should be updated to get all
    possible updates. Use ``refresh=True`` to refresh the package database.

    refresh : True
        Runs a full package database refresh before listing. Set to ``False`` to
        disable running the refresh.

        .. versionchanged:: 2017.7.0

        In previous versions of Salt, ``refresh`` defaulted to ``False``. This was
        changed to default to ``True`` in the 2017.7.0 release to make the behavior
        more consistent with the other package modules, which all default to ``True``.

    CLI Example:

    .. code-block:: bash

        salt '*' pkg.list_upgrades
        salt '*' pkg.list_upgrades refresh=False
    """
    if salt.utils.data.is_true(refresh):
        refresh_db(full=True)
    upgrades = {}
    # awk is in core-os package so we can use it without checking
    lines = __salt__["cmd.run_stdout"]("/bin/pkg list -Huv").splitlines()
    for line in lines:
        upgrades[_ips_get_pkgname(line)] = _ips_get_pkgversion(line)
    return upgrades


def upgrade(refresh=False, **kwargs):
    """
    Upgrade all packages to the latest possible version.
    When run in global zone, it updates also all non-global zones.
    In non-global zones upgrade is limited by dependency constrains linked to
    the version of pkg://solaris/entire.

    Returns a dictionary containing the changes:

    .. code-block:: python

        {'<package>':  {'old': '<old-version>',
                        'new': '<new-version>'}}

    When there is a failure, an explanation is also included in the error
    message, based on the return code of the ``pkg update`` command.


    CLI Example:

    .. code-block:: bash

        salt '*' pkg.upgrade
    """
    if salt.utils.data.is_true(refresh):
        refresh_db()

    # Get a list of the packages before install so we can diff after to see
    # what got installed.
    old = list_pkgs()

    # Install or upgrade the package
    # If package is already installed
    cmd = ["pkg", "update", "-v", "--accept"]
    result = __salt__["cmd.run_all"](cmd, output_loglevel="trace", python_shell=False)
    __context__.pop("pkg.list_pkgs", None)
    new = list_pkgs()
    ret = salt.utils.data.compare_dicts(old, new)

    if result["retcode"] != 0:
        raise CommandExecutionError(
            "Problem encountered upgrading packages",
            info={
                "changes": ret,
                "retcode": ips_pkg_return_values[result["retcode"]],
                "result": result,
            },
        )

    return ret


def list_pkgs(versions_as_list=False, **kwargs):
    """
    List the currently installed packages as a dict::

        {'<package_name>': '<version>'}

    CLI Example:

    .. code-block:: bash

        salt '*' pkg.list_pkgs
    """
    # not yet implemented or not applicable
    if any(
        [salt.utils.data.is_true(kwargs.get(x)) for x in ("removed", "purge_desired")]
    ):
        return {}

    if "pkg.list_pkgs" in __context__:
        if versions_as_list:
            return __context__["pkg.list_pkgs"]
        else:
            ret = copy.deepcopy(__context__["pkg.list_pkgs"])
            __salt__["pkg_resource.stringify"](ret)
            return ret

    ret = {}
    cmd = "/bin/pkg list -Hv"
    lines = __salt__["cmd.run_stdout"](cmd).splitlines()
    # column 1 is full FMRI name in form pkg://publisher/class/name@version
    for line in lines:
        name = _ips_get_pkgname(line)
        version = _ips_get_pkgversion(line)
        __salt__["pkg_resource.add_pkg"](ret, name, version)

    __salt__["pkg_resource.sort_pkglist"](ret)
    __context__["pkg.list_pkgs"] = copy.deepcopy(ret)
    if not versions_as_list:
        __salt__["pkg_resource.stringify"](ret)
    return ret


def version(*names, **kwargs):
    """
    Common interface for obtaining the version of installed packages.
    Accepts full or partial FMRI. If called using pkg_resource, full FMRI is required.
    Partial FMRI is returned if the package is not installed.

    CLI Example:

    .. code-block:: bash

        salt '*' pkg.version vim
        salt '*' pkg.version foo bar baz
        salt '*' pkg_resource.version pkg://solaris/entire

<<<<<<< HEAD
    """
    if len(names) == 0:
        return ""
=======
    '''
    if not names:
        return ''
>>>>>>> 8abb7099

    cmd = ["/bin/pkg", "list", "-Hv"]
    cmd.extend(names)
    lines = __salt__["cmd.run_stdout"](cmd, ignore_retcode=True).splitlines()
    ret = {}
    for line in lines:
        ret[_ips_get_pkgname(line)] = _ips_get_pkgversion(line)

    # Append package names which are not installed/found
    for name in names:
        if name not in ret:
            ret[name] = ""

    # Return a string if only one package name passed
    if len(names) == 1:
        try:
            return next(six.itervalues(ret))
        except StopIteration:
            return ""

    return ret


def latest_version(*names, **kwargs):
    """
    The available version of packages in the repository.
    Accepts full or partial FMRI. Partial FMRI is returned if the full FMRI
    could not be resolved.

    If the latest version of a given package is already installed, an empty
    string will be returned for that package.

    Please use pkg.latest_version as pkg.available_version is being deprecated.

    .. versionchanged:: 2019.2.0
        Support for multiple package names added.

    CLI Example:

    .. code-block:: bash

        salt '*' pkg.latest_version bash
        salt '*' pkg.latest_version pkg://solaris/entire
        salt '*' pkg.latest_version postfix sendmail
    """

<<<<<<< HEAD
    if len(names) == 0:
        return ""
=======
    if not names:
        return ''
>>>>>>> 8abb7099

    cmd = ["/bin/pkg", "list", "-Hnv"]
    cmd.extend(names)
    lines = __salt__["cmd.run_stdout"](cmd, ignore_retcode=True).splitlines()
    ret = {}
    for line in lines:
        ret[_ips_get_pkgname(line)] = _ips_get_pkgversion(line)

    installed = version(*names)

    if len(names) == 1:
        # Convert back our result in a dict if only one name is passed
        installed = {list(ret)[0] if ret else names[0]: installed}

    for name in ret:
        if name not in installed:
            continue
        if ret[name] == installed[name]:
            ret[name] = ""

    # Append package names which are not found
    for name in names:
        if name not in ret:
            ret[name] = ""

    # Return a string if only one package name passed
    if len(names) == 1:
        try:
            return next(six.itervalues(ret))
        except StopIteration:
            return ""

    return ret


# available_version is being deprecated
available_version = salt.utils.functools.alias_function(
    latest_version, "available_version"
)


def get_fmri(name, **kwargs):
    """
    Returns FMRI from partial name. Returns empty string ('') if not found.
    In case of multiple match, the function returns list of all matched packages.

    CLI Example:

    .. code-block:: bash

        salt '*' pkg.get_fmri bash
    """
    if name.startswith("pkg://"):
        # already full fmri
        return name
    cmd = ["/bin/pkg", "list", "-aHv", name]
    # there can be more packages matching the name
    lines = __salt__["cmd.run_stdout"](cmd).splitlines()
    if not lines:
        # empty string = package not found
        return ""
    ret = []
    for line in lines:
        ret.append(_ips_get_pkgname(line))

    return ret


def normalize_name(name, **kwargs):
    """
    Internal function. Normalizes pkg name to full FMRI before running
    pkg.install. In case of multiple matches or no match, it returns the name
    without modifications.

    CLI Example:

    .. code-block:: bash

        salt '*' pkg.normalize_name vim
    """
    if name.startswith("pkg://"):
        # already full fmri
        return name
    cmd = ["/bin/pkg", "list", "-aHv", name]
    # there can be more packages matching the name
    lines = __salt__["cmd.run_stdout"](cmd).splitlines()
    # if we get more lines, it's multiple match (name not unique)
    # if we get zero lines, pkg is not installed
    # in both ways it's safer to return original (unmodified) name and let "pkg install" to deal with it
    if len(lines) != 1:
        return name
    # return pkg name
    return _ips_get_pkgname(lines[0])


def is_installed(name, **kwargs):
    """
    Returns True if the package is installed. Otherwise returns False.
    Name can be full or partial FMRI.
    In case of multiple match from partial FMRI name, it returns True.

    CLI Example:

    .. code-block:: bash

        salt '*' pkg.is_installed bash
    """

    cmd = ["/bin/pkg", "list", "-Hv", name]
    return __salt__["cmd.retcode"](cmd) == 0


def search(name, versions_as_list=False, **kwargs):
    """
    Searches the repository for given pkg name.
    The name can be full or partial FMRI. All matches are printed. Globs are
    also supported.

    CLI Example:

    .. code-block:: bash

        salt '*' pkg.search bash
    """

    ret = {}
    cmd = ["/bin/pkg", "list", "-aHv", name]
    out = __salt__["cmd.run_all"](cmd, ignore_retcode=True)
    if out["retcode"] != 0:
        # error = nothing found
        return {}
    # no error, processing pkg listing
    # column 1 is full FMRI name in form pkg://publisher/pkg/name@version
    for line in out["stdout"].splitlines():
        name = _ips_get_pkgname(line)
        version = _ips_get_pkgversion(line)
        __salt__["pkg_resource.add_pkg"](ret, name, version)

    if not versions_as_list:
        __salt__["pkg_resource.stringify"](ret)
    return ret


def install(name=None, refresh=False, pkgs=None, version=None, test=False, **kwargs):
    """
    Install the named package using the IPS pkg command.
    Accepts full or partial FMRI.

    Returns a dict containing the new package names and versions::

        {'<package>': {'old': '<old-version>',
                       'new': '<new-version>'}}


    Multiple Package Installation Options:

    pkgs
        A list of packages to install. Must be passed as a python list.


    CLI Example:

    .. code-block:: bash

        salt '*' pkg.install vim
        salt '*' pkg.install pkg://solaris/editor/vim
        salt '*' pkg.install pkg://solaris/editor/vim refresh=True
        salt '*' pkg.install pkgs='["foo", "bar"]'
    """
    if not pkgs:
        if is_installed(name):
            return {}

    if refresh:
        refresh_db(full=True)

    pkg2inst = ""
    if pkgs:  # multiple packages specified
        pkg2inst = []
        for pkg in pkgs:
            if getattr(pkg, "items", False):
                if list(pkg.items())[0][1]:  # version specified
                    pkg2inst.append(
                        "{0}@{1}".format(
                            list(pkg.items())[0][0], list(pkg.items())[0][1]
                        )
                    )
                else:
                    pkg2inst.append(list(pkg.items())[0][0])
            else:
                pkg2inst.append("{0}".format(pkg))
        log.debug("Installing these packages instead of %s: %s", name, pkg2inst)

    else:  # install single package
        if version:
            pkg2inst = "{0}@{1}".format(name, version)
        else:
            pkg2inst = "{0}".format(name)

    cmd = ["pkg", "install", "-v", "--accept"]
    if test:
        cmd.append("-n")

    # Get a list of the packages before install so we can diff after to see
    # what got installed.
    old = list_pkgs()

    # Install or upgrade the package
    # If package is already installed
    if isinstance(pkg2inst, string_types):
        cmd.append(pkg2inst)
    elif isinstance(pkg2inst, list):
        cmd = cmd + pkg2inst

    out = __salt__["cmd.run_all"](cmd, output_loglevel="trace")

    # Get a list of the packages again, including newly installed ones.
    __context__.pop("pkg.list_pkgs", None)
    new = list_pkgs()
    ret = salt.utils.data.compare_dicts(old, new)

    if out["retcode"] != 0:
        raise CommandExecutionError(
            "Error occurred installing package(s)",
            info={
                "changes": ret,
                "retcode": ips_pkg_return_values[out["retcode"]],
                "errors": [out["stderr"]],
            },
        )

    # No error occurred
    if test:
        return "Test succeeded."

    return ret


def remove(name=None, pkgs=None, **kwargs):
    """
    Remove specified package. Accepts full or partial FMRI.
    In case of multiple match, the command fails and won't modify the OS.

    name
        The name of the package to be deleted.


    Multiple Package Options:

    pkgs
        A list of packages to delete. Must be passed as a python list. The
        ``name`` parameter will be ignored if this option is passed.


    Returns a list containing the removed packages.

    CLI Example:

    .. code-block:: bash

        salt '*' pkg.remove <package name>
        salt '*' pkg.remove tcsh
        salt '*' pkg.remove pkg://solaris/shell/tcsh
        salt '*' pkg.remove pkgs='["foo", "bar"]'
    """
    targets = salt.utils.args.split_input(pkgs) if pkgs else [name]
    if not targets:
        return {}

    if pkgs:
        log.debug("Removing these packages instead of %s: %s", name, targets)

    # Get a list of the currently installed pkgs.
    old = list_pkgs()

    # Remove the package(s)
    cmd = ["/bin/pkg", "uninstall", "-v"] + targets
    out = __salt__["cmd.run_all"](cmd, output_loglevel="trace")

    # Get a list of the packages after the uninstall
    __context__.pop("pkg.list_pkgs", None)
    new = list_pkgs()
    ret = salt.utils.data.compare_dicts(old, new)

    if out["retcode"] != 0:
        raise CommandExecutionError(
            "Error occurred removing package(s)",
            info={
                "changes": ret,
                "retcode": ips_pkg_return_values[out["retcode"]],
                "errors": [out["stderr"]],
            },
        )

    return ret


def purge(name, **kwargs):
    """
    Remove specified package. Accepts full or partial FMRI.

    Returns a list containing the removed packages.

    CLI Example:

    .. code-block:: bash

        salt '*' pkg.purge <package name>
    """
    return remove(name, **kwargs)<|MERGE_RESOLUTION|>--- conflicted
+++ resolved
@@ -58,19 +58,10 @@
 def __virtual__():
     """
     Set the virtual pkg module if the os is Solaris 11
-<<<<<<< HEAD
-    """
-    if (
-        __grains__["os_family"] == "Solaris"
-        and float(__grains__["kernelrelease"]) > 5.10
-        and salt.utils.path.which("pkg")
-    ):
-=======
     '''
     if __grains__.get('os_family') == 'Solaris' \
             and float(__grains__['kernelrelease']) > 5.10 \
             and salt.utils.path.which('pkg'):
->>>>>>> 8abb7099
         return __virtualname__
     return (
         False,
@@ -116,13 +107,8 @@
     return line.split()[0].split("@")[1].strip()
 
 
-<<<<<<< HEAD
-def refresh_db(full=False):
-    """
-=======
 def refresh_db(full=False, **kwargs):
     '''
->>>>>>> 8abb7099
     Updates the remote repos database.
 
     full : False
@@ -145,13 +131,8 @@
         return __salt__["cmd.retcode"]("/bin/pkg refresh") == 0
 
 
-<<<<<<< HEAD
-def upgrade_available(name):
-    """
-=======
 def upgrade_available(name, **kwargs):
     '''
->>>>>>> 8abb7099
     Check if there is an upgrade available for a certain package
     Accepts full or partial FMRI. Returns all matches found.
 
@@ -321,15 +302,9 @@
         salt '*' pkg.version foo bar baz
         salt '*' pkg_resource.version pkg://solaris/entire
 
-<<<<<<< HEAD
-    """
-    if len(names) == 0:
-        return ""
-=======
     '''
     if not names:
         return ''
->>>>>>> 8abb7099
 
     cmd = ["/bin/pkg", "list", "-Hv"]
     cmd.extend(names)
@@ -376,13 +351,8 @@
         salt '*' pkg.latest_version postfix sendmail
     """
 
-<<<<<<< HEAD
-    if len(names) == 0:
-        return ""
-=======
     if not names:
         return ''
->>>>>>> 8abb7099
 
     cmd = ["/bin/pkg", "list", "-Hnv"]
     cmd.extend(names)
