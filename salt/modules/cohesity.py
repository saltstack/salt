"""
This module have been tested on Cohesity API v1.
:depends: cohesity-management-sdk,
https://github.com/cohesity/management-sdk-python
sdk can be installed using `pip install cohesity-management-sdk`
"""

import copy
import logging

try:

    from cohesity_management_sdk.cohesity_client import CohesityClient
    from cohesity_management_sdk.exceptions.api_exception import APIException
    from cohesity_management_sdk.models.cancel_protection_job_run_param import (
        CancelProtectionJobRunParam,
    )
    from cohesity_management_sdk.models.change_protection_job_state_param import (
        ChangeProtectionJobStateParam,
    )
    from cohesity_management_sdk.models.delete_protection_job_param import (
        DeleteProtectionJobParam,
    )
    from cohesity_management_sdk.models.environment_register_protection_source_parameters_enum import (
        EnvironmentRegisterProtectionSourceParametersEnum as env_enum,
    )
    from cohesity_management_sdk.models.protection_job_request_body import (
        ProtectionJobRequestBody,
    )
    from cohesity_management_sdk.models.recover_task_request import RecoverTaskRequest
    from cohesity_management_sdk.models.register_protection_source_parameters import (
        RegisterProtectionSourceParameters,
    )
    from cohesity_management_sdk.models.restore_object_details import (
        RestoreObjectDetails,
    )
    from cohesity_management_sdk.models.run_protection_job_param import (
        RunProtectionJobParam,
    )
    from cohesity_management_sdk.models.universal_id import UniversalId
    from cohesity_management_sdk.models.update_protection_jobs_state_request_body import (
        UpdateProtectionJobsStateRequestBody,
    )
    from cohesity_management_sdk.models.vmware_restore_parameters import (
        VmwareRestoreParameters,
    )

    HAS_LIBS = True
except ImportError as err:
    HAS_LIBS = False

log = logging.getLogger(__name__)
__virtualname__ = "cohesity"


def _get_client():
    context_key = "%s.cohesity_client" % (__name__)
    if context_key in __context__:
        return __context__[context_key]
    cohesity_config = __opts__.get("cohesity_config", {})
    cluster_vip = cohesity_config.get("cluster_vip", "")
    c_username = cohesity_config.get("username", "")
    c_password = cohesity_config.get("password", "")
    c_domain = cohesity_config.get("domain", "")
    cohesity_client = CohesityClient(
        cluster_vip=cluster_vip,
        username=c_username,
        password=c_password,
        domain=c_domain,
    )
    __context__[context_key] = cohesity_client
    return cohesity_client


def __virtual__():
    if HAS_LIBS:
        return __virtualname__
    return False, "Could not import the Cohesity SDK modules"


def _get_sd_id(name):
    """
    Function to fetch storage domain available in the cluster.

    : return: storage domain id.
    """
    cohesity_client = _get_client()
<<<<<<< HEAD
    log.info("Getting storage domain with name %s" % name)
=======
    log.info("Getting sorage domain with name %s" % name)
>>>>>>> cbcf17b6
    resp = cohesity_client.view_boxes.get_view_boxes(names=name)
    if resp:
        return resp[0].id


def _get_policy_id(name):
    """
    Function to fetch policy available in the cluster.

    : return policy id.
    """
    cohesity_client = _get_client()
    log.info("Getting policy with name %s" % name)
    resp = cohesity_client.protection_policies.get_protection_policies(names=name)
    if resp:
        return resp[0].id


def _get_vmware_source_ids(name, vm_list):
    """
    Function to virtual machines available in the vcenter.

    : return source ids and vcenter id.
    """
    cohesity_client = _get_client()
    source_id_list = []
    parent_id = -1
    log.info("Fetching Vcenter and Vm ids")
    try:
        result = cohesity_client.protection_sources.list_protection_sources_root_nodes(
            environments=env_enum.K_VMWARE
        )
        for each_source in result:
            endpoint = each_source.registration_info.access_info.endpoint
            v_name = each_source.protection_source.name

            # Check for both endpoint and source name.
            if name in [endpoint, v_name]:
                parent_id = each_source.protection_source.id
        if parent_id == -1:
<<<<<<< HEAD
            log.error("Vcenter {} not available in the cluster".format(name))
=======
            log.error("Vcenter %s not available in the cluster" % name)
>>>>>>> cbcf17b6
        vms = cohesity_client.protection_sources.list_virtual_machines(
            v_center_id=parent_id, names=vm_list
        )
        vm_names = copy.deepcopy(vm_list)
        for vm in vms:
            vm_names.remove(vm.name)
            source_id_list.append(vm.id)
        if vm_names:
            log.error(
                "Following list of vms '%s' are not available in vcenter, "
                "please make sure the virtual machine names are correct" % (
                    ",".join(vm_names)
                )
            )
        return parent_id, source_id_list
    except APIException as err:
        log.error(err)
        return -1, []


def register_vcenter(vcenter, username, password):
    """
    Function to fetch register Vmware Vcenter to cohesity cluster.

    CLI Examples:

    .. code-block:: bash

        salt-call cohesity.register_vcenter vcenter=vcenter_name username=admin password=admin
    """
    try:
        cohesity_client = _get_client()
        existing_sources = cohesity_client.protection_sources.list_protection_sources_root_nodes(
            environment=env_enum.K_VMWARE
        )
        for source in existing_sources:
            if source.registration_info.access_info.endpoint == vcenter:
                return "Source with name %s is already registered" % (vcenter)
        body = RegisterProtectionSourceParameters()
        body.endpoint = vcenter
        body.environment = env_enum.K_VMWARE
        body.username = username
        body.password = password
        body.vmware_type = "kVCenter"
        cohesity_client.protection_sources.create_register_protection_source(body)
        return "Successfully registered Vcenter %s" % vcenter
    except APIException as err:
        log.error(err)
        return str(err)


def create_vmware_protection_job(
    job_name,
    vcenter_name,
    sources,
    policy="Gold",
    domain="DefaultStorageDomain",
    pause_job=True,
    timezone="Europe/Berlin",
    description="",
):
    """
    Create Protection Job for VMware Source.

    CLI Examples:

    .. code-block:: bash

        salt-call cohesity.create_vmware_protection_job job_name=job_name vcenter_name=vcenter_name sources=virtual_machine
        salt-call cohesity.create_vmware_protection_job job_name=job_name vcenter_name=vcenter_name sources=virtual_machine1,virtualmachine2
        salt-call cohesity.create_vmware_protection_job job_name=job_name vcenter_name=vcenter_name sources=virtual_machine1,virtualmachine2 policy=Gold domain=DefaultStorageDomain pause_job=True timezone=Europe/Berlin description='Salt Job'
        salt-call cohesity.create_vmware_protection_job job_name=job_name vcenter_name=vcenter_name sources=virtual_machine1,virtualmachine2 policy=Gold domain=DefaultStorageDomain pause_job=True timezone=Europe/Berlin
    """
    try:
        cohesity_client = _get_client()
        # Check if the job already exists.
        resp = cohesity_client.protection_jobs.get_protection_jobs(
            names=job_name, is_deleted=False
        )
        if resp and resp[0].name == job_name:
            return "Job with name %s already exists." % job_name
        body = ProtectionJobRequestBody()
        body.name = job_name
        body.description = description
        body.policy_id = _get_policy_id(policy)
        body.timezone = timezone
        body.view_box_id = _get_sd_id(domain)
        body.environment = env_enum.K_VMWARE
        body.pause = True
        body.parent_source_id, body.source_ids = _get_vmware_source_ids(
            vcenter_name, sources.split(",")
        )
        if body.parent_source_id == -1:
            return "Unable to fetch Vcenter with name %s" % vcenter_name
        elif len(body.source_ids) == 0:
            return (
                "Minimum of one VM is required to created protection job."
                " Unable to find atleast provided VMs %s in the Vcenter %s" % (
                    ",".join(sources), vcenter_name
                )
            )
        else:
            resp = cohesity_client.protection_jobs.create_protection_job(body)
            if pause_job:
                # Pause the job.
                jobstate_body = ChangeProtectionJobStateParam()
                jobstate_body.pause = pause_job
                cohesity_client.protection_jobs.change_protection_job_state(
                    resp.id, jobstate_body
                )
            return "Successfully created ProtectionGroup: %s" % body.name
    except APIException as err:
        return "Error creating job %s %s" % (job_name, err)


def update_vmware_protection_job(
    job_name, vcenter_name, sources, replace_existing=True
):
    """
    Function to update vmware protection job, updatee virtual machines
    available in the job.

    CLI Examples:

    .. code-block:: bash

        salt-call cohesity.update_vmware_protection_job job_name=job vcenter_name=vcenter sources=vitual_machine
        salt-call cohesity.update_vmware_protection_job job_name=job vcenter_name=vcenter sources=vitual_machine replace_existing=True

    """
    try:
        cohesity_client = _get_client()
        resp = cohesity_client.protection_jobs.get_protection_jobs(
            is_deleted=False, names=job_name
        )
        if not resp:
            return "Job with name %s not available" % job_name
        body = resp[0]
        job_id = body.id
        _, new_source_ids = _get_vmware_source_ids(vcenter_name, sources.split(","))
        body.source_ids = [] if replace_existing else body.source_ids
        for source_id in new_source_ids:
            if source_id not in body.source_ids:
                body.source_ids.append(source_id)
        cohesity_client.protection_jobs.update_protection_job(body, job_id)
        return "Successfully Updated ProtectionGroup: %s" % body.name
    except APIException as err:
        return "Error updating job %s %s" % (job_name, err)


def update_vmware_protection_job_state(job_name, state):
    """
    Function to update protection job state. Job state includes activate,
    deactivate, pause, resume.

    CLI Examples:

    .. code-block:: bash

        salt-call cohesity.update_vmware_protection_job_state job_name=job state=activate

    """
    try:
        cohesity_client = _get_client()
        jobs = cohesity_client.protection_jobs.get_protection_jobs(
            is_deleted=False, names=job_name
        )
        if not jobs:
            return "Job with name %s not available." % job_name
        for job in jobs:
            if job.name == job_name:
                job_id = job.id
                break
        body = UpdateProtectionJobsStateRequestBody()
        supported_states = ["activate", "deactivate", "pause", "resume"]
        if state not in supported_states:
            return (
                "Job state %s not supported. Please provide one of the "
                "following states %s" % (state, ", ".join(supported_states))
            )
        body.action = "k" + state.capitalize()
        body.job_ids = [job_id]
        cohesity_client.protection_jobs.update_protection_jobs_state(body)
        return "Successfully %sd future run for job %s" % (state, job_name)
    except APIException as err:
        return "Error while attempting to %s the job %s %s" % (state, job_name, err)


def cancel_vmware_protection_job(job_name):
    """
    Function to cancel a running protection job.

    CLI Examples:

    .. code-block:: bash

        salt-call cohesity.cancel_vmware_protection_job job_name=job

    """
    try:
        cohesity_client = _get_client()
        jobs = cohesity_client.protection_jobs.get_protection_jobs(
            is_deleted=False, names=job_name
        )
        if not jobs:
            return "Job with name %s not available." % job_name
        for job in jobs:
            if job.name == job_name:
                job_id = job.id
                break
        if not job_id:
            return "Job with name %s not available." % job_name

        # Get recent job run id and status.
        runs = cohesity_client.protection_runs.get_protection_runs(job_id=job_id)
        if not runs:
            return "Job run details not available for job %s" % job_name
        latest_run = runs[0]
        if latest_run.backup_run.status not in ["kRunning", "kAccepted"]:
            return "No active job run available for job %s" % job_name
        run_id = latest_run.backup_run.job_run_id
        body = CancelProtectionJobRunParam()
        body.job_run_id = run_id
        cohesity_client.protection_runs.create_cancel_protection_job_run(job_id, body)
        return "Successfully cancelled the run for job %s" % job_name
    except APIException as err:
        return "Error while attempting to cancel the job {}, error : %s" % (
            job_name, err
        )


def run_vmware_protection_job(job_name):
    """
    Function to run protection job.

    CLI Examples:

    .. code-block:: bash

        salt-call cohesity.run_vmware_protection_job job_name=job

    """
    try:
        cohesity_client = _get_client()
        jobs = cohesity_client.protection_jobs.get_protection_jobs(
            is_deleted=False, names=job_name
        )
        if not jobs:
            return "Job with name %s not available." % job_name
        for job in jobs:
            if job.name == job_name:
                job_id = job.id
                break
        if not job_id:
            return "Job with name %s not available." % (job_name)
        # Get recent job run id and status.
        body = RunProtectionJobParam()
        cohesity_client.protection_jobs.create_run_protection_job(job_id, body)
        return "Successfully started run for job %s" % (job_name)
    except APIException as err:
        return "Error while attempting to start the job %s, error : %s" % (
            job_name, err
        )


def delete_vmware_protection_job(job_name, delete_snapshots=True):
    """
    Function to delete protection job and snapshots.

    CLI Examples:

    .. code-block:: bash

        salt-call cohesity.delete_vmware_protection_job job_name=job delete_snapshots=False
    """
    try:
        cohesity_client = _get_client()
        jobs = cohesity_client.protection_jobs.get_protection_jobs(
            is_deleted=False, names=job_name
        )
        if not jobs:
            return "Job with name %s not available." % (job_name)
        for job in jobs:
            if job.name == job_name:
                job_id = job.id
                break
        if not job_id:
            return "Job with name %s not available." % (job_name)
        # Get recent job run id and status.
        body = DeleteProtectionJobParam()
        body.delete_snapshots = delete_snapshots
        cohesity_client.protection_jobs.delete_protection_job(job_id, body)
        return "Successfully deleted job %s" % (job_name)
    except APIException as err:
        return "Error while attempting to delete the job %s, error : %s" % (
            job_name, err
        )


def fetch_source_objects(source_objects, source_type, name=None):
    """
    Function to fetch source objects by object type.
    """
    try:
        nodes = source_objects[0].nodes
        for node in nodes:
            if node.get("nodes", []):
                nodes.extend(node["nodes"])
            else:
                if (
                    node["protectionSource"]["vmWareProtectionSource"]["type"]
                    == source_type
                ):
                    obj_name = node["protectionSource"]["name"]
                    if not name:
                        return node["protectionSource"]["id"]
                    elif name and name == obj_name:
                        return node["protectionSource"]["id"]
    except APIException as err:
        return str(err)


def restore_vms(
    task_name,
    vcenter_name,
    vm_names,
    resource_pool,
    datastore_name="",
    prefix="",
    suffix="",
    powered_on=True,
):
    """
    Function to recover vm.

    CLI Examples:

    .. code-block:: bash

        salt-call cohesity.restore_vms task_name=task vcenter_name=vcenter vm_names=virtual_machine resource_pool=pool
        salt-call cohesity.restore_vms task_name=task vcenter_name=vcenter vm_names=virtual_machine resource_pool=pool datastore_name=DS1 prefix='pre-' suffix='_copy' powered_on=True

    """
    try:
        cohesity_client = _get_client()
        body = RecoverTaskRequest()
        body.name = task_name
        parent_id, source_id = _get_vmware_source_ids(vcenter_name, vm_names)
        body.new_parent_id = parent_id
        body.type = "kRecoverVMs"
        body.objects = []
        source_objects = cohesity_client.protection_sources.list_protection_sources(
            id=parent_id,
            include_datastores=True,
            exclude_types=["kHostSystem", "kVirtualMachine"],
            environment=env_enum.K_VMWARE,
        )
        resource_pool_id = fetch_source_objects(
            source_objects, "kResourcePool", resource_pool
        )
        datastore_id = fetch_source_objects(
            source_objects, "kDatastore", datastore_name
        )
        # Fetch the latest snapshot details.
        resp = cohesity_client.restore_tasks.search_objects(
            search=vm_names[0],
            environments=env_enum.K_VMWARE,
            registered_source_ids=parent_id,
        )
        snapshots = resp.object_snapshot_info
        timestamp = 0
        restore_obj = RestoreObjectDetails()
        job_uid = UniversalId()
        for each_snapshot in snapshots:
            snapshot_time = each_snapshot.versions[0].started_time_usecs
            if timestamp < snapshot_time:
                job_id = each_snapshot.job_id
                job_run_id = each_snapshot.versions[0].job_run_id
                job_uid = each_snapshot.job_uid
                t_stamp = snapshot_time
                timestamp = snapshot_time
        restore_obj.environment = env_enum.K_VMWARE
        restore_obj.job_id = job_id
        restore_obj.job_run_id = job_run_id
        restore_obj.uid = job_uid
        restore_obj.protection_source_id = source_id[0]
        restore_obj.sourceName = vm_names[0]
        restore_obj.started_time_usecs = t_stamp
        body.objects.append(restore_obj)
        vmware_params = VmwareRestoreParameters()
        vmware_params.datastore_id = datastore_id
        vmware_params.powered_on = powered_on
        vmware_params.recovery_process_type = "kInstantRecovery"
        vmware_params.resource_pool_id = resource_pool_id
        vmware_params.prefix = prefix
        vmware_params.suffix = suffix
        body.vmware_parameters = vmware_params
        cohesity_client.restore_tasks.create_recover_task(body)
        return "Successfully created restore task %s." % (task_name)
    except APIException as err:
        return str(err)<|MERGE_RESOLUTION|>--- conflicted
+++ resolved
@@ -85,11 +85,7 @@
     : return: storage domain id.
     """
     cohesity_client = _get_client()
-<<<<<<< HEAD
     log.info("Getting storage domain with name %s" % name)
-=======
-    log.info("Getting sorage domain with name %s" % name)
->>>>>>> cbcf17b6
     resp = cohesity_client.view_boxes.get_view_boxes(names=name)
     if resp:
         return resp[0].id
@@ -130,11 +126,7 @@
             if name in [endpoint, v_name]:
                 parent_id = each_source.protection_source.id
         if parent_id == -1:
-<<<<<<< HEAD
             log.error("Vcenter {} not available in the cluster".format(name))
-=======
-            log.error("Vcenter %s not available in the cluster" % name)
->>>>>>> cbcf17b6
         vms = cohesity_client.protection_sources.list_virtual_machines(
             v_center_id=parent_id, names=vm_list
         )
