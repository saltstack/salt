# -*- coding: utf-8 -*-
"""
This module allows you to manage extended attributes on files or directories

.. code-block:: bash

    salt '*' xattr.list /path/to/file
"""
from __future__ import absolute_import, print_function, unicode_literals

# Import Python Libs
import logging

# Import salt libs
import salt.utils.args
import salt.utils.mac_utils
from salt.exceptions import CommandExecutionError

log = logging.getLogger(__name__)

__virtualname__ = "xattr"
__func_alias__ = {
    "list_": "list",
}


def __virtual__():
    """
    Only work on Mac OS
<<<<<<< HEAD
    """
    if __grains__["os"] in ["MacOS", "Darwin"]:
=======
    '''
    if __grains__.get('os') in ['MacOS', 'Darwin']:
>>>>>>> 8abb7099
        return __virtualname__
    return (False, "Only available on Mac OS systems")


def list_(path, **kwargs):
    """
    List all of the extended attributes on the given file/directory

    :param str path: The file(s) to get attributes from

    :param bool hex: Return the values with forced hexadecimal values

    :return: A dictionary containing extended attributes and values for the
        given file
    :rtype: dict

    :raises: CommandExecutionError on file not found or any other unknown error

    CLI Example:

    .. code-block:: bash

        salt '*' xattr.list /path/to/file
        salt '*' xattr.list /path/to/file hex=True
    """
    kwargs = salt.utils.args.clean_kwargs(**kwargs)
    hex_ = kwargs.pop("hex", False)
    if kwargs:
        salt.utils.args.invalid_kwargs(kwargs)

    cmd = ["xattr", path]
    try:
        ret = salt.utils.mac_utils.execute_return_result(cmd)
    except CommandExecutionError as exc:
        if "No such file" in exc.strerror:
            raise CommandExecutionError("File not found: {0}".format(path))
        raise CommandExecutionError("Unknown Error: {0}".format(exc.strerror))

    if not ret:
        return {}

    attrs_ids = ret.split("\n")
    attrs = {}

    for id_ in attrs_ids:
        attrs[id_] = read(path, id_, **{"hex": hex_})

    return attrs


def read(path, attribute, **kwargs):
    """
    Read the given attributes on the given file/directory

    :param str path: The file to get attributes from

    :param str attribute: The attribute to read

    :param bool hex: Return the values with forced hexadecimal values

    :return: A string containing the value of the named attribute
    :rtype: str

    :raises: CommandExecutionError on file not found, attribute not found, and
        any other unknown error

    CLI Example:

    .. code-block:: bash

        salt '*' xattr.read /path/to/file com.test.attr
        salt '*' xattr.read /path/to/file com.test.attr hex=True
    """
    kwargs = salt.utils.args.clean_kwargs(**kwargs)
    hex_ = kwargs.pop("hex", False)
    if kwargs:
        salt.utils.args.invalid_kwargs(kwargs)

    cmd = ["xattr", "-p"]
    if hex_:
        cmd.append("-x")
    cmd.extend([attribute, path])

    try:
        ret = salt.utils.mac_utils.execute_return_result(cmd)
    except CommandExecutionError as exc:
        if "No such file" in exc.strerror:
            raise CommandExecutionError("File not found: {0}".format(path))
        if "No such xattr" in exc.strerror:
            raise CommandExecutionError("Attribute not found: {0}".format(attribute))
        raise CommandExecutionError("Unknown Error: {0}".format(exc.strerror))

    return ret


def write(path, attribute, value, **kwargs):
    """
    Causes the given attribute name to be assigned the given value

    :param str path: The file(s) to get attributes from

    :param str attribute: The attribute name to be written to the file/directory

    :param str value: The value to assign to the given attribute

    :param bool hex: Set the values with forced hexadecimal values

    :return: True if successful, otherwise False
    :rtype: bool

    :raises: CommandExecutionError on file not found or any other unknown error

    CLI Example:

    .. code-block:: bash

        salt '*' xattr.write /path/to/file "com.test.attr" "value"

    """
    kwargs = salt.utils.args.clean_kwargs(**kwargs)
    hex_ = kwargs.pop("hex", False)
    if kwargs:
        salt.utils.args.invalid_kwargs(kwargs)

    cmd = ["xattr", "-w"]
    if hex_:
        cmd.append("-x")
    cmd.extend([attribute, value, path])

    try:
        salt.utils.mac_utils.execute_return_success(cmd)
    except CommandExecutionError as exc:
        if "No such file" in exc.strerror:
            raise CommandExecutionError("File not found: {0}".format(path))
        raise CommandExecutionError("Unknown Error: {0}".format(exc.strerror))

    return read(path, attribute, **{"hex": hex_}) == value


def delete(path, attribute):
    """
    Removes the given attribute from the file

    :param str path: The file(s) to get attributes from

    :param str attribute: The attribute name to be deleted from the
        file/directory

    :return: True if successful, otherwise False
    :rtype: bool

    :raises: CommandExecutionError on file not found, attribute not found, and
        any other unknown error

    CLI Example:

    .. code-block:: bash

        salt '*' xattr.delete /path/to/file "com.test.attr"
    """
    cmd = 'xattr -d "{0}" "{1}"'.format(attribute, path)
    try:
        salt.utils.mac_utils.execute_return_success(cmd)
    except CommandExecutionError as exc:
        if "No such file" in exc.strerror:
            raise CommandExecutionError("File not found: {0}".format(path))
        if "No such xattr" in exc.strerror:
            raise CommandExecutionError("Attribute not found: {0}".format(attribute))
        raise CommandExecutionError("Unknown Error: {0}".format(exc.strerror))

    return attribute not in list_(path)


def clear(path):
    """
    Causes the all attributes on the file/directory to be removed

    :param str path: The file(s) to get attributes from

    :return: True if successful, otherwise False

    :raises: CommandExecutionError on file not found or any other unknown error

    CLI Example:

    .. code-block:: bash

        salt '*' xattr.delete /path/to/file "com.test.attr"
    """
    cmd = 'xattr -c "{0}"'.format(path)
    try:
        salt.utils.mac_utils.execute_return_success(cmd)
    except CommandExecutionError as exc:
        if "No such file" in exc.strerror:
            raise CommandExecutionError("File not found: {0}".format(path))
        raise CommandExecutionError("Unknown Error: {0}".format(exc.strerror))

    return list_(path) == {}<|MERGE_RESOLUTION|>--- conflicted
+++ resolved
@@ -27,13 +27,8 @@
 def __virtual__():
     """
     Only work on Mac OS
-<<<<<<< HEAD
-    """
-    if __grains__["os"] in ["MacOS", "Darwin"]:
-=======
     '''
     if __grains__.get('os') in ['MacOS', 'Darwin']:
->>>>>>> 8abb7099
         return __virtualname__
     return (False, "Only available on Mac OS systems")
 
