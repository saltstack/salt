--- conflicted
+++ resolved
@@ -611,11 +611,7 @@
                 salt.utils.files.fopen(down_file, "w").close()
                 # pylint: enable=resource-leakage
             except IOError:
-<<<<<<< HEAD
-                log.error("Unable to create file {0}".format(down_file))
-=======
                 log.error('Unable to create file %s', down_file)
->>>>>>> 8abb7099
                 return False
 
     # enable the service
@@ -624,11 +620,7 @@
 
     except IOError:
         # (attempt to) remove temp down_file anyway
-<<<<<<< HEAD
-        log.error("Unable to create symlink {0}".format(down_file))
-=======
         log.error('Unable to create symlink %s', down_file)
->>>>>>> 8abb7099
         if not start:
             os.unlink(down_file)
         return False
