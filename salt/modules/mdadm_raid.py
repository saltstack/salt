--- conflicted
+++ resolved
@@ -294,15 +294,10 @@
     try:
         vol_d = dict([(line.split()[1], line) for line in scan])
         for vol in vol_d:
-<<<<<<< HEAD
             pattern = _VOL_REGEX_PATTERN_MATCH.format(re.escape(vol))
-            __salt__['file.replace'](cfg_file, pattern, vol_d[vol], append_if_not_found=True)
-=======
-            pattern = r"^ARRAY\s+{0}.*$".format(re.escape(vol))
-            __salt__["file.replace"](
+            __salt__['file.replace'](
                 cfg_file, pattern, vol_d[vol], append_if_not_found=True
             )
->>>>>>> b95213ec
     except SaltInvocationError:  # File is missing
         __salt__["file.write"](cfg_file, args=scan)
 
