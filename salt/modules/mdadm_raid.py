# -*- coding: utf-8 -*-
"""
Salt module to manage RAID arrays with mdadm
"""
from __future__ import absolute_import, print_function, unicode_literals

import logging

# Import python libs
import os
import re

# Import salt libs
import salt.utils.path
from salt.exceptions import CommandExecutionError, SaltInvocationError

# Import 3rd-party libs
from salt.ext import six

# Set up logger
log = logging.getLogger(__name__)


# Define a function alias in order not to shadow built-in's
__func_alias__ = {"list_": "list"}

# Define the module's virtual name
__virtualname__ = "raid"


def __virtual__():
    """
    mdadm provides raid functions for Linux
<<<<<<< HEAD
    """
    if __grains__["kernel"] != "Linux":
        return (
            False,
            "The mdadm execution module cannot be loaded: only available on Linux.",
        )
    if not salt.utils.path.which("mdadm"):
        return (
            False,
            "The mdadm execution module cannot be loaded: the mdadm binary is not in the path.",
        )
=======
    '''
    if __grains__.get('kernel') != 'Linux':
        return (False, 'The mdadm execution module cannot be loaded: only available on Linux.')
    if not salt.utils.path.which('mdadm'):
        return (False, 'The mdadm execution module cannot be loaded: the mdadm binary is not in the path.')
>>>>>>> 8abb7099
    return __virtualname__


def list_():
    """
    List the RAID devices.

    CLI Example:

    .. code-block:: bash

        salt '*' raid.list
    """
    ret = {}
    for line in __salt__["cmd.run_stdout"](
        ["mdadm", "--detail", "--scan"], python_shell=False
    ).splitlines():
        if " " not in line:
            continue
        comps = line.split()
        device = comps[1]
        ret[device] = {"device": device}
        for comp in comps[2:]:
            key = comp.split("=")[0].lower()
            value = comp.split("=")[1]
            ret[device][key] = value
    return ret


def detail(device="/dev/md0"):
    """
    Show detail for a specified RAID device

    CLI Example:

    .. code-block:: bash

        salt '*' raid.detail '/dev/md0'
    """
    ret = {}
    ret["members"] = {}

    # Lets make sure the device exists before running mdadm
    if not os.path.exists(device):
        msg = "Device {0} doesn't exist!"
        raise CommandExecutionError(msg.format(device))

    cmd = ["mdadm", "--detail", device]
    for line in __salt__["cmd.run_stdout"](cmd, python_shell=False).splitlines():
        if line.startswith(device):
            continue
        if " " not in line:
            continue
        if ":" not in line:
            if "/dev/" in line:
                comps = line.split()
                state = comps[4:-1]
                ret["members"][comps[0]] = {
                    "device": comps[-1],
                    "major": comps[1],
                    "minor": comps[2],
                    "number": comps[0],
                    "raiddevice": comps[3],
                    "state": " ".join(state),
                }
            continue
        comps = line.split(" : ")
        comps[0] = comps[0].lower()
        comps[0] = comps[0].strip()
        comps[0] = comps[0].replace(" ", "_")
        ret[comps[0]] = comps[1].strip()
    return ret


def destroy(device):
    """
    Destroy a RAID device.

    WARNING This will zero the superblock of all members of the RAID array..

    CLI Example:

    .. code-block:: bash

        salt '*' raid.destroy /dev/md0
    """
    try:
        details = detail(device)
    except CommandExecutionError:
        return False

    stop_cmd = ["mdadm", "--stop", device]
    zero_cmd = ["mdadm", "--zero-superblock"]

<<<<<<< HEAD
    if __salt__["cmd.retcode"](stop_cmd, python_shell=False) == 0:
        for number in details["members"]:
            zero_cmd.append(details["members"][number]["device"])
        __salt__["cmd.retcode"](zero_cmd, python_shell=False)
=======
    if __salt__['cmd.retcode'](stop_cmd, python_shell=False) == 0:
        for number in details['members']:
            zero_cmd.append(details['members'][number]['device'])
        __salt__['cmd.retcode'](zero_cmd, python_shell=False)
>>>>>>> 8abb7099

    # Remove entry from config file:
    if __grains__.get("os_family") == "Debian":
        cfg_file = "/etc/mdadm/mdadm.conf"
    else:
        cfg_file = "/etc/mdadm.conf"

    try:
        __salt__["file.replace"](cfg_file, "ARRAY {0} .*".format(device), "")
    except SaltInvocationError:
        pass

    if __salt__["raid.list"]().get(device) is None:
        return True
    else:
        return False


def stop():
    """
    Shut down all arrays that can be shut down (i.e. are not currently in use).

    CLI Example:

    .. code-block:: bash

        salt '*' raid.stop
    """
    cmd = "mdadm --stop --scan"

    if __salt__["cmd.retcode"](cmd):
        return True

    return False


def create(name, level, devices, metadata="default", test_mode=False, **kwargs):
    """
    Create a RAID device.

    .. versionchanged:: 2014.7.0

    .. warning::
        Use with CAUTION, as this function can be very destructive if not used
        properly!

    CLI Examples:

    .. code-block:: bash

        salt '*' raid.create /dev/md0 level=1 chunk=256 devices="['/dev/xvdd', '/dev/xvde']" test_mode=True

    .. note::

        Adding ``test_mode=True`` as an argument will print out the mdadm
        command that would have been run.

    name
        The name of the array to create.

    level
        The RAID level to use when creating the raid.

    devices
        A list of devices used to build the array.

    metadata
        Version of metadata to use when creating the array.

    kwargs
        Optional arguments to be passed to mdadm.

    returns
        test_mode=True:
            Prints out the full command.
        test_mode=False (Default):
            Executes command on remote the host(s) and
            Prints out the mdadm output.

    .. note::

        It takes time to create a RAID array. You can check the progress in
        "resync_status:" field of the results from the following command:

        .. code-block:: bash

            salt '*' raid.detail /dev/md0

    For more info, read the ``mdadm(8)`` manpage
    """
    opts = []
    raid_devices = len(devices)

    for key in kwargs:
        if not key.startswith("__"):
            opts.append("--{0}".format(key))
            if kwargs[key] is not True:
                opts.append(six.text_type(kwargs[key]))
        if key == "spare-devices":
            raid_devices -= int(kwargs[key])

<<<<<<< HEAD
    cmd = (
        ["mdadm", "-C", name, "-R", "-v", "-l", six.text_type(level)]
        + opts
        + ["-e", six.text_type(metadata), "-n", six.text_type(raid_devices)]
        + devices
    )
=======
    cmd = ['mdadm',
           '-C', name,
           '-R',
           '-v',
           '-l', six.text_type(level),
           ] + opts + [
           '-e', six.text_type(metadata),
           '-n', six.text_type(raid_devices),
           ] + devices
>>>>>>> 8abb7099

    cmd_str = " ".join(cmd)

    if test_mode is True:
        return cmd_str
    elif test_mode is False:
        return __salt__["cmd.run"](cmd, python_shell=False)


def save_config():
    """
    Save RAID configuration to config file.

    Same as:
    mdadm --detail --scan >> /etc/mdadm/mdadm.conf

    Fixes this issue with Ubuntu
    REF: http://askubuntu.com/questions/209702/why-is-my-raid-dev-md1-showing-up-as-dev-md126-is-mdadm-conf-being-ignored

    CLI Example:

    .. code-block:: bash

        salt '*' raid.save_config

    """
    scan = __salt__["cmd.run"]("mdadm --detail --scan", python_shell=False).splitlines()
    # Issue with mdadm and ubuntu
    # REF: http://askubuntu.com/questions/209702/why-is-my-raid-dev-md1-showing-up-as-dev-md126-is-mdadm-conf-being-ignored
    if __grains__["os"] == "Ubuntu":
        buggy_ubuntu_tags = ["name", "metadata"]
        for i, elem in enumerate(scan):
            for bad_tag in buggy_ubuntu_tags:
                pattern = r"\s{0}=\S+".format(re.escape(bad_tag))
                pattern = re.compile(pattern, flags=re.I)
                scan[i] = re.sub(pattern, "", scan[i])

    if __grains__.get("os_family") == "Debian":
        cfg_file = "/etc/mdadm/mdadm.conf"
    else:
        cfg_file = "/etc/mdadm.conf"

    try:
        vol_d = dict([(line.split()[1], line) for line in scan])
        for vol in vol_d:
            pattern = r"^ARRAY\s+{0}.*$".format(re.escape(vol))
            __salt__["file.replace"](
                cfg_file, pattern, vol_d[vol], append_if_not_found=True
            )
    except SaltInvocationError:  # File is missing
        __salt__["file.write"](cfg_file, args=scan)

    if __grains__.get("os_family") == "Debian":
        return __salt__["cmd.run"]("update-initramfs -u")
    elif __grains__.get("os_family") == "RedHat":
        return __salt__["cmd.run"]("dracut --force")


def assemble(name, devices, test_mode=False, **kwargs):
    """
    Assemble a RAID device.

    CLI Examples:

    .. code-block:: bash

        salt '*' raid.assemble /dev/md0 ['/dev/xvdd', '/dev/xvde']

    .. note::

        Adding ``test_mode=True`` as an argument will print out the mdadm
        command that would have been run.

    name
        The name of the array to assemble.

    devices
        The list of devices comprising the array to assemble.

    kwargs
        Optional arguments to be passed to mdadm.

    returns
        test_mode=True:
            Prints out the full command.
        test_mode=False (Default):
            Executes command on the host(s) and prints out the mdadm output.

    For more info, read the ``mdadm`` manpage.
    """
    opts = []
    for key in kwargs:
        if not key.startswith("__"):
            opts.append("--{0}".format(key))
            if kwargs[key] is not True:
                opts.append(kwargs[key])

    # Devices may have been written with a blob:
    if isinstance(devices, six.string_types):
        devices = devices.split(",")

    cmd = ["mdadm", "-A", name, "-v"] + opts + devices

    if test_mode is True:
        return cmd
    elif test_mode is False:
        return __salt__["cmd.run"](cmd, python_shell=False)


def examine(device, quiet=False):
<<<<<<< HEAD
    """
=======
    '''
>>>>>>> 8abb7099
    Show detail for a specified RAID component device

    device
        Device to examine, that is part of the RAID

    quiet
        If the device is not part of the RAID, do not show any error

    CLI Example:

    .. code-block:: bash

        salt '*' raid.examine '/dev/sda1'
<<<<<<< HEAD
    """
    res = __salt__["cmd.run_stdout"](
        "mdadm -Y -E {0}".format(device), python_shell=False, ignore_retcode=quiet
    )
=======
    '''
    res = __salt__['cmd.run_stdout']('mdadm -Y -E {0}'.format(device),
                                     python_shell=False,
                                     ignore_retcode=quiet)
>>>>>>> 8abb7099
    ret = {}

    for line in res.splitlines():
        name, var = line.partition("=")[::2]
        ret[name] = var
    return ret


def add(name, device):
    """
    Add new device to RAID array.

    CLI Example:

    .. code-block:: bash

        salt '*' raid.add /dev/md0 /dev/sda1

    """

    cmd = "mdadm --manage {0} --add {1}".format(name, device)
    if __salt__["cmd.retcode"](cmd) == 0:
        return True
    return False<|MERGE_RESOLUTION|>--- conflicted
+++ resolved
@@ -31,25 +31,11 @@
 def __virtual__():
     """
     mdadm provides raid functions for Linux
-<<<<<<< HEAD
-    """
-    if __grains__["kernel"] != "Linux":
-        return (
-            False,
-            "The mdadm execution module cannot be loaded: only available on Linux.",
-        )
-    if not salt.utils.path.which("mdadm"):
-        return (
-            False,
-            "The mdadm execution module cannot be loaded: the mdadm binary is not in the path.",
-        )
-=======
     '''
     if __grains__.get('kernel') != 'Linux':
         return (False, 'The mdadm execution module cannot be loaded: only available on Linux.')
     if not salt.utils.path.which('mdadm'):
         return (False, 'The mdadm execution module cannot be loaded: the mdadm binary is not in the path.')
->>>>>>> 8abb7099
     return __virtualname__
 
 
@@ -144,17 +130,10 @@
     stop_cmd = ["mdadm", "--stop", device]
     zero_cmd = ["mdadm", "--zero-superblock"]
 
-<<<<<<< HEAD
-    if __salt__["cmd.retcode"](stop_cmd, python_shell=False) == 0:
-        for number in details["members"]:
-            zero_cmd.append(details["members"][number]["device"])
-        __salt__["cmd.retcode"](zero_cmd, python_shell=False)
-=======
     if __salt__['cmd.retcode'](stop_cmd, python_shell=False) == 0:
         for number in details['members']:
             zero_cmd.append(details['members'][number]['device'])
         __salt__['cmd.retcode'](zero_cmd, python_shell=False)
->>>>>>> 8abb7099
 
     # Remove entry from config file:
     if __grains__.get("os_family") == "Debian":
@@ -256,14 +235,6 @@
         if key == "spare-devices":
             raid_devices -= int(kwargs[key])
 
-<<<<<<< HEAD
-    cmd = (
-        ["mdadm", "-C", name, "-R", "-v", "-l", six.text_type(level)]
-        + opts
-        + ["-e", six.text_type(metadata), "-n", six.text_type(raid_devices)]
-        + devices
-    )
-=======
     cmd = ['mdadm',
            '-C', name,
            '-R',
@@ -273,7 +244,6 @@
            '-e', six.text_type(metadata),
            '-n', six.text_type(raid_devices),
            ] + devices
->>>>>>> 8abb7099
 
     cmd_str = " ".join(cmd)
 
@@ -384,11 +354,7 @@
 
 
 def examine(device, quiet=False):
-<<<<<<< HEAD
-    """
-=======
     '''
->>>>>>> 8abb7099
     Show detail for a specified RAID component device
 
     device
@@ -402,17 +368,10 @@
     .. code-block:: bash
 
         salt '*' raid.examine '/dev/sda1'
-<<<<<<< HEAD
-    """
-    res = __salt__["cmd.run_stdout"](
-        "mdadm -Y -E {0}".format(device), python_shell=False, ignore_retcode=quiet
-    )
-=======
     '''
     res = __salt__['cmd.run_stdout']('mdadm -Y -E {0}'.format(device),
                                      python_shell=False,
                                      ignore_retcode=quiet)
->>>>>>> 8abb7099
     ret = {}
 
     for line in res.splitlines():
