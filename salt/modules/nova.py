--- conflicted
+++ resolved
@@ -81,20 +81,13 @@
         path to a bundle or CA certs to check against, or None to allow
         keystoneauth to search for the certificates on its own. (defaults to
         True)
-<<<<<<< HEAD
-"""
-from __future__ import absolute_import, print_function, unicode_literals
-=======
 
 '''
 from __future__ import absolute_import, unicode_literals, print_function
->>>>>>> 8abb7099
 
 # Import python libs
 import logging
 
-<<<<<<< HEAD
-=======
 # Import salt libs
 try:
     import salt.utils.openstack.nova as suon
@@ -102,24 +95,14 @@
 except ImportError as exc:
     HAS_NOVA = False
 
->>>>>>> 8abb7099
 # Get logging started
 log = logging.getLogger(__name__)
 
 # Function alias to not shadow built-ins
 __func_alias__ = {"list_": "list"}
 
-<<<<<<< HEAD
-try:
-    import salt.utils.openstack.nova as suon
-
-    HAS_NOVA = True
-except NameError as exc:
-    HAS_NOVA = False
-=======
 # Define the module's virtual name
 __virtualname__ = 'nova'
->>>>>>> 8abb7099
 
 # Define the module's virtual name
 __virtualname__ = "nova"
@@ -129,73 +112,16 @@
     """
     Only load this module if nova
     is installed on this minion.
-<<<<<<< HEAD
-    """
-    return HAS_NOVA
-=======
     '''
     if HAS_NOVA:
         return __virtualname__
     return (False, 'The nova execution module failed to load: '
             'only available if nova client is installed.')
->>>>>>> 8abb7099
 
 
 __opts__ = {}
 
 
-<<<<<<< HEAD
-def _auth(profile=None):
-    """
-    Set up nova credentials
-    """
-    if profile:
-        credentials = __salt__["config.option"](profile)
-        user = credentials["keystone.user"]
-        password = credentials["keystone.password"]
-        tenant = credentials["keystone.tenant"]
-        auth_url = credentials["keystone.auth_url"]
-        region_name = credentials.get("keystone.region_name", None)
-        api_key = credentials.get("keystone.api_key", None)
-        os_auth_system = credentials.get("keystone.os_auth_system", None)
-        use_keystoneauth = credentials.get("keystone.use_keystoneauth", False)
-        verify = credentials.get("keystone.verify", None)
-    else:
-        user = __salt__["config.option"]("keystone.user")
-        password = __salt__["config.option"]("keystone.password")
-        tenant = __salt__["config.option"]("keystone.tenant")
-        auth_url = __salt__["config.option"]("keystone.auth_url")
-        region_name = __salt__["config.option"]("keystone.region_name")
-        api_key = __salt__["config.option"]("keystone.api_key")
-        os_auth_system = __salt__["config.option"]("keystone.os_auth_system")
-        use_keystoneauth = __salt__["config.option"]("keystone.use_keystoneauth")
-        verify = __salt__["config.option"]("keystone.verify")
-
-    if use_keystoneauth is True:
-        project_domain_name = credentials["keystone.project_domain_name"]
-        user_domain_name = credentials["keystone.user_domain_name"]
-
-        kwargs = {
-            "username": user,
-            "password": password,
-            "project_id": tenant,
-            "auth_url": auth_url,
-            "region_name": region_name,
-            "use_keystoneauth": use_keystoneauth,
-            "verify": verify,
-            "project_domain_name": project_domain_name,
-            "user_domain_name": user_domain_name,
-        }
-    else:
-        kwargs = {
-            "username": user,
-            "password": password,
-            "api_key": api_key,
-            "project_id": tenant,
-            "auth_url": auth_url,
-            "region_name": region_name,
-            "os_auth_plugin": os_auth_system,
-=======
 def _auth(profile=None, **kwargs):
     '''
     Set up nova credentials
@@ -280,19 +206,13 @@
             'auth_url': auth_url,
             'region_name': region_name,
             'os_auth_plugin': os_auth_system
->>>>>>> 8abb7099
         }
     log.debug('SEND_KWARGS: %s', send_kwargs)
     return suon.SaltNova(**send_kwargs)
 
 
-<<<<<<< HEAD
-def boot(name, flavor_id=0, image_id=0, profile=None, timeout=300):
-    """
-=======
 def boot(name, flavor_id=0, image_id=0, profile=None, timeout=300, **kwargs):
     '''
->>>>>>> 8abb7099
     Boot (create) a new instance
 
     name
@@ -323,23 +243,13 @@
 
         salt '*' nova.flavor_list
         salt '*' nova.image_list
-<<<<<<< HEAD
-    """
-    conn = _auth(profile)
+    '''
+    conn = _auth(profile, **kwargs)
     return conn.boot(name, flavor_id, image_id, timeout)
 
 
-def volume_list(search_opts=None, profile=None):
-    """
-=======
-    '''
-    conn = _auth(profile, **kwargs)
-    return conn.boot(name, flavor_id, image_id, timeout)
-
-
 def volume_list(search_opts=None, profile=None, **kwargs):
     '''
->>>>>>> 8abb7099
     List storage volumes
 
     search_opts
@@ -354,23 +264,13 @@
 
         salt '*' nova.volume_list search_opts='{"display_name": "myblock"}' profile=openstack
 
-<<<<<<< HEAD
-    """
-    conn = _auth(profile)
+    '''
+    conn = _auth(profile, **kwargs)
     return conn.volume_list(search_opts=search_opts)
 
 
-def volume_show(name, profile=None):
-    """
-=======
-    '''
-    conn = _auth(profile, **kwargs)
-    return conn.volume_list(search_opts=search_opts)
-
-
 def volume_show(name, profile=None, **kwargs):
     '''
->>>>>>> 8abb7099
     Create a block storage volume
 
     name
@@ -385,23 +285,13 @@
 
         salt '*' nova.volume_show myblock profile=openstack
 
-<<<<<<< HEAD
-    """
-    conn = _auth(profile)
+    '''
+    conn = _auth(profile, **kwargs)
     return conn.volume_show(name)
 
 
-def volume_create(name, size=100, snapshot=None, voltype=None, profile=None):
-    """
-=======
-    '''
-    conn = _auth(profile, **kwargs)
-    return conn.volume_show(name)
-
-
 def volume_create(name, size=100, snapshot=None, voltype=None, profile=None, **kwargs):
     '''
->>>>>>> 8abb7099
     Create a block storage volume
 
     name
@@ -425,15 +315,6 @@
 
         salt '*' nova.volume_create myblock size=300 profile=openstack
 
-<<<<<<< HEAD
-    """
-    conn = _auth(profile)
-    return conn.volume_create(name, size, snapshot, voltype)
-
-
-def volume_delete(name, profile=None):
-    """
-=======
     '''
     conn = _auth(profile, **kwargs)
     return conn.volume_create(
@@ -446,7 +327,6 @@
 
 def volume_delete(name, profile=None, **kwargs):
     '''
->>>>>>> 8abb7099
     Destroy the volume
 
     name
@@ -461,23 +341,13 @@
 
         salt '*' nova.volume_delete myblock profile=openstack
 
-<<<<<<< HEAD
-    """
-    conn = _auth(profile)
+    '''
+    conn = _auth(profile, **kwargs)
     return conn.volume_delete(name)
 
 
-def volume_detach(name, profile=None, timeout=300):
-    """
-=======
-    '''
-    conn = _auth(profile, **kwargs)
-    return conn.volume_delete(name)
-
-
 def volume_detach(name, profile=None, timeout=300, **kwargs):
     '''
->>>>>>> 8abb7099
     Attach a block storage volume
 
     name
@@ -495,15 +365,6 @@
 
         salt '*' nova.volume_detach myblock profile=openstack
 
-<<<<<<< HEAD
-    """
-    conn = _auth(profile)
-    return conn.volume_detach(name, timeout)
-
-
-def volume_attach(name, server_name, device="/dev/xvdb", profile=None, timeout=300):
-    """
-=======
     '''
     conn = _auth(profile, **kwargs)
     return conn.volume_detach(
@@ -518,7 +379,6 @@
                   profile=None,
                   timeout=300, **kwargs):
     '''
->>>>>>> 8abb7099
     Attach a block storage volume
 
     name
@@ -540,15 +400,6 @@
         salt '*' nova.volume_attach myblock slice.example.com profile=openstack
         salt '*' nova.volume_attach myblock server.example.com device='/dev/xvdb' profile=openstack
 
-<<<<<<< HEAD
-    """
-    conn = _auth(profile)
-    return conn.volume_attach(name, server_name, device, timeout)
-
-
-def suspend(instance_id, profile=None):
-    """
-=======
     '''
     conn = _auth(profile, **kwargs)
     return conn.volume_attach(
@@ -561,7 +412,6 @@
 
 def suspend(instance_id, profile=None, **kwargs):
     '''
->>>>>>> 8abb7099
     Suspend an instance
 
     instance_id
@@ -573,23 +423,13 @@
 
         salt '*' nova.suspend 1138
 
-<<<<<<< HEAD
-    """
-    conn = _auth(profile)
+    '''
+    conn = _auth(profile, **kwargs)
     return conn.suspend(instance_id)
 
 
-def resume(instance_id, profile=None):
-    """
-=======
-    '''
-    conn = _auth(profile, **kwargs)
-    return conn.suspend(instance_id)
-
-
 def resume(instance_id, profile=None, **kwargs):
     '''
->>>>>>> 8abb7099
     Resume an instance
 
     instance_id
@@ -601,23 +441,13 @@
 
         salt '*' nova.resume 1138
 
-<<<<<<< HEAD
-    """
-    conn = _auth(profile)
+    '''
+    conn = _auth(profile, **kwargs)
     return conn.resume(instance_id)
 
 
-def lock(instance_id, profile=None):
-    """
-=======
-    '''
-    conn = _auth(profile, **kwargs)
-    return conn.resume(instance_id)
-
-
 def lock(instance_id, profile=None, **kwargs):
     '''
->>>>>>> 8abb7099
     Lock an instance
 
     instance_id
@@ -629,23 +459,13 @@
 
         salt '*' nova.lock 1138
 
-<<<<<<< HEAD
-    """
-    conn = _auth(profile)
+    '''
+    conn = _auth(profile, **kwargs)
     return conn.lock(instance_id)
 
 
-def delete(instance_id, profile=None):
-    """
-=======
-    '''
-    conn = _auth(profile, **kwargs)
-    return conn.lock(instance_id)
-
-
 def delete(instance_id, profile=None, **kwargs):
     '''
->>>>>>> 8abb7099
     Delete an instance
 
     instance_id
@@ -657,23 +477,13 @@
 
         salt '*' nova.delete 1138
 
-<<<<<<< HEAD
-    """
-    conn = _auth(profile)
+    '''
+    conn = _auth(profile, **kwargs)
     return conn.delete(instance_id)
 
 
-def flavor_list(profile=None):
-    """
-=======
-    '''
-    conn = _auth(profile, **kwargs)
-    return conn.delete(instance_id)
-
-
 def flavor_list(profile=None, **kwargs):
     '''
->>>>>>> 8abb7099
     Return a list of available flavors (nova flavor-list)
 
     CLI Example:
@@ -681,22 +491,6 @@
     .. code-block:: bash
 
         salt '*' nova.flavor_list
-<<<<<<< HEAD
-    """
-    conn = _auth(profile)
-    return conn.flavor_list()
-
-
-def flavor_create(
-    name,  # pylint: disable=C0103
-    flavor_id=0,  # pylint: disable=C0103
-    ram=0,
-    disk=0,
-    vcpus=1,
-    profile=None,
-):
-    """
-=======
     '''
     filters = kwargs.get('filter', {})
     conn = _auth(profile, **kwargs)
@@ -711,7 +505,6 @@
                   is_public=True,
                   profile=None, **kwargs):
     '''
->>>>>>> 8abb7099
     Add a flavor to nova (nova flavor-create). The following parameters are
     required:
 
@@ -733,15 +526,6 @@
     .. code-block:: bash
 
         salt '*' nova.flavor_create myflavor flavor_id=6 ram=4096 disk=10 vcpus=1
-<<<<<<< HEAD
-    """
-    conn = _auth(profile)
-    return conn.flavor_create(name, flavor_id, ram, disk, vcpus)
-
-
-def flavor_delete(flavor_id, profile=None):  # pylint: disable=C0103
-    """
-=======
     '''
     conn = _auth(profile, **kwargs)
     return conn.flavor_create(
@@ -756,7 +540,6 @@
 
 def flavor_delete(flavor_id, profile=None, **kwargs):  # pylint: disable=C0103
     '''
->>>>>>> 8abb7099
     Delete a flavor from nova by id (nova flavor-delete)
 
     CLI Example:
@@ -764,20 +547,11 @@
     .. code-block:: bash
 
         salt '*' nova.flavor_delete 7
-<<<<<<< HEAD
-    """
-    conn = _auth(profile)
+    '''
+    conn = _auth(profile, **kwargs)
     return conn.flavor_delete(flavor_id)
 
 
-def keypair_list(profile=None):
-    """
-=======
-    '''
-    conn = _auth(profile, **kwargs)
-    return conn.flavor_delete(flavor_id)
-
-
 def flavor_access_list(flavor_id, profile=None, **kwargs):
     '''
     Return a list of project IDs assigned to flavor ID
@@ -822,7 +596,6 @@
 
 def keypair_list(profile=None, **kwargs):
     '''
->>>>>>> 8abb7099
     Return a list of available keypairs (nova keypair-list)
 
     CLI Example:
@@ -830,23 +603,13 @@
     .. code-block:: bash
 
         salt '*' nova.keypair_list
-<<<<<<< HEAD
-    """
-    conn = _auth(profile)
+    '''
+    conn = _auth(profile, **kwargs)
     return conn.keypair_list()
 
 
-def keypair_add(name, pubfile=None, pubkey=None, profile=None):
-    """
-=======
-    '''
-    conn = _auth(profile, **kwargs)
-    return conn.keypair_list()
-
-
 def keypair_add(name, pubfile=None, pubkey=None, profile=None, **kwargs):
     '''
->>>>>>> 8abb7099
     Add a keypair to nova (nova keypair-add)
 
     CLI Examples:
@@ -855,15 +618,6 @@
 
         salt '*' nova.keypair_add mykey pubfile='/home/myuser/.ssh/id_rsa.pub'
         salt '*' nova.keypair_add mykey pubkey='ssh-rsa <key> myuser@mybox'
-<<<<<<< HEAD
-    """
-    conn = _auth(profile)
-    return conn.keypair_add(name, pubfile, pubkey)
-
-
-def keypair_delete(name, profile=None):
-    """
-=======
     '''
     conn = _auth(profile, **kwargs)
     return conn.keypair_add(
@@ -875,7 +629,6 @@
 
 def keypair_delete(name, profile=None, **kwargs):
     '''
->>>>>>> 8abb7099
     Add a keypair to nova (nova keypair-delete)
 
     CLI Example:
@@ -883,23 +636,13 @@
     .. code-block:: bash
 
         salt '*' nova.keypair_delete mykey
-<<<<<<< HEAD
-    """
-    conn = _auth(profile)
+    '''
+    conn = _auth(profile, **kwargs)
     return conn.keypair_delete(name)
 
 
-def image_list(name=None, profile=None):
-    """
-=======
-    '''
-    conn = _auth(profile, **kwargs)
-    return conn.keypair_delete(name)
-
-
 def image_list(name=None, profile=None, **kwargs):
     '''
->>>>>>> 8abb7099
     Return a list of available images (nova images-list + nova image-show)
     If a name is provided, only that image will be displayed.
 
@@ -909,13 +652,8 @@
 
         salt '*' nova.image_list
         salt '*' nova.image_list myimage
-<<<<<<< HEAD
-    """
-    conn = _auth(profile)
-=======
-    '''
-    conn = _auth(profile, **kwargs)
->>>>>>> 8abb7099
+    '''
+    conn = _auth(profile, **kwargs)
     return conn.image_list(name)
 
 
@@ -931,17 +669,6 @@
 
         salt '*' nova.image_meta_set 6f52b2ff-0b31-4d84-8fd1-af45b84824f6 cheese=gruyere
         salt '*' nova.image_meta_set name=myimage salad=pasta beans=baked
-<<<<<<< HEAD
-    """
-    conn = _auth(profile)
-    return conn.image_meta_set(image_id, name, **kwargs)
-
-
-def image_meta_delete(
-    image_id=None, name=None, keys=None, profile=None  # pylint: disable=C0103
-):
-    """
-=======
     '''
     conn = _auth(profile, **kwargs)
     return conn.image_meta_set(
@@ -956,7 +683,6 @@
                       keys=None,
                       profile=None, **kwargs):
     '''
->>>>>>> 8abb7099
     Delete a key=value pair from the metadata for an image
     (nova image-meta set)
 
@@ -966,15 +692,6 @@
 
         salt '*' nova.image_meta_delete 6f52b2ff-0b31-4d84-8fd1-af45b84824f6 keys=cheese
         salt '*' nova.image_meta_delete name=myimage keys=salad,beans
-<<<<<<< HEAD
-    """
-    conn = _auth(profile)
-    return conn.image_meta_delete(image_id, name, keys)
-
-
-def list_(profile=None):
-    """
-=======
     '''
     conn = _auth(profile, **kwargs)
     return conn.image_meta_delete(
@@ -986,7 +703,6 @@
 
 def list_(profile=None, **kwargs):
     '''
->>>>>>> 8abb7099
     To maintain the feel of the nova command line, this function simply calls
     the server_list function.
 
@@ -995,21 +711,12 @@
     .. code-block:: bash
 
         salt '*' nova.list
-<<<<<<< HEAD
-    """
-    return server_list(profile=profile)
-
-
-def server_list(profile=None):
-    """
-=======
     '''
     return server_list(profile=profile, **kwargs)
 
 
 def server_list(profile=None, **kwargs):
     '''
->>>>>>> 8abb7099
     Return list of active servers
 
     CLI Example:
@@ -1017,23 +724,13 @@
     .. code-block:: bash
 
         salt '*' nova.server_list
-<<<<<<< HEAD
-    """
-    conn = _auth(profile)
+    '''
+    conn = _auth(profile, **kwargs)
     return conn.server_list()
 
 
-def show(server_id, profile=None):
-    """
-=======
-    '''
-    conn = _auth(profile, **kwargs)
-    return conn.server_list()
-
-
 def show(server_id, profile=None, **kwargs):
     '''
->>>>>>> 8abb7099
     To maintain the feel of the nova command line, this function simply calls
     the server_show function.
 
@@ -1042,21 +739,12 @@
     .. code-block:: bash
 
         salt '*' nova.show
-<<<<<<< HEAD
-    """
-    return server_show(server_id, profile)
-
-
-def server_list_detailed(profile=None):
-    """
-=======
     '''
     return server_show(server_id, profile, **kwargs)
 
 
 def server_list_detailed(profile=None, **kwargs):
     '''
->>>>>>> 8abb7099
     Return detailed list of active servers
 
     CLI Example:
@@ -1064,23 +752,13 @@
     .. code-block:: bash
 
         salt '*' nova.server_list_detailed
-<<<<<<< HEAD
-    """
-    conn = _auth(profile)
+    '''
+    conn = _auth(profile, **kwargs)
     return conn.server_list_detailed()
 
 
-def server_show(server_id, profile=None):
-    """
-=======
-    '''
-    conn = _auth(profile, **kwargs)
-    return conn.server_list_detailed()
-
-
 def server_show(server_id, profile=None, **kwargs):
     '''
->>>>>>> 8abb7099
     Return detailed information for an active server
 
     CLI Example:
@@ -1088,23 +766,13 @@
     .. code-block:: bash
 
         salt '*' nova.server_show <server_id>
-<<<<<<< HEAD
-    """
-    conn = _auth(profile)
+    '''
+    conn = _auth(profile, **kwargs)
     return conn.server_show(server_id)
 
 
-def secgroup_create(name, description, profile=None):
-    """
-=======
-    '''
-    conn = _auth(profile, **kwargs)
-    return conn.server_show(server_id)
-
-
 def secgroup_create(name, description, profile=None, **kwargs):
     '''
->>>>>>> 8abb7099
     Add a secgroup to nova (nova secgroup-create)
 
     CLI Example:
@@ -1112,23 +780,13 @@
     .. code-block:: bash
 
         salt '*' nova.secgroup_create mygroup 'This is my security group'
-<<<<<<< HEAD
-    """
-    conn = _auth(profile)
+    '''
+    conn = _auth(profile, **kwargs)
     return conn.secgroup_create(name, description)
 
 
-def secgroup_delete(name, profile=None):
-    """
-=======
-    '''
-    conn = _auth(profile, **kwargs)
-    return conn.secgroup_create(name, description)
-
-
 def secgroup_delete(name, profile=None, **kwargs):
     '''
->>>>>>> 8abb7099
     Delete a secgroup to nova (nova secgroup-delete)
 
     CLI Example:
@@ -1136,23 +794,13 @@
     .. code-block:: bash
 
         salt '*' nova.secgroup_delete mygroup
-<<<<<<< HEAD
-    """
-    conn = _auth(profile)
+    '''
+    conn = _auth(profile, **kwargs)
     return conn.secgroup_delete(name)
 
 
-def secgroup_list(profile=None):
-    """
-=======
-    '''
-    conn = _auth(profile, **kwargs)
-    return conn.secgroup_delete(name)
-
-
 def secgroup_list(profile=None, **kwargs):
     '''
->>>>>>> 8abb7099
     Return a list of available security groups (nova items-list)
 
     CLI Example:
@@ -1160,23 +808,13 @@
     .. code-block:: bash
 
         salt '*' nova.secgroup_list
-<<<<<<< HEAD
-    """
-    conn = _auth(profile)
+    '''
+    conn = _auth(profile, **kwargs)
     return conn.secgroup_list()
 
 
-def server_by_name(name, profile=None):
-    """
-=======
-    '''
-    conn = _auth(profile, **kwargs)
-    return conn.secgroup_list()
-
-
 def server_by_name(name, profile=None, **kwargs):
     '''
->>>>>>> 8abb7099
     Return information about a server
 
     name
@@ -1187,13 +825,8 @@
     .. code-block:: bash
 
         salt '*' nova.server_by_name myserver profile=openstack
-<<<<<<< HEAD
-    """
-    conn = _auth(profile)
-=======
-    '''
-    conn = _auth(profile, **kwargs)
->>>>>>> 8abb7099
+    '''
+    conn = _auth(profile, **kwargs)
     return conn.server_by_name(name)
 
 
