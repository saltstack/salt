--- conflicted
+++ resolved
@@ -47,13 +47,8 @@
 def __virtual__():
     """
     Set the virtual pkg module if the os is OpenBSD
-<<<<<<< HEAD
-    """
-    if __grains__["os"] == "OpenBSD":
-=======
     '''
     if __grains__.get('os') == 'OpenBSD':
->>>>>>> 8abb7099
         return __virtualname__
     return (
         False,
@@ -346,13 +341,8 @@
     return remove(name=name, pkgs=pkgs, purge=True)
 
 
-<<<<<<< HEAD
-def upgrade_available(name):
-    """
-=======
 def upgrade_available(name, **kwargs):
     '''
->>>>>>> 8abb7099
     Check whether or not an upgrade is available for a given package
 
     .. versionadded:: 2019.2.0
