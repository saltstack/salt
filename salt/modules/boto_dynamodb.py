--- conflicted
+++ resolved
@@ -74,13 +74,8 @@
     Only load if boto libraries exist.
     '''
     if not HAS_BOTO:
-<<<<<<< HEAD
         return (False, 'The module boto_dynamodb could not be loaded: boto libraries not found')
-    __utils__['boto.assign_funcs'](__name__, 'dynamodb2')
-=======
-        return False
     __utils__['boto.assign_funcs'](__name__, 'dynamodb2', pack=__salt__)
->>>>>>> 285615b3
     return True
 
 
