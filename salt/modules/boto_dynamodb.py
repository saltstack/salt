# -*- coding: utf-8 -*-
"""
Connection module for Amazon DynamoDB

.. versionadded:: 2015.5.0

:configuration: This module accepts explicit DynamoDB credentials but can also
    utilize IAM roles assigned to the instance through Instance Profiles.
    Dynamic credentials are then automatically obtained from AWS API and no
    further configuration is necessary. More Information available at:

    .. code-block:: text

        http://docs.aws.amazon.com/AWSEC2/latest/UserGuide/iam-roles-for-amazon-ec2.html

    If IAM roles are not used you need to specify them either in a pillar or
    in the minion's config file:

    .. code-block:: yaml

        keyid: GKTADJGHEIQSXMKKRBJ08H
        key: askdjghsdfjkghWupUjasdflkdfklgjsdfjajkghs

    A region may also be specified in the configuration:

    .. code-block:: yaml

        region: us-east-1

    If a region is not specified, the default is us-east-1.

    It's also possible to specify key, keyid and region via a profile, either
    as a passed in dict, or as a string to pull from pillars or minion config:

    .. code-block:: yaml

        myprofile:
            keyid: GKTADJGHEIQSXMKKRBJ08H
            key: askdjghsdfjkghWupUjasdflkdfklgjsdfjajkghs
            region: us-east-1

:depends: boto
"""
# keep lint from choking on _get_conn and _cache_id
# pylint: disable=E0602

# Import Python libs
from __future__ import absolute_import, print_function, unicode_literals

import logging
import time

import salt.utils.versions
from salt.exceptions import SaltInvocationError

# Import third party libs
from salt.ext import six
from salt.ext.six.moves import range  # pylint: disable=import-error,redefined-builtin

logger = logging.getLogger(__name__)
logging.getLogger("boto").setLevel(logging.INFO)


try:
    # pylint: disable=unused-import
    import boto
    import boto.dynamodb2

    # pylint: enable=unused-import
    from boto.dynamodb2.fields import HashKey, RangeKey
    from boto.dynamodb2.fields import (
        AllIndex,
        GlobalAllIndex,
        GlobalIncludeIndex,
        GlobalKeysOnlyIndex,
    )
    from boto.dynamodb2.table import Table
    from boto.exception import JSONResponseError

    HAS_BOTO = True
except ImportError:
    HAS_BOTO = False


def __virtual__():
    """
    Only load if boto libraries exist.
    """
    has_boto_reqs = salt.utils.versions.check_boto_reqs(check_boto3=False)
    if has_boto_reqs is True:
        __utils__["boto.assign_funcs"](__name__, "dynamodb2", pack=__salt__)
    return has_boto_reqs


def create_table(
    table_name,
    region=None,
    key=None,
    keyid=None,
    profile=None,
    read_capacity_units=None,
    write_capacity_units=None,
    hash_key=None,
    hash_key_data_type=None,
    range_key=None,
    range_key_data_type=None,
    local_indexes=None,
    global_indexes=None,
):
    """
    Creates a DynamoDB table.

    CLI Example:

    .. code-block:: bash

        salt myminion boto_dynamodb.create_table table_name /
        region=us-east-1 /
        hash_key=id /
        hash_key_data_type=N /
        range_key=created_at /
        range_key_data_type=N /
        read_capacity_units=1 /
        write_capacity_units=1
    """
    schema = []
    primary_index_fields = []
    primary_index_name = ""
    if hash_key:
        hash_key_obj = HashKey(hash_key, data_type=hash_key_data_type)
        schema.append(hash_key_obj)
        primary_index_fields.append(hash_key_obj)
        primary_index_name += hash_key
    if range_key:
        range_key_obj = RangeKey(range_key, data_type=range_key_data_type)
        schema.append(range_key_obj)
        primary_index_fields.append(range_key_obj)
        primary_index_name += "_"
        primary_index_name += range_key
    primary_index_name += "_index"
    throughput = {"read": read_capacity_units, "write": write_capacity_units}
    local_table_indexes = []
    if local_indexes:
        for index in local_indexes:
            local_table_indexes.append(extract_index(index))
    global_table_indexes = []
    if global_indexes:
        for index in global_indexes:
            global_table_indexes.append(extract_index(index, global_index=True))

    conn = _get_conn(region=region, key=key, keyid=keyid, profile=profile)

    Table.create(
        table_name,
        schema=schema,
        throughput=throughput,
        indexes=local_table_indexes,
        global_indexes=global_table_indexes,
        connection=conn,
    )

    # Table creation can take several seconds to propagate.
    # We will check MAX_ATTEMPTS times.
    MAX_ATTEMPTS = 30
    for i in range(MAX_ATTEMPTS):
        if exists(table_name, region, key, keyid, profile):
            return True
        else:
            time.sleep(1)  # sleep for one second and try again
    return False


def exists(table_name, region=None, key=None, keyid=None, profile=None):
    """
    Check to see if a table exists.

    CLI Example:

    .. code-block:: bash

        salt myminion boto_dynamodb.exists table_name region=us-east-1
    """
    try:
        conn = _get_conn(region=region, key=key, keyid=keyid, profile=profile)
        conn.describe_table(table_name)
    except JSONResponseError as e:
        if e.error_code == "ResourceNotFoundException":
            return False
        raise

    return True


def delete(table_name, region=None, key=None, keyid=None, profile=None):
    """
    Delete a DynamoDB table.

    CLI Example:

    .. code-block:: bash

        salt myminion boto_dynamodb.delete table_name region=us-east-1
    """
    conn = _get_conn(region=region, key=key, keyid=keyid, profile=profile)

    table = Table(table_name, connection=conn)
    table.delete()

    # Table deletion can take several seconds to propagate.
    # We will retry MAX_ATTEMPTS times.
    MAX_ATTEMPTS = 30
    for i in range(MAX_ATTEMPTS):
        if not exists(table_name, region, key, keyid, profile):
            return True
        else:
            time.sleep(1)  # sleep for one second and try again
    return False


def update(
    table_name,
    throughput=None,
    global_indexes=None,
    region=None,
    key=None,
    keyid=None,
    profile=None,
):
    """
    Update a DynamoDB table.

    CLI example::

        salt myminion boto_dynamodb.update table_name region=us-east-1
    """
    conn = _get_conn(region=region, key=key, keyid=keyid, profile=profile)
    table = Table(table_name, connection=conn)
    return table.update(throughput=throughput, global_indexes=global_indexes)


def create_global_secondary_index(
    table_name, global_index, region=None, key=None, keyid=None, profile=None
):
    """
    Creates a single global secondary index on a DynamoDB table.

    CLI Example:
    .. code-block:: bash

        salt myminion boto_dynamodb.create_global_secondary_index table_name /
        index_name
    """
    conn = _get_conn(region=region, key=key, keyid=keyid, profile=profile)
    table = Table(table_name, connection=conn)
    return table.create_global_secondary_index(global_index)


def update_global_secondary_index(
    table_name, global_indexes, region=None, key=None, keyid=None, profile=None
):
    """
    Updates the throughput of the given global secondary indexes.

    CLI Example:
    .. code-block:: bash

        salt myminion boto_dynamodb.update_global_secondary_index table_name /
        indexes
    """
    conn = _get_conn(region=region, key=key, keyid=keyid, profile=profile)
    table = Table(table_name, connection=conn)
    return table.update_global_secondary_index(global_indexes)


def describe(table_name, region=None, key=None, keyid=None, profile=None):
    """
    Describe a DynamoDB table.

    CLI example::

        salt myminion boto_dynamodb.describe table_name region=us-east-1
    """
    conn = _get_conn(region=region, key=key, keyid=keyid, profile=profile)
    table = Table(table_name, connection=conn)
    return table.describe()


def extract_index(index_data, global_index=False):
    """
    Instantiates and returns an AllIndex object given a valid index
    configuration

    CLI Example:
        salt myminion boto_dynamodb.extract_index index
    """
    parsed_data = {}
    keys = []

    for key, value in six.iteritems(index_data):
        for item in value:
            for field, data in six.iteritems(item):
                if field == "hash_key":
                    parsed_data["hash_key"] = data
                elif field == "hash_key_data_type":
                    parsed_data["hash_key_data_type"] = data
                elif field == "range_key":
                    parsed_data["range_key"] = data
                elif field == "range_key_data_type":
                    parsed_data["range_key_data_type"] = data
                elif field == "name":
                    parsed_data["name"] = data
                elif field == "read_capacity_units":
                    parsed_data["read_capacity_units"] = data
                elif field == "write_capacity_units":
                    parsed_data["write_capacity_units"] = data
                elif field == "includes":
                    parsed_data["includes"] = data
                elif field == "keys_only":
                    parsed_data["keys_only"] = True

    if parsed_data["hash_key"]:
        keys.append(
            HashKey(
                parsed_data["hash_key"], data_type=parsed_data["hash_key_data_type"]
            )
        )
    if parsed_data.get("range_key"):
        keys.append(
            RangeKey(
                parsed_data["range_key"], data_type=parsed_data["range_key_data_type"]
            )
        )
    if (
        global_index
        and parsed_data["read_capacity_units"]
        and parsed_data["write_capacity_units"]
    ):
        parsed_data["throughput"] = {
            "read": parsed_data["read_capacity_units"],
            "write": parsed_data["write_capacity_units"],
        }
<<<<<<< HEAD
    if parsed_data["name"] and keys:
=======
    if parsed_data['name'] and keys:
>>>>>>> 8abb7099
        if global_index:
            if parsed_data.get("keys_only") and parsed_data.get("includes"):
                raise SaltInvocationError(
                    "Only one type of GSI projection can be used."
                )

            if parsed_data.get("includes"):
                return GlobalIncludeIndex(
                    parsed_data["name"],
                    parts=keys,
                    throughput=parsed_data["throughput"],
                    includes=parsed_data["includes"],
                )
            elif parsed_data.get("keys_only"):
                return GlobalKeysOnlyIndex(
                    parsed_data["name"],
                    parts=keys,
                    throughput=parsed_data["throughput"],
                )
            else:
                return GlobalAllIndex(
                    parsed_data["name"],
                    parts=keys,
                    throughput=parsed_data["throughput"],
                )
        else:
            return AllIndex(parsed_data["name"], parts=keys)<|MERGE_RESOLUTION|>--- conflicted
+++ resolved
@@ -339,11 +339,7 @@
             "read": parsed_data["read_capacity_units"],
             "write": parsed_data["write_capacity_units"],
         }
-<<<<<<< HEAD
-    if parsed_data["name"] and keys:
-=======
     if parsed_data['name'] and keys:
->>>>>>> 8abb7099
         if global_index:
             if parsed_data.get("keys_only") and parsed_data.get("includes"):
                 raise SaltInvocationError(
