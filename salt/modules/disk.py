# -*- coding: utf-8 -*-
"""
Module for managing disks and blockdevices
"""
from __future__ import absolute_import, print_function, unicode_literals

import collections
import decimal

# Import python libs
import logging
import os
import re
import subprocess

# Import salt libs
import salt.utils.decorators
import salt.utils.decorators.path
import salt.utils.path
import salt.utils.platform
from salt.exceptions import CommandExecutionError

# Import 3rd-party libs
from salt.ext import six
from salt.ext.six.moves import zip

__func_alias__ = {"format_": "format"}

log = logging.getLogger(__name__)

HAS_HDPARM = salt.utils.path.which("hdparm") is not None
HAS_IOSTAT = salt.utils.path.which("iostat") is not None


def __virtual__():
    """
    Only work on POSIX-like systems
    """
    if salt.utils.platform.is_windows():
        return False, "This module doesn't work on Windows."
    return True


def _parse_numbers(text):
    """
    Convert a string to a number, allowing for a K|M|G|T postfix, 32.8K.
    Returns a decimal number if the string is a real number,
    or the string unchanged otherwise.
    """
    if text.isdigit():
        return decimal.Decimal(text)

    try:
        postPrefixes = {
            "K": "10E3",
            "M": "10E6",
            "G": "10E9",
            "T": "10E12",
            "P": "10E15",
            "E": "10E18",
            "Z": "10E21",
            "Y": "10E24",
        }
        if text[-1] in postPrefixes.keys():
            v = decimal.Decimal(text[:-1])
            v = v * decimal.Decimal(postPrefixes[text[-1]])
            return v
        else:
            return decimal.Decimal(text)
    except ValueError:
        return text


def _clean_flags(args, caller):
    """
    Sanitize flags passed into df
    """
    flags = ""
    if args is None:
        return flags
    allowed = ("a", "B", "h", "H", "i", "k", "l", "P", "t", "T", "x", "v")
    for flag in args:
        if flag in allowed:
            flags += flag
        else:
            raise CommandExecutionError("Invalid flag passed to {0}".format(caller))
    return flags


def usage(args=None):
    """
    Return usage information for volumes mounted on this minion

    .. versionchanged:: 2019.2.0

        Default for SunOS changed to 1 kilobyte blocks

    CLI Example:

    .. code-block:: bash

        salt '*' disk.usage
    """
    flags = _clean_flags(args, "disk.usage")
    if not os.path.isfile("/etc/mtab") and __grains__["kernel"] == "Linux":
        log.error("df cannot run without /etc/mtab")
        if __grains__.get("virtual_subtype") == "LXC":
            log.error(
                "df command failed and LXC detected. If you are running "
                "a Docker container, consider linking /proc/mounts to "
                "/etc/mtab or consider running Docker with -privileged"
            )
        return {}
    if __grains__["kernel"] == "Linux":
        cmd = "df -P"
    elif __grains__["kernel"] == "OpenBSD" or __grains__["kernel"] == "AIX":
        cmd = "df -kP"
    elif __grains__["kernel"] == "SunOS":
        cmd = "df -k"
    else:
        cmd = "df"
    if flags:
        cmd += " -{0}".format(flags)
    ret = {}
    out = __salt__["cmd.run"](cmd, python_shell=False).splitlines()
    oldline = None
    for line in out:
        if not line:
            continue
        if line.startswith("Filesystem"):
            continue
        if oldline:
            line = oldline + " " + line
        comps = line.split()
        if len(comps) == 1:
            oldline = line
            continue
        else:
            oldline = None
        while len(comps) >= 2 and not comps[1].isdigit():
            comps[0] = "{0} {1}".format(comps[0], comps[1])
            comps.pop(1)
        if len(comps) < 2:
            continue
        try:
            if __grains__["kernel"] == "Darwin":
                ret[comps[8]] = {
                    "filesystem": comps[0],
                    "512-blocks": comps[1],
                    "used": comps[2],
                    "available": comps[3],
                    "capacity": comps[4],
                    "iused": comps[5],
                    "ifree": comps[6],
                    "%iused": comps[7],
                }
            else:
                ret[comps[5]] = {
                    "filesystem": comps[0],
                    "1K-blocks": comps[1],
                    "used": comps[2],
                    "available": comps[3],
                    "capacity": comps[4],
                }
        except IndexError:
            log.error("Problem parsing disk usage information")
            ret = {}
    return ret


def inodeusage(args=None):
    """
    Return inode usage information for volumes mounted on this minion

    CLI Example:

    .. code-block:: bash

        salt '*' disk.inodeusage
    """
    flags = _clean_flags(args, "disk.inodeusage")
    if __grains__["kernel"] == "AIX":
        cmd = "df -i"
    else:
        cmd = "df -iP"
    if flags:
        cmd += " -{0}".format(flags)
    ret = {}
    out = __salt__["cmd.run"](cmd, python_shell=False).splitlines()
    for line in out:
        if line.startswith("Filesystem"):
            continue
        comps = line.split()
        # Don't choke on empty lines
        if not comps:
            continue

        try:
            if __grains__["kernel"] == "OpenBSD":
                ret[comps[8]] = {
                    "inodes": int(comps[5]) + int(comps[6]),
                    "used": comps[5],
                    "free": comps[6],
                    "use": comps[7],
                    "filesystem": comps[0],
                }
            elif __grains__["kernel"] == "AIX":
                ret[comps[6]] = {
                    "inodes": comps[4],
                    "used": comps[5],
                    "free": comps[2],
                    "use": comps[5],
                    "filesystem": comps[0],
                }
            else:
                ret[comps[5]] = {
                    "inodes": comps[1],
                    "used": comps[2],
                    "free": comps[3],
                    "use": comps[4],
                    "filesystem": comps[0],
                }
        except (IndexError, ValueError):
            log.error("Problem parsing inode usage information")
            ret = {}
    return ret


def percent(args=None):
    """
    Return partition information for volumes mounted on this minion

    CLI Example:

    .. code-block:: bash

        salt '*' disk.percent /var
    """
    if __grains__["kernel"] == "Linux":
        cmd = "df -P"
    elif __grains__["kernel"] == "OpenBSD" or __grains__["kernel"] == "AIX":
        cmd = "df -kP"
    else:
        cmd = "df"
    ret = {}
    out = __salt__["cmd.run"](cmd, python_shell=False).splitlines()
    for line in out:
        if not line:
            continue
        if line.startswith("Filesystem"):
            continue
        comps = line.split()
        while len(comps) >= 2 and not comps[1].isdigit():
            comps[0] = "{0} {1}".format(comps[0], comps[1])
            comps.pop(1)
        if len(comps) < 2:
            continue
        try:
            if __grains__["kernel"] == "Darwin":
                ret[comps[8]] = comps[4]
            else:
                ret[comps[5]] = comps[4]
        except IndexError:
            log.error("Problem parsing disk usage information")
            ret = {}
    if args and args not in ret:
        log.error(
            "Problem parsing disk usage information: Partition '%s' " "does not exist!",
            args,
        )
        ret = {}
    elif args:
        return ret[args]

    return ret


<<<<<<< HEAD
@salt.utils.decorators.path.which("blkid")
def blkid(device=None, token=None):
    """
=======
@salt.utils.decorators.path.which('blkid')
def blkid(device=None, token=None):
    '''
>>>>>>> 8abb7099
    Return block device attributes: UUID, LABEL, etc. This function only works
    on systems where blkid is available.

    device
        Device name from the system

    token
        Any valid token used for the search

    CLI Example:

    .. code-block:: bash

        salt '*' disk.blkid
        salt '*' disk.blkid /dev/sda
        salt '*' disk.blkid token='UUID=6a38ee5-7235-44e7-8b22-816a403bad5d'
        salt '*' disk.blkid token='TYPE=ext4'
<<<<<<< HEAD
    """
    cmd = ["blkid"]
    if device:
        cmd.append(device)
    elif token:
        cmd.extend(["-t", token])

    ret = {}
    blkid_result = __salt__["cmd.run_all"](cmd, python_shell=False)
=======
    '''
    cmd = ['blkid']
    if device:
        cmd.append(device)
    elif token:
        cmd.extend(['-t', token])

    ret = {}
    blkid_result = __salt__['cmd.run_all'](cmd, python_shell=False)
>>>>>>> 8abb7099

    if blkid_result["retcode"] > 0:
        return ret

    for line in blkid_result["stdout"].splitlines():
        if not line:
            continue
        comps = line.split()
        device = comps[0][:-1]
        info = {}
        device_attributes = re.split(('"*"'), line.partition(" ")[2])
        for key, value in zip(*[iter(device_attributes)] * 2):
            key = key.strip("=").strip(" ")
            info[key] = value.strip('"')
        ret[device] = info

    return ret


def tune(device, **kwargs):
    """
    Set attributes for the specified device

    CLI Example:

    .. code-block:: bash

        salt '*' disk.tune /dev/sda1 read-ahead=1024 read-write=True

    Valid options are: ``read-ahead``, ``filesystem-read-ahead``,
    ``read-only``, ``read-write``.

    See the ``blockdev(8)`` manpage for a more complete description of these
    options.
    """

    kwarg_map = {
        "read-ahead": "setra",
        "filesystem-read-ahead": "setfra",
        "read-only": "setro",
        "read-write": "setrw",
    }
    opts = ""
    args = []
    for key in kwargs:
        if key in kwarg_map:
            switch = kwarg_map[key]
            if key != "read-write":
                args.append(switch.replace("set", "get"))
            else:
                args.append("getro")
            if kwargs[key] == "True" or kwargs[key] is True:
                opts += "--{0} ".format(key)
            else:
                opts += "--{0} {1} ".format(switch, kwargs[key])
    cmd = "blockdev {0}{1}".format(opts, device)
    out = __salt__["cmd.run"](cmd, python_shell=False).splitlines()
    return dump(device, args)


def wipe(device):
    """
    Remove the filesystem information

    CLI Example:

    .. code-block:: bash

        salt '*' disk.wipe /dev/sda1
    """

    cmd = "wipefs -a {0}".format(device)
    try:
        out = __salt__["cmd.run_all"](cmd, python_shell=False)
    except subprocess.CalledProcessError as err:
        return False
    if out["retcode"] == 0:
        return True
    else:
        log.error("Error wiping device %s: %s", device, out["stderr"])
        return False


def dump(device, args=None):
    """
    Return all contents of dumpe2fs for a specified device

    CLI Example:
    .. code-block:: bash

        salt '*' disk.dump /dev/sda1
    """
    cmd = (
        "blockdev --getro --getsz --getss --getpbsz --getiomin --getioopt --getalignoff "
        "--getmaxsect --getsize --getsize64 --getra --getfra {0}".format(device)
    )
    ret = {}
    opts = [c[2:] for c in cmd.split() if c.startswith("--")]
    out = __salt__["cmd.run_all"](cmd, python_shell=False)
    if out["retcode"] == 0:
        lines = [line for line in out["stdout"].splitlines() if line]
        count = 0
        for line in lines:
            ret[opts[count]] = line
            count = count + 1
        if args:
            temp_ret = {}
            for arg in args:
                temp_ret[arg] = ret[arg]
            return temp_ret
        else:
            return ret
    else:
        return False


def resize2fs(device):
    """
    Resizes the filesystem.

    CLI Example:
    .. code-block:: bash

        salt '*' disk.resize2fs /dev/sda1
    """
    cmd = "resize2fs {0}".format(device)
    try:
        out = __salt__["cmd.run_all"](cmd, python_shell=False)
    except subprocess.CalledProcessError as err:
        return False
    if out["retcode"] == 0:
        return True


<<<<<<< HEAD
@salt.utils.decorators.path.which("sync")
@salt.utils.decorators.path.which("mkfs")
def format_(
    device,
    fs_type="ext4",
    inode_size=None,
    lazy_itable_init=None,
    fat=None,
    force=False,
):
    """
=======
@salt.utils.decorators.path.which('sync')
@salt.utils.decorators.path.which('mkfs')
def format_(device,
            fs_type='ext4',
            inode_size=None,
            lazy_itable_init=None,
            fat=None,
            force=False):
    '''
>>>>>>> 8abb7099
    Format a filesystem onto a device

    .. versionadded:: 2016.11.0

    device
        The device in which to create the new filesystem

    fs_type
        The type of filesystem to create

    inode_size
        Size of the inodes

        This option is only enabled for ext and xfs filesystems

    lazy_itable_init
        If enabled and the uninit_bg feature is enabled, the inode table will
        not be fully initialized by mke2fs.  This speeds up filesystem
        initialization noticeably, but it requires the kernel to finish
        initializing the filesystem  in  the  background  when  the filesystem
        is first mounted.  If the option value is omitted, it defaults to 1 to
        enable lazy inode table zeroing.

        This option is only enabled for ext filesystems

    fat
        FAT size option. Can be 12, 16 or 32, and can only be used on
        fat or vfat filesystems.

    force
        Force mke2fs to create a filesystem, even if the specified device is
        not a partition on a block special device. This option is only enabled
        for ext and xfs filesystems

        This option is dangerous, use it with caution.

    CLI Example:

    .. code-block:: bash

        salt '*' disk.format /dev/sdX1
    """
    cmd = ["mkfs", "-t", six.text_type(fs_type)]
    if inode_size is not None:
        if fs_type[:3] == "ext":
            cmd.extend(["-i", six.text_type(inode_size)])
        elif fs_type == "xfs":
            cmd.extend(["-i", "size={0}".format(inode_size)])
    if lazy_itable_init is not None:
<<<<<<< HEAD
        if fs_type[:3] == "ext":
            cmd.extend(["-E", "lazy_itable_init={0}".format(lazy_itable_init)])
    if fat is not None and fat in (12, 16, 32):
        if fs_type[-3:] == "fat":
            cmd.extend(["-F", fat])
=======
        if fs_type[:3] == 'ext':
            cmd.extend(['-E', 'lazy_itable_init={0}'.format(lazy_itable_init)])
    if fat is not None and fat in (12, 16, 32):
        if fs_type[-3:] == 'fat':
            cmd.extend(['-F', fat])
>>>>>>> 8abb7099
    if force:
        if fs_type[:3] == "ext":
            cmd.append("-F")
        elif fs_type == "xfs":
            cmd.append("-f")
    cmd.append(six.text_type(device))

    mkfs_success = __salt__["cmd.retcode"](cmd, ignore_retcode=True) == 0
    sync_success = __salt__["cmd.retcode"]("sync", ignore_retcode=True) == 0

    return all([mkfs_success, sync_success])


@salt.utils.decorators.path.which_bin(["lsblk", "df"])
def fstype(device):
    """
    Return the filesystem name of the specified device

    .. versionadded:: 2016.11.0

    device
        The name of the device

    CLI Example:

    .. code-block:: bash

        salt '*' disk.fstype /dev/sdX1
    """
    if salt.utils.path.which("lsblk"):
        lsblk_out = __salt__["cmd.run"](
            "lsblk -o fstype {0}".format(device)
        ).splitlines()
        if len(lsblk_out) > 1:
            fs_type = lsblk_out[1].strip()
            if fs_type:
                return fs_type

    if salt.utils.path.which("df"):
        # the fstype was not set on the block device, so inspect the filesystem
        # itself for its type
        if __grains__["kernel"] == "AIX" and os.path.isfile("/usr/sysv/bin/df"):
            df_out = __salt__["cmd.run"](
                "/usr/sysv/bin/df -n {0}".format(device)
            ).split()
            if len(df_out) > 2:
                fs_type = df_out[2]
                if fs_type:
                    return fs_type
        else:
            df_out = __salt__["cmd.run"]("df -T {0}".format(device)).splitlines()
            if len(df_out) > 1:
                fs_type = df_out[1]
                if fs_type:
                    return fs_type

    return ""


@salt.utils.decorators.depends(HAS_HDPARM)
def _hdparm(args, failhard=True):
    """
    Execute hdparm
    Fail hard when required
    return output when possible
    """
    cmd = "hdparm {0}".format(args)
    result = __salt__["cmd.run_all"](cmd)
    if result["retcode"] != 0:
        msg = "{0}: {1}".format(cmd, result["stderr"])
        if failhard:
            raise CommandExecutionError(msg)
        else:
            log.warning(msg)

    return result["stdout"]


@salt.utils.decorators.depends(HAS_HDPARM)
def hdparms(disks, args=None):
    """
    Retrieve all info's for all disks
    parse 'em into a nice dict
    (which, considering hdparms output, is quite a hassle)

    .. versionadded:: 2016.3.0

    CLI Example:
    .. code-block:: bash

        salt '*' disk.hdparms /dev/sda
    """
    all_parms = "aAbBcCdgHiJkMmNnQrRuW"
    if args is None:
        args = all_parms
    elif isinstance(args, (list, tuple)):
        args = "".join(args)

    if not isinstance(disks, (list, tuple)):
        disks = [disks]

    out = {}
    for disk in disks:
        if not disk.startswith("/dev"):
            disk = "/dev/{0}".format(disk)
        disk_data = {}
        for line in _hdparm("-{0} {1}".format(args, disk), False).splitlines():
            line = line.strip()
<<<<<<< HEAD
            if not line or line == disk + ":":
=======
            if not line or line == disk + ':':
>>>>>>> 8abb7099
                continue

            if ":" in line:
                key, vals = line.split(":", 1)
                key = re.sub(r" is$", "", key)
            elif "=" in line:
                key, vals = line.split("=", 1)
            else:
                continue
            key = key.strip().lower().replace(" ", "_")
            vals = vals.strip()

            rvals = []
            if re.match(r"[0-9]+ \(.*\)", vals):
                vals = vals.split(" ")
                rvals.append(int(vals[0]))
                rvals.append(vals[1].strip("()"))
            else:
                valdict = {}
                for val in re.split(r"[/,]", vals.strip()):
                    val = val.strip()
                    try:
                        val = int(val)
                        rvals.append(val)
                    except Exception:  # pylint: disable=broad-except
                        if "=" in val:
                            deep_key, val = val.split("=", 1)
                            deep_key = deep_key.strip()
                            val = val.strip()
                            if val:
                                valdict[deep_key] = val
                        elif val:
                            rvals.append(val)
                if valdict:
                    rvals.append(valdict)
                if not rvals:
                    continue
                elif len(rvals) == 1:
                    rvals = rvals[0]
            disk_data[key] = rvals

        out[disk] = disk_data

    return out


@salt.utils.decorators.depends(HAS_HDPARM)
def hpa(disks, size=None):
    """
    Get/set Host Protected Area settings

    T13 INCITS 346-2001 (1367D) defines the BEER (Boot Engineering Extension Record)
    and PARTIES (Protected Area Run Time Interface Extension Services), allowing
    for a Host Protected Area on a disk.

    It's often used by OEMS to hide parts of a disk, and for overprovisioning SSD's

    .. warning::
        Setting the HPA might clobber your data, be very careful with this on active disks!

    .. versionadded:: 2016.3.0

    CLI Example:

    .. code-block:: bash

        salt '*' disk.hpa /dev/sda
        salt '*' disk.hpa /dev/sda 5%
        salt '*' disk.hpa /dev/sda 10543256
    """

    hpa_data = {}
    for disk, data in hdparms(disks, "N").items():
        visible, total, status = data.values()[0]
        if visible == total or "disabled" in status:
            hpa_data[disk] = {"total": total}
        else:
            hpa_data[disk] = {
                "total": total,
                "visible": visible,
                "hidden": total - visible,
            }

    if size is None:
        return hpa_data

    for disk, data in hpa_data.items():
        try:
            size = data["total"] - int(size)
        except Exception:  # pylint: disable=broad-except
            if "%" in size:
                size = int(size.strip("%"))
                size = (100 - size) * data["total"]
                size /= 100
        if size <= 0:
            size = data["total"]

        _hdparm("--yes-i-know-what-i-am-doing -Np{0} {1}".format(size, disk))


def smart_attributes(dev, attributes=None, values=None):
    """
    Fetch SMART attributes
    Providing attributes will deliver only requested attributes
    Providing values will deliver only requested values for attributes

    Default is the Backblaze recommended
    set (https://www.backblaze.com/blog/hard-drive-smart-stats/):
    (5,187,188,197,198)

    .. versionadded:: 2016.3.0

    CLI Example:

    .. code-block:: bash

        salt '*' disk.smart_attributes /dev/sda
        salt '*' disk.smart_attributes /dev/sda attributes=(5,187,188,197,198)
    """

    if not dev.startswith("/dev/"):
        dev = "/dev/" + dev

    cmd = "smartctl --attributes {0}".format(dev)
    smart_result = __salt__["cmd.run_all"](cmd, output_loglevel="quiet")
    if smart_result["retcode"] != 0:
        raise CommandExecutionError(smart_result["stderr"])

    smart_result = iter(smart_result["stdout"].splitlines())

    fields = []
    for line in smart_result:
        if line.startswith("ID#"):
            fields = re.split(r"\s+", line.strip())
            fields = [key.lower() for key in fields[1:]]
            break

    if values is not None:
        fields = [field if field in values else "_" for field in fields]

    smart_attr = {}
    for line in smart_result:
        if not re.match(r"[\s]*\d", line):
            break

        line = re.split(r"\s+", line.strip(), maxsplit=len(fields))
        attr = int(line[0])

        if attributes is not None and attr not in attributes:
            continue

        data = dict(zip(fields, line[1:]))
        try:
            del data["_"]
        except Exception:  # pylint: disable=broad-except
            pass

        for field in data:
            val = data[field]
            try:
                val = int(val)
            except Exception:  # pylint: disable=broad-except
                try:
                    val = [int(value) for value in val.split(" ")]
                except Exception:  # pylint: disable=broad-except
                    pass
            data[field] = val

        smart_attr[attr] = data

    return smart_attr


@salt.utils.decorators.depends(HAS_IOSTAT)
def iostat(interval=1, count=5, disks=None):
    """
    Gather and return (averaged) IO stats.

    .. versionadded:: 2016.3.0

    .. versionchanged:: 2016.11.4
        Added support for AIX

    CLI Example:

    .. code-block:: bash

        salt '*' disk.iostat 1 5 disks=sda
    """
    if salt.utils.platform.is_linux():
        return _iostat_linux(interval, count, disks)
    elif salt.utils.platform.is_freebsd():
        return _iostat_fbsd(interval, count, disks)
    elif salt.utils.platform.is_aix():
        return _iostat_aix(interval, count, disks)


def _iostats_dict(header, stats):
    """
    Transpose collected data, average it, stomp it in dict using header

    Use Decimals so we can properly calc & round, convert to float 'caus' we can't transmit Decimals over 0mq
    """
    stats = [
        float((sum(stat) / len(stat)).quantize(decimal.Decimal(".01")))
        for stat in zip(*stats)
    ]
    stats = dict(zip(header, stats))
    return stats


def _iostat_fbsd(interval, count, disks):
    """
    Tested on FreeBSD, quite likely other BSD's only need small changes in cmd syntax
    """
    if disks is None:
        iostat_cmd = "iostat -xC -w {0} -c {1} ".format(interval, count)
    elif isinstance(disks, six.string_types):
        iostat_cmd = "iostat -x -w {0} -c {1} {2}".format(interval, count, disks)
    else:
        iostat_cmd = "iostat -x -w {0} -c {1} {2}".format(
            interval, count, " ".join(disks)
        )

    sys_stats = []
    dev_stats = collections.defaultdict(list)
    sys_header = []
    dev_header = []
    h_len = 1000  # randomly absurdly high

    ret = iter(
        __salt__["cmd.run_stdout"](iostat_cmd, output_loglevel="quiet").splitlines()
    )
    for line in ret:
        if not line.startswith("device"):
            continue
        elif not dev_header:
            dev_header = line.split()[1:]
        while line is not False:
            line = next(ret, False)
            if not line or not line[0].isalnum():
                break
            line = line.split()
            disk = line[0]
            stats = [decimal.Decimal(x) for x in line[1:]]
            # h_len will become smallest number of fields in stat lines
            if len(stats) < h_len:
                h_len = len(stats)
            dev_stats[disk].append(stats)

    iostats = {}

    # The header was longer than the smallest number of fields
    # Therefore the sys stats are hidden in there
    if h_len < len(dev_header):
        sys_header = dev_header[h_len:]
        dev_header = dev_header[0:h_len]

        for disk, stats in dev_stats.items():
            if len(stats[0]) > h_len:
                sys_stats = [stat[h_len:] for stat in stats]
                dev_stats[disk] = [stat[0:h_len] for stat in stats]

        iostats["sys"] = _iostats_dict(sys_header, sys_stats)

    for disk, stats in dev_stats.items():
        iostats[disk] = _iostats_dict(dev_header, stats)

    return iostats


def _iostat_linux(interval, count, disks):
    if disks is None:
        iostat_cmd = "iostat -x {0} {1} ".format(interval, count)
    elif isinstance(disks, six.string_types):
        iostat_cmd = "iostat -xd {0} {1} {2}".format(interval, count, disks)
    else:
        iostat_cmd = "iostat -xd {0} {1} {2}".format(interval, count, " ".join(disks))

    sys_stats = []
    dev_stats = collections.defaultdict(list)
    sys_header = []
    dev_header = []

    ret = iter(
        __salt__["cmd.run_stdout"](iostat_cmd, output_loglevel="quiet").splitlines()
    )
    for line in ret:
<<<<<<< HEAD
        if line.startswith("avg-cpu:"):
=======
        if line.startswith('avg-cpu:'):
>>>>>>> 8abb7099
            if not sys_header:
                sys_header = tuple(line.split()[1:])
            line = [decimal.Decimal(x) for x in next(ret).split()]
            sys_stats.append(line)
<<<<<<< HEAD
        elif line.startswith("Device:"):
=======
        elif line.startswith('Device:'):
>>>>>>> 8abb7099
            if not dev_header:
                dev_header = tuple(line.split()[1:])
            while line is not False:
                line = next(ret, False)
                if not line or not line[0].isalnum():
                    break
                line = line.split()
                disk = line[0]
                stats = [decimal.Decimal(x) for x in line[1:]]
                dev_stats[disk].append(stats)

    iostats = {}

    if sys_header:
<<<<<<< HEAD
        iostats["sys"] = _iostats_dict(sys_header, sys_stats)
=======
        iostats['sys'] = _iostats_dict(sys_header, sys_stats)
>>>>>>> 8abb7099

    for disk, stats in dev_stats.items():
        iostats[disk] = _iostats_dict(dev_header, stats)

    return iostats


def _iostat_aix(interval, count, disks):
    """
    AIX support to gather and return (averaged) IO stats.
    """
    log.debug("DGM disk iostat entry")

    if disks is None:
        iostat_cmd = "iostat -dD {0} {1} ".format(interval, count)
    elif isinstance(disks, six.string_types):
        iostat_cmd = "iostat -dD {0} {1} {2}".format(disks, interval, count)
    else:
        iostat_cmd = "iostat -dD {0} {1} {2}".format(" ".join(disks), interval, count)

    ret = {}
    procn = None
    fields = []
    disk_name = ""
    disk_mode = ""
    dev_stats = collections.defaultdict(list)
    for line in __salt__["cmd.run"](iostat_cmd).splitlines():
        # Note: iostat -dD is per-system
        #
        # root@l490vp031_pub:~/devtest# iostat -dD hdisk6 1 3
        #
        # System configuration: lcpu=8 drives=1 paths=2 vdisks=2
        #
        # hdisk6          xfer:  %tm_act      bps      tps      bread      bwrtn
        #                          0.0      0.0      0.0        0.0        0.0
        #                read:      rps  avgserv  minserv  maxserv   timeouts      fails
        #                          0.0      0.0      0.0      0.0           0          0
        #               write:      wps  avgserv  minserv  maxserv   timeouts      fails
        #                          0.0      0.0      0.0      0.0           0          0
        #               queue:  avgtime  mintime  maxtime  avgwqsz    avgsqsz     sqfull
        #                          0.0      0.0      0.0      0.0        0.0         0.0
        # --------------------------------------------------------------------------------
        #
        # hdisk6          xfer:  %tm_act      bps      tps      bread      bwrtn
        #                          9.6     16.4K     4.0       16.4K       0.0
        #                read:      rps  avgserv  minserv  maxserv   timeouts      fails
        #                          4.0      4.9      0.3      9.9           0          0
        #               write:      wps  avgserv  minserv  maxserv   timeouts      fails
        #                          0.0      0.0      0.0      0.0           0          0
        #               queue:  avgtime  mintime  maxtime  avgwqsz    avgsqsz     sqfull
        #                          0.0      0.0      0.0      0.0        0.0         0.0
        # --------------------------------------------------------------------------------
        #
        # hdisk6          xfer:  %tm_act      bps      tps      bread      bwrtn
        #                          0.0      0.0      0.0        0.0        0.0
        #                read:      rps  avgserv  minserv  maxserv   timeouts      fails
        #                          0.0      0.0      0.3      9.9           0          0
        #               write:      wps  avgserv  minserv  maxserv   timeouts      fails
        #                          0.0      0.0      0.0      0.0           0          0
        #               queue:  avgtime  mintime  maxtime  avgwqsz    avgsqsz     sqfull
        #                          0.0      0.0      0.0      0.0        0.0         0.0
        # --------------------------------------------------------------------------------
        if not line or line.startswith("System") or line.startswith("-----------"):
            continue

        if not re.match(r"\s", line):
            # seen disk name
            dsk_comps = line.split(":")
            dsk_firsts = dsk_comps[0].split()
            disk_name = dsk_firsts[0]
            disk_mode = dsk_firsts[1]
            fields = dsk_comps[1].split()
            if disk_name not in dev_stats.keys():
                dev_stats[disk_name] = []
                procn = len(dev_stats[disk_name])
                dev_stats[disk_name].append({})
                dev_stats[disk_name][procn][disk_mode] = {}
                dev_stats[disk_name][procn][disk_mode]["fields"] = fields
                dev_stats[disk_name][procn][disk_mode]["stats"] = []
            continue

        if ":" in line:
            comps = line.split(":")
            fields = comps[1].split()
            disk_mode = comps[0].lstrip()
            if disk_mode not in dev_stats[disk_name][0].keys():
                dev_stats[disk_name][0][disk_mode] = {}
                dev_stats[disk_name][0][disk_mode]["fields"] = fields
                dev_stats[disk_name][0][disk_mode]["stats"] = []
        else:
            line = line.split()
            stats = [_parse_numbers(x) for x in line[:]]
            dev_stats[disk_name][0][disk_mode]["stats"].append(stats)

    iostats = {}

    for disk, list_modes in dev_stats.items():
        iostats[disk] = {}
        for modes in list_modes:
            for disk_mode in modes.keys():
                fields = modes[disk_mode]["fields"]
                stats = modes[disk_mode]["stats"]
                iostats[disk][disk_mode] = _iostats_dict(fields, stats)

    return iostats<|MERGE_RESOLUTION|>--- conflicted
+++ resolved
@@ -275,15 +275,9 @@
     return ret
 
 
-<<<<<<< HEAD
-@salt.utils.decorators.path.which("blkid")
-def blkid(device=None, token=None):
-    """
-=======
 @salt.utils.decorators.path.which('blkid')
 def blkid(device=None, token=None):
     '''
->>>>>>> 8abb7099
     Return block device attributes: UUID, LABEL, etc. This function only works
     on systems where blkid is available.
 
@@ -301,17 +295,6 @@
         salt '*' disk.blkid /dev/sda
         salt '*' disk.blkid token='UUID=6a38ee5-7235-44e7-8b22-816a403bad5d'
         salt '*' disk.blkid token='TYPE=ext4'
-<<<<<<< HEAD
-    """
-    cmd = ["blkid"]
-    if device:
-        cmd.append(device)
-    elif token:
-        cmd.extend(["-t", token])
-
-    ret = {}
-    blkid_result = __salt__["cmd.run_all"](cmd, python_shell=False)
-=======
     '''
     cmd = ['blkid']
     if device:
@@ -321,7 +304,6 @@
 
     ret = {}
     blkid_result = __salt__['cmd.run_all'](cmd, python_shell=False)
->>>>>>> 8abb7099
 
     if blkid_result["retcode"] > 0:
         return ret
@@ -456,19 +438,6 @@
         return True
 
 
-<<<<<<< HEAD
-@salt.utils.decorators.path.which("sync")
-@salt.utils.decorators.path.which("mkfs")
-def format_(
-    device,
-    fs_type="ext4",
-    inode_size=None,
-    lazy_itable_init=None,
-    fat=None,
-    force=False,
-):
-    """
-=======
 @salt.utils.decorators.path.which('sync')
 @salt.utils.decorators.path.which('mkfs')
 def format_(device,
@@ -478,7 +447,6 @@
             fat=None,
             force=False):
     '''
->>>>>>> 8abb7099
     Format a filesystem onto a device
 
     .. versionadded:: 2016.11.0
@@ -528,19 +496,11 @@
         elif fs_type == "xfs":
             cmd.extend(["-i", "size={0}".format(inode_size)])
     if lazy_itable_init is not None:
-<<<<<<< HEAD
-        if fs_type[:3] == "ext":
-            cmd.extend(["-E", "lazy_itable_init={0}".format(lazy_itable_init)])
-    if fat is not None and fat in (12, 16, 32):
-        if fs_type[-3:] == "fat":
-            cmd.extend(["-F", fat])
-=======
         if fs_type[:3] == 'ext':
             cmd.extend(['-E', 'lazy_itable_init={0}'.format(lazy_itable_init)])
     if fat is not None and fat in (12, 16, 32):
         if fs_type[-3:] == 'fat':
             cmd.extend(['-F', fat])
->>>>>>> 8abb7099
     if force:
         if fs_type[:3] == "ext":
             cmd.append("-F")
@@ -649,11 +609,7 @@
         disk_data = {}
         for line in _hdparm("-{0} {1}".format(args, disk), False).splitlines():
             line = line.strip()
-<<<<<<< HEAD
-            if not line or line == disk + ":":
-=======
             if not line or line == disk + ':':
->>>>>>> 8abb7099
                 continue
 
             if ":" in line:
@@ -942,20 +898,12 @@
         __salt__["cmd.run_stdout"](iostat_cmd, output_loglevel="quiet").splitlines()
     )
     for line in ret:
-<<<<<<< HEAD
-        if line.startswith("avg-cpu:"):
-=======
         if line.startswith('avg-cpu:'):
->>>>>>> 8abb7099
             if not sys_header:
                 sys_header = tuple(line.split()[1:])
             line = [decimal.Decimal(x) for x in next(ret).split()]
             sys_stats.append(line)
-<<<<<<< HEAD
-        elif line.startswith("Device:"):
-=======
         elif line.startswith('Device:'):
->>>>>>> 8abb7099
             if not dev_header:
                 dev_header = tuple(line.split()[1:])
             while line is not False:
@@ -970,11 +918,7 @@
     iostats = {}
 
     if sys_header:
-<<<<<<< HEAD
-        iostats["sys"] = _iostats_dict(sys_header, sys_stats)
-=======
         iostats['sys'] = _iostats_dict(sys_header, sys_stats)
->>>>>>> 8abb7099
 
     for disk, stats in dev_stats.items():
         iostats[disk] = _iostats_dict(dev_header, stats)
