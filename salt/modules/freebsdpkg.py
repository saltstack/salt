--- conflicted
+++ resolved
@@ -269,7 +269,9 @@
         __salt__["pkg_resource.stringify"](ret)
     if salt.utils.data.is_true(with_origin):
         origins = __context__.get("pkg.origin", {})
-        return {x: {"origin": origins.get(x, ""), "version": y} for x, y in ret.items()}
+        return {
+            x: {"origin": origins.get(x, ""), "version": y} for x, y in ret.items()
+        }
     return ret
 
 
@@ -298,21 +300,8 @@
     ):
         return {}
 
-<<<<<<< HEAD
     if "pkg.list_pkgs" in __context__ and kwargs.get("use_context", True):
         return _list_pkgs_from_context(versions_as_list, with_origin)
-=======
-    if "pkg.list_pkgs" in __context__:
-        ret = copy.deepcopy(__context__["pkg.list_pkgs"])
-        if not versions_as_list:
-            __salt__["pkg_resource.stringify"](ret)
-        if salt.utils.data.is_true(with_origin):
-            origins = __context__.get("pkg.origin", {})
-            return {
-                x: {"origin": origins.get(x, ""), "version": y} for x, y in ret.items()
-            }
-        return ret
->>>>>>> 9313119b
 
     ret = {}
     origins = {}
