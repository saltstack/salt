--- conflicted
+++ resolved
@@ -7,11 +7,6 @@
 
 Example configuration for openstacksdk
 
-<<<<<<< HEAD
-=======
-Method 1 (Recommended)
-
->>>>>>> 6c54f06c
 .. code-block:: yaml
 
     clouds:
@@ -25,11 +20,7 @@
           auth_url: https://example.org:5000/v3
         identity_api_version: 3
 
-<<<<<<< HEAD
 Example configuration for shade
-=======
-Method 2
->>>>>>> 6c54f06c
 
 .. code-block:: yaml
 
@@ -137,7 +128,6 @@
     """
     Call functions to create openstack cloud objects in __context__ to take
     advantage of openstack's in-memory caching across several states
-<<<<<<< HEAD
     """
     if HAS_OPENSTACK:
         get_openstack_connection(auth)
@@ -150,20 +140,6 @@
     """
     Return an openstack connection object
     """
-=======
-    """
-    if HAS_OPENSTACK:
-        get_openstack_connection(auth)
-    else:
-        get_operator_cloud(auth)
-        get_openstack_cloud(auth)
-
-
-def get_openstack_connection(auth=None):
-    """
-    Return an openstack connection object
-    """
->>>>>>> 6c54f06c
     if auth is None:
         auth = __salt__["config.option"]("keystone", {})
     if "openstack_connection" in __context__:
