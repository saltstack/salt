--- conflicted
+++ resolved
@@ -16,10 +16,7 @@
 
 # Import salt libs
 import salt.utils
-<<<<<<< HEAD
-=======
 from salt.exceptions import SaltInvocationError
->>>>>>> dce1f34e
 
 log = logging.getLogger(__name__)
 __SUFFIX_NOT_NEEDED = ('x86_64', 'noarch')
@@ -66,15 +63,11 @@
 
         salt '*' pkg_resource.pack_sources '[{"foo": "salt://foo.rpm"}, {"bar": "salt://bar.rpm"}]'
     '''
-<<<<<<< HEAD
-    _normalize_name = __salt__.get('pkg.normalize_name', lambda pkgname: pkgname)
-=======
     if normalize and 'pkg.normalize_name' in __salt__:
         _normalize_name = __salt__['pkg.normalize_name']
     else:
         _normalize_name = lambda pkgname: pkgname
 
->>>>>>> dce1f34e
     if isinstance(sources, six.string_types):
         try:
             sources = yaml.safe_load(sources)
@@ -223,11 +216,7 @@
         salt '*' pkg_resource.add_pkg '{}' bind 9
     '''
     try:
-<<<<<<< HEAD
-        pkgs.setdefault(name, []).append(version)
-=======
         pkgs.setdefault(name, []).append(pkgver)
->>>>>>> dce1f34e
     except AttributeError as exc:
         log.exception(exc)
 
