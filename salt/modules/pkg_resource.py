# -*- coding: utf-8 -*-
'''
Resources needed by pkg providers
'''

# Import python libs
import fnmatch
import logging
import os
import pprint
import re
import sys

# Import third party libs
import yaml

# Import salt libs
import salt.utils
from salt._compat import string_types

log = logging.getLogger(__name__)
__SUFFIX_NOT_NEEDED = ('x86_64', 'noarch')


def _parse_pkg_meta(path):
    '''
    Parse metadata from a binary package and return the package's name and
    version number.
    '''
    def parse_rpm_redhat(path):
        try:
            from salt.modules.yumpkg import __QUERYFORMAT, _parse_pkginfo
            from salt.utils import namespaced_function as _namespaced_function
            _parse_pkginfo = _namespaced_function(_parse_pkginfo, globals())
        except ImportError:
            log.critical('Error importing helper functions. This is almost '
                         'certainly a bug.')
            return '', ''
        pkginfo = __salt__['cmd.run_stdout'](
            'rpm -qp --queryformat {0!r} {1!r}'.format(
                # Binary packages have no REPOID, replace this so the rpm
                # command does not fail with "invalid tag" error
                __QUERYFORMAT.replace('%{REPOID}', 'binarypkg'),
                path
            )
        ).strip()
        pkginfo = _parse_pkginfo(pkginfo)
        if pkginfo is None:
            return '', ''
        else:
            return pkginfo.name, pkginfo.version

    def parse_rpm_suse(path):
        pkginfo = __salt__['cmd.run_stdout'](
            'rpm -qp --queryformat {0!r} {1!r}'.format(
                r'%{NAME}_|-%{VERSION}_|-%{RELEASE}\n',
                path
            )
        ).strip()
<<<<<<< HEAD
        name, pkg_version, rel = path.split('_|-')
        if rel:
            pkg_version = '-'.join((pkg_version, rel))
        return name, pkg_version
=======
        name, version, rel = path.split('_|-')
        if rel:
            version = '-'.join((version, rel))
        return name, version
>>>>>>> dbed0be4

    def parse_pacman(path):
        name = ''
        pkg_version = ''
        result = __salt__['cmd.run_all']('pacman -Qpi "{0}"'.format(path))
        if result['retcode'] == 0:
            for line in result['stdout'].splitlines():
                if not name:
                    match = re.match(r'^Name\s*:\s*(\S+)', line)
                    if match:
                        name = match.group(1)
                        continue
                if not pkg_version:
                    match = re.match(r'^Version\s*:\s*(\S+)', line)
                    if match:
                        pkg_version = match.group(1)
                        continue
        return name, pkg_version

    def parse_deb(path):
        name = ''
        pkg_version = ''
        arch = ''
        # This is ugly, will have to try to find a better way of accessing the
        # __grains__ global.
        cpuarch = sys.modules[
            __salt__['test.ping'].__module__
        ].__grains__.get('cpuarch', '')
        osarch = sys.modules[
            __salt__['test.ping'].__module__
        ].__grains__.get('osarch', '')

        result = __salt__['cmd.run_all']('dpkg-deb -I "{0}"'.format(path))
        if result['retcode'] == 0:
            for line in result['stdout'].splitlines():
                if not name:
                    try:
                        name = re.match(
                            r'^\s*Package\s*:\s*(\S+)',
                            line
                        ).group(1)
                    except AttributeError:
                        continue
                if not pkg_version:
                    try:
                        pkg_version = re.match(
                            r'^\s*Version\s*:\s*(\S+)',
                            line
                        ).group(1)
                    except AttributeError:
                        continue
                if cpuarch == 'x86_64' and not arch:
                    try:
                        arch = re.match(
                            r'^\s*Architecture\s*:\s*(\S+)',
                            line
                        ).group(1)
                    except AttributeError:
                        continue
        if arch and cpuarch == 'x86_64':
            if arch != 'all' and osarch == 'amd64' and osarch != arch:
                name += ':{0}'.format(arch)
        return name, pkg_version

    if __grains__['os_family'] in ('RedHat', 'Mandriva'):
        metaparser = parse_rpm_redhat
    elif __grains__['os_family'] in ('Suse',):
        metaparser = parse_rpm_suse
    elif __grains__['os_family'] in ('Arch',):
        metaparser = parse_pacman
    elif __grains__['os_family'] in ('Debian',):
        metaparser = parse_deb
    else:
        log.error('No metadata parser found for {0}'.format(path))
        return '', ''

    return metaparser(path)


def _repack_pkgs(pkgs):
    '''
    Repack packages specified using "pkgs" argument to pkg states into a single
    dictionary
    '''
    _normalize_name = __salt__.get('pkg.normalize_name', lambda pkgname: pkgname)
    return dict(
        [
            (_normalize_name(str(x)), str(y) if y is not None else y)
            for x, y in salt.utils.repack_dictlist(pkgs).iteritems()
        ]
    )


def pack_sources(sources):
    '''
    Accepts list of dicts (or a string representing a list of dicts) and packs
    the key/value pairs into a single dict.

    ``'[{"foo": "salt://foo.rpm"}, {"bar": "salt://bar.rpm"}]'`` would become
    ``{"foo": "salt://foo.rpm", "bar": "salt://bar.rpm"}``

    CLI Example:

    .. code-block:: bash

        salt '*' pkg_resource.pack_sources '[{"foo": "salt://foo.rpm"}, {"bar": "salt://bar.rpm"}]'
    '''
    _normalize_name = __salt__.get('pkg.normalize_name', lambda pkgname: pkgname)
<<<<<<< HEAD
    if isinstance(sources, string_types):
=======
    if isinstance(sources, basestring):
>>>>>>> dbed0be4
        try:
            sources = yaml.safe_load(sources)
        except yaml.parser.ParserError as err:
            log.error(err)
            return {}
    ret = {}
    for source in sources:
        if (not isinstance(source, dict)) or len(source) != 1:
            log.error('Invalid input: {0}'.format(pprint.pformat(sources)))
            log.error('Input must be a list of 1-element dicts')
            return {}
        else:
            key = next(iter(source))
            ret[_normalize_name(key)] = source[key]
    return ret


def _verify_binary_pkg(srcinfo):
    '''
    Compares package files (s) against the metadata to confirm that they match
    what is expected.
    '''
    problems = []
    for pkg_name, pkg_uri, pkg_path, pkg_type in srcinfo:
        pkgmeta_name, pkgmeta_version = _parse_pkg_meta(pkg_path)
        if not pkgmeta_name:
            if pkg_type == 'remote':
                problems.append('Failed to cache {0}. Are you sure this '
                                'path is correct?'.format(pkg_uri))
            elif pkg_type == 'local':
                if not os.path.isfile(pkg_path):
                    problems.append('Package file {0} not found. Are '
                                    'you sure this path is '
                                    'correct?'.format(pkg_path))
                else:
                    problems.append('Unable to parse package metadata for '
                                    '{0}.'.format(pkg_path))
        elif pkg_name != pkgmeta_name:
            problems.append('Package file {0} (Name: {1}) does not '
                            'match the specified package name '
                            '({2}).'.format(pkg_uri, pkgmeta_name, pkg_name))
    return problems


def parse_targets(name=None,
                  pkgs=None,
                  sources=None,
                  saltenv='base',
                  **kwargs):
    '''
    Parses the input to pkg.install and returns back the package(s) to be
    installed. Returns a list of packages, as well as a string noting whether
    the packages are to come from a repository or a binary package.

    CLI Example:

    .. code-block:: bash

        salt '*' pkg_resource.parse_targets
    '''
    if '__env__' in kwargs:
        salt.utils.warn_until(
            'Boron',
            'Passing a salt environment should be done using \'saltenv\' '
            'not \'__env__\'. This functionality will be removed in Salt '
            'Boron.'
        )
        # Backwards compatibility
        saltenv = kwargs['__env__']

    if __grains__['os'] == 'MacOS' and sources:
        log.warning('Parameter "sources" ignored on MacOS hosts.')

    if pkgs and sources:
        log.error('Only one of "pkgs" and "sources" can be used.')
        return None, None

    elif pkgs:
        pkgs = _repack_pkgs(pkgs)
        if not pkgs:
            return None, None
        else:
            return pkgs, 'repository'

    elif sources and __grains__['os'] != 'MacOS':
        sources = pack_sources(sources)
        if not sources:
            return None, None

        srcinfo = []
        for pkg_name, pkg_src in sources.iteritems():
            if __salt__['config.valid_fileproto'](pkg_src):
                # Cache package from remote source (salt master, HTTP, FTP)
                srcinfo.append((pkg_name,
                                pkg_src,
                               __salt__['cp.cache_file'](pkg_src, saltenv),
                               'remote'))
            else:
                # Package file local to the minion
                srcinfo.append((pkg_name, pkg_src, pkg_src, 'local'))

        # Check metadata to make sure the name passed matches the source
        if __grains__['os_family'] not in ('Solaris',) \
                and __grains__['os'] not in ('Gentoo', 'OpenBSD', 'FreeBSD'):
            problems = _verify_binary_pkg(srcinfo)
            # If any problems are found in the caching or metadata parsing done
            # in the above for loop, log each problem and return None,None,
            # which will keep package installation from proceeding.
            if problems:
                for problem in problems:
                    log.error(problem)
                return None, None

        # srcinfo is a 4-tuple (pkg_name,pkg_uri,pkg_path,pkg_type), so grab
        # the package path (3rd element of tuple).
        return [x[2] for x in srcinfo], 'file'

    elif name:
        _normalize_name = \
            __salt__.get('pkg.normalize_name', lambda pkgname: pkgname)
        packed = dict([(_normalize_name(x), None) for x in name.split(',')])
        return packed, 'repository'

    else:
        log.error('No package sources passed to pkg.install.')
        return None, None


def version(*names, **kwargs):
    '''
    Common interface for obtaining the version of installed packages.

    CLI Example:

    .. code-block:: bash

        salt '*' pkg_resource.version vim
        salt '*' pkg_resource.version foo bar baz
        salt '*' pkg_resource.version 'python*'
    '''
    ret = {}
    versions_as_list = \
        salt.utils.is_true(kwargs.pop('versions_as_list', False))
    pkg_glob = False
    if len(names) != 0:
        pkgs = __salt__['pkg.list_pkgs'](versions_as_list=True, **kwargs)
        for name in names:
            if '*' in name:
                pkg_glob = True
                for match in fnmatch.filter(pkgs.keys(), name):
                    ret[match] = pkgs.get(match, [])
            else:
                ret[name] = pkgs.get(name, [])
    if not versions_as_list:
        __salt__['pkg_resource.stringify'](ret)
    # Return a string if no globbing is used, and there is one item in the
    # return dict
    if len(ret) == 1 and not pkg_glob:
        try:
            return ret.values()[0]
        except IndexError:
            return ''
    return ret


def add_pkg(pkgs, name, version):
    '''
    Add a package to a dict of installed packages.

    CLI Example:

    .. code-block:: bash

        salt '*' pkg_resource.add_pkg '{}' bind 9
    '''
    try:
        pkgs.setdefault(name, []).append(version)
    except AttributeError as e:
        log.exception(e)


def sort_pkglist(pkgs):
    '''
    Accepts a dict obtained from pkg.list_pkgs() and sorts in place the list of
    versions for any packages that have multiple versions installed, so that
    two package lists can be compared to one another.

    CLI Example:

    .. code-block:: bash

        salt '*' pkg_resource.sort_pkglist '["3.45", "2.13"]'
    '''
    # It doesn't matter that ['4.9','4.10'] would be sorted to ['4.10','4.9'],
    # so long as the sorting is consistent.
    try:
        for key in pkgs.keys():
            pkgs[key].sort()
    except AttributeError as e:
        log.exception(e)


def stringify(pkgs):
    '''
    Takes a dict of package name/version information and joins each list of
    installed versions into a string.

    CLI Example:

    .. code-block:: bash

        salt '*' pkg_resource.stringify 'vim: 7.127'
    '''
    try:
        for key in pkgs.keys():
            pkgs[key] = ','.join(pkgs[key])
    except AttributeError as e:
        log.exception(e)


def version_clean(version):
    '''
    Clean the version string removing extra data.
    This function will simply try to call ``pkg.version_clean``.

    CLI Example:

    .. code-block:: bash

        salt '*' pkg_resource.version_clean <version_string>
    '''
    if version and 'pkg.version_clean' in __salt__:
        return __salt__['pkg.version_clean'](version)

    return version


def check_extra_requirements(pkgname, pkgver):
    '''
    Check if the installed package already has the given requirements.
    This function will simply try to call "pkg.check_extra_requirements".

    CLI Example:

    .. code-block:: bash

        salt '*' pkg_resource.check_extra_requirements <pkgname> <extra_requirements>
    '''
    if pkgver and 'pkg.check_extra_requirements' in __salt__:
        return __salt__['pkg.check_extra_requirements'](pkgname, pkgver)

    return True<|MERGE_RESOLUTION|>--- conflicted
+++ resolved
@@ -57,17 +57,10 @@
                 path
             )
         ).strip()
-<<<<<<< HEAD
-        name, pkg_version, rel = path.split('_|-')
-        if rel:
-            pkg_version = '-'.join((pkg_version, rel))
-        return name, pkg_version
-=======
         name, version, rel = path.split('_|-')
         if rel:
             version = '-'.join((version, rel))
         return name, version
->>>>>>> dbed0be4
 
     def parse_pacman(path):
         name = ''
@@ -176,11 +169,7 @@
         salt '*' pkg_resource.pack_sources '[{"foo": "salt://foo.rpm"}, {"bar": "salt://bar.rpm"}]'
     '''
     _normalize_name = __salt__.get('pkg.normalize_name', lambda pkgname: pkgname)
-<<<<<<< HEAD
-    if isinstance(sources, string_types):
-=======
     if isinstance(sources, basestring):
->>>>>>> dbed0be4
         try:
             sources = yaml.safe_load(sources)
         except yaml.parser.ParserError as err:
