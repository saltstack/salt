# -*- coding: utf-8 -*-
"""
Resources needed by pkg providers
"""

# Import python libs
from __future__ import absolute_import, print_function, unicode_literals

import copy
import fnmatch
import logging
import os
import pprint

# Import salt libs
import salt.utils.data
import salt.utils.versions
import salt.utils.yaml
from salt.exceptions import SaltInvocationError

# Import third party libs
from salt.ext import six

log = logging.getLogger(__name__)
__SUFFIX_NOT_NEEDED = ("x86_64", "noarch")


def _repack_pkgs(pkgs, normalize=True):
    """
    Repack packages specified using "pkgs" argument to pkg states into a single
    dictionary
    """
    if normalize and "pkg.normalize_name" in __salt__:
        _normalize_name = __salt__["pkg.normalize_name"]
    else:
        _normalize_name = lambda pkgname: pkgname
    return dict(
        [
            (
                _normalize_name(six.text_type(x)),
                six.text_type(y) if y is not None else y,
            )
            for x, y in six.iteritems(salt.utils.data.repack_dictlist(pkgs))
        ]
    )


def pack_sources(sources, normalize=True):
    """
    Accepts list of dicts (or a string representing a list of dicts) and packs
    the key/value pairs into a single dict.

    ``'[{"foo": "salt://foo.rpm"}, {"bar": "salt://bar.rpm"}]'`` would become
    ``{"foo": "salt://foo.rpm", "bar": "salt://bar.rpm"}``

    normalize : True
        Normalize the package name by removing the architecture, if the
        architecture of the package is different from the architecture of the
        operating system. The ability to disable this behavior is useful for
        poorly-created packages which include the architecture as an actual
        part of the name, such as kernel modules which match a specific kernel
        version.

        .. versionadded:: 2015.8.0

    CLI Example:

    .. code-block:: bash

        salt '*' pkg_resource.pack_sources '[{"foo": "salt://foo.rpm"}, {"bar": "salt://bar.rpm"}]'
    """
    if normalize and "pkg.normalize_name" in __salt__:
        _normalize_name = __salt__["pkg.normalize_name"]
    else:
        _normalize_name = lambda pkgname: pkgname

    if isinstance(sources, six.string_types):
        try:
            sources = salt.utils.yaml.safe_load(sources)
        except salt.utils.yaml.parser.ParserError as err:
            log.error(err)
            return {}
    ret = {}
    for source in sources:
        if (not isinstance(source, dict)) or len(source) != 1:
            log.error("Invalid input: %s", pprint.pformat(sources))
            log.error("Input must be a list of 1-element dicts")
            return {}
        else:
            key = next(iter(source))
            ret[_normalize_name(key)] = source[key]
    return ret


def parse_targets(
    name=None, pkgs=None, sources=None, saltenv="base", normalize=True, **kwargs
):
    """
    Parses the input to pkg.install and returns back the package(s) to be
    installed. Returns a list of packages, as well as a string noting whether
    the packages are to come from a repository or a binary package.

    CLI Example:

    .. code-block:: bash

        salt '*' pkg_resource.parse_targets
    """
    if "__env__" in kwargs:
        # "env" is not supported; Use "saltenv".
        kwargs.pop("__env__")

    if __grains__["os"] == "MacOS" and sources:
        log.warning('Parameter "sources" ignored on MacOS hosts.')

    version = kwargs.get("version")

    if pkgs and sources:
        log.error('Only one of "pkgs" and "sources" can be used.')
        return None, None

    elif "advisory_ids" in kwargs:
        if pkgs:
            log.error('Cannot use "advisory_ids" and "pkgs" at the same time')
            return None, None
        elif kwargs["advisory_ids"]:
            return kwargs["advisory_ids"], "advisory"
        else:
            return [name], "advisory"

    elif pkgs:
        if version is not None:
            log.warning(
                "'version' argument will be ignored for multiple " "package targets"
            )
        pkgs = _repack_pkgs(pkgs, normalize=normalize)
        if not pkgs:
            return None, None
        else:
            return pkgs, "repository"

    elif sources and __grains__["os"] != "MacOS":
        if version is not None:
            log.warning(
                "'version' argument will be ignored for multiple " "package targets"
            )
        sources = pack_sources(sources, normalize=normalize)
        if not sources:
            return None, None

        srcinfo = []
        for pkg_name, pkg_src in six.iteritems(sources):
            if __salt__["config.valid_fileproto"](pkg_src):
                # Cache package from remote source (salt master, HTTP, FTP) and
                # append the cached path.
                srcinfo.append(__salt__["cp.cache_file"](pkg_src, saltenv))
            else:
                # Package file local to the minion, just append the path to the
                # package file.
                if not os.path.isabs(pkg_src):
                    raise SaltInvocationError(
                        "Path {0} for package {1} is either not absolute or "
                        "an invalid protocol".format(pkg_src, pkg_name)
                    )
                srcinfo.append(pkg_src)

        return srcinfo, "file"

    elif name:
        if normalize:
            _normalize_name = __salt__.get(
                "pkg.normalize_name", lambda pkgname: pkgname
            )
            packed = dict([(_normalize_name(x), version) for x in name.split(",")])
        else:
            packed = dict([(x, version) for x in name.split(",")])
        return packed, "repository"

    else:
        log.error("No package sources provided")
        return None, None


def version(*names, **kwargs):
    """
    Common interface for obtaining the version of installed packages.

    CLI Example:

    .. code-block:: bash

        salt '*' pkg_resource.version vim
        salt '*' pkg_resource.version foo bar baz
        salt '*' pkg_resource.version 'python*'
    """
    ret = {}
    versions_as_list = salt.utils.data.is_true(kwargs.pop("versions_as_list", False))
    pkg_glob = False
<<<<<<< HEAD
    if len(names) != 0:
        pkgs = __salt__["pkg.list_pkgs"](versions_as_list=True, **kwargs)
=======
    if names:
        pkgs = __salt__['pkg.list_pkgs'](versions_as_list=True, **kwargs)
>>>>>>> 8abb7099
        for name in names:
            if "*" in name:
                pkg_glob = True
                for match in fnmatch.filter(pkgs, name):
                    ret[match] = pkgs.get(match, [])
            else:
                ret[name] = pkgs.get(name, [])
    if not versions_as_list:
        __salt__["pkg_resource.stringify"](ret)
    # Return a string if no globbing is used, and there is one item in the
    # return dict
    if len(ret) == 1 and not pkg_glob:
        try:
            return next(six.itervalues(ret))
        except StopIteration:
            return ""
    return ret


def add_pkg(pkgs, name, pkgver):
    """
    Add a package to a dict of installed packages.

    CLI Example:

    .. code-block:: bash

        salt '*' pkg_resource.add_pkg '{}' bind 9
    """
    try:
        pkgs.setdefault(name, []).append(pkgver)
    except AttributeError as exc:
        log.exception(exc)


def sort_pkglist(pkgs):
    """
    Accepts a dict obtained from pkg.list_pkgs() and sorts in place the list of
    versions for any packages that have multiple versions installed, so that
    two package lists can be compared to one another.

    CLI Example:

    .. code-block:: bash

        salt '*' pkg_resource.sort_pkglist '["3.45", "2.13"]'
    """
    # It doesn't matter that ['4.9','4.10'] would be sorted to ['4.10','4.9'],
    # so long as the sorting is consistent.
    try:
        for key in pkgs:
            # Passing the pkglist to set() also removes duplicate version
            # numbers (if present).
            pkgs[key] = sorted(set(pkgs[key]))
    except AttributeError as exc:
        log.exception(exc)


def stringify(pkgs):
    """
    Takes a dict of package name/version information and joins each list of
    installed versions into a string.

    CLI Example:

    .. code-block:: bash

        salt '*' pkg_resource.stringify 'vim: 7.127'
    """
    try:
        for key in pkgs:
            pkgs[key] = ",".join(pkgs[key])
    except AttributeError as exc:
        log.exception(exc)


def version_clean(verstr):
    """
    Clean the version string removing extra data.
    This function will simply try to call ``pkg.version_clean``.

    CLI Example:

    .. code-block:: bash

        salt '*' pkg_resource.version_clean <version_string>
    """
    if verstr and "pkg.version_clean" in __salt__:
        return __salt__["pkg.version_clean"](verstr)
    return verstr


def version_compare(ver1, oper, ver2, ignore_epoch=False):
    """
    .. versionadded:: Sodium

    Perform a version comparison, using (where available) platform-specific
    version comparison tools to make the comparison.

    ver1
        The first version to be compared

    oper
        One of `==`, `!=`, `>=`, `<=`, `>`, `<`

    ver2
        The second version to be compared

    .. note::
        To avoid shell interpretation, each of the above values should be
        quoted when this function is used on the CLI.

    ignore_epoch : False
        If ``True``, both package versions will have their epoch prefix
        stripped before comparison.

    This function is useful in Jinja templates, to perform specific actions
    when a package's version meets certain criteria. For example:

    .. code-block:: jinja

        {%- set postfix_version = salt.pkg.version('postfix') %}
        {%- if postfix_version and salt.pkg_resource.version_compare(postfix_version, '>=', '3.3', ignore_epoch=True) %}
          {#- do stuff #}
        {%- endif %}

    CLI Examples:

    .. code-block:: bash

        salt myminion pkg_resource.version_compare '3.5' '<=' '2.4'
        salt myminion pkg_resource.version_compare '3.5' '<=' '2.4' ignore_epoch=True
    """
    return salt.utils.versions.compare(
        ver1,
        oper,
        ver2,
        ignore_epoch=ignore_epoch,
        cmp_func=__salt__.get("version_cmp"),
    )


def check_extra_requirements(pkgname, pkgver):
    """
    Check if the installed package already has the given requirements.
    This function will return the result of ``pkg.check_extra_requirements`` if
    this function exists for the minion, otherwise it will return True.

    CLI Example:

    .. code-block:: bash

        salt '*' pkg_resource.check_extra_requirements <pkgname> <extra_requirements>
    """
    if pkgver and "pkg.check_extra_requirements" in __salt__:
        return __salt__["pkg.check_extra_requirements"](pkgname, pkgver)

    return True


def format_pkg_list(packages, versions_as_list, attr):
    """
    Formats packages according to parameters for list_pkgs.
    """
    ret = copy.deepcopy(packages)
    if attr:
        ret_attr = {}
        requested_attr = {
            "epoch",
            "version",
            "release",
            "arch",
            "install_date",
            "install_date_time_t",
        }

        if attr != "all":
            requested_attr &= set(attr + ["version"] + ["arch"])

        for name in ret:
            if "pkg.parse_arch" in __salt__:
                _parse_arch = __salt__["pkg.parse_arch"](name)
            else:
                _parse_arch = {"name": name, "arch": None}
            _name = _parse_arch["name"]
            _arch = _parse_arch["arch"]

            versions = []
            pkgname = None
            for all_attr in ret[name]:
                filtered_attr = {}
                for key in requested_attr:
                    if key in all_attr:
                        filtered_attr[key] = all_attr[key]
                versions.append(filtered_attr)
                if _name and filtered_attr.get("arch", None) == _arch:
                    pkgname = _name
            ret_attr.setdefault(pkgname or name, []).extend(versions)
        return ret_attr

    for name in ret:
        ret[name] = [
            format_version(d["epoch"], d["version"], d["release"]) for d in ret[name]
        ]
    if not versions_as_list:
        stringify(ret)
    return ret


def format_version(epoch, version, release):
    """
    Formats a version string for list_pkgs.
    """
    full_version = "{0}:{1}".format(epoch, version) if epoch else version
    if release:
        full_version += "-{0}".format(release)
    return full_version<|MERGE_RESOLUTION|>--- conflicted
+++ resolved
@@ -196,13 +196,8 @@
     ret = {}
     versions_as_list = salt.utils.data.is_true(kwargs.pop("versions_as_list", False))
     pkg_glob = False
-<<<<<<< HEAD
-    if len(names) != 0:
-        pkgs = __salt__["pkg.list_pkgs"](versions_as_list=True, **kwargs)
-=======
     if names:
         pkgs = __salt__['pkg.list_pkgs'](versions_as_list=True, **kwargs)
->>>>>>> 8abb7099
         for name in names:
             if "*" in name:
                 pkg_glob = True
