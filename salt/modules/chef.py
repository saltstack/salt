--- conflicted
+++ resolved
@@ -206,20 +206,6 @@
 def _exec_cmd(*args, **kwargs):
 
     # Compile the command arguments
-<<<<<<< HEAD
-    cmd_args = " ".join(args)
-    cmd_kwargs = "".join(
-        [
-            " --{0} {1}".format(k, v)
-            for k, v in six.iteritems(kwargs)
-            if not k.startswith("__")
-        ]
-    )
-    cmd_exec = "{0}{1}".format(cmd_args, cmd_kwargs)
-    log.debug("Chef command: %s", cmd_exec)
-
-    return __salt__["cmd.run_all"](cmd_exec, python_shell=False)
-=======
     cmd_args = ' '.join(args)
     cmd_kwargs = ''.join([
          ' --{0} {1}'.format(k, v)
@@ -228,5 +214,4 @@
     cmd_exec = '{0}{1}'.format(cmd_args, cmd_kwargs)
     log.debug('Chef command: %s', cmd_exec)
 
-    return __salt__['cmd.run_all'](cmd_exec, python_shell=False)
->>>>>>> 8abb7099
+    return __salt__['cmd.run_all'](cmd_exec, python_shell=False)