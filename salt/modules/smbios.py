--- conflicted
+++ resolved
@@ -203,11 +203,7 @@
         # log.debug('%s record contains %s', record, dmi_raw)
         dmi_data = _dmi_data(dmi_raw, clean, fields)
         if dmi_data:
-<<<<<<< HEAD
-            record["data"] = dmi_data
-=======
             record['data'] = dmi_data
->>>>>>> 8abb7099
             dmi.append(record)
         elif not clean:
             dmi.append(record)
@@ -287,13 +283,8 @@
 def _dmi_isclean(key, val):
     """
     Clean out well-known bogus values
-<<<<<<< HEAD
-    """
-    if val is None or not val or re.match("none", val, flags=re.IGNORECASE):
-=======
     '''
     if not val or re.match('none', val, flags=re.IGNORECASE):
->>>>>>> 8abb7099
         # log.debug('DMI {0} value {1} seems invalid or empty'.format(key, val))
         return False
     elif "uuid" in key:
