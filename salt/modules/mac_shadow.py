# -*- coding: utf-8 -*-
"""
Manage macOS local directory passwords and policies

.. versionadded:: 2016.3.0

Note that it is usually better to apply password policies through the creation
of a configuration profile.
"""
# Authentication concepts reference:
# https://developer.apple.com/library/mac/documentation/Networking/Conceptual/Open_Directory/openDirectoryConcepts/openDirectoryConcepts.html#//apple_ref/doc/uid/TP40000917-CH3-CIFCAIBB

from __future__ import absolute_import, print_function, unicode_literals

# Import salt libs
import logging
from datetime import datetime

import salt.utils.mac_utils
import salt.utils.platform
from salt.exceptions import CommandExecutionError

try:
    import pwd

    HAS_PWD = True
except ImportError:
    HAS_PWD = False


log = logging.getLogger(__name__)  # Start logging

__virtualname__ = "shadow"


def __virtual__():
    # Is this macOS?
    if not salt.utils.platform.is_darwin():
        return False, "Not macOS"

    if HAS_PWD:
        return __virtualname__
    else:
        return (False, "The pwd module failed to load.")


def _get_account_policy(name):
    """
    Get the entire accountPolicy and return it as a dictionary. For use by this
    module only

    :param str name: The user name

    :return: a dictionary containing all values for the accountPolicy
    :rtype: dict

    :raises: CommandExecutionError on user not found or any other unknown error
    """

    cmd = "pwpolicy -u {0} -getpolicy".format(name)
    try:
        ret = salt.utils.mac_utils.execute_return_result(cmd)
    except CommandExecutionError as exc:
        if "Error: user <{0}> not found".format(name) in exc.strerror:
            raise CommandExecutionError("User not found: {0}".format(name))
        raise CommandExecutionError("Unknown error: {0}".format(exc.strerror))

    try:
        policy_list = ret.split("\n")[1].split(" ")
        policy_dict = {}
        for policy in policy_list:
            if "=" in policy:
                key, value = policy.split("=")
                policy_dict[key] = value
        return policy_dict
    except IndexError:
        return {}


def _set_account_policy(name, policy):
    """
    Set a value in the user accountPolicy. For use by this module only

    :param str name: The user name
    :param str policy: The policy to apply

    :return: True if success, otherwise False
    :rtype: bool

    :raises: CommandExecutionError on user not found or any other unknown error
    """
    cmd = 'pwpolicy -u {0} -setpolicy "{1}"'.format(name, policy)

    try:
        return salt.utils.mac_utils.execute_return_success(cmd)
    except CommandExecutionError as exc:
        if "Error: user <{0}> not found".format(name) in exc.strerror:
            raise CommandExecutionError("User not found: {0}".format(name))
        raise CommandExecutionError("Unknown error: {0}".format(exc.strerror))


def _get_account_policy_data_value(name, key):
    """
    Return the value for a key in the accountPolicy section of the user's plist
    file. For use by this module only

    :param str name: The username
    :param str key: The accountPolicy key

    :return: The value contained within the key
    :rtype: str

    :raises: CommandExecutionError on user not found or any other unknown error
    """
    cmd = "dscl . -readpl /Users/{0} accountPolicyData {1}".format(name, key)
    try:
        ret = salt.utils.mac_utils.execute_return_result(cmd)
    except CommandExecutionError as exc:
        if "eDSUnknownNodeName" in exc.strerror:
            raise CommandExecutionError("User not found: {0}".format(name))
        raise CommandExecutionError("Unknown error: {0}".format(exc.strerror))

    return ret


def _convert_to_datetime(unix_timestamp):
    """
    Converts a unix timestamp to a human readable date/time

    :param float unix_timestamp: A unix timestamp

    :return: A date/time in the format YYYY-mm-dd HH:MM:SS
    :rtype: str
    """
    try:
        unix_timestamp = float(unix_timestamp)
        return datetime.fromtimestamp(unix_timestamp).strftime("%Y-%m-%d %H:%M:%S")
    except (ValueError, TypeError):
        return "Invalid Timestamp"


<<<<<<< HEAD
def info(name):
    """
=======
def info(name, **kwargs):
    '''
>>>>>>> 8abb7099
    Return information for the specified user

    :param str name: The username

    :return: A dictionary containing the user's shadow information
    :rtype: dict

    CLI Example:

    .. code-block:: bash

        salt '*' shadow.info admin
    """
    try:
        data = pwd.getpwnam(name)
        return {
            "name": data.pw_name,
            "passwd": data.pw_passwd,
            "account_created": get_account_created(name),
            "login_failed_count": get_login_failed_count(name),
            "login_failed_last": get_login_failed_last(name),
            "lstchg": get_last_change(name),
            "max": get_maxdays(name),
            "expire": get_expire(name),
            "change": get_change(name),
            "min": "Unavailable",
            "warn": "Unavailable",
            "inact": "Unavailable",
        }

    except KeyError:
        log.debug("User not found: %s", name)
        return {
            "name": "",
            "passwd": "",
            "account_created": "",
            "login_failed_count": "",
            "login_failed_last": "",
            "lstchg": "",
            "max": "",
            "expire": "",
            "change": "",
            "min": "",
            "warn": "",
            "inact": "",
        }


def get_account_created(name):
    """
    Get the date/time the account was created

    :param str name: The username of the account

    :return: The date/time the account was created (yyyy-mm-dd hh:mm:ss)
    :rtype: str

    :raises: CommandExecutionError on user not found or any other unknown error

    CLI Example:

    .. code-block:: bash

        salt '*' shadow.get_account_created admin
    """
    ret = _get_account_policy_data_value(name, "creationTime")

    unix_timestamp = salt.utils.mac_utils.parse_return(ret)

    date_text = _convert_to_datetime(unix_timestamp)

    return date_text


def get_last_change(name):
    """
    Get the date/time the account was changed

    :param str name: The username of the account

    :return: The date/time the account was modified (yyyy-mm-dd hh:mm:ss)
    :rtype: str

    :raises: CommandExecutionError on user not found or any other unknown error

    CLI Example:

    .. code-block:: bash

        salt '*' shadow.get_last_change admin
    """
    ret = _get_account_policy_data_value(name, "passwordLastSetTime")

    unix_timestamp = salt.utils.mac_utils.parse_return(ret)

    date_text = _convert_to_datetime(unix_timestamp)

    return date_text


def get_login_failed_count(name):
    """
    Get the number of failed login attempts

    :param str name: The username of the account

    :return: The number of failed login attempts
    :rtype: int

    :raises: CommandExecutionError on user not found or any other unknown error

    CLI Example:

    .. code-block:: bash

        salt '*' shadow.get_login_failed_count admin
    """
    ret = _get_account_policy_data_value(name, "failedLoginCount")

    return salt.utils.mac_utils.parse_return(ret)


def get_login_failed_last(name):
    """
    Get the date/time of the last failed login attempt

    :param str name: The username of the account

    :return: The date/time of the last failed login attempt on this account
        (yyyy-mm-dd hh:mm:ss)
    :rtype: str

    :raises: CommandExecutionError on user not found or any other unknown error

    CLI Example:

    .. code-block:: bash

        salt '*' shadow.get_login_failed_last admin
    """
    ret = _get_account_policy_data_value(name, "failedLoginTimestamp")

    unix_timestamp = salt.utils.mac_utils.parse_return(ret)

    date_text = _convert_to_datetime(unix_timestamp)

    return date_text


def set_maxdays(name, days):
    """
    Set the maximum age of the password in days

    :param str name: The username of the account

    :param int days: The maximum age of the account in days

    :return: True if successful, False if not
    :rtype: bool

    :raises: CommandExecutionError on user not found or any other unknown error

    CLI Example:

    .. code-block:: bash

        salt '*' shadow.set_maxdays admin 90
    """
    minutes = days * 24 * 60

    _set_account_policy(name, "maxMinutesUntilChangePassword={0}".format(minutes))

    return get_maxdays(name) == days


def get_maxdays(name):
    """
    Get the maximum age of the password

    :param str name: The username of the account

    :return: The maximum age of the password in days
    :rtype: int

    :raises: CommandExecutionError on user not found or any other unknown error

    CLI Example:

    .. code-block:: bash

        salt '*' shadow.get_maxdays admin 90
    """
    policies = _get_account_policy(name)

    if "maxMinutesUntilChangePassword" in policies:
        max_minutes = policies["maxMinutesUntilChangePassword"]
        return int(max_minutes) / 24 / 60

    return 0


def set_mindays(name, days):
    """
    Set the minimum password age in days. Not available in macOS.

    :param str name: The user name

    :param int days: The number of days

    :return: Will always return False until macOS supports this feature.
    :rtype: bool

    CLI Example:

    .. code-block:: bash

        salt '*' shadow.set_mindays admin 90
    """
    return False


def set_inactdays(name, days):
    """
    Set the number if inactive days before the account is locked. Not available
    in macOS

    :param str name: The user name

    :param int days: The number of days

    :return: Will always return False until macOS supports this feature.
    :rtype: bool

    CLI Example:

    .. code-block:: bash

        salt '*' shadow.set_inactdays admin 90
    """
    return False


def set_warndays(name, days):
    """
    Set the number of days before the password expires that the user will start
    to see a warning. Not available in macOS

    :param str name: The user name

    :param int days: The number of days

    :return: Will always return False until macOS supports this feature.
    :rtype: bool

    CLI Example:

    .. code-block:: bash

        salt '*' shadow.set_warndays admin 90
    """
    return False


def set_change(name, date):
    """
    Sets the date on which the password expires. The user will be required to
    change their password. Format is mm/dd/yyyy

    :param str name: The name of the user account

    :param date date: The date the password will expire. Must be in mm/dd/yyyy
        format.

    :return: True if successful, otherwise False
    :rtype: bool

    :raises: CommandExecutionError on user not found or any other unknown error

    CLI Example:

    .. code-block:: bash

        salt '*' shadow.set_change username 09/21/2016
    """
    _set_account_policy(
        name, "usingExpirationDate=1 expirationDateGMT={0}".format(date)
    )

    return get_change(name) == date


def get_change(name):
    """
    Gets the date on which the password expires

    :param str name: The name of the user account

    :return: The date the password will expire
    :rtype: str

    :raises: CommandExecutionError on user not found or any other unknown error

    CLI Example:

    .. code-block:: bash

        salt '*' shadow.get_change username
    """
    policies = _get_account_policy(name)

    if "expirationDateGMT" in policies:
        return policies["expirationDateGMT"]

    return "Value not set"


def set_expire(name, date):
    """
    Sets the date on which the account expires. The user will not be able to
    login after this date. Date format is mm/dd/yyyy

    :param str name: The name of the user account

    :param datetime date: The date the account will expire. Format must be
        mm/dd/yyyy.

    :return: True if successful, False if not
    :rtype: bool

    :raises: CommandExecutionError on user not found or any other unknown error

    CLI Example:

    .. code-block:: bash

        salt '*' shadow.set_expire username 07/23/2015
    """
    _set_account_policy(
        name, "usingHardExpirationDate=1 hardExpireDateGMT={0}".format(date)
    )

    return get_expire(name) == date


def get_expire(name):
    """
    Gets the date on which the account expires

    :param str name: The name of the user account

    :return: The date the account expires
    :rtype: str

    :raises: CommandExecutionError on user not found or any other unknown error

    CLI Example:

    .. code-block:: bash

        salt '*' shadow.get_expire username
    """
    policies = _get_account_policy(name)

    if "hardExpireDateGMT" in policies:
        return policies["hardExpireDateGMT"]

    return "Value not set"


def del_password(name):
    """
    Deletes the account password

    :param str name: The user name of the account

    :return: True if successful, otherwise False
    :rtype: bool

    :raises: CommandExecutionError on user not found or any other unknown error

    CLI Example:

    .. code-block:: bash

        salt '*' shadow.del_password username
    """
    # This removes the password
    cmd = "dscl . -passwd /Users/{0} ''".format(name)
    try:
        salt.utils.mac_utils.execute_return_success(cmd)
    except CommandExecutionError as exc:
        if "eDSUnknownNodeName" in exc.strerror:
            raise CommandExecutionError("User not found: {0}".format(name))
        raise CommandExecutionError("Unknown error: {0}".format(exc.strerror))

    # This is so it looks right in shadow.info
    cmd = "dscl . -create /Users/{0} Password '*'".format(name)
    salt.utils.mac_utils.execute_return_success(cmd)

    return info(name)["passwd"] == "*"


def set_password(name, password):
    """
    Set the password for a named user (insecure, the password will be in the
    process list while the command is running)

    :param str name: The name of the local user, which is assumed to be in the
        local directory service

    :param str password: The plaintext password to set

    :return: True if successful, otherwise False
    :rtype: bool

    :raises: CommandExecutionError on user not found or any other unknown error

    CLI Example:

    .. code-block:: bash

        salt '*' mac_shadow.set_password macuser macpassword
    """
    cmd = "dscl . -passwd /Users/{0} '{1}'".format(name, password)
    try:
        salt.utils.mac_utils.execute_return_success(cmd)
    except CommandExecutionError as exc:
        if "eDSUnknownNodeName" in exc.strerror:
            raise CommandExecutionError("User not found: {0}".format(name))
        raise CommandExecutionError("Unknown error: {0}".format(exc.strerror))

    return True<|MERGE_RESOLUTION|>--- conflicted
+++ resolved
@@ -139,13 +139,8 @@
         return "Invalid Timestamp"
 
 
-<<<<<<< HEAD
-def info(name):
-    """
-=======
 def info(name, **kwargs):
     '''
->>>>>>> 8abb7099
     Return information for the specified user
 
     :param str name: The username
