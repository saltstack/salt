# -*- coding: utf-8 -*-
"""
Module for handling openstack glance calls.

:optdepends:    - glanceclient Python adapter
:configuration: This module is not usable until the following are specified
    either in a pillar or in the minion's config file::

        keystone.user: admin
        keystone.password: verybadpass
        keystone.tenant: admin
        keystone.insecure: False   #(optional)
        keystone.auth_url: 'http://127.0.0.1:5000/v2.0/'

    If configuration for multiple openstack accounts is required, they can be
    set up as different configuration profiles:
    For example::

        openstack1:
          keystone.user: admin
          keystone.password: verybadpass
          keystone.tenant: admin
          keystone.auth_url: 'http://127.0.0.1:5000/v2.0/'

        openstack2:
          keystone.user: admin
          keystone.password: verybadpass
          keystone.tenant: admin
          keystone.auth_url: 'http://127.0.0.2:5000/v2.0/'

    With this configuration in place, any of the glance functions can
    make use of a configuration profile by declaring it explicitly.
    For example::

        salt '*' glance.image_list profile=openstack1
"""

# Import Python libs
from __future__ import absolute_import, print_function, unicode_literals

import logging
import pprint
import re

# Import salt libs
from salt.exceptions import SaltInvocationError
from salt.ext import six

# pylint: disable=import-error
HAS_GLANCE = False
try:
    from glanceclient import client
    from glanceclient import exc

    HAS_GLANCE = True
except ImportError:
    pass

# Workaround, as the Glance API v2 requires you to
# already have a keystone session token
HAS_KEYSTONE = False
try:
    from keystoneclient.v2_0 import client as kstone

    # import keystoneclient.apiclient.exceptions as kstone_exc
    HAS_KEYSTONE = True
except ImportError:
    pass


logging.basicConfig(level=logging.DEBUG)
log = logging.getLogger(__name__)


def __virtual__():
    """
    Only load this module if glance
    is installed on this minion.
    """
    if HAS_GLANCE:
        return "glance"
    return (
        False,
        "The glance execution module cannot be loaded: the glanceclient python library is not available.",
    )


__opts__ = {}


def _auth(profile=None, api_version=2, **connection_args):
    """
    Set up glance credentials, returns
    `glanceclient.client.Client`. Optional parameter
    "api_version" defaults to 2.

    Only intended to be used within glance-enabled modules
    """
    __utils__["versions.warn_until"](
        "Aluminium",
        (
            "The glance module has been deprecated and will be removed in {version}.  "
            "Please update to using the glanceng module"
        ),
    )

    if profile:
        prefix = profile + ":keystone."
    else:
        prefix = "keystone."

    def get(key, default=None):
        """
        Checks connection_args, then salt-minion config,
        falls back to specified default value.
        """
        return connection_args.get(
            "connection_" + key, __salt__["config.get"](prefix + key, default)
        )

    user = get("user", "admin")
    password = get("password", None)
    tenant = get("tenant", "admin")
    tenant_id = get("tenant_id")
    auth_url = get("auth_url", "http://127.0.0.1:35357/v2.0")
    insecure = get("insecure", False)
    admin_token = get("token")
    region = get("region")
    ks_endpoint = get("endpoint", "http://127.0.0.1:9292/")
    g_endpoint_url = __salt__["keystone.endpoint_get"]("glance", profile)
    # The trailing 'v2' causes URLs like thise one:
    # http://127.0.0.1:9292/v2/v1/images
    g_endpoint_url = re.sub("/v2", "", g_endpoint_url["internalurl"])

    if admin_token and api_version != 1 and not password:
        # If we had a password we could just
        # ignore the admin-token and move on...
        raise SaltInvocationError(
            "Only can use keystone admin token " + "with Glance API v1"
        )
    elif password:
        # Can't use the admin-token anyway
        kwargs = {
            "username": user,
            "password": password,
            "tenant_id": tenant_id,
            "auth_url": auth_url,
            "endpoint_url": g_endpoint_url,
            "region_name": region,
            "tenant_name": tenant,
        }
        # 'insecure' keyword not supported by all v2.0 keystone clients
        #   this ensures it's only passed in when defined
        if insecure:
            kwargs["insecure"] = True
    elif api_version == 1 and admin_token:
        kwargs = {
            "token": admin_token,
            "auth_url": auth_url,
            "endpoint_url": g_endpoint_url,
        }
    else:
        raise SaltInvocationError("No credentials to authenticate with.")

    if HAS_KEYSTONE:
<<<<<<< HEAD
        log.debug(
            "Calling keystoneclient.v2_0.client.Client(%s, **%s)", ks_endpoint, kwargs
        )
=======
        log.debug('Calling keystoneclient.v2_0.client.Client(%s, **%s)',
                  ks_endpoint, kwargs)
>>>>>>> 8abb7099
        keystone = kstone.Client(**kwargs)
        kwargs["token"] = keystone.get_token(keystone.session)
        # This doesn't realy prevent the password to show up
        # in the minion log as keystoneclient.session is
        # logging it anyway when in debug-mode
<<<<<<< HEAD
        kwargs.pop("password")
        log.debug(
            "Calling glanceclient.client.Client(%s, %s, **%s)",
            api_version,
            g_endpoint_url,
            kwargs,
        )
=======
        kwargs.pop('password')
        log.debug('Calling glanceclient.client.Client(%s, %s, **%s)',
                  api_version, g_endpoint_url, kwargs)
>>>>>>> 8abb7099
        # may raise exc.HTTPUnauthorized, exc.HTTPNotFound
        # but we deal with those elsewhere
        return client.Client(api_version, g_endpoint_url, **kwargs)
    else:
        raise NotImplementedError("Can't retrieve a auth_token without keystone")


def _add_image(collection, image):
    """
    Add image to given dictionary
    """
    image_prep = {
        "id": image.id,
        "name": image.name,
        "created_at": image.created_at,
        "file": image.file,
        "min_disk": image.min_disk,
        "min_ram": image.min_ram,
        "owner": image.owner,
        "protected": image.protected,
        "status": image.status,
        "tags": image.tags,
        "updated_at": image.updated_at,
        "visibility": image.visibility,
    }
    # Those cause AttributeErrors in Icehouse' glanceclient
    for attr in ["container_format", "disk_format", "size"]:
        if attr in image:
            image_prep[attr] = image[attr]
    if type(collection) is dict:
        collection[image.name] = image_prep
    elif type(collection) is list:
        collection.append(image_prep)
    else:
        msg = (
            '"collection" is {0}'.format(type(collection)) + "instead of dict or list."
        )
        log.error(msg)
        raise TypeError(msg)
    return collection


def image_create(
    name,
    location=None,
    profile=None,
    visibility=None,
    container_format="bare",
    disk_format="raw",
    protected=None,
):
    """
    Create an image (glance image-create)

    CLI Example, old format:

    .. code-block:: bash

        salt '*' glance.image_create name=f16-jeos \\
                 disk_format=qcow2 container_format=ovf

    CLI Example, new format resembling Glance API v2:

    .. code-block:: bash

        salt '*' glance.image_create name=f16-jeos visibility=public \\
                 disk_format=qcow2 container_format=ovf

    The parameter 'visibility' defaults to 'public' if not specified.
    """
    kwargs = {}
    # valid options for "visibility":
    v_list = ["public", "private"]
    # valid options for "container_format":
    cf_list = ["ami", "ari", "aki", "bare", "ovf"]
    # valid options for "disk_format":
    df_list = ["ami", "ari", "aki", "vhd", "vmdk", "raw", "qcow2", "vdi", "iso"]

    kwargs["copy_from"] = location
    if visibility is not None:
        if visibility not in v_list:
            raise SaltInvocationError(
                '"visibility" needs to be one '
                + "of the following: {0}".format(", ".join(v_list))
            )
        elif visibility == "public":
            kwargs["is_public"] = True
        else:
            kwargs["is_public"] = False
    else:
        kwargs["is_public"] = True
    if container_format not in cf_list:
        raise SaltInvocationError(
            '"container_format" needs to be '
            + "one of the following: {0}".format(", ".join(cf_list))
        )
    else:
        kwargs["container_format"] = container_format
    if disk_format not in df_list:
        raise SaltInvocationError(
            '"disk_format" needs to be one '
            + "of the following: {0}".format(", ".join(df_list))
        )
    else:
        kwargs["disk_format"] = disk_format
    if protected is not None:
        kwargs["protected"] = protected
    # Icehouse's glanceclient doesn't have add_location() and
    # glanceclient.v2 doesn't implement Client.images.create()
    # in a usable fashion. Thus we have to use v1 for now.
    g_client = _auth(profile, api_version=1)
    image = g_client.images.create(name=name, **kwargs)
    return image_show(image.id, profile=profile)


def image_delete(id=None, name=None, profile=None):  # pylint: disable=C0103
    """
    Delete an image (glance image-delete)

    CLI Examples:

    .. code-block:: bash

        salt '*' glance.image_delete c2eb2eb0-53e1-4a80-b990-8ec887eae7df
        salt '*' glance.image_delete id=c2eb2eb0-53e1-4a80-b990-8ec887eae7df
        salt '*' glance.image_delete name=f16-jeos
    """
    g_client = _auth(profile)
    image = {"id": False, "name": None}
    if name:
        for image in g_client.images.list():
            if image.name == name:
                id = image.id  # pylint: disable=C0103
                continue
    if not id:
        return {
            "result": False,
            "comment": "Unable to resolve image id " "for name {0}".format(name),
        }
    elif not name:
        name = image["name"]
    try:
        g_client.images.delete(id)
    except exc.HTTPNotFound:
        return {"result": False, "comment": "No image with ID {0}".format(id)}
    except exc.HTTPForbidden as forbidden:
        log.error(six.text_type(forbidden))
        return {"result": False, "comment": six.text_type(forbidden)}
    return {
        "result": True,
        "comment": "Deleted image '{0}' ({1}).".format(name, id),
    }


def image_show(id=None, name=None, profile=None):  # pylint: disable=C0103
    """
    Return details about a specific image (glance image-show)

    CLI Example:

    .. code-block:: bash

        salt '*' glance.image_show
    """
    g_client = _auth(profile)
    ret = {}
    if name:
        for image in g_client.images.list():
            if image.name == name:
                id = image.id  # pylint: disable=C0103
                continue
    if not id:
        return {
            "result": False,
            "comment": "Unable to resolve image ID " "for name '{0}'".format(name),
        }
    try:
        image = g_client.images.get(id)
    except exc.HTTPNotFound:
<<<<<<< HEAD
        return {"result": False, "comment": "No image with ID {0}".format(id)}
    pformat = pprint.PrettyPrinter(indent=4).pformat
    log.debug(
        "Properties of image %s:\n%s",
        image.name,
        pprint.PrettyPrinter(indent=4).pformat(image),
=======
        return {
            'result': False,
            'comment': 'No image with ID {0}'.format(id)
            }
    log.debug(
        'Properties of image %s:\n%s',
        image.name, pprint.PrettyPrinter(indent=4).pformat(image)
>>>>>>> 8abb7099
    )

    schema = image_schema(profile=profile)
    if len(schema.keys()) == 1:
        schema = schema["image"]
    for key in schema:
        if key in image:
            ret[key] = image[key]
    return ret


def image_list(id=None, profile=None, name=None):  # pylint: disable=C0103
    """
    Return a list of available images (glance image-list)

    CLI Example:

    .. code-block:: bash

        salt '*' glance.image_list
    """
    g_client = _auth(profile)
    ret = []
    for image in g_client.images.list():
        if id is None and name is None:
            _add_image(ret, image)
        else:
            if id is not None and id == image.id:
                _add_image(ret, image)
                return ret
            if name == image.name:
                if name in ret and __salt__["salt_version.less_than"]("Boron"):
                    # Not really worth an exception
                    return {
                        "result": False,
                        "comment": "More than one image with "
                        'name "{0}"'.format(name),
                    }
                _add_image(ret, image)
<<<<<<< HEAD
    log.debug("Returning images: %s", ret)
=======
    log.debug('Returning images: %s', ret)
>>>>>>> 8abb7099
    return ret


def image_schema(profile=None):
    """
    Returns names and descriptions of the schema "image"'s
    properties for this profile's instance of glance

    CLI Example:

    .. code-block:: bash

        salt '*' glance.image_schema
    """
    return schema_get("image", profile)


def image_update(id=None, name=None, profile=None, **kwargs):  # pylint: disable=C0103
    """
    Update properties of given image.
    Known to work for:
    - min_ram (in MB)
    - protected (bool)
    - visibility ('public' or 'private')

    CLI Example:

    .. code-block:: bash

        salt '*' glance.image_update id=c2eb2eb0-53e1-4a80-b990-8ec887eae7df
        salt '*' glance.image_update name=f16-jeos
    """
    if id:
        image = image_show(id=id, profile=profile)
        if "result" in image and not image["result"]:
            return image
        elif len(image) == 1:
            image = image.values()[0]
    elif name:
        img_list = image_list(name=name, profile=profile)
        if img_list is dict and "result" in img_list:
            return img_list
        elif not img_list:
            return {
                "result": False,
                "comment": "No image with name '{0}' " "found.".format(name),
            }
        elif len(img_list) == 1:
            try:
                image = img_list[0]
            except KeyError:
                image = img_list[name]
    else:
        raise SaltInvocationError
<<<<<<< HEAD
    log.debug("Found image:\n%s", image)
=======
    log.debug('Found image:\n%s', image)
>>>>>>> 8abb7099
    to_update = {}
    for key, value in kwargs.items():
        if key.startswith("_"):
            continue
        if key not in image or image[key] != value:
<<<<<<< HEAD
            log.debug("add <%s=%s> to to_update", key, value)
=======
            log.debug('add <%s=%s> to to_update', key, value)
>>>>>>> 8abb7099
            to_update[key] = value
    g_client = _auth(profile)
    updated = g_client.images.update(image["id"], **to_update)
    return updated


def schema_get(name, profile=None):
    """
    Known valid names of schemas are:
      - image
      - images
      - member
      - members

    CLI Example:

    .. code-block:: bash

        salt '*' glance.schema_get name=f16-jeos
    """
    g_client = _auth(profile)
    schema_props = {}
    for prop in g_client.schemas.get(name).properties:
        schema_props[prop.name] = prop.description
    log.debug(
<<<<<<< HEAD
        "Properties of schema %s:\n%s",
        name,
        pprint.PrettyPrinter(indent=4).pformat(schema_props),
=======
        'Properties of schema %s:\n%s',
        name, pprint.PrettyPrinter(indent=4).pformat(schema_props)
>>>>>>> 8abb7099
    )
    return {name: schema_props}


def _item_list(profile=None):
    """
    Template for writing list functions
    Return a list of available items (glance items-list)

    CLI Example:

    .. code-block:: bash

        salt '*' glance.item_list
    """
    g_client = _auth(profile)
    ret = []
    for item in g_client.items.list():
        ret.append(item.__dict__)
        # ret[item.name] = {
        #        'name': item.name,
        #    }
    return ret


# The following is a list of functions that need to be incorporated in the
# glance module. This list should be updated as functions are added.

# image-download      Download a specific image.
# member-create       Share a specific image with a tenant.
# member-delete       Remove a shared image from a tenant.
# member-list         Describe sharing permissions by image or tenant.<|MERGE_RESOLUTION|>--- conflicted
+++ resolved
@@ -163,32 +163,16 @@
         raise SaltInvocationError("No credentials to authenticate with.")
 
     if HAS_KEYSTONE:
-<<<<<<< HEAD
-        log.debug(
-            "Calling keystoneclient.v2_0.client.Client(%s, **%s)", ks_endpoint, kwargs
-        )
-=======
         log.debug('Calling keystoneclient.v2_0.client.Client(%s, **%s)',
                   ks_endpoint, kwargs)
->>>>>>> 8abb7099
         keystone = kstone.Client(**kwargs)
         kwargs["token"] = keystone.get_token(keystone.session)
         # This doesn't realy prevent the password to show up
         # in the minion log as keystoneclient.session is
         # logging it anyway when in debug-mode
-<<<<<<< HEAD
-        kwargs.pop("password")
-        log.debug(
-            "Calling glanceclient.client.Client(%s, %s, **%s)",
-            api_version,
-            g_endpoint_url,
-            kwargs,
-        )
-=======
         kwargs.pop('password')
         log.debug('Calling glanceclient.client.Client(%s, %s, **%s)',
                   api_version, g_endpoint_url, kwargs)
->>>>>>> 8abb7099
         # may raise exc.HTTPUnauthorized, exc.HTTPNotFound
         # but we deal with those elsewhere
         return client.Client(api_version, g_endpoint_url, **kwargs)
@@ -368,14 +352,6 @@
     try:
         image = g_client.images.get(id)
     except exc.HTTPNotFound:
-<<<<<<< HEAD
-        return {"result": False, "comment": "No image with ID {0}".format(id)}
-    pformat = pprint.PrettyPrinter(indent=4).pformat
-    log.debug(
-        "Properties of image %s:\n%s",
-        image.name,
-        pprint.PrettyPrinter(indent=4).pformat(image),
-=======
         return {
             'result': False,
             'comment': 'No image with ID {0}'.format(id)
@@ -383,7 +359,6 @@
     log.debug(
         'Properties of image %s:\n%s',
         image.name, pprint.PrettyPrinter(indent=4).pformat(image)
->>>>>>> 8abb7099
     )
 
     schema = image_schema(profile=profile)
@@ -423,11 +398,7 @@
                         'name "{0}"'.format(name),
                     }
                 _add_image(ret, image)
-<<<<<<< HEAD
-    log.debug("Returning images: %s", ret)
-=======
     log.debug('Returning images: %s', ret)
->>>>>>> 8abb7099
     return ret
 
 
@@ -482,21 +453,13 @@
                 image = img_list[name]
     else:
         raise SaltInvocationError
-<<<<<<< HEAD
-    log.debug("Found image:\n%s", image)
-=======
     log.debug('Found image:\n%s', image)
->>>>>>> 8abb7099
     to_update = {}
     for key, value in kwargs.items():
         if key.startswith("_"):
             continue
         if key not in image or image[key] != value:
-<<<<<<< HEAD
-            log.debug("add <%s=%s> to to_update", key, value)
-=======
             log.debug('add <%s=%s> to to_update', key, value)
->>>>>>> 8abb7099
             to_update[key] = value
     g_client = _auth(profile)
     updated = g_client.images.update(image["id"], **to_update)
@@ -522,14 +485,8 @@
     for prop in g_client.schemas.get(name).properties:
         schema_props[prop.name] = prop.description
     log.debug(
-<<<<<<< HEAD
-        "Properties of schema %s:\n%s",
-        name,
-        pprint.PrettyPrinter(indent=4).pformat(schema_props),
-=======
         'Properties of schema %s:\n%s',
         name, pprint.PrettyPrinter(indent=4).pformat(schema_props)
->>>>>>> 8abb7099
     )
     return {name: schema_props}
 
