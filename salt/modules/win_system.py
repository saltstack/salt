# -*- coding: utf-8 -*-
'''
Module for managing windows systems.

:depends:
    - win32net

Support for reboot, shutdown, etc
'''
from __future__ import absolute_import

# Import python libs
import logging
<<<<<<< HEAD
import re
import datetime
import time
=======
import time
from datetime import datetime

# Import 3rd Party Libs
>>>>>>> a2d46547
try:
    import win32net
    import win32api
    import pywintypes
    from ctypes import windll
    HAS_WIN32NET_MODS = True
except ImportError:
    HAS_WIN32NET_MODS = False

# Import salt libs
import salt.utils
import salt.utils.locales
from salt.modules.reg import read_value

# Set up logging
log = logging.getLogger(__name__)

# Define the module's virtual name
__virtualname__ = 'system'


def __virtual__():
    '''
    Set the system module of the kernel is Windows
    '''
    if HAS_WIN32NET_MODS and salt.utils.is_windows():
        return __virtualname__
    return False


def _convert_minutes_seconds(timeout, in_seconds=False):
    '''
    convert timeout to seconds
    '''
    return timeout if in_seconds else timeout*60


def halt(timeout=5, in_seconds=False):
    '''
    Halt a running system.

    :param int timeout:
        Number of seconds before halting the system.
        Default is 5 seconds.

    :return: True is successful.
    :rtype: bool

    timeout
        The wait time before the system will be shutdown.

    in_seconds
        Whether to treat timeout as seconds or minutes.

        .. versionadded:: 2015.8.0

    CLI Example:

    .. code-block:: bash

        salt '*' system.halt 5
    '''
    return shutdown(timeout=timeout, in_seconds=in_seconds)


def init(runlevel):
    '''
    Change the system runlevel on sysV compatible systems

    CLI Example:

    .. code-block:: bash

        salt '*' system.init 3
    '''
    #cmd = ['init', runlevel]
    #ret = __salt__['cmd.run'](cmd, python_shell=False)
    #return ret

    # TODO: Create a mapping of runlevels to
    #       corresponding Windows actions

    return 'Not implemented on Windows at this time.'


def poweroff(timeout=5, in_seconds=False):
    '''
    Power off a running system.

    :param int timeout:
        Number of seconds before powering off the system.
        Default is 5 seconds.

    :return: True if successful
    :rtype: bool

    timeout
        The wait time before the system will be shutdown.

    in_seconds
        Whether to treat timeout as seconds or minutes.

        .. versionadded:: 2015.8.0

    CLI Example:

    .. code-block:: bash

        salt '*' system.poweroff 5
    '''
    return shutdown(timeout=timeout, in_seconds=in_seconds)


def reboot(timeout=5, in_seconds=False, wait_for_reboot=False):
    '''
    Reboot a running system.

    :param int timeout:
        Number of seconds before rebooting the system.
        Default is 5 seconds.

    :return: True if successful
    :rtype: bool

    timeout
        The wait time before the system will be shutdown.

    in_seconds
        Whether to treat timeout as seconds or minutes.

        .. versionadded:: 2015.8.0

        The amount of seconds to wait before rebooting

    wait_for_reboot

        .. versionadded:: Beryllium

        Sleeps for timeout + 30 seconds after reboot has been initiated.
        This is useful for use in a highstate for example where
        you have many states that could be ran after this one. Which you don't want
        to start until after the restart i.e You could end up with a half finished state.

    CLI Example:

    .. code-block:: bash

        salt '*' system.reboot 5
        salt '*' system.reboot 5 True
    '''
<<<<<<< HEAD
    seconds = _convert_minutes_seconds(timeout, in_seconds)
    cmd = ['shutdown', '/r', '/t', '{0}'.format(seconds)]
    ret = __salt__['cmd.run'](cmd, python_shell=False)

    if wait_for_reboot:
=======

    ret = shutdown(timeout=timeout, reboot=True, in_seconds=in_seconds)

    if wait_for_reboot:
        seconds = _convert_minutes_seconds(timeout, in_seconds)
>>>>>>> a2d46547
        time.sleep(seconds + 30)

    return ret


def shutdown(message=None, timeout=5, force_close=True, reboot=False, in_seconds=False):
    '''
    Shutdown a running system.

    :param str message:
        A message to display to the user before shutting down.

    :param int timeout:
        The length of time that the shutdown dialog box should be displayed, in
        seconds. While this dialog box is displayed, the shutdown can be stopped
        by the shutdown_abort function.

        If dwTimeout is not zero, InitiateSystemShutdown displays a dialog box
        on the specified computer. The dialog box displays the name of the user
        who called the function, displays the message specified by the lpMessage
        parameter, and prompts the user to log off. The dialog box beeps when it
        is created and remains on top of other windows in the system. The dialog
        box can be moved but not closed. A timer counts down the remaining time
        before a forced shutdown.

        If dwTimeout is zero, the computer shuts down without displaying the
        dialog box, and the shutdown cannot be stopped by shutdown_abort.

        Default is 5

    :param bool in_seconds:
        Whether to treat timeout as seconds or minutes.

        .. versionadded:: 2015.8.0

    :param bool force_close:
        True to force close all open applications. False displays a dialog box
        instructing the user to close the applications.

    :param bool reboot:
        True restarts the computer immediately after shutdown.
        False caches to disk and safely powers down the system.

    :return: True if successful
    :rtype: bool

    CLI Example:

    .. code-block:: bash

        salt '*' system.shutdown 5
    '''
    seconds = _convert_minutes_seconds(timeout, in_seconds)

    if message:
        message = message.decode('utf-8')
    try:
        win32api.InitiateSystemShutdown('127.0.0.1', message, timeout,
                                        force_close, reboot)
        return True
    except pywintypes.error as exc:
        (number, context, message) = exc
        log.error('Failed to shutdown the system')
        log.error('nbr: {0}'.format(number))
        log.error('ctx: {0}'.format(context))
        log.error('msg: {0}'.format(message))
        return False


def shutdown_hard():
    '''
    Shutdown a running system with no timeout or warning.

    :param int timeout:
        Number of seconds before shutting down the system.
        Default is 5 seconds.

    :return: True if successful
    :rtype: bool

    CLI Example:

    .. code-block:: bash

        salt '*' system.shutdown_hard
    '''
    return shutdown(timeout=0)


def shutdown_abort():
    '''
    Abort a shutdown. Only available while the dialog box is being
    displayed to the user. Once the shutdown has initiated, it cannot be aborted

    :return: True if successful
    :rtype: bool
    '''
    try:
        win32api.AbortSystemShutdown('127.0.0.1')
        return True
    except pywintypes.error as exc:
        (number, context, message) = exc
        log.error('Failed to abort system shutdown')
        log.error('nbr: {0}'.format(number))
        log.error('ctx: {0}'.format(context))
        log.error('msg: {0}'.format(message))
        return False


def lock():
    '''
    Lock the workstation.

    :return: True if successful
    :rtype: bool
    '''
    return windll.user32.LockWorkStation()


def set_computer_name(name):
    '''
    Set the Windows computer name

    :param str name:
        The new name to give the computer. Requires a reboot to take effect.

    :return:
        Returns a dictionary containing the old and new names if successful.
        False if not.

    CLI Example:

    .. code-block:: bash

        salt 'minion-id' system.set_computer_name 'DavesComputer'
    '''
    if name:
        name = name.decode('utf-8')

    if windll.kernel32.SetComputerNameW(name):
        ret = {'Computer Name': {'Current': get_system_info()['name']}}
        pending = get_pending_computer_name()
        if pending not in (None, False):
            ret['Computer Name']['Pending'] = pending
        return ret
    return False


def get_pending_computer_name():
    '''
    Get a pending computer name. If the computer name has been changed, and the
    change is pending a system reboot, this function will return the pending
    computer name. Otherwise, ``None`` will be returned. If there was an error
    retrieving the pending computer name, ``False`` will be returned, and an
    error message will be logged to the minion log.

    :return:
        Returns the pending name if pending restart. Returns none if not pending
        restart.

    CLI Example:

    .. code-block:: bash

        salt 'minion-id' system.get_pending_computer_name
    '''
    current = get_computer_name()
    pending = read_value('HKLM',
                         r'SYSTEM\CurrentControlSet\Control\ComputerName\ComputerName',
                         'ComputerName')['vdata']
    if pending:
        return pending if pending != current else None
    return False


def get_computer_name():
    '''
    Get the Windows computer name

    :return:
        Returns the computer name if found. Otherwise returns False

    CLI Example:

    .. code-block:: bash

        salt 'minion-id' system.get_computer_name
    '''
    name = get_system_info()['name']
    return name if name else False


def set_computer_desc(desc=None):
    '''
    Set the Windows computer description

    :param str desc:
        The computer description

    :return: False if it fails. Description if successful.

    CLI Example:

    .. code-block:: bash

        salt 'minion-id' system.set_computer_desc 'This computer belongs to Dave!'
    '''
    # Make sure the system exists
    # Return an object containing current information array for the computer
    system_info = win32net.NetServerGetInfo(None, 101)

    # If desc is passed, decode it for unicode
    if desc:
        system_info['comment'] = desc.decode('utf-8')
    else:
        return False

    # Apply new settings
    try:
        win32net.NetServerSetInfo(None, 101, system_info)
    except win32net.error as exc:
        (number, context, message) = exc
        log.error('Failed to update system')
        log.error('nbr: {0}'.format(number))
        log.error('ctx: {0}'.format(context))
        log.error('msg: {0}'.format(message))
        return False

    return {'Computer Description': get_computer_desc()}


set_computer_description = set_computer_desc


def get_system_info():
    '''
    Get system information.

    :return:
        Returns a Dictionary containing information about the system to include
        name, description, version, etc...
    :rtype: dict
    '''
    system_info = win32net.NetServerGetInfo(None, 101)
    return system_info


def get_computer_desc():
    '''
    Get the Windows computer description

    :return:
        Returns the computer description if found. Otherwise returns False

    CLI Example:

    .. code-block:: bash

        salt 'minion-id' system.get_computer_desc
    '''
    desc = get_system_info()['comment']
    return desc if desc else False


get_computer_description = get_computer_desc


def join_domain(
        domain=None,
        username=None,
        password=None,
        account_ou=None,
        account_exists=False):
    '''
    Join a computer to an Active Directory domain

    :param str domain:
        The domain to which the computer should be joined, e.g.
        ``my-company.com``

    :param str username:
        Username of an account which is authorized to join computers to the
        specified domain. Need to be either fully qualified like
        ``user@domain.tld`` or simply ``user``

    :param str password:
        Password of the specified user

    :param str account_ou:
        The DN of the OU below which the account for this computer should be
        created when joining the domain, e.g.
        ``ou=computers,ou=departm_432,dc=my-company,dc=com``

    :param bool account_exists:
        Needs to be set to ``True`` to allow re-using an existing account

    CLI Example:

    .. code-block:: bash

        salt 'minion-id' system.join_domain domain='domain.tld' \\
                         username='joinuser' password='joinpassword' \\
                         account_ou='ou=clients,ou=org,dc=domain,dc=tld' \\
                         account_exists=False
    '''

    if '@' not in username:
        username = '{0}@{1}'.format(username, domain)

    # remove any escape characters
    if isinstance(account_ou, str):
        account_ou = account_ou.split('\\')
        account_ou = ''.join(account_ou)

    join_options = 3
    if account_exists:
        join_options = 1

    ret = windll.netapi32.NetJoinDomain(None,
                                        domain,
                                        account_ou,
                                        username,
                                        password,
                                        join_options)
    if ret == 0:
        return {'Domain': domain}

    return_values = {
        2:    'Invalid OU or specifying OU is not supported',
        5:    'Access is denied',
        53:   'The network path was not found',
        87:   'The parameter is incorrect',
        110:  'The system cannot open the specified object',
        1323: 'Unable to update the password',
        1326: 'Logon failure: unknown username or bad password',
        1355: 'The specified domain either does not exist or could not be contacted',
        2224: 'The account already exists',
        2691: 'The machine is already joined to the domain',
        2692: 'The machine is not currently joined to a domain',
    }
    log.error(return_values[ret])
    return False


def unjoin_domain(username=None, password=None, disable=False):
    '''
    Unjoin a computer from an Active Directory Domain

    :param username:
        Username of an account which is authorized to join computers to the
        specified domain. Need to be either fully qualified like
        ``user@domain.tld`` or simply ``user``

    :param str password:
        Password of the specified user

    :param bool disable:
        Disable the user account in Active Directory. True to disable.

    :return: True if successful. False if not. Log contains error code.
    :rtype: bool

    CLI Example:

    .. code-block:: bash

        salt 'minion-id' system.unjoin_domain username='unjoinuser' \\
                         password='unjoinpassword' disable=True
    '''
    unjoin_options = 0
    if disable:
        unjoin_options = 2

    ret = windll.netapi32.NetUnjoinDomain(None,
                                          username,
                                          password,
                                          unjoin_options)
    if ret == 0:
        return True

    return_values = {
        2:    'Invalid OU or specifying OU is not supported',
        5:    'Access is denied',
        53:   'The network path was not found',
        87:   'The parameter is incorrect',
        110:  'The system cannot open the specified object',
        1323: 'Unable to update the password',
        1326: 'Logon failure: unknown username or bad password',
        1355: 'The specified domain either does not exist or could not be contacted',
        2224: 'The account already exists',
        2691: 'The machine is already joined to the domain',
        2692: 'The machine is not currently joined to a domain',
    }
    log.error(return_values[ret])
    return False


def _get_date_time_format(dt_string):
    '''
    Function that detects the date/time format for the string passed.

    :param str dt_string:
        A date/time string

    :return: The format of the passed dt_string
    :rtype: str
    '''
    valid_formats = [
        '%I:%M:%S %p',
        '%I:%M %p',
        '%H:%M:%S',
        '%H:%M',
        '%Y-%m-%d',
        '%m-%d-%y',
        '%m-%d-%Y',
        '%m/%d/%y',
        '%m/%d/%Y',
        '%Y/%m/%d'
    ]
    for dt_format in valid_formats:
        try:
            datetime.strptime(dt_string, dt_format)
            return dt_format
        except ValueError:
            continue
    return False


def get_system_time():
    '''
    Get the system time.

    :return: Returns the system time in HH:MM AM/PM format.
    :rtype: str
    '''
    return datetime.strftime(datetime.now(), "%I:%M %p")


def set_system_time(newtime):
    '''
    Set the system time.

    :param str newtime:
        The time to set. Can be any of the following formats.
        - HH:MM:SS AM/PM
        - HH:MM AM/PM
        - HH:MM:SS (24 hour)
        - HH:MM (24 hour)

    :return: Returns True if successful. Otherwise False.
    :rtype: bool
    '''
    # Parse time values from new time
    time_format = _get_date_time_format(newtime)
    dt_obj = datetime.strptime(newtime, time_format)

    # Set time using set_system_date_time()
    return set_system_date_time(hours=int(dt_obj.strftime('%H')),
                                minutes=int(dt_obj.strftime('%M')),
                                seconds=int(dt_obj.strftime('%S')))


def set_system_date_time(years=None,
                         months=None,
                         days=None,
                         hours=None,
                         minutes=None,
                         seconds=None):
    '''
    Set the system date and time. Each argument is an element of the date, but
    not required. If an element is not passed, the current system value for that
    element will be used. For example, if you don't pass the year, the current
    system year will be used. (Used by set_system_date and set_system_time)

    :param int years: Years digit, ie: 2015
    :param int months: Months digit: 1 - 12
    :param int days: Days digit: 1 - 31
    :param int hours: Hours digit: 0 - 23
    :param int minutes: Minutes digit: 0 - 59
    :param int seconds: Seconds digit: 0 - 59

    :return: True if successful. Otherwise False.
    :rtype: bool

    CLI Example:

    .. code-block:: bash

        salt '*' system.set_system_date_ time 2015 5 12 11 37 53
    '''
    # Get the current date/time
    try:
        date_time = win32api.GetLocalTime()
    except win32api.error as exc:
        (number, context, message) = exc
        log.error('Failed to get local time')
        log.error('nbr: {0}'.format(number))
        log.error('ctx: {0}'.format(context))
        log.error('msg: {0}'.format(message))
        return False

    # Check for passed values. If not passed, use current values
    if not years:
        years = date_time[0]
    if not months:
        months = date_time[1]
    if not days:
        days = date_time[3]
    if not hours:
        hours = date_time[4]
    if not minutes:
        minutes = date_time[5]
    if not seconds:
        seconds = date_time[6]

    # Create the time tuple to be passed to SetLocalTime, including day_of_week
    time_tuple = (years, months, days, hours, minutes, seconds, 0)

    try:
        win32api.SetLocalTime(time_tuple)
    except win32api.error as exc:
        (number, context, message) = exc
        log.error('Failed to set local time')
        log.error('nbr: {0}'.format(number))
        log.error('ctx: {0}'.format(context))
        log.error('msg: {0}'.format(message))
        return False

    return True


def get_system_date():
    '''
    Get the Windows system date

    :return: Returns the system date.
    :rtype: str

    CLI Example:

    .. code-block:: bash

        salt '*' system.get_system_date
    '''
    return datetime.strftime(datetime.now(), "%a %m/%d/%Y")


def set_system_date(newdate):
    '''
    Set the Windows system date. Use <mm-dd-yy> format for the date.

    :param str newdate:
        The date to set. Can be any of the following formats
        - YYYY-MM-DD
        - MM-DD-YYYY
        - MM-DD-YY
        - MM/DD/YYYY
        - MM/DD/YY
        - YYYY/MM/DD

    CLI Example:

    .. code-block:: bash

        salt '*' system.set_system_date '03-28-13'
    '''
    # Parse time values from new time
    date_format = _get_date_time_format(newdate)
    dt_obj = datetime.strptime(newdate, date_format)

    # Set time using set_system_date_time()
    return set_system_date_time(years=int(dt_obj.strftime('%Y')),
                                months=int(dt_obj.strftime('%m')),
                                days=int(dt_obj.strftime('%d')))


def start_time_service():
    '''
    Start the Windows time service

    :return: True if successful. Otherwise False
    :rtype: bool

    CLI Example:

    .. code-block:: bash

        salt '*' system.start_time_service
    '''
    return __salt__['service.start']('w32time')


def stop_time_service():
    '''
    Stop the Windows time service

    :return: True if successful. Otherwise False
    :rtype: bool

    CLI Example:

    .. code-block:: bash

        salt '*' system.stop_time_service
    '''
    return __salt__['service.stop']('w32time')<|MERGE_RESOLUTION|>--- conflicted
+++ resolved
@@ -11,16 +11,10 @@
 
 # Import python libs
 import logging
-<<<<<<< HEAD
-import re
-import datetime
-import time
-=======
 import time
 from datetime import datetime
 
 # Import 3rd Party Libs
->>>>>>> a2d46547
 try:
     import win32net
     import win32api
@@ -171,19 +165,11 @@
         salt '*' system.reboot 5
         salt '*' system.reboot 5 True
     '''
-<<<<<<< HEAD
-    seconds = _convert_minutes_seconds(timeout, in_seconds)
-    cmd = ['shutdown', '/r', '/t', '{0}'.format(seconds)]
-    ret = __salt__['cmd.run'](cmd, python_shell=False)
-
-    if wait_for_reboot:
-=======
 
     ret = shutdown(timeout=timeout, reboot=True, in_seconds=in_seconds)
 
     if wait_for_reboot:
         seconds = _convert_minutes_seconds(timeout, in_seconds)
->>>>>>> a2d46547
         time.sleep(seconds + 30)
 
     return ret
