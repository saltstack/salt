# -*- coding: utf-8 -*-
"""
Module to provide information about minions
"""
from __future__ import absolute_import, print_function, unicode_literals

# Import Python libs
import os
import sys
import time

import salt.key

# Import Salt libs
import salt.utils.data

# Import third party libs
from salt.ext import six
from salt.ext.six.moves import range

# Don't shadow built-ins.
__func_alias__ = {"list_": "list"}


def list_():
    """
    Return a list of accepted, denied, unaccepted and rejected keys.
    This is the same output as `salt-key -L`

    CLI Example:

    .. code-block:: bash

        salt 'master' minion.list
<<<<<<< HEAD
    """
    pki_dir = __salt__["config.get"]("pki_dir", "")
=======
    '''
    pki_dir = __salt__['config.get']('pki_dir', '')
>>>>>>> 8abb7099

    # We have to replace the minion/master directories
    pki_dir = pki_dir.replace("minion", "master")

    # The source code below is (nearly) a copy of salt.key.Key.list_keys
    key_dirs = _check_minions_directories(pki_dir)

    ret = {}

    for dir_ in key_dirs:
        ret[os.path.basename(dir_)] = []
        try:
            for fn_ in salt.utils.data.sorted_ignorecase(os.listdir(dir_)):
                if not fn_.startswith("."):
                    if os.path.isfile(os.path.join(dir_, fn_)):
                        ret[os.path.basename(dir_)].append(fn_)
        except (OSError, IOError):
            # key dir kind is not created yet, just skip
            continue

    return ret


def _check_minions_directories(pki_dir):
    """
    Return the minion keys directory paths.

    This function is a copy of salt.key.Key._check_minions_directories.
    """
    minions_accepted = os.path.join(pki_dir, salt.key.Key.ACC)
    minions_pre = os.path.join(pki_dir, salt.key.Key.PEND)
    minions_rejected = os.path.join(pki_dir, salt.key.Key.REJ)
    minions_denied = os.path.join(pki_dir, salt.key.Key.DEN)

    return minions_accepted, minions_pre, minions_rejected, minions_denied


def kill(timeout=15):
    """
    Kill the salt minion.

    timeout
        int seconds to wait for the minion to die.

    If you have a monitor that restarts ``salt-minion`` when it dies then this is
    a great way to restart after a minion upgrade.

    CLI example::

        >$ salt minion[12] minion.kill
        minion1:
            ----------
            killed:
                7874
            retcode:
                0
        minion2:
            ----------
            killed:
                29071
            retcode:
                0

    The result of the salt command shows the process ID of the minions and the
    results of a kill signal to the minion in as the ``retcode`` value: ``0``
    is success, anything else is a failure.
    """

    ret = {
        "killed": None,
        "retcode": 1,
    }
    comment = []
    pid = __grains__.get("pid")
    if not pid:
        comment.append('Unable to find "pid" in grains')
        ret["retcode"] = salt.defaults.exitcodes.EX_SOFTWARE
    else:
        if "ps.kill_pid" not in __salt__:
            comment.append("Missing command: ps.kill_pid")
            ret["retcode"] = salt.defaults.exitcodes.EX_SOFTWARE
        else:
            # The retcode status comes from the first kill signal
            ret["retcode"] = int(not __salt__["ps.kill_pid"](pid))

            # If the signal was successfully delivered then wait for the
            # process to die - check by sending signals until signal delivery
            # fails.
            if ret["retcode"]:
                comment.append("ps.kill_pid failed")
            else:
                for _ in range(timeout):
                    time.sleep(1)
                    signaled = __salt__["ps.kill_pid"](pid)
                    if not signaled:
                        ret["killed"] = pid
                        break
                else:
                    # The process did not exit before the timeout
                    comment.append("Timed out waiting for minion to exit")
                    ret["retcode"] = salt.defaults.exitcodes.EX_TEMPFAIL

    if comment:
        ret["comment"] = comment
    return ret


def restart():
    """
    Kill and restart the salt minion.

    The configuration key ``minion_restart_command`` is an argv list for the
    command to restart the minion.  If ``minion_restart_command`` is not
    specified or empty then the ``argv`` of the current process will be used.

    if the configuration value ``minion_restart_command`` is not set and the
    ``-d`` (daemonize) argument is missing from ``argv`` then the minion
    *will* be killed but will *not* be restarted and will require the parent
    process to perform the restart.  This behavior is intended for managed
    salt minion processes.

    CLI example::

        >$ salt minion[12] minion.restart
        minion1:
            ----------
            comment:
                - Restart using process argv:
                -     /home/omniture/install/bin/salt-minion
                -     -d
                -     -c
                -     /home/omniture/install/etc/salt
            killed:
                10070
            restart:
                ----------
                stderr:
                stdout:
            retcode:
                0
        minion2:
            ----------
            comment:
                - Using configuration minion_restart_command:
                -     /home/omniture/install/bin/salt-minion
                -     --not-an-option
                -     -d
                -     -c
                -     /home/omniture/install/etc/salt
                - Restart failed
            killed:
                10896
            restart:
                ----------
                stderr:
                    Usage: salt-minion

                    salt-minion: error: no such option: --not-an-option
                stdout:
            retcode:
                64

    The result of the command shows the process ID of ``minion1`` that is
    shutdown (killed) and the results of the restart.  If there is a failure
    in the restart it will be reflected in a non-zero ``retcode`` and possibly
    output in the ``stderr`` and/or ``stdout`` values along with addition
    information in the ``comment`` field as is demonstrated with ``minion2``.
    """

    should_kill = True
    should_restart = True
    comment = []
    ret = {
        "killed": None,
        "restart": {},
        "retcode": 0,
    }

    restart_cmd = __salt__["config.get"]("minion_restart_command")
    if restart_cmd:
        comment.append("Using configuration minion_restart_command:")
        comment.extend(["    {0}".format(arg) for arg in restart_cmd])
    else:
        if "-d" in sys.argv:
            restart_cmd = sys.argv
            comment.append("Restart using process argv:")
            comment.extend(["    {0}".format(arg) for arg in restart_cmd])
        else:
            should_restart = False
            comment.append(
                "Not running in daemon mode - will not restart process after killing"
            )

    if should_kill:
        ret.update(kill())
        if "comment" in ret and ret["comment"]:
            if isinstance(ret["comment"], six.string_types):
                comment.append(ret["comment"])
            else:
                comment.extend(ret["comment"])
        if ret["retcode"]:
            comment.append("Kill failed - not restarting")
            should_restart = False

    if should_restart:
        ret["restart"] = __salt__["cmd.run_all"](restart_cmd, env=os.environ)
        # Do not want to mislead users to think that the returned PID from
        # cmd.run_all() is the PID of the new salt minion - just delete the
        # returned PID.
        if "pid" in ret["restart"]:
            del ret["restart"]["pid"]
        if ret["restart"].get("retcode", None):
            comment.append("Restart failed")
            ret["retcode"] = ret["restart"]["retcode"]
        if "retcode" in ret["restart"]:
            # Just want a single retcode
            del ret["restart"]["retcode"]

    if comment:
        ret["comment"] = comment

    return ret<|MERGE_RESOLUTION|>--- conflicted
+++ resolved
@@ -32,13 +32,8 @@
     .. code-block:: bash
 
         salt 'master' minion.list
-<<<<<<< HEAD
-    """
-    pki_dir = __salt__["config.get"]("pki_dir", "")
-=======
     '''
     pki_dir = __salt__['config.get']('pki_dir', '')
->>>>>>> 8abb7099
 
     # We have to replace the minion/master directories
     pki_dir = pki_dir.replace("minion", "master")
