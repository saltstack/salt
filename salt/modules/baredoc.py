--- conflicted
+++ resolved
@@ -310,15 +310,12 @@
     function to narrow the selection.
 
     :param name: specify a specific module to list.
-<<<<<<< HEAD
 
     CLI Example:
 
     .. code-block:: bash
 
         salt myminion baredoc.state_docs at
-=======
->>>>>>> 310405df
     """
     return_type = "docs"
     ret = {}
@@ -341,15 +338,12 @@
     function to narrow the selection.
 
     :param name: specify a specific module to list.
-<<<<<<< HEAD
 
     CLI Example:
 
     .. code-block:: bash
 
         salt myminion baredoc.module_docs
-=======
->>>>>>> 310405df
     """
     return_type = "docs"
     ret = {}
