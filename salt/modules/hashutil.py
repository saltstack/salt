--- conflicted
+++ resolved
@@ -117,60 +117,12 @@
     return base64.b64decode(instr)
 
 
-def base64_b64encode(instr):
-    '''
-    Encode a string as base64 using the "modern" Python interface.
-
-    Among other possible differences, the "modern" encoder does not include newline ('\n') characters in
-    the encoded output.
-
-    .. versionadded:: Boron
-
-    CLI Example:
-
-    .. code-block:: bash
-
-        salt '*' hashutil.base64_b64encode 'get salted'
-    '''
-    if six.PY3:
-        b = salt.utils.to_bytes(instr)
-        b64 = base64.b64encode(b)
-        return salt.utils.to_str(b64)
-    return base64.b64encode(instr)
-
-
-def base64_b64decode(instr):
-    '''
-    Decode a base64-encoded string using the "modern" Python interface
-
-    .. versionadded:: Boron
-
-    CLI Example:
-
-    .. code-block:: bash
-
-        salt '*' hashutil.base64_b64decode 'Z2V0IHNhbHRlZA=='
-    '''
-    if six.PY3:
-        b = salt.utils.to_bytes(instr)
-        data = base64.b64decode(b)
-        try:
-            return salt.utils.to_str(data)
-        except UnicodeDecodeError:
-            return data
-    return base64.b64decode(instr)
-
-
 def base64_encodestring(instr):
     '''
     Encode a string as base64 using the "legacy" Python interface.
 
     Among other possible differences, the "legacy" encoder includes
-<<<<<<< HEAD
-    a newline ('\n') character after every 76 characters and always
-=======
     a newline ('\\n') character after every 76 characters and always
->>>>>>> a2d46547
     at the end of the encoded string.
 
     .. versionadded:: 2014.7.0
