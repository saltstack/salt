--- conflicted
+++ resolved
@@ -125,14 +125,11 @@
 
 log = logging.getLogger(__name__)
 
-<<<<<<< HEAD
 two_digit_year_fmt = "%y%m%d%H%M%SZ"
 four_digit_year_fmt = "%Y%m%d%H%M%SZ"
-=======
 # Always use UTC for certificate info
 os.environ['TZ'] = 'UTC'
 time.tzset()
->>>>>>> 8618d5b6
 
 
 def __virtual__():
