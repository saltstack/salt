--- conflicted
+++ resolved
@@ -510,11 +510,7 @@
 
     _write_cert_to_database(ca_name, ca)
 
-<<<<<<< HEAD
-    ret = ('Created Private Key: "{1}/{2}/{3}_ca_cert.key." ').format(
-=======
     ret = ('Created Private Key: "{0}/{1}/{2}_ca_cert.key." ').format(
->>>>>>> 5448b720
         ca_name, cert_base_path(), ca_name)
     ret += ('Created CA "{0}": "{1}/{2}/{3}_ca_cert.crt."').format(
         ca_name, cert_base_path(), ca_name, ca_name)
