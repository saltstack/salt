--- conflicted
+++ resolved
@@ -105,12 +105,8 @@
 import hashlib
 import salt.utils
 from salt._compat import string_types
-<<<<<<< HEAD
 from salt.ext import six
-from salt.ext.six.moves import range
-=======
 from salt.ext.six.moves import range as _range
->>>>>>> 009a6c4b
 from datetime import datetime
 from distutils.version import LooseVersion
 
