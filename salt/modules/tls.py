--- conflicted
+++ resolved
@@ -103,12 +103,9 @@
 import time
 import logging
 import hashlib
-<<<<<<< HEAD
 import salt.utils
 from salt._compat import string_types
-=======
 from salt.ext import six
->>>>>>> ebcd560e
 from salt.ext.six.moves import range
 from datetime import datetime
 from distutils.version import LooseVersion
@@ -1341,11 +1338,7 @@
     cert.set_serial_number(_new_serial(ca_name, CN))
     cert.set_issuer(ca_cert.get_subject())
     cert.set_pubkey(req.get_pubkey())
-<<<<<<< HEAD
-
-    cert.add_extensions(exts)
-
-=======
+
     extensions_list = []
     for name, edata in six.iteritems(extensions):
         if not isinstance(edata, dict):
@@ -1359,7 +1352,6 @@
                                    edata['critical'],
                                    edata['options']))
     cert.add_extensions(extensions_list)
->>>>>>> ebcd560e
     cert.sign(ca_key, digest)
 
     cert_full_path = '{0}/{1}.crt'.format(cert_path, cert_filename)
