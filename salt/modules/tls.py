--- conflicted
+++ resolved
@@ -755,12 +755,9 @@
         algorithm supported by OpenSSL (by EVP_get_digestbyname, specifically).
         For example, "md5" or "sha1". Default: 'sha256'
 
-<<<<<<< HEAD
-=======
     **extensions
         X509 V3 certificate extension
 
->>>>>>> 15b1a459
     Writes out a Certificate (CERT). If the file already
     exists, the function just returns assuming the CERT already exists.
 
