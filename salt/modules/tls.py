# -*- coding: utf-8 -*-
'''
A salt module for SSL/TLS.
Can create a Certificate Authority (CA)
or use Self-Signed certificates.

:depends:   - PyOpenSSL Python module (0.14 or later)
:configuration: Add the following values in /etc/salt/minion for the CA module
    to function properly::

        ca.cert_base_path: '/etc/pki'


CLI Example #1
Creating a CA, a server request and its signed certificate:

    .. code-block:: bash

    # salt-call tls.create_ca my_little \
      days=5 \
      CN='My Little CA' \
      C=US \
      ST=Utah \
      L=Salt Lake City \
      O=Saltstack \
      emailAddress=pleasedontemail@thisisnot.coms

    Created Private Key: "/etc/pki/my_little/my_little_ca_cert.key"
    Created CA "my_little_ca": "/etc/pki/my_little_ca/my_little_ca_cert.crt"

    # salt-call tls.create_csr my_little CN=www.thisisnot.coms
    Created Private Key: "/etc/pki/my_little/certs/www.thisisnot.coms.key
    Created CSR for "www.thisisnot.coms": "/etc/pki/my_little/certs/www.thisisnot.coms.csr"

    # salt-call tls.create_ca_signed_cert my_little CN=www.thisisnot.coms
    Created Certificate for "www.thisisnot.coms": /etc/pki/my_little/certs/www.thisisnot.coms.crt"

CLI Example #2:
Creating a client request and its signed certificate

    .. code-block:: bash

    # salt-call tls.create_csr my_little CN=DBReplica_No.1 cert_type=client
    Created Private Key: "/etc/pki/my_little/certs//DBReplica_No.1.key."
    Created CSR for "DBReplica_No.1": "/etc/pki/my_little/certs/DBReplica_No.1.csr."

    # salt-call tls.create_ca_signed_cert my_little CN=DBReplica_No.1
    Created Certificate for "DBReplica_No.1": "/etc/pki/my_little/certs/DBReplica_No.1.crt"

CLI Example #3:
Creating both a server and client req + cert for the same CN

    .. code-block:: bash
    # salt-call tls.create_csr my_little CN=MasterDBReplica_No.2  \
        cert_type=client
    Created Private Key: "/etc/pki/my_little/certs/MasterDBReplica_No.2.key."
    Created CSR for "DBReplica_No.1": "/etc/pki/my_little/certs/MasterDBReplica_No.2.csr."

    # salt-call tls.create_ca_signed_cert my_little CN=MasterDBReplica_No.2
    Created Certificate for "DBReplica_No.1": "/etc/pki/my_little/certs/DBReplica_No.1.crt"

    # salt-call tls.create_csr my_little CN=MasterDBReplica_No.2 \
        cert_type=server
    Certificate "MasterDBReplica_No.2" already exists

    (doh!)

    # salt-call tls.create_csr my_little CN=MasterDBReplica_No.2 \
        cert_type=server type_ext=True
    Created Private Key: "/etc/pki/my_little/certs/DBReplica_No.1_client.key."
    Created CSR for "DBReplica_No.1": "/etc/pki/my_little/certs/DBReplica_No.1_client.csr."

    # salt-call tls.create_ca_signed_cert my_little CN=MasterDBReplica_No.2
    Certificate "MasterDBReplica_No.2" already exists

    (DOH!)

    # salt-call tls.create_ca_signed_cert my_little CN=MasterDBReplica_No.2 \
        cert_type=server type_ext=True
    Created Certificate for "MasterDBReplica_No.2": "/etc/pki/my_little/certs/MasterDBReplica_No.2_server.crt"


CLI Example #4:
Create a server req + cert with non-CN filename for the cert

    .. code-block:: bash

    # salt-call tls.create_csr my_little CN=www.anothersometh.ing \
        cert_type=server type_ext=True
    Created Private Key: "/etc/pki/my_little/certs/www.anothersometh.ing_server.key."
    Created CSR for "DBReplica_No.1": "/etc/pki/my_little/certs/www.anothersometh.ing_server.csr."

    # salt-call tls_create_ca_signed_cert my_little CN=www.anothersometh.ing \
        cert_type=server cert_filename="something_completely_different"
    Created Certificate for "www.anothersometh.ing": /etc/pki/my_little/certs/something_completely_different.crt

'''
from __future__ import absolute_import
# pylint: disable=C0103

# Import python libs
import os
import time
import logging
import hashlib
import salt.utils
from salt._compat import string_types
from salt.ext.six.moves import range
from datetime import datetime
from distutils.version import LooseVersion

import re

HAS_SSL = False
try:
    import OpenSSL
    HAS_SSL = True
    OpenSSL_version = LooseVersion(OpenSSL.__dict__.get('__version__', '0.0'))
except ImportError:
    pass

# Import salt libs


log = logging.getLogger(__name__)

two_digit_year_fmt = "%y%m%d%H%M%SZ"
four_digit_year_fmt = "%Y%m%d%H%M%SZ"


def __virtual__():
    '''
    Only load this module if the ca config options are set
    '''
    if HAS_SSL and OpenSSL_version >= LooseVersion('0.14'):
        if OpenSSL_version <= LooseVersion('0.15'):
            log.warn('You should upgrade pyOpenSSL to at least 0.15.1')
        # never EVER reactivate this code, this has been done too many times.
        # not having configured a cert path in the configuration does not
        # mean that users cant use this module as we provide methods
        # to configure it afterwards.
        # if __opts__.get('ca.cert_base_path', None):
        #     return True
        # else:
        #     log.error('tls module not loaded: ca.cert_base_path not set')
        #     return False
        return True
    else:
        return False, ['PyOpenSSL version 0.14 or later'
                       ' must be installed before '
                       ' this module can be used.']


def cert_base_path(cacert_path=None):
    '''
    Return the base path for certs from CLI or from options

    cacert_path
        absolute path to ca certificates root directory

    CLI Example:

    .. code-block:: bash

        salt '*' tls.cert_base_path
    '''
    if not cacert_path:
        cacert_path = __context__.get(
            'ca.contextual_cert_base_path',
            __salt__['config.option']('ca.contextual_cert_base_path'))
    if not cacert_path:
        cacert_path = __context__.get(
            'ca.cert_base_path',
            __salt__['config.option']('ca.cert_base_path'))
    return cacert_path


def _cert_base_path(cacert_path=None):
    '''
    Retrocompatible wrapper
    '''
    return cert_base_path(cacert_path)


def set_ca_path(cacert_path):
    '''
    If wanted, store the aforementioned cacert_path in context
    to be used as the basepath for further operations

    CLI Example:

    .. code-block:: bash

        salt '*' tls.set_ca_path /etc/certs
    '''
    if cacert_path:
        __context__['ca.contextual_cert_base_path'] = cacert_path
    return cert_base_path()


def _new_serial(ca_name, CN):
    '''
    Return a serial number in hex using md5sum, based upon the ca_name and
    CN values

    ca_name
        name of the CA
    CN
        common name in the request
    '''
    opts_hash_type = __opts__.get('hash_type', 'md5')
    hashtype = getattr(hashlib, opts_hash_type)
    hashnum = int(
            hashtype(
                '{0}_{1}_{2}'.format(
                    ca_name,
                    CN,
                    int(time.time()))
                ).hexdigest(),
            16
            )
    log.debug('Hashnum: {0}'.format(hashnum))

    # record the hash somewhere
    cachedir = __opts__['cachedir']
    log.debug('cachedir: {0}'.format(cachedir))
    serial_file = '{0}/{1}.serial'.format(cachedir, ca_name)
    if not os.path.exists(cachedir):
        os.makedirs(cachedir)
    if not os.path.exists(serial_file):
        fd = salt.utils.fopen(serial_file, 'w')
    else:
        fd = salt.utils.fopen(serial_file, 'a+')
    with fd as ofile:
        ofile.write(str(hashnum))

    return hashnum


def _four_digit_year_to_two_digit(datetimeObj):
    return datetimeObj.strftime(two_digit_year_fmt)


def _get_basic_info(ca_name, cert, ca_dir=None):
    '''
    Get basic info to write out to the index.txt
    '''
    if ca_dir is None:
        ca_dir = '{0}/{1}'.format(_cert_base_path(), ca_name)

    index_file = "{0}/index.txt".format(ca_dir)

    expire_date = _four_digit_year_to_two_digit(
            datetime.strptime(
                cert.get_notAfter(),
                four_digit_year_fmt)
            )
    serial_number = format(cert.get_serial_number(), 'X')

    # gotta prepend a /
    subject = '/'

    # then we can add the rest of the subject
    subject += '/'.join(
            ['{0}={1}'.format(
                x, y
                ) for x, y in cert.get_subject().get_components()]
            )
    subject += '\n'

    return (index_file, expire_date, serial_number, subject)


def _write_cert_to_database(ca_name, cert, cacert_path=None, status='V'):
    '''
    write out the index.txt database file in the appropriate directory to
    track certificates

    ca_name
        name of the CA
    cert
        certificate to be recorded
    '''
    set_ca_path(cacert_path)
    ca_dir = '{0}/{1}'.format(cert_base_path(), ca_name)
    index_file, expire_date, serial_number, subject = _get_basic_info(
            ca_name,
            cert,
            ca_dir)

    index_data = '{0}\t{1}\t\t{2}\tunknown\t{3}'.format(
            status,
            expire_date,
            serial_number,
            subject
            )

    with salt.utils.fopen(index_file, 'a+') as ofile:
        ofile.write(index_data)


def maybe_fix_ssl_version(ca_name, cacert_path=None, ca_filename=None):
    '''
    Check that the X509 version is correct
    (was incorrectly set in previous salt versions).
    This will fix the version if needed.

    ca_name
        ca authority name
    cacert_path
        absolute path to ca certificates root directory
    ca_filename
        alternative filename for the CA

    CLI Example:

    .. code-block:: bash

        salt '*' tls.maybe_fix_ssl_version test_ca /etc/certs
    '''
    set_ca_path(cacert_path)
    if not ca_filename:
        ca_filename = '{0}_ca_cert'.format(ca_name)
    certp = '{0}/{1}/{2}.crt'.format(
            cert_base_path(),
            ca_name,
            ca_filename)
    ca_keyp = '{0}/{1}/{2}.key'.format(
            cert_base_path(),
            ca_name,
            ca_filename)
    with salt.utils.fopen(certp) as fic:
        cert = OpenSSL.crypto.load_certificate(OpenSSL.crypto.FILETYPE_PEM,
                                               fic.read())
        if cert.get_version() == 3:
            log.info(
                'Regenerating wrong x509 version '
                'for certificate {0}'.format(certp))
            with salt.utils.fopen(ca_keyp) as fic2:
                try:
                    # try to determine the key bits
                    key = OpenSSL.crypto.load_privatekey(
                        OpenSSL.crypto.FILETYPE_PEM, fic2.read())
                    bits = key.bits()
                except Exception:
                    bits = 2048
                try:
                    days = (datetime.strptime(
                        cert.get_notAfter(),
                        '%Y%m%d%H%M%SZ') - datetime.now()).days
                except (ValueError, TypeError):
                    days = 365
                subj = cert.get_subject()
                create_ca(
                    ca_name,
                    bits=bits,
                    days=days,
                    CN=subj.CN,
                    C=subj.C,
                    ST=subj.ST,
                    L=subj.L,
                    O=subj.O,
                    OU=subj.OU,
                    emailAddress=subj.emailAddress,
                    fixmode=True)


def ca_exists(ca_name, cacert_path=None, ca_filename=None):
    '''
    Verify whether a Certificate Authority (CA) already exists

    ca_name
        name of the CA
    cacert_path
        absolute path to ca certificates root directory
    ca_filename
        alternative filename for the CA

    CLI Example:

    .. code-block:: bash

        salt '*' tls.ca_exists test_ca /etc/certs
    '''
    set_ca_path(cacert_path)
    if not ca_filename:
        ca_filename = '{0}_ca_cert'.format(ca_name)
    certp = '{0}/{1}/{2}.crt'.format(
            cert_base_path(),
            ca_name,
            ca_filename)
    if os.path.exists(certp):
        maybe_fix_ssl_version(ca_name, ca_filename=ca_filename)
        return True
    return False


def _ca_exists(ca_name, cacert_path=None):
    '''Retrocompatible wrapper'''
    return ca_exists(ca_name, cacert_path)


def get_ca(ca_name, as_text=False, cacert_path=None):
    '''
    Get the certificate path or content

    ca_name
        name of the CA
    as_text
        if true, return the certificate content instead of the path
    cacert_path
        absolute path to ca certificates root directory

    CLI Example:

    .. code-block:: bash

        salt '*' tls.get_ca test_ca as_text=False cacert_path=/etc/certs
    '''
    set_ca_path(cacert_path)
    certp = '{0}/{1}/{2}_ca_cert.crt'.format(
            cert_base_path(),
            ca_name,
            ca_name)
    if not os.path.exists(certp):
        raise ValueError('Certificate does not exists for {0}'.format(ca_name))
    else:
        if as_text:
            with salt.utils.fopen(certp) as fic:
                certp = fic.read()
    return certp


def get_ca_signed_cert(ca_name, CN='localhost', as_text=False, cacert_path=None, cert_filename=None):
    '''
    Get the certificate path or content

    ca_name
        name of the CA
    CN
        common name of the certificate
    as_text
        if true, return the certificate content instead of the path
    cacert_path
        absolute path to certificates root directory
    cert_filename
        alternative filename for the certificate, useful when using special characters in the CN

    CLI Example:

    .. code-block:: bash

        salt '*' tls.get_ca_signed_cert test_ca CN=localhost as_text=False cacert_path=/etc/certs
    '''
    set_ca_path(cacert_path)
    if not cert_filename:
        cert_filename = CN

    certp = '{0}/{1}/certs/{2}.crt'.format(
            cert_base_path(),
            ca_name,
            cert_filename)
    if not os.path.exists(certp):
        raise ValueError('Certificate does not exists for {0}'.format(CN))
    else:
        if as_text:
            with salt.utils.fopen(certp) as fic:
                certp = fic.read()
    return certp


def get_ca_signed_key(ca_name, CN='localhost', as_text=False, cacert_path=None, key_filename=None):
    '''
    Get the certificate path or content

    ca_name
        name of the CA
    CN
        common name of the certificate
    as_text
        if true, return the certificate content instead of the path
    cacert_path
        absolute path to certificates root directory
    key_filename
        alternative filename for the key, useful when using special characters in the CN

    CLI Example:

    .. code-block:: bash

        salt '*' tls.get_ca_signed_key test_ca CN=localhost as_text=False cacert_path=/etc/certs
    '''
    set_ca_path(cacert_path)
    if not key_filename:
        key_filename = CN

    keyp = '{0}/{1}/certs/{2}.key'.format(
            cert_base_path(),
            ca_name,
            key_filename)
    if not os.path.exists(keyp):
        raise ValueError('Certificate does not exists for {0}'.format(CN))
    else:
        if as_text:
            with salt.utils.fopen(keyp) as fic:
                keyp = fic.read()
    return keyp


def _check_onlyif_unless(onlyif, unless):
    ret = None
    retcode = __salt__['cmd.retcode']
    if onlyif is not None:
        if not isinstance(onlyif, string_types):
            if not onlyif:
                ret = {'comment': 'onlyif execution failed', 'result': True}
        elif isinstance(onlyif, string_types):
            if retcode(onlyif) != 0:
                ret = {'comment': 'onlyif execution failed', 'result': True}
                log.debug('onlyif execution failed')
    if unless is not None:
        if not isinstance(unless, string_types):
            if unless:
                ret = {'comment': 'unless execution succeeded', 'result': True}
        elif isinstance(unless, string_types):
            if retcode(unless) == 0:
                ret = {'comment': 'unless execution succeeded', 'result': True}
                log.debug('unless execution succeeded')
    return ret


def create_ca(ca_name,
              bits=2048,
              days=365,
              CN='localhost',
              C='US',
              ST='Utah',
              L='Salt Lake City',
              O='SaltStack',
              OU=None,
              emailAddress='xyz@pdq.net',
              fixmode=False,
              cacert_path=None,
              ca_filename=None,
              digest='sha256',
              onlyif=None,
              unless=None):
    '''
    Create a Certificate Authority (CA)

    ca_name
        name of the CA
    bits
        number of RSA key bits, default is 2048
    days
        number of days the CA will be valid, default is 365
    CN
        common name in the request, default is "localhost"
    C
        country, default is "US"
    ST
        state, default is "Utah"
    L
        locality, default is "Centerville", the city where SaltStack originated
    O
        organization, default is "SaltStack"
    OU
        organizational unit, default is None
    emailAddress
        email address for the CA owner, default is 'xyz@pdq.net'
    cacert_path
        absolute path to ca certificates root directory
    ca_filename
        alternative filename for the CA
    digest
        The message digest algorithm. Must be a string describing a digest
        algorithm supported by OpenSSL (by EVP_get_digestbyname, specifically).
        For example, "md5" or "sha1". Default: 'sha256'

    Writes out a CA certificate based upon defined config values. If the file
    already exists, the function just returns assuming the CA certificate
    already exists.

    If the following values were set::

        ca.cert_base_path='/etc/pki'
        ca_name='koji'

    the resulting CA, and corresponding key, would be written in the following location::

        /etc/pki/koji/koji_ca_cert.crt
        /etc/pki/koji/koji_ca_cert.key

    CLI Example:

    .. code-block:: bash

        salt '*' tls.create_ca test_ca
    '''
    status = _check_onlyif_unless(onlyif, unless)
    if status is not None:
        return None

    set_ca_path(cacert_path)

    if not ca_filename:
        ca_filename = '{0}_ca_cert'.format(ca_name)

    certp = '{0}/{1}/{2}.crt'.format(
        cert_base_path(), ca_name, ca_filename)
    ca_keyp = '{0}/{1}/{2}.key'.format(
        cert_base_path(), ca_name, ca_filename)
    if not fixmode and ca_exists(ca_name, ca_filename=ca_filename):
        return 'Certificate for CA named "{0}" already exists'.format(ca_name)

    if fixmode and not os.path.exists(certp):
        raise ValueError('{0} does not exists, can\'t fix'.format(certp))

    if not os.path.exists('{0}/{1}'.format(
        cert_base_path(), ca_name)
    ):
        os.makedirs('{0}/{1}'.format(cert_base_path(),
                                     ca_name))

    # try to reuse existing ssl key
    key = None
    if os.path.exists(ca_keyp):
        with salt.utils.fopen(ca_keyp) as fic2:
            # try to determine the key bits
            key = OpenSSL.crypto.load_privatekey(
                OpenSSL.crypto.FILETYPE_PEM, fic2.read())
    if not key:
        key = OpenSSL.crypto.PKey()
        key.generate_key(OpenSSL.crypto.TYPE_RSA, bits)

    ca = OpenSSL.crypto.X509()
    ca.set_version(2)
    ca.set_serial_number(_new_serial(ca_name, CN))
    ca.get_subject().C = C
    ca.get_subject().ST = ST
    ca.get_subject().L = L
    ca.get_subject().O = O
    if OU:
        ca.get_subject().OU = OU
    ca.get_subject().CN = CN
    ca.get_subject().emailAddress = emailAddress

    ca.gmtime_adj_notBefore(0)
    ca.gmtime_adj_notAfter(int(days) * 24 * 60 * 60)
    ca.set_issuer(ca.get_subject())
    ca.set_pubkey(key)

    ca.add_extensions([
        OpenSSL.crypto.X509Extension('basicConstraints', True,
                                     'CA:TRUE, pathlen:0'),
        OpenSSL.crypto.X509Extension('keyUsage', True,
                                     'keyCertSign, cRLSign'),
        OpenSSL.crypto.X509Extension('subjectKeyIdentifier', False, 'hash',
                                     subject=ca)])

    ca.add_extensions([
        OpenSSL.crypto.X509Extension(
            'authorityKeyIdentifier',
            False,
            'issuer:always,keyid:always',
            issuer=ca)])
    ca.sign(key, digest)

    # alway backup existing keys in case
    keycontent = OpenSSL.crypto.dump_privatekey(OpenSSL.crypto.FILETYPE_PEM,
                                                key)
    write_key = True
    if os.path.exists(ca_keyp):
        bck = "{0}.{1}".format(ca_keyp, datetime.now().strftime(
            "%Y%m%d%H%M%S"))
        with salt.utils.fopen(ca_keyp) as fic:
            old_key = fic.read().strip()
            if old_key.strip() == keycontent.strip():
                write_key = False
            else:
                log.info('Saving old CA ssl key in {0}'.format(bck))
                with salt.utils.fopen(bck, 'w') as bckf:
                    bckf.write(old_key)
                    os.chmod(bck, 0o600)
    if write_key:
        with salt.utils.fopen(ca_keyp, 'w') as ca_key:
            ca_key.write(keycontent)

    with salt.utils.fopen(certp, 'w') as ca_crt:
        ca_crt.write(
            OpenSSL.crypto.dump_certificate(OpenSSL.crypto.FILETYPE_PEM, ca))

    _write_cert_to_database(ca_name, ca)

    ret = ('Created Private Key: "{0}/{1}{2}.key." ').format(
        cert_base_path(), ca_name, ca_filename)
    ret += ('Created CA "{0}": "{1}/{2}{3}.crt."').format(
        ca_name, cert_base_path(), ca_name, ca_filename)

    return ret


def get_extensions(cert_type):
    '''
    Fetch X509 and CSR extension definitions from tls:extensions:
    (common|server|client) or set them to standard defaults.

    cert_type:
        required
        ``server`` or ``client``

    .. versionadded:: Beryllium

    '''

    ext = {}
    if cert_type == '':
        log.error('cert_type set to empty in tls_ca.get_extensions(); defaulting to ``server``')
        cert_type = 'server'

    try:
        ext['common'] = __salt__['pillar.get']('tls.extensions:common')
    except NameError as err:
        log.debug(err)

    if 'common' not in ext or ext['common'] == '':
        ext['common'] = {
            'csr': {
                'basicConstraints': 'CA:FALSE',
            },
            'cert': {
                'authorityKeyIdentifier': 'keyid,issuer:always',
                'subjectKeyIdentifier': 'hash',
            },
        }

    try:
        ext['server'] = __salt__['pillar.get']('tls.extensions:server')
    except NameError as err:
        log.debug(err)

    if 'server' not in ext or ext['server'] == '':
        ext['server'] = {
            'csr': {
                'extendedKeyUsage': 'serverAuth',
                'keyUsage': 'digitalSignature, keyEncipherment',
            },
            'cert': {},
        }

    try:
        ext['client'] = __salt__['pillar.get']('tls.extensions:client')
    except NameError as err:
        log.debug(err)

    if 'client' not in ext or ext['client'] == '':
        ext['client'] = {
            'csr': {
                'extendedKeyUsage': 'clientAuth',
                'keyUsage': 'nonRepudiation, digitalSignature, keyEncipherment',
            },
            'cert': {},
        }

    # possible user-defined profile or a typo
    if cert_type not in ext:
        try:
            ext[cert_type] = __salt__['pillar.get'](
                'tls.extensions:{0}'.format(cert_type))
        except NameError as e:
            log.debug(
                'pillar, tls:extensions:{0} not available or not operating in a salt context\n{1}'.
                format(cert_type, e))

    retval = ext['common']

    for Use in retval:
        retval[Use].update(ext[cert_type][Use])

    return retval


def create_csr(ca_name,
               bits=2048,
               CN='localhost',
               C='US',
               ST='Utah',
               L='Salt Lake City',
               O='SaltStack',
               OU=None,
               emailAddress='xyz@pdq.net',
               subjectAltName=None,
               cacert_path=None,
               ca_filename=None,
               csr_path=None,
               csr_filename=None,
               digest='sha256',
               type_ext=False,
               cert_type='server'):
    '''
    Create a Certificate Signing Request (CSR) for a
    particular Certificate Authority (CA)

    ca_name
        name of the CA
    bits
        number of RSA key bits, default is 2048
    CN
        common name in the request, default is "localhost"
    C
        country, default is "US"
    ST
        state, default is "Utah"
    L
        locality, default is "Centerville", the city where SaltStack originated
    O
        organization, default is "SaltStack"
        NOTE: Must the same as CA certificate or an error will be raised
    OU
        organizational unit, default is None
    emailAddress
        email address for the request, default is 'xyz@pdq.net'
    subjectAltName
        valid subjectAltNames in full form, e.g. to add DNS entry you would call
        this function with this value:

        examples: ['DNS:somednsname.com',
                'DNS:1.2.3.4',
                'IP:1.2.3.4',
                'IP:2001:4801:7821:77:be76:4eff:fe11:e51',
                'email:me@i.like.pie.com']

    .. note::
        some libraries do not properly query IP: prefixes, instead looking
        for the given req. source with a DNS: prefix. To be thorough, you
        may want to include both DNS: and IP: entries if you are using
        subjectAltNames for destinations for your TLS connections.
            e.g.:
                requests to https://1.2.3.4 will fail from python's
                requests library w/out the second entry in the above list

    .. versionadded:: Beryllium

    cert_type
        Specify the general certificate type. Can be either `server` or
        `client`. Indicates the set of common extensions added to the CSR.

        server: {
           'basicConstraints': 'CA:FALSE',
           'extendedKeyUsage': 'serverAuth',
           'keyUsage': 'digitalSignature, keyEncipherment'
        }

        client: {
           'basicConstraints': 'CA:FALSE',
           'extendedKeyUsage': 'clientAuth',
           'keyUsage': 'nonRepudiation, digitalSignature, keyEncipherment'
        }

    type_ext
        boolean.  Whether or not to extend the filename with CN_[cert_type]
        This can be useful if a server and client certificate are needed for
        the same CN. Defaults to False to avoid introducing an unexpected file
        naming pattern

        The files normally named some_subject_CN.csr and some_subject_CN.key
        will then be saved

    Writes out a Certificate Signing Request (CSR) If the file already
    exists, the function just returns assuming the CSR already exists.

    If the following values were set::

        ca.cert_base_path='/etc/pki'
        ca_name='koji'
        CN='test.egavas.org'

    the resulting CSR, and corresponding key, would be written in the
    following location::

        /etc/pki/koji/certs/test.egavas.org.csr
        /etc/pki/koji/certs/test.egavas.org.key

    CLI Example:

    .. code-block:: bash

        salt '*' tls.create_csr test
    '''
    set_ca_path(cacert_path)

    if not ca_filename:
        ca_filename = '{0}_ca_cert'.format(ca_name)

    if not ca_exists(ca_name, ca_filename=ca_filename):
        return ('Certificate for CA named "{0}" does not exist, please create '
                'it first.').format(ca_name)

    if not csr_path:
        csr_path = '{0}/{1}/certs/'.format(cert_base_path(), ca_name)

    if not os.path.exists(csr_path):
        os.makedirs(csr_path)

    CN_ext = '_{0}'.format(cert_type) if type_ext else ''

    if not csr_filename:
        csr_filename = '{0}{1}'.format(CN, CN_ext)

    csr_f = '{0}/{1}.csr'.format(csr_path, csr_filename)

    if os.path.exists(csr_f):
        return 'Certificate Request "{0}" already exists'.format(csr_f)

    key = OpenSSL.crypto.PKey()
    key.generate_key(OpenSSL.crypto.TYPE_RSA, bits)

    req = OpenSSL.crypto.X509Req()

    req.get_subject().C = C
    req.get_subject().ST = ST
    req.get_subject().L = L
    req.get_subject().O = O
    if OU:
        req.get_subject().OU = OU
    req.get_subject().CN = CN
    req.get_subject().emailAddress = emailAddress

<<<<<<< HEAD
    extensions = get_extensions('server')['csr']
=======
    extensions = get_extensions(cert_type)['csr']
>>>>>>> d1d6cef1
    extension_adds = []

    for ext, value in extensions.items():
        extension_adds.append(OpenSSL.crypto.X509Extension(ext, False, value))

    if subjectAltName:
        if isinstance(subjectAltName, str):
            subjectAltName = [subjectAltName]

        extension_adds.append(
            OpenSSL.crypto.X509Extension(
                'subjectAltName', False, ", ".join(subjectAltName)))

    req.add_extensions(extension_adds)
    req.set_pubkey(key)
    req.sign(key, digest)

    # Write private key and request
    with salt.utils.fopen('{0}/{1}.key'.format(csr_path,
                                               csr_filename), 'w+') as priv_key:
        priv_key.write(
                OpenSSL.crypto.dump_privatekey(OpenSSL.crypto.FILETYPE_PEM, key)
                )

    with salt.utils.fopen(csr_f, 'w+') as csr:
        csr.write(
                OpenSSL.crypto.dump_certificate_request(
                    OpenSSL.crypto.FILETYPE_PEM,
                    req
                    )
                )

    ret = 'Created Private Key: "{0}/{1}.key." '.format(
                    csr_path,
                    csr_filename
                    )
    ret += 'Created CSR for "{0}": "{1}/{2}.csr."'.format(
                    CN,
                    csr_path,
                    csr_filename
                    )

    return ret


def create_self_signed_cert(tls_dir='tls',
                            bits=2048,
                            days=365,
                            CN='localhost',
                            C='US',
                            ST='Utah',
                            L='Salt Lake City',
                            O='SaltStack',
                            OU=None,
                            emailAddress='xyz@pdq.net',
                            cacert_path=None,
                            cert_filename=None,
                            digest='sha256'):
    '''
    Create a Self-Signed Certificate (CERT)

    tls_dir
        location appended to the ca.cert_base_path, default is 'tls'
    bits
        number of RSA key bits, default is 2048
    CN
        common name in the request, default is "localhost"
    C
        country, default is "US"
    ST
        state, default is "Utah"
    L
        locality, default is "Centerville", the city where SaltStack originated
    O
        organization, default is "SaltStack"
        NOTE: Must the same as CA certificate or an error will be raised
    OU
        organizational unit, default is None
    emailAddress
        email address for the request, default is 'xyz@pdq.net'
    cacert_path
        absolute path to ca certificates root directory
    digest
        The message digest algorithm. Must be a string describing a digest
        algorithm supported by OpenSSL (by EVP_get_digestbyname, specifically).
        For example, "md5" or "sha1". Default: 'sha256'

    Writes out a Self-Signed Certificate (CERT). If the file already
    exists, the function just returns.

    If the following values were set::

        ca.cert_base_path='/etc/pki'
        tls_dir='koji'
        CN='test.egavas.org'

    the resulting CERT, and corresponding key, would be written in the
    following location::

        /etc/pki/koji/certs/test.egavas.org.crt
        /etc/pki/koji/certs/test.egavas.org.key

    CLI Example:

    .. code-block:: bash

        salt '*' tls.create_self_signed_cert

    Passing options from the command line:

    .. code-block:: bash

        salt 'minion' tls.create_self_signed_cert CN='test.mysite.org'
    '''
    set_ca_path(cacert_path)

    if not os.path.exists('{0}/{1}/certs/'.format(cert_base_path(), tls_dir)):
        os.makedirs("{0}/{1}/certs/".format(cert_base_path(),
                                            tls_dir))

    if not cert_filename:
        cert_filename = CN

    if os.path.exists(
            '{0}/{1}/certs/{2}.crt'.format(cert_base_path(),
                                           tls_dir, cert_filename)
            ):
        return 'Certificate "{0}" already exists'.format(cert_filename)

    key = OpenSSL.crypto.PKey()
    key.generate_key(OpenSSL.crypto.TYPE_RSA, bits)

    # create certificate
    cert = OpenSSL.crypto.X509()
    cert.set_version(2)

    cert.gmtime_adj_notBefore(0)
    cert.gmtime_adj_notAfter(int(days) * 24 * 60 * 60)

    cert.get_subject().C = C
    cert.get_subject().ST = ST
    cert.get_subject().L = L
    cert.get_subject().O = O
    if OU:
        cert.get_subject().OU = OU
    cert.get_subject().CN = CN
    cert.get_subject().emailAddress = emailAddress

    cert.set_serial_number(_new_serial(tls_dir, CN))
    cert.set_issuer(cert.get_subject())
    cert.set_pubkey(key)
    cert.sign(key, digest)

    # Write private key and cert
    with salt.utils.fopen(
                '{0}/{1}/certs/{2}.key'.format(cert_base_path(),
                                               tls_dir, cert_filename),
                'w+'
                ) as priv_key:
        priv_key.write(
                OpenSSL.crypto.dump_privatekey(OpenSSL.crypto.FILETYPE_PEM, key)
                )

    with salt.utils.fopen('{0}/{1}/certs/{2}.crt'.format(cert_base_path(),
                                                         tls_dir,
                                                         cert_filename
                                                         ), 'w+') as crt:
        crt.write(
                OpenSSL.crypto.dump_certificate(
                    OpenSSL.crypto.FILETYPE_PEM,
                    cert
                    )
                )

    _write_cert_to_database(tls_dir, cert)

    ret = 'Created Private Key: "{0}/{1}/certs/{2}.key." '.format(
                    cert_base_path(),
                    tls_dir,
                    cert_filename
                    )
    ret += 'Created Certificate: "{0}/{1}/certs/{2}.crt."'.format(
                    cert_base_path(),
                    tls_dir,
                    cert_filename
                    )

    return ret


def create_ca_signed_cert(ca_name,
                          CN,
                          days=365,
                          cacert_path=None,
                          ca_filename=None,
                          cert_path=None,
                          cert_filename=None,
                          digest='sha256',
                          cert_type=None,
                          type_ext=False):
    '''
    Create a Certificate (CERT) signed by a named Certificate Authority (CA)

    If the certificate file already exists, the function just returns assuming
    the CERT already exists.

    The CN *must* match an existing CSR generated by create_csr. If it
    does not, this method does nothing.


    ca_name
        name of the CA

    CN
        common name matching the certificate signing request

    days
        number of days certificate is valid, default is 365 (1 year)

    cacert_path
        absolute path to ca certificates root directory

    ca_filename
        alternative filename for the CA

    cert_path
        full path to the certificates directory

    cert_filename
        alternative filename for the certificate, useful when using special
        characters in the CN. If this option is set it will override
        the certificate filename output effects of ``cert_type``.
        ``type_ext`` will be completely overridden.

    digest
        The message digest algorithm. Must be a string describing a digest
        algorithm supported by OpenSSL (by EVP_get_digestbyname, specifically).
        For example, "md5" or "sha1". Default: 'sha256'

    cert_type
        string. Either 'server' or 'client' (see create_csr() for details).

        If create_csr(type_ext=True) this function **must** be called with the
        same cert_type so it can find the CSR file.

    .. note::
        create_csr() defaults to cert_type='server'; therefore, if it was also
        called with type_ext, cert_type becomes a required argument for
        create_ca_signed_cert()

    type_ext
        bool. If set True, use ``cert_type`` as an extension to the CN when
        formatting the filename.

        e.g.: some_subject_CN_server.crt or some_subject_CN_client.crt

        This facilitates the context where both types are required for the same
        subject

        If ``cert_filename`` is `not None`, setting ``type_ext`` has no
        effect

    If the following values were set:

    .. code-block:: text

        ca.cert_base_path='/etc/pki'
        ca_name='koji'
        CN='test.egavas.org'

    the resulting signed certificate would be written in the following
    location:

    .. code-block:: text

        /etc/pki/koji/certs/test.egavas.org.crt

    CLI Example:

    .. code-block:: bash

        salt '*' tls.create_ca_signed_cert test localhost
    '''
    ret = {}

    set_ca_path(cacert_path)

    ca_filename = '{0}_ca_cert'.format(ca_name)

    if not cert_path:
        cert_path = '{0}/{1}/certs'.format(cert_base_path(), ca_name)

    if type_ext:
        if not cert_type:
            log.error('type_ext = True but cert_type is unset. '
                      'Certificate not written.')
            return ret
        elif cert_type:
            CN_ext = '_{0}'.format(cert_type)
    else:
        CN_ext = ''

    csr_filename = '{0}{1}'.format(CN, CN_ext)

    if not cert_filename:
        cert_filename = '{0}{1}'.format(CN, CN_ext)

    if os.path.exists(
            os.path.join(
                os.path.sep.join('{0}/{1}/certs/{2}.crt'.format(
                    cert_base_path(),
                    ca_name,
                    cert_filename).split('/')
                )
            )
    ):
        return 'Certificate "{0}" already exists'.format(cert_filename)

    try:
        maybe_fix_ssl_version(ca_name, ca_filename=ca_filename)
        with salt.utils.fopen('{0}/{1}/{2}.crt'.format(cert_base_path(),
                                                       ca_name,
                                                       ca_filename)) as fhr:
            ca_cert = OpenSSL.crypto.load_certificate(
                    OpenSSL.crypto.FILETYPE_PEM, fhr.read()
                )
        with salt.utils.fopen('{0}/{1}/{2}.key'.format(cert_base_path(),
                                                       ca_name,
                                                       ca_filename)) as fhr:
            ca_key = OpenSSL.crypto.load_privatekey(
                    OpenSSL.crypto.FILETYPE_PEM,
                    fhr.read()
                )
    except IOError:
        ret['retcode'] = 1
        ret['comment'] = 'There is no CA named "{0}"'.format(ca_name)
        return ret

    try:
        csr_path = '{0}/{1}.csr'.format(cert_path, csr_filename)
        with salt.utils.fopen(csr_path) as fhr:
            req = OpenSSL.crypto.load_certificate_request(
                    OpenSSL.crypto.FILETYPE_PEM,
                    fhr.read())
    except IOError:
        ret['retcode'] = 1
        ret['comment'] = 'There is no CSR that matches the CN "{0}"'.format(cert_filename)
        return ret

    exts = []
    try:
        exts.extend(req.get_extensions())
        log.debug('req.get_extensions() supported in pyOpenSSL {0}'.format(
                        OpenSSL.__dict__.get('__version__', '')))
    except AttributeError:
        try:
            # see: http://bazaar.launchpad.net/~exarkun/pyopenssl/master/revision/189
            # support is there from quite a long time, but without API
            # so we mimic the newly get_extensions method present in ultra
            # recent pyopenssl distros
            log.info('req.get_extensions() not supported in pyOpenSSL versions '
                     'prior to 0.15. Switching to Dark Magic(tm) '
                     ' Your version: {0}'.format(
                         OpenSSL.__dict__.get('__version__', 'pre-2014')))

            native_exts_obj = OpenSSL._util.lib.X509_REQ_get_extensions(req._req)
            for i in range(OpenSSL._util.lib.sk_X509_EXTENSION_num(native_exts_obj)):
                ext = OpenSSL.crypto.X509Extension.__new__(
                    OpenSSL.crypto.X509Extension)
                ext._extension = OpenSSL._util.lib.sk_X509_EXTENSION_value(
                    native_exts_obj,
                    i)
                exts.append(ext)
        except Exception:
            log.error('X509 extensions are unsupported in pyOpenSSL '
                      'versions prior to 0.14. Upgrade required. Current '
                      'version: {0}'.format(
                          OpenSSL.__dict__.get('__version__', 'pre-2014'))
                      )

    cert = OpenSSL.crypto.X509()
    cert.set_version(2)
    cert.set_subject(req.get_subject())
    cert.gmtime_adj_notBefore(0)
    cert.gmtime_adj_notAfter(int(days) * 24 * 60 * 60)
    cert.set_serial_number(_new_serial(ca_name, CN))
    cert.set_issuer(ca_cert.get_subject())
    cert.set_pubkey(req.get_pubkey())

    cert.add_extensions(exts)

    cert.sign(ca_key, digest)

    cert_full_path = '{0}/{1}.crt'.format(cert_path, cert_filename)

    with salt.utils.fopen(cert_full_path, 'w+') as crt:
        crt.write(
            OpenSSL.crypto.dump_certificate(OpenSSL.crypto.FILETYPE_PEM, cert))

    _write_cert_to_database(ca_name, cert)

    return ('Created Certificate for "{0}": '
            '"{1}/{2}.crt"').format(
                    CN,
                    cert_path,
                    cert_filename
                    )


def create_pkcs12(ca_name, CN, passphrase='', cacert_path=None):
    '''
    Create a PKCS#12 browser certificate for a particular Certificate (CN)

    ca_name
        name of the CA
    CN
        common name matching the certificate signing request
    passphrase
        used to unlock the PKCS#12 certificate when loaded into the browser
    cacert_path
        absolute path to ca certificates root directory

    If the following values were set::

        ca.cert_base_path='/etc/pki'
        ca_name='koji'
        CN='test.egavas.org'

    the resulting signed certificate would be written in the
    following location::

        /etc/pki/koji/certs/test.egavas.org.p12

    CLI Example:

    .. code-block:: bash

        salt '*' tls.create_pkcs12 test localhost
    '''
    set_ca_path(cacert_path)
    if os.path.exists(
            '{0}/{1}/certs/{2}.p12'.format(
                cert_base_path(),
                ca_name,
                CN)
            ):
        return 'Certificate "{0}" already exists'.format(CN)

    try:
        with salt.utils.fopen('{0}/{1}/{2}_ca_cert.crt'.format(cert_base_path(),
                                                               ca_name,
                                                               ca_name)) as fhr:
            ca_cert = OpenSSL.crypto.load_certificate(
                    OpenSSL.crypto.FILETYPE_PEM,
                    fhr.read()
                )
    except IOError:
        return 'There is no CA named "{0}"'.format(ca_name)

    try:
        with salt.utils.fopen('{0}/{1}/certs/{2}.crt'.format(cert_base_path(),
                                                             ca_name,
                                                             CN)) as fhr:
            cert = OpenSSL.crypto.load_certificate(
                    OpenSSL.crypto.FILETYPE_PEM,
                    fhr.read()
                )
        with salt.utils.fopen('{0}/{1}/certs/{2}.key'.format(cert_base_path(),
                                                             ca_name,
                                                             CN)) as fhr:
            key = OpenSSL.crypto.load_privatekey(
                    OpenSSL.crypto.FILETYPE_PEM,
                    fhr.read()
                    )
    except IOError:
        return 'There is no certificate that matches the CN "{0}"'.format(CN)

    pkcs12 = OpenSSL.crypto.PKCS12()

    pkcs12.set_certificate(cert)
    pkcs12.set_ca_certificates([ca_cert])
    pkcs12.set_privatekey(key)

    with salt.utils.fopen('{0}/{1}/certs/{2}.p12'.format(cert_base_path(),
                                                         ca_name,
                                                         CN), 'w') as ofile:
        ofile.write(pkcs12.export(passphrase=passphrase))

    return ('Created PKCS#12 Certificate for "{0}": '
            '"{1}/{2}/certs/{3}.p12"').format(
                    CN,
                    cert_base_path(),
                    ca_name,
                    CN
                    )


def cert_info(cert_path, digest='sha256'):
    '''
    Return information for a particular certificate

    cert_path
        path to the cert file
    digest
        what digest to use for fingerprinting

    CLI Example:

    .. code-block:: bash

        salt '*' tls.cert_info /dir/for/certs/cert.pem
    '''
    # format that OpenSSL returns dates in
    date_fmt = '%Y%m%d%H%M%SZ'

    with salt.utils.fopen(cert_path) as cert_file:
        cert = OpenSSL.crypto.load_certificate(
                OpenSSL.crypto.FILETYPE_PEM,
                cert_file.read()
            )
    ret = {
        'fingerprint': cert.digest(digest),
        'subject': dict(cert.get_subject().get_components()),
        'issuer': dict(cert.get_issuer().get_components()),
        'serial_number': cert.get_serial_number(),
        'not_before': time.mktime(datetime.strptime(cert.get_notBefore(), date_fmt).timetuple()),
        'not_after': time.mktime(datetime.strptime(cert.get_notAfter(), date_fmt).timetuple()),
    }

    # add additional info if your version of pyOpenSSL supports it
    if hasattr(cert, 'get_extension_count'):
        ret['extensions'] = {}
        for i in range(cert.get_extension_count()):
            ext = cert.get_extension(i)
            ret['extensions'][ext.get_short_name()] = ext

    if 'subjectAltName' in ret.get('extensions', {}):
        valid_names = set()
        for name in ret['extensions']['subjectAltName']._subjectAltNameString().split(", "):
            if not name.startswith('DNS:'):
                log.error('Cert {0} has an entry ({1}) which does not start with DNS:'.format(cert_path, name))
            else:
                valid_names.add(name[4:])
        ret['subject_alt_names'] = valid_names

    if hasattr(cert, 'get_signature_algorithm'):
        ret['signature_algorithm'] = cert.get_signature_algorithm()

    return ret


def create_empty_crl(
        ca_name,
        cacert_path=None,
        ca_filename=None,
        crl_file=None):
    '''
    Create an empty Certificate Revocation List.

    .. versionadded:: Beryllium

    ca_name
        name of the CA
    cacert_path
        absolute path to ca certificates root directory
    ca_filename
        alternative filename for the CA
    crl_file
        full path to the CRL file

    CLI Example:

    .. code-block:: bash

        salt '*' tls.create_empty_crl ca_name='koji' ca_filename='ca' crl_file='/etc/openvpn/team1/crl.pem'
    '''

    set_ca_path(cacert_path)

    if not ca_filename:
        ca_filename = '{0}_ca_cert'.format(ca_name)

    if not crl_file:
        crl_file = '{0}/{1}/crl.pem'.format(
                _cert_base_path(),
                ca_name
                )

    if os.path.exists('{0}'.format(crl_file)):
        return 'CRL "{0}" already exists'.format(crl_file)

    try:
        ca_cert = OpenSSL.crypto.load_certificate(
                OpenSSL.crypto.FILETYPE_PEM,
                salt.utils.fopen('{0}/{1}/{2}.crt'.format(
                    cert_base_path(),
                    ca_name,
                    ca_filename
                    )).read()
                )
        ca_key = OpenSSL.crypto.load_privatekey(
                OpenSSL.crypto.FILETYPE_PEM,
                salt.utils.fopen('{0}/{1}/{2}.key'.format(
                    cert_base_path(),
                    ca_name,
                    ca_filename)).read()
                )
    except IOError:
        return 'There is no CA named "{0}"'.format(ca_name)

    crl = OpenSSL.crypto.CRL()
    crl_text = crl.export(ca_cert, ca_key)

    with salt.utils.fopen(crl_file, 'w') as f:
        f.write(crl_text)

    return 'Created an empty CRL: "{0}"'.format(crl_file)


def revoke_cert(
        ca_name,
        CN,
        cacert_path=None,
        ca_filename=None,
        cert_path=None,
        cert_filename=None,
        crl_file=None):
    '''
    Revoke a certificate.

    .. versionadded:: Beryllium

    ca_name
        Name of the CA.

    CN
        Common name matching the certificate signing request.

    cacert_path
        Absolute path to ca certificates root directory.

    ca_filename
        Alternative filename for the CA.

    cert_path
        Path to the cert file.

    cert_filename
        Alternative filename for the certificate, useful when using special characters in the CN.

    crl_file
        Full path to the CRL file.

    CLI Example:

    .. code-block:: bash

        salt '*' tls.revoke_cert ca_name='koji' ca_filename='ca' crl_file='/etc/openvpn/team1/crl.pem'

    '''

    set_ca_path(cacert_path)
    ca_dir = '{0}/{1}'.format(cert_base_path(), ca_name)

    if ca_filename is None:
        ca_filename = '{0}_ca_cert'.format(ca_name)

    if cert_path is None:
        cert_path = '{0}/{1}/certs'.format(_cert_base_path(), ca_name)

    if cert_filename is None:
        cert_filename = '{0}'.format(CN)

    try:
        ca_cert = OpenSSL.crypto.load_certificate(
                OpenSSL.crypto.FILETYPE_PEM,
                salt.utils.fopen('{0}/{1}/{2}.crt'.format(
                    cert_base_path(),
                    ca_name,
                    ca_filename
                    )).read()
                )
        ca_key = OpenSSL.crypto.load_privatekey(
                OpenSSL.crypto.FILETYPE_PEM,
                salt.utils.fopen('{0}/{1}/{2}.key'.format(
                    cert_base_path(),
                    ca_name,
                    ca_filename)).read()
                )
    except IOError:
        return 'There is no CA named "{0}"'.format(ca_name)

    try:
        client_cert = OpenSSL.crypto.load_certificate(
                OpenSSL.crypto.FILETYPE_PEM,
                salt.utils.fopen('{0}/{1}.crt'.format(
                    cert_path,
                    cert_filename)).read()
                )
    except IOError:
        return 'There is no client certificate named "{0}"'.format(CN)

    index_file, expire_date, serial_number, subject = _get_basic_info(
            ca_name,
            client_cert,
            ca_dir)

    index_serial_subject = '{0}\tunknown\t{1}'.format(
            serial_number,
            subject)
    index_v_data = 'V\t{0}\t\t{1}'.format(
            expire_date,
            index_serial_subject)
    index_r_data_pattern = re.compile(
            r"R\t" +
            expire_date +
            r"\t\d{12}Z\t" +
            re.escape(index_serial_subject))
    index_r_data = 'R\t{0}\t{1}\t{2}'.format(
            expire_date,
            _four_digit_year_to_two_digit(datetime.now()),
            index_serial_subject)

    ret = {}
    with salt.utils.fopen(index_file) as f:
        for line in f:
            if index_r_data_pattern.match(line):
                revoke_date = line.split('\t')[2]
                try:
                    datetime.strptime(revoke_date, two_digit_year_fmt)
                    return ('"{0}/{1}.crt" was already revoked, '
                            'serial number: {2}').format(
                                    cert_path,
                                    cert_filename,
                                    serial_number
                                    )
                except ValueError:
                    ret['retcode'] = 1
                    ret['comment'] = ("Revocation date '{0}' does not match"
                                      "format '{1}'".format(
                                          revoke_date,
                                          two_digit_year_fmt))
                    return ret
            elif index_serial_subject in line:
                __salt__['file.replace'](
                        index_file,
                        index_v_data,
                        index_r_data,
                        backup=False)
                break

    crl = OpenSSL.crypto.CRL()

    with salt.utils.fopen(index_file) as f:
        for line in f:
            if line.startswith('R'):
                fields = line.split('\t')
                revoked = OpenSSL.crypto.Revoked()
                revoked.set_serial(fields[3])
                revoke_date_2_digit = datetime.strptime(fields[2], two_digit_year_fmt)
                revoked.set_rev_date(revoke_date_2_digit.strftime(four_digit_year_fmt))
                crl.add_revoked(revoked)

    crl_text = crl.export(ca_cert, ca_key)

    if crl_file is None:
        crl_file = '{0}/{1}/crl.pem'.format(
                _cert_base_path(),
                ca_name
                )

    if os.path.isdir(crl_file):
        ret['retcode'] = 1
        ret['comment'] = 'crl_file "{0}" is an existing directory'.format(crl_file)
        return ret

    with salt.utils.fopen(crl_file, 'w') as f:
        f.write(crl_text)

    return ('Revoked Certificate: "{0}/{1}.crt", '
            'serial number: {2}').format(
                    cert_path,
                    cert_filename,
                    serial_number
                    )


if __name__ == '__main__':
    # create_ca('koji', days=365, **cert_sample_meta)
    create_csr(
            'koji',
            CN='test_system',
            C="US",
            ST="Utah",
            L="Centerville",
            O="SaltStack",
            OU=None,
            emailAddress='test_system@saltstack.org'
            )
    create_ca_signed_cert('koji', 'test_system')
    create_pkcs12('koji', 'test_system', passphrase='test')<|MERGE_RESOLUTION|>--- conflicted
+++ resolved
@@ -926,11 +926,7 @@
     req.get_subject().CN = CN
     req.get_subject().emailAddress = emailAddress
 
-<<<<<<< HEAD
-    extensions = get_extensions('server')['csr']
-=======
     extensions = get_extensions(cert_type)['csr']
->>>>>>> d1d6cef1
     extension_adds = []
 
     for ext, value in extensions.items():
