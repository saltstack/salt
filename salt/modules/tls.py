# -*- coding: utf-8 -*-
'''
A salt module for SSL/TLS.
Can create a Certificate Authority (CA)
or use Self-Signed certificates.

:depends:   - PyOpenSSL Python module
:configuration: Add the following values in /etc/salt/minion for the CA module
    to function properly::

        ca.cert_base_path: '/etc/pki'
'''
from __future__ import absolute_import
# pylint: disable=C0103

# Import python libs
import os
import time
import logging
import hashlib
from salt.ext.six.moves import range
from datetime import datetime
<<<<<<< HEAD
=======
from distutils.version import LooseVersion

>>>>>>> 72a8a775
import re

HAS_SSL = False
try:
    import OpenSSL
    HAS_SSL = True
    OpenSSL_version = LooseVersion(OpenSSL.__dict__.get('__version__', '0.0'))
except ImportError:
    pass

# Import salt libs
import salt.utils
from salt._compat import string_types


log = logging.getLogger(__name__)

two_digit_year_fmt = "%y%m%d%H%M%SZ"
four_digit_year_fmt = "%Y%m%d%H%M%SZ"


def __virtual__():
    '''
    Only load this module if the ca config options are set
    '''
    if HAS_SSL and LooseVersion(OpenSSL_version) < LooseVersion('0.14'):
        if __opts__.get('ca.cert_base_path', None):
            return True
        else:
            log.error('tls module not loaded: ca.cert_base_path not set')
            return False
    else:
        return False, ['PyOpenSSL version 0.14 or later  must be installed before '
                       ' this module can be used.']


def cert_base_path(cacert_path=None):
    '''
    Return the base path for certs from CLI or from options

    cacert_path
        absolute path to ca certificates root directory

    CLI Example:

    .. code-block:: bash

        salt '*' tls.cert_base_path
    '''
    if not cacert_path:
        cacert_path = __context__.get(
            'ca.contextual_cert_base_path',
            __salt__['config.option']('ca.contextual_cert_base_path'))
    if not cacert_path:
        cacert_path = __context__.get(
            'ca.cert_base_path',
            __salt__['config.option']('ca.cert_base_path'))
    return cacert_path


def _cert_base_path(cacert_path=None):
    '''
    Retrocompatible wrapper
    '''
    return cert_base_path(cacert_path)


def set_ca_path(cacert_path):
    '''
    If wanted, store the aforementioned cacert_path in context
    to be used as the basepath for further operations

    CLI Example:

    .. code-block:: bash

        salt '*' tls.set_ca_path /etc/certs
    '''
    if cacert_path:
        __context__['ca.contextual_cert_base_path'] = cacert_path
    return cert_base_path()


def _new_serial(ca_name, CN):
    '''
    Return a serial number in hex using md5sum, based upon the ca_name and
    CN values

    ca_name
        name of the CA
    CN
        common name in the request
    '''
    opts_hash_type = __opts__.get('hash_type', 'md5')
    hashtype = getattr(hashlib, opts_hash_type)
    hashnum = int(
            hashtype(
                '{0}_{1}_{2}'.format(
                    ca_name,
                    CN,
                    int(time.time()))
                ).hexdigest(),
            16
            )
    log.debug('Hashnum: {0}'.format(hashnum))

    # record the hash somewhere
    cachedir = __opts__['cachedir']
    log.debug('cachedir: {0}'.format(cachedir))
    serial_file = '{0}/{1}.serial'.format(cachedir, ca_name)
    with salt.utils.fopen(serial_file, 'a+') as ofile:
        ofile.write(str(hashnum))

    return hashnum


def _four_digit_year_to_two_digit(datetimeObj):
    return datetimeObj.strftime(two_digit_year_fmt)


def _get_basic_info(ca_name, cert, ca_dir=None):
    '''
    Get basic info to write out to the index.txt
    '''
    if ca_dir is None:
        ca_dir = '{0}/{1}'.format(_cert_base_path(), ca_name)
<<<<<<< HEAD

    index_file = "{0}/index.txt".format(ca_dir)

=======

    index_file = "{0}/index.txt".format(ca_dir)

>>>>>>> 72a8a775
    expire_date = _four_digit_year_to_two_digit(
            datetime.strptime(
                cert.get_notAfter(),
                four_digit_year_fmt)
            )
    serial_number = format(cert.get_serial_number(), 'X')

    #gotta prepend a /
    subject = '/'

    # then we can add the rest of the subject
    subject += '/'.join(
            ['{0}={1}'.format(
                x, y
                ) for x, y in cert.get_subject().get_components()]
            )
    subject += '\n'

    return (index_file, expire_date, serial_number, subject)


def _write_cert_to_database(ca_name, cert, cacert_path=None, status='V'):
    '''
    write out the index.txt database file in the appropriate directory to
    track certificates

    ca_name
        name of the CA
    cert
        certificate to be recorded
    '''
    set_ca_path(cacert_path)
    ca_dir = '{0}/{1}'.format(cert_base_path(), ca_name)
    index_file, expire_date, serial_number, subject = _get_basic_info(
            ca_name,
            cert,
            ca_dir)

    index_data = '{0}\t{1}\t\t{2}\tunknown\t{3}'.format(
            status,
            expire_date,
            serial_number,
            subject
            )

    with salt.utils.fopen(index_file, 'a+') as ofile:
        ofile.write(index_data)


def maybe_fix_ssl_version(ca_name, cacert_path=None, ca_filename=None):
    '''
    Check that the X509 version is correct
    (was incorrectly set in previous salt versions).
    This will fix the version if needed.

    ca_name
        ca authority name
    cacert_path
        absolute path to ca certificates root directory
    ca_filename
        alternative filename for the CA

    CLI Example:

    .. code-block:: bash

        salt '*' tls.maybe_fix_ssl_version test_ca /etc/certs
    '''
    set_ca_path(cacert_path)
    if not ca_filename:
        ca_filename = '{0}_ca_cert'.format(ca_name)
    certp = '{0}/{1}/{2}.crt'.format(
            cert_base_path(),
            ca_name,
            ca_filename)
    ca_keyp = '{0}/{1}/{2}.key'.format(
            cert_base_path(),
            ca_name,
            ca_filename)
    with salt.utils.fopen(certp) as fic:
        cert = OpenSSL.crypto.load_certificate(OpenSSL.crypto.FILETYPE_PEM,
                                               fic.read())
        if cert.get_version() == 3:
            log.info(
                'Regenerating wrong x509 version '
                'for certificate {0}'.format(certp))
            with salt.utils.fopen(ca_keyp) as fic2:
                try:
                    # try to determine the key bits
                    key = OpenSSL.crypto.load_privatekey(
                        OpenSSL.crypto.FILETYPE_PEM, fic2.read())
                    bits = key.bits()
                except Exception:
                    bits = 2048
                try:
                    days = (datetime.strptime(cert.get_notAfter(),
                                                       '%Y%m%d%H%M%SZ') -
                            datetime.now()).days
                except (ValueError, TypeError):
                    days = 365
                subj = cert.get_subject()
                create_ca(
                    ca_name,
                    bits=bits,
                    days=days,
                    CN=subj.CN,
                    C=subj.C,
                    ST=subj.ST,
                    L=subj.L,
                    O=subj.O,
                    OU=subj.OU,
                    emailAddress=subj.emailAddress,
                    fixmode=True)


def ca_exists(ca_name, cacert_path=None, ca_filename=None):
    '''
    Verify whether a Certificate Authority (CA) already exists

    ca_name
        name of the CA
    cacert_path
        absolute path to ca certificates root directory
    ca_filename
        alternative filename for the CA

    CLI Example:

    .. code-block:: bash

        salt '*' tls.ca_exists test_ca /etc/certs
    '''
    set_ca_path(cacert_path)
    if not ca_filename:
        ca_filename = '{0}_ca_cert'.format(ca_name)
    certp = '{0}/{1}/{2}.crt'.format(
            cert_base_path(),
            ca_name,
            ca_filename)
    if os.path.exists(certp):
        maybe_fix_ssl_version(ca_name, ca_filename=ca_filename)
        return True
    return False


def _ca_exists(ca_name, cacert_path=None):
    '''Retrocompatible wrapper'''
    return ca_exists(ca_name, cacert_path)


def get_ca(ca_name, as_text=False, cacert_path=None):
    '''
    Get the certificate path or content

    ca_name
        name of the CA
    as_text
        if true, return the certificate content instead of the path
    cacert_path
        absolute path to ca certificates root directory

    CLI Example:

    .. code-block:: bash

        salt '*' tls.get_ca test_ca as_text=False cacert_path=/etc/certs
    '''
    set_ca_path(cacert_path)
    certp = '{0}/{1}/{2}_ca_cert.crt'.format(
            cert_base_path(),
            ca_name,
            ca_name)
    if not os.path.exists(certp):
        raise ValueError('Certificate does not exists for {0}'.format(ca_name))
    else:
        if as_text:
            with salt.utils.fopen(certp) as fic:
                certp = fic.read()
    return certp


def get_ca_signed_cert(ca_name, CN='localhost', as_text=False, cacert_path=None, cert_filename=None):
    '''
    Get the certificate path or content

    ca_name
        name of the CA
    CN
        common name of the certificate
    as_text
        if true, return the certificate content instead of the path
    cacert_path
        absolute path to certificates root directory
    cert_filename
        alternative filename for the certificate, useful when using special characters in the CN

    CLI Example:

    .. code-block:: bash

        salt '*' tls.get_ca_signed_cert test_ca CN=localhost as_text=False cacert_path=/etc/certs
    '''
    set_ca_path(cacert_path)
    if not cert_filename:
        cert_filename = CN

    certp = '{0}/{1}/certs/{2}.crt'.format(
            cert_base_path(),
            ca_name,
            cert_filename)
    if not os.path.exists(certp):
        raise ValueError('Certificate does not exists for {0}'.format(CN))
    else:
        if as_text:
            with salt.utils.fopen(certp) as fic:
                certp = fic.read()
    return certp


def get_ca_signed_key(ca_name, CN='localhost', as_text=False, cacert_path=None, key_filename=None):
    '''
    Get the certificate path or content

    ca_name
        name of the CA
    CN
        common name of the certificate
    as_text
        if true, return the certificate content instead of the path
    cacert_path
        absolute path to certificates root directory
    key_filename
        alternative filename for the key, useful when using special characters in the CN

    CLI Example:

    .. code-block:: bash

        salt '*' tls.get_ca_signed_key test_ca CN=localhost as_text=False cacert_path=/etc/certs
    '''
    set_ca_path(cacert_path)
    if not key_filename:
        key_filename = CN

    keyp = '{0}/{1}/certs/{2}.key'.format(
            cert_base_path(),
            ca_name,
            key_filename)
    if not os.path.exists(keyp):
        raise ValueError('Certificate does not exists for {0}'.format(CN))
    else:
        if as_text:
            with salt.utils.fopen(keyp) as fic:
                keyp = fic.read()
    return keyp


def _check_onlyif_unless(onlyif, unless):
    ret = None
    retcode = __salt__['cmd.retcode']
    if onlyif is not None:
        if not isinstance(onlyif, string_types):
            if not onlyif:
                ret = {'comment': 'onlyif execution failed',
                        'result': True}
        elif isinstance(onlyif, string_types):
            if retcode(onlyif) != 0:
                ret = {'comment': 'onlyif execution failed',
                        'result': True}
                log.debug('onlyif execution failed')
    if unless is not None:
        if not isinstance(unless, string_types):
            if unless:
                ret = {'comment': 'unless execution succeeded',
                        'result': True}
        elif isinstance(unless, string_types):
            if retcode(unless) == 0:
                ret = {'comment': 'unless execution succeeded',
                        'result': True}
                log.debug('unless execution succeeded')
    return ret


def create_ca(ca_name,
              bits=2048,
              days=365,
              CN='localhost',
              C='US',
              ST='Utah',
              L='Salt Lake City',
              O='SaltStack',
              OU=None,
              emailAddress='xyz@pdq.net',
              fixmode=False,
              cacert_path=None,
              ca_filename=None,
              digest='sha256',
              onlyif=None,
              unless=None):
    '''
    Create a Certificate Authority (CA)

    ca_name
        name of the CA
    bits
        number of RSA key bits, default is 2048
    days
        number of days the CA will be valid, default is 365
    CN
        common name in the request, default is "localhost"
    C
        country, default is "US"
    ST
        state, default is "Utah"
    L
        locality, default is "Centerville", the city where SaltStack originated
    O
        organization, default is "SaltStack"
    OU
        organizational unit, default is None
    emailAddress
        email address for the CA owner, default is 'xyz@pdq.net'
    cacert_path
        absolute path to ca certificates root directory
    ca_filename
        alternative filename for the CA
    digest
        The message digest algorithm. Must be a string describing a digest
        algorithm supported by OpenSSL (by EVP_get_digestbyname, specifically).
        For example, "md5" or "sha1". Default: 'sha256'

    Writes out a CA certificate based upon defined config values. If the file
    already exists, the function just returns assuming the CA certificate
    already exists.

    If the following values were set::

        ca.cert_base_path='/etc/pki'
        ca_name='koji'

    the resulting CA, and corresponding key, would be written in the following location::

        /etc/pki/koji/koji_ca_cert.crt
        /etc/pki/koji/koji_ca_cert.key

    CLI Example:

    .. code-block:: bash

        salt '*' tls.create_ca test_ca
    '''
    status = _check_onlyif_unless(onlyif, unless)
    if status is not None:
        return None

    set_ca_path(cacert_path)

    if not ca_filename:
        ca_filename = '{0}_ca_cert'.format(ca_name)

    certp = '{0}/{1}/{2}.crt'.format(
        cert_base_path(), ca_name, ca_filename)
    ca_keyp = '{0}/{1}/{2}.key'.format(
        cert_base_path(), ca_name, ca_filename)
    if not fixmode and ca_exists(ca_name, ca_filename=ca_filename):
        return 'Certificate for CA named "{0}" already exists'.format(ca_name)

    if fixmode and not os.path.exists(certp):
        raise ValueError('{0} does not exists, can\'t fix'.format(certp))

    if not os.path.exists('{0}/{1}'.format(
        cert_base_path(), ca_name)
    ):
        os.makedirs('{0}/{1}'.format(cert_base_path(),
                                     ca_name))

    # try to reuse existing ssl key
    key = None
    if os.path.exists(ca_keyp):
        with salt.utils.fopen(ca_keyp) as fic2:
            # try to determine the key bits
            key = OpenSSL.crypto.load_privatekey(
                OpenSSL.crypto.FILETYPE_PEM, fic2.read())
    if not key:
        key = OpenSSL.crypto.PKey()
        key.generate_key(OpenSSL.crypto.TYPE_RSA, bits)

    ca = OpenSSL.crypto.X509()
    ca.set_version(2)
    ca.set_serial_number(_new_serial(ca_name, CN))
    ca.get_subject().C = C
    ca.get_subject().ST = ST
    ca.get_subject().L = L
    ca.get_subject().O = O
    if OU:
        ca.get_subject().OU = OU
    ca.get_subject().CN = CN
    ca.get_subject().emailAddress = emailAddress

    ca.gmtime_adj_notBefore(0)
    ca.gmtime_adj_notAfter(int(days) * 24 * 60 * 60)
    ca.set_issuer(ca.get_subject())
    ca.set_pubkey(key)

    ca.add_extensions([
        OpenSSL.crypto.X509Extension('basicConstraints', True,
                                     'CA:TRUE, pathlen:0'),
        OpenSSL.crypto.X509Extension('keyUsage', True,
                                     'keyCertSign, cRLSign'),
        OpenSSL.crypto.X509Extension('subjectKeyIdentifier', False, 'hash',
                                     subject=ca)])

    ca.add_extensions([
        OpenSSL.crypto.X509Extension(
            'authorityKeyIdentifier',
            False,
            'issuer:always,keyid:always',
            issuer=ca)])
    ca.sign(key, digest)

    # alway backup existing keys in case
    keycontent = OpenSSL.crypto.dump_privatekey(OpenSSL.crypto.FILETYPE_PEM,
                                                key)
    write_key = True
    if os.path.exists(ca_keyp):
        bck = "{0}.{1}".format(ca_keyp, datetime.now().strftime(
            "%Y%m%d%H%M%S"))
        with salt.utils.fopen(ca_keyp) as fic:
            old_key = fic.read().strip()
            if old_key.strip() == keycontent.strip():
                write_key = False
            else:
                log.info('Saving old CA ssl key in {0}'.format(bck))
                with salt.utils.fopen(bck, 'w') as bckf:
                    bckf.write(old_key)
                    os.chmod(bck, 0o600)
    if write_key:
        with salt.utils.fopen(ca_keyp, 'w') as ca_key:
            ca_key.write(keycontent)

    with salt.utils.fopen(certp, 'w') as ca_crt:
        ca_crt.write(
            OpenSSL.crypto.dump_certificate(OpenSSL.crypto.FILETYPE_PEM, ca))

    _write_cert_to_database(ca_name, ca)

    ret = ('Created Private Key: "{0}/{1}/{2}.key." ').format(
        cert_base_path(), ca_name, ca_filename)
    ret += ('Created CA "{0}": "{1}/{2}/{3}.crt."').format(
        ca_name, cert_base_path(), ca_name, ca_filename)

    return ret


def get_extensions(cert_type):
    '''
    Fetch X509 and CSR extension definitions from tls:extensions:
    (common|server|client) or set them to standard defaults.

    cert_type:
        required
        ``server`` or ``client``

    .. versionadded:: Beryllium

    '''

    ext = {}
    if cert_type == '':
        log.error('cert_type set to empty in tls_ca.get_extensions(); defaulting to ``server``')
        cert_type = 'server'

    try:
        ext['common'] = __salt__['pillar.get']('tls.extensions:common')
    except NameError as err:
        log.debug(err)

    if 'common' not in ext or ext['common'] == '':
        ext['common'] = {
            'csr': {
                'basicConstraints': 'CA:FALSE',
            },
            'cert': {
                'authorityKeyIdentifier': 'keyid,issuer:always',
                'subjectKeyIdentifier': 'hash',
            },
        }

    try:
        ext['server'] = __salt__['pillar.get']('tls.extensions:server')
    except NameError as err:
        log.debug(err)

    if 'server' not in ext or ext['server'] == '':
        ext['server'] = {
            'csr': {
                'extendedKeyUsage': 'serverAuth',
                'keyUsage': 'digitalSignature, keyEncipherment',
            },
            'cert': {},
        }

    try:
        ext['client'] = __salt__['pillar.get']('tls.extensions:client')
    except NameError as err:
        log.debug(err)

    if 'client' not in ext or ext['client'] == '':
        ext['client'] = {
            'csr': {
                'extendedKeyUsage': 'clientAuth',
                'keyUsage': 'nonRepudiation, digitalSignature, keyEncipherment',
            },
            'cert': {},
        }

    # possible user-defined profile or a typo
    if cert_type not in ext:
        try:
            ext[cert_type] = __salt__['pillar.get'](
                'tls.extensions:{0}'.format(cert_type))
        except NameError as e:
            log.debug(
                'pillar, tls:extensions:{0} not available or not operating in a salt context\n{1}'.
                format(cert_type, e))

    retval = ext['common']

    for Use in retval:
        retval[Use].update(ext[cert_type][Use])

    return retval


def create_csr(ca_name,
               bits=2048,
               CN='localhost',
               C='US',
               ST='Utah',
               L='Salt Lake City',
               O='SaltStack',
               OU=None,
               emailAddress='xyz@pdq.net',
               subjectAltName=None,
               cacert_path=None,
               ca_filename=None,
               csr_path=None,
               csr_filename=None,
               digest='sha256'):
    '''
    Create a Certificate Signing Request (CSR) for a
    particular Certificate Authority (CA)

    ca_name
        name of the CA
    bits
        number of RSA key bits, default is 2048
    CN
        common name in the request, default is "localhost"
    C
        country, default is "US"
    ST
        state, default is "Utah"
    L
        locality, default is "Centerville", the city where SaltStack originated
    O
        organization, default is "SaltStack"
        NOTE: Must the same as CA certificate or an error will be raised
    OU
        organizational unit, default is None
    emailAddress
        email address for the request, default is 'xyz@pdq.net'
    subjectAltName
        valid subjectAltNames in full form, e.g. to add DNS entry you would call
        this function with this value:

        examples: ['DNS:somednsname.com',
                'DNS:1.2.3.4',
                'IP:1.2.3.4',
                'IP:2001:4801:7821:77:be76:4eff:fe11:e51',
                'email:me@i.like.pie.com']

    .. note::
        some libraries do not properly query IP: prefixes, instead looking
        for the given req. source with a DNS: prefix. To be thorough, you
        may want to include both DNS: and IP: entries if you are using
        subjectAltNames for destinations for your TLS connections.
            e.g.:
                requests to https://1.2.3.4 will fail from python's
                requests library w/out the second entry in the above list

    cacert_path
        absolute path to ca certificates root directory
    ca_filename
        alternative filename for the CA
    csr_path
        full path to the CSR directory
    csr_filename
        alternative filename for the csr, useful when using special characters in the CN
    digest
        The message digest algorithm. Must be a string describing a digest
        algorithm supported by OpenSSL (by EVP_get_digestbyname, specifically).
        For example, "md5" or "sha1". Default: 'sha256'

    Writes out a Certificate Signing Request (CSR) If the file already
    exists, the function just returns assuming the CSR already exists.

    If the following values were set::

        ca.cert_base_path='/etc/pki'
        ca_name='koji'
        CN='test.egavas.org'

    the resulting CSR, and corresponding key, would be written in the
    following location::

        /etc/pki/koji/certs/test.egavas.org.csr
        /etc/pki/koji/certs/test.egavas.org.key

    CLI Example:

    .. code-block:: bash

        salt '*' tls.create_csr test
    '''
    set_ca_path(cacert_path)

    if not ca_filename:
        ca_filename = '{0}_ca_cert'.format(ca_name)

    if not ca_exists(ca_name, ca_filename=ca_filename):
        return ('Certificate for CA named "{0}" does not exist, please create '
                'it first.').format(ca_name)

    if not csr_path:
        csr_path = '{0}/{1}/certs/'.format(cert_base_path(), ca_name)

    if not os.path.exists(csr_path):
        os.makedirs(csr_path)

    if not csr_filename:
        csr_filename = CN

    csr_f = '{0}/{1}.csr'.format(csr_path, csr_filename)

    if os.path.exists(csr_f):
        return 'Certificate Request "{0}" already exists'.format(csr_f)

    key = OpenSSL.crypto.PKey()
    key.generate_key(OpenSSL.crypto.TYPE_RSA, bits)

    req = OpenSSL.crypto.X509Req()

    req.get_subject().C = C
    req.get_subject().ST = ST
    req.get_subject().L = L
    req.get_subject().O = O
    if OU:
        req.get_subject().OU = OU
    req.get_subject().CN = CN
    req.get_subject().emailAddress = emailAddress

    extensions = get_extensions('server')['csr']
    extension_adds = []

    for ext, value in extensions.items():
        extension_adds.append(OpenSSL.crypto.X509Extension(ext, False, value))

    if subjectAltName:
        if isinstance(subjectAltName, str):
            subjectAltName = [subjectAltName]

        extension_adds.append(
            OpenSSL.crypto.X509Extension(
                'subjectAltName', False, ", ".join(subjectAltName)))

    req.add_extensions(extension_adds)
    req.set_pubkey(key)
    req.sign(key, digest)

    # Write private key and request
    with salt.utils.fopen('{0}/{1}.key'.format(csr_path,
                                               csr_filename), 'w+') as priv_key:
        priv_key.write(
                OpenSSL.crypto.dump_privatekey(OpenSSL.crypto.FILETYPE_PEM, key)
                )

    with salt.utils.fopen(csr_f, 'w+') as csr:
        csr.write(
                OpenSSL.crypto.dump_certificate_request(
                    OpenSSL.crypto.FILETYPE_PEM,
                    req
                    )
                )

    ret = 'Created Private Key: "{0}/{1}.key." '.format(
                    csr_path,
                    csr_filename
                    )
    ret += 'Created CSR for "{0}": "{1}/{2}.csr."'.format(
                    CN,
                    csr_path,
                    csr_filename
                    )

    return ret


def create_self_signed_cert(tls_dir='tls',
                            bits=2048,
                            days=365,
                            CN='localhost',
                            C='US',
                            ST='Utah',
                            L='Salt Lake City',
                            O='SaltStack',
                            OU=None,
                            emailAddress='xyz@pdq.net',
                            cacert_path=None,
                            cert_filename=None,
                            digest='sha256'):
    '''
    Create a Self-Signed Certificate (CERT)

    tls_dir
        location appended to the ca.cert_base_path, default is 'tls'
    bits
        number of RSA key bits, default is 2048
    CN
        common name in the request, default is "localhost"
    C
        country, default is "US"
    ST
        state, default is "Utah"
    L
        locality, default is "Centerville", the city where SaltStack originated
    O
        organization, default is "SaltStack"
        NOTE: Must the same as CA certificate or an error will be raised
    OU
        organizational unit, default is None
    emailAddress
        email address for the request, default is 'xyz@pdq.net'
    cacert_path
        absolute path to ca certificates root directory
    digest
        The message digest algorithm. Must be a string describing a digest
        algorithm supported by OpenSSL (by EVP_get_digestbyname, specifically).
        For example, "md5" or "sha1". Default: 'sha256'

    Writes out a Self-Signed Certificate (CERT). If the file already
    exists, the function just returns.

    If the following values were set::

        ca.cert_base_path='/etc/pki'
        tls_dir='koji'
        CN='test.egavas.org'

    the resulting CERT, and corresponding key, would be written in the
    following location::

        /etc/pki/koji/certs/test.egavas.org.crt
        /etc/pki/koji/certs/test.egavas.org.key

    CLI Example:

    .. code-block:: bash

        salt '*' tls.create_self_signed_cert

    Passing options from the command line:

    .. code-block:: bash

        salt 'minion' tls.create_self_signed_cert CN='test.mysite.org'
    '''
    set_ca_path(cacert_path)

    if not os.path.exists('{0}/{1}/certs/'.format(cert_base_path(), tls_dir)):
        os.makedirs("{0}/{1}/certs/".format(cert_base_path(),
                                            tls_dir))

    if not cert_filename:
        cert_filename = CN

    if os.path.exists(
            '{0}/{1}/certs/{2}.crt'.format(cert_base_path(),
                                           tls_dir, cert_filename)
            ):
        return 'Certificate "{0}" already exists'.format(cert_filename)

    key = OpenSSL.crypto.PKey()
    key.generate_key(OpenSSL.crypto.TYPE_RSA, bits)

    # create certificate
    cert = OpenSSL.crypto.X509()
    cert.set_version(2)

    cert.gmtime_adj_notBefore(0)
    cert.gmtime_adj_notAfter(int(days) * 24 * 60 * 60)

    cert.get_subject().C = C
    cert.get_subject().ST = ST
    cert.get_subject().L = L
    cert.get_subject().O = O
    if OU:
        cert.get_subject().OU = OU
    cert.get_subject().CN = CN
    cert.get_subject().emailAddress = emailAddress

    cert.set_serial_number(_new_serial(tls_dir, CN))
    cert.set_issuer(cert.get_subject())
    cert.set_pubkey(key)
    cert.sign(key, digest)

    # Write private key and cert
    with salt.utils.fopen(
                '{0}/{1}/certs/{2}.key'.format(cert_base_path(),
                                               tls_dir, cert_filename),
                'w+'
                ) as priv_key:
        priv_key.write(
                OpenSSL.crypto.dump_privatekey(OpenSSL.crypto.FILETYPE_PEM, key)
                )

    with salt.utils.fopen('{0}/{1}/certs/{2}.crt'.format(cert_base_path(),
                                                         tls_dir,
                                                         cert_filename
                                                         ), 'w+') as crt:
        crt.write(
                OpenSSL.crypto.dump_certificate(
                    OpenSSL.crypto.FILETYPE_PEM,
                    cert
                    )
                )

    _write_cert_to_database(tls_dir, cert)

    ret = 'Created Private Key: "{0}/{1}/certs/{2}.key." '.format(
                    cert_base_path(),
                    tls_dir,
                    cert_filename
                    )
    ret += 'Created Certificate: "{0}/{1}/certs/{2}.crt."'.format(
                    cert_base_path(),
                    tls_dir,
                    cert_filename
                    )

    return ret


def create_ca_signed_cert(ca_name,
                          CN,
                          days=365,
                          cacert_path=None,
                          ca_filename=None,
                          cert_path=None,
                          cert_filename=None,
                          digest='sha256'):
    '''
    Create a Certificate (CERT) signed by a named Certificate Authority (CA)

    If the certificate file already exists, the function just returns assuming
    the CERT already exists.

    The CN *must* match an existing CSR generated by create_csr. If it
    does not, this method does nothing.


    ca_name
        name of the CA

    CN
        common name matching the certificate signing request

    days
        number of days certificate is valid, default is 365 (1 year)

    cacert_path
        absolute path to ca certificates root directory

    ca_filename
        alternative filename for the CA

    cert_path
        full path to the certificates directory

    cert_filename
        alternative filename for the certificate, useful when using special characters in the CN

    digest
        The message digest algorithm. Must be a string describing a digest
        algorithm supported by OpenSSL (by EVP_get_digestbyname, specifically).
        For example, "md5" or "sha1". Default: 'sha256'

    If the following values were set:

    .. code-block:: text

        ca.cert_base_path='/etc/pki'
        ca_name='koji'
        CN='test.egavas.org'

    the resulting signed certificate would be written in the following
    location:

    .. code-block:: text

        /etc/pki/koji/certs/test.egavas.org.crt

    CLI Example:

    .. code-block:: bash

        salt '*' tls.create_ca_signed_cert test localhost
    '''
    ret = {}

    set_ca_path(cacert_path)

    if not ca_filename:
        ca_filename = '{0}_ca_cert'.format(ca_name)

    if not cert_path:
        cert_path = '{0}/{1}/certs'.format(cert_base_path(), ca_name)

    if not cert_filename:
        cert_filename = CN

    if os.path.exists(
<<<<<<< HEAD
            '{0}/{1}.crt'.format(cert_path, cert_filename)
=======
            os.path.join(
                os.path.sep.join('{0}/{1}/certs/{2}.crt'.format(
                    cert_base_path(),
                    ca_name,
                    cert_filename).split('/')
                )
            )
>>>>>>> 72a8a775
    ):
        return 'Certificate "{0}" already exists'.format(cert_filename)

    try:
        maybe_fix_ssl_version(ca_name, ca_filename=ca_filename)
        with salt.utils.fopen('{0}/{1}/{2}.crt'.format(cert_base_path(),
                                                       ca_name,
                                                       ca_filename)) as fhr:
            ca_cert = OpenSSL.crypto.load_certificate(
                    OpenSSL.crypto.FILETYPE_PEM, fhr.read()
                )
        with salt.utils.fopen('{0}/{1}/{2}.key'.format(cert_base_path(),
                                                       ca_name,
                                                       ca_filename)) as fhr:
            ca_key = OpenSSL.crypto.load_privatekey(
                    OpenSSL.crypto.FILETYPE_PEM,
                    fhr.read()
                )
    except IOError:
        ret['retcode'] = 1
        ret['comment'] = 'There is no CA named "{0}"'.format(ca_name)
        return ret

    try:
        with salt.utils.fopen('{0}/{1}.csr'.format(cert_path,
                                                   cert_filename)) as fhr:
            req = OpenSSL.crypto.load_certificate_request(
                    OpenSSL.crypto.FILETYPE_PEM,
                    fhr.read()
                    )
    except IOError:
        ret['retcode'] = 1
        ret['comment'] = 'There is no CSR that matches the CN "{0}"'.format(cert_filename)
        return ret

    exts = []
    try:
        exts.extend(req.get_extensions())
        log.debug('req.get_extensions() supported in pyOpenSSL {0}'.format(
                        OpenSSL.__dict__.get('__version__', '')))
    except AttributeError:
        try:
            # see: http://bazaar.launchpad.net/~exarkun/pyopenssl/master/revision/189
            # support is there from quite a long time, but without API
            # so we mimic the newly get_extensions method present in ultra
            # recent pyopenssl distros
            log.info('req.get_extensions() not supported in pyOpenSSL versions '
                    'prior to 0.15. Switching to Dark Magic(tm) '
                    ' Your version: {0}'.format(
                            OpenSSL.__dict__.get('__version__', 'pre-2014')))

            native_exts_obj = OpenSSL._util.lib.X509_REQ_get_extensions(req._req)
            for i in range(OpenSSL._util.lib.sk_X509_EXTENSION_num(native_exts_obj)):
                ext = OpenSSL.crypto.X509Extension.__new__(
                    OpenSSL.crypto.X509Extension)
                ext._extension = OpenSSL._util.lib.sk_X509_EXTENSION_value(
                    native_exts_obj,
                    i)
                exts.append(ext)
        except Exception:
            log.error('X509 extensions are unsupported in pyOpenSSL '
                      'versions prior to 0.14. Upgrade required. Current '
                      'version: {0}'.format(
                          OpenSSL.__dict__.get('__version__', 'pre-2014'))
                      )

    cert = OpenSSL.crypto.X509()
    cert.set_version(2)
    cert.set_subject(req.get_subject())
    cert.gmtime_adj_notBefore(0)
    cert.gmtime_adj_notAfter(int(days) * 24 * 60 * 60)
    cert.set_serial_number(_new_serial(ca_name, CN))
    cert.set_issuer(ca_cert.get_subject())
    cert.set_pubkey(req.get_pubkey())
<<<<<<< HEAD
=======

    cert.add_extensions(exts)

>>>>>>> 72a8a775
    cert.sign(ca_key, digest)

    with salt.utils.fopen('{0}/{1}.crt'.format(cert_path,
                                               cert_filename), 'w+') as crt:
        crt.write(
            OpenSSL.crypto.dump_certificate(
                OpenSSL.crypto.FILETYPE_PEM,
                cert
                )
            )

    _write_cert_to_database(ca_name, cert)

    return ('Created Certificate for "{0}": '
            '"{1}/{2}.crt"').format(
                    CN,
                    cert_path,
                    cert_filename
                    )


def create_pkcs12(ca_name, CN, passphrase='', cacert_path=None):
    '''
    Create a PKCS#12 browser certificate for a particular Certificate (CN)

    ca_name
        name of the CA
    CN
        common name matching the certificate signing request
    passphrase
        used to unlock the PKCS#12 certificate when loaded into the browser
    cacert_path
        absolute path to ca certificates root directory

    If the following values were set::

        ca.cert_base_path='/etc/pki'
        ca_name='koji'
        CN='test.egavas.org'

    the resulting signed certificate would be written in the
    following location::

        /etc/pki/koji/certs/test.egavas.org.p12

    CLI Example:

    .. code-block:: bash

        salt '*' tls.create_pkcs12 test localhost
    '''
    set_ca_path(cacert_path)
    if os.path.exists(
            '{0}/{1}/certs/{2}.p12'.format(
                cert_base_path(),
                ca_name,
                CN)
            ):
        return 'Certificate "{0}" already exists'.format(CN)

    try:
        with salt.utils.fopen('{0}/{1}/{2}_ca_cert.crt'.format(cert_base_path(),
                                                               ca_name,
                                                               ca_name)) as fhr:
            ca_cert = OpenSSL.crypto.load_certificate(
                    OpenSSL.crypto.FILETYPE_PEM,
                    fhr.read()
                )
    except IOError:
        return 'There is no CA named "{0}"'.format(ca_name)

    try:
        with salt.utils.fopen('{0}/{1}/certs/{2}.crt'.format(cert_base_path(),
                                                             ca_name,
                                                             CN)) as fhr:
            cert = OpenSSL.crypto.load_certificate(
                    OpenSSL.crypto.FILETYPE_PEM,
                    fhr.read()
                )
        with salt.utils.fopen('{0}/{1}/certs/{2}.key'.format(cert_base_path(),
                                                             ca_name,
                                                             CN)) as fhr:
            key = OpenSSL.crypto.load_privatekey(
                    OpenSSL.crypto.FILETYPE_PEM,
                    fhr.read()
                    )
    except IOError:
        return 'There is no certificate that matches the CN "{0}"'.format(CN)

    pkcs12 = OpenSSL.crypto.PKCS12()

    pkcs12.set_certificate(cert)
    pkcs12.set_ca_certificates([ca_cert])
    pkcs12.set_privatekey(key)

    with salt.utils.fopen('{0}/{1}/certs/{2}.p12'.format(cert_base_path(),
                                                         ca_name,
                                                         CN), 'w') as ofile:
        ofile.write(pkcs12.export(passphrase=passphrase))

    return ('Created PKCS#12 Certificate for "{0}": '
            '"{1}/{2}/certs/{3}.p12"').format(
                    CN,
                    cert_base_path(),
                    ca_name,
                    CN
                    )


def cert_info(cert_path, digest='sha256'):
    '''
    Return information for a particular certificate

    cert_path
        path to the cert file
    digest
        what digest to use for fingerprinting

    CLI Example:

    .. code-block:: bash

        salt '*' tls.cert_info /dir/for/certs/cert.pem
    '''
    # format that OpenSSL returns dates in
    date_fmt = '%Y%m%d%H%M%SZ'

    with salt.utils.fopen(cert_path) as cert_file:
        cert = OpenSSL.crypto.load_certificate(
                OpenSSL.crypto.FILETYPE_PEM,
                cert_file.read()
            )
    ret = {
        'fingerprint': cert.digest(digest),
        'subject': dict(cert.get_subject().get_components()),
        'issuer': dict(cert.get_issuer().get_components()),
        'serial_number': cert.get_serial_number(),
        'not_before': time.mktime(datetime.strptime(cert.get_notBefore(), date_fmt).timetuple()),
        'not_after': time.mktime(datetime.strptime(cert.get_notAfter(), date_fmt).timetuple()),
    }

    # add additional info if your version of pyOpenSSL supports it
    if hasattr(cert, 'get_extension_count'):
        ret['extensions'] = {}
        for i in range(cert.get_extension_count()):
            ext = cert.get_extension(i)
            ret['extensions'][ext.get_short_name()] = ext

    if 'subjectAltName' in ret.get('extensions', {}):
        valid_names = set()
        for name in ret['extensions']['subjectAltName']._subjectAltNameString().split(", "):
            if not name.startswith('DNS:'):
                log.error('Cert {0} has an entry ({1}) which does not start with DNS:'.format(cert_path, name))
            else:
                valid_names.add(name[4:])
        ret['subject_alt_names'] = valid_names

    if hasattr(cert, 'get_signature_algorithm'):
        ret['signature_algorithm'] = cert.get_signature_algorithm()

    return ret


def create_empty_crl(
        ca_name,
        cacert_path=None,
        ca_filename=None,
        crl_file=None):
    '''
    Create an empty Certificate Revocation List.

    .. versionadded:: Beryllium

    ca_name
        name of the CA
    cacert_path
        absolute path to ca certificates root directory
    ca_filename
        alternative filename for the CA
    crl_file
        full path to the CRL file

    CLI Example:

    .. code-block:: bash

        salt '*' tls.create_empty_crl ca_name='koji' ca_filename='ca' crl_file='/etc/openvpn/team1/crl.pem'
    '''

    set_ca_path(cacert_path)

    if not ca_filename:
        ca_filename = '{0}_ca_cert'.format(ca_name)

    if not crl_file:
        crl_file = '{0}/{1}/crl.pem'.format(
                _cert_base_path(),
                ca_name
                )

    if os.path.exists('{0}'.format(crl_file)):
        return 'CRL "{0}" already exists'.format(crl_file)

    try:
        ca_cert = OpenSSL.crypto.load_certificate(
                OpenSSL.crypto.FILETYPE_PEM,
                salt.utils.fopen('{0}/{1}/{2}.crt'.format(
                    cert_base_path(),
                    ca_name,
                    ca_filename
                    )).read()
                )
        ca_key = OpenSSL.crypto.load_privatekey(
                OpenSSL.crypto.FILETYPE_PEM,
                salt.utils.fopen('{0}/{1}/{2}.key'.format(
                    cert_base_path(),
                    ca_name,
                    ca_filename)).read()
                )
    except IOError:
        return 'There is no CA named "{0}"'.format(ca_name)

    crl = OpenSSL.crypto.CRL()
    crl_text = crl.export(ca_cert, ca_key)

    with salt.utils.fopen(crl_file, 'w') as f:
        f.write(crl_text)

    return 'Created an empty CRL: "{0}"'.format(crl_file)


def revoke_cert(
        ca_name,
        CN,
        cacert_path=None,
        ca_filename=None,
        cert_path=None,
        cert_filename=None,
        crl_file=None):
    '''
    Revoke a certificate.

    .. versionadded:: Beryllium

    ca_name
        Name of the CA.

    CN
        Common name matching the certificate signing request.

    cacert_path
        Absolute path to ca certificates root directory.

    ca_filename
        Alternative filename for the CA.

    cert_path
        Path to the cert file.

    cert_filename
        Alternative filename for the certificate, useful when using special characters in the CN.

    crl_file
        Full path to the CRL file.

    CLI Example:

    .. code-block:: bash

        salt '*' tls.revoke_cert ca_name='koji' ca_filename='ca' crl_file='/etc/openvpn/team1/crl.pem'

    '''

    set_ca_path(cacert_path)
    ca_dir = '{0}/{1}'.format(cert_base_path(), ca_name)

    if ca_filename is None:
        ca_filename = '{0}_ca_cert'.format(ca_name)

    if cert_path is None:
        cert_path = '{0}/{1}/certs'.format(_cert_base_path(), ca_name)

    if cert_filename is None:
        cert_filename = '{0}'.format(CN)

    try:
        ca_cert = OpenSSL.crypto.load_certificate(
                OpenSSL.crypto.FILETYPE_PEM,
                salt.utils.fopen('{0}/{1}/{2}.crt'.format(
                    cert_base_path(),
                    ca_name,
                    ca_filename
                    )).read()
                )
        ca_key = OpenSSL.crypto.load_privatekey(
                OpenSSL.crypto.FILETYPE_PEM,
                salt.utils.fopen('{0}/{1}/{2}.key'.format(
                    cert_base_path(),
                    ca_name,
                    ca_filename)).read()
                )
    except IOError:
        return 'There is no CA named "{0}"'.format(ca_name)

    try:
        client_cert = OpenSSL.crypto.load_certificate(
                OpenSSL.crypto.FILETYPE_PEM,
                salt.utils.fopen('{0}/{1}.crt'.format(
                    cert_path,
                    cert_filename)).read()
                )
    except IOError:
        return 'There is no client certificate named "{0}"'.format(CN)

    index_file, expire_date, serial_number, subject = _get_basic_info(
            ca_name,
            client_cert,
            ca_dir)

    index_serial_subject = '{0}\tunknown\t{1}'.format(
            serial_number,
            subject)
    index_v_data = 'V\t{0}\t\t{1}'.format(
            expire_date,
            index_serial_subject)
    index_r_data_pattern = re.compile(
            r"R\t" +
            expire_date +
            r"\t\d{12}Z\t" +
            re.escape(index_serial_subject))
    index_r_data = 'R\t{0}\t{1}\t{2}'.format(
            expire_date,
            _four_digit_year_to_two_digit(datetime.now()),
            index_serial_subject)

    ret = {}
    with salt.utils.fopen(index_file) as f:
        for line in f:
            if index_r_data_pattern.match(line):
                revoke_date = line.split('\t')[2]
                try:
                    datetime.strptime(revoke_date, two_digit_year_fmt)
                    return ('"{0}/{1}.crt" was already revoked, '
                            'serial number: {2}').format(
                                    cert_path,
                                    cert_filename,
                                    serial_number
                                    )
                except ValueError:
                    ret['retcode'] = 1
                    ret['comment'] = ("Revocation date '{0}' does not match"
                                     "format '{1}'").format(
                                             revoke_date,
                                             two_digit_year_fmt)
                    return ret
            elif index_serial_subject in line:
                __salt__['file.replace'](
                        index_file,
                        index_v_data,
                        index_r_data,
                        backup=False)
                break

    crl = OpenSSL.crypto.CRL()

    with salt.utils.fopen(index_file) as f:
        for line in f:
            if line.startswith('R'):
                fields = line.split('\t')
                revoked = OpenSSL.crypto.Revoked()
                revoked.set_serial(fields[3])
                revoke_date_2_digit = datetime.strptime(fields[2], two_digit_year_fmt)
                revoked.set_rev_date(revoke_date_2_digit.strftime(four_digit_year_fmt))
                crl.add_revoked(revoked)

    crl_text = crl.export(ca_cert, ca_key)

    if crl_file is None:
        crl_file = '{0}/{1}/crl.pem'.format(
                _cert_base_path(),
                ca_name
                )

    if os.path.isdir(crl_file):
        ret['retcode'] = 1
        ret['comment'] = 'crl_file "{0}" is an existing directory'.format(crl_file)
        return ret

    with salt.utils.fopen(crl_file, 'w') as f:
        f.write(crl_text)

    return ('Revoked Certificate: "{0}/{1}.crt", '
            'serial number: {2}').format(
                    cert_path,
                    cert_filename,
                    serial_number
                    )


if __name__ == '__main__':
    #create_ca('koji', days=365, **cert_sample_meta)
    create_csr(
            'koji',
            CN='test_system',
            C="US",
            ST="Utah",
            L="Centerville",
            O="SaltStack",
            OU=None,
            emailAddress='test_system@saltstack.org'
            )
    create_ca_signed_cert('koji', 'test_system')
    create_pkcs12('koji', 'test_system', passphrase='test')<|MERGE_RESOLUTION|>--- conflicted
+++ resolved
@@ -20,11 +20,8 @@
 import hashlib
 from salt.ext.six.moves import range
 from datetime import datetime
-<<<<<<< HEAD
-=======
 from distutils.version import LooseVersion
 
->>>>>>> 72a8a775
 import re
 
 HAS_SSL = False
@@ -151,15 +148,9 @@
     '''
     if ca_dir is None:
         ca_dir = '{0}/{1}'.format(_cert_base_path(), ca_name)
-<<<<<<< HEAD
 
     index_file = "{0}/index.txt".format(ca_dir)
 
-=======
-
-    index_file = "{0}/index.txt".format(ca_dir)
-
->>>>>>> 72a8a775
     expire_date = _four_digit_year_to_two_digit(
             datetime.strptime(
                 cert.get_notAfter(),
@@ -1092,9 +1083,6 @@
         cert_filename = CN
 
     if os.path.exists(
-<<<<<<< HEAD
-            '{0}/{1}.crt'.format(cert_path, cert_filename)
-=======
             os.path.join(
                 os.path.sep.join('{0}/{1}/certs/{2}.crt'.format(
                     cert_base_path(),
@@ -1102,7 +1090,6 @@
                     cert_filename).split('/')
                 )
             )
->>>>>>> 72a8a775
     ):
         return 'Certificate "{0}" already exists'.format(cert_filename)
 
@@ -1177,12 +1164,9 @@
     cert.set_serial_number(_new_serial(ca_name, CN))
     cert.set_issuer(ca_cert.get_subject())
     cert.set_pubkey(req.get_pubkey())
-<<<<<<< HEAD
-=======
 
     cert.add_extensions(exts)
 
->>>>>>> 72a8a775
     cert.sign(ca_key, digest)
 
     with salt.utils.fopen('{0}/{1}.crt'.format(cert_path,
