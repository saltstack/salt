--- conflicted
+++ resolved
@@ -438,11 +438,7 @@
         salt '*' tls.get_ca test_ca as_text=False cacert_path=/etc/certs
     """
     set_ca_path(cacert_path)
-<<<<<<< HEAD
-    certp = "{0}/{1}/{1}_ca_cert.crt".format(cert_base_path(), ca_name)
-=======
     certp = '{0}/{1}/{1}_ca_cert.crt'.format(cert_base_path(), ca_name)
->>>>>>> 8abb7099
     if not os.path.exists(certp):
         raise ValueError("Certificate does not exist for {0}".format(ca_name))
     else:
@@ -555,11 +551,7 @@
 
 
 def validate(cert, ca_name, crl_file):
-<<<<<<< HEAD
-    """
-=======
     '''
->>>>>>> 8abb7099
     .. versionadded:: Neon
 
     Validate a certificate against a given CA/CRL.
@@ -572,26 +564,15 @@
 
     crl_file
         full path to the CRL file
-<<<<<<< HEAD
-    """
-=======
     '''
->>>>>>> 8abb7099
     store = OpenSSL.crypto.X509Store()
     cert_obj = _read_cert(cert)
     if cert_obj is None:
         raise CommandExecutionError(
-<<<<<<< HEAD
-            "Failed to read cert from {0}, see log for details".format(cert)
-        )
-    ca_dir = "{0}/{1}".format(cert_base_path(), ca_name)
-    ca_cert = _read_cert("{0}/{1}_ca_cert.crt".format(ca_dir, ca_name))
-=======
             'Failed to read cert from {0}, see log for details'.format(cert)
         )
     ca_dir = '{0}/{1}'.format(cert_base_path(), ca_name)
     ca_cert = _read_cert('{0}/{1}_ca_cert.crt'.format(ca_dir, ca_name))
->>>>>>> 8abb7099
     store.add_cert(ca_cert)
     # These flags tell OpenSSL to check the leaf as well as the
     # entire cert chain.
@@ -607,19 +588,11 @@
     ret = {}
     try:
         context.verify_certificate()
-<<<<<<< HEAD
-        ret["valid"] = True
-    except OpenSSL.crypto.X509StoreContextError as e:
-        ret["error"] = str(e)
-        ret["error_cert"] = e.certificate
-        ret["valid"] = False
-=======
         ret['valid'] = True
     except OpenSSL.crypto.X509StoreContextError as e:
         ret['error'] = str(e)
         ret['error_cert'] = e.certificate
         ret['valid'] = False
->>>>>>> 8abb7099
     return ret
 
 
@@ -883,17 +856,9 @@
     _write_cert_to_database(ca_name, ca)
 
     ret = ('Created Private Key: "{0}/{1}/{2}.key." ').format(
-<<<<<<< HEAD
-        cert_base_path(), ca_name, ca_filename
-    )
-    ret += ('Created CA "{0}": "{1}/{0}/{2}.crt."').format(
-        ca_name, cert_base_path(), ca_filename
-    )
-=======
         cert_base_path(), ca_name, ca_filename)
     ret += ('Created CA "{0}": "{1}/{0}/{2}.crt."').format(
         ca_name, cert_base_path(), ca_filename)
->>>>>>> 8abb7099
 
     return ret
 
@@ -980,15 +945,8 @@
             )
         except NameError as e:
             log.debug(
-<<<<<<< HEAD
-                "pillar, tls:extensions:%s not available or "
-                "not operating in a salt context\n%s",
-                cert_type,
-                e,
-=======
                 'pillar, tls:extensions:%s not available or '
                 'not operating in a salt context\n%s', cert_type, e
->>>>>>> 8abb7099
             )
 
     retval = ext["common"]
@@ -1551,18 +1509,6 @@
             # support is there from quite a long time, but without API
             # so we mimic the newly get_extensions method present in ultra
             # recent pyopenssl distros
-<<<<<<< HEAD
-            log.info(
-                "req.get_extensions() not supported in pyOpenSSL versions "
-                "prior to 0.15. Processing extensions internally. "
-                "Your version: %s",
-                OpenSSL_version,
-            )
-
-            native_exts_obj = OpenSSL._util.lib.X509_REQ_get_extensions(req._req)
-            for i in _range(OpenSSL._util.lib.sk_X509_EXTENSION_num(native_exts_obj)):
-                ext = OpenSSL.crypto.X509Extension.__new__(OpenSSL.crypto.X509Extension)
-=======
             log.info('req.get_extensions() not supported in pyOpenSSL versions '
                      'prior to 0.15. Processing extensions internally. '
                      'Your version: %s', OpenSSL_version)
@@ -1573,25 +1519,14 @@
                     native_exts_obj)):
                 ext = OpenSSL.crypto.X509Extension.__new__(
                     OpenSSL.crypto.X509Extension)
->>>>>>> 8abb7099
                 ext._extension = OpenSSL._util.lib.sk_X509_EXTENSION_value(
                     native_exts_obj, i
                 )
                 exts.append(ext)
-<<<<<<< HEAD
-        except Exception:  # pylint: disable=broad-except
-            log.error(
-                "X509 extensions are unsupported in pyOpenSSL "
-                "versions prior to 0.14. Upgrade required to "
-                "use extensions. Current version: %s",
-                OpenSSL_version,
-            )
-=======
         except Exception:
             log.error('X509 extensions are unsupported in pyOpenSSL '
                       'versions prior to 0.14. Upgrade required to '
                       'use extensions. Current version: %s', OpenSSL_version)
->>>>>>> 8abb7099
 
     cert = OpenSSL.crypto.X509()
     cert.set_version(2)
@@ -1664,12 +1599,7 @@
 
     try:
         with salt.utils.files.fopen(
-<<<<<<< HEAD
-            "{0}/{1}/{1}_ca_cert.crt".format(cert_base_path(), ca_name)
-        ) as fhr:
-=======
                 '{0}/{1}/{1}_ca_cert.crt'.format(cert_base_path(), ca_name)) as fhr:
->>>>>>> 8abb7099
             ca_cert = OpenSSL.crypto.load_certificate(
                 OpenSSL.crypto.FILETYPE_PEM, fhr.read()
             )
@@ -1705,16 +1635,11 @@
             pkcs12.export(passphrase=salt.utils.stringutils.to_bytes(passphrase))
         )
 
-<<<<<<< HEAD
-    return ('Created PKCS#12 Certificate for "{0}": ' '"{1}/{2}/certs/{0}.p12"').format(
-        CN, cert_base_path(), ca_name,
-=======
     return ('Created PKCS#12 Certificate for "{0}": '
             '"{1}/{2}/certs/{0}.p12"').format(
         CN,
         cert_base_path(),
         ca_name,
->>>>>>> 8abb7099
     )
 
 
@@ -1796,17 +1721,8 @@
         for name in str(ret["extensions"]["subjectAltName"]).split(", "):
             entry, name = name.split(":", 1)
             if entry not in valid_entries:
-<<<<<<< HEAD
-                log.error(
-                    "Cert %s has an entry (%s) which does not start " "with %s",
-                    ret["subject"],
-                    name,
-                    "/".join(valid_entries),
-                )
-=======
                 log.error('Cert %s has an entry (%s) which does not start '
                           'with %s', ret['subject'], name, '/'.join(valid_entries))
->>>>>>> 8abb7099
             else:
                 valid_names.add(name)
         ret["subject_alt_names"] = list(valid_names)
@@ -1826,18 +1742,12 @@
 
 
 def create_empty_crl(
-<<<<<<< HEAD
-    ca_name, cacert_path=None, ca_filename=None, crl_file=None, digest="sha256"
-):
-    """
-=======
         ca_name,
         cacert_path=None,
         ca_filename=None,
         crl_file=None,
         digest='sha256'):
     '''
->>>>>>> 8abb7099
     Create an empty Certificate Revocation List.
 
     .. versionadded:: 2015.8.0
@@ -1897,13 +1807,9 @@
 
     crl = OpenSSL.crypto.CRL()
     crl_text = crl.export(
-<<<<<<< HEAD
-        ca_cert, ca_key, digest=salt.utils.stringutils.to_bytes(digest),
-=======
         ca_cert,
         ca_key,
         digest=salt.utils.stringutils.to_bytes(digest),
->>>>>>> 8abb7099
     )
 
     with salt.utils.files.fopen(crl_file, "w") as f:
@@ -1913,18 +1819,6 @@
 
 
 def revoke_cert(
-<<<<<<< HEAD
-    ca_name,
-    CN,
-    cacert_path=None,
-    ca_filename=None,
-    cert_path=None,
-    cert_filename=None,
-    crl_file=None,
-    digest="sha256",
-):
-    """
-=======
         ca_name,
         CN,
         cacert_path=None,
@@ -1935,7 +1829,6 @@
         digest='sha256',
         ):
     '''
->>>>>>> 8abb7099
     Revoke a certificate.
 
     .. versionadded:: 2015.8.0
@@ -2057,19 +1950,6 @@
                 fields = line.split("\t")
                 revoked = OpenSSL.crypto.Revoked()
                 revoked.set_serial(salt.utils.stringutils.to_bytes(fields[3]))
-<<<<<<< HEAD
-                revoke_date_2_digit = datetime.strptime(fields[2], two_digit_year_fmt)
-                revoked.set_rev_date(
-                    salt.utils.stringutils.to_bytes(
-                        revoke_date_2_digit.strftime(four_digit_year_fmt)
-                    )
-                )
-                crl.add_revoked(revoked)
-
-    crl_text = crl.export(
-        ca_cert, ca_key, digest=salt.utils.stringutils.to_bytes(digest)
-    )
-=======
                 revoke_date_2_digit = datetime.strptime(fields[2],
                                                         two_digit_year_fmt)
                 revoked.set_rev_date(salt.utils.stringutils.to_bytes(
@@ -2080,7 +1960,6 @@
     crl_text = crl.export(ca_cert,
                           ca_key,
                           digest=salt.utils.stringutils.to_bytes(digest))
->>>>>>> 8abb7099
 
     if crl_file is None:
         crl_file = "{0}/{1}/crl.pem".format(_cert_base_path(), ca_name)
