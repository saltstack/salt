# -*- coding: utf-8 -*-
'''
A salt module for SSL/TLS.
Can create a Certificate Authority (CA)
or use Self-Signed certificates.

:depends:   - PyOpenSSL Python module (0.10 or later, 0.14 or later for
    X509 extension support)
:configuration: Add the following values in /etc/salt/minion for the CA module
    to function properly::

        ca.cert_base_path: '/etc/pki'


CLI Example #1
Creating a CA, a server request and its signed certificate:

.. code-block:: bash

    # salt-call tls.create_ca my_little \
    days=5 \
    CN='My Little CA' \
    C=US \
    ST=Utah \
    L=Salt Lake City \
    O=Saltstack \
    emailAddress=pleasedontemail@thisisnot.coms

    Created Private Key: "/etc/pki/my_little/my_little_ca_cert.key"
    Created CA "my_little_ca": "/etc/pki/my_little_ca/my_little_ca_cert.crt"

    # salt-call tls.create_csr my_little CN=www.thisisnot.coms
    Created Private Key: "/etc/pki/my_little/certs/www.thisisnot.coms.key
    Created CSR for "www.thisisnot.coms": "/etc/pki/my_little/certs/www.thisisnot.coms.csr"

    # salt-call tls.create_ca_signed_cert my_little CN=www.thisisnot.coms
    Created Certificate for "www.thisisnot.coms": /etc/pki/my_little/certs/www.thisisnot.coms.crt"

CLI Example #2:
Creating a client request and its signed certificate

.. code-block:: bash

    # salt-call tls.create_csr my_little CN=DBReplica_No.1 cert_type=client
    Created Private Key: "/etc/pki/my_little/certs//DBReplica_No.1.key."
    Created CSR for "DBReplica_No.1": "/etc/pki/my_little/certs/DBReplica_No.1.csr."

    # salt-call tls.create_ca_signed_cert my_little CN=DBReplica_No.1
    Created Certificate for "DBReplica_No.1": "/etc/pki/my_little/certs/DBReplica_No.1.crt"

CLI Example #3:
Creating both a server and client req + cert for the same CN

.. code-block:: bash

    # salt-call tls.create_csr my_little CN=MasterDBReplica_No.2  \
        cert_type=client
    Created Private Key: "/etc/pki/my_little/certs/MasterDBReplica_No.2.key."
    Created CSR for "DBReplica_No.1": "/etc/pki/my_little/certs/MasterDBReplica_No.2.csr."

    # salt-call tls.create_ca_signed_cert my_little CN=MasterDBReplica_No.2
    Created Certificate for "DBReplica_No.1": "/etc/pki/my_little/certs/DBReplica_No.1.crt"

    # salt-call tls.create_csr my_little CN=MasterDBReplica_No.2 \
        cert_type=server
    Certificate "MasterDBReplica_No.2" already exists

    (doh!)

    # salt-call tls.create_csr my_little CN=MasterDBReplica_No.2 \
        cert_type=server type_ext=True
    Created Private Key: "/etc/pki/my_little/certs/DBReplica_No.1_client.key."
    Created CSR for "DBReplica_No.1": "/etc/pki/my_little/certs/DBReplica_No.1_client.csr."

    # salt-call tls.create_ca_signed_cert my_little CN=MasterDBReplica_No.2
    Certificate "MasterDBReplica_No.2" already exists

    (DOH!)

    # salt-call tls.create_ca_signed_cert my_little CN=MasterDBReplica_No.2 \
        cert_type=server type_ext=True
    Created Certificate for "MasterDBReplica_No.2": "/etc/pki/my_little/certs/MasterDBReplica_No.2_server.crt"


CLI Example #4:
Create a server req + cert with non-CN filename for the cert

.. code-block:: bash

    # salt-call tls.create_csr my_little CN=www.anothersometh.ing \
        cert_type=server type_ext=True
    Created Private Key: "/etc/pki/my_little/certs/www.anothersometh.ing_server.key."
    Created CSR for "DBReplica_No.1": "/etc/pki/my_little/certs/www.anothersometh.ing_server.csr."

    # salt-call tls_create_ca_signed_cert my_little CN=www.anothersometh.ing \
        cert_type=server cert_filename="something_completely_different"
    Created Certificate for "www.anothersometh.ing": /etc/pki/my_little/certs/something_completely_different.crt
'''
from __future__ import absolute_import
# pylint: disable=C0103

# Import python libs
import os
import time
import calendar
import logging
import hashlib
import salt.utils
from salt._compat import string_types
from salt.ext import six
from salt.ext.six.moves import range as _range
from datetime import datetime
from distutils.version import LooseVersion

import re

HAS_SSL = False
X509_EXT_ENABLED = True
try:
    import OpenSSL
    HAS_SSL = True
    OpenSSL_version = LooseVersion(OpenSSL.__dict__.get('__version__', '0.0'))
except ImportError:
    pass

# Import salt libs


log = logging.getLogger(__name__)

two_digit_year_fmt = "%y%m%d%H%M%SZ"
four_digit_year_fmt = "%Y%m%d%H%M%SZ"
<<<<<<< HEAD
# XXX: hotfix for #24480
# Always use UTC for certificate info
# os.environ['TZ'] = 'UTC'
# time.tzset()

=======
>>>>>>> 232dbbde


def __virtual__():
    '''
    Only load this module if the ca config options are set
    '''
    global X509_EXT_ENABLED
    if HAS_SSL and OpenSSL_version >= LooseVersion('0.10'):
        if OpenSSL_version < LooseVersion('0.14'):
            X509_EXT_ENABLED = False
            log.error('You should upgrade pyOpenSSL to at least 0.14.1 '
                     'to enable the use of X509 extensions')
        elif OpenSSL_version <= LooseVersion('0.15'):
            log.warn('You should upgrade pyOpenSSL to at least 0.15.1 '
                     'to enable the full use of X509 extensions')
        # never EVER reactivate this code, this has been done too many times.
        # not having configured a cert path in the configuration does not
        # mean that users cant use this module as we provide methods
        # to configure it afterwards.
        # if __opts__.get('ca.cert_base_path', None):
        #     return True
        # else:
        #     log.error('tls module not loaded: ca.cert_base_path not set')
        #     return False
        return True
    else:
        X509_EXT_ENABLED = False
        return False, ['PyOpenSSL version 0.10 or later must be installed '
                       'before this module can be used.']


def cert_base_path(cacert_path=None):
    '''
    Return the base path for certs from CLI or from options

    cacert_path
        absolute path to ca certificates root directory

    CLI Example:

    .. code-block:: bash

        salt '*' tls.cert_base_path
    '''
    if not cacert_path:
        cacert_path = __context__.get(
            'ca.contextual_cert_base_path',
            __salt__['config.option']('ca.contextual_cert_base_path'))
    if not cacert_path:
        cacert_path = __context__.get(
            'ca.cert_base_path',
            __salt__['config.option']('ca.cert_base_path'))
    return cacert_path


def _cert_base_path(cacert_path=None):
    '''
    Retrocompatible wrapper
    '''
    return cert_base_path(cacert_path)


def set_ca_path(cacert_path):
    '''
    If wanted, store the aforementioned cacert_path in context
    to be used as the basepath for further operations

    CLI Example:

    .. code-block:: bash

        salt '*' tls.set_ca_path /etc/certs
    '''
    if cacert_path:
        __context__['ca.contextual_cert_base_path'] = cacert_path
    return cert_base_path()


def _new_serial(ca_name, CN):
    '''
    Return a serial number in hex using md5sum, based upon the ca_name and
    CN values

    ca_name
        name of the CA
    CN
        common name in the request
    '''
    opts_hash_type = __opts__.get('hash_type', 'md5')
    hashtype = getattr(hashlib, opts_hash_type)
    hashnum = int(
        hashtype(
            '{0}_{1}_{2}'.format(
                ca_name,
                CN,
                int(calendar.timegm(time.gmtime())))
        ).hexdigest(),
        16
    )
    log.debug('Hashnum: {0}'.format(hashnum))

    # record the hash somewhere
    cachedir = __opts__['cachedir']
    log.debug('cachedir: {0}'.format(cachedir))
    serial_file = '{0}/{1}.serial'.format(cachedir, ca_name)
    if not os.path.exists(cachedir):
        os.makedirs(cachedir)
    if not os.path.exists(serial_file):
        fd = salt.utils.fopen(serial_file, 'w')
    else:
        fd = salt.utils.fopen(serial_file, 'a+')
    with fd as ofile:
        ofile.write(str(hashnum))

    return hashnum


def _four_digit_year_to_two_digit(datetimeObj):
    return datetimeObj.strftime(two_digit_year_fmt)


def _get_basic_info(ca_name, cert, ca_dir=None):
    '''
    Get basic info to write out to the index.txt
    '''
    if ca_dir is None:
        ca_dir = '{0}/{1}'.format(_cert_base_path(), ca_name)

    index_file = "{0}/index.txt".format(ca_dir)

    expire_date = _four_digit_year_to_two_digit(
        datetime.strptime(
            cert.get_notAfter(),
            four_digit_year_fmt)
    )
    serial_number = format(cert.get_serial_number(), 'X')

    # gotta prepend a /
    subject = '/'

    # then we can add the rest of the subject
    subject += '/'.join(
        ['{0}={1}'.format(
            x, y
        ) for x, y in cert.get_subject().get_components()]
    )
    subject += '\n'

    return (index_file, expire_date, serial_number, subject)


def _write_cert_to_database(ca_name, cert, cacert_path=None, status='V'):
    '''
    write out the index.txt database file in the appropriate directory to
    track certificates

    ca_name
        name of the CA
    cert
        certificate to be recorded
    '''
    set_ca_path(cacert_path)
    ca_dir = '{0}/{1}'.format(cert_base_path(), ca_name)
    index_file, expire_date, serial_number, subject = _get_basic_info(
        ca_name,
        cert,
        ca_dir)

    index_data = '{0}\t{1}\t\t{2}\tunknown\t{3}'.format(
        status,
        expire_date,
        serial_number,
        subject
    )

    with salt.utils.fopen(index_file, 'a+') as ofile:
        ofile.write(index_data)


def maybe_fix_ssl_version(ca_name, cacert_path=None, ca_filename=None):
    '''
    Check that the X509 version is correct
    (was incorrectly set in previous salt versions).
    This will fix the version if needed.

    ca_name
        ca authority name
    cacert_path
        absolute path to ca certificates root directory
    ca_filename
        alternative filename for the CA

        .. versionadded:: 2015.5.3


    CLI Example:

    .. code-block:: bash

        salt '*' tls.maybe_fix_ssl_version test_ca /etc/certs
    '''
    set_ca_path(cacert_path)
    if not ca_filename:
        ca_filename = '{0}_ca_cert'.format(ca_name)
    certp = '{0}/{1}/{2}.crt'.format(
            cert_base_path(),
            ca_name,
            ca_filename)
    ca_keyp = '{0}/{1}/{2}.key'.format(
        cert_base_path(),
        ca_name,
        ca_filename)
    with salt.utils.fopen(certp) as fic:
        cert = OpenSSL.crypto.load_certificate(OpenSSL.crypto.FILETYPE_PEM,
                                               fic.read())
        if cert.get_version() == 3:
            log.info(
                'Regenerating wrong x509 version '
                'for certificate {0}'.format(certp))
            with salt.utils.fopen(ca_keyp) as fic2:
                try:
                    # try to determine the key bits
                    key = OpenSSL.crypto.load_privatekey(
                        OpenSSL.crypto.FILETYPE_PEM, fic2.read())
                    bits = key.bits()
                except Exception:
                    bits = 2048
                try:
                    days = (datetime.strptime(
                        cert.get_notAfter(),
                        '%Y%m%d%H%M%SZ') - datetime.utcnow()).days
                except (ValueError, TypeError):
                    days = 365
                subj = cert.get_subject()
                create_ca(
                    ca_name,
                    bits=bits,
                    days=days,
                    CN=subj.CN,
                    C=subj.C,
                    ST=subj.ST,
                    L=subj.L,
                    O=subj.O,
                    OU=subj.OU,
                    emailAddress=subj.emailAddress,
                    fixmode=True)


def ca_exists(ca_name, cacert_path=None, ca_filename=None):
    '''
    Verify whether a Certificate Authority (CA) already exists

    ca_name
        name of the CA
    cacert_path
        absolute path to ca certificates root directory
    ca_filename
        alternative filename for the CA

        .. versionadded:: 2015.5.3


    CLI Example:

    .. code-block:: bash

        salt '*' tls.ca_exists test_ca /etc/certs
    '''
    set_ca_path(cacert_path)
    if not ca_filename:
        ca_filename = '{0}_ca_cert'.format(ca_name)
    certp = '{0}/{1}/{2}.crt'.format(
            cert_base_path(),
            ca_name,
            ca_filename)
    if os.path.exists(certp):
        maybe_fix_ssl_version(ca_name,
                              cacert_path=cacert_path,
                              ca_filename=ca_filename)
        return True
    return False


def _ca_exists(ca_name, cacert_path=None):
    '''Retrocompatible wrapper'''
    return ca_exists(ca_name, cacert_path)


def get_ca(ca_name, as_text=False, cacert_path=None):
    '''
    Get the certificate path or content

    ca_name
        name of the CA
    as_text
        if true, return the certificate content instead of the path
    cacert_path
        absolute path to ca certificates root directory

    CLI Example:

    .. code-block:: bash

        salt '*' tls.get_ca test_ca as_text=False cacert_path=/etc/certs
    '''
    set_ca_path(cacert_path)
    certp = '{0}/{1}/{2}_ca_cert.crt'.format(
            cert_base_path(),
            ca_name,
            ca_name)
    if not os.path.exists(certp):
        raise ValueError('Certificate does not exist for {0}'.format(ca_name))
    else:
        if as_text:
            with salt.utils.fopen(certp) as fic:
                certp = fic.read()
    return certp


def get_ca_signed_cert(ca_name,
                       CN='localhost',
                       as_text=False,
                       cacert_path=None,
                       cert_filename=None):
    '''
    Get the certificate path or content

    ca_name
        name of the CA
    CN
        common name of the certificate
    as_text
        if true, return the certificate content instead of the path
    cacert_path
        absolute path to certificates root directory
    cert_filename
        alternative filename for the certificate, useful when using special characters in the CN

        .. versionadded:: 2015.5.3


    CLI Example:

    .. code-block:: bash

        salt '*' tls.get_ca_signed_cert test_ca CN=localhost as_text=False cacert_path=/etc/certs
    '''
    set_ca_path(cacert_path)
    if not cert_filename:
        cert_filename = CN

    certp = '{0}/{1}/certs/{2}.crt'.format(
            cert_base_path(),
            ca_name,
            cert_filename)
    if not os.path.exists(certp):
        raise ValueError('Certificate does not exists for {0}'.format(CN))
    else:
        if as_text:
            with salt.utils.fopen(certp) as fic:
                certp = fic.read()
    return certp


def get_ca_signed_key(ca_name,
                      CN='localhost',
                      as_text=False,
                      cacert_path=None,
                      key_filename=None):
    '''
    Get the certificate path or content

    ca_name
        name of the CA
    CN
        common name of the certificate
    as_text
        if true, return the certificate content instead of the path
    cacert_path
        absolute path to certificates root directory
    key_filename
        alternative filename for the key, useful when using special characters

        .. versionadded:: 2015.5.3

        in the CN

    CLI Example:

    .. code-block:: bash

        salt '*' tls.get_ca_signed_key \
                test_ca CN=localhost \
                as_text=False \
                cacert_path=/etc/certs
    '''
    set_ca_path(cacert_path)
    if not key_filename:
        key_filename = CN

    keyp = '{0}/{1}/certs/{2}.key'.format(
        cert_base_path(),
        ca_name,
        key_filename)
    if not os.path.exists(keyp):
        raise ValueError('Certificate does not exists for {0}'.format(CN))
    else:
        if as_text:
            with salt.utils.fopen(keyp) as fic:
                keyp = fic.read()
    return keyp


def _check_onlyif_unless(onlyif, unless):
    ret = None
    retcode = __salt__['cmd.retcode']
    if onlyif is not None:
        if not isinstance(onlyif, string_types):
            if not onlyif:
                ret = {'comment': 'onlyif execution failed', 'result': True}
        elif isinstance(onlyif, string_types):
            if retcode(onlyif) != 0:
                ret = {'comment': 'onlyif execution failed', 'result': True}
                log.debug('onlyif execution failed')
    if unless is not None:
        if not isinstance(unless, string_types):
            if unless:
                ret = {'comment': 'unless execution succeeded', 'result': True}
        elif isinstance(unless, string_types):
            if retcode(unless) == 0:
                ret = {'comment': 'unless execution succeeded', 'result': True}
                log.debug('unless execution succeeded')
    return ret


def create_ca(ca_name,
              bits=2048,
              days=365,
              CN='localhost',
              C='US',
              ST='Utah',
              L='Salt Lake City',
              O='SaltStack',
              OU=None,
              emailAddress='xyz@pdq.net',
              fixmode=False,
              cacert_path=None,
              ca_filename=None,
              digest='sha256',
              onlyif=None,
              unless=None,
              replace=False):
    '''
    Create a Certificate Authority (CA)

    ca_name
        name of the CA
    bits
        number of RSA key bits, default is 2048
    days
        number of days the CA will be valid, default is 365
    CN
        common name in the request, default is "localhost"
    C
        country, default is "US"
    ST
        state, default is "Utah"
    L
        locality, default is "Centerville", the city where SaltStack originated
    O
        organization, default is "SaltStack"
    OU
        organizational unit, default is None
    emailAddress
        email address for the CA owner, default is 'xyz@pdq.net'
    cacert_path
        absolute path to ca certificates root directory
    ca_filename
        alternative filename for the CA

        .. versionadded:: 2015.5.3

    digest
        The message digest algorithm. Must be a string describing a digest
        algorithm supported by OpenSSL (by EVP_get_digestbyname, specifically).
        For example, "md5" or "sha1". Default: 'sha256'
    replace
        Replace this certificate even if it exists

        .. versionadded:: 2015.5.1

    Writes out a CA certificate based upon defined config values. If the file
    already exists, the function just returns assuming the CA certificate
    already exists.

    If the following values were set::

        ca.cert_base_path='/etc/pki'
        ca_name='koji'

    the resulting CA, and corresponding key, would be written in the following
    location::

        /etc/pki/koji/koji_ca_cert.crt
        /etc/pki/koji/koji_ca_cert.key

    CLI Example:

    .. code-block:: bash

        salt '*' tls.create_ca test_ca
    '''
    status = _check_onlyif_unless(onlyif, unless)
    if status is not None:
        return None

    set_ca_path(cacert_path)

    if not ca_filename:
        ca_filename = '{0}_ca_cert'.format(ca_name)

    certp = '{0}/{1}/{2}.crt'.format(
        cert_base_path(), ca_name, ca_filename)
    ca_keyp = '{0}/{1}/{2}.key'.format(
        cert_base_path(), ca_name, ca_filename)
    if not replace and not fixmode and ca_exists(ca_name, ca_filename=ca_filename):
        return 'Certificate for CA named "{0}" already exists'.format(ca_name)

    if fixmode and not os.path.exists(certp):
        raise ValueError('{0} does not exists, can\'t fix'.format(certp))

    if not os.path.exists('{0}/{1}'.format(
        cert_base_path(), ca_name)
    ):
        os.makedirs('{0}/{1}'.format(cert_base_path(),
                                     ca_name))

    # try to reuse existing ssl key
    key = None
    if os.path.exists(ca_keyp):
        with salt.utils.fopen(ca_keyp) as fic2:
            # try to determine the key bits
            key = OpenSSL.crypto.load_privatekey(
                OpenSSL.crypto.FILETYPE_PEM, fic2.read())
    if not key:
        key = OpenSSL.crypto.PKey()
        key.generate_key(OpenSSL.crypto.TYPE_RSA, bits)

    ca = OpenSSL.crypto.X509()
    ca.set_version(2)
    ca.set_serial_number(_new_serial(ca_name, CN))
    ca.get_subject().C = C
    ca.get_subject().ST = ST
    ca.get_subject().L = L
    ca.get_subject().O = O
    if OU:
        ca.get_subject().OU = OU
    ca.get_subject().CN = CN
    ca.get_subject().emailAddress = emailAddress

    ca.gmtime_adj_notBefore(0)
    ca.gmtime_adj_notAfter(int(days) * 24 * 60 * 60)
    ca.set_issuer(ca.get_subject())
    ca.set_pubkey(key)

    if X509_EXT_ENABLED:
        ca.add_extensions([
            OpenSSL.crypto.X509Extension('basicConstraints', True,
                                         'CA:TRUE, pathlen:0'),
            OpenSSL.crypto.X509Extension('keyUsage', True,
                                         'keyCertSign, cRLSign'),
            OpenSSL.crypto.X509Extension('subjectKeyIdentifier', False,
                                         'hash', subject=ca)])

        ca.add_extensions([
            OpenSSL.crypto.X509Extension(
                'authorityKeyIdentifier',
                False,
                'issuer:always,keyid:always',
                issuer=ca)])
    ca.sign(key, digest)

    # alway backup existing keys in case
    keycontent = OpenSSL.crypto.dump_privatekey(OpenSSL.crypto.FILETYPE_PEM,
                                                key)
    write_key = True
    if os.path.exists(ca_keyp):
        bck = "{0}.{1}".format(ca_keyp, datetime.utcnow().strftime(
            "%Y%m%d%H%M%S"))
        with salt.utils.fopen(ca_keyp) as fic:
            old_key = fic.read().strip()
            if old_key.strip() == keycontent.strip():
                write_key = False
            else:
                log.info('Saving old CA ssl key in {0}'.format(bck))
                with salt.utils.fopen(bck, 'w') as bckf:
                    bckf.write(old_key)
                    os.chmod(bck, 0o600)
    if write_key:
        with salt.utils.fopen(ca_keyp, 'w') as ca_key:
            ca_key.write(keycontent)

    with salt.utils.fopen(certp, 'w') as ca_crt:
        ca_crt.write(
            OpenSSL.crypto.dump_certificate(OpenSSL.crypto.FILETYPE_PEM, ca))

    _write_cert_to_database(ca_name, ca)

    ret = ('Created Private Key: "{0}/{1}/{2}.key." ').format(
        cert_base_path(), ca_name, ca_filename)
    ret += ('Created CA "{0}": "{1}/{2}/{3}.crt."').format(
        ca_name, cert_base_path(), ca_name, ca_filename)

    return ret


def get_extensions(cert_type):
    '''
    Fetch X509 and CSR extension definitions from tls:extensions:
    (common|server|client) or set them to standard defaults.

    .. versionadded:: 2015.8.0

    cert_type:
        The type of certificate such as ``server`` or ``client``.

    CLI Example:

    .. code-block:: bash

        salt '*' tls.get_extensions client

    '''

    assert X509_EXT_ENABLED, ('X509 extensions are not supported in '
                              'pyOpenSSL prior to version 0.15.1. Your '
                              'version: {0}'.format(OpenSSL_version))

    ext = {}
    if cert_type == '':
        log.error('cert_type set to empty in tls_ca.get_extensions(); '
                  'defaulting to ``server``')
        cert_type = 'server'

    try:
        ext['common'] = __salt__['pillar.get']('tls.extensions:common', False)
    except NameError as err:
        log.debug(err)

    if not ext['common'] or ext['common'] == '':
        ext['common'] = {
            'csr': {
                'basicConstraints': 'CA:FALSE',
            },
            'cert': {
                'authorityKeyIdentifier': 'keyid,issuer:always',
                'subjectKeyIdentifier': 'hash',
            },
        }

    try:
        ext['server'] = __salt__['pillar.get']('tls.extensions:server', False)
    except NameError as err:
        log.debug(err)

    if not ext['server'] or ext['server'] == '':
        ext['server'] = {
            'csr': {
                'extendedKeyUsage': 'serverAuth',
                'keyUsage': 'digitalSignature, keyEncipherment',
            },
            'cert': {},
        }

    try:
        ext['client'] = __salt__['pillar.get']('tls.extensions:client', False)
    except NameError as err:
        log.debug(err)

    if not ext['client'] or ext['client'] == '':
        ext['client'] = {
            'csr': {
                'extendedKeyUsage': 'clientAuth',
                'keyUsage': 'nonRepudiation, digitalSignature, keyEncipherment',
            },
            'cert': {},
        }

    # possible user-defined profile or a typo
    if cert_type not in ext:
        try:
            ext[cert_type] = __salt__['pillar.get'](
                'tls.extensions:{0}'.format(cert_type))
        except NameError as e:
            log.debug(
                'pillar, tls:extensions:{0} not available or '
                'not operating in a salt context\n{1}'.format(cert_type, e))

    retval = ext['common']

    for Use in retval:
        retval[Use].update(ext[cert_type][Use])

    return retval


def create_csr(ca_name,
               bits=2048,
               CN='localhost',
               C='US',
               ST='Utah',
               L='Salt Lake City',
               O='SaltStack',
               OU=None,
               emailAddress='xyz@pdq.net',
               subjectAltName=None,
               cacert_path=None,
               ca_filename=None,
               csr_path=None,
               csr_filename=None,
               digest='sha256',
               type_ext=False,
               cert_type='server',
               replace=False):
    '''
    Create a Certificate Signing Request (CSR) for a
    particular Certificate Authority (CA)

    ca_name
        name of the CA
    bits
        number of RSA key bits, default is 2048
    CN
        common name in the request, default is "localhost"
    C
        country, default is "US"
    ST
        state, default is "Utah"
    L
        locality, default is "Centerville", the city where SaltStack originated
    O
        organization, default is "SaltStack"
        NOTE: Must the same as CA certificate or an error will be raised
    OU
        organizational unit, default is None
    emailAddress
        email address for the request, default is 'xyz@pdq.net'
    subjectAltName
        valid subjectAltNames in full form, e.g. to add DNS entry you would call
        this function with this value:

        examples: ['DNS:somednsname.com',
                'DNS:1.2.3.4',
                'IP:1.2.3.4',
                'IP:2001:4801:7821:77:be76:4eff:fe11:e51',
                'email:me@i.like.pie.com']

    .. note::
        some libraries do not properly query IP: prefixes, instead looking
        for the given req. source with a DNS: prefix. To be thorough, you
        may want to include both DNS: and IP: entries if you are using
        subjectAltNames for destinations for your TLS connections.
            e.g.:
                requests to https://1.2.3.4 will fail from python's
                requests library w/out the second entry in the above list

    .. versionadded:: 2015.8.0

    cert_type
        Specify the general certificate type. Can be either `server` or
        `client`. Indicates the set of common extensions added to the CSR.

        server: {
           'basicConstraints': 'CA:FALSE',
           'extendedKeyUsage': 'serverAuth',
           'keyUsage': 'digitalSignature, keyEncipherment'
        }

        client: {
           'basicConstraints': 'CA:FALSE',
           'extendedKeyUsage': 'clientAuth',
           'keyUsage': 'nonRepudiation, digitalSignature, keyEncipherment'
        }

    type_ext
        boolean.  Whether or not to extend the filename with CN_[cert_type]
        This can be useful if a server and client certificate are needed for
        the same CN. Defaults to False to avoid introducing an unexpected file
        naming pattern

        The files normally named some_subject_CN.csr and some_subject_CN.key
        will then be saved

    replace
        Replace this signing request even if it exists

        .. versionadded:: 2015.5.1

    Writes out a Certificate Signing Request (CSR) If the file already
    exists, the function just returns assuming the CSR already exists.

    If the following values were set::

        ca.cert_base_path='/etc/pki'
        ca_name='koji'
        CN='test.egavas.org'

    the resulting CSR, and corresponding key, would be written in the
    following location::

        /etc/pki/koji/certs/test.egavas.org.csr
        /etc/pki/koji/certs/test.egavas.org.key

    CLI Example:

    .. code-block:: bash

        salt '*' tls.create_csr test
    '''
    set_ca_path(cacert_path)

    if not ca_filename:
        ca_filename = '{0}_ca_cert'.format(ca_name)

    if not ca_exists(ca_name, ca_filename=ca_filename):
        return ('Certificate for CA named "{0}" does not exist, please create '
                'it first.').format(ca_name)

    if not csr_path:
        csr_path = '{0}/{1}/certs/'.format(cert_base_path(), ca_name)

    if not os.path.exists(csr_path):
        os.makedirs(csr_path)

    CN_ext = '_{0}'.format(cert_type) if type_ext else ''

    if not csr_filename:
        csr_filename = '{0}{1}'.format(CN, CN_ext)

    csr_f = '{0}/{1}.csr'.format(csr_path, csr_filename)

    if not replace and os.path.exists(csr_f):
        return 'Certificate Request "{0}" already exists'.format(csr_f)

    key = OpenSSL.crypto.PKey()
    key.generate_key(OpenSSL.crypto.TYPE_RSA, bits)

    req = OpenSSL.crypto.X509Req()

    req.get_subject().C = C
    req.get_subject().ST = ST
    req.get_subject().L = L
    req.get_subject().O = O
    if OU:
        req.get_subject().OU = OU
    req.get_subject().CN = CN
    req.get_subject().emailAddress = emailAddress

    try:
        extensions = get_extensions(cert_type)['csr']

        extension_adds = []

        for ext, value in extensions.items():
            extension_adds.append(OpenSSL.crypto.X509Extension(ext, False,
                                                               value))

    except AssertionError as err:
        log.error(err)
        extensions = []

    if subjectAltName:
        if X509_EXT_ENABLED:
            if isinstance(subjectAltName, str):
                subjectAltName = [subjectAltName]

            extension_adds.append(
                OpenSSL.crypto.X509Extension(
                    'subjectAltName', False, ", ".join(subjectAltName)))
        else:
            raise ValueError('subjectAltName cannot be set as X509 '
                             'extensions are not supported in pyOpenSSL '
                             'prior to version 0.15.1. Your '
                             'version: {0}.'.format(OpenSSL_version))

    if X509_EXT_ENABLED:
        req.add_extensions(extension_adds)

    req.set_pubkey(key)
    req.sign(key, digest)

    # Write private key and request
    with salt.utils.fopen('{0}/{1}.key'.format(csr_path,
                                               csr_filename), 'w+') as priv_key:
        priv_key.write(
            OpenSSL.crypto.dump_privatekey(OpenSSL.crypto.FILETYPE_PEM, key)
        )

    with salt.utils.fopen(csr_f, 'w+') as csr:
        csr.write(
            OpenSSL.crypto.dump_certificate_request(
                OpenSSL.crypto.FILETYPE_PEM,
                req
            )
        )

    ret = 'Created Private Key: "{0}{1}.key." '.format(
        csr_path,
        csr_filename
    )
    ret += 'Created CSR for "{0}": "{1}{2}.csr."'.format(
        CN,
        csr_path,
        csr_filename
    )

    return ret


def create_self_signed_cert(tls_dir='tls',
                            bits=2048,
                            days=365,
                            CN='localhost',
                            C='US',
                            ST='Utah',
                            L='Salt Lake City',
                            O='SaltStack',
                            OU=None,
                            emailAddress='xyz@pdq.net',
                            cacert_path=None,
                            cert_filename=None,
                            digest='sha256',
                            replace=False):
    '''
    Create a Self-Signed Certificate (CERT)

    tls_dir
        location appended to the ca.cert_base_path, default is 'tls'
    bits
        number of RSA key bits, default is 2048
    CN
        common name in the request, default is "localhost"
    C
        country, default is "US"
    ST
        state, default is "Utah"
    L
        locality, default is "Centerville", the city where SaltStack originated
    O
        organization, default is "SaltStack"
        NOTE: Must the same as CA certificate or an error will be raised
    OU
        organizational unit, default is None
    emailAddress
        email address for the request, default is 'xyz@pdq.net'
    cacert_path
        absolute path to ca certificates root directory
    digest
        The message digest algorithm. Must be a string describing a digest
        algorithm supported by OpenSSL (by EVP_get_digestbyname, specifically).
        For example, "md5" or "sha1". Default: 'sha256'
    replace
        Replace this certificate even if it exists

        .. versionadded:: 2015.5.1

    Writes out a Self-Signed Certificate (CERT). If the file already
    exists, the function just returns.

    If the following values were set::

        ca.cert_base_path='/etc/pki'
        tls_dir='koji'
        CN='test.egavas.org'

    the resulting CERT, and corresponding key, would be written in the
    following location::

        /etc/pki/koji/certs/test.egavas.org.crt
        /etc/pki/koji/certs/test.egavas.org.key

    CLI Example:

    .. code-block:: bash

        salt '*' tls.create_self_signed_cert

    Passing options from the command line:

    .. code-block:: bash

        salt 'minion' tls.create_self_signed_cert CN='test.mysite.org'
    '''
    set_ca_path(cacert_path)

    if not os.path.exists('{0}/{1}/certs/'.format(cert_base_path(), tls_dir)):
        os.makedirs("{0}/{1}/certs/".format(cert_base_path(),
                                            tls_dir))

    if not cert_filename:
        cert_filename = CN

    if not replace and os.path.exists(
            '{0}/{1}/certs/{2}.crt'.format(cert_base_path(),
                                           tls_dir, cert_filename)
    ):
        return 'Certificate "{0}" already exists'.format(cert_filename)

    key = OpenSSL.crypto.PKey()
    key.generate_key(OpenSSL.crypto.TYPE_RSA, bits)

    # create certificate
    cert = OpenSSL.crypto.X509()
    cert.set_version(2)

    cert.gmtime_adj_notBefore(0)
    cert.gmtime_adj_notAfter(int(days) * 24 * 60 * 60)

    cert.get_subject().C = C
    cert.get_subject().ST = ST
    cert.get_subject().L = L
    cert.get_subject().O = O
    if OU:
        cert.get_subject().OU = OU
    cert.get_subject().CN = CN
    cert.get_subject().emailAddress = emailAddress

    cert.set_serial_number(_new_serial(tls_dir, CN))
    cert.set_issuer(cert.get_subject())
    cert.set_pubkey(key)
    cert.sign(key, digest)

    # Write private key and cert
    with salt.utils.fopen(
        '{0}/{1}/certs/{2}.key'.format(cert_base_path(),
                                       tls_dir, cert_filename),
        'w+'
    ) as priv_key:
        priv_key.write(
            OpenSSL.crypto.dump_privatekey(OpenSSL.crypto.FILETYPE_PEM, key)
        )

    with salt.utils.fopen('{0}/{1}/certs/{2}.crt'.format(cert_base_path(),
                                                         tls_dir,
                                                         cert_filename
                                                         ), 'w+') as crt:
        crt.write(
            OpenSSL.crypto.dump_certificate(
                OpenSSL.crypto.FILETYPE_PEM,
                cert
            )
        )

    _write_cert_to_database(tls_dir, cert)

    ret = 'Created Private Key: "{0}/{1}/certs/{2}.key." '.format(
        cert_base_path(),
        tls_dir,
        cert_filename
    )
    ret += 'Created Certificate: "{0}/{1}/certs/{2}.crt."'.format(
        cert_base_path(),
        tls_dir,
        cert_filename
    )

    return ret


def create_ca_signed_cert(ca_name,
                          CN,
                          days=365,
                          cacert_path=None,
                          ca_filename=None,
                          cert_path=None,
                          cert_filename=None,
                          digest='sha256',
                          cert_type=None,
                          type_ext=False,
                          replace=False):
    '''
    Create a Certificate (CERT) signed by a named Certificate Authority (CA)

    If the certificate file already exists, the function just returns assuming
    the CERT already exists.

    The CN *must* match an existing CSR generated by create_csr. If it
    does not, this method does nothing.

    ca_name
        name of the CA
    CN
        common name matching the certificate signing request
    days
        number of days certificate is valid, default is 365 (1 year)

    cacert_path
        absolute path to ca certificates root directory

    ca_filename
        alternative filename for the CA

        .. versionadded:: 2015.5.3


    cert_path
        full path to the certificates directory

    cert_filename
        alternative filename for the certificate, useful when using special
        characters in the CN. If this option is set it will override
        the certificate filename output effects of ``cert_type``.
        ``type_ext`` will be completely overridden.

        .. versionadded:: 2015.5.3


    digest
        The message digest algorithm. Must be a string describing a digest
        algorithm supported by OpenSSL (by EVP_get_digestbyname, specifically).
        For example, "md5" or "sha1". Default: 'sha256'
    replace
        Replace this certificate even if it exists

        .. versionadded:: 2015.5.1

    cert_type
        string. Either 'server' or 'client' (see create_csr() for details).

        If create_csr(type_ext=True) this function **must** be called with the
        same cert_type so it can find the CSR file.

    .. note::
        create_csr() defaults to cert_type='server'; therefore, if it was also
        called with type_ext, cert_type becomes a required argument for
        create_ca_signed_cert()

    type_ext
        bool. If set True, use ``cert_type`` as an extension to the CN when
        formatting the filename.

        e.g.: some_subject_CN_server.crt or some_subject_CN_client.crt

        This facilitates the context where both types are required for the same
        subject

        If ``cert_filename`` is `not None`, setting ``type_ext`` has no
        effect

    If the following values were set:

    .. code-block:: text

        ca.cert_base_path='/etc/pki'
        ca_name='koji'
        CN='test.egavas.org'

    the resulting signed certificate would be written in the following
    location:

    .. code-block:: text

        /etc/pki/koji/certs/test.egavas.org.crt

    CLI Example:

    .. code-block:: bash

        salt '*' tls.create_ca_signed_cert test localhost
    '''
    ret = {}

    set_ca_path(cacert_path)

    if not ca_filename:
        ca_filename = '{0}_ca_cert'.format(ca_name)

    if not cert_path:
        cert_path = '{0}/{1}/certs'.format(cert_base_path(), ca_name)

    if type_ext:
        if not cert_type:
            log.error('type_ext = True but cert_type is unset. '
                      'Certificate not written.')
            return ret
        elif cert_type:
            CN_ext = '_{0}'.format(cert_type)
    else:
        CN_ext = ''

    csr_filename = '{0}{1}'.format(CN, CN_ext)

    if not cert_filename:
        cert_filename = '{0}{1}'.format(CN, CN_ext)

    if not replace and os.path.exists(
            os.path.join(
                os.path.sep.join('{0}/{1}/certs/{2}.crt'.format(
                    cert_base_path(),
                    ca_name,
                    cert_filename).split('/')
                )
            )
    ):
        return 'Certificate "{0}" already exists'.format(cert_filename)

    try:
        maybe_fix_ssl_version(ca_name,
                              cacert_path=cacert_path,
                              ca_filename=ca_filename)
        with salt.utils.fopen('{0}/{1}/{2}.crt'.format(cert_base_path(),
                                                       ca_name,
                                                       ca_filename)) as fhr:
            ca_cert = OpenSSL.crypto.load_certificate(
                OpenSSL.crypto.FILETYPE_PEM, fhr.read()
            )
        with salt.utils.fopen('{0}/{1}/{2}.key'.format(cert_base_path(),
                                                       ca_name,
                                                       ca_filename)) as fhr:
            ca_key = OpenSSL.crypto.load_privatekey(
                OpenSSL.crypto.FILETYPE_PEM,
                fhr.read()
            )
    except IOError:
        ret['retcode'] = 1
        ret['comment'] = 'There is no CA named "{0}"'.format(ca_name)
        return ret

    try:
        csr_path = '{0}/{1}.csr'.format(cert_path, csr_filename)
        with salt.utils.fopen(csr_path) as fhr:
            req = OpenSSL.crypto.load_certificate_request(
                OpenSSL.crypto.FILETYPE_PEM,
                fhr.read())
    except IOError:
        ret['retcode'] = 1
        ret['comment'] = 'There is no CSR that matches the CN "{0}"'.format(
            cert_filename)
        return ret

    exts = []
    try:
        exts.extend(req.get_extensions())
    except AttributeError:
        try:
            # see: http://bazaar.launchpad.net/~exarkun/pyopenssl/master/revision/189
            # support is there from quite a long time, but without API
            # so we mimic the newly get_extensions method present in ultra
            # recent pyopenssl distros
            log.info('req.get_extensions() not supported in pyOpenSSL versions '
                     'prior to 0.15. Processing extensions internally. '
                     ' Your version: {0}'.format(
                         OpenSSL_version))

            native_exts_obj = OpenSSL._util.lib.X509_REQ_get_extensions(
                req._req)
            for i in _range(OpenSSL._util.lib.sk_X509_EXTENSION_num(
                    native_exts_obj)):
                ext = OpenSSL.crypto.X509Extension.__new__(
                    OpenSSL.crypto.X509Extension)
                ext._extension = OpenSSL._util.lib.sk_X509_EXTENSION_value(
                    native_exts_obj,
                    i)
                exts.append(ext)
        except Exception:
            log.error('X509 extensions are unsupported in pyOpenSSL '
                      'versions prior to 0.14. Upgrade required to '
                      'use extensions. Current version: {0}'.format(
                          OpenSSL_version))

    cert = OpenSSL.crypto.X509()
    cert.set_version(2)
    cert.set_subject(req.get_subject())
    cert.gmtime_adj_notBefore(0)
    cert.gmtime_adj_notAfter(int(days) * 24 * 60 * 60)
    cert.set_serial_number(_new_serial(ca_name, CN))
    cert.set_issuer(ca_cert.get_subject())
    cert.set_pubkey(req.get_pubkey())

    extensions_list = []
    for name, edata in six.iteritems(extensions):
        if not isinstance(edata, dict):
            continue
        for opt in ['critical', 'options']:
            if opt not in edata:
                break
        else:
            extensions_list.append(OpenSSL.crypto.X509Extension(
                                   name,
                                   edata['critical'],
                                   edata['options']))
    cert.add_extensions(extensions_list)

    cert.sign(ca_key, digest)

    cert_full_path = '{0}/{1}.crt'.format(cert_path, cert_filename)

    with salt.utils.fopen(cert_full_path, 'w+') as crt:
        crt.write(
            OpenSSL.crypto.dump_certificate(OpenSSL.crypto.FILETYPE_PEM, cert))

    _write_cert_to_database(ca_name, cert)

    return ('Created Certificate for "{0}": '
            '"{1}/{2}.crt"').format(
        CN,
        cert_path,
        cert_filename
    )


def create_pkcs12(ca_name, CN, passphrase='', cacert_path=None, replace=False):
    '''
    Create a PKCS#12 browser certificate for a particular Certificate (CN)

    ca_name
        name of the CA
    CN
        common name matching the certificate signing request
    passphrase
        used to unlock the PKCS#12 certificate when loaded into the browser
    cacert_path
        absolute path to ca certificates root directory
    replace
        Replace this certificate even if it exists

        .. versionadded:: 2015.5.1

    If the following values were set::

        ca.cert_base_path='/etc/pki'
        ca_name='koji'
        CN='test.egavas.org'

    the resulting signed certificate would be written in the
    following location::

        /etc/pki/koji/certs/test.egavas.org.p12

    CLI Example:

    .. code-block:: bash

        salt '*' tls.create_pkcs12 test localhost
    '''
    set_ca_path(cacert_path)
    if not replace and os.path.exists(
            '{0}/{1}/certs/{2}.p12'.format(
                cert_base_path(),
                ca_name,
                CN)
    ):
        return 'Certificate "{0}" already exists'.format(CN)

    try:
        with salt.utils.fopen('{0}/{1}/{2}_ca_cert.crt'.format(cert_base_path(),
                                                               ca_name,
                                                               ca_name)) as fhr:
            ca_cert = OpenSSL.crypto.load_certificate(
                OpenSSL.crypto.FILETYPE_PEM,
                fhr.read()
            )
    except IOError:
        return 'There is no CA named "{0}"'.format(ca_name)

    try:
        with salt.utils.fopen('{0}/{1}/certs/{2}.crt'.format(cert_base_path(),
                                                             ca_name,
                                                             CN)) as fhr:
            cert = OpenSSL.crypto.load_certificate(
                OpenSSL.crypto.FILETYPE_PEM,
                fhr.read()
            )
        with salt.utils.fopen('{0}/{1}/certs/{2}.key'.format(cert_base_path(),
                                                             ca_name,
                                                             CN)) as fhr:
            key = OpenSSL.crypto.load_privatekey(
                OpenSSL.crypto.FILETYPE_PEM,
                fhr.read()
            )
    except IOError:
        return 'There is no certificate that matches the CN "{0}"'.format(CN)

    pkcs12 = OpenSSL.crypto.PKCS12()

    pkcs12.set_certificate(cert)
    pkcs12.set_ca_certificates([ca_cert])
    pkcs12.set_privatekey(key)

    with salt.utils.fopen('{0}/{1}/certs/{2}.p12'.format(cert_base_path(),
                                                         ca_name,
                                                         CN), 'w') as ofile:
        ofile.write(pkcs12.export(passphrase=passphrase))

    return ('Created PKCS#12 Certificate for "{0}": '
            '"{1}/{2}/certs/{3}.p12"').format(
        CN,
        cert_base_path(),
        ca_name,
        CN
    )


def cert_info(cert_path, digest='sha256'):
    '''
    Return information for a particular certificate

    cert_path
        path to the cert file
    digest
        what digest to use for fingerprinting

    CLI Example:

    .. code-block:: bash

        salt '*' tls.cert_info /dir/for/certs/cert.pem
    '''
    # format that OpenSSL returns dates in
    date_fmt = '%Y%m%d%H%M%SZ'

    with salt.utils.fopen(cert_path) as cert_file:
        cert = OpenSSL.crypto.load_certificate(
            OpenSSL.crypto.FILETYPE_PEM,
            cert_file.read()
        )
    ret = {
        'fingerprint': cert.digest(digest),
        'subject': dict(cert.get_subject().get_components()),
        'issuer': dict(cert.get_issuer().get_components()),
        'serial_number': cert.get_serial_number(),
        'not_before': calendar.timegm(time.strptime(
            cert.get_notBefore(),
            date_fmt)),
        'not_after': calendar.timegm(time.strptime(
            cert.get_notAfter(),
            date_fmt)),
    }

    # add additional info if your version of pyOpenSSL supports it
    if hasattr(cert, 'get_extension_count'):
        ret['extensions'] = {}
        for i in _range(cert.get_extension_count()):
            ext = cert.get_extension(i)
            ret['extensions'][ext.get_short_name()] = ext

    if 'subjectAltName' in ret.get('extensions', {}):
        valid_names = set()
        for name in ret['extensions']['subjectAltName'] \
                ._subjectAltNameString().split(", "):
            if not name.startswith('DNS:'):
                log.error('Cert {0} has an entry ({1}) which does not start '
                          'with DNS:'.format(cert_path, name))
            else:
                valid_names.add(name[4:])
        ret['subject_alt_names'] = valid_names

    if hasattr(cert, 'get_signature_algorithm'):
        ret['signature_algorithm'] = cert.get_signature_algorithm()

    return ret


def create_empty_crl(
        ca_name,
        cacert_path=None,
        ca_filename=None,
        crl_file=None):
    '''
    Create an empty Certificate Revocation List.

    .. versionadded:: 2015.8.0

    ca_name
        name of the CA
    cacert_path
        absolute path to ca certificates root directory
    ca_filename
        alternative filename for the CA

        .. versionadded:: 2015.5.3

    crl_file
        full path to the CRL file

    CLI Example:

    .. code-block:: bash

        salt '*' tls.create_empty_crl ca_name='koji' \
                ca_filename='ca' \
                crl_file='/etc/openvpn/team1/crl.pem'
    '''

    set_ca_path(cacert_path)

    if not ca_filename:
        ca_filename = '{0}_ca_cert'.format(ca_name)

    if not crl_file:
        crl_file = '{0}/{1}/crl.pem'.format(
            _cert_base_path(),
            ca_name
        )

    if os.path.exists('{0}'.format(crl_file)):
        return 'CRL "{0}" already exists'.format(crl_file)

    try:
        ca_cert = OpenSSL.crypto.load_certificate(
            OpenSSL.crypto.FILETYPE_PEM,
            salt.utils.fopen('{0}/{1}/{2}.crt'.format(
                cert_base_path(),
                ca_name,
                ca_filename
            )).read()
        )
        ca_key = OpenSSL.crypto.load_privatekey(
            OpenSSL.crypto.FILETYPE_PEM,
            salt.utils.fopen('{0}/{1}/{2}.key'.format(
                cert_base_path(),
                ca_name,
                ca_filename)).read()
        )
    except IOError:
        return 'There is no CA named "{0}"'.format(ca_name)

    crl = OpenSSL.crypto.CRL()
    crl_text = crl.export(ca_cert, ca_key)

    with salt.utils.fopen(crl_file, 'w') as f:
        f.write(crl_text)

    return 'Created an empty CRL: "{0}"'.format(crl_file)


def revoke_cert(
        ca_name,
        CN,
        cacert_path=None,
        ca_filename=None,
        cert_path=None,
        cert_filename=None,
        crl_file=None):
    '''
    Revoke a certificate.

    .. versionadded:: 2015.8.0

    ca_name
        Name of the CA.

    CN
        Common name matching the certificate signing request.

    cacert_path
        Absolute path to ca certificates root directory.

    ca_filename
        Alternative filename for the CA.

    cert_path
        Path to the cert file.

    cert_filename
        Alternative filename for the certificate, useful when using special
        characters in the CN.

    crl_file
        Full path to the CRL file.

    CLI Example:

    .. code-block:: bash

        salt '*' tls.revoke_cert ca_name='koji' \
                ca_filename='ca' \
                crl_file='/etc/openvpn/team1/crl.pem'

    '''

    set_ca_path(cacert_path)
    ca_dir = '{0}/{1}'.format(cert_base_path(), ca_name)

    if ca_filename is None:
        ca_filename = '{0}_ca_cert'.format(ca_name)

    if cert_path is None:
        cert_path = '{0}/{1}/certs'.format(_cert_base_path(), ca_name)

    if cert_filename is None:
        cert_filename = '{0}'.format(CN)

    try:
        ca_cert = OpenSSL.crypto.load_certificate(
            OpenSSL.crypto.FILETYPE_PEM,
            salt.utils.fopen('{0}/{1}/{2}.crt'.format(
                cert_base_path(),
                ca_name,
                ca_filename
            )).read()
        )
        ca_key = OpenSSL.crypto.load_privatekey(
            OpenSSL.crypto.FILETYPE_PEM,
            salt.utils.fopen('{0}/{1}/{2}.key'.format(
                cert_base_path(),
                ca_name,
                ca_filename)).read()
        )
    except IOError:
        return 'There is no CA named "{0}"'.format(ca_name)

    try:
        client_cert = OpenSSL.crypto.load_certificate(
            OpenSSL.crypto.FILETYPE_PEM,
            salt.utils.fopen('{0}/{1}.crt'.format(
                cert_path,
                cert_filename)).read()
        )
    except IOError:
        return 'There is no client certificate named "{0}"'.format(CN)

    index_file, expire_date, serial_number, subject = _get_basic_info(
        ca_name,
        client_cert,
        ca_dir)

    index_serial_subject = '{0}\tunknown\t{1}'.format(
        serial_number,
        subject)
    index_v_data = 'V\t{0}\t\t{1}'.format(
        expire_date,
        index_serial_subject)
    index_r_data_pattern = re.compile(
        r"R\t" +
        expire_date +
        r"\t\d{12}Z\t" +
        re.escape(index_serial_subject))
    index_r_data = 'R\t{0}\t{1}\t{2}'.format(
        expire_date,
        _four_digit_year_to_two_digit(datetime.utcnow()),
        index_serial_subject)

    ret = {}
    with salt.utils.fopen(index_file) as f:
        for line in f:
            if index_r_data_pattern.match(line):
                revoke_date = line.split('\t')[2]
                try:
                    datetime.strptime(revoke_date, two_digit_year_fmt)
                    return ('"{0}/{1}.crt" was already revoked, '
                            'serial number: {2}').format(
                        cert_path,
                        cert_filename,
                        serial_number
                    )
                except ValueError:
                    ret['retcode'] = 1
                    ret['comment'] = ("Revocation date '{0}' does not match"
                                      "format '{1}'".format(
                                          revoke_date,
                                          two_digit_year_fmt))
                    return ret
            elif index_serial_subject in line:
                __salt__['file.replace'](
                    index_file,
                    index_v_data,
                    index_r_data,
                    backup=False)
                break

    crl = OpenSSL.crypto.CRL()

    with salt.utils.fopen(index_file) as f:
        for line in f:
            if line.startswith('R'):
                fields = line.split('\t')
                revoked = OpenSSL.crypto.Revoked()
                revoked.set_serial(fields[3])
                revoke_date_2_digit = datetime.strptime(fields[2],
                                                        two_digit_year_fmt)
                revoked.set_rev_date(revoke_date_2_digit.strftime(
                    four_digit_year_fmt))
                crl.add_revoked(revoked)

    crl_text = crl.export(ca_cert, ca_key)

    if crl_file is None:
        crl_file = '{0}/{1}/crl.pem'.format(
            _cert_base_path(),
            ca_name
        )

    if os.path.isdir(crl_file):
        ret['retcode'] = 1
        ret['comment'] = 'crl_file "{0}" is an existing directory'.format(
            crl_file)
        return ret

    with salt.utils.fopen(crl_file, 'w') as f:
        f.write(crl_text)

    return ('Revoked Certificate: "{0}/{1}.crt", '
            'serial number: {2}').format(
        cert_path,
        cert_filename,
        serial_number
    )


if __name__ == '__main__':
    # create_ca('koji', days=365, **cert_sample_meta)
    create_csr(
        'koji',
        CN='test_system',
        C="US",
        ST="Utah",
        L="Centerville",
        O="SaltStack",
        OU=None,
        emailAddress='test_system@saltstack.org'
    )
    create_ca_signed_cert('koji', 'test_system')
    create_pkcs12('koji', 'test_system', passphrase='test')<|MERGE_RESOLUTION|>--- conflicted
+++ resolved
@@ -130,14 +130,6 @@
 
 two_digit_year_fmt = "%y%m%d%H%M%SZ"
 four_digit_year_fmt = "%Y%m%d%H%M%SZ"
-<<<<<<< HEAD
-# XXX: hotfix for #24480
-# Always use UTC for certificate info
-# os.environ['TZ'] = 'UTC'
-# time.tzset()
-
-=======
->>>>>>> 232dbbde
 
 
 def __virtual__():
