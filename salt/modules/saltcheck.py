# -*- coding: utf-8 -*-
'''
A module for testing the logic of states and highstates

:codeauthor:    William Cannon <william.cannon@gmail.com>
:maturity:      new

Saltcheck provides unittest like functionality requiring only the knowledge of
salt module execution and yaml.

In order to run state and highstate saltcheck tests a sub-folder of a state must
be created and named ``saltcheck-tests``.

Tests for a state should be created in files ending in ``*.tst`` and placed in
the ``saltcheck-tests`` folder.

Multiple tests can be created in a file. Multiple ``*.tst`` files can be
created in the ``saltcheck-tests`` folder. Salt rendering is supported in test
files (e.g. ``yaml + jinja``). The ``id`` of a test works in the same manner as
in salt state files. They should be unique and descriptive.

Example file system layout:

.. code-block: txt

    /srv/salt/apache/
        init.sls
        config.sls
        saltcheck-tests/
            pkg_and_mods.tst
            config.tst

Example:

.. code-block:: yaml

    echo-test-hello:
      module_and_function: test.echo
      args:
        - "hello"
      kwargs:
      assertion: assertEqual
      expected-return:  'hello'

'''

# Import Python libs
from __future__ import absolute_import, unicode_literals, print_function
import logging
import os
import time
<<<<<<< HEAD
from salt.utils.json import loads, dumps
try:
    import salt.utils.files
    import salt.utils.path
    import salt.utils.yaml
    import salt.client
    import salt.exceptions
    from salt.ext import six
except ImportError:
    pass
=======
from json import loads, dumps

# Import Salt libs
import salt.utils.files
import salt.utils.path
import salt.utils.yaml
import salt.client
import salt.exceptions
from salt.ext import six
>>>>>>> 943e21f3

log = logging.getLogger(__name__)

__virtualname__ = 'saltcheck'


def __virtual__():
    '''
    Check dependencies - may be useful in future
    '''
    return __virtualname__


def update_master_cache():
    '''
    Updates the master cache onto the minion - transfers all salt-check-tests
    Should be done one time before running tests, and if tests are updated
    Can be automated by setting "auto_update_master_cache: True" in minion config

    CLI Example:

    .. code-block:: bash

        salt '*' saltcheck.update_master_cache
    '''
    __salt__['cp.cache_master']()
    return True


def run_test(**kwargs):
    '''
    Execute one saltcheck test and return result

    :param keyword arg test:

    CLI Example:

    .. code-block:: bash

        salt '*' saltcheck.run_test
            test='{"module_and_function": "test.echo",
                   "assertion": "assertEqual",
                   "expected-return": "This works!",
                   "args":["This works!"] }'
    '''
    # salt converts the string to a dictionary auto-magically
    scheck = SaltCheck()
    test = kwargs.get('test', None)
    if test and isinstance(test, dict):
        return scheck.run_test(test)
    else:
        return "Test must be a dictionary"


def run_state_tests(state):
    '''
    Execute all tests for a salt state and return results
    Nested states will also be tested

    :param str state: the name of a user defined state

    CLI Example:

    .. code-block:: bash

        salt '*' saltcheck.run_state_tests postfix
    '''
    scheck = SaltCheck()
    paths = scheck.get_state_search_path_list()
    stl = StateTestLoader(search_paths=paths)
    results = {}
    sls_list = _get_state_sls(state)
    for state_name in sls_list:
        mypath = stl.convert_sls_to_path(state_name)
        stl.add_test_files_for_sls(mypath)
        stl.load_test_suite()
        results_dict = {}
        for key, value in stl.test_dict.items():
            result = scheck.run_test(value)
            results_dict[key] = result
        results[state_name] = results_dict
    passed = 0
    failed = 0
    missing_tests = 0
    for state in results:
        if len(results[state].items()) == 0:
            missing_tests = missing_tests + 1
        else:
            for dummy, val in results[state].items():
                log.info("dummy=%s, val=%s", dummy, val)
                if val.startswith('Pass'):
                    passed = passed + 1
                if val.startswith('Fail'):
                    failed = failed + 1
    out_list = []
    for key, value in results.items():
        out_list.append({key: value})
    out_list.sort()
    out_list.append({"TEST RESULTS": {'Passed': passed, 'Failed': failed, 'Missing Tests': missing_tests}})
    return out_list


def run_highstate_tests():
    '''
    Execute all tests for a salt highstate and return results

    CLI Example:

    .. code-block:: bash

        salt '*' saltcheck.run_highstate_tests
    '''
    scheck = SaltCheck()
    paths = scheck.get_state_search_path_list()
    stl = StateTestLoader(search_paths=paths)
    results = {}
    sls_list = _get_top_states()
    all_states = []
    for top_state in sls_list:
        sls_list = _get_state_sls(top_state)
        for state in sls_list:
            if state not in all_states:
                all_states.append(state)

    for state_name in all_states:
        mypath = stl.convert_sls_to_path(state_name)
        stl.add_test_files_for_sls(mypath)
        stl.load_test_suite()
        results_dict = {}
        for key, value in stl.test_dict.items():
            result = scheck.run_test(value)
            results_dict[key] = result
        results[state_name] = results_dict
    passed = 0
    failed = 0
    missing_tests = 0
    for state in results:
        if len(results[state].items()) == 0:
            missing_tests = missing_tests + 1
        else:
            for dummy, val in results[state].items():
                log.info("dummy=%s, val=%s", dummy, val)
                if val.startswith('Pass'):
                    passed = passed + 1
                if val.startswith('Fail'):
                    failed = failed + 1
    out_list = []
    for key, value in results.items():
        out_list.append({key: value})
    out_list.sort()
    out_list.append({"TEST RESULTS": {'Passed': passed, 'Failed': failed, 'Missing Tests': missing_tests}})
    return out_list


def _render_file(file_path):
    '''
    call the salt utility to render a file
    '''
    # salt-call slsutil.renderer /srv/salt/jinjatest/saltcheck-tests/test1.tst
    rendered = __salt__['slsutil.renderer'](file_path)
    log.info("rendered: %s", rendered)
    return rendered


def _is_valid_module(module):
    '''
    Return a list of all modules available on minion
    '''
    modules = __salt__['sys.list_modules']()
    return bool(module in modules)


def _get_auto_update_cache_value():
    '''
    Return the config value of auto_update_master_cache
    '''
    __salt__['config.get']('auto_update_master_cache')
    return True


def _is_valid_function(module_name, function):
    '''
    Determine if a function is valid for a module
    '''
    try:
        functions = __salt__['sys.list_functions'](module_name)
    except salt.exceptions.SaltException:
        functions = ["unable to look up functions"]
    return "{0}.{1}".format(module_name, function) in functions


def _get_top_states():
    '''
    Equivalent to a salt cli: salt web state.show_top
    '''
    alt_states = []
    try:
        returned = __salt__['state.show_top']()
        for i in returned['base']:
            alt_states.append(i)
    except Exception:
        raise
    # log.info("top states: %s", alt_states)
    return alt_states


def _get_state_sls(state):
    '''
    Equivalent to a salt cli: salt web state.show_low_sls STATE
    '''
    sls_list_state = []
    try:
        returned = __salt__['state.show_low_sls'](state)
        for i in returned:
            if i['__sls__'] not in sls_list_state:
                sls_list_state.append(i['__sls__'])
    except Exception:
        raise
    return sls_list_state


class SaltCheck(object):
    '''
    This class implements the saltcheck
    '''

    def __init__(self):
        # self.sls_list_top = []
        self.sls_list_state = []
        self.modules = []
        self.results_dict = {}
        self.results_dict_summary = {}
        self.assertions_list = '''assertEqual assertNotEqual
                                  assertTrue assertFalse
                                  assertIn assertNotIn
                                  assertGreater
                                  assertGreaterEqual
                                  assertLess assertLessEqual'''.split()
        self.auto_update_master_cache = _get_auto_update_cache_value
        # self.salt_lc = salt.client.Caller(mopts=__opts__)
        self.salt_lc = salt.client.Caller()
        if self.auto_update_master_cache:
            update_master_cache()

    def __is_valid_test(self, test_dict):
        '''
        Determine if a test contains:

        - a test name
        - a valid module and function
        - a valid assertion
        - an expected return value
        '''
        tots = 0  # need total of >= 6 to be a valid test
        m_and_f = test_dict.get('module_and_function', None)
        assertion = test_dict.get('assertion', None)
        expected_return = test_dict.get('expected-return', None)
        log.info("__is_valid_test has test: %s", test_dict)
        if m_and_f:
            tots += 1
            module, function = m_and_f.split('.')
            if _is_valid_module(module):
                tots += 1
            if _is_valid_function(module, function):
                tots += 1
            log.info("__is_valid_test has valid m_and_f")
        if assertion:
            tots += 1
            if assertion in self.assertions_list:
                tots += 1
                log.info("__is_valid_test has valid_assertion")
        if expected_return:
            tots += 1
            log.info("__is_valid_test has valid_expected_return")
        log.info("__is_valid_test score: %s", tots)
        return tots >= 6

    def call_salt_command(self,
                          fun,
                          args,
                          kwargs):
        '''
        Generic call of salt Caller command
        '''
        value = False
        try:
            if args and kwargs:
                value = self.salt_lc.cmd(fun, *args, **kwargs)
            elif args and not kwargs:
                value = self.salt_lc.cmd(fun, *args)
            elif not args and kwargs:
                value = self.salt_lc.cmd(fun, **kwargs)
            else:
                value = self.salt_lc.cmd(fun)
        except salt.exceptions.SaltException:
            raise
        except Exception:
            raise
        return value

    def run_test(self, test_dict):
        '''
        Run a single saltcheck test
        '''
        if self.__is_valid_test(test_dict):
            mod_and_func = test_dict['module_and_function']
            args = test_dict.get('args', None)
            kwargs = test_dict.get('kwargs', None)
            assertion = test_dict['assertion']
            expected_return = test_dict['expected-return']
            actual_return = self.call_salt_command(mod_and_func, args, kwargs)
            if assertion != "assertIn":
                expected_return = self.cast_expected_to_returned_type(expected_return, actual_return)
            if assertion == "assertEqual":
                value = self.__assert_equal(expected_return, actual_return)
            elif assertion == "assertNotEqual":
                value = self.__assert_not_equal(expected_return, actual_return)
            elif assertion == "assertTrue":
                value = self.__assert_true(expected_return)
            elif assertion == "assertFalse":
                value = self.__assert_false(expected_return)
            elif assertion == "assertIn":
                value = self.__assert_in(expected_return, actual_return)
            elif assertion == "assertNotIn":
                value = self.__assert_not_in(expected_return, actual_return)
            elif assertion == "assertGreater":
                value = self.__assert_greater(expected_return, actual_return)
            elif assertion == "assertGreaterEqual":
                value = self.__assert_greater_equal(expected_return, actual_return)
            elif assertion == "assertLess":
                value = self.__assert_less(expected_return, actual_return)
            elif assertion == "assertLessEqual":
                value = self.__assert_less_equal(expected_return, actual_return)
            else:
                value = "Fail - bas assertion"
        else:
            return "Fail - invalid test"
        return value

    @staticmethod
    def cast_expected_to_returned_type(expected, returned):
        '''
        Determine the type of variable returned
        Cast the expected to the type of variable returned
        '''
        ret_type = type(returned)
        new_expected = expected
        if expected == "False" and ret_type == bool:
            expected = False
        try:
            new_expected = ret_type(expected)
        except ValueError:
            log.info("Unable to cast expected into type of returned")
            log.info("returned = %s", returned)
            log.info("type of returned = %s", type(returned))
            log.info("expected = %s", expected)
            log.info("type of expected = %s", type(expected))
        return new_expected

    @staticmethod
    def __assert_equal(expected, returned):
        '''
        Test if two objects are equal
        '''
        result = "Pass"

        try:
            assert (expected == returned), "{0} is not equal to {1}".format(expected, returned)
        except AssertionError as err:
            result = "Fail: " + six.text_type(err)
        return result

    @staticmethod
    def __assert_not_equal(expected, returned):
        '''
        Test if two objects are not equal
        '''
        result = "Pass"
        try:
            assert (expected != returned), "{0} is equal to {1}".format(expected, returned)
        except AssertionError as err:
            result = "Fail: " + six.text_type(err)
        return result

    @staticmethod
    def __assert_true(returned):
        '''
        Test if an boolean is True
        '''
        result = "Pass"
        try:
            assert (returned is True), "{0} not True".format(returned)
        except AssertionError as err:
            result = "Fail: " + six.text_type(err)
        return result

    @staticmethod
    def __assert_false(returned):
        '''
        Test if an boolean is False
        '''
        result = "Pass"
        if isinstance(returned, str):
            try:
                returned = bool(returned)
            except ValueError:
                raise
        try:
            assert (returned is False), "{0} not False".format(returned)
        except AssertionError as err:
            result = "Fail: " + six.text_type(err)
        return result

    @staticmethod
    def __assert_in(expected, returned):
        '''
        Test if a value is in the list of returned values
        '''
        result = "Pass"
        try:
            assert (expected in returned), "{0} not False".format(returned)
        except AssertionError as err:
            result = "Fail: " + six.text_type(err)
        return result

    @staticmethod
    def __assert_not_in(expected, returned):
        '''
        Test if a value is not in the list of returned values
        '''
        result = "Pass"
        try:
            assert (expected not in returned), "{0} not False".format(returned)
        except AssertionError as err:
            result = "Fail: " + six.text_type(err)
        return result

    @staticmethod
    def __assert_greater(expected, returned):
        '''
        Test if a value is greater than the returned value
        '''
        result = "Pass"
        try:
            assert (expected > returned), "{0} not False".format(returned)
        except AssertionError as err:
            result = "Fail: " + six.text_type(err)
        return result

    @staticmethod
    def __assert_greater_equal(expected, returned):
        '''
        Test if a value is greater than or equal to the returned value
        '''
        result = "Pass"
        try:
            assert (expected >= returned), "{0} not False".format(returned)
        except AssertionError as err:
            result = "Fail: " + six.text_type(err)
        return result

    @staticmethod
    def __assert_less(expected, returned):
        '''
        Test if a value is less than the returned value
        '''
        result = "Pass"
        try:
            assert (expected < returned), "{0} not False".format(returned)
        except AssertionError as err:
            result = "Fail: " + six.text_type(err)
        return result

    @staticmethod
    def __assert_less_equal(expected, returned):
        '''
        Test if a value is less than or equal to the returned value
        '''
        result = "Pass"
        try:
            assert (expected <= returned), "{0} not False".format(returned)
        except AssertionError as err:
            result = "Fail: " + six.text_type(err)
        return result

    @staticmethod
    def get_state_search_path_list():
        '''
        For the state file system, return a list of paths to search for states
        '''
        # state cache should be updated before running this method
        search_list = []
        cachedir = __opts__.get('cachedir', None)
        environment = __opts__['saltenv']
        if environment:
            path = cachedir + os.sep + "files" + os.sep + environment
            search_list.append(path)
        path = cachedir + os.sep + "files" + os.sep + "base"
        search_list.append(path)
        return search_list


class StateTestLoader(object):
    '''
    Class loads in test files for a state
    e.g. state_dir/saltcheck-tests/[1.tst, 2.tst, 3.tst]
    '''

    def __init__(self, search_paths):
        self.search_paths = search_paths
        self.path_type = None
        self.test_files = []  # list of file paths
        self.test_dict = {}

    def load_test_suite(self):
        '''
        Load tests either from one file, or a set of files
        '''
        self.test_dict = {}
        for myfile in self.test_files:
            # self.load_file(myfile)
            self.load_file_salt_rendered(myfile)
        self.test_files = []

    def load_file(self, filepath):
        '''
        loads in one test file
        '''
        try:
            with __utils__['files.fopen'](filepath, 'r') as myfile:
                # with salt.utils.files.fopen(filepath, 'r') as myfile:
                # with open(filepath, 'r') as myfile:
                contents_yaml = salt.utils.data.decode(salt.utils.yaml.safe_load(myfile))
                for key, value in contents_yaml.items():
                    self.test_dict[key] = value
        except:
            raise
        return

    def load_file_salt_rendered(self, filepath):
        '''
        loads in one test file
        '''
        # use the salt renderer module to interpret jinja and etc
        tests = _render_file(filepath)
        # use json as a convenient way to convert the OrderedDicts from salt renderer
        mydict = loads(dumps(tests))
        for key, value in mydict.items():
            self.test_dict[key] = value
        return

    def gather_files(self, filepath):
        '''
        Gather files for a test suite
        '''
        self.test_files = []
        log.info("gather_files: %s", time.time())
        filepath = filepath + os.sep + 'saltcheck-tests'
        rootdir = filepath
        # for dirname, subdirlist, filelist in salt.utils.path.os_walk(rootdir):
        for dirname, dummy, filelist in salt.utils.path.os_walk(rootdir):
            for fname in filelist:
                if fname.endswith('.tst'):
                    start_path = dirname + os.sep + fname
                    full_path = os.path.abspath(start_path)
                    self.test_files.append(full_path)
        return

    @staticmethod
    def convert_sls_to_paths(sls_list):
        '''
        Converting sls to paths
        '''
        new_sls_list = []
        for sls in sls_list:
            sls = sls.replace(".", os.sep)
            new_sls_list.append(sls)
        return new_sls_list

    @staticmethod
    def convert_sls_to_path(sls):
        '''
        Converting sls to paths
        '''
        sls = sls.replace(".", os.sep)
        return sls

    def add_test_files_for_sls(self, sls_path):
        '''
        Adding test files
        '''
        for path in self.search_paths:
            full_path = path + os.sep + sls_path
            rootdir = full_path
            if os.path.isdir(full_path):
                log.info("searching path= %s", full_path)
                # for dirname, subdirlist, filelist in salt.utils.path.os_walk(rootdir, topdown=True):
                for dirname, subdirlist, dummy in salt.utils.path.os_walk(rootdir, topdown=True):
                    if "saltcheck-tests" in subdirlist:
                        self.gather_files(dirname)
                        log.info("test_files list: %s", self.test_files)
                        log.info("found subdir match in = %s", dirname)
                    else:
                        log.info("did not find subdir match in = %s", dirname)
                    del subdirlist[:]
            else:
                log.info("path is not a directory= %s", full_path)
        return<|MERGE_RESOLUTION|>--- conflicted
+++ resolved
@@ -49,19 +49,7 @@
 import logging
 import os
 import time
-<<<<<<< HEAD
 from salt.utils.json import loads, dumps
-try:
-    import salt.utils.files
-    import salt.utils.path
-    import salt.utils.yaml
-    import salt.client
-    import salt.exceptions
-    from salt.ext import six
-except ImportError:
-    pass
-=======
-from json import loads, dumps
 
 # Import Salt libs
 import salt.utils.files
@@ -70,7 +58,6 @@
 import salt.client
 import salt.exceptions
 from salt.ext import six
->>>>>>> 943e21f3
 
 log = logging.getLogger(__name__)
 
