# -*- coding: utf-8 -*-
'''
Support for Linux LVM2
'''
from __future__ import absolute_import

# Import python libs
import os.path

# Import salt libs
import salt.utils
import six

# Define the module's virtual name
__virtualname__ = 'lvm'


def __virtual__():
    '''
    Only load the module if lvm is installed
    '''
    if salt.utils.which('lvm'):
        return __virtualname__
    return False


def version():
    '''
    Return LVM version from lvm version

    CLI Example:

    .. code-block:: bash

        salt '*' lvm.version
    '''
    cmd = 'lvm version'
    out = __salt__['cmd.run'](cmd).splitlines()
    ret = out[0].split(': ')
    return ret[1].strip()


def fullversion():
    '''
    Return all version info from lvm version

    CLI Example:

    .. code-block:: bash

        salt '*' lvm.fullversion
    '''
    ret = {}
    cmd = 'lvm version'
    out = __salt__['cmd.run'](cmd).splitlines()
    for line in out:
        comps = line.split(':')
    ret[comps[0].strip()] = comps[1].strip()
    return ret


def pvdisplay(pvname=''):
    '''
    Return information about the physical volume(s)

    CLI Examples:

    .. code-block:: bash

        salt '*' lvm.pvdisplay
        salt '*' lvm.pvdisplay /dev/md0
    '''
    ret = {}
    cmd = ['pvdisplay', '-c', pvname]
    cmd_ret = __salt__['cmd.run_all'](cmd, python_shell=False)

    if cmd_ret['retcode'] != 0:
        return {}

    out = cmd_ret['stdout'].splitlines()
    for line in out:
        if 'is a new physical volume' not in line:
            comps = line.strip().split(':')
            ret[comps[0]] = {
                'Physical Volume Device': comps[0],
                'Volume Group Name': comps[1],
                'Physical Volume Size (kB)': comps[2],
                'Internal Physical Volume Number': comps[3],
                'Physical Volume Status': comps[4],
                'Physical Volume (not) Allocatable': comps[5],
                'Current Logical Volumes Here': comps[6],
                'Physical Extent Size (kB)': comps[7],
                'Total Physical Extents': comps[8],
                'Free Physical Extents': comps[9],
                'Allocated Physical Extents': comps[10],
                }
    return ret


def vgdisplay(vgname=''):
    '''
    Return information about the volume group(s)

    CLI Examples:

    .. code-block:: bash

        salt '*' lvm.vgdisplay
        salt '*' lvm.vgdisplay nova-volumes
    '''
    ret = {}
    cmd = ['vgdisplay', '-c', vgname]
    cmd_ret = __salt__['cmd.run_all'](cmd, python_shell=False)

    if cmd_ret['retcode'] != 0:
        return {}

    out = cmd_ret['stdout'].splitlines()
    for line in out:
        comps = line.strip().split(':')
        ret[comps[0]] = {
            'Volume Group Name': comps[0],
            'Volume Group Access': comps[1],
            'Volume Group Status': comps[2],
            'Internal Volume Group Number': comps[3],
            'Maximum Logical Volumes': comps[4],
            'Current Logical Volumes': comps[5],
            'Open Logical Volumes': comps[6],
            'Maximum Logical Volume Size': comps[7],
            'Maximum Physical Volumes': comps[8],
            'Current Physical Volumes': comps[9],
            'Actual Physical Volumes': comps[10],
            'Volume Group Size (kB)': comps[11],
            'Physical Extent Size (kB)': comps[12],
            'Total Physical Extents': comps[13],
            'Allocated Physical Extents': comps[14],
            'Free Physical Extents': comps[15],
            'UUID': comps[16],
            }
    return ret


def lvdisplay(lvname=''):
    '''
    Return information about the logical volume(s)

    CLI Examples:

    .. code-block:: bash

        salt '*' lvm.lvdisplay
        salt '*' lvm.lvdisplay /dev/vg_myserver/root
    '''
    ret = {}
    cmd = ['lvdisplay', '-c', lvname]
    cmd_ret = __salt__['cmd.run_all'](cmd, python_shell=False)

    if cmd_ret['retcode'] != 0:
        return {}

    out = cmd_ret['stdout'].splitlines()
    for line in out:
        comps = line.strip().split(':')
        ret[comps[0]] = {
            'Logical Volume Name': comps[0],
            'Volume Group Name': comps[1],
            'Logical Volume Access': comps[2],
            'Logical Volume Status': comps[3],
            'Internal Logical Volume Number': comps[4],
            'Open Logical Volumes': comps[5],
            'Logical Volume Size': comps[6],
            'Current Logical Extents Associated': comps[7],
            'Allocated Logical Extents': comps[8],
            'Allocation Policy': comps[9],
            'Read Ahead Sectors': comps[10],
            'Major Device Number': comps[11],
            'Minor Device Number': comps[12],
            }
    return ret


def pvcreate(devices, **kwargs):
    '''
    Set a physical device to be used as an LVM physical volume

    CLI Examples:

    .. code-block:: bash

        salt mymachine lvm.pvcreate /dev/sdb1,/dev/sdb2
        salt mymachine lvm.pvcreate /dev/sdb1 dataalignmentoffset=7s
    '''
    if not devices:
        return 'Error: at least one device is required'

    cmd = ['pvcreate']
    for device in devices.split(','):
        if not os.path.exists(device):
            return '{0} does not exist'.format(device)
        cmd.append(device)
    valid = ('metadatasize', 'dataalignment', 'dataalignmentoffset',
             'pvmetadatacopies', 'metadatacopies', 'metadataignore',
             'restorefile', 'norestorefile', 'labelsector',
             'setphysicalvolumesize')
    for var in kwargs:
        if kwargs[var] and var in valid:
            cmd.append('--{0}'.format(var))
            cmd.append(kwargs[var])
    out = __salt__['cmd.run'](cmd, python_shell=False).splitlines()
    return out[0]


def pvremove(devices):
    '''
    Remove a physical device being used as an LVM physical volume

    CLI Examples:

    .. code-block:: bash

        salt mymachine lvm.pvremove /dev/sdb1,/dev/sdb2
    '''
    cmd = ['pvremove', '-y']
    for device in devices.split(','):
        if not __salt__['lvm.pvdisplay'](device):
            return '{0} is not a physical volume'.format(device)
        cmd.append(device)
    out = __salt__['cmd.run'](cmd, python_shell=False).splitlines()
    return out[0]


def vgcreate(vgname, devices, **kwargs):
    '''
    Create an LVM volume group

    CLI Examples:

    .. code-block:: bash

        salt mymachine lvm.vgcreate my_vg /dev/sdb1,/dev/sdb2
        salt mymachine lvm.vgcreate my_vg /dev/sdb1 clustered=y
    '''
    if not vgname or not devices:
        return 'Error: vgname and device(s) are both required'

    cmd = ['vgcreate', vgname]
    for device in devices.split(','):
        cmd.append(device)
    valid = ('clustered', 'maxlogicalvolumes', 'maxphysicalvolumes',
             'vgmetadatacopies', 'metadatacopies', 'physicalextentsize')
    for var in kwargs:
        if kwargs[var] and var in valid:
            cmd.append('--{0}'.format(var))
            cmd.append(kwargs[var])
    out = __salt__['cmd.run'](cmd, python_shell=False).splitlines()
    vgdata = vgdisplay(vgname)
    vgdata['Output from vgcreate'] = out[0].strip()
    return vgdata


def lvcreate(lvname, vgname, size=None, extents=None, snapshot=None, pv='', **kwargs):
    '''
    Create a new logical volume, with option for which physical volume to be used

    CLI Examples:

    .. code-block:: bash

        salt '*' lvm.lvcreate new_volume_name vg_name size=10G
        salt '*' lvm.lvcreate new_volume_name vg_name extents=100 /dev/sdb
        salt '*' lvm.lvcreate new_snapshot    vg_name snapshot=volume_name size=3G
    '''
    if size and extents:
        return 'Error: Please specify only size or extents'

    valid = ('activate', 'chunksize', 'contiguous', 'discards', 'stripes',
             'stripesize', 'minor', 'persistent', 'mirrors', 'noudevsync',
             'monitor', 'ignoremonitoring', 'permission', 'poolmetadatasize',
             'readahead', 'regionsize', 'thin', 'thinpool', 'type',
             'virtualsize', 'zero')
    no_parameter = ('noudevsync', 'ignoremonitoring')
    extra_arguments = [
        '--{0}'.format(k) if k in no_parameter else '--{0} {1}'.format(k, v)
<<<<<<< HEAD
        for k, v in kwargs.iteritems() if k in valid
=======
        for k, v in six.iteritems(kwargs) if k in valid
>>>>>>> 24a9078d
    ]

    cmd = ['lvcreate', '-n', lvname]

    if snapshot:
        cmd += ['-s', '{0}/{1}'.format(vgname, snapshot)]
    else:
        cmd.append(vgname)

    if size:
        cmd += ['-L', size]
    elif extents:
        cmd += ['-l', extents]
    else:
        return 'Error: Either size or extents must be specified'

    cmd.append(pv)
    cmd += extra_arguments

    out = __salt__['cmd.run'](cmd, python_shell=False).splitlines()
    lvdev = '/dev/{0}/{1}'.format(vgname, lvname)
    lvdata = lvdisplay(lvdev)
    lvdata['Output from lvcreate'] = out[0].strip()
    return lvdata


def vgremove(vgname):
    '''
    Remove an LVM volume group

    CLI Examples:

    .. code-block:: bash

        salt mymachine lvm.vgremove vgname
        salt mymachine lvm.vgremove vgname force=True
    '''
    cmd = ['vgremove' '-f', vgname]
    out = __salt__['cmd.run'](cmd, python_shell=False)
    return out.strip()


def lvremove(lvname, vgname):
    '''
    Remove a given existing logical volume from a named existing volume group

    CLI Example:

    .. code-block:: bash

        salt '*' lvm.lvremove lvname vgname force=True
    '''
    cmd = ['lvremove', '-f', '{0}/{1}'.format(vgname, lvname)]
    out = __salt__['cmd.run'](cmd, python_shell=False)
    return out.strip()


def lvresize(size, lvpath):
    '''
    Return information about the logical volume(s)

    CLI Examples:

    .. code-block:: bash


        salt '*' lvm.lvresize +12M /dev/mapper/vg1-test
    '''
    ret = {}
    cmd = ['lvresize', '-L', str(size), lvpath]
    cmd_ret = __salt__['cmd.run_all'](cmd, python_shell=False)
    if cmd_ret['retcode'] != 0:
        return {}
    return ret<|MERGE_RESOLUTION|>--- conflicted
+++ resolved
@@ -281,11 +281,7 @@
     no_parameter = ('noudevsync', 'ignoremonitoring')
     extra_arguments = [
         '--{0}'.format(k) if k in no_parameter else '--{0} {1}'.format(k, v)
-<<<<<<< HEAD
-        for k, v in kwargs.iteritems() if k in valid
-=======
         for k, v in six.iteritems(kwargs) if k in valid
->>>>>>> 24a9078d
     ]
 
     cmd = ['lvcreate', '-n', lvname]
