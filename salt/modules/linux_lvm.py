# -*- coding: utf-8 -*-
"""
Support for Linux LVM2
"""
from __future__ import absolute_import, print_function, unicode_literals

# Import python libs
import logging
import os.path

# Import salt libs
import salt.utils.path
from salt.exceptions import CommandExecutionError
from salt.ext import six

# Set up logger
log = logging.getLogger(__name__)

# Define the module's virtual name
__virtualname__ = "lvm"


def __virtual__():
    """
    Only load the module if lvm is installed
    """
    if salt.utils.path.which("lvm"):
        return __virtualname__
    return (
        False,
        "The linux_lvm execution module cannot be loaded: the lvm binary is not in the path.",
    )


def version():
    """
    Return LVM version from lvm version

    CLI Example:

    .. code-block:: bash

        salt '*' lvm.version
    """
    cmd = "lvm version"
    out = __salt__["cmd.run"](cmd).splitlines()
    ret = out[0].split(": ")
    return ret[1].strip()


def fullversion():
    """
    Return all version info from lvm version

    CLI Example:

    .. code-block:: bash

        salt '*' lvm.fullversion
    """
    ret = {}
    cmd = "lvm version"
    out = __salt__["cmd.run"](cmd).splitlines()
    for line in out:
        comps = line.split(":")
        ret[comps[0].strip()] = comps[1].strip()
    return ret


<<<<<<< HEAD
def pvdisplay(pvname="", real=False, quiet=False):
    """
=======
def pvdisplay(pvname='', real=False, quiet=False):
    '''
>>>>>>> 8abb7099
    Return information about the physical volume(s)

    pvname
        physical device name

    real
        dereference any symlinks and report the real device

        .. versionadded:: 2015.8.7

    quiet
        if the physical volume is not present, do not show any error


    CLI Examples:

    .. code-block:: bash

        salt '*' lvm.pvdisplay
        salt '*' lvm.pvdisplay /dev/md0
    """
    ret = {}
    cmd = ["pvdisplay", "-c"]
    if pvname:
        cmd.append(pvname)
<<<<<<< HEAD
    cmd_ret = __salt__["cmd.run_all"](cmd, python_shell=False, ignore_retcode=quiet)
=======
    cmd_ret = __salt__['cmd.run_all'](cmd, python_shell=False,
                                      ignore_retcode=quiet)
>>>>>>> 8abb7099

    if cmd_ret["retcode"] != 0:
        return {}

    out = cmd_ret["stdout"].splitlines()
    for line in out:
        if "is a new physical volume" not in line:
            comps = line.strip().split(":")
            if real:
                device = os.path.realpath(comps[0])
            else:
                device = comps[0]
            ret[device] = {
                "Physical Volume Device": comps[0],
                "Volume Group Name": comps[1],
                "Physical Volume Size (kB)": comps[2],
                "Internal Physical Volume Number": comps[3],
                "Physical Volume Status": comps[4],
                "Physical Volume (not) Allocatable": comps[5],
                "Current Logical Volumes Here": comps[6],
                "Physical Extent Size (kB)": comps[7],
                "Total Physical Extents": comps[8],
                "Free Physical Extents": comps[9],
                "Allocated Physical Extents": comps[10],
            }
            if real:
                ret[device]["Real Physical Volume Device"] = device
    return ret


<<<<<<< HEAD
def vgdisplay(vgname="", quiet=False):
    """
=======
def vgdisplay(vgname='', quiet=False):
    '''
>>>>>>> 8abb7099
    Return information about the volume group(s)

    vgname
        volume group name

    quiet
        if the volume group is not present, do not show any error

    CLI Examples:

    .. code-block:: bash

        salt '*' lvm.vgdisplay
        salt '*' lvm.vgdisplay nova-volumes
    """
    ret = {}
    cmd = ["vgdisplay", "-c"]
    if vgname:
        cmd.append(vgname)
<<<<<<< HEAD
    cmd_ret = __salt__["cmd.run_all"](cmd, python_shell=False, ignore_retcode=quiet)
=======
    cmd_ret = __salt__['cmd.run_all'](cmd, python_shell=False,
                                      ignore_retcode=quiet)
>>>>>>> 8abb7099

    if cmd_ret["retcode"] != 0:
        return {}

    out = cmd_ret["stdout"].splitlines()
    for line in out:
        comps = line.strip().split(":")
        ret[comps[0]] = {
            "Volume Group Name": comps[0],
            "Volume Group Access": comps[1],
            "Volume Group Status": comps[2],
            "Internal Volume Group Number": comps[3],
            "Maximum Logical Volumes": comps[4],
            "Current Logical Volumes": comps[5],
            "Open Logical Volumes": comps[6],
            "Maximum Logical Volume Size": comps[7],
            "Maximum Physical Volumes": comps[8],
            "Current Physical Volumes": comps[9],
            "Actual Physical Volumes": comps[10],
            "Volume Group Size (kB)": comps[11],
            "Physical Extent Size (kB)": comps[12],
            "Total Physical Extents": comps[13],
            "Allocated Physical Extents": comps[14],
            "Free Physical Extents": comps[15],
            "UUID": comps[16],
        }
    return ret


def lvdisplay(lvname="", quiet=False):
    """
    Return information about the logical volume(s)

    lvname
        logical device name

    quiet
        if the logical volume is not present, do not show any error

    CLI Examples:

    .. code-block:: bash

        salt '*' lvm.lvdisplay
        salt '*' lvm.lvdisplay /dev/vg_myserver/root
    """
    ret = {}
    cmd = ["lvdisplay", "-c"]
    if lvname:
        cmd.append(lvname)
<<<<<<< HEAD
    cmd_ret = __salt__["cmd.run_all"](cmd, python_shell=False, ignore_retcode=quiet)
=======
    cmd_ret = __salt__['cmd.run_all'](cmd, python_shell=False,
                                      ignore_retcode=quiet)
>>>>>>> 8abb7099

    if cmd_ret["retcode"] != 0:
        return {}

    out = cmd_ret["stdout"].splitlines()
    for line in out:
        comps = line.strip().split(":")
        ret[comps[0]] = {
            "Logical Volume Name": comps[0],
            "Volume Group Name": comps[1],
            "Logical Volume Access": comps[2],
            "Logical Volume Status": comps[3],
            "Internal Logical Volume Number": comps[4],
            "Open Logical Volumes": comps[5],
            "Logical Volume Size": comps[6],
            "Current Logical Extents Associated": comps[7],
            "Allocated Logical Extents": comps[8],
            "Allocation Policy": comps[9],
            "Read Ahead Sectors": comps[10],
            "Major Device Number": comps[11],
            "Minor Device Number": comps[12],
        }
    return ret


def pvcreate(devices, override=True, **kwargs):
    """
    Set a physical device to be used as an LVM physical volume

    override
        Skip devices, if they are already LVM physical volumes

    CLI Examples:

    .. code-block:: bash

        salt mymachine lvm.pvcreate /dev/sdb1,/dev/sdb2
        salt mymachine lvm.pvcreate /dev/sdb1 dataalignmentoffset=7s
    """
    if not devices:
        return "Error: at least one device is required"
    if isinstance(devices, six.string_types):
        devices = devices.split(",")

    cmd = ["pvcreate", "-y"]
    for device in devices:
        if not os.path.exists(device):
<<<<<<< HEAD
            raise CommandExecutionError("{0} does not exist".format(device))
=======
            raise CommandExecutionError('{0} does not exist'.format(device))
>>>>>>> 8abb7099
        if not pvdisplay(device, quiet=True):
            cmd.append(device)
        elif not override:
            raise CommandExecutionError(
                'Device "{0}" is already an LVM physical volume.'.format(device)
            )

    if not cmd[2:]:
        # All specified devices are already LVM volumes
        return True

    valid = (
        "metadatasize",
        "dataalignment",
        "dataalignmentoffset",
        "pvmetadatacopies",
        "metadatacopies",
        "metadataignore",
        "restorefile",
        "norestorefile",
        "labelsector",
        "setphysicalvolumesize",
    )
    no_parameter = ("force", "norestorefile")
    for var in kwargs:
        if kwargs[var] and var in valid:
            cmd.extend(["--{0}".format(var), kwargs[var]])
        elif kwargs[var] and var in no_parameter:
            cmd.append("--{0}".format(var))

    out = __salt__["cmd.run_all"](cmd, python_shell=False)
    if out.get("retcode"):
        raise CommandExecutionError(out.get("stderr"))

    # Verify pvcreate was successful
    for device in devices:
        if not pvdisplay(device):
            raise CommandExecutionError('Device "{0}" was not affected.'.format(device))

    return True


def pvremove(devices, override=True):
    """
    Remove a physical device being used as an LVM physical volume

    override
        Skip devices, if they are already not used as LVM physical volumes

    CLI Examples:

    .. code-block:: bash

        salt mymachine lvm.pvremove /dev/sdb1,/dev/sdb2
    """
    if isinstance(devices, six.string_types):
        devices = devices.split(",")

    cmd = ["pvremove", "-y"]
    for device in devices:
        if pvdisplay(device):
            cmd.append(device)
        elif not override:
            raise CommandExecutionError("{0} is not a physical volume".format(device))

    if not cmd[2:]:
        # Nothing to do
        return True

    out = __salt__["cmd.run_all"](cmd, python_shell=False)
    if out.get("retcode"):
        raise CommandExecutionError(out.get("stderr"))

    # Verify pvcremove was successful
    for device in devices:
        if pvdisplay(device, quiet=True):
            raise CommandExecutionError('Device "{0}" was not affected.'.format(device))

    return True


def vgcreate(vgname, devices, **kwargs):
    """
    Create an LVM volume group

    CLI Examples:

    .. code-block:: bash

        salt mymachine lvm.vgcreate my_vg /dev/sdb1,/dev/sdb2
        salt mymachine lvm.vgcreate my_vg /dev/sdb1 clustered=y
    """
    if not vgname or not devices:
        return "Error: vgname and device(s) are both required"
    if isinstance(devices, six.string_types):
        devices = devices.split(",")

    cmd = ["vgcreate", vgname]
    for device in devices:
        cmd.append(device)
    valid = (
        "clustered",
        "maxlogicalvolumes",
        "maxphysicalvolumes",
        "vgmetadatacopies",
        "metadatacopies",
        "physicalextentsize",
    )
    for var in kwargs:
        if kwargs[var] and var in valid:
            cmd.append("--{0}".format(var))
            cmd.append(kwargs[var])
    out = __salt__["cmd.run"](cmd, python_shell=False).splitlines()
    vgdata = vgdisplay(vgname)
    vgdata["Output from vgcreate"] = out[0].strip()
    return vgdata


def vgextend(vgname, devices):
    """
    Add physical volumes to an LVM volume group

    CLI Examples:

    .. code-block:: bash

        salt mymachine lvm.vgextend my_vg /dev/sdb1,/dev/sdb2
        salt mymachine lvm.vgextend my_vg /dev/sdb1
    """
    if not vgname or not devices:
        return "Error: vgname and device(s) are both required"
    if isinstance(devices, six.string_types):
        devices = devices.split(",")

    cmd = ["vgextend", vgname]
    for device in devices:
        cmd.append(device)
    out = __salt__["cmd.run"](cmd, python_shell=False).splitlines()
    vgdata = {"Output from vgextend": out[0].strip()}
    return vgdata


def lvcreate(
    lvname,
    vgname,
    size=None,
    extents=None,
    snapshot=None,
    pv=None,
    thinvolume=False,
    thinpool=False,
    force=False,
    **kwargs
):
    """
    Create a new logical volume, with option for which physical volume to be used

    CLI Examples:

    .. code-block:: bash

        salt '*' lvm.lvcreate new_volume_name     vg_name size=10G
        salt '*' lvm.lvcreate new_volume_name     vg_name extents=100 pv=/dev/sdb
        salt '*' lvm.lvcreate new_snapshot        vg_name snapshot=volume_name size=3G

    .. versionadded:: to_complete

    Support for thin pools and thin volumes

    CLI Examples:

    .. code-block:: bash

        salt '*' lvm.lvcreate new_thinpool_name   vg_name               size=20G thinpool=True
        salt '*' lvm.lvcreate new_thinvolume_name vg_name/thinpool_name size=10G thinvolume=True

    """
    if size and extents:
        return "Error: Please specify only one of size or extents"
    if thinvolume and thinpool:
        return "Error: Please set only one of thinvolume or thinpool to True"

    valid = (
        "activate",
        "chunksize",
        "contiguous",
        "discards",
        "stripes",
        "stripesize",
        "minor",
        "persistent",
        "mirrors",
        "noudevsync",
        "monitor",
        "ignoremonitoring",
        "permission",
        "poolmetadatasize",
        "readahead",
        "regionsize",
        "type",
        "virtualsize",
        "zero",
    )
    no_parameter = (
        "noudevsync",
        "ignoremonitoring",
        "thin",
    )

    extra_arguments = []
    if kwargs:
        for k, v in six.iteritems(kwargs):
            if k in no_parameter:
                extra_arguments.append("--{0}".format(k))
            elif k in valid:
                extra_arguments.extend(["--{0}".format(k), "{0}".format(v)])

    cmd = [salt.utils.path.which("lvcreate")]

    if thinvolume:
        cmd.extend(["--thin", "-n", lvname])
    elif thinpool:
        cmd.extend(["--thinpool", lvname])
    else:
        cmd.extend(["-n", lvname])

    if snapshot:
        cmd.extend(["-s", "{0}/{1}".format(vgname, snapshot)])
    else:
        cmd.append(vgname)

    if size and thinvolume:
        cmd.extend(["-V", "{0}".format(size)])
    elif extents and thinvolume:
        return "Error: Thin volume size cannot be specified as extents"
    elif size:
        cmd.extend(["-L", "{0}".format(size)])
    elif extents:
        cmd.extend(["-l", "{0}".format(extents)])
    else:
        return "Error: Either size or extents must be specified"

    if pv:
        cmd.append(pv)
    if extra_arguments:
        cmd.extend(extra_arguments)

    if force:
        cmd.append("--yes")

    out = __salt__["cmd.run"](cmd, python_shell=False).splitlines()
    lvdev = "/dev/{0}/{1}".format(vgname, lvname)
    lvdata = lvdisplay(lvdev)
    lvdata["Output from lvcreate"] = out[0].strip()
    return lvdata


def vgremove(vgname):
    """
    Remove an LVM volume group

    CLI Examples:

    .. code-block:: bash

        salt mymachine lvm.vgremove vgname
        salt mymachine lvm.vgremove vgname force=True
    """
    cmd = ["vgremove", "-f", vgname]
    out = __salt__["cmd.run"](cmd, python_shell=False)
    return out.strip()


def lvremove(lvname, vgname):
    """
    Remove a given existing logical volume from a named existing volume group

    CLI Example:

    .. code-block:: bash

        salt '*' lvm.lvremove lvname vgname force=True
    """
    cmd = ["lvremove", "-f", "{0}/{1}".format(vgname, lvname)]
    out = __salt__["cmd.run"](cmd, python_shell=False)
    return out.strip()


def lvresize(size=None, lvpath=None, extents=None):
    """
    Return information about the logical volume(s)

    CLI Examples:

    .. code-block:: bash


        salt '*' lvm.lvresize +12M /dev/mapper/vg1-test
        salt '*' lvm.lvresize lvpath=/dev/mapper/vg1-test extents=+100%FREE

    """
    if size and extents:
        log.error("Error: Please specify only one of size or extents")
        return {}

    cmd = ["lvresize"]

    if size:
        cmd.extend(["-L", "{0}".format(size)])
    elif extents:
        cmd.extend(["-l", "{0}".format(extents)])
    else:
        log.error("Error: Either size or extents must be specified")
        return {}

    cmd.append(lvpath)
    cmd_ret = __salt__["cmd.run"](cmd, python_shell=False).splitlines()
    return {"Output from lvresize": cmd_ret[0].strip()}<|MERGE_RESOLUTION|>--- conflicted
+++ resolved
@@ -67,13 +67,8 @@
     return ret
 
 
-<<<<<<< HEAD
-def pvdisplay(pvname="", real=False, quiet=False):
-    """
-=======
 def pvdisplay(pvname='', real=False, quiet=False):
     '''
->>>>>>> 8abb7099
     Return information about the physical volume(s)
 
     pvname
@@ -99,12 +94,8 @@
     cmd = ["pvdisplay", "-c"]
     if pvname:
         cmd.append(pvname)
-<<<<<<< HEAD
-    cmd_ret = __salt__["cmd.run_all"](cmd, python_shell=False, ignore_retcode=quiet)
-=======
     cmd_ret = __salt__['cmd.run_all'](cmd, python_shell=False,
                                       ignore_retcode=quiet)
->>>>>>> 8abb7099
 
     if cmd_ret["retcode"] != 0:
         return {}
@@ -135,13 +126,8 @@
     return ret
 
 
-<<<<<<< HEAD
-def vgdisplay(vgname="", quiet=False):
-    """
-=======
 def vgdisplay(vgname='', quiet=False):
     '''
->>>>>>> 8abb7099
     Return information about the volume group(s)
 
     vgname
@@ -161,12 +147,8 @@
     cmd = ["vgdisplay", "-c"]
     if vgname:
         cmd.append(vgname)
-<<<<<<< HEAD
-    cmd_ret = __salt__["cmd.run_all"](cmd, python_shell=False, ignore_retcode=quiet)
-=======
     cmd_ret = __salt__['cmd.run_all'](cmd, python_shell=False,
                                       ignore_retcode=quiet)
->>>>>>> 8abb7099
 
     if cmd_ret["retcode"] != 0:
         return {}
@@ -217,12 +199,8 @@
     cmd = ["lvdisplay", "-c"]
     if lvname:
         cmd.append(lvname)
-<<<<<<< HEAD
-    cmd_ret = __salt__["cmd.run_all"](cmd, python_shell=False, ignore_retcode=quiet)
-=======
     cmd_ret = __salt__['cmd.run_all'](cmd, python_shell=False,
                                       ignore_retcode=quiet)
->>>>>>> 8abb7099
 
     if cmd_ret["retcode"] != 0:
         return {}
@@ -270,11 +248,7 @@
     cmd = ["pvcreate", "-y"]
     for device in devices:
         if not os.path.exists(device):
-<<<<<<< HEAD
-            raise CommandExecutionError("{0} does not exist".format(device))
-=======
             raise CommandExecutionError('{0} does not exist'.format(device))
->>>>>>> 8abb7099
         if not pvdisplay(device, quiet=True):
             cmd.append(device)
         elif not override:
