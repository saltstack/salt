--- conflicted
+++ resolved
@@ -188,7 +188,6 @@
 
 
 def _encode_status(status):
-<<<<<<< HEAD
     if status["out"] is None:
         status["out"] = None
     else:
@@ -206,21 +205,6 @@
                     status["logs_by_level"][logger][
                         i
                     ] = salt.utils.stringutils.to_unicode(log)
-=======
-    if status['out'] is None:
-        status['out'] = None
-    else:
-        status['out'] = salt.utils.stringutils.to_unicode(status['out'])
-    status['outlog_by_level'] = salt.utils.stringutils.to_unicode(status['outlog_by_level'])
-    if status['logs']:
-        for i, data in enumerate(status['logs'][:]):
-            status['logs'][i] = (data[0], salt.utils.stringutils.to_unicode(data[1]))
-        for logger in 'error', 'warn', 'info', 'debug':
-            logs = status['logs_by_level'].get(logger, [])[:]
-            if logs:
-                for i, log in enumerate(logs):
-                    status['logs_by_level'][logger][i] = salt.utils.stringutils.to_unicode(log)
->>>>>>> 8abb7099
     return status
 
 
@@ -236,13 +220,8 @@
     m["comment"] = comment
     if out and isinstance(out, six.string_types):
         outlog += HR
-<<<<<<< HEAD
         outlog += "OUTPUT:\n"
         outlog += "{0}\n".format(salt.utils.stringutils.to_unicode(out))
-=======
-        outlog += 'OUTPUT:\n'
-        outlog += '{0}\n'.format(salt.utils.stringutils.to_unicode(out))
->>>>>>> 8abb7099
         outlog += HR
     if m["logs"]:
         outlog += HR
@@ -251,31 +230,18 @@
         outlog_by_level += HR
         outlog_by_level += "Log summary by level:\n"
         outlog_by_level += HR
-<<<<<<< HEAD
         for level, msg in m["logs"]:
             outlog += "\n{0}: {1}\n".format(
                 level.upper(), salt.utils.stringutils.to_unicode(msg)
             )
         for logger in "error", "warn", "info", "debug":
             logs = m["logs_by_level"].get(logger, [])
-=======
-        for level, msg in m['logs']:
-            outlog += '\n{0}: {1}\n'.format(level.upper(),
-                                            salt.utils.stringutils.to_unicode(msg))
-        for logger in 'error', 'warn', 'info', 'debug':
-            logs = m['logs_by_level'].get(logger, [])
->>>>>>> 8abb7099
             if logs:
                 outlog_by_level += "\n{0}:\n".format(logger.upper())
                 for idx, log in enumerate(logs[:]):
                     logs[idx] = salt.utils.stringutils.to_unicode(log)
-<<<<<<< HEAD
                 outlog_by_level += "\n".join(logs)
                 outlog_by_level += "\n"
-=======
-                outlog_by_level += '\n'.join(logs)
-                outlog_by_level += '\n'
->>>>>>> 8abb7099
         outlog += HR
     m["outlog"] = outlog
     m["outlog_by_level"] = outlog_by_level
@@ -745,18 +711,6 @@
             os.chown("bootstrap.py", uid, gid)
     except (IOError, OSError) as exc:
         # don't block here, try to execute it if can pass
-<<<<<<< HEAD
-        _logger.error(
-            "BUILDOUT bootstrap permissions error:" " {0}".format(exc),
-            exc_info=_logger.isEnabledFor(logging.DEBUG),
-        )
-    cmd = "{0} bootstrap.py {1}".format(python, bootstrap_args)
-    ret = _Popen(
-        cmd, directory=directory, runas=runas, loglevel=loglevel, env=env, use_vt=use_vt
-    )
-    output = ret["output"]
-    return {"comment": cmd, "out": output}
-=======
         _logger.error('BUILDOUT bootstrap permissions error: %s',
                       exc, exc_info=_logger.isEnabledFor(logging.DEBUG))
     cmd = '{0} bootstrap.py {1}'.format(python, bootstrap_args)
@@ -764,7 +718,6 @@
                  env=env, use_vt=use_vt)
     output = ret['output']
     return {'comment': cmd, 'out': output}
->>>>>>> 8abb7099
 
 
 @_salt_callback
@@ -886,7 +839,6 @@
 
 def _merge_statuses(statuses):
     status = BASE_STATUS.copy()
-<<<<<<< HEAD
     status["status"] = None
     status["merged_statuses"] = True
     status["out"] = ""
@@ -935,51 +887,6 @@
             status["logs_by_level"][log].extend(
                 [salt.utils.stringutils.to_unicode(a) for a in logs_by_level[log]]
             )
-=======
-    status['status'] = None
-    status['merged_statuses'] = True
-    status['out'] = ''
-    for st in statuses:
-        if status['status'] is not False:
-            status['status'] = st['status']
-        out = st['out']
-        comment = salt.utils.stringutils.to_unicode(st['comment'])
-        logs = st['logs']
-        logs_by_level = st['logs_by_level']
-        outlog_by_level = st['outlog_by_level']
-        outlog = st['outlog']
-        if out:
-            if not status['out']:
-                status['out'] = ''
-            status['out'] += '\n'
-            status['out'] += HR
-            out = salt.utils.stringutils.to_unicode(out)
-            status['out'] += '{0}\n'.format(out)
-            status['out'] += HR
-        if comment:
-            if not status['comment']:
-                status['comment'] = ''
-            status['comment'] += '\n{0}\n'.format(
-                salt.utils.stringutils.to_unicode(comment))
-        if outlog:
-            if not status['outlog']:
-                status['outlog'] = ''
-            outlog = salt.utils.stringutils.to_unicode(outlog)
-            status['outlog'] += '\n{0}'.format(HR)
-            status['outlog'] += outlog
-        if outlog_by_level:
-            if not status['outlog_by_level']:
-                status['outlog_by_level'] = ''
-            status['outlog_by_level'] += '\n{0}'.format(HR)
-            status['outlog_by_level'] += salt.utils.stringutils.to_unicode(outlog_by_level)
-        status['logs'].extend([
-            (a[0], salt.utils.stringutils.to_unicode(a[1])) for a in logs])
-        for log in logs_by_level:
-            if log not in status['logs_by_level']:
-                status['logs_by_level'][log] = []
-            status['logs_by_level'][log].extend(
-                [salt.utils.stringutils.to_unicode(a) for a in logs_by_level[log]])
->>>>>>> 8abb7099
     return _encode_status(status)
 
 
