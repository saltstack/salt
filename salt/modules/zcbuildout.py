"""
Management of zc.buildout

.. versionadded:: 2014.1.0

.. _`minitage's buildout maker`: https://github.com/minitage/minitage/blob/master/src/minitage/core/makers/buildout.py

This module is inspired by `minitage's buildout maker`_

.. note::

    The zc.buildout integration is still in beta; the API is subject to change

General notes
-------------

You have those following methods:

* upgrade_bootstrap
* bootstrap
* run_buildout
* buildout
"""


import copy
import logging
import os
import re
import sys
import traceback
import urllib.request

import salt.utils.files
import salt.utils.path
import salt.utils.stringutils
from salt.exceptions import CommandExecutionError

<<<<<<< HEAD
# Import 3rd-party libs
# pylint: disable=import-error,no-name-in-module,redefined-builtin
from salt.ext import six
from salt.ext.six.moves import range
from salt.ext.six.moves.urllib.request import urlopen as _urlopen

# pylint: enable=import-error,no-name-in-module,redefined-builtin

INVALID_RESPONSE = "We did not get any expectable answer from buildout"
=======
INVALID_RESPONSE = "Unexpected response from buildout"
>>>>>>> d7168f8a
VALID_RESPONSE = ""
NOTSET = object()
HR = "{}\n".format("-" * 80)
RE_F = re.S | re.M | re.U
BASE_STATUS = {
    "status": None,
    "logs": [],
    "comment": "",
    "out": None,
    "logs_by_level": {},
    "outlog": None,
    "outlog_by_level": None,
}
_URL_VERSIONS = {
    1: "http://downloads.buildout.org/1/bootstrap.py",
    2: "http://downloads.buildout.org/2/bootstrap.py",
}
DEFAULT_VER = 2
_logger = logging.getLogger(__name__)

# Define the module's virtual name
__virtualname__ = "buildout"


def __virtual__():
    """
    Only load if buildout libs are present
    """
    return __virtualname__


def _salt_callback(func, **kwargs):
    LOG.clear()

    def _call_callback(*a, **kw):
        # cleanup the module kwargs before calling it from the
        # decorator
        kw = copy.deepcopy(kw)
        for k in [ar for ar in kw if "__pub" in ar]:
            kw.pop(k, None)
        st = BASE_STATUS.copy()
        directory = kw.get("directory", ".")
        onlyif = kw.get("onlyif", None)
        unless = kw.get("unless", None)
        runas = kw.get("runas", None)
        env = kw.get("env", ())
        status = BASE_STATUS.copy()
        try:
            # may rise _ResultTransmission
            status = _check_onlyif_unless(
                onlyif, unless, directory=directory, runas=runas, env=env
            )
            # if onlyif/unless returns, we are done
            if status is None:
                status = BASE_STATUS.copy()
                comment, st = "", True
                out = func(*a, **kw)
                # we may have already final statuses not to be touched
                # merged_statuses flag is there to check that !
                if not isinstance(out, dict):
                    status = _valid(status, out=out)
                else:
                    if out.get("merged_statuses", False):
                        status = out
                    else:
                        status = _set_status(
                            status,
                            status=out.get("status", True),
                            comment=out.get("comment", ""),
                            out=out.get("out", out),
                        )
        except Exception:  # pylint: disable=broad-except
            trace = traceback.format_exc()
            LOG.error(trace)
            _invalid(status)
        LOG.clear()
        # before returning, trying to compact the log output
        for k in ["comment", "out", "outlog"]:
            if status[k] and isinstance(status[k], str):
                status[k] = "\n".join(
                    [log for log in status[k].split("\n") if log.strip()]
                )
        return status

    _call_callback.__doc__ = func.__doc__
    return _call_callback


class _Logger:
    levels = ("info", "warn", "debug", "error")

    def __init__(self):
        self._msgs = []
        self._by_level = {}

    def _log(self, level, msg):
        if not isinstance(msg, str):
            msg = msg.decode("utf-8")
        if level not in self._by_level:
            self._by_level[level] = []
        self._msgs.append((level, msg))
        self._by_level[level].append(msg)

    def debug(self, msg):
        self._log("debug", msg)

    def info(self, msg):
        self._log("info", msg)

    def error(self, msg):
        self._log("error", msg)

    def warn(self, msg):
        self._log("warn", msg)

    warning = warn

    def clear(self):
        for i in self._by_level:
            self._by_level[i] = []
        for i in self._msgs[:]:
            self._msgs.pop()

    def get_logs(self, level):
        return self._by_level.get(level, [])

    @property
    def messages(self):
        return self._msgs

    @property
    def by_level(self):
        return self._by_level


LOG = _Logger()


def _encode_status(status):
    if status["out"] is None:
        status["out"] = None
    else:
        status["out"] = salt.utils.stringutils.to_unicode(status["out"])
    status["outlog_by_level"] = salt.utils.stringutils.to_unicode(
        status["outlog_by_level"]
    )
    if status["logs"]:
        for i, data in enumerate(status["logs"][:]):
            status["logs"][i] = (data[0], salt.utils.stringutils.to_unicode(data[1]))
        for logger in "error", "warn", "info", "debug":
            logs = status["logs_by_level"].get(logger, [])[:]
            if logs:
                for i, log in enumerate(logs):
                    status["logs_by_level"][logger][
                        i
                    ] = salt.utils.stringutils.to_unicode(log)
    return status


def _set_status(m, comment=INVALID_RESPONSE, status=False, out=None):
    """
    Assign status data to a dict.
    """
    m["out"] = out
    m["status"] = status
    m["logs"] = LOG.messages[:]
    m["logs_by_level"] = LOG.by_level.copy()
    outlog, outlog_by_level = "", ""
    m["comment"] = comment
    if out and isinstance(out, str):
        outlog += HR
        outlog += "OUTPUT:\n"
        outlog += "{}\n".format(salt.utils.stringutils.to_unicode(out))
        outlog += HR
    if m["logs"]:
        outlog += HR
        outlog += "Log summary:\n"
        outlog += HR
        outlog_by_level += HR
        outlog_by_level += "Log summary by level:\n"
        outlog_by_level += HR
        for level, msg in m["logs"]:
            outlog += "\n{}: {}\n".format(
                level.upper(), salt.utils.stringutils.to_unicode(msg)
            )
        for logger in "error", "warn", "info", "debug":
            logs = m["logs_by_level"].get(logger, [])
            if logs:
                outlog_by_level += "\n{}:\n".format(logger.upper())
                for idx, log in enumerate(logs[:]):
                    logs[idx] = salt.utils.stringutils.to_unicode(log)
                outlog_by_level += "\n".join(logs)
                outlog_by_level += "\n"
        outlog += HR
    m["outlog"] = outlog
    m["outlog_by_level"] = outlog_by_level
    return _encode_status(m)


def _invalid(m, comment=INVALID_RESPONSE, out=None):
    """
    Return invalid status.
    """
    return _set_status(m, status=False, comment=comment, out=out)


def _valid(m, comment=VALID_RESPONSE, out=None):
    """
    Return valid status.
    """
    return _set_status(m, status=True, comment=comment, out=out)


def _Popen(
    command,
    output=False,
    directory=".",
    runas=None,
    env=(),
    exitcode=0,
    use_vt=False,
    loglevel=None,
):
    """
    Run a command.

    output
        return output if true

    directory
        directory to execute in

    runas
        user used to run buildout as

    env
        environment variables to set when running

    exitcode
        fails if cmd does not return this exit code
        (set to None to disable check)

    use_vt
        Use the new salt VT to stream output [experimental]

    """
    ret = None
    directory = os.path.abspath(directory)
    if isinstance(command, list):
        command = " ".join(command)
    LOG.debug("Running {}".format(command))  # pylint: disable=str-format-in-logging
    if not loglevel:
        loglevel = "debug"
    ret = __salt__["cmd.run_all"](
        command,
        cwd=directory,
        output_loglevel=loglevel,
        runas=runas,
        env=env,
        use_vt=use_vt,
        python_shell=False,
    )
    out = ret["stdout"] + "\n\n" + ret["stderr"]
    if (exitcode is not None) and (ret["retcode"] != exitcode):
        raise _BuildoutError(out)
    ret["output"] = out
    if output:
        ret = out
    return ret


class _BuildoutError(CommandExecutionError):
    """
    General Buildout Error.
    """


def _has_old_distribute(python=sys.executable, runas=None, env=()):
    old_distribute = False
    try:
        cmd = [
            python,
            "-c",
            "'import pkg_resources;"
            "print pkg_resources."
            'get_distribution("distribute").location\'',
        ]
        ret = _Popen(cmd, runas=runas, env=env, output=True)
        if "distribute-0.6" in ret:
            old_distribute = True
    except Exception:  # pylint: disable=broad-except
        old_distribute = False
    return old_distribute


def _has_setuptools7(python=sys.executable, runas=None, env=()):
    new_st = False
    try:
        cmd = [
            python,
            "-c",
            "'import pkg_resources;"
            "print not pkg_resources."
            'get_distribution("setuptools").version.startswith("0.6")\'',
        ]
        ret = _Popen(cmd, runas=runas, env=env, output=True)
        if "true" in ret.lower():
            new_st = True
    except Exception:  # pylint: disable=broad-except
        new_st = False
    return new_st


def _find_cfgs(path, cfgs=None):
    """
    Find all buildout configs in a subdirectory.
    only buildout.cfg and etc/buildout.cfg are valid in::

    path
        directory where to start to search

    cfg
        a optional list to append to

            .
            ├── buildout.cfg
            ├── etc
            │   └── buildout.cfg
            ├── foo
            │   └── buildout.cfg
            └── var
                └── buildout.cfg
    """
    ignored = ["var", "parts"]
    dirs = []
    if not cfgs:
        cfgs = []
    for i in os.listdir(path):
        fi = os.path.join(path, i)
        if fi.endswith(".cfg") and os.path.isfile(fi):
            cfgs.append(fi)
        if os.path.isdir(fi) and (i not in ignored):
            dirs.append(fi)
    for fpath in dirs:
        for p, ids, ifs in salt.utils.path.os_walk(fpath):
            for i in ifs:
                if i.endswith(".cfg"):
                    cfgs.append(os.path.join(p, i))
    return cfgs


def _get_bootstrap_content(directory="."):
    """
    Get the current bootstrap.py script content
    """
    try:
        with salt.utils.files.fopen(
            os.path.join(os.path.abspath(directory), "bootstrap.py")
        ) as fic:
            oldcontent = salt.utils.stringutils.to_unicode(fic.read())
    except OSError:
        oldcontent = ""
    return oldcontent


def _get_buildout_ver(directory="."):
    """Check for buildout versions.

    In any cases, check for a version pinning
    Also check for buildout.dumppickedversions which is buildout1 specific
    Also check for the version targeted by the local bootstrap file
    Take as default buildout2

    directory
        directory to execute in
    """
    directory = os.path.abspath(directory)
    buildoutver = 2
    try:
        files = _find_cfgs(directory)
        for f in files:
            with salt.utils.files.fopen(f) as fic:
                buildout1re = re.compile(r"^zc\.buildout\s*=\s*1", RE_F)
                dfic = salt.utils.stringutils.to_unicode(fic.read())
                if ("buildout.dumppick" in dfic) or (buildout1re.search(dfic)):
                    buildoutver = 1
        bcontent = _get_bootstrap_content(directory)
        if (
            "--download-base" in bcontent
            or "--setup-source" in bcontent
            or "--distribute" in bcontent
        ):
            buildoutver = 1
    except OSError:
        pass
    return buildoutver


def _get_bootstrap_url(directory):
    """
    Get the most appropriate download URL for the bootstrap script.

    directory
        directory to execute in

    """
    v = _get_buildout_ver(directory)
    return _URL_VERSIONS.get(v, _URL_VERSIONS[DEFAULT_VER])


def _dot_buildout(directory):
    """
    Get the local marker directory.

    directory
        directory to execute in
    """
    return os.path.join(os.path.abspath(directory), ".buildout")


@_salt_callback
def upgrade_bootstrap(
    directory=".",
    onlyif=None,
    unless=None,
    runas=None,
    env=(),
    offline=False,
    buildout_ver=None,
):
    """
    Upgrade current bootstrap.py with the last released one.

    Indeed, when we first run a buildout, a common source of problem
    is to have a locally stale bootstrap, we just try to grab a new copy

    directory
        directory to execute in

    offline
        are we executing buildout in offline mode

    buildout_ver
        forcing to use a specific buildout version (1 | 2)

    onlyif
        Only execute cmd if statement on the host return 0

    unless
        Do not execute cmd if statement on the host return 0

    CLI Example:

    .. code-block:: bash

        salt '*' buildout.upgrade_bootstrap /srv/mybuildout
    """
    if buildout_ver:
        booturl = _URL_VERSIONS[buildout_ver]
    else:
        buildout_ver = _get_buildout_ver(directory)
        booturl = _get_bootstrap_url(directory)
    LOG.debug("Using {}".format(booturl))  # pylint: disable=str-format-in-logging
    # try to download an up-to-date bootstrap
    # set defaulttimeout
    # and add possible content
    directory = os.path.abspath(directory)
    b_py = os.path.join(directory, "bootstrap.py")
    comment = ""
    try:
        oldcontent = _get_bootstrap_content(directory)
        dbuild = _dot_buildout(directory)
        data = oldcontent
        updated = False
        dled = False
        if not offline:
            try:
                if not os.path.isdir(dbuild):
                    os.makedirs(dbuild)
                # only try to download once per buildout checkout
                with salt.utils.files.fopen(
                    os.path.join(dbuild, "{}.updated_bootstrap".format(buildout_ver))
                ):
                    pass
            except OSError:
                LOG.info("Bootstrap updated from repository")
                data = urllib.request.urlopen(booturl).read()
                updated = True
                dled = True
        if "socket.setdefaulttimeout" not in data:
            updated = True
            ldata = data.splitlines()
            ldata.insert(1, "import socket;socket.setdefaulttimeout(2)")
            data = "\n".join(ldata)
        if updated:
            comment = "Bootstrap updated"
            with salt.utils.files.fopen(b_py, "w") as fic:
                fic.write(salt.utils.stringutils.to_str(data))
        if dled:
            with salt.utils.files.fopen(
                os.path.join(dbuild, "{}.updated_bootstrap".format(buildout_ver)), "w"
            ) as afic:
                afic.write("foo")
    except OSError:
        if oldcontent:
            with salt.utils.files.fopen(b_py, "w") as fic:
                fic.write(salt.utils.stringutils.to_str(oldcontent))

    return {"comment": comment}


@_salt_callback
def bootstrap(
    directory=".",
    config="buildout.cfg",
    python=sys.executable,
    onlyif=None,
    unless=None,
    runas=None,
    env=(),
    distribute=None,
    buildout_ver=None,
    test_release=False,
    offline=False,
    new_st=None,
    use_vt=False,
    loglevel=None,
):
    """
    Run the buildout bootstrap dance (python bootstrap.py).

    directory
        directory to execute in

    config
        alternative buildout configuration file to use

    runas
        User used to run buildout as

    env
        environment variables to set when running

    buildout_ver
        force a specific buildout version (1 | 2)

    test_release
        buildout accept test release

    offline
        are we executing buildout in offline mode

    distribute
        Forcing use of distribute

    new_st
        Forcing use of setuptools >= 0.7

    python
        path to a python executable to use in place of default (salt one)

    onlyif
        Only execute cmd if statement on the host return 0

    unless
        Do not execute cmd if statement on the host return 0

    use_vt
        Use the new salt VT to stream output [experimental]

    CLI Example:

    .. code-block:: bash

        salt '*' buildout.bootstrap /srv/mybuildout
    """
    directory = os.path.abspath(directory)
    dbuild = _dot_buildout(directory)
    bootstrap_args = ""
    has_distribute = _has_old_distribute(python=python, runas=runas, env=env)
    has_new_st = _has_setuptools7(python=python, runas=runas, env=env)
    if has_distribute and has_new_st and not distribute and new_st:
        new_st = True
        distribute = False
    if has_distribute and has_new_st and not distribute and new_st:
        new_st = True
        distribute = False
    if has_distribute and has_new_st and distribute and not new_st:
        new_st = True
        distribute = False
    if has_distribute and has_new_st and not distribute and not new_st:
        new_st = True
        distribute = False

    if not has_distribute and has_new_st and not distribute and new_st:
        new_st = True
        distribute = False
    if not has_distribute and has_new_st and not distribute and new_st:
        new_st = True
        distribute = False
    if not has_distribute and has_new_st and distribute and not new_st:
        new_st = True
        distribute = False
    if not has_distribute and has_new_st and not distribute and not new_st:
        new_st = True
        distribute = False

    if has_distribute and not has_new_st and not distribute and new_st:
        new_st = True
        distribute = False
    if has_distribute and not has_new_st and not distribute and new_st:
        new_st = True
        distribute = False
    if has_distribute and not has_new_st and distribute and not new_st:
        new_st = False
        distribute = True
    if has_distribute and not has_new_st and not distribute and not new_st:
        new_st = False
        distribute = True

    if not has_distribute and not has_new_st and not distribute and new_st:
        new_st = True
        distribute = False
    if not has_distribute and not has_new_st and not distribute and new_st:
        new_st = True
        distribute = False
    if not has_distribute and not has_new_st and distribute and not new_st:
        new_st = False
        distribute = True
    if not has_distribute and not has_new_st and not distribute and not new_st:
        new_st = True
        distribute = False

    if new_st and distribute:
        distribute = False
    if new_st:
        distribute = False
        LOG.warning("Forcing to use setuptools as we have setuptools >= 0.7")
    if distribute:
        new_st = False
        if buildout_ver == 1:
            LOG.warning("Using distribute !")
            bootstrap_args += " --distribute"
    if not os.path.isdir(dbuild):
        os.makedirs(dbuild)
    upgrade_bootstrap(directory, offline=offline, buildout_ver=buildout_ver)
    # be sure which buildout bootstrap we have
    b_py = os.path.join(directory, "bootstrap.py")
    with salt.utils.files.fopen(b_py) as fic:
        content = salt.utils.stringutils.to_unicode(fic.read())
    if (test_release is not False) and " --accept-buildout-test-releases" in content:
        bootstrap_args += " --accept-buildout-test-releases"
    if config and '"-c"' in content:
        bootstrap_args += " -c {}".format(config)
    # be sure that the bootstrap belongs to the running user
    try:
        if runas:
            uid = __salt__["user.info"](runas)["uid"]
            gid = __salt__["user.info"](runas)["gid"]
            os.chown("bootstrap.py", uid, gid)
    except OSError as exc:
        # don't block here, try to execute it if can pass
        _logger.error(
            "BUILDOUT bootstrap permissions error: %s",
            exc,
            exc_info=_logger.isEnabledFor(logging.DEBUG),
        )
    cmd = "{} bootstrap.py {}".format(python, bootstrap_args)
    ret = _Popen(
        cmd, directory=directory, runas=runas, loglevel=loglevel, env=env, use_vt=use_vt
    )
    output = ret["output"]
    return {"comment": cmd, "out": output}


@_salt_callback
def run_buildout(
    directory=".",
    config="buildout.cfg",
    parts=None,
    onlyif=None,
    unless=None,
    offline=False,
    newest=True,
    runas=None,
    env=(),
    verbose=False,
    debug=False,
    use_vt=False,
    loglevel=None,
):
    """
    Run a buildout in a directory.

    directory
        directory to execute in

    config
        alternative buildout configuration file to use

    offline
        are we executing buildout in offline mode

    runas
        user used to run buildout as

    env
        environment variables to set when running

    onlyif
        Only execute cmd if statement on the host return 0

    unless
        Do not execute cmd if statement on the host return 0

    newest
        run buildout in newest mode

    force
        run buildout unconditionally

    verbose
        run buildout in verbose mode (-vvvvv)

    use_vt
        Use the new salt VT to stream output [experimental]

    CLI Example:

    .. code-block:: bash

        salt '*' buildout.run_buildout /srv/mybuildout
    """
    directory = os.path.abspath(directory)
    bcmd = os.path.join(directory, "bin", "buildout")
    installed_cfg = os.path.join(directory, ".installed.cfg")
    argv = []
    if verbose:
        LOG.debug("Buildout is running in verbose mode!")
        argv.append("-vvvvvvv")
    if not newest and os.path.exists(installed_cfg):
        LOG.debug("Buildout is running in non newest mode!")
        argv.append("-N")
    if newest:
        LOG.debug("Buildout is running in newest mode!")
        argv.append("-n")
    if offline:
        LOG.debug("Buildout is running in offline mode!")
        argv.append("-o")
    if debug:
        LOG.debug("Buildout is running in debug mode!")
        argv.append("-D")
    cmds, outputs = [], []
    if parts:
        for part in parts:
            LOG.info(
                "Installing single part: {}".format(part)
            )  # pylint: disable=str-format-in-logging
            cmd = "{} -c {} {} install {}".format(bcmd, config, " ".join(argv), part)
            cmds.append(cmd)
            outputs.append(
                _Popen(
                    cmd,
                    directory=directory,
                    runas=runas,
                    env=env,
                    output=True,
                    loglevel=loglevel,
                    use_vt=use_vt,
                )
            )
    else:
        LOG.info("Installing all buildout parts")
        cmd = "{} -c {} {}".format(bcmd, config, " ".join(argv))
        cmds.append(cmd)
        outputs.append(
            _Popen(
                cmd,
                directory=directory,
                runas=runas,
                loglevel=loglevel,
                env=env,
                output=True,
                use_vt=use_vt,
            )
        )

    return {"comment": "\n".join(cmds), "out": "\n".join(outputs)}


def _merge_statuses(statuses):
    status = BASE_STATUS.copy()
    status["status"] = None
    status["merged_statuses"] = True
    status["out"] = ""
    for st in statuses:
        if status["status"] is not False:
            status["status"] = st["status"]
        out = st["out"]
        comment = salt.utils.stringutils.to_unicode(st["comment"])
        logs = st["logs"]
        logs_by_level = st["logs_by_level"]
        outlog_by_level = st["outlog_by_level"]
        outlog = st["outlog"]
        if out:
            if not status["out"]:
                status["out"] = ""
            status["out"] += "\n"
            status["out"] += HR
            out = salt.utils.stringutils.to_unicode(out)
            status["out"] += "{}\n".format(out)
            status["out"] += HR
        if comment:
            if not status["comment"]:
                status["comment"] = ""
            status["comment"] += "\n{}\n".format(
                salt.utils.stringutils.to_unicode(comment)
            )
        if outlog:
            if not status["outlog"]:
                status["outlog"] = ""
            outlog = salt.utils.stringutils.to_unicode(outlog)
            status["outlog"] += "\n{}".format(HR)
            status["outlog"] += outlog
        if outlog_by_level:
            if not status["outlog_by_level"]:
                status["outlog_by_level"] = ""
            status["outlog_by_level"] += "\n{}".format(HR)
            status["outlog_by_level"] += salt.utils.stringutils.to_unicode(
                outlog_by_level
            )
        status["logs"].extend(
            [(a[0], salt.utils.stringutils.to_unicode(a[1])) for a in logs]
        )
        for log in logs_by_level:
            if log not in status["logs_by_level"]:
                status["logs_by_level"][log] = []
            status["logs_by_level"][log].extend(
                [salt.utils.stringutils.to_unicode(a) for a in logs_by_level[log]]
            )
    return _encode_status(status)


@_salt_callback
def buildout(
    directory=".",
    config="buildout.cfg",
    parts=None,
    runas=None,
    env=(),
    buildout_ver=None,
    test_release=False,
    distribute=None,
    new_st=None,
    offline=False,
    newest=False,
    python=sys.executable,
    debug=False,
    verbose=False,
    onlyif=None,
    unless=None,
    use_vt=False,
    loglevel=None,
):
    """
    Run buildout in a directory.

    directory
        directory to execute in

    config
        buildout config to use

    parts
        specific buildout parts to run

    runas
        user used to run buildout as

    env
        environment variables to set when running

    buildout_ver
        force a specific buildout version (1 | 2)

    test_release
        buildout accept test release

    new_st
        Forcing use of setuptools >= 0.7

    distribute
        use distribute over setuptools if possible

    offline
        does buildout run offline

    python
        python to use

    debug
        run buildout with -D debug flag

    onlyif
        Only execute cmd if statement on the host return 0

    unless
        Do not execute cmd if statement on the host return 0
    newest
        run buildout in newest mode

    verbose
        run buildout in verbose mode (-vvvvv)

    use_vt
        Use the new salt VT to stream output [experimental]

    CLI Example:

    .. code-block:: bash

        salt '*' buildout.buildout /srv/mybuildout
    """
    LOG.info(
        "Running buildout in {} ({})".format(directory, config)
    )  # pylint: disable=str-format-in-logging
    boot_ret = bootstrap(
        directory,
        config=config,
        buildout_ver=buildout_ver,
        test_release=test_release,
        offline=offline,
        new_st=new_st,
        env=env,
        runas=runas,
        distribute=distribute,
        python=python,
        use_vt=use_vt,
        loglevel=loglevel,
    )
    buildout_ret = run_buildout(
        directory=directory,
        config=config,
        parts=parts,
        offline=offline,
        newest=newest,
        runas=runas,
        env=env,
        verbose=verbose,
        debug=debug,
        use_vt=use_vt,
        loglevel=loglevel,
    )
    # signal the decorator or our return
    return _merge_statuses([boot_ret, buildout_ret])


def _check_onlyif_unless(onlyif, unless, directory, runas=None, env=()):
    ret = None
    status = BASE_STATUS.copy()
    if os.path.exists(directory):
        directory = os.path.abspath(directory)
        status["status"] = False
        retcode = __salt__["cmd.retcode"]
        if onlyif is not None:
            if not isinstance(onlyif, str):
                if not onlyif:
                    _valid(status, "onlyif condition is false")
            elif isinstance(onlyif, str):
                if retcode(onlyif, cwd=directory, runas=runas, env=env) != 0:
                    _valid(status, "onlyif condition is false")
        if unless is not None:
            if not isinstance(unless, str):
                if unless:
                    _valid(status, "unless condition is true")
            elif isinstance(unless, str):
                if (
                    retcode(
                        unless, cwd=directory, runas=runas, env=env, python_shell=False
                    )
                    == 0
                ):
                    _valid(status, "unless condition is true")
    if status["status"]:
        ret = status
    return ret


# vim:set et sts=4 ts=4 tw=80:<|MERGE_RESOLUTION|>--- conflicted
+++ resolved
@@ -36,19 +36,7 @@
 import salt.utils.stringutils
 from salt.exceptions import CommandExecutionError
 
-<<<<<<< HEAD
-# Import 3rd-party libs
-# pylint: disable=import-error,no-name-in-module,redefined-builtin
-from salt.ext import six
-from salt.ext.six.moves import range
-from salt.ext.six.moves.urllib.request import urlopen as _urlopen
-
-# pylint: enable=import-error,no-name-in-module,redefined-builtin
-
-INVALID_RESPONSE = "We did not get any expectable answer from buildout"
-=======
 INVALID_RESPONSE = "Unexpected response from buildout"
->>>>>>> d7168f8a
 VALID_RESPONSE = ""
 NOTSET = object()
 HR = "{}\n".format("-" * 80)
