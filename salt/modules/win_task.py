--- conflicted
+++ resolved
@@ -237,13 +237,8 @@
 
 
 def _reverse_lookup(dictionary, value):
-<<<<<<< HEAD
-    '''
+    """
     Lookup the key in a dictionary by its value. Will return the first match.
-=======
-    """
-    Lookup the key in a dictionary by it's value. Will return the first match.
->>>>>>> b0b1d19d
 
     :param dict dictionary: The dictionary to search
 
