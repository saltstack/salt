# -*- coding: utf-8 -*-
'''
Module for managing locales on POSIX-like systems.
'''
from __future__ import absolute_import

# Import python libs
import logging
import re
import os

# Import salt libs
import salt.utils
import salt.ext.six as six
from salt.exceptions import CommandExecutionError

log = logging.getLogger(__name__)

# Define the module's virtual name
__virtualname__ = 'locale'


def __virtual__():
    '''
    Only work on POSIX-like systems
    '''
    if salt.utils.is_windows():
        return False
    return __virtualname__


def _parse_localectl():
    '''
    Get the 'System Locale' parameters from localectl
    '''
    ret = {}
    for line in __salt__['cmd.run']('localectl').splitlines():
        cols = [x.strip() for x in line.split(':', 1)]
        if len(cols) > 1:
            cur_param = cols.pop(0)
        if cur_param == 'System Locale':
            try:
                key, val = re.match('^([A-Z_]+)=(.*)$', cols[0]).groups()
            except AttributeError:
                log.error('Odd locale parameter "{0}" detected in localectl '
                          'output. This should not happen. localectl should '
                          'catch this. You should probably investigate what '
                          'caused this.'.format(cols[0]))
            else:
                ret[key] = val.replace('"', '')
    return ret


def _localectl_get():
    '''
    Use systemd's localectl command to get the current locale
    '''
    return _parse_localectl().get('LANG', '')


def _localectl_set(locale=''):
    '''
    Use systemd's localectl command to set the LANG locale parameter, making
    sure not to trample on other params that have been set.
    '''
    locale_params = _parse_localectl()
    locale_params['LANG'] = str(locale)
    args = ' '.join(['{0}="{1}"'.format(k, v)
                     for k, v in six.iteritems(locale_params)])
    cmd = 'localectl set-locale {0}'.format(args)
    return __salt__['cmd.retcode'](cmd, python_shell=False) == 0


def list_avail():
    '''
    Lists available (compiled) locales

    CLI Example:

    .. code-block:: bash

        salt '*' locale.list_avail
    '''
    cmd = 'locale -a'
    out = __salt__['cmd.run'](cmd).split('\n')
    return out


def get_locale():
    '''
    Get the current system locale

    CLI Example:

    .. code-block:: bash

        salt '*' locale.get_locale
    '''
    cmd = ''
    if 'Arch' in __grains__['os_family']:
        return _localectl_get()
    elif 'RedHat' in __grains__['os_family']:
        cmd = 'grep "^LANG=" /etc/sysconfig/i18n'
    elif 'Debian' in __grains__['os_family']:
        cmd = 'grep "^LANG=" /etc/default/locale'
    elif 'Gentoo' in __grains__['os_family']:
        cmd = 'eselect --brief locale show'
        return __salt__['cmd.run'](cmd).strip()

    try:
        return __salt__['cmd.run'](cmd).split('=')[1].replace('"', '')
    except IndexError:
        return ''


def set_locale(locale):
    '''
    Sets the current system locale

    CLI Example:

    .. code-block:: bash

        salt '*' locale.set_locale 'en_US.UTF-8'
    '''
    if 'Arch' in __grains__['os_family']:
        return _localectl_set(locale)
    elif 'RedHat' in __grains__['os_family']:
        if not __salt__['file.file_exists']('/etc/sysconfig/i18n'):
            __salt__['file.touch']('/etc/sysconfig/i18n')
        if __salt__['cmd.retcode']('grep "^LANG=" /etc/sysconfig/i18n') != 0:
            __salt__['file.append']('/etc/sysconfig/i18n',
                                    '"\nLANG={0}"'.format(locale))
        else:
            __salt__['file.replace'](
                '/etc/sysconfig/i18n', '^LANG=.*', 'LANG="{0}"'.format(locale)
            )
    elif 'Debian' in __grains__['os_family']:
        __salt__['file.replace'](
            '/etc/default/locale', '^LANG=.*', 'LANG="{0}"'.format(locale)
        )
        if __salt__['cmd.retcode']('grep "^LANG=" /etc/default/locale') != 0:
            __salt__['file.append']('/etc/default/locale',
                                    '\nLANG="{0}"'.format(locale))
    elif 'Gentoo' in __grains__['os_family']:
        cmd = 'eselect --brief locale set {0}'.format(locale)
        return __salt__['cmd.retcode'](cmd, python_shell=False) == 0

    return True


def _split_locale(locale):
    '''
    Split a locale specifier.  The general format is

    language[_territory][.codeset][@modifier] [charmap]

    For example:

    ca_ES.UTF-8@valencia UTF-8
    '''
    def split(st, char):
        '''
        Split a string `st` once by `char`; always return a two-element list
        even if the second element is empty.
        '''
        split_st = st.split(char, 1)
        if len(split_st) == 1:
            split_st.append('')
        return split_st

    parts = {}
    work_st, parts['charmap'] = split(locale, ' ')
    work_st, parts['modifier'] = split(work_st, '@')
    work_st, parts['codeset'] = split(work_st, '.')
    parts['language'], parts['territory'] = split(work_st, '_')
    return parts


def _join_locale(parts):
    '''
    Join a locale specifier split in the format returned by _split_locale.
    '''
    locale = parts['language']
    if parts.get('territory'):
        locale += '_' + parts['territory']
    if parts.get('codeset'):
        locale += '.' + parts['codeset']
    if parts.get('modifier'):
        locale += '@' + parts['modifier']
    if parts.get('charmap'):
        locale += ' ' + parts['charmap']
    return locale


def _normalize_locale(locale):
    '''
    Format a locale specifier according to the format returned by `locale -a`.
    '''
    parts = _split_locale(locale)
    parts['territory'] = parts['territory'].upper()
    parts['codeset'] = parts['codeset'].lower().replace('-', '')
    parts['charmap'] = ''
    return _join_locale(parts)


def avail(locale):
    '''
    Check if a locale is available.

    .. versionadded:: 2014.7.0

    CLI Example:

    .. code-block:: bash

        salt '*' locale.avail 'en_US.UTF-8'
    '''
    try:
        normalized_locale = _normalize_locale(locale)
    except IndexError:
        log.error('Unable to validate locale "{0}"'.format(locale))
        return False
    avail_locales = __salt__['locale.list_avail']()
    locale_exists = next((True for x in avail_locales
       if _normalize_locale(x.strip()) == normalized_locale), False)
    return locale_exists


def gen_locale(locale, **kwargs):
    '''
    Generate a locale. Options:
<<<<<<< HEAD

    verbose
        Show extra warnings about errors that are normally ignored.
=======
>>>>>>> adc99777

    .. versionadded:: 2014.7.0

    :param locale: Any locale listed in /usr/share/i18n/locales or
        /usr/share/i18n/SUPPORTED for debian and gentoo based distros

    verbose
        Show extra warnings about errors that are normally ignored.

    CLI Example:

    .. code-block:: bash

        salt '*' locale.gen_locale en_US.UTF-8
        salt '*' locale.gen_locale 'en_IE@euro ISO-8859-15'
    '''
    on_debian = __grains__.get('os') == 'Debian'
    on_ubuntu = __grains__.get('os') == 'Ubuntu'
    on_gentoo = __grains__.get('os_family') == 'Gentoo'
    on_suse = __grains__.get('os_family') == 'Suse'
    locale_info = _split_locale(locale)

    if on_debian or on_gentoo:  # file-based search
        search = '/usr/share/i18n/SUPPORTED'
        valid = __salt__['file.search'](search, '^{0}$'.format(locale))
    else:  # directory-based search
        if on_suse:
            search = '/usr/share/locale'
        else:
            search = '/usr/share/i18n/locales'
        try:
            valid = "{0}_{1}".format(locale_info['language'],
                                     locale_info['territory']) in os.listdir(search)
<<<<<<< HEAD
        except OSError, ex:
=======
        except OSError as ex:
>>>>>>> adc99777
            log.error(ex)
            raise CommandExecutionError("Locale \"{0}\" is not available.".format(locale))

    if not valid:
        log.error('The provided locale "{0}" is not found in {1}'.format(locale, search))
        return False

    if on_debian or on_gentoo:
        __salt__['file.replace'](
            '/etc/locale.gen',
            r'^#\s*{0}$'.format(locale),
            '{0}'.format(locale),
            append_if_not_found=True
        )
    elif on_ubuntu:
        __salt__['file.touch'](
            '/var/lib/locales/supported.d/{0}'.format(locale_info['language'])
        )
        __salt__['file.replace'](
            '/var/lib/locales/supported.d/{0}'.format(locale_info['language']),
            locale,
            locale,
            append_if_not_found=True
        )

    if salt.utils.which("locale-gen") is not None:
        cmd = ['locale-gen']
        if on_gentoo:
            cmd.append('--generate')
        if not on_ubuntu:
            cmd.append(locale)
    elif salt.utils.which("localedef") is not None:
        cmd = ['localedef', '--force',
               '-i', "{0}_{1}".format(locale_info['language'], locale_info['territory']),
               '-f', locale_info['codeset'],
               locale]
        cmd.append(kwargs.get('verbose', False) and '--verbose' or '--quiet')
    else:
        raise CommandExecutionError(
            'Command "locale-gen" or "localedef" was not found on this system.')

    res = __salt__['cmd.run_all'](cmd)
    if res['retcode']:
        log.error(res['stderr'])

    if kwargs.get('verbose'):
        return res
    else:
        return res['retcode']<|MERGE_RESOLUTION|>--- conflicted
+++ resolved
@@ -230,12 +230,6 @@
 def gen_locale(locale, **kwargs):
     '''
     Generate a locale. Options:
-<<<<<<< HEAD
-
-    verbose
-        Show extra warnings about errors that are normally ignored.
-=======
->>>>>>> adc99777
 
     .. versionadded:: 2014.7.0
 
@@ -269,11 +263,7 @@
         try:
             valid = "{0}_{1}".format(locale_info['language'],
                                      locale_info['territory']) in os.listdir(search)
-<<<<<<< HEAD
-        except OSError, ex:
-=======
         except OSError as ex:
->>>>>>> adc99777
             log.error(ex)
             raise CommandExecutionError("Locale \"{0}\" is not available.".format(locale))
 
