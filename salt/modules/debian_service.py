# -*- coding: utf-8 -*-
"""
Service support for Debian systems (uses update-rc.d and /sbin/service)

.. important::
    If you feel that Salt should be using this module to manage services on a
    minion, and it is using a different module (or gives an error similar to
    *'service.start' is not available*), see :ref:`here
    <module-provider-override>`.
"""
from __future__ import absolute_import, print_function, unicode_literals

import fnmatch
import glob

# Import python libs
import logging
import re

# Import salt libs
import salt.utils.systemd

# Import 3rd-party libs
# pylint: disable=import-error
from salt.ext.six.moves import shlex_quote as _cmd_quote

# pylint: enable=import-error


__func_alias__ = {"reload_": "reload"}

# Define the module's virtual name
__virtualname__ = "service"

log = logging.getLogger(__name__)


_DEFAULT_VER = "7.0.0"


def __virtual__():
    """
    Only work on Debian and when systemd isn't running
<<<<<<< HEAD
    """
    if __grains__["os"] in (
        "Debian",
        "Raspbian",
        "Devuan",
        "NILinuxRT",
    ) and not salt.utils.systemd.booted(__context__):
=======
    '''
    if __grains__.get('os') in ('Debian', 'Raspbian', 'Devuan', 'NILinuxRT') and not salt.utils.systemd.booted(__context__):
>>>>>>> 8abb7099
        return __virtualname__
    else:
        return (
            False,
            "The debian_service module could not be loaded: "
            "unsupported OS family and/or systemd running.",
        )


def _service_cmd(*args):
    osmajor = _osrel()[0]
    if osmajor < "6":
        cmd = "/etc/init.d/{0} {1}".format(args[0], " ".join(args[1:]))
    else:
        cmd = "service {0} {1}".format(args[0], " ".join(args[1:]))
    return cmd


def _get_runlevel():
    """
    returns the current runlevel
    """
    out = __salt__["cmd.run"]("runlevel")
    # unknown can be returned while inside a container environment, since
    # this is due to a lack of init, it should be safe to assume runlevel
    # 2, which is Debian's default. If not, all service related states
    # will throw an out of range exception here which will cause
    # other functions to fail.
    if "unknown" in out:
        return "2"
    else:
        return out.split()[1]


def get_enabled():
    """
    Return a list of service that are enabled on boot

    CLI Example:

    .. code-block:: bash

        salt '*' service.get_enabled
    """
    prefix = "/etc/rc[S{0}].d/S".format(_get_runlevel())
    ret = set()
    lines = glob.glob("{0}*".format(prefix))
    for line in lines:
        ret.add(re.split(prefix + r"\d+", line)[1])
    return sorted(ret)


def get_disabled():
    """
    Return a set of services that are installed but disabled

    CLI Example:

    .. code-block:: bash

        salt '*' service.get_disabled
    """
    return sorted(set(get_all()) - set(get_enabled()))


def available(name):
    """
    Returns ``True`` if the specified service is available, otherwise returns
    ``False``.

    CLI Example:

    .. code-block:: bash

        salt '*' service.available sshd
    """
    return name in get_all()


def missing(name):
    """
    The inverse of service.available.
    Returns ``True`` if the specified service is not available, otherwise returns
    ``False``.

    CLI Example:

    .. code-block:: bash

        salt '*' service.missing sshd
    """
    return name not in get_all()


def get_all():
    """
    Return all available boot services

    CLI Example:

    .. code-block:: bash

        salt '*' service.get_all
    """
    ret = set()
    lines = glob.glob("/etc/init.d/*")
    for line in lines:
        service = line.split("/etc/init.d/")[1]
        # Remove README.  If it's an enabled service, it will be added back in.
        if service != "README":
            ret.add(service)
    return sorted(ret | set(get_enabled()))


def start(name):
    """
    Start the specified service

    CLI Example:

    .. code-block:: bash

        salt '*' service.start <service name>
    """
    cmd = _service_cmd(name, "start")
    return not __salt__["cmd.retcode"](cmd)


def stop(name):
    """
    Stop the specified service

    CLI Example:

    .. code-block:: bash

        salt '*' service.stop <service name>
    """
    cmd = _service_cmd(name, "stop")
    return not __salt__["cmd.retcode"](cmd)


def restart(name):
    """
    Restart the named service

    CLI Example:

    .. code-block:: bash

        salt '*' service.restart <service name>
    """
    cmd = _service_cmd(name, "restart")
    return not __salt__["cmd.retcode"](cmd)


def reload_(name):
    """
    Reload the named service

    CLI Example:

    .. code-block:: bash

        salt '*' service.reload <service name>
    """
    cmd = _service_cmd(name, "reload")
    return not __salt__["cmd.retcode"](cmd)


def force_reload(name):
    """
    Force-reload the named service

    CLI Example:

    .. code-block:: bash

        salt '*' service.force_reload <service name>
    """
    cmd = _service_cmd(name, "force-reload")
    return not __salt__["cmd.retcode"](cmd)


def status(name, sig=None):
    """
    Return the status for a service.
    If the name contains globbing, a dict mapping service name to True/False
    values is returned.

    .. versionchanged:: 2018.3.0
        The service name can now be a glob (e.g. ``salt*``)

    Args:
        name (str): The name of the service to check
        sig (str): Signature to use to find the service via ps

    Returns:
        bool: True if running, False otherwise
        dict: Maps service name to True if running, False otherwise

    CLI Example:

    .. code-block:: bash

        salt '*' service.status <service name> [service signature]
    """
    if sig:
        return bool(__salt__["status.pid"](sig))

    contains_globbing = bool(re.search(r"\*|\?|\[.+\]", name))
    if contains_globbing:
        services = fnmatch.filter(get_all(), name)
    else:
        services = [name]
    results = {}
    for service in services:
        cmd = _service_cmd(service, "status")
        results[service] = not __salt__["cmd.retcode"](cmd, ignore_retcode=True)
    if contains_globbing:
        return results
    return results[name]


def _osrel():
    osrel = __grains__.get("osrelease", _DEFAULT_VER)
    if not osrel:
        osrel = _DEFAULT_VER
    return osrel


def enable(name, **kwargs):
    """
    Enable the named service to start at boot

    CLI Example:

    .. code-block:: bash

        salt '*' service.enable <service name>
    """
    osmajor = _osrel()[0]
    if osmajor < "6":
        cmd = "update-rc.d -f {0} defaults 99".format(_cmd_quote(name))
    else:
        cmd = "update-rc.d {0} enable".format(_cmd_quote(name))
    try:
        if int(osmajor) >= 6:
            cmd = "insserv {0} && ".format(_cmd_quote(name)) + cmd
    except ValueError:
        osrel = _osrel()
        if osrel == "testing/unstable" or osrel == "unstable" or osrel.endswith("/sid"):
            cmd = "insserv {0} && ".format(_cmd_quote(name)) + cmd
    return not __salt__["cmd.retcode"](cmd, python_shell=True)


def disable(name, **kwargs):
    """
    Disable the named service to start at boot

    CLI Example:

    .. code-block:: bash

        salt '*' service.disable <service name>
    """
    osmajor = _osrel()[0]
    if osmajor < "6":
        cmd = "update-rc.d -f {0} remove".format(name)
    else:
        cmd = "update-rc.d {0} disable".format(name)
    return not __salt__["cmd.retcode"](cmd)


def enabled(name, **kwargs):
    """
    Return True if the named service is enabled, false otherwise

    CLI Example:

    .. code-block:: bash

        salt '*' service.enabled <service name>
    """
    return name in get_enabled()


def disabled(name):
    """
    Return True if the named service is disabled, false otherwise

    CLI Example:

    .. code-block:: bash

        salt '*' service.disabled <service name>
    """
    return name in get_disabled()<|MERGE_RESOLUTION|>--- conflicted
+++ resolved
@@ -41,18 +41,8 @@
 def __virtual__():
     """
     Only work on Debian and when systemd isn't running
-<<<<<<< HEAD
-    """
-    if __grains__["os"] in (
-        "Debian",
-        "Raspbian",
-        "Devuan",
-        "NILinuxRT",
-    ) and not salt.utils.systemd.booted(__context__):
-=======
     '''
     if __grains__.get('os') in ('Debian', 'Raspbian', 'Devuan', 'NILinuxRT') and not salt.utils.systemd.booted(__context__):
->>>>>>> 8abb7099
         return __virtualname__
     else:
         return (
