# -*- coding: utf-8 -*-
"""
Manage a GPG keychains, add keys, create keys, retrieve keys from keyservers.
Sign, encrypt and sign plus encrypt text and files.

.. versionadded:: 2015.5.0

.. note::

    The ``python-gnupg`` library and ``gpg`` binary are required to be
    installed.

"""

# Import python libs
from __future__ import absolute_import, print_function, unicode_literals

import functools
import logging
import os
import re
import time

# Import salt libs
import salt.utils.files
import salt.utils.path
import salt.utils.stringutils
from salt.exceptions import SaltInvocationError

# Import 3rd-party libs
from salt.ext import six
from salt.utils.versions import LooseVersion as _LooseVersion

# Set up logging
log = logging.getLogger(__name__)

# Define the module's virtual name
__virtualname__ = "gpg"

LETTER_TRUST_DICT = {
    "e": "Expired",
    "q": "Unknown",
    "n": "Not Trusted",
    "f": "Fully Trusted",
    "m": "Marginally Trusted",
    "u": "Ultimately Trusted",
    "-": "Unknown",
}

NUM_TRUST_DICT = {
    "expired": "1",
    "unknown": "2",
    "not_trusted": "3",
    "marginally": "4",
    "fully": "5",
    "ultimately": "6",
}

INV_NUM_TRUST_DICT = {
    "1": "Expired",
    "2": "Unknown",
    "3": "Not Trusted",
    "4": "Marginally",
    "5": "Fully Trusted",
    "6": "Ultimately Trusted",
}

VERIFY_TRUST_LEVELS = {
    "0": "Undefined",
    "1": "Never",
    "2": "Marginal",
    "3": "Fully",
    "4": "Ultimate",
}

GPG_1_3_1 = False
try:
    import gnupg

    HAS_GPG_BINDINGS = True
    GPG_1_3_1 = _LooseVersion(gnupg.__version__) >= _LooseVersion("1.3.1")
except ImportError:
    HAS_GPG_BINDINGS = False


def _gpg():
    """
    Returns the path to the gpg binary
    """
    # Get the path to the gpg binary.
    return salt.utils.path.which("gpg")


def __virtual__():
    """
    Makes sure that python-gnupg and gpg are available.
    """
    if not _gpg():
        return (
            False,
            "The gpg execution module cannot be loaded: "
            "gpg binary is not in the path.",
        )

    return (
        __virtualname__
        if HAS_GPG_BINDINGS
        else (
            False,
            "The gpg execution module cannot be loaded; the "
            "gnupg python module is not installed.",
        )
    )


def _get_user_info(user=None):
    """
    Wrapper for user.info Salt function
    """
    if not user:
        # Get user Salt runnining as
        user = __salt__["config.option"]("user")

    userinfo = __salt__["user.info"](user)

    if not userinfo:
        if user == "salt":
            # Special case with `salt` user:
            # if it doesn't exist then fall back to user Salt running as
            userinfo = _get_user_info()
        else:
            raise SaltInvocationError("User {0} does not exist".format(user))

    return userinfo


def _get_user_gnupghome(user):
    """
    Return default GnuPG home directory path for a user
    """
    if user == "salt":
        gnupghome = os.path.join(__salt__["config.get"]("config_dir"), "gpgkeys")
    else:
        gnupghome = os.path.join(_get_user_info(user)["home"], ".gnupg")

    return gnupghome


def _restore_ownership(func):
    @functools.wraps(func)
    def func_wrapper(*args, **kwargs):
        """
        Wrap gpg function calls to fix permissions
        """
        user = kwargs.get("user")
        gnupghome = kwargs.get("gnupghome")

        if not gnupghome:
            gnupghome = _get_user_gnupghome(user)

        userinfo = _get_user_info(user)
        run_user = _get_user_info()

        if userinfo["uid"] != run_user["uid"] and os.path.exists(gnupghome):
            # Given user is different from one who runs Salt process,
            # need to fix ownership permissions for GnuPG home dir
            group = __salt__["file.gid_to_group"](run_user["gid"])
            for path in [gnupghome] + __salt__["file.find"](gnupghome):
                __salt__["file.chown"](path, run_user["name"], group)

        # Filter special kwargs
        for key in list(kwargs):
            if key.startswith("__"):
                del kwargs[key]

        ret = func(*args, **kwargs)

        if userinfo["uid"] != run_user["uid"]:
            group = __salt__["file.gid_to_group"](userinfo["gid"])
            for path in [gnupghome] + __salt__["file.find"](gnupghome):
                __salt__["file.chown"](path, user, group)

        return ret

    return func_wrapper


def _create_gpg(user=None, gnupghome=None):
    """
    Create the GPG object
    """
    if not gnupghome:
        gnupghome = _get_user_gnupghome(user)

    if GPG_1_3_1:
        gpg = gnupg.GPG(homedir=gnupghome)  # pylint: disable=unexpected-keyword-arg
    else:
        gpg = gnupg.GPG(gnupghome=gnupghome)

    return gpg


def _list_keys(user=None, gnupghome=None, secret=False):
    """
    Helper function for Listing keys
    """
    gpg = _create_gpg(user, gnupghome)
    _keys = gpg.list_keys(secret)
    return _keys


def _search_keys(text, keyserver, user=None):
    """
    Helper function for searching keys from keyserver
    """
    gpg = _create_gpg(user)
    if keyserver:
        _keys = gpg.search_keys(text, keyserver)
    else:
        _keys = gpg.search_keys(text)
    return _keys


def search_keys(text, keyserver=None, user=None):
    """
    Search keys from keyserver

    text
        Text to search the keyserver for, e.g. email address, keyID or fingerprint.

    keyserver
        Keyserver to use for searching for GPG keys, defaults to pgp.mit.edu.

    user
        Which user's keychain to access, defaults to user Salt is running as.
        Passing the user as ``salt`` will set the GnuPG home directory to the
        ``/etc/salt/gpgkeys``.

    CLI Example:

    .. code-block:: bash

        salt '*' gpg.search_keys user@example.com

        salt '*' gpg.search_keys user@example.com keyserver=keyserver.ubuntu.com

        salt '*' gpg.search_keys user@example.com keyserver=keyserver.ubuntu.com user=username

    """
    if GPG_1_3_1:
        raise SaltInvocationError(
            "The search_keys function is not support with this version of python-gnupg."
        )
    else:
        if not keyserver:
            keyserver = "pgp.mit.edu"

        _keys = []
        for _key in _search_keys(text, keyserver, user):
            tmp = {"keyid": _key["keyid"], "uids": _key["uids"]}

            expires = _key.get("expires", None)
            date = _key.get("date", None)
            length = _key.get("length", None)

            if expires:
                tmp["expires"] = time.strftime(
                    "%Y-%m-%d", time.localtime(float(_key["expires"]))
                )
            if date:
                tmp["created"] = time.strftime(
                    "%Y-%m-%d", time.localtime(float(_key["date"]))
                )
            if length:
                tmp["keyLength"] = _key["length"]
            _keys.append(tmp)
        return _keys


def list_keys(user=None, gnupghome=None):
    """
    List keys in GPG keychain

    user
        Which user's keychain to access, defaults to user Salt is running as.
        Passing the user as ``salt`` will set the GnuPG home directory to the
        ``/etc/salt/gpgkeys``.

    gnupghome
        Specify the location where GPG keyring and related files are stored.

    CLI Example:

    .. code-block:: bash

        salt '*' gpg.list_keys

    """
    _keys = []
    for _key in _list_keys(user, gnupghome):
        tmp = {
            "keyid": _key["keyid"],
            "fingerprint": _key["fingerprint"],
            "uids": _key["uids"],
        }

        expires = _key.get("expires", None)
        date = _key.get("date", None)
        length = _key.get("length", None)
        owner_trust = _key.get("ownertrust", None)
        trust = _key.get("trust", None)

        if expires:
            tmp["expires"] = time.strftime(
                "%Y-%m-%d", time.localtime(float(_key["expires"]))
            )
        if date:
            tmp["created"] = time.strftime(
                "%Y-%m-%d", time.localtime(float(_key["date"]))
            )
        if length:
            tmp["keyLength"] = _key["length"]
        if owner_trust:
            tmp["ownerTrust"] = LETTER_TRUST_DICT[_key["ownertrust"]]
        if trust:
            tmp["trust"] = LETTER_TRUST_DICT[_key["trust"]]
        _keys.append(tmp)
    return _keys


def list_secret_keys(user=None, gnupghome=None):
    """
    List secret keys in GPG keychain

    user
        Which user's keychain to access, defaults to user Salt is running as.
        Passing the user as ``salt`` will set the GnuPG home directory to the
        ``/etc/salt/gpgkeys``.

    gnupghome
        Specify the location where GPG keyring and related files are stored.

    CLI Example:

    .. code-block:: bash

        salt '*' gpg.list_secret_keys

    """
    _keys = []
    for _key in _list_keys(user, gnupghome, secret=True):
        tmp = {
            "keyid": _key["keyid"],
            "fingerprint": _key["fingerprint"],
            "uids": _key["uids"],
        }

        expires = _key.get("expires", None)
        date = _key.get("date", None)
        length = _key.get("length", None)
        owner_trust = _key.get("ownertrust", None)
        trust = _key.get("trust", None)

        if expires:
            tmp["expires"] = time.strftime(
                "%Y-%m-%d", time.localtime(float(_key["expires"]))
            )
        if date:
            tmp["created"] = time.strftime(
                "%Y-%m-%d", time.localtime(float(_key["date"]))
            )
        if length:
            tmp["keyLength"] = _key["length"]
        if owner_trust:
            tmp["ownerTrust"] = LETTER_TRUST_DICT[_key["ownertrust"]]
        if trust:
            tmp["trust"] = LETTER_TRUST_DICT[_key["trust"]]
        _keys.append(tmp)
    return _keys


@_restore_ownership
def create_key(
    key_type="RSA",
    key_length=1024,
    name_real="Autogenerated Key",
    name_comment="Generated by SaltStack",
    name_email=None,
    subkey_type=None,
    subkey_length=None,
    expire_date=None,
    use_passphrase=False,
    user=None,
    gnupghome=None,
):
    """
    Create a key in the GPG keychain

    .. note::

        GPG key generation requires *a lot* of entropy and randomness.
        Difficult to do over a remote connection, consider having
        another process available which is generating randomness for
        the machine.  Also especially difficult on virtual machines,
        consider the `rng-tools
        <http://www.gnu.org/software/hurd/user/tlecarrour/rng-tools.html>`_
        package.

        The create_key process takes awhile so increasing the timeout
        may be necessary, e.g. -t 15.

    key_type
        The type of the primary key to generate. It must be capable of signing.
        'RSA' or 'DSA'.

    key_length
        The length of the primary key in bits.

    name_real
        The real name of the user identity which is represented by the key.

    name_comment
        A comment to attach to the user id.

    name_email
        An email address for the user.

    subkey_type
        The type of the secondary key to generate.

    subkey_length
        The length of the secondary key in bits.

    expire_date
        The expiration date for the primary and any secondary key.
        You can specify an ISO date, A number of days/weeks/months/years,
        an epoch value, or 0 for a non-expiring key.

    use_passphrase
        Whether to use a passphrase with the signing key. Passphrase is received
        from Pillar.

    user
        Which user's keychain to access, defaults to user Salt is running as.
        Passing the user as ``salt`` will set the GnuPG home directory to the
        ``/etc/salt/gpgkeys``.

    gnupghome
        Specify the location where GPG keyring and related files are stored.

    CLI Example:

    .. code-block:: bash

        salt -t 15 '*' gpg.create_key

    """
    ret = {"res": True, "fingerprint": "", "message": ""}

    create_params = {
        "key_type": key_type,
        "key_length": key_length,
        "name_real": name_real,
        "name_comment": name_comment,
    }

    gpg = _create_gpg(user, gnupghome)

    if name_email:
        create_params["name_email"] = name_email

    if subkey_type:
        create_params["subkey_type"] = subkey_type

    if subkey_length:
        create_params["subkey_length"] = subkey_length

    if expire_date:
        create_params["expire_date"] = expire_date

    if use_passphrase:
        gpg_passphrase = __salt__["pillar.get"]("gpg_passphrase")
        if not gpg_passphrase:
            ret["res"] = False
            ret["message"] = "gpg_passphrase not available in pillar."
            return ret
        else:
            create_params["passphrase"] = gpg_passphrase

    input_data = gpg.gen_key_input(**create_params)

    key = gpg.gen_key(input_data)
    if key.fingerprint:
        ret["fingerprint"] = key.fingerprint
        ret["message"] = "GPG key pair successfully generated."
    else:
        ret["res"] = False
        ret["message"] = "Unable to generate GPG key pair."
    return ret


def delete_key(
    keyid=None, fingerprint=None, delete_secret=False, user=None, gnupghome=None
):
    """
    Get a key from the GPG keychain

    keyid
        The keyid of the key to be deleted.

    fingerprint
        The fingerprint of the key to be deleted.

    delete_secret
        Whether to delete a corresponding secret key prior to deleting the public key.
        Secret keys must be deleted before deleting any corresponding public keys.

    user
        Which user's keychain to access, defaults to user Salt is running as.
        Passing the user as ``salt`` will set the GnuPG home directory to the
        ``/etc/salt/gpgkeys``.

    gnupghome
        Specify the location where GPG keyring and related files are stored.

    CLI Example:

    .. code-block:: bash

        salt '*' gpg.delete_key keyid=3FAD9F1E

        salt '*' gpg.delete_key fingerprint=53C96788253E58416D20BCD352952C84C3252192

        salt '*' gpg.delete_key keyid=3FAD9F1E user=username

        salt '*' gpg.delete_key keyid=3FAD9F1E user=username delete_secret=True

    """
    ret = {"res": True, "message": ""}

    if fingerprint and keyid:
        ret["res"] = False
        ret["message"] = "Only specify one argument, fingerprint or keyid"
        return ret

    if not fingerprint and not keyid:
        ret["res"] = False
        ret["message"] = "Required argument, fingerprint or keyid"
        return ret

    gpg = _create_gpg(user, gnupghome)
    key = get_key(keyid, fingerprint, user)
    if key:
        fingerprint = key["fingerprint"]
        skey = get_secret_key(keyid, fingerprint, user)
        if skey and not delete_secret:
            ret["res"] = False
            ret[
                "message"
            ] = "Secret key exists, delete first or pass delete_secret=True."
            return ret
        elif (
            skey
            and delete_secret
            and six.text_type(gpg.delete_keys(fingerprint, True)) == "ok"
        ):
            # Delete the secret key
            ret["message"] = "Secret key for {0} deleted\n".format(fingerprint)

        # Delete the public key
        if six.text_type(gpg.delete_keys(fingerprint)) == "ok":
            ret["message"] += "Public key for {0} deleted".format(fingerprint)
        ret["res"] = True
        return ret
    else:
        ret["res"] = False
        ret["message"] = "Key not available in keychain."
        return ret


def get_key(keyid=None, fingerprint=None, user=None, gnupghome=None):
    """
    Get a key from the GPG keychain

    keyid
        The key ID (short or long) of the key to be retrieved.

    fingerprint
        The fingerprint of the key to be retrieved.

    user
        Which user's keychain to access, defaults to user Salt is running as.
        Passing the user as ``salt`` will set the GnuPG home directory to the
        ``/etc/salt/gpgkeys``.

    gnupghome
        Specify the location where GPG keyring and related files are stored.

    CLI Example:

    .. code-block:: bash

        salt '*' gpg.get_key keyid=3FAD9F1E

        salt '*' gpg.get_key fingerprint=53C96788253E58416D20BCD352952C84C3252192

        salt '*' gpg.get_key keyid=3FAD9F1E user=username

    """
    tmp = {}
    for _key in _list_keys(user, gnupghome):
        if (
            _key["fingerprint"] == fingerprint
            or _key["keyid"] == keyid
            or _key["keyid"][8:] == keyid
        ):
            tmp["keyid"] = _key["keyid"]
            tmp["fingerprint"] = _key["fingerprint"]
            tmp["uids"] = _key["uids"]

            expires = _key.get("expires", None)
            date = _key.get("date", None)
            length = _key.get("length", None)
            owner_trust = _key.get("ownertrust", None)
            trust = _key.get("trust", None)

            if expires:
                tmp["expires"] = time.strftime(
                    "%Y-%m-%d", time.localtime(float(_key["expires"]))
                )
            if date:
                tmp["created"] = time.strftime(
                    "%Y-%m-%d", time.localtime(float(_key["date"]))
                )
            if length:
                tmp["keyLength"] = _key["length"]
            if owner_trust:
                tmp["ownerTrust"] = LETTER_TRUST_DICT[_key["ownertrust"]]
            if trust:
                tmp["trust"] = LETTER_TRUST_DICT[_key["trust"]]
    if not tmp:
        return False
    else:
        return tmp


def get_secret_key(keyid=None, fingerprint=None, user=None, gnupghome=None):
    """
    Get a key from the GPG keychain

    keyid
        The key ID (short or long) of the key to be retrieved.

    fingerprint
        The fingerprint of the key to be retrieved.

    user
        Which user's keychain to access, defaults to user Salt is running as.
        Passing the user as ``salt`` will set the GnuPG home directory to the
        ``/etc/salt/gpgkeys``.

    gnupghome
        Specify the location where GPG keyring and related files are stored.

    CLI Example:

    .. code-block:: bash

        salt '*' gpg.get_secret_key keyid=3FAD9F1E

        salt '*' gpg.get_secret_key fingerprint=53C96788253E58416D20BCD352952C84C3252192

        salt '*' gpg.get_secret_key keyid=3FAD9F1E user=username

    """
    tmp = {}
    for _key in _list_keys(user, gnupghome, secret=True):
        if (
            _key["fingerprint"] == fingerprint
            or _key["keyid"] == keyid
            or _key["keyid"][8:] == keyid
        ):
            tmp["keyid"] = _key["keyid"]
            tmp["fingerprint"] = _key["fingerprint"]
            tmp["uids"] = _key["uids"]

            expires = _key.get("expires", None)
            date = _key.get("date", None)
            length = _key.get("length", None)
            owner_trust = _key.get("ownertrust", None)
            trust = _key.get("trust", None)

            if expires:
                tmp["expires"] = time.strftime(
                    "%Y-%m-%d", time.localtime(float(_key["expires"]))
                )
            if date:
                tmp["created"] = time.strftime(
                    "%Y-%m-%d", time.localtime(float(_key["date"]))
                )
            if length:
                tmp["keyLength"] = _key["length"]
            if owner_trust:
                tmp["ownerTrust"] = LETTER_TRUST_DICT[_key["ownertrust"]]
            if trust:
                tmp["trust"] = LETTER_TRUST_DICT[_key["trust"]]
    if not tmp:
        return False
    else:
        return tmp


@_restore_ownership
def import_key(text=None, filename=None, user=None, gnupghome=None):
    r"""
    Import a key from text or file

    text
        The text containing to import.

    filename
        The filename containing the key to import.

    user
        Which user's keychain to access, defaults to user Salt is running as.
        Passing the user as ``salt`` will set the GnuPG home directory to the
        ``/etc/salt/gpgkeys``.

    gnupghome
        Specify the location where GPG keyring and related files are stored.

    CLI Example:

    .. code-block:: bash

        salt '*' gpg.import_key text='-----BEGIN PGP PUBLIC KEY BLOCK-----\n ... -----END PGP PUBLIC KEY BLOCK-----'
        salt '*' gpg.import_key filename='/path/to/public-key-file'

    """
    ret = {"res": True, "message": ""}

    gpg = _create_gpg(user, gnupghome)

    if not text and not filename:
        raise SaltInvocationError("filename or text must be passed.")

    if filename:
        try:
            with salt.utils.files.flopen(filename, "rb") as _fp:
                text = salt.utils.stringutils.to_unicode(_fp.read())
        except IOError:
            raise SaltInvocationError("filename does not exist.")

    imported_data = gpg.import_keys(text)

    if GPG_1_3_1:
        counts = imported_data.counts
        if counts.get("imported") or counts.get("imported_rsa"):
            ret["message"] = "Successfully imported key(s)."
        elif counts.get("unchanged"):
            ret["message"] = "Key(s) already exist in keychain."
        elif counts.get("not_imported"):
            ret["res"] = False
            ret["message"] = "Unable to import key."
        elif not counts.get("count"):
            ret["res"] = False
            ret["message"] = "Unable to import key."
    else:
        if imported_data.imported or imported_data.imported_rsa:
            ret["message"] = "Successfully imported key(s)."
        elif imported_data.unchanged:
            ret["message"] = "Key(s) already exist in keychain."
        elif imported_data.not_imported:
            ret["res"] = False
            ret["message"] = "Unable to import key."
        elif not imported_data.count:
            ret["res"] = False
            ret["message"] = "Unable to import key."
    return ret


def export_key(keyids=None, secret=False, user=None, gnupghome=None):
    """
    Export a key from the GPG keychain

    keyids
        The key ID(s) of the key(s) to be exported. Can be specified as a comma
        separated string or a list. Anything which GnuPG itself accepts to
        identify a key - for example, the key ID or the fingerprint could be
        used.

    secret
        Export the secret key identified by the ``keyids`` information passed.

    user
        Which user's keychain to access, defaults to user Salt is running as.
        Passing the user as ``salt`` will set the GnuPG home directory to the
        ``/etc/salt/gpgkeys``.

    gnupghome
        Specify the location where GPG keyring and related files are stored.

    CLI Example:

    .. code-block:: bash

        salt '*' gpg.export_key keyids=3FAD9F1E

        salt '*' gpg.export_key keyids=3FAD9F1E secret=True

        salt '*' gpg.export_key keyids="['3FAD9F1E','3FBD8F1E']" user=username

    """
    gpg = _create_gpg(user, gnupghome)

    if isinstance(keyids, six.string_types):
        keyids = keyids.split(",")
    return gpg.export_keys(keyids, secret)


@_restore_ownership
def receive_keys(keyserver=None, keys=None, user=None, gnupghome=None):
    """
    Receive key(s) from keyserver and add them to keychain

    keyserver
        Keyserver to use for searching for GPG keys, defaults to pgp.mit.edu

    keys
        The keyID(s) to retrieve from the keyserver.  Can be specified as a comma
        separated string or a list.

    user
        Which user's keychain to access, defaults to user Salt is running as.
        Passing the user as ``salt`` will set the GnuPG home directory to the
        ``/etc/salt/gpgkeys``.

    gnupghome
        Specify the location where GPG keyring and related files are stored.

    CLI Example:

    .. code-block:: bash

        salt '*' gpg.receive_keys keys='3FAD9F1E'

        salt '*' gpg.receive_keys keys="['3FAD9F1E','3FBD9F2E']"

        salt '*' gpg.receive_keys keys=3FAD9F1E user=username

    """
    ret = {"res": True, "changes": {}, "message": []}

    gpg = _create_gpg(user, gnupghome)

    if not keyserver:
        keyserver = "pgp.mit.edu"

    if isinstance(keys, six.string_types):
        keys = keys.split(",")

    recv_data = gpg.recv_keys(keyserver, *keys)
    for result in recv_data.results:
        if "ok" in result:
            if result["ok"] == "1":
                ret["message"].append(
                    "Key {0} added to keychain".format(result["fingerprint"])
                )
            elif result["ok"] == "0":
                ret["message"].append(
                    "Key {0} already exists in keychain".format(result["fingerprint"])
                )
        elif "problem" in result:
            ret["message"].append("Unable to add key to keychain")
    return ret


def trust_key(keyid=None, fingerprint=None, trust_level=None, user=None):
    """
    Set the trust level for a key in GPG keychain

    keyid
        The keyid of the key to set the trust level for.

    fingerprint
        The fingerprint of the key to set the trust level for.

    trust_level
        The trust level to set for the specified key, must be one
        of the following:
        expired, unknown, not_trusted, marginally, fully, ultimately

    user
        Which user's keychain to access, defaults to user Salt is running as.
        Passing the user as ``salt`` will set the GnuPG home directory to the
        ``/etc/salt/gpgkeys``.

    CLI Example:

    .. code-block:: bash

        salt '*' gpg.trust_key keyid='3FAD9F1E' trust_level='marginally'
        salt '*' gpg.trust_key fingerprint='53C96788253E58416D20BCD352952C84C3252192' trust_level='not_trusted'
        salt '*' gpg.trust_key keys=3FAD9F1E trust_level='ultimately' user='username'

    """
    ret = {"res": True, "message": ""}

    _VALID_TRUST_LEVELS = [
        "expired",
        "unknown",
        "not_trusted",
        "marginally",
        "fully",
        "ultimately",
    ]

    if fingerprint and keyid:
        ret["res"] = False
        ret["message"] = "Only specify one argument, fingerprint or keyid"
        return ret

    if not fingerprint:
        if keyid:
            key = get_key(keyid, user=user)
            if key:
                if "fingerprint" not in key:
                    ret["res"] = False
                    ret["message"] = "Fingerprint not found for keyid {0}".format(keyid)
                    return ret
                fingerprint = key["fingerprint"]
            else:
                ret["res"] = False
                ret["message"] = "KeyID {0} not in GPG keychain".format(keyid)
                return ret
        else:
            ret["res"] = False
            ret["message"] = "Required argument, fingerprint or keyid"
            return ret

    if trust_level not in _VALID_TRUST_LEVELS:
        return "ERROR: Valid trust levels - {0}".format(",".join(_VALID_TRUST_LEVELS))

    stdin = "{0}:{1}\n".format(fingerprint, NUM_TRUST_DICT[trust_level])
    cmd = [_gpg(), "--import-ownertrust"]
    _user = user

    if user == "salt":
        homeDir = os.path.join(__salt__["config.get"]("config_dir"), "gpgkeys")
        cmd.extend(["--homedir", homeDir])
        _user = "root"
    res = __salt__["cmd.run_all"](cmd, stdin=stdin, runas=_user, python_shell=False)

    if not res["retcode"] == 0:
        ret["res"] = False
        ret["message"] = res["stderr"]
    else:
        if res["stderr"]:
            _match = re.findall(r"\d", res["stderr"])
            if len(_match) == 2:
                ret["fingerprint"] = fingerprint
                ret["message"] = "Changing ownership trust from {0} to {1}.".format(
                    INV_NUM_TRUST_DICT[_match[0]], INV_NUM_TRUST_DICT[_match[1]]
                )
            else:
                ret["fingerprint"] = fingerprint
                ret["message"] = "Setting ownership trust to {0}.".format(
                    INV_NUM_TRUST_DICT[_match[0]]
                )
        else:
            ret["message"] = res["stderr"]
    return ret


def sign(
    user=None,
    keyid=None,
    text=None,
    filename=None,
    output=None,
    use_passphrase=False,
    gnupghome=None,
):
    """
    Sign message or file

    user
        Which user's keychain to access, defaults to user Salt is running as.
        Passing the user as ``salt`` will set the GnuPG home directory to the
        ``/etc/salt/gpgkeys``.

    keyid
        The keyid of the key to set the trust level for, defaults to
        first key in the secret keyring.

    text
        The text to sign.

    filename
        The filename to sign.

    output
        The filename where the signed file will be written, default is standard out.

    use_passphrase
        Whether to use a passphrase with the signing key. Passphrase is received
        from Pillar.

    gnupghome
        Specify the location where GPG keyring and related files are stored.

    CLI Example:

    .. code-block:: bash

        salt '*' gpg.sign text='Hello there.  How are you?'

        salt '*' gpg.sign filename='/path/to/important.file'

        salt '*' gpg.sign filename='/path/to/important.file' use_passphrase=True

    """
    gpg = _create_gpg(user, gnupghome)
    if use_passphrase:
        gpg_passphrase = __salt__["pillar.get"]("gpg_passphrase")
        if not gpg_passphrase:
            raise SaltInvocationError("gpg_passphrase not available in pillar.")
    else:
        gpg_passphrase = None

    # Check for at least one secret key to sign with

    gnupg_version = _LooseVersion(gnupg.__version__)
    if text:
        if gnupg_version >= _LooseVersion("1.3.1"):
            signed_data = gpg.sign(text, default_key=keyid, passphrase=gpg_passphrase)
        else:
            signed_data = gpg.sign(text, keyid=keyid, passphrase=gpg_passphrase)
    elif filename:
        with salt.utils.files.flopen(filename, "rb") as _fp:
            if gnupg_version >= _LooseVersion("1.3.1"):
                signed_data = gpg.sign(
                    text, default_key=keyid, passphrase=gpg_passphrase
                )
            else:
                signed_data = gpg.sign_file(_fp, keyid=keyid, passphrase=gpg_passphrase)
        if output:
            with salt.utils.files.flopen(output, "wb") as fout:
                fout.write(salt.utils.stringutils.to_bytes(signed_data.data))
    else:
        raise SaltInvocationError("filename or text must be passed.")

    return signed_data.data


def verify(
    text=None, user=None, filename=None, gnupghome=None, signature=None, trustmodel=None
):
    """
    Verify a message or file

    text
        The text to verify.

    filename
        The filename to verify.

    user
        Which user's keychain to access, defaults to user Salt is running as.
        Passing the user as ``salt`` will set the GnuPG home directory to the
        ``/etc/salt/gpgkeys``.

    gnupghome
        Specify the location where GPG keyring and related files are stored.

    signature
        Specify the filename of a detached signature.

        .. versionadded:: 2018.3.0

    trustmodel
        Explicitly define the used trust model. One of:
          - pgp
          - classic
          - tofu
          - tofu+pgp
          - direct
          - always
          - auto

        .. versionadded:: 2019.2.0

    CLI Example:

    .. code-block:: bash

        salt '*' gpg.verify text='Hello there.  How are you?'
        salt '*' gpg.verify filename='/path/to/important.file'
        salt '*' gpg.verify filename='/path/to/important.file' use_passphrase=True
        salt '*' gpg.verify filename='/path/to/important.file' trustmodel=direct

    """
    gpg = _create_gpg(user)
    trustmodels = ("pgp", "classic", "tofu", "tofu+pgp", "direct", "always", "auto")

    if trustmodel and trustmodel not in trustmodels:
<<<<<<< HEAD
        msg = "Invalid trustmodel defined: {}. Use one of: {}".format(
            trustmodel, ", ".join(trustmodels)
        )
        log.warning(msg)
        return {"res": False, "message": msg}
=======
        msg = 'Invalid trustmodel defined: {}. Use one of: {}'.format(trustmodel, ', '.join(trustmodels))
        log.warning(msg)
        return {'res': False, 'message': msg}
>>>>>>> 8abb7099

    extra_args = []

    if trustmodel:
        extra_args.extend(["--trust-model", trustmodel])

    if text:
        verified = gpg.verify(text, extra_args=extra_args)
    elif filename:
        if signature:
            # need to call with fopen instead of flopen due to:
            # https://bitbucket.org/vinay.sajip/python-gnupg/issues/76/verify_file-closes-passed-file-handle
            with salt.utils.files.fopen(signature, "rb") as _fp:
                verified = gpg.verify_file(_fp, filename, extra_args=extra_args)
        else:
            with salt.utils.files.flopen(filename, "rb") as _fp:
                verified = gpg.verify_file(_fp, extra_args=extra_args)
    else:
        raise SaltInvocationError("filename or text must be passed.")

    ret = {}
    if verified.trust_level is not None:
        ret["res"] = True
        ret["username"] = verified.username
        ret["key_id"] = verified.key_id
        ret["trust_level"] = VERIFY_TRUST_LEVELS[six.text_type(verified.trust_level)]
        ret["message"] = "The signature is verified."
    else:
        ret["res"] = False
        ret["message"] = "The signature could not be verified."
    return ret


def encrypt(
    user=None,
    recipients=None,
    text=None,
    filename=None,
    output=None,
    sign=None,
    use_passphrase=False,
    gnupghome=None,
    bare=False,
):
    """
    Encrypt a message or file

    user
        Which user's keychain to access, defaults to user Salt is running as.
        Passing the user as ``salt`` will set the GnuPG home directory to the
        ``/etc/salt/gpgkeys``.

    recipients
        The fingerprints for those recipient whom the data is being encrypted for.

    text
        The text to encrypt.

    filename
        The filename to encrypt.

    output
        The filename where the signed file will be written, default is standard out.

    sign
        Whether to sign, in addition to encrypt, the data. ``True`` to use
        default key or fingerprint to specify a different key to sign with.

    use_passphrase
        Whether to use a passphrase with the signing key. Passphrase is received
        from Pillar.

    gnupghome
        Specify the location where GPG keyring and related files are stored.

    bare
        If ``True``, return the (armored) encrypted block as a string without
        the standard comment/res dict.

    CLI Example:

    .. code-block:: bash

        salt '*' gpg.encrypt text='Hello there.  How are you?'

        salt '*' gpg.encrypt filename='/path/to/important.file'

        salt '*' gpg.encrypt filename='/path/to/important.file' use_passphrase=True

    """
    ret = {"res": True, "comment": ""}
    gpg = _create_gpg(user, gnupghome)

    if use_passphrase:
        gpg_passphrase = __salt__["pillar.get"]("gpg_passphrase")
        if not gpg_passphrase:
            raise SaltInvocationError("gpg_passphrase not available in pillar.")
        gpg_passphrase = gpg_passphrase["gpg_passphrase"]
    else:
        gpg_passphrase = None

    if text:
        result = gpg.encrypt(text, recipients, passphrase=gpg_passphrase)
    elif filename:
        if GPG_1_3_1:
            # This version does not allow us to encrypt using the
            # file stream # have to read in the contents and encrypt.
            with salt.utils.files.flopen(filename, "rb") as _fp:
                _contents = salt.utils.stringutils.to_unicode(_fp.read())
            result = gpg.encrypt(
                _contents, recipients, passphrase=gpg_passphrase, output=output
            )
        else:
            # This version allows encrypting the file stream
            with salt.utils.files.flopen(filename, "rb") as _fp:
                if output:
                    result = gpg.encrypt_file(
                        _fp,
                        recipients,
                        passphrase=gpg_passphrase,
                        output=output,
                        sign=sign,
                    )
                else:
                    result = gpg.encrypt_file(
                        _fp, recipients, passphrase=gpg_passphrase, sign=sign
                    )
    else:
        raise SaltInvocationError("filename or text must be passed.")

    if result.ok:
        if not bare:
            if output:
                ret["comment"] = "Encrypted data has been written to {0}".format(output)
            else:
                ret["comment"] = result.data
        else:
            ret = result.data
    else:
        if not bare:
            ret["res"] = False
            ret["comment"] = "{0}.\nPlease check the salt-minion log.".format(
                result.status
            )
        else:
            ret = False
        log.error(result.stderr)
    return ret


def decrypt(
    user=None,
    text=None,
    filename=None,
    output=None,
    use_passphrase=False,
    gnupghome=None,
    bare=False,
):
    """
    Decrypt a message or file

    user
        Which user's keychain to access, defaults to user Salt is running as.
        Passing the user as ``salt`` will set the GnuPG home directory to the
        ``/etc/salt/gpgkeys``.

    text
        The encrypted text to decrypt.

    filename
        The encrypted filename to decrypt.

    output
        The filename where the decrypted data will be written, default is standard out.

    use_passphrase
        Whether to use a passphrase with the signing key. Passphrase is received
        from Pillar.

    gnupghome
        Specify the location where GPG keyring and related files are stored.

    bare
        If ``True``, return the (armored) decrypted block as a string without the
        standard comment/res dict.

    CLI Example:

    .. code-block:: bash

        salt '*' gpg.decrypt filename='/path/to/important.file.gpg'

        salt '*' gpg.decrypt filename='/path/to/important.file.gpg' use_passphrase=True

    """
    ret = {"res": True, "comment": ""}
    gpg = _create_gpg(user, gnupghome)
    if use_passphrase:
        gpg_passphrase = __salt__["pillar.get"]("gpg_passphrase")
        if not gpg_passphrase:
            raise SaltInvocationError("gpg_passphrase not available in pillar.")
        gpg_passphrase = gpg_passphrase["gpg_passphrase"]
    else:
        gpg_passphrase = None

    if text:
        result = gpg.decrypt(text, passphrase=gpg_passphrase)
    elif filename:
        with salt.utils.files.flopen(filename, "rb") as _fp:
            if output:
                result = gpg.decrypt_file(_fp, passphrase=gpg_passphrase, output=output)
            else:
                result = gpg.decrypt_file(_fp, passphrase=gpg_passphrase)
    else:
        raise SaltInvocationError("filename or text must be passed.")

    if result.ok:
        if not bare:
            if output:
                ret["comment"] = "Decrypted data has been written to {0}".format(output)
            else:
                ret["comment"] = result.data
        else:
            ret = result.data
    else:
        if not bare:
            ret["res"] = False
            ret["comment"] = "{0}.\nPlease check the salt-minion log.".format(
                result.status
            )
        else:
            ret = False

        log.error(result.stderr)

    return ret<|MERGE_RESOLUTION|>--- conflicted
+++ resolved
@@ -1104,17 +1104,9 @@
     trustmodels = ("pgp", "classic", "tofu", "tofu+pgp", "direct", "always", "auto")
 
     if trustmodel and trustmodel not in trustmodels:
-<<<<<<< HEAD
-        msg = "Invalid trustmodel defined: {}. Use one of: {}".format(
-            trustmodel, ", ".join(trustmodels)
-        )
-        log.warning(msg)
-        return {"res": False, "message": msg}
-=======
         msg = 'Invalid trustmodel defined: {}. Use one of: {}'.format(trustmodel, ', '.join(trustmodels))
         log.warning(msg)
         return {'res': False, 'message': msg}
->>>>>>> 8abb7099
 
     extra_args = []
 
