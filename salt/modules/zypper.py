--- conflicted
+++ resolved
@@ -136,7 +136,6 @@
     '''
     if refresh:
         refresh_db()
-<<<<<<< HEAD
     ret = {}
     run_data = __salt__['cmd.run_all'](
         _zypper('-x', 'list-updates'),
@@ -151,12 +150,7 @@
         raise CommandExecutionError(os.linesep.join(msg) or
                                     'Zypper returned non-zero system exit. See Zypper logs for more details.')
 
-    doc = dom.parseString(run_data['stdout'])
-=======
-    ret = dict()
-    run_data = __salt__['cmd.run_all'](_zypper('-x', 'list-updates'), output_loglevel='trace')
     doc = dom.parseString(_zypper_check_result(run_data, xml=True))
->>>>>>> 9bb9a54f
     for update_node in doc.getElementsByTagName('update'):
         if update_node.getAttribute('kind') == 'package':
             ret[update_node.getAttribute('name')] = update_node.getAttribute('edition')
@@ -573,18 +567,8 @@
     for alias in repos_cfg.sections():
         if alias == repo:
             cmd = _zypper('-x', 'rr', '--loose-auth', '--loose-query', alias)
-<<<<<<< HEAD
-            doc = dom.parseString(
-                __salt__['cmd.run'](
-                    cmd,
-                    output_loglevel='trace',
-                    python_shell=False
-                )
-            )
-=======
-            ret = __salt__['cmd.run_all'](cmd, output_loglevel='trace')
+            ret = __salt__['cmd.run_all'](cmd, output_loglevel='trace', python_shell=False)
             doc = dom.parseString(_zypper_check_result(ret, xml=True))
->>>>>>> 9bb9a54f
             msg = doc.getElementsByTagName('message')
             if doc.getElementsByTagName('progress') and msg:
                 return {
@@ -674,18 +658,16 @@
                 )
 
         # Add new repo
-<<<<<<< HEAD
         doc = None
         try:
             # Try to parse the output and find the error,
             # but this not always working (depends on Zypper version)
-            doc = dom.parseString(
-                __salt__['cmd.run'](
-                    _zypper('-x', 'ar', url, repo),
-                    output_loglevel='trace',
-                    python_shell=False
-                )
+            ret = __salt__['cmd.run'](
+                _zypper('-x', 'ar', url, repo),
+                output_loglevel='trace',
+                python_shell=False
             )
+            doc = dom.parseString(_zypper_check_result(ret, xml=True))
         except Exception:
             # No XML out available, but the the result is still unknown
             pass
@@ -698,10 +680,6 @@
                     raise CommandExecutionError(
                         msg_node.childNodes[0].nodeValue
                     )
-=======
-        _zypper_check_result(__salt__['cmd.run_all'](_zypper('-x', 'ar', url, repo),
-                                                     output_loglevel='trace'), xml=True)
->>>>>>> 9bb9a54f
 
         # Verify the repository has been added
         repos_cfg = _get_configured_repos()
@@ -740,14 +718,9 @@
 
     if cmd_opt:
         cmd_opt.append(repo)
-<<<<<<< HEAD
-        __salt__['cmd.run'](_zypper('-x', 'mr', *cmd_opt),
-                            output_loglevel='trace', python_shell=False)
-=======
         ret = __salt__['cmd.run_all'](_zypper('-x', 'mr', *cmd_opt),
-                                      output_loglevel='trace')
+                                      output_loglevel='trace', python_shell=False)
         _zypper_check_result(ret, xml=True)
->>>>>>> 9bb9a54f
 
     # If repo nor added neither modified, error should be thrown
     if not added and not cmd_opt:
@@ -773,23 +746,12 @@
     '''
     cmd = _zypper('refresh', '--force')
     ret = {}
-<<<<<<< HEAD
     call = __salt__['cmd.run_all'](
         cmd,
         output_loglevel='trace',
         python_shell=False
     )
-    if call['retcode'] != 0:
-        msg = 'Failed to refresh zypper'
-        if call['stderr']:
-            msg += ': ' + call['stderr']
-
-        raise CommandExecutionError(msg)
-    else:
-        out = call['stdout']
-=======
-    out = _zypper_check_result(__salt__['cmd.run_all'](cmd, output_loglevel='trace'))
->>>>>>> 9bb9a54f
+    out = _zypper_check_result(call)
 
     for line in out.splitlines():
         if not line:
@@ -965,14 +927,7 @@
                                       output_loglevel='trace',
                                       python_shell=False)
 
-        if out['retcode'] != 0 and out['stderr']:
-            errors.append(out['stderr'])
-
-<<<<<<< HEAD
-=======
-        _zypper_check_result(__salt__['cmd.run_all'](cmd, output_loglevel='trace', python_shell=False))
-
->>>>>>> 9bb9a54f
+        _zypper_check_result(out)
     __context__.pop('pkg.list_pkgs', None)
     new = list_pkgs()
     ret = salt.utils.compare_dicts(old, new)
@@ -1021,7 +976,6 @@
     if refresh:
         refresh_db()
     old = list_pkgs()
-<<<<<<< HEAD
     to_append = ''
     if skip_verify:
         to_append = '--no-gpg-checks'
@@ -1033,12 +987,7 @@
         redirect_stderr=True
     )
 
-    if call['retcode'] != 0:
-=======
-    cmd = _zypper('update', '--auto-agree-with-licenses')
-    call = __salt__['cmd.run_all'](cmd, output_loglevel='trace')
     if _is_zypper_error(call['retcode']):
->>>>>>> 9bb9a54f
         ret['result'] = False
         if call['stdout']:
             ret['comment'] = call['stdout']
@@ -1067,7 +1016,6 @@
 
     errors = []
     while targets:
-<<<<<<< HEAD
         cmd = _zypper('remove', *targets[:500])
         out = __salt__['cmd.run_all'](cmd,
                                       output_loglevel='trace',
@@ -1076,10 +1024,6 @@
         if out['retcode'] != 0 and out['stderr']:
             errors.append(out['stderr'])
 
-=======
-        _zypper_check_result(__salt__['cmd.run_all'](_zypper('remove', *targets[:500]),
-                                                     output_loglevel='trace'))
->>>>>>> 9bb9a54f
         targets = targets[500:]
 
     __context__.pop('pkg.list_pkgs', None)
@@ -1201,12 +1145,8 @@
     if not os.path.exists("/etc/zypp/locks"):
         return out
 
-<<<<<<< HEAD
-    doc = dom.parseString(__salt__['cmd.run'](_zypper('-x', 'cl'), output_loglevel='trace', python_shell=False))
-=======
-    ret = __salt__['cmd.run_all'](_zypper('-x', 'cl'), output_loglevel='trace')
+    ret = __salt__['cmd.run_all'](_zypper('-x', 'cl'), output_loglevel='trace', python_shell=False)
     doc = dom.parseString(_zypper_check_result(ret, xml=True))
->>>>>>> 9bb9a54f
     for node in doc.getElementsByTagName("message"):
         text = node.childNodes[0].nodeValue.lower()
         if text.startswith(LCK):
@@ -1244,12 +1184,9 @@
             missing.append(pkg)
 
     if removed:
-<<<<<<< HEAD
-        __salt__['cmd.run'](_zypper('rl', *removed), output_loglevel='trace', python_shell=False)
-=======
         _zypper_check_result(__salt__['cmd.run_all'](_zypper('rl', *removed),
-                                                     output_loglevel='trace'))
->>>>>>> 9bb9a54f
+                                                     output_loglevel='trace'),
+                                                     python_shell=False)
 
     return {'removed': len(removed), 'not_found': missing}
 
@@ -1278,12 +1215,9 @@
             added.append(pkg)
 
     if added:
-<<<<<<< HEAD
-        __salt__['cmd.run'](_zypper('al', *added), output_loglevel='trace', python_shell=False)
-=======
         _zypper_check_result(__salt__['cmd.run_all'](_zypper('al', *added),
-                                                     output_loglevel='trace'))
->>>>>>> 9bb9a54f
+                                                     output_loglevel='trace',
+                                                     python_shell=False))
 
     return {'added': len(added), 'packages': added}
 
@@ -1415,20 +1349,10 @@
     List all known patterns in repos.
     '''
     patterns = {}
-<<<<<<< HEAD
-    doc = dom.parseString(
-        __salt__['cmd.run'](
-            _zypper('--xmlout', 'se', '-t', 'pattern'),
-            output_loglevel='trace',
-            python_shell=False
-        )
-    )
-=======
 
     ret = __salt__['cmd.run_all'](_zypper('--xmlout', 'se', '-t', 'pattern'),
-                                  output_loglevel='trace')
+                                  output_loglevel='trace', python_shell=False)
     doc = dom.parseString(_zypper_check_result(ret, xml=True))
->>>>>>> 9bb9a54f
     for element in doc.getElementsByTagName('solvable'):
         installed = element.getAttribute('status') == 'installed'
         if (installed_only and installed) or not installed_only:
@@ -1492,19 +1416,9 @@
     if refresh:
         refresh_db()
 
-<<<<<<< HEAD
-    doc = dom.parseString(
-        __salt__['cmd.run'](
-            _zypper('--xmlout', 'se', criteria),
-            output_loglevel='trace',
-            python_shell=False
-        )
-    )
-=======
     ret = __salt__['cmd.run_all'](_zypper('--xmlout', 'se', criteria),
-                                  output_loglevel='trace')
+                                  output_loglevel='trace', python_shell=False)
     doc = dom.parseString(_zypper_check_result(ret, xml=True))
->>>>>>> 9bb9a54f
     solvables = doc.getElementsByTagName('solvable')
     if not solvables:
         raise CommandExecutionError(
@@ -1614,18 +1528,10 @@
     if refresh:
         refresh_db()
 
-<<<<<<< HEAD
-    doc = dom.parseString(
-        __salt__['cmd.run'](
-            _zypper('-x', 'download', *packages),
-            output_loglevel='trace',
-            python_shell=False
-        )
-    )
-=======
-    ret = __salt__['cmd.run_all'](_zypper('-x', 'download', *packages), output_loglevel='trace')
+    ret = __salt__['cmd.run_all'](_zypper('-x', 'download', *packages),
+                                  output_loglevel='trace',
+                                  python_shell=False)
     doc = dom.parseString(_zypper_check_result(ret, xml=True))
->>>>>>> 9bb9a54f
     pkg_ret = {}
     for dld_result in doc.getElementsByTagName('download-result'):
         repo = dld_result.getElementsByTagName('repository')[0]
