# -*- coding: utf-8 -*-
'''
Package support for openSUSE via the zypper package manager

:depends: - ``zypp`` Python module.  Install with ``zypper install python-zypp``
'''

# Import python libs
from __future__ import absolute_import
import copy
import logging
import re
import os

# Import 3rd-party libs
# pylint: disable=import-error,redefined-builtin,no-name-in-module
import salt.ext.six as six
from salt.ext.six.moves import configparser
from salt.ext.six.moves.urllib.parse import urlparse as _urlparse
# pylint: enable=import-error,redefined-builtin,no-name-in-module

from xml.dom import minidom as dom

# Import salt libs
import salt.utils
from salt.exceptions import (
    CommandExecutionError, MinionError)

log = logging.getLogger(__name__)

HAS_ZYPP = False
ZYPP_HOME = '/etc/zypp'
LOCKS = '{0}/locks'.format(ZYPP_HOME)
REPOS = '{0}/repos.d'.format(ZYPP_HOME)

# Define the module's virtual name
__virtualname__ = 'pkg'


def __virtual__():
    '''
    Set the virtual pkg module if the os is openSUSE
    '''
    if __grains__.get('os_family', '') != 'Suse':
        return False
    # Not all versions of Suse use zypper, check that it is available
    if not salt.utils.which('zypper'):
        return False
    return __virtualname__


def list_upgrades(refresh=True):
    '''
    List all available package upgrades on this system

    CLI Example:

    .. code-block:: bash

        salt '*' pkg.list_upgrades
    '''
    if salt.utils.is_true(refresh):
        refresh_db()
    ret = {}
    call = __salt__['cmd.run_all'](
        'zypper list-updates', output_loglevel='trace'
    )
    if call['retcode'] != 0:
        comment = ''
        if 'stderr' in call:
            comment += call['stderr']
        if 'stdout' in call:
            comment += call['stdout']
        raise CommandExecutionError(
            '{0}'.format(comment)
        )
    else:
        out = call['stdout']

    for line in out.splitlines():
        if not line:
            continue
        if '|' not in line:
            continue
        try:
            status, repo, name, cur, avail, arch = \
                [x.strip() for x in line.split('|')]
        except (ValueError, IndexError):
            continue
        if status == 'v':
            ret[name] = avail
    return ret

# Provide a list_updates function for those used to using zypper list-updates
list_updates = list_upgrades


def info(*names, **kwargs):
    '''
    Return the information of the named package available for the system.

    CLI example:

    .. code-block:: bash

        salt '*' pkg.info <package name>
        salt '*' pkg.info <package1> <package2> <package3> ...
    '''
    ret = {}

    if not names:
        return ret
    else:
        names = sorted(list(set(names)))

    # Refresh db before extracting the latest package
    if salt.utils.is_true(kwargs.pop('refresh', True)):
        refresh_db()

    pkg_info = []
    batch = names[:]
    batch_size = 200

    # Run in batches
    while batch:
        cmd = 'zypper info -t package {0}'.format(' '.join(batch[:batch_size]))
        pkg_info.extend(re.split("----*", __salt__['cmd.run_stdout'](cmd, output_loglevel='trace')))
        batch = batch[batch_size:]

    for pkg_data in pkg_info:
        nfo = {}
        for line in [data for data in pkg_data.split("\n") if ":" in data]:
            kw = [data.strip() for data in line.split(":", 1)]
            if len(kw) == 2 and kw[1]:
                nfo[kw[0].lower()] = kw[1]
        if nfo.get("name"):
            name = nfo.pop("name")
            ret[name] = nfo

    return ret


def latest_version(*names, **kwargs):
    '''
    Return the latest version of the named package available for upgrade or
    installation. If more than one package name is specified, a dict of
    name/version pairs is returned.

    If the latest version of a given package is already installed, an empty
    dict will be returned for that package.

    CLI example:

    .. code-block:: bash

        salt '*' pkg.latest_version <package name>
        salt '*' pkg.latest_version <package1> <package2> <package3> ...
    '''
    ret = {}

    if not names:
        return ret

    names = sorted(list(set(names)))
    package_info = info(*names)
    for name in names:
        pkg_info = package_info.get(name)
        if pkg_info is not None and pkg_info.get('status', '').lower() in ['not installed', 'out-of-date']:
            ret_data = {}
            for k in ['version', 'vendor']:
                ret_data[k] = pkg_info.get(k)
            ret[name] = ret_data

    return ret


# available_version is being deprecated
available_version = latest_version


def upgrade_available(name):
    '''
    Check whether or not an upgrade is available for a given package

    CLI Example:

    .. code-block:: bash

        salt '*' pkg.upgrade_available <package name>
    '''
    return latest_version(name).get(name) is not None


def version(*names, **kwargs):
    '''
    Returns a string representing the package version or an empty dict if not
    installed. If more than one package name is specified, a dict of
    name/version pairs is returned.

    CLI Example:

    .. code-block:: bash

        salt '*' pkg.version <package name>
        salt '*' pkg.version <package1> <package2> <package3> ...
    '''
    return __salt__['pkg_resource.version'](*names, **kwargs) or {}


def list_pkgs(versions_as_list=False, **kwargs):
    '''
    List the packages currently installed as a dict::

        {'<package_name>': '<version>'}

    CLI Example:

    .. code-block:: bash

        salt '*' pkg.list_pkgs
    '''
    versions_as_list = salt.utils.is_true(versions_as_list)
    # not yet implemented or not applicable
    if any([salt.utils.is_true(kwargs.get(x))
            for x in ('removed', 'purge_desired')]):
        return {}

    if 'pkg.list_pkgs' in __context__:
        if versions_as_list:
            return __context__['pkg.list_pkgs']
        else:
            ret = copy.deepcopy(__context__['pkg.list_pkgs'])
            __salt__['pkg_resource.stringify'](ret)
            return ret

    cmd = ['rpm', '-qa', '--queryformat', '%{NAME}_|-%{VERSION}_|-%{RELEASE}\\n']
    ret = {}
    out = __salt__['cmd.run'](
        cmd,
        output_loglevel='trace',
        python_shell=False
    )
    for line in out.splitlines():
        name, pkgver, rel = line.split('_|-')
        if rel:
            pkgver += '-{0}'.format(rel)
        __salt__['pkg_resource.add_pkg'](ret, name, pkgver)

    __salt__['pkg_resource.sort_pkglist'](ret)
    __context__['pkg.list_pkgs'] = copy.deepcopy(ret)
    if not versions_as_list:
        __salt__['pkg_resource.stringify'](ret)
    return ret


def _get_configured_repos():
    '''
    Get all the info about repositories from the configurations.
    '''

    repos_cfg = configparser.ConfigParser()
    repos_cfg.read([REPOS + '/' + fname for fname in os.listdir(REPOS)])

    return repos_cfg


def _get_repo_info(alias, repos_cfg=None):
    '''
    Get one repo meta-data.
    '''
    try:
        meta = dict((repos_cfg or _get_configured_repos()).items(alias))
        meta['alias'] = alias
        for key, val in six.iteritems(meta):
            if val in ['0', '1']:
                meta[key] = int(meta[key]) == 1
            elif val == 'NONE':
                meta[key] = None
        return meta
    except ValueError:
        return {}


def get_repo(repo, **kwargs):  # pylint: disable=unused-argument
    '''
    Display a repo.

    CLI Example:

    .. code-block:: bash

        salt '*' pkg.get_repo alias
    '''
    return _get_repo_info(repo)


def list_repos():
    '''
    Lists all repos.

    CLI Example:

    .. code-block:: bash

       salt '*' pkg.list_repos
    '''
    repos_cfg = _get_configured_repos()
    all_repos = {}
    for alias in repos_cfg.sections():
        all_repos[alias] = _get_repo_info(alias, repos_cfg=repos_cfg)

    return all_repos


def del_repo(repo):
    '''
    Delete a repo.

    CLI Examples:

    .. code-block:: bash

        salt '*' pkg.del_repo alias
    '''
    repos_cfg = _get_configured_repos()
    for alias in repos_cfg.sections():
        if alias == repo:
            cmd = ('zypper -x --non-interactive rr --loose-auth --loose-query {0}'.format(alias))
            doc = dom.parseString(__salt__['cmd.run'](cmd, output_loglevel='trace'))
            msg = doc.getElementsByTagName('message')
            if doc.getElementsByTagName('progress') and msg:
                return {
                    repo: True,
                    'message': msg[0].childNodes[0].nodeValue,
                    }

    raise CommandExecutionError('Repository \'{0}\' not found.'.format(repo))


def mod_repo(repo, **kwargs):
    '''
    Modify one or more values for a repo. If the repo does not exist, it will
    be created, so long as the following values are specified:

    repo or alias
        alias by which the zypper refers to the repo

    url or mirrorlist
        the URL for zypper to reference

    enabled
        enable or disable (True or False) repository,
        but do not remove if disabled.

    refresh
        enable or disable (True or False) auto-refresh of the repository.

    cache
        Enable or disable (True or False) RPM files caching.

    gpgcheck
        Enable or disable (True or False) GOG check for this repository.

    gpgautoimport
        Automatically trust and import new repository.

    Key/Value pairs may also be removed from a repo's configuration by setting
    a key to a blank value. Bear in mind that a name cannot be deleted, and a
    url can only be deleted if a mirrorlist is specified (or vice versa).

    CLI Examples:

    .. code-block:: bash

        salt '*' pkg.mod_repo alias alias=new_alias
        salt '*' pkg.mod_repo alias url= mirrorlist=http://host.com/
    '''

    repos_cfg = _get_configured_repos()
    added = False

    # An attempt to add new one?
    if repo not in repos_cfg.sections():
        url = kwargs.get('url', kwargs.get('mirrorlist'))
        if not url:
            raise CommandExecutionError(
                'Repository \'{0}\' not found and no URL passed to create one.'.format(repo))

        if not _urlparse(url).scheme:
            raise CommandExecutionError(
                'Repository \'{0}\' not found and passed URL looks wrong.'.format(repo))

        # Is there already such repo under different alias?
        for alias in repos_cfg.sections():
            repo_meta = _get_repo_info(alias, repos_cfg=repos_cfg)

            # Complete user URL, in case it is not
            new_url = _urlparse(url)
            if not new_url.path:
                new_url = _urlparse.ParseResult(scheme=new_url.scheme,  # pylint: disable=E1123
                                               netloc=new_url.netloc,
                                               path='/',
                                               params=new_url.params,
                                               query=new_url.query,
                                               fragment=new_url.fragment)
            base_url = _urlparse(repo_meta['baseurl'])

            if new_url == base_url:
                raise CommandExecutionError(
                    'Repository \'{0}\' already exists as \'{1}\'.'.format(repo, alias))

        # Add new repo
        doc = None
        try:
            # Try to parse the output and find the error,
            # but this not always working (depends on Zypper version)
            doc = dom.parseString(__salt__['cmd.run'](('zypper -x ar {0} \'{1}\''.format(url, repo)),
                                                      output_loglevel='trace'))
        except Exception:
            # No XML out available, but it is still unknown the state of the result.
            pass

        if doc:
            msg_nodes = doc.getElementsByTagName('message')
            if msg_nodes:
                msg_node = msg_nodes[0]
                if msg_node.getAttribute('type') == 'error':
                    raise CommandExecutionError(msg_node.childNodes[0].nodeValue)

        # Verify the repository has been added
        repos_cfg = _get_configured_repos()
        if repo not in repos_cfg.sections():
            raise CommandExecutionError(
                'Failed add new repository \'{0}\' for unknown reason. '
                'Please look into Zypper logs.'.format(repo))
        added = True

    # Modify added or existing repo according to the options
    cmd_opt = []

    if 'enabled' in kwargs:
        cmd_opt.append(kwargs['enabled'] and '--enable' or '--disable')

    if 'refresh' in kwargs:
        cmd_opt.append(kwargs['refresh'] and '--refresh' or '--no-refresh')

    if 'cache' in kwargs:
        cmd_opt.append(kwargs['cache'] and '--keep-packages' or '--no-keep-packages')

    if 'gpgcheck' in kwargs:
        cmd_opt.append(kwargs['gpgcheck'] and '--gpgcheck' or '--no-gpgcheck')

    if kwargs.get('gpgautoimport') is True:
        cmd_opt.append('--gpg-auto-import-keys')

    if cmd_opt:
        __salt__['cmd.run'](('zypper -x mr {0} \'{1}\''.format(' '.join(cmd_opt), repo)),
                            output_loglevel='trace')

    # If repo nor added neither modified, error should be thrown
    if not added and not cmd_opt:
        raise CommandExecutionError(
                'Modification of the repository \'{0}\' was not specified.'.format(repo))

    return get_repo(repo)


def refresh_db():
    '''
    Just run a ``zypper refresh``, return a dict::

        {'<database name>': Bool}

    CLI Example:

    .. code-block:: bash

        salt '*' pkg.refresh_db
    '''
    cmd = 'zypper refresh'
    ret = {}
    call = __salt__['cmd.run_all'](cmd, output_loglevel='trace')
    if call['retcode'] != 0:
        comment = ''
        if 'stderr' in call:
            comment += call['stderr']

        raise CommandExecutionError(
            '{0}'.format(comment)
        )
    else:
        out = call['stdout']

    for line in out.splitlines():
        if not line:
            continue
        if line.strip().startswith('Repository'):
            key = line.split('\'')[1].strip()
            if 'is up to date' in line:
                ret[key] = False
        elif line.strip().startswith('Building'):
            key = line.split('\'')[1].strip()
            if 'done' in line:
                ret[key] = True
    return ret


def install(name=None,
            refresh=False,
            fromrepo=None,
            pkgs=None,
            sources=None,
            downloadonly=None,
            **kwargs):
    '''
    Install the passed package(s), add refresh=True to run 'zypper refresh'
    before package is installed.

    name
        The name of the package to be installed. Note that this parameter is
        ignored if either "pkgs" or "sources" is passed. Additionally, please
        note that this option can only be used to install packages from a
        software repository. To install a package file manually, use the
        "sources" option.

        CLI Example:

        .. code-block:: bash

            salt '*' pkg.install <package name>

    refresh
        Whether or not to refresh the package database before installing.

    fromrepo
        Specify a package repository to install from.

    downloadonly
        Only download the packages, do not install.

    version
        Can be either a version number, or the combination of a comparison
        operator (<, >, <=, >=, =) and a version number (ex. '>1.2.3-4').
        This parameter is ignored if "pkgs" or "sources" is passed.


    Multiple Package Installation Options:

    pkgs
        A list of packages to install from a software repository. Must be
        passed as a python list. A specific version number can be specified
        by using a single-element dict representing the package and its
        version. As with the ``version`` parameter above, comparison operators
        can be used to target a specific version of a package.

        CLI Examples:

        .. code-block:: bash

            salt '*' pkg.install pkgs='["foo", "bar"]'
            salt '*' pkg.install pkgs='["foo", {"bar": "1.2.3-4"}]'
            salt '*' pkg.install pkgs='["foo", {"bar": "<1.2.3-4"}]'

    sources
        A list of RPM packages to install. Must be passed as a list of dicts,
        with the keys being package names, and the values being the source URI
        or local path to the package.

        CLI Example:

        .. code-block:: bash

            salt '*' pkg.install sources='[{"foo": "salt://foo.rpm"},{"bar": "salt://bar.rpm"}]'


    Returns a dict containing the new package names and versions::

        {'<package>': {'old': '<old-version>',
                       'new': '<new-version>'}}
    '''
    try:
        pkg_params, pkg_type = __salt__['pkg_resource.parse_targets'](
            name, pkgs, sources, **kwargs
        )
    except MinionError as exc:
        raise CommandExecutionError(exc)

    if pkg_params is None or len(pkg_params) == 0:
        return {}

    version_num = kwargs.get('version')
    if version_num:
        if pkgs is None and sources is None:
            # Allow "version" to work for single package target
            pkg_params = {name: version_num}
        else:
            log.warning('\'version\' parameter will be ignored for multiple '
                        'package targets')

    if pkg_type == 'repository':
        targets = []
        problems = []
        for param, version_num in six.iteritems(pkg_params):
            if version_num is None:
                targets.append(param)
            else:
                match = re.match('^([<>])?(=)?([^<>=]+)$', version_num)
                if match:
                    gt_lt, equal, verstr = match.groups()
                    prefix = gt_lt or ''
                    prefix += equal or ''
                    # If no prefix characters were supplied, use '='
                    prefix = prefix or '='
                    targets.append('{0}{1}{2}'.format(param, prefix, verstr))
                    log.debug(targets)
                else:
                    msg = ('Invalid version string {0!r} for package '
                           '{1!r}'.format(version_num, name))
                    problems.append(msg)
        if problems:
            for problem in problems:
                log.error(problem)
            return {}
    else:
        targets = pkg_params

    old = list_pkgs()
    downgrades = []
    if fromrepo:
        fromrepoopt = ['--force', '--force-resolution', '--from', fromrepo]
        log.info('Targeting repo {0!r}'.format(fromrepo))
    else:
        fromrepoopt = ''
    cmd_install = ['zypper', '--non-interactive']
    if not refresh:
        cmd_install.append('--no-refresh')
    cmd_install += ['install', '--name', '--auto-agree-with-licenses']
    if downloadonly:
        cmd_install.append('--download-only')
    if fromrepo:
        cmd_install.extend(fromrepoopt)
    # Split the targets into batches of 500 packages each, so that
    # the maximal length of the command line is not broken
    while targets:
<<<<<<< HEAD
        cmd = ['zypper', '--non-interactive', 'install', '--name',
               '--auto-agree-with-licenses']
        if downloadonly:
            cmd.append('--download-only')

        if fromrepo:
            cmd.extend(fromrepoopt)
        cmd.extend(targets[:500])
=======
        cmd = cmd_install + targets[:500]
>>>>>>> fd7b0e3b
        targets = targets[500:]

        out = __salt__['cmd.run'](
            cmd,
            output_loglevel='trace',
            python_shell=False
        )
        for line in out.splitlines():
            match = re.match(
                "^The selected package '([^']+)'.+has lower version",
                line
            )
            if match:
                downgrades.append(match.group(1))

    while downgrades:
<<<<<<< HEAD
        cmd = ['zypper', '--non-interactive', 'install', '--name',
               '--auto-agree-with-licenses', '--force']
        if downloadonly:
            cmd.append('--download-only')

        if fromrepo:
            cmd.extend(fromrepoopt)
        cmd.extend(downgrades[:500])
=======
        cmd = cmd_install + ['--force'] + downgrades[:500]
>>>>>>> fd7b0e3b
        downgrades = downgrades[500:]

        __salt__['cmd.run'](cmd, output_loglevel='trace', python_shell=False)
    __context__.pop('pkg.list_pkgs', None)
    new = list_pkgs()
    return salt.utils.compare_dicts(old, new)


def upgrade(refresh=True):
    '''
    Run a full system upgrade, a zypper upgrade

    Return a dict containing the new package names and versions::

        {'<package>': {'old': '<old-version>',
                       'new': '<new-version>'}}

    CLI Example:

    .. code-block:: bash

        salt '*' pkg.upgrade
    '''
    ret = {'changes': {},
           'result': True,
           'comment': '',
           }

    if salt.utils.is_true(refresh):
        refresh_db()
    old = list_pkgs()
    cmd = 'zypper --non-interactive update --auto-agree-with-licenses'
    call = __salt__['cmd.run_all'](cmd, output_loglevel='trace')
    if call['retcode'] != 0:
        ret['result'] = False
        if 'stderr' in call:
            ret['comment'] += call['stderr']
        if 'stdout' in call:
            ret['comment'] += call['stdout']
    else:
        __context__.pop('pkg.list_pkgs', None)
        new = list_pkgs()
        ret['changes'] = salt.utils.compare_dicts(old, new)
    return ret


def _uninstall(action='remove', name=None, pkgs=None):
    '''
    remove and purge do identical things but with different zypper commands,
    this function performs the common logic.
    '''
    try:
        pkg_params = __salt__['pkg_resource.parse_targets'](name, pkgs)[0]
    except MinionError as exc:
        raise CommandExecutionError(exc)

    purge_arg = '-u' if action == 'purge' else ''
    old = list_pkgs()
    targets = [x for x in pkg_params if x in old]
    if not targets:
        return {}
    while targets:
        cmd = (
            'zypper --non-interactive remove {0} {1}'
            .format(purge_arg, ' '.join(targets[:500]))
        )
        __salt__['cmd.run'](cmd, output_loglevel='trace')
        targets = targets[500:]
    __context__.pop('pkg.list_pkgs', None)
    new = list_pkgs()
    return salt.utils.compare_dicts(old, new)


def remove(name=None, pkgs=None, **kwargs):  # pylint: disable=unused-argument
    '''
    Remove packages with ``zypper -n remove``

    name
        The name of the package to be deleted.


    Multiple Package Options:

    pkgs
        A list of packages to delete. Must be passed as a python list. The
        ``name`` parameter will be ignored if this option is passed.

    .. versionadded:: 0.16.0


    Returns a dict containing the changes.

    CLI Example:

    .. code-block:: bash

        salt '*' pkg.remove <package name>
        salt '*' pkg.remove <package1>,<package2>,<package3>
        salt '*' pkg.remove pkgs='["foo", "bar"]'
    '''
    return _uninstall(action='remove', name=name, pkgs=pkgs)


def purge(name=None, pkgs=None, **kwargs):  # pylint: disable=unused-argument
    '''
    Recursively remove a package and all dependencies which were installed
    with it, this will call a ``zypper -n remove -u``

    name
        The name of the package to be deleted.


    Multiple Package Options:

    pkgs
        A list of packages to delete. Must be passed as a python list. The
        ``name`` parameter will be ignored if this option is passed.

    .. versionadded:: 0.16.0


    Returns a dict containing the changes.

    CLI Example:

    .. code-block:: bash

        salt '*' pkg.purge <package name>
        salt '*' pkg.purge <package1>,<package2>,<package3>
        salt '*' pkg.purge pkgs='["foo", "bar"]'
    '''
    return _uninstall(action='purge', name=name, pkgs=pkgs)


def list_locks():
    '''
    List current package locks.

    Return a dict containing the locked package with attributes::

        {'<package>': {'case_sensitive': '<case_sensitive>',
                       'match_type': '<match_type>'
                       'type': '<type>'}}

    CLI Example:

    .. code-block:: bash

        salt '*' pkg.list_locks
    '''
    locks = {}
    if os.path.exists(LOCKS):
        with salt.utils.fopen(LOCKS) as fhr:
            for meta in [item.split('\n') for item in fhr.read().split('\n\n')]:
                lock = {}
                for element in [el for el in meta if el]:
                    if ':' in element:
                        lock.update(dict([tuple([i.strip() for i in element.split(':', 1)]), ]))
                if lock.get('solvable_name'):
                    locks[lock.pop('solvable_name')] = lock

    return locks


def clean_locks():
    '''
    Remove unused locks that do not currently (with regard to repositories used) lock any package.

    CLI Example:

    .. code-block:: bash

        salt '*' pkg.clean_locks
    '''
    if not os.path.exists(LOCKS):
        return False

    cmd = ('zypper --non-interactive cl')
    __salt__['cmd.run'](cmd, output_loglevel='trace')

    return True


def remove_lock(name=None, pkgs=None, **kwargs):  # pylint: disable=unused-argument
    '''
    Remove specified package lock.

    CLI Example:

    .. code-block:: bash

        salt '*' pkg.remove_lock <package name>
        salt '*' pkg.remove_lock <package1>,<package2>,<package3>
        salt '*' pkg.remove_lock pkgs='["foo", "bar"]'
    '''

    locks = list_locks()
    packages = []
    try:
        packages = list(__salt__['pkg_resource.parse_targets'](name, pkgs)[0].keys())
    except MinionError as exc:
        raise CommandExecutionError(exc)

    removed = []
    missing = []
    for pkg in packages:
        if locks.get(pkg):
            removed.append(pkg)
        else:
            missing.append(pkg)

    if removed:
        __salt__['cmd.run'](('zypper --non-interactive rl {0}'.format(' '.join(removed))),
                            output_loglevel='trace')

    return {'removed': len(removed), 'not_found': missing}


def add_lock(name=None, pkgs=None, **kwargs):  # pylint: disable=unused-argument
    '''
    Add a package lock. Specify packages to lock by exact name.

    CLI Example:

    .. code-block:: bash

        salt '*' pkg.add_lock <package name>
        salt '*' pkg.add_lock <package1>,<package2>,<package3>
        salt '*' pkg.add_lock pkgs='["foo", "bar"]'
    '''
    locks = list_locks()
    packages = []
    added = []
    try:
        packages = list(__salt__['pkg_resource.parse_targets'](name, pkgs)[0].keys())
    except MinionError as exc:
        raise CommandExecutionError(exc)

    for pkg in packages:
        if not locks.get(pkg):
            added.append(pkg)

    if added:
        __salt__['cmd.run'](('zypper --non-interactive al {0}'.format(' '.join(added))),
                            output_loglevel='trace')

    return {'added': len(added), 'packages': added}


def verify(*names, **kwargs):
    '''
    Runs an rpm -Va on a system, and returns the results in a dict

    Files with an attribute of config, doc, ghost, license or readme in the
    package header can be ignored using the ``ignore_types`` keyword argument

    CLI Example:

    .. code-block:: bash

        salt '*' pkg.verify
        salt '*' pkg.verify httpd
        salt '*' pkg.verify 'httpd postfix'
        salt '*' pkg.verify 'httpd postfix' ignore_types=['config','doc']
    '''
    return __salt__['lowpkg.verify'](*names, **kwargs)


def file_list(*packages):
    '''
    List the files that belong to a package. Not specifying any packages will
    return a list of *every* file on the system's rpm database (not generally
    recommended).

    CLI Examples:

    .. code-block:: bash

        salt '*' pkg.file_list httpd
        salt '*' pkg.file_list httpd postfix
        salt '*' pkg.file_list
    '''
    return __salt__['lowpkg.file_list'](*packages)


def file_dict(*packages):
    '''
    List the files that belong to a package, grouped by package. Not
    specifying any packages will return a list of *every* file on the system's
    rpm database (not generally recommended).

    CLI Examples:

    .. code-block:: bash

        salt '*' pkg.file_list httpd
        salt '*' pkg.file_list httpd postfix
        salt '*' pkg.file_list
    '''
    return __salt__['lowpkg.file_dict'](*packages)


def owner(*paths):
    '''
    Return the name of the package that owns the file. Multiple file paths can
    be passed. If a single path is passed, a string will be returned,
    and if multiple paths are passed, a dictionary of file/package name
    pairs will be returned.

    If the file is not owned by a package, or is not present on the minion,
    then an empty string will be returned for that path.

    CLI Examples:

    .. code-block:: bash

        salt '*' pkg.owner /usr/bin/apachectl
        salt '*' pkg.owner /usr/bin/apachectl /etc/httpd/conf/httpd.conf
    '''
    return __salt__['lowpkg.owner'](*paths)


def _get_patterns(installed_only=None):
    '''
    List all known patterns in repos.
    '''
    patterns = {}
    doc = dom.parseString(__salt__['cmd.run'](('zypper --xmlout se -t pattern'),
                                              output_loglevel='trace'))
    for element in doc.getElementsByTagName('solvable'):
        installed = element.getAttribute('status') == 'installed'
        if (installed_only and installed) or not installed_only:
            patterns[element.getAttribute('name')] = {
                'installed': installed,
                'summary': element.getAttribute('summary'),
            }

    return patterns


def list_patterns():
    '''
    List all known patterns from available repos.

    CLI Examples:

    .. code-block:: bash

        salt '*' pkg.list_patterns
    '''
    return _get_patterns()


def list_installed_patterns():
    '''
    List installed patterns on the system.

    CLI Examples:

    .. code-block:: bash

        salt '*' pkg.list_installed_patterns
    '''
    return _get_patterns(installed_only=True)


def search(criteria):
    '''
    List known packags, available to the system.

    CLI Examples:

    .. code-block:: bash

        salt '*' pkg.search <criteria>
    '''
    doc = dom.parseString(__salt__['cmd.run'](('zypper --xmlout se {0}'.format(criteria)),
                                              output_loglevel='trace'))
    solvables = doc.getElementsByTagName('solvable')
    if not solvables:
        raise CommandExecutionError('No packages found by criteria "{0}".'.format(criteria))

    out = {}
    for solvable in [s for s in solvables
                     if s.getAttribute('status') == 'not-installed' and
                     s.getAttribute('kind') == 'package']:
        out[solvable.getAttribute('name')] = {
            'summary': solvable.getAttribute('summary')
        }
    return out


def _get_first_aggregate_text(node_list):
    '''
    Extract text from the first occurred DOM aggregate.
    '''
    if not node_list:
        return ''

    out = []
    for node in node_list[0].childNodes:
        if node.nodeType == dom.Document.TEXT_NODE:
            out.append(node.nodeValue)
    return '\n'.join(out)


def _parse_suse_product(path, *info):
    '''
    Parse SUSE LLC product.
    '''
    doc = dom.parse(path)
    product = {}
    for nfo in info:
        product.update(
            {nfo: _get_first_aggregate_text(
                doc.getElementsByTagName(nfo)
            )}
        )

    return product


def list_products():
    '''
    List all installed SUSE products.

    CLI Examples:

    .. code-block:: bash

        salt '*' pkg.list_products
    '''
    products_dir = '/etc/products.d'
    if not os.path.exists(products_dir):
        raise CommandExecutionError('Directory {0} does not exists.'.format(products_dir))

    p_data = {}
    for fname in os.listdir(products_dir):
        pth_name = os.path.join(products_dir, fname)
        r_pth_name = os.path.realpath(pth_name)
        p_data[r_pth_name] = r_pth_name != pth_name and 'baseproduct' or None

    info = ['vendor', 'name', 'version', 'baseversion', 'patchlevel',
            'predecessor', 'release', 'endoflife', 'arch', 'cpeid',
            'productline', 'updaterepokey', 'summary', 'shortsummary',
            'description']

    ret = {}
    for prod_meta, is_base_product in six.iteritems(p_data):
        product = _parse_suse_product(prod_meta, *info)
        product['baseproduct'] = is_base_product is not None
        ret[product.pop('name')] = product

    return ret<|MERGE_RESOLUTION|>--- conflicted
+++ resolved
@@ -642,18 +642,7 @@
     # Split the targets into batches of 500 packages each, so that
     # the maximal length of the command line is not broken
     while targets:
-<<<<<<< HEAD
-        cmd = ['zypper', '--non-interactive', 'install', '--name',
-               '--auto-agree-with-licenses']
-        if downloadonly:
-            cmd.append('--download-only')
-
-        if fromrepo:
-            cmd.extend(fromrepoopt)
-        cmd.extend(targets[:500])
-=======
         cmd = cmd_install + targets[:500]
->>>>>>> fd7b0e3b
         targets = targets[500:]
 
         out = __salt__['cmd.run'](
@@ -670,18 +659,7 @@
                 downgrades.append(match.group(1))
 
     while downgrades:
-<<<<<<< HEAD
-        cmd = ['zypper', '--non-interactive', 'install', '--name',
-               '--auto-agree-with-licenses', '--force']
-        if downloadonly:
-            cmd.append('--download-only')
-
-        if fromrepo:
-            cmd.extend(fromrepoopt)
-        cmd.extend(downgrades[:500])
-=======
         cmd = cmd_install + ['--force'] + downgrades[:500]
->>>>>>> fd7b0e3b
         downgrades = downgrades[500:]
 
         __salt__['cmd.run'](cmd, output_loglevel='trace', python_shell=False)
