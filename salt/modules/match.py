--- conflicted
+++ resolved
@@ -66,10 +66,7 @@
     Pillar Example:
 
     .. code-block:: yaml
-<<<<<<< HEAD
-=======
-
->>>>>>> 6a554d56
+
        '172.16.0.0/12':
          - match: ipcidr
          - nodeclass: internal
