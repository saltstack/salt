# -*- coding: utf-8 -*-
"""
Support for iptables

Configuration Options
---------------------

The following options can be set in the minion config, grains, pillar, or
master config. The configuration is read using :py:func:`config.get
<salt.modules.config.get>`.

- ``iptables.save_filters``: List of REGEX strings to FILTER OUT matching lines

  This is useful for filtering out chains, rules, etc that you do not wish to
  persist, such as ephemeral Docker rules.

  The default is to not filter out anything.

  .. code-block:: yaml

      iptables.save_filters:
        - "-j CATTLE_PREROUTING"
        - "-j DOCKER"
        - "-A POSTROUTING"
        - "-A CATTLE_POSTROUTING"
        - "-A FORWARD"
"""
from __future__ import absolute_import, print_function, unicode_literals

import logging

# Import python libs
import os
import re
import string
import sys
import uuid

# Import salt libs
import salt.utils.args
import salt.utils.files
import salt.utils.path
from salt.exceptions import SaltException
from salt.ext import six
from salt.state import STATE_INTERNAL_KEYWORDS as _STATE_INTERNAL_KEYWORDS

log = logging.getLogger(__name__)


def __virtual__():
    """
    Only load the module if iptables is installed
    """
    if not salt.utils.path.which("iptables"):
        return (
            False,
            "The iptables execution module cannot be loaded: iptables not installed.",
        )

    return True


def _iptables_cmd(family="ipv4"):
    """
    Return correct command based on the family, e.g. ipv4 or ipv6
    """
    if family == "ipv6":
        return salt.utils.path.which("ip6tables")
    else:
        return salt.utils.path.which("iptables")


def _has_option(option, family="ipv4"):
    """
    Return truth of whether iptables has `option`.  For example:

    .. code-block:: python

        _has_option('--wait')
        _has_option('--check', family='ipv6')
    """
    cmd = "{0} --help".format(_iptables_cmd(family))
    if option in __salt__["cmd.run"](cmd, output_loglevel="quiet"):
        return True
    return False


def _conf(family="ipv4"):
    """
    Some distros have a specific location for config files
    """
    if __grains__["os_family"] == "RedHat":
        if family == "ipv6":
            return "/etc/sysconfig/ip6tables"
        else:
            return "/etc/sysconfig/iptables"
    elif __grains__["os_family"] == "Arch":
        if family == "ipv6":
            return "/etc/iptables/ip6tables.rules"
        else:
            return "/etc/iptables/iptables.rules"
    elif __grains__["os_family"] == "Debian":
        if family == "ipv6":
            return "/etc/iptables/rules.v6"
        else:
<<<<<<< HEAD
            return "/etc/iptables/rules.v4"
    elif __grains__["os"] == "Gentoo":
        if family == "ipv6":
            return "/var/lib/ip6tables/rules-save"
=======
            return '/etc/iptables/rules.v4'
    elif __grains__['os_family'] == 'Gentoo':
        if family == 'ipv6':
            return '/var/lib/ip6tables/rules-save'
>>>>>>> 8abb7099
        else:
            return "/var/lib/iptables/rules-save"
    elif __grains__["os_family"] == "Suse":
        # SuSE does not seem to use separate files for IPv4 and IPv6
        return "/etc/sysconfig/scripts/SuSEfirewall2-custom"
    elif __grains__["os_family"] == "Void":
        if family == "ipv4":
            return "/etc/iptables/iptables.rules"
        else:
            return "/etc/iptables/ip6tables.rules"
    elif __grains__["os"] == "Alpine":
        if family == "ipv6":
            return "/etc/iptables/rules6-save"
        else:
            return "/etc/iptables/rules-save"
    else:
        raise SaltException(
            "Saving iptables to file is not"
            + " supported on {0}.".format(__grains__["os"])
            + " Please file an issue with SaltStack"
        )


def _conf_save_filters():
    """
    Return array of strings from `save_filters` in config.

    This array will be pulled from minion config, minion grains,
    minion pillar, or master config.  The default value returned is [].

    .. code-block:: python

        _conf_save_filters()
    """
    config = __salt__["config.option"]("iptables.save_filters", [])
    return config


def _regex_iptables_save(cmd_output, filters=None):
    """
    Return string with `save_filter` regex entries removed.  For example:

    If `filters` is not provided, it will be pulled from minion config,
    minion grains, minion pillar, or master config. Default return value
    if no filters found is the original cmd_output string.

    .. code-block:: python

        _regex_iptables_save(cmd_output, ['-A DOCKER*'])
    """
    # grab RE compiled filters from context for performance
    if "iptables.save_filters" not in __context__:
        __context__["iptables.save_filters"] = []
        for pattern in filters or _conf_save_filters():
            try:
                __context__["iptables.save_filters"].append(re.compile(pattern))
            except re.error as e:
                log.warning("Skipping regex rule: '%s': %s", pattern, e)
                continue

<<<<<<< HEAD
    if __context__["iptables.save_filters"]:
=======
    if __context__['iptables.save_filters']:
>>>>>>> 8abb7099
        # line by line get rid of any regex matches
        _filtered_cmd_output = [
            line
            for line in cmd_output.splitlines(True)
            if not any(reg.search(line) for reg in __context__["iptables.save_filters"])
        ]
        return "".join(_filtered_cmd_output)

    return cmd_output


def version(family="ipv4"):
    """
    Return version from iptables --version

    CLI Example:

    .. code-block:: bash

        salt '*' iptables.version

        IPv6:
        salt '*' iptables.version family=ipv6
    """
    cmd = "{0} --version".format(_iptables_cmd(family))
    out = __salt__["cmd.run"](cmd).split()
    return out[1]


def build_rule(
    table="filter",
    chain=None,
    command=None,
    position="",
    full=None,
    family="ipv4",
    **kwargs
):
    """
    Build a well-formatted iptables rule based on kwargs. A `table` and `chain`
    are not required, unless `full` is True.

    If `full` is `True`, then `table`, `chain` and `command` are required.
    `command` may be specified as either a short option ('I') or a long option
    (`--insert`). This will return the iptables command, exactly as it would
    be used from the command line.

    If a position is required (as with `-I` or `-D`), it may be specified as
    `position`. This will only be useful if `full` is True.

    If `state` is passed, it will be ignored, use `connstate`.
    If `connstate` is passed in, it will automatically be changed to `state`.

    To pass in jump options that doesn't take arguments, pass in an empty
    string.

    .. note::

        Whereas iptables will accept ``-p``, ``--proto[c[o[l]]]`` as synonyms
        of ``--protocol``, if ``--proto`` appears in an iptables command after
        the appearance of ``-m policy``, it is interpreted as the ``--proto``
        option of the policy extension (see the iptables-extensions(8) man
        page).

    CLI Examples:

    .. code-block:: bash

        salt '*' iptables.build_rule match=state \\
            connstate=RELATED,ESTABLISHED jump=ACCEPT

        salt '*' iptables.build_rule filter INPUT command=I position=3 \\
            full=True match=state connstate=RELATED,ESTABLISHED jump=ACCEPT

        salt '*' iptables.build_rule filter INPUT command=A \\
            full=True match=state connstate=RELATED,ESTABLISHED \\
            source='127.0.0.1' jump=ACCEPT

        .. Invert Rules
        salt '*' iptables.build_rule filter INPUT command=A \\
            full=True match=state connstate=RELATED,ESTABLISHED \\
            source='!127.0.0.1' jump=ACCEPT

        salt '*' iptables.build_rule filter INPUT command=A \\
            full=True match=state connstate=RELATED,ESTABLISHED \\
            destination='not 127.0.0.1' jump=ACCEPT

        IPv6:
        salt '*' iptables.build_rule match=state \\
            connstate=RELATED,ESTABLISHED jump=ACCEPT \\
            family=ipv6
        salt '*' iptables.build_rule filter INPUT command=I position=3 \\
            full=True match=state connstate=RELATED,ESTABLISHED jump=ACCEPT \\
            family=ipv6
    """
    if "target" in kwargs:
        kwargs["jump"] = kwargs.pop("target")

    # Ignore name and state for this function
    kwargs.pop("name", None)
    kwargs.pop("state", None)

    for ignore in list(_STATE_INTERNAL_KEYWORDS) + ["chain", "save", "table"]:
        if ignore in kwargs:
            del kwargs[ignore]

    rule = []
    protocol = False
    bang_not_pat = re.compile(r"(!|not)\s?")

    def maybe_add_negation(arg):
        """
        Will check if the defined argument is intended to be negated,
        (i.e. prefixed with '!' or 'not'), and add a '! ' to the rule.

        The prefix will be removed from the value in the kwargs dict.
        """
        value = str(kwargs[arg])
        if value.startswith("!") or value.startswith("not"):
            kwargs[arg] = re.sub(bang_not_pat, "", value)
            return "! "
        return ""

    if "if" in kwargs:
        rule.append("{0}-i {1}".format(maybe_add_negation("if"), kwargs["if"]))
        del kwargs["if"]

    if "of" in kwargs:
        rule.append("{0}-o {1}".format(maybe_add_negation("of"), kwargs["of"]))
        del kwargs["of"]

    if "proto" in kwargs and kwargs.get("match") != "policy":
        kwargs["protocol"] = kwargs["proto"]
        del kwargs["proto"]
        # Handle the case 'proto' in kwargs and kwargs.get('match') == 'policy' below
    if "protocol" in kwargs:
        if not protocol:
            rule.append(
                "{0}-p {1}".format(maybe_add_negation("protocol"), kwargs["protocol"])
            )
            protocol = True
        del kwargs["protocol"]

    if "match" in kwargs:
        match_value = kwargs["match"]
        if not isinstance(match_value, list):
            match_value = match_value.split(",")
        for match in match_value:
            rule.append("-m {0}".format(match))
            if "name_" in kwargs and match.strip() in ("pknock", "quota2", "recent"):
                rule.append("--name {0}".format(kwargs["name_"]))
                del kwargs["name_"]
        if "proto" in kwargs and kwargs.get("match") == "policy":
            rule.append(
                "{0}--proto {1}".format(maybe_add_negation("proto"), kwargs["proto"])
            )
            del kwargs["proto"]
        del kwargs["match"]

    if "match-set" in kwargs:
        if isinstance(kwargs["match-set"], six.string_types):
            kwargs["match-set"] = [kwargs["match-set"]]
        for match_set in kwargs["match-set"]:
            negative_match_set = ""
            if match_set.startswith("!") or match_set.startswith("not"):
                negative_match_set = "! "
                match_set = re.sub(bang_not_pat, "", match_set)
            rule.append(
                "-m set {0}--match-set {1}".format(negative_match_set, match_set)
            )
        del kwargs["match-set"]

    if "connstate" in kwargs:
        if "-m state" not in rule:
            rule.append("-m state")

        rule.append(
            "{0}--state {1}".format(
                maybe_add_negation("connstate"), kwargs["connstate"]
            )
        )

        del kwargs["connstate"]

    if "dport" in kwargs:
        rule.append(
            "{0}--dport {1}".format(maybe_add_negation("dport"), kwargs["dport"])
        )
        del kwargs["dport"]

    if "sport" in kwargs:
        rule.append(
            "{0}--sport {1}".format(maybe_add_negation("sport"), kwargs["sport"])
        )
        del kwargs["sport"]

    for multiport_arg in ("dports", "sports"):
        if multiport_arg in kwargs:
            if "-m multiport" not in rule:
                rule.append("-m multiport")
                if not protocol:
                    return "Error: protocol must be specified"

            mp_value = kwargs[multiport_arg]
            if isinstance(mp_value, list):
                if any(
                    i
                    for i in mp_value
                    if str(i).startswith("!") or str(i).startswith("not")
                ):
                    mp_value = [
                        re.sub(bang_not_pat, "", str(item)) for item in mp_value
                    ]
                    rule.append("!")
                dports = ",".join(str(i) for i in mp_value)
            else:
                if str(mp_value).startswith("!") or str(mp_value).startswith("not"):
                    dports = re.sub(bang_not_pat, "", mp_value)
                    rule.append("!")
                else:
                    dports = mp_value

            rule.append("--{0} {1}".format(multiport_arg, dports))
            del kwargs[multiport_arg]

    if "comment" in kwargs:
        if "-m comment" not in rule:
            rule.append("-m comment")

        rule.append('--comment "{0}"'.format(kwargs["comment"]))
        del kwargs["comment"]

    # --set in ipset is deprecated, works but returns error.
    # rewrite to --match-set if not empty, otherwise treat as recent option
    if "set" in kwargs and kwargs["set"]:
        rule.append(
            "{0}--match-set {1}".format(maybe_add_negation("set"), kwargs["set"])
        )
        del kwargs["set"]

    # Jumps should appear last, except for any arguments that are passed to
    # jumps, which of course need to follow.
    after_jump = []
    # All jump arguments as extracted from man iptables-extensions, man iptables,
    # man xtables-addons and http://www.iptables.info/en/iptables-targets-and-jumps.html
    after_jump_arguments = (
        "j",  # j and jump needs to be first
        "jump",
        # IPTABLES
        "add-set",
        "and-mark",
        "and-tos",
        "checksum-fill",
        "clamp-mss-to-pmtu",
        "clustermac",
        "ctevents",
        "ctmask",
        "del-set",
        "ecn-tcp-remove",
        "exist",
        "expevents",
        "gateway",
        "hash-init",
        "hashmode",
        "helper",
        "label",
        "local-node",
        "log-ip-options",
        "log-level",
        "log-prefix",
        "log-tcp-options",
        "log-tcp-sequence",
        "log-uid",
        "mask",
        "new",
        "nfmask",
        "nflog-group",
        "nflog-prefix",
        "nflog-range",
        "nflog-threshold",
        "nodst",
        "notrack",
        "on-ip",
        "on-port",
        "or-mark",
        "or-tos",
        "persistent",
        "queue-balance",
        "queue-bypass",
        "queue-num",
        "random",
        "rateest-ewmalog",
        "rateest-interval",
        "rateest-name",
        "reject-with",
        "restore",
        "restore-mark",
        #'save',  # no arg, problematic name: How do we avoid collision with this?
        "save-mark",
        "selctx",
        "set-class",
        "set-dscp",
        "set-dscp-class",
        "set-mark",
        "set-mss",
        "set-tos",
        "set-xmark",
        "strip-options",
        "timeout",
        "to",
        "to-destination",
        "to-ports",
        "to-source",
        "total-nodes",
        "tproxy-mark",
        "ttl-dec",
        "ttl-inc",
        "ttl-set",
        "type",
        "ulog-cprange",
        "ulog-nlgroup",
        "ulog-prefix",
        "ulog-qthreshold",
        "xor-mark",
        "xor-tos",
        "zone",
        # IPTABLES-EXTENSIONS
        "dst-pfx",
        "hl-dec",
        "hl-inc",
        "hl-set",
        "hmark-dport-mask",
        "hmark-dst-prefix",
        "hmark-mod",
        "hmark-offset",
        "hmark-proto-mask",
        "hmark-rnd",
        "hmark-spi-mask",
        "hmark-sport-mask",
        "hmark-src-prefix",
        "hmark-tuple",
        "led-always-blink",
        "led-delay",
        "led-trigger-id",
        "queue-cpu-fanout",
        "src-pfx",
        # WEB
        "to-port",
        # XTABLES
        "addr",
        "and-mask",
        "delude",
        "honeypot",
        "or-mask",
        "prefix",
        "reset",
        "reuse",
        "set-mac",
        "shift",
        "static",
        "tarpit",
        "tname",
        "ttl",
    )
    for after_jump_argument in after_jump_arguments:
        if after_jump_argument in kwargs:
            value = kwargs[after_jump_argument]
            if value in (None, ""):  # options without arguments
                after_jump.append("--{0}".format(after_jump_argument))
            elif any(ws_char in str(value) for ws_char in string.whitespace):
                after_jump.append('--{0} "{1}"'.format(after_jump_argument, value))
            else:
                after_jump.append("--{0} {1}".format(after_jump_argument, value))
            del kwargs[after_jump_argument]

    for key in kwargs:
        negation = maybe_add_negation(key)
        # don't use .items() since maybe_add_negation removes the prefix from
        # the value in the kwargs, thus we need to fetch it after that has run
        value = kwargs[key]
        flag = "-" if len(key) == 1 else "--"
        value = "" if value in (None, "") else " {0}".format(value)
        rule.append("{0}{1}{2}{3}".format(negation, flag, key, value))

    rule += after_jump

    if full:
        if not table:
            return "Error: Table needs to be specified"
        if not chain:
            return "Error: Chain needs to be specified"
        if not command:
            return "Error: Command needs to be specified"

        if command in "ACDIRLSFZNXPE":
            flag = "-"
        else:
            flag = "--"

        wait = "--wait" if _has_option("--wait", family) else ""

        return "{0} {1} -t {2} {3}{4} {5} {6} {7}".format(
            _iptables_cmd(family),
            wait,
            table,
            flag,
            command,
            chain,
            position,
            " ".join(rule),
        )

    return " ".join(rule)


def get_saved_rules(conf_file=None, family="ipv4"):
    """
    Return a data structure of the rules in the conf file

    CLI Example:

    .. code-block:: bash

        salt '*' iptables.get_saved_rules

        IPv6:
        salt '*' iptables.get_saved_rules family=ipv6
    """
    return _parse_conf(conf_file=conf_file, family=family)


def get_rules(family="ipv4"):
    """
    Return a data structure of the current, in-memory rules

    CLI Example:

    .. code-block:: bash

        salt '*' iptables.get_rules

        IPv6:
        salt '*' iptables.get_rules family=ipv6

    """
    return _parse_conf(in_mem=True, family=family)


def get_saved_policy(table="filter", chain=None, conf_file=None, family="ipv4"):
    """
    Return the current policy for the specified table/chain

    CLI Examples:

    .. code-block:: bash

        salt '*' iptables.get_saved_policy filter INPUT
        salt '*' iptables.get_saved_policy filter INPUT \\
            conf_file=/etc/iptables.saved

        IPv6:
        salt '*' iptables.get_saved_policy filter INPUT family=ipv6
        salt '*' iptables.get_saved_policy filter INPUT \\
            conf_file=/etc/iptables.saved family=ipv6

    """
    if not chain:
        return "Error: Chain needs to be specified"

    rules = _parse_conf(conf_file, family=family)
    try:
        return rules[table][chain]["policy"]
    except KeyError:
        return None


def get_policy(table="filter", chain=None, family="ipv4"):
    """
    Return the current policy for the specified table/chain

    CLI Example:

    .. code-block:: bash

        salt '*' iptables.get_policy filter INPUT

        IPv6:
        salt '*' iptables.get_policy filter INPUT family=ipv6
    """
    if not chain:
        return "Error: Chain needs to be specified"

    rules = _parse_conf(in_mem=True, family=family)
    try:
        return rules[table][chain]["policy"]
    except KeyError:
        return None


def set_policy(table="filter", chain=None, policy=None, family="ipv4"):
    """
    Set the current policy for the specified table/chain

    CLI Example:

    .. code-block:: bash

        salt '*' iptables.set_policy filter INPUT ACCEPT

        IPv6:
        salt '*' iptables.set_policy filter INPUT ACCEPT family=ipv6
    """
    if not chain:
        return "Error: Chain needs to be specified"
    if not policy:
        return "Error: Policy needs to be specified"

    wait = "--wait" if _has_option("--wait", family) else ""
    cmd = "{0} {1} -t {2} -P {3} {4}".format(
        _iptables_cmd(family), wait, table, chain, policy
    )
    out = __salt__["cmd.run"](cmd)
    return out


def save(filename=None, family="ipv4"):
    """
    Save the current in-memory rules to disk

    CLI Example:

    .. code-block:: bash

        salt '*' iptables.save /etc/sysconfig/iptables

        IPv6:
        salt '*' iptables.save /etc/sysconfig/iptables family=ipv6
    """
    if _conf() and not filename:
        filename = _conf(family)

    log.debug("Saving rules to %s", filename)

    parent_dir = os.path.dirname(filename)
    if not os.path.isdir(parent_dir):
        os.makedirs(parent_dir)
    cmd = "{0}-save".format(_iptables_cmd(family))
    ipt = __salt__["cmd.run"](cmd)

    # regex out the output if configured with filters
    if _conf_save_filters():
        ipt = _regex_iptables_save(ipt)

    out = __salt__["file.write"](filename, ipt)
    return out


def check(table="filter", chain=None, rule=None, family="ipv4"):
    """
    Check for the existence of a rule in the table and chain

    This function accepts a rule in a standard iptables command format,
        starting with the chain. Trying to force users to adapt to a new
        method of creating rules would be irritating at best, and we
        already have a parser that can handle it.

    CLI Example:

    .. code-block:: bash

        salt '*' iptables.check filter INPUT \\
            rule='-m state --state RELATED,ESTABLISHED -j ACCEPT'

        IPv6:
        salt '*' iptables.check filter INPUT \\
            rule='-m state --state RELATED,ESTABLISHED -j ACCEPT' \\
            family=ipv6
    """
    if not chain:
        return "Error: Chain needs to be specified"
    if not rule:
        return "Error: Rule needs to be specified"
    ipt_cmd = _iptables_cmd(family)

    if _has_option("--check", family):
        cmd = "{0} -t {1} -C {2} {3}".format(ipt_cmd, table, chain, rule)
        out = __salt__["cmd.run"](cmd, output_loglevel="quiet")
    else:
        _chain_name = hex(uuid.getnode())

        # Create temporary table
        __salt__["cmd.run"]("{0} -t {1} -N {2}".format(ipt_cmd, table, _chain_name))
        __salt__["cmd.run"](
            "{0} -t {1} -A {2} {3}".format(ipt_cmd, table, _chain_name, rule)
        )

        out = __salt__["cmd.run"]("{0}-save".format(ipt_cmd))

        # Clean up temporary table
        __salt__["cmd.run"]("{0} -t {1} -F {2}".format(ipt_cmd, table, _chain_name))
        __salt__["cmd.run"]("{0} -t {1} -X {2}".format(ipt_cmd, table, _chain_name))

        for i in out.splitlines():
            if i.startswith("-A {0}".format(_chain_name)):
                if i.replace(_chain_name, chain) in out.splitlines():
                    return True

        return False

    if not out:
        return True
    return out


def check_chain(table="filter", chain=None, family="ipv4"):
    """
    .. versionadded:: 2014.1.0

    Check for the existence of a chain in the table

    CLI Example:

    .. code-block:: bash

        salt '*' iptables.check_chain filter INPUT

        IPv6:
        salt '*' iptables.check_chain filter INPUT family=ipv6
    """

    if not chain:
        return "Error: Chain needs to be specified"

    cmd = "{0}-save -t {1}".format(_iptables_cmd(family), table)
    out = __salt__["cmd.run"](cmd).find(":{0} ".format(chain))

    if out != -1:
        out = True
    else:
        out = False

    return out


def new_chain(table="filter", chain=None, family="ipv4"):
    """
    .. versionadded:: 2014.1.0

    Create new custom chain to the specified table.

    CLI Example:

    .. code-block:: bash

        salt '*' iptables.new_chain filter CUSTOM_CHAIN

        IPv6:
        salt '*' iptables.new_chain filter CUSTOM_CHAIN family=ipv6
    """

    if not chain:
        return "Error: Chain needs to be specified"

    wait = "--wait" if _has_option("--wait", family) else ""
    cmd = "{0} {1} -t {2} -N {3}".format(_iptables_cmd(family), wait, table, chain)
    out = __salt__["cmd.run"](cmd)

    if not out:
        out = True
    return out


def delete_chain(table="filter", chain=None, family="ipv4"):
    """
    .. versionadded:: 2014.1.0

    Delete custom chain to the specified table.

    CLI Example:

    .. code-block:: bash

        salt '*' iptables.delete_chain filter CUSTOM_CHAIN

        IPv6:
        salt '*' iptables.delete_chain filter CUSTOM_CHAIN family=ipv6
    """

    if not chain:
        return "Error: Chain needs to be specified"

    wait = "--wait" if _has_option("--wait", family) else ""
    cmd = "{0} {1} -t {2} -X {3}".format(_iptables_cmd(family), wait, table, chain)
    out = __salt__["cmd.run"](cmd)

    if not out:
        out = True
    return out


def append(table="filter", chain=None, rule=None, family="ipv4"):
    """
    Append a rule to the specified table/chain.

    This function accepts a rule in a standard iptables command format,
        starting with the chain. Trying to force users to adapt to a new
        method of creating rules would be irritating at best, and we
        already have a parser that can handle it.

    CLI Example:

    .. code-block:: bash

        salt '*' iptables.append filter INPUT \\
            rule='-m state --state RELATED,ESTABLISHED -j ACCEPT'

        IPv6:
        salt '*' iptables.append filter INPUT \\
            rule='-m state --state RELATED,ESTABLISHED -j ACCEPT' \\
            family=ipv6
    """
    if not chain:
        return "Error: Chain needs to be specified"
    if not rule:
        return "Error: Rule needs to be specified"

    wait = "--wait" if _has_option("--wait", family) else ""
    returnCheck = check(table, chain, rule, family)
    if isinstance(returnCheck, bool) and returnCheck:
        return False
<<<<<<< HEAD
    cmd = "{0} {1} -t {2} -A {3} {4}".format(
        _iptables_cmd(family), wait, table, chain, rule
    )
    out = __salt__["cmd.run"](cmd)
=======
    cmd = '{0} {1} -t {2} -A {3} {4}'.format(
            _iptables_cmd(family), wait, table, chain, rule)
    out = __salt__['cmd.run'](cmd)
>>>>>>> 8abb7099
    return not out


def insert(table="filter", chain=None, position=None, rule=None, family="ipv4"):
    """
    Insert a rule into the specified table/chain, at the specified position.

    This function accepts a rule in a standard iptables command format,
        starting with the chain. Trying to force users to adapt to a new
        method of creating rules would be irritating at best, and we
        already have a parser that can handle it.

    If the position specified is a negative number, then the insert will be
        performed counting from the end of the list. For instance, a position
        of -1 will insert the rule as the second to last rule. To insert a rule
        in the last position, use the append function instead.

    CLI Examples:

    .. code-block:: bash

        salt '*' iptables.insert filter INPUT position=3 \\
            rule='-m state --state RELATED,ESTABLISHED -j ACCEPT'

        IPv6:
        salt '*' iptables.insert filter INPUT position=3 \\
            rule='-m state --state RELATED,ESTABLISHED -j ACCEPT' \\
            family=ipv6
    """
    if not chain:
        return "Error: Chain needs to be specified"
    if not position:
        return "Error: Position needs to be specified or use append (-A)"
    if not rule:
        return "Error: Rule needs to be specified"

    if position < 0:
        rules = get_rules(family=family)
        size = len(rules[table][chain]["rules"])
        position = (size + position) + 1
        if position == 0:
            position = 1

    wait = "--wait" if _has_option("--wait", family) else ""
    returnCheck = check(table, chain, rule, family)
    if isinstance(returnCheck, bool) and returnCheck:
        return False
    cmd = "{0} {1} -t {2} -I {3} {4} {5}".format(
        _iptables_cmd(family), wait, table, chain, position, rule
    )
    out = __salt__["cmd.run"](cmd)
    return out


def delete(table, chain=None, position=None, rule=None, family="ipv4"):
    """
    Delete a rule from the specified table/chain, specifying either the rule
        in its entirety, or the rule's position in the chain.

    This function accepts a rule in a standard iptables command format,
        starting with the chain. Trying to force users to adapt to a new
        method of creating rules would be irritating at best, and we
        already have a parser that can handle it.

    CLI Examples:

    .. code-block:: bash

        salt '*' iptables.delete filter INPUT position=3
        salt '*' iptables.delete filter INPUT \\
            rule='-m state --state RELATED,ESTABLISHED -j ACCEPT'

        IPv6:
        salt '*' iptables.delete filter INPUT position=3 family=ipv6
        salt '*' iptables.delete filter INPUT \\
            rule='-m state --state RELATED,ESTABLISHED -j ACCEPT' \\
            family=ipv6
    """

    if position and rule:
        return "Error: Only specify a position or a rule, not both"

    if position:
        rule = position

    wait = "--wait" if _has_option("--wait", family) else ""
    cmd = "{0} {1} -t {2} -D {3} {4}".format(
        _iptables_cmd(family), wait, table, chain, rule
    )
    out = __salt__["cmd.run"](cmd)
    return out


def flush(table="filter", chain="", family="ipv4"):
    """
    Flush the chain in the specified table, flush all chains in the specified
    table if not specified chain.

    CLI Example:

    .. code-block:: bash

        salt '*' iptables.flush filter INPUT

        IPv6:
        salt '*' iptables.flush filter INPUT family=ipv6
    """

    wait = "--wait" if _has_option("--wait", family) else ""
    cmd = "{0} {1} -t {2} -F {3}".format(_iptables_cmd(family), wait, table, chain)
    out = __salt__["cmd.run"](cmd)
    return out


def _parse_conf(conf_file=None, in_mem=False, family="ipv4"):
    """
    If a file is not passed in, and the correct one for this OS is not
    detected, return False
    """
    if _conf() and not conf_file and not in_mem:
        conf_file = _conf(family)

    rules = ""
    if conf_file:
        with salt.utils.files.fopen(conf_file, "r") as ifile:
            rules = ifile.read()
    elif in_mem:
        cmd = "{0}-save".format(_iptables_cmd(family))
        rules = __salt__["cmd.run"](cmd)
    else:
        raise SaltException("A file was not found to parse")

    ret = {}
    table = ""
    parser = _parser()
    for line in rules.splitlines():
        line = salt.utils.stringutils.to_unicode(line)
        if line.startswith("*"):
            table = line.replace("*", "")
            ret[table] = {}
        elif line.startswith(":"):
            comps = line.split()
            chain = comps[0].replace(":", "")
            ret[table][chain] = {}
            ret[table][chain]["policy"] = comps[1]
            counters = comps[2].replace("[", "").replace("]", "")
            (pcount, bcount) = counters.split(":")
            ret[table][chain]["packet count"] = pcount
            ret[table][chain]["byte count"] = bcount
            ret[table][chain]["rules"] = []
            ret[table][chain]["rules_comment"] = {}
        elif line.startswith("-A"):
            args = salt.utils.args.shlex_split(line)
            index = 0
            while index + 1 < len(args):
                swap = args[index] == "!" and args[index + 1].startswith("-")
                if swap:
                    args[index], args[index + 1] = args[index + 1], args[index]
                if args[index].startswith("-"):
                    index += 1
                    if args[index].startswith("-") or (args[index] == "!" and not swap):
                        args.insert(index, "")
                    else:
                        while (
                            index + 1 < len(args)
                            and args[index + 1] != "!"
                            and not args[index + 1].startswith("-")
                        ):
                            args[index] += " {0}".format(args.pop(index + 1))
                index += 1
            if args[-1].startswith("-"):
                args.append("")
            parsed_args = []
            opts, _ = parser.parse_known_args(args)
            parsed_args = vars(opts)
            ret_args = {}
            chain = parsed_args["append"]
            for arg in parsed_args:
                if parsed_args[arg] and arg != "append":
                    ret_args[arg] = parsed_args[arg]
            if parsed_args["comment"] is not None:
                comment = parsed_args["comment"][0].strip('"')
                ret[table][chain[0]]["rules_comment"][comment] = ret_args
            ret[table][chain[0]]["rules"].append(ret_args)
    return ret


def _parser():
    """
    This function attempts to list all the options documented in the
    iptables(8) and iptables-extensions(8) man pages.  They will not all be
    used by all parts of the module; use them intelligently and appropriately.
    """
    add_arg = None
    if sys.version.startswith("2.6"):
        import optparse

        parser = optparse.OptionParser()
        add_arg = parser.add_option
    else:
        import argparse  # pylint: disable=minimum-python-version

        parser = argparse.ArgumentParser()
        add_arg = parser.add_argument

    # COMMANDS
    add_arg("-A", "--append", dest="append", action="append")
    add_arg("-D", "--delete", dest="delete", action="append")
    add_arg("-I", "--insert", dest="insert", action="append")
    add_arg("-R", "--replace", dest="replace", action="append")
    add_arg("-L", "--list", dest="list", action="append")
    add_arg("-F", "--flush", dest="flush", action="append")
    add_arg("-Z", "--zero", dest="zero", action="append")
    add_arg("-N", "--new-chain", dest="new-chain", action="append")
    add_arg("-X", "--delete-chain", dest="delete-chain", action="append")
    add_arg("-P", "--policy", dest="policy", action="append")
    add_arg("-E", "--rename-chain", dest="rename-chain", action="append")

    # PARAMETERS
    add_arg("-p", "--protocol", dest="protocol", action="append")
    add_arg("-s", "--source", dest="source", action="append")
    add_arg("-d", "--destination", dest="destination", action="append")
    add_arg("-j", "--jump", dest="jump", action="append")
    add_arg("-g", "--goto", dest="goto", action="append")
    add_arg("-i", "--in-interface", dest="in-interface", action="append")
    add_arg("-o", "--out-interface", dest="out-interface", action="append")
    add_arg("-f", "--fragment", dest="fragment", action="append")
    add_arg("-c", "--set-counters", dest="set-counters", action="append")

    # MATCH EXTENSIONS
    add_arg("-m", "--match", dest="match", action="append")
    ## addrtype
    add_arg("--src-type", dest="src-type", action="append")
    add_arg("--dst-type", dest="dst-type", action="append")
    add_arg("--limit-iface-in", dest="limit-iface-in", action="append")
    add_arg("--limit-iface-out", dest="limit-iface-out", action="append")
    ## ah
    add_arg("--ahspi", dest="ahspi", action="append")
    add_arg("--ahlen", dest="ahlen", action="append")
    add_arg("--ahres", dest="ahres", action="append")
    ## bpf
    add_arg("--bytecode", dest="bytecode", action="append")
    ## cgroup
    add_arg("--cgroup", dest="cgroup", action="append")
    ## cluster
    add_arg("--cluster-total-nodes", dest="cluster-total-nodes", action="append")
    add_arg("--cluster-local-node", dest="cluster-local-node", action="append")
    add_arg("--cluster-local-nodemask", dest="cluster-local-nodemask", action="append")
    add_arg("--cluster-hash-seed", dest="cluster-hash-seed", action="append")
    add_arg("--h-length", dest="h-length", action="append")
    add_arg("--mangle-mac-s", dest="mangle-mac-s", action="append")
    add_arg("--mangle-mac-d", dest="mangle-mac-d", action="append")
    ## comment
    add_arg("--comment", dest="comment", action="append")
    ## connbytes
    add_arg("--connbytes", dest="connbytes", action="append")
    add_arg("--connbytes-dir", dest="connbytes-dir", action="append")
    add_arg("--connbytes-mode", dest="connbytes-mode", action="append")
    ## connlabel
    add_arg("--label", dest="label", action="append")
    ## connlimit
    add_arg("--connlimit-upto", dest="connlimit-upto", action="append")
    add_arg("--connlimit-above", dest="connlimit-above", action="append")
    add_arg("--connlimit-mask", dest="connlimit-mask", action="append")
    add_arg("--connlimit-saddr", dest="connlimit-saddr", action="append")
    add_arg("--connlimit-daddr", dest="connlimit-daddr", action="append")
    ## connmark
    add_arg("--mark", dest="mark", action="append")
    ## conntrack
    add_arg("--ctstate", dest="ctstate", action="append")
    add_arg("--ctproto", dest="ctproto", action="append")
    add_arg("--ctorigsrc", dest="ctorigsrc", action="append")
    add_arg("--ctorigdst", dest="ctorigdst", action="append")
    add_arg("--ctreplsrc", dest="ctreplsrc", action="append")
    add_arg("--ctrepldst", dest="ctrepldst", action="append")
    add_arg("--ctorigsrcport", dest="ctorigsrcport", action="append")
    add_arg("--ctorigdstport", dest="ctorigdstport", action="append")
    add_arg("--ctreplsrcport", dest="ctreplsrcport", action="append")
    add_arg("--ctrepldstport", dest="ctrepldstport", action="append")
    add_arg("--ctstatus", dest="ctstatus", action="append")
    add_arg("--ctexpire", dest="ctexpire", action="append")
    add_arg("--ctdir", dest="ctdir", action="append")
    ## cpu
    add_arg("--cpu", dest="cpu", action="append")
    ## dccp
    add_arg("--sport", "--source-port", dest="source_port", action="append")
    add_arg("--dport", "--destination-port", dest="destination_port", action="append")
    add_arg("--dccp-types", dest="dccp-types", action="append")
    add_arg("--dccp-option", dest="dccp-option", action="append")
    ## devgroup
    add_arg("--src-group", dest="src-group", action="append")
    add_arg("--dst-group", dest="dst-group", action="append")
    ## dscp
    add_arg("--dscp", dest="dscp", action="append")
    add_arg("--dscp-class", dest="dscp-class", action="append")
    ## dst
    add_arg("--dst-len", dest="dst-len", action="append")
    add_arg("--dst-opts", dest="dst-opts", action="append")
    ## ecn
    add_arg("--ecn-tcp-cwr", dest="ecn-tcp-cwr", action="append")
    add_arg("--ecn-tcp-ece", dest="ecn-tcp-ece", action="append")
    add_arg("--ecn-ip-ect", dest="ecn-ip-ect", action="append")
    ## esp
    add_arg("--espspi", dest="espspi", action="append")
    ## frag
    add_arg("--fragid", dest="fragid", action="append")
    add_arg("--fraglen", dest="fraglen", action="append")
    add_arg("--fragres", dest="fragres", action="append")
    add_arg("--fragfirst", dest="fragfirst", action="append")
    add_arg("--fragmore", dest="fragmore", action="append")
    add_arg("--fraglast", dest="fraglast", action="append")
    ## hashlimit
    add_arg("--hashlimit-upto", dest="hashlimit-upto", action="append")
    add_arg("--hashlimit-above", dest="hashlimit-above", action="append")
    add_arg("--hashlimit-burst", dest="hashlimit-burst", action="append")
    add_arg("--hashlimit-mode", dest="hashlimit-mode", action="append")
    add_arg("--hashlimit-srcmask", dest="hashlimit-srcmask", action="append")
    add_arg("--hashlimit-dstmask", dest="hashlimit-dstmask", action="append")
    add_arg("--hashlimit-name", dest="hashlimit-name", action="append")
    add_arg("--hashlimit-htable-size", dest="hashlimit-htable-size", action="append")
    add_arg("--hashlimit-htable-max", dest="hashlimit-htable-max", action="append")
    add_arg(
        "--hashlimit-htable-expire", dest="hashlimit-htable-expire", action="append"
    )
    add_arg(
        "--hashlimit-htable-gcinterval",
        dest="hashlimit-htable-gcinterval",
        action="append",
    )
    ## hbh
    add_arg("--hbh-len", dest="hbh-len", action="append")
    add_arg("--hbh-opts", dest="hbh-opts", action="append")
    ## helper
    add_arg("--helper", dest="helper", action="append")
    ## hl
    add_arg("--hl-eq", dest="hl-eq", action="append")
    add_arg("--hl-lt", dest="hl-lt", action="append")
    add_arg("--hl-gt", dest="hl-gt", action="append")
    ## icmp
    add_arg("--icmp-type", dest="icmp-type", action="append")
    ## icmp6
    add_arg("--icmpv6-type", dest="icmpv6-type", action="append")
    ## iprange
    add_arg("--src-range", dest="src-range", action="append")
    add_arg("--dst-range", dest="dst-range", action="append")
    ## ipv6header
    add_arg("--soft", dest="soft", action="append")
    add_arg("--header", dest="header", action="append")
    ## ipvs
    add_arg("--ipvs", dest="ipvs", action="append")
    add_arg("--vproto", dest="vproto", action="append")
    add_arg("--vaddr", dest="vaddr", action="append")
    add_arg("--vport", dest="vport", action="append")
    add_arg("--vdir", dest="vdir", action="append")
    add_arg("--vmethod", dest="vmethod", action="append")
    add_arg("--vportctl", dest="vportctl", action="append")
    ## length
    add_arg("--length", dest="length", action="append")
    ## limit
    add_arg("--limit", dest="limit", action="append")
    add_arg("--limit-burst", dest="limit-burst", action="append")
    ## mac
    add_arg("--mac-source", dest="mac-source", action="append")
    ## mh
    add_arg("--mh-type", dest="mh-type", action="append")
    ## multiport
    add_arg("--sports", "--source-ports", dest="source-ports", action="append")
    add_arg(
        "--dports", "--destination-ports", dest="destination-ports", action="append"
    )
    add_arg("--ports", dest="ports", action="append")
    ## nfacct
    add_arg("--nfacct-name", dest="nfacct-name", action="append")
    ## osf
    add_arg("--genre", dest="genre", action="append")
    add_arg("--ttl", dest="ttl", action="append")
    add_arg("--log", dest="log", action="append")
    ## owner
    add_arg("--uid-owner", dest="uid-owner", action="append")
    add_arg("--gid-owner", dest="gid-owner", action="append")
    add_arg("--socket-exists", dest="socket-exists", action="append")
    ## physdev
    add_arg("--physdev-in", dest="physdev-in", action="append")
    add_arg("--physdev-out", dest="physdev-out", action="append")
    add_arg("--physdev-is-in", dest="physdev-is-in", action="append")
    add_arg("--physdev-is-out", dest="physdev-is-out", action="append")
    add_arg("--physdev-is-bridged", dest="physdev-is-bridged", action="append")
    ## pkttype
    add_arg("--pkt-type", dest="pkt-type", action="append")
    ## policy
    add_arg("--dir", dest="dir", action="append")
    add_arg("--pol", dest="pol", action="append")
    add_arg("--strict", dest="strict", action="append")
    add_arg("--reqid", dest="reqid", action="append")
    add_arg("--spi", dest="spi", action="append")
    add_arg("--proto", dest="proto", action="append")
    add_arg("--mode", dest="mode", action="append")
    add_arg("--tunnel-src", dest="tunnel-src", action="append")
    add_arg("--tunnel-dst", dest="tunnel-dst", action="append")
    add_arg("--next", dest="next", action="append")
    ## quota
    add_arg("--quota", dest="quota", action="append")
    ## rateest
    add_arg("--rateest", dest="rateest", action="append")
    add_arg("--rateest1", dest="rateest1", action="append")
    add_arg("--rateest2", dest="rateest2", action="append")
    add_arg("--rateest-delta", dest="rateest-delta", action="append")
    add_arg("--rateest-bps", dest="rateest-bps", action="append")
    add_arg("--rateest-bps1", dest="rateest-bps1", action="append")
    add_arg("--rateest-bps2", dest="rateest-bps2", action="append")
    add_arg("--rateest-pps", dest="rateest-pps", action="append")
    add_arg("--rateest-pps1", dest="rateest-pps1", action="append")
    add_arg("--rateest-pps2", dest="rateest-pps2", action="append")
    add_arg("--rateest-lt", dest="rateest-lt", action="append")
    add_arg("--rateest-gt", dest="rateest-gt", action="append")
    add_arg("--rateest-eq", dest="rateest-eq", action="append")
    add_arg("--rateest-name", dest="rateest-name", action="append")
    add_arg("--rateest-interval", dest="rateest-interval", action="append")
    add_arg("--rateest-ewma", dest="rateest-ewma", action="append")
    ## realm
    add_arg("--realm", dest="realm", action="append")
    ## recent
    add_arg("--name", dest="name", action="append")
    add_arg("--set", dest="set", action="append")
    add_arg("--rsource", dest="rsource", action="append")
    add_arg("--rdest", dest="rdest", action="append")
    add_arg("--mask", dest="mask", action="append")
    add_arg("--rcheck", dest="rcheck", action="append")
    add_arg("--update", dest="update", action="append")
    add_arg("--remove", dest="remove", action="append")
    add_arg("--seconds", dest="seconds", action="append")
    add_arg("--reap", dest="reap", action="append")
    add_arg("--hitcount", dest="hitcount", action="append")
    add_arg("--rttl", dest="rttl", action="append")
    ## rpfilter
    add_arg("--loose", dest="loose", action="append")
    add_arg("--validmark", dest="validmark", action="append")
    add_arg("--accept-local", dest="accept-local", action="append")
    add_arg("--invert", dest="invert", action="append")
    ## rt
    add_arg("--rt-type", dest="rt-type", action="append")
    add_arg("--rt-segsleft", dest="rt-segsleft", action="append")
    add_arg("--rt-len", dest="rt-len", action="append")
    add_arg("--rt-0-res", dest="rt-0-res", action="append")
    add_arg("--rt-0-addrs", dest="rt-0-addrs", action="append")
    add_arg("--rt-0-not-strict", dest="rt-0-not-strict", action="append")
    ## sctp
    add_arg("--chunk-types", dest="chunk-types", action="append")
    ## set
    add_arg("--match-set", dest="match-set", action="append")
    add_arg("--return-nomatch", dest="return-nomatch", action="append")
    add_arg("--update-counters", dest="update-counters", action="append")
    add_arg("--update-subcounters", dest="update-subcounters", action="append")
    add_arg("--packets-eq", dest="packets-eq", action="append")
    add_arg("--packets-lt", dest="packets-lt", action="append")
    add_arg("--packets-gt", dest="packets-gt", action="append")
    add_arg("--bytes-eq", dest="bytes-eq", action="append")
    add_arg("--bytes-lt", dest="bytes-lt", action="append")
    add_arg("--bytes-gt", dest="bytes-gt", action="append")
    ## socket
    add_arg("--transparent", dest="transparent", action="append")
    add_arg("--nowildcard", dest="nowildcard", action="append")
    ## state
    add_arg("--state", dest="state", action="append")
    ## statistic
    add_arg("--probability", dest="probability", action="append")
    add_arg("--every", dest="every", action="append")
    add_arg("--packet", dest="packet", action="append")
    ## string
    add_arg("--algo", dest="algo", action="append")
    add_arg("--from", dest="from", action="append")
    add_arg("--to", dest="to", action="append")
    add_arg("--string", dest="string", action="append")
    add_arg("--hex-string", dest="hex-string", action="append")
    ## tcp
    add_arg("--tcp-flags", dest="tcp-flags", action="append")
    add_arg("--syn", dest="syn", action="append")
    add_arg("--tcp-option", dest="tcp-option", action="append")
    ## tcpmss
    add_arg("--mss", dest="mss", action="append")
    ## time
    add_arg("--datestart", dest="datestart", action="append")
    add_arg("--datestop", dest="datestop", action="append")
    add_arg("--timestart", dest="timestart", action="append")
    add_arg("--timestop", dest="timestop", action="append")
    add_arg("--monthdays", dest="monthdays", action="append")
    add_arg("--weekdays", dest="weekdays", action="append")
    add_arg("--contiguous", dest="contiguous", action="append")
    add_arg("--kerneltz", dest="kerneltz", action="append")
    add_arg("--utc", dest="utc", action="append")
    add_arg("--localtz", dest="localtz", action="append")
    ## tos
    add_arg("--tos", dest="tos", action="append")
    ## ttl
    add_arg("--ttl-eq", dest="ttl-eq", action="append")
    add_arg("--ttl-gt", dest="ttl-gt", action="append")
    add_arg("--ttl-lt", dest="ttl-lt", action="append")
    ## u32
    add_arg("--u32", dest="u32", action="append")

    # Xtables-addons matches
    ## condition
    add_arg("--condition", dest="condition", action="append")
    ## dhcpmac
    add_arg("--mac", dest="mac", action="append")
    ## fuzzy
    add_arg("--lower-limit", dest="lower-limit", action="append")
    add_arg("--upper-limit", dest="upper-limit", action="append")
    ## geoip
    add_arg("--src-cc", "--source-country", dest="source-country", action="append")
    add_arg(
        "--dst-cc", "--destination-country", dest="destination-country", action="append"
    )
    ## gradm
    add_arg("--enabled", dest="enabled", action="append")
    add_arg("--disabled", dest="disabled", action="append")
    ## iface
    add_arg("--iface", dest="iface", action="append")
    add_arg("--dev-in", dest="dev-in", action="append")
    add_arg("--dev-out", dest="dev-out", action="append")
    add_arg("--up", dest="up", action="append")
    add_arg("--down", dest="down", action="append")
    add_arg("--broadcast", dest="broadcast", action="append")
    add_arg("--loopback", dest="loopback", action="append")
    add_arg("--pointtopoint", dest="pointtopoint", action="append")
    add_arg("--running", dest="running", action="append")
    add_arg("--noarp", dest="noarp", action="append")
    add_arg("--arp", dest="arp", action="append")
    add_arg("--promisc", dest="promisc", action="append")
    add_arg("--multicast", dest="multicast", action="append")
    add_arg("--dynamic", dest="dynamic", action="append")
    add_arg("--lower-up", dest="lower-up", action="append")
    add_arg("--dormant", dest="dormant", action="append")
    ## ipp2p
    add_arg("--edk", dest="edk", action="append")
    add_arg("--kazaa", dest="kazaa", action="append")
    add_arg("--gnu", dest="gnu", action="append")
    add_arg("--dc", dest="dc", action="append")
    add_arg("--bit", dest="bit", action="append")
    add_arg("--apple", dest="apple", action="append")
    add_arg("--soul", dest="soul", action="append")
    add_arg("--winmx", dest="winmx", action="append")
    add_arg("--ares", dest="ares", action="append")
    add_arg("--debug", dest="debug", action="append")
    ## ipv4options
    add_arg("--flags", dest="flags", action="append")
    add_arg("--any", dest="any", action="append")
    ## length2
    add_arg("--layer3", dest="layer3", action="append")
    add_arg("--layer4", dest="layer4", action="append")
    add_arg("--layer5", dest="layer5", action="append")
    ## lscan
    add_arg("--stealth", dest="stealth", action="append")
    add_arg("--synscan", dest="synscan", action="append")
    add_arg("--cnscan", dest="cnscan", action="append")
    add_arg("--grscan", dest="grscan", action="append")
    ## psd
    add_arg("--psd-weight-threshold", dest="psd-weight-threshold", action="append")
    add_arg("--psd-delay-threshold", dest="psd-delay-threshold", action="append")
    add_arg("--psd-lo-ports-weight", dest="psd-lo-ports-weight", action="append")
    add_arg("--psd-hi-ports-weight", dest="psd-hi-ports-weight", action="append")
    ## quota2
    add_arg("--grow", dest="grow", action="append")
    add_arg("--no-change", dest="no-change", action="append")
    add_arg("--packets", dest="packets", action="append")
    ## pknock
    add_arg("--knockports", dest="knockports", action="append")
    add_arg("--time", dest="time", action="append")
    add_arg("--autoclose", dest="autoclose", action="append")
    add_arg("--checkip", dest="checkip", action="append")

    # TARGET EXTENSIONS
    ## AUDIT
    add_arg("--type", dest="type", action="append")
    ## CHECKSUM
    add_arg("--checksum-fill", dest="checksum-fill", action="append")
    ## CLASSIFY
    add_arg("--set-class", dest="set-class", action="append")
    ## CLUSTERIP
    add_arg("--new", dest="new", action="append")
    add_arg("--hashmode", dest="hashmode", action="append")
    add_arg("--clustermac", dest="clustermac", action="append")
    add_arg("--total-nodes", dest="total-nodes", action="append")
    add_arg("--local-node", dest="local-node", action="append")
    add_arg("--hash-init", dest="hash-init", action="append")
    ## CONNMARK
    add_arg("--set-xmark", dest="set-xmark", action="append")
    add_arg("--save-mark", dest="save-mark", action="append")
    add_arg("--restore-mark", dest="restore-mark", action="append")
    add_arg("--and-mark", dest="and-mark", action="append")
    add_arg("--or-mark", dest="or-mark", action="append")
    add_arg("--xor-mark", dest="xor-mark", action="append")
    add_arg("--set-mark", dest="set-mark", action="append")
    add_arg("--nfmask", dest="nfmask", action="append")
    add_arg("--ctmask", dest="ctmask", action="append")
    ## CONNSECMARK
    add_arg("--save", dest="save", action="append")
    add_arg("--restore", dest="restore", action="append")
    ## CT
    add_arg("--notrack", dest="notrack", action="append")
    add_arg("--ctevents", dest="ctevents", action="append")
    add_arg("--expevents", dest="expevents", action="append")
    add_arg("--zone", dest="zone", action="append")
    add_arg("--timeout", dest="timeout", action="append")
    ## DNAT
    add_arg("--to-destination", dest="to-destination", action="append")
    add_arg("--random", dest="random", action="append")
    add_arg("--persistent", dest="persistent", action="append")
    ## DNPT
    add_arg("--src-pfx", dest="src-pfx", action="append")
    add_arg("--dst-pfx", dest="dst-pfx", action="append")
    ## DSCP
    add_arg("--set-dscp", dest="set-dscp", action="append")
    add_arg("--set-dscp-class", dest="set-dscp-class", action="append")
    ## ECN
    add_arg("--ecn-tcp-remove", dest="ecn-tcp-remove", action="append")
    ## HL
    add_arg("--hl-set", dest="hl-set", action="append")
    add_arg("--hl-dec", dest="hl-dec", action="append")
    add_arg("--hl-inc", dest="hl-inc", action="append")
    ## HMARK
    add_arg("--hmark-tuple", dest="hmark-tuple", action="append")
    add_arg("--hmark-mod", dest="hmark-mod", action="append")
    add_arg("--hmark-offset", dest="hmark-offset", action="append")
    add_arg("--hmark-src-prefix", dest="hmark-src-prefix", action="append")
    add_arg("--hmark-dst-prefix", dest="hmark-dst-prefix", action="append")
    add_arg("--hmark-sport-mask", dest="hmark-sport-mask", action="append")
    add_arg("--hmark-dport-mask", dest="hmark-dport-mask", action="append")
    add_arg("--hmark-spi-mask", dest="hmark-spi-mask", action="append")
    add_arg("--hmark-proto-mask", dest="hmark-proto-mask", action="append")
    add_arg("--hmark-rnd", dest="hmark-rnd", action="append")
    ## LED
    add_arg("--led-trigger-id", dest="led-trigger-id", action="append")
    add_arg("--led-delay", dest="led-delay", action="append")
    add_arg("--led-always-blink", dest="led-always-blink", action="append")
    ## LOG
    add_arg("--log-level", dest="log-level", action="append")
    add_arg("--log-prefix", dest="log-prefix", action="append")
    add_arg("--log-tcp-sequence", dest="log-tcp-sequence", action="append")
    add_arg("--log-tcp-options", dest="log-tcp-options", action="append")
    add_arg("--log-ip-options", dest="log-ip-options", action="append")
    add_arg("--log-uid", dest="log-uid", action="append")
    ## MASQUERADE
    add_arg("--to-ports", dest="to-ports", action="append")
    ## NFLOG
    add_arg("--nflog-group", dest="nflog-group", action="append")
    add_arg("--nflog-prefix", dest="nflog-prefix", action="append")
    add_arg("--nflog-range", dest="nflog-range", action="append")
    add_arg("--nflog-threshold", dest="nflog-threshold", action="append")
    ## NFQUEUE
    add_arg("--queue-num", dest="queue-num", action="append")
    add_arg("--queue-balance", dest="queue-balance", action="append")
    add_arg("--queue-bypass", dest="queue-bypass", action="append")
    add_arg("--queue-cpu-fanout", dest="queue-cpu-fanout", action="append")
    ## RATEEST
    add_arg("--rateest-ewmalog", dest="rateest-ewmalog", action="append")
    ## REJECT
    add_arg("--reject-with", dest="reject-with", action="append")
    ## SAME
    add_arg("--nodst", dest="nodst", action="append")
    ## SECMARK
    add_arg("--selctx", dest="selctx", action="append")
    ## SET
    add_arg("--add-set", dest="add-set", action="append")
    add_arg("--del-set", dest="del-set", action="append")
    add_arg("--exist", dest="exist", action="append")
    ## SNAT
    add_arg("--to-source", dest="to-source", action="append")
    ## TCPMSS
    add_arg("--set-mss", dest="set-mss", action="append")
    add_arg("--clamp-mss-to-pmtu", dest="clamp-mss-to-pmtu", action="append")
    ## TCPOPTSTRIP
    add_arg("--strip-options", dest="strip-options", action="append")
    ## TEE
    add_arg("--gateway", dest="gateway", action="append")
    ## TOS
    add_arg("--set-tos", dest="set-tos", action="append")
    add_arg("--and-tos", dest="and-tos", action="append")
    add_arg("--or-tos", dest="or-tos", action="append")
    add_arg("--xor-tos", dest="xor-tos", action="append")
    ## TPROXY
    add_arg("--on-port", dest="on-port", action="append")
    add_arg("--on-ip", dest="on-ip", action="append")
    add_arg("--tproxy-mark", dest="tproxy-mark", action="append")
    ## TTL
    add_arg("--ttl-set", dest="ttl-set", action="append")
    add_arg("--ttl-dec", dest="ttl-dec", action="append")
    add_arg("--ttl-inc", dest="ttl-inc", action="append")
    ## ULOG
    add_arg("--ulog-nlgroup", dest="ulog-nlgroup", action="append")
    add_arg("--ulog-prefix", dest="ulog-prefix", action="append")
    add_arg("--ulog-cprange", dest="ulog-cprange", action="append")
    add_arg("--ulog-qthreshold", dest="ulog-qthreshold", action="append")

    # Xtables-addons targets
    ## ACCOUNT
    add_arg("--addr", dest="addr", action="append")
    add_arg("--tname", dest="tname", action="append")
    ## CHAOS
    add_arg("--delude", dest="delude", action="append")
    add_arg("--tarpit", dest="tarpit", action="append")
    ## DHCPMAC
    add_arg("--set-mac", dest="set-mac", action="append")
    ## DNETMAP
    add_arg("--prefix", dest="prefix", action="append")
    add_arg("--reuse", dest="reuse", action="append")
    add_arg("--static", dest="static", action="append")
    ## IPMARK
    add_arg("--and-mask", dest="and-mask", action="append")
    add_arg("--or-mask", dest="or-mask", action="append")
    add_arg("--shift", dest="shift", action="append")
    ## TARPIT
    add_arg("--honeypot", dest="honeypot", action="append")
    add_arg("--reset", dest="reset", action="append")

    return parser<|MERGE_RESOLUTION|>--- conflicted
+++ resolved
@@ -103,17 +103,10 @@
         if family == "ipv6":
             return "/etc/iptables/rules.v6"
         else:
-<<<<<<< HEAD
-            return "/etc/iptables/rules.v4"
-    elif __grains__["os"] == "Gentoo":
-        if family == "ipv6":
-            return "/var/lib/ip6tables/rules-save"
-=======
             return '/etc/iptables/rules.v4'
     elif __grains__['os_family'] == 'Gentoo':
         if family == 'ipv6':
             return '/var/lib/ip6tables/rules-save'
->>>>>>> 8abb7099
         else:
             return "/var/lib/iptables/rules-save"
     elif __grains__["os_family"] == "Suse":
@@ -174,11 +167,7 @@
                 log.warning("Skipping regex rule: '%s': %s", pattern, e)
                 continue
 
-<<<<<<< HEAD
-    if __context__["iptables.save_filters"]:
-=======
     if __context__['iptables.save_filters']:
->>>>>>> 8abb7099
         # line by line get rid of any regex matches
         _filtered_cmd_output = [
             line
@@ -909,16 +898,9 @@
     returnCheck = check(table, chain, rule, family)
     if isinstance(returnCheck, bool) and returnCheck:
         return False
-<<<<<<< HEAD
-    cmd = "{0} {1} -t {2} -A {3} {4}".format(
-        _iptables_cmd(family), wait, table, chain, rule
-    )
-    out = __salt__["cmd.run"](cmd)
-=======
     cmd = '{0} {1} -t {2} -A {3} {4}'.format(
             _iptables_cmd(family), wait, table, chain, rule)
     out = __salt__['cmd.run'](cmd)
->>>>>>> 8abb7099
     return not out
 
 
