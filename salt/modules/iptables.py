--- conflicted
+++ resolved
@@ -167,7 +167,6 @@
         '''
         Will check if the defined argument is intended to be negated,
         (i.e. prefixed with '!' or 'not'), and add a '! ' to the rule.
-<<<<<<< HEAD
 
         The prefix will be removed from the value in the kwargs dict.
         '''
@@ -177,17 +176,6 @@
             return '! '
         return ''
 
-=======
-
-        The prefix will be removed from the value in the kwargs dict.
-        '''
-        value = str(kwargs[arg])
-        if value.startswith('!') or value.startswith('not'):
-            kwargs[arg] = re.sub(bang_not_pat, '', value)
-            return '! '
-        return ''
-
->>>>>>> 6ed603c3
     if 'if' in kwargs:
         rule.append('{0}-i {1}'.format(maybe_add_negation('if'), kwargs['if']))
         del kwargs['if']
@@ -476,6 +464,9 @@
     ipt_cmd = _iptables_cmd(family)
 
     if _has_option('--check', family):
+        cmd = '{0} -t {1} -C {2} {3}'.format(ipt_cmd, table, chain, rule)
+        out = __salt__['cmd.run'](cmd)
+    else:
         _chain_name = hex(uuid.getnode())
 
         # Create temporary table
@@ -494,9 +485,6 @@
                     return True
 
         return False
-    else:
-        cmd = '{0} -t {1} -C {2} {3}'.format(ipt_cmd, table, chain, rule)
-        out = __salt__['cmd.run'](cmd, output_loglevel='quiet')
 
     if not out:
         return True
