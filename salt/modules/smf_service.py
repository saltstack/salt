# -*- coding: utf-8 -*-
"""
Service support for Solaris 10 and 11, should work with other systems
that use SMF also. (e.g. SmartOS)

.. important::
    If you feel that Salt should be using this module to manage services on a
    minion, and it is using a different module (or gives an error similar to
    *'service.start' is not available*), see :ref:`here
    <module-provider-override>`.
"""

# Import Python libs
from __future__ import absolute_import, print_function, unicode_literals

import fnmatch
import re

__func_alias__ = {"reload_": "reload"}

# Define the module's virtual name
__virtualname__ = "service"


def __virtual__():
    """
    Only work on systems which default to SMF
<<<<<<< HEAD
    """
    if "Solaris" in __grains__["os_family"]:
=======
    '''
    if 'Solaris' in __grains__.get('os_family'):
>>>>>>> 8abb7099
        # Don't let this work on Solaris 9 since SMF doesn't exist on it.
        if __grains__["kernelrelease"] == "5.9":
            return (
                False,
                "The smf execution module failed to load: SMF not available on Solaris 9.",
            )
        return __virtualname__
    return (
        False,
        "The smf execution module failed to load: only available on Solaris.",
    )


def _get_enabled_disabled(enabled_prop="true"):
    """
    DRY: Get all service FMRIs and their enabled property
    """
    ret = set()
    cmd = '/usr/bin/svcprop -c -p general/enabled "*"'
    lines = __salt__["cmd.run_stdout"](cmd, python_shell=False).splitlines()
    for line in lines:
        comps = line.split()
        if not comps:
            continue
        if comps[2] == enabled_prop:
            ret.add(comps[0].split("/:properties")[0])
    return sorted(ret)


def get_running():
    """
    Return the running services

    CLI Example:

    .. code-block:: bash

        salt '*' service.get_running
    """
    ret = set()
    cmd = "/usr/bin/svcs -H -o FMRI,STATE -s FMRI"
    lines = __salt__["cmd.run"](cmd, python_shell=False).splitlines()
    for line in lines:
        comps = line.split()
        if not comps:
            continue
        if "online" in line:
            ret.add(comps[0])
    return sorted(ret)


def get_stopped():
    """
    Return the stopped services

    CLI Example:

    .. code-block:: bash

        salt '*' service.get_stopped
    """
    ret = set()
    cmd = "/usr/bin/svcs -aH -o FMRI,STATE -s FMRI"
    lines = __salt__["cmd.run"](cmd, python_shell=False).splitlines()
    for line in lines:
        comps = line.split()
        if not comps:
            continue
        if "online" not in line and "legacy_run" not in line:
            ret.add(comps[0])
    return sorted(ret)


def available(name):
    """
    Returns ``True`` if the specified service is available, otherwise returns
    ``False``.

    We look up the name with the svcs command to get back the FMRI
    This allows users to use simpler service names

    CLI Example:

    .. code-block:: bash

        salt '*' service.available net-snmp
    """
    cmd = "/usr/bin/svcs -H -o FMRI {0}".format(name)
    name = __salt__["cmd.run"](cmd, python_shell=False)
    return name in get_all()


def missing(name):
    """
    The inverse of service.available.
    Returns ``True`` if the specified service is not available, otherwise returns
    ``False``.

    CLI Example:

    .. code-block:: bash

        salt '*' service.missing net-snmp
    """
    cmd = "/usr/bin/svcs -H -o FMRI {0}".format(name)
    name = __salt__["cmd.run"](cmd, python_shell=False)
    return name not in get_all()


def get_all():
    """
    Return all installed services

    CLI Example:

    .. code-block:: bash

        salt '*' service.get_all
    """
    ret = set()
    cmd = "/usr/bin/svcs -aH -o FMRI,STATE -s FMRI"
    lines = __salt__["cmd.run"](cmd).splitlines()
    for line in lines:
        comps = line.split()
        if not comps:
            continue
        ret.add(comps[0])
    return sorted(ret)


def start(name):
    """
    Start the specified service

    CLI Example:

    .. code-block:: bash

        salt '*' service.start <service name>
    """
    cmd = "/usr/sbin/svcadm enable -s -t {0}".format(name)
    retcode = __salt__["cmd.retcode"](cmd, python_shell=False)
    if not retcode:
        return True
    if retcode == 3:
        # Return code 3 means there was a problem with the service
        # A common case is being in the 'maintenance' state
        # Attempt a clear and try one more time
        clear_cmd = "/usr/sbin/svcadm clear {0}".format(name)
        __salt__["cmd.retcode"](clear_cmd, python_shell=False)
        return not __salt__["cmd.retcode"](cmd, python_shell=False)
    return False


def stop(name):
    """
    Stop the specified service

    CLI Example:

    .. code-block:: bash

        salt '*' service.stop <service name>
    """
    cmd = "/usr/sbin/svcadm disable -s -t {0}".format(name)
    return not __salt__["cmd.retcode"](cmd, python_shell=False)


def restart(name):
    """
    Restart the named service

    CLI Example:

    .. code-block:: bash

        salt '*' service.restart <service name>
    """
    cmd = "/usr/sbin/svcadm restart {0}".format(name)
    if not __salt__["cmd.retcode"](cmd, python_shell=False):
        # calling restart doesn't clear maintenance
        # or tell us that the service is in the 'online' state
        return start(name)
    return False


def reload_(name):
    """
    Reload the named service

    CLI Example:

    .. code-block:: bash

        salt '*' service.reload <service name>
    """
    cmd = "/usr/sbin/svcadm refresh {0}".format(name)
    if not __salt__["cmd.retcode"](cmd, python_shell=False):
        # calling reload doesn't clear maintenance
        # or tell us that the service is in the 'online' state
        return start(name)
    return False


def status(name, sig=None):
    """
    Return the status for a service.
    If the name contains globbing, a dict mapping service name to True/False
    values is returned.

    .. versionchanged:: 2018.3.0
        The service name can now be a glob (e.g. ``salt*``)

    Args:
        name (str): The name of the service to check
        sig (str): Not implemented

    Returns:
        bool: True if running, False otherwise
        dict: Maps service name to True if running, False otherwise

    CLI Example:

    .. code-block:: bash

        salt '*' service.status <service name>
    """
    contains_globbing = bool(re.search(r"\*|\?|\[.+\]", name))
    if contains_globbing:
        services = fnmatch.filter(get_all(), name)
    else:
        services = [name]
    results = {}
    for service in services:
        cmd = "/usr/bin/svcs -H -o STATE {0}".format(service)
        line = __salt__["cmd.run"](cmd, python_shell=False)
        results[service] = line == "online"
    if contains_globbing:
        return results
    return results[name]


def enable(name, **kwargs):
    """
    Enable the named service to start at boot

    CLI Example:

    .. code-block:: bash

        salt '*' service.enable <service name>
    """
    cmd = "/usr/sbin/svcadm enable {0}".format(name)
    return not __salt__["cmd.retcode"](cmd, python_shell=False)


def disable(name, **kwargs):
    """
    Disable the named service to start at boot

    CLI Example:

    .. code-block:: bash

        salt '*' service.disable <service name>
    """
    cmd = "/usr/sbin/svcadm disable {0}".format(name)
    return not __salt__["cmd.retcode"](cmd, python_shell=False)


def enabled(name, **kwargs):
    """
    Check to see if the named service is enabled to start on boot

    CLI Example:

    .. code-block:: bash

        salt '*' service.enabled <service name>
    """
    # The property that reveals whether a service is enabled
    # can only be queried using the full FMRI
    # We extract the FMRI and then do the query
    fmri_cmd = "/usr/bin/svcs -H -o FMRI {0}".format(name)
    fmri = __salt__["cmd.run"](fmri_cmd, python_shell=False)
    cmd = "/usr/sbin/svccfg -s {0} listprop general/enabled".format(fmri)
    comps = __salt__["cmd.run"](cmd, python_shell=False).split()
    if comps[2] == "true":
        return True
    else:
        return False


def disabled(name):
    """
    Check to see if the named service is disabled to start on boot

    CLI Example:

    .. code-block:: bash

        salt '*' service.disabled <service name>
    """
    return not enabled(name)


def get_enabled():
    """
    Return the enabled services

    CLI Example:

    .. code-block:: bash

        salt '*' service.get_enabled
    """
    # Note that this returns the full FMRI
    return _get_enabled_disabled("true")


def get_disabled():
    """
    Return the disabled services

    CLI Example:

    .. code-block:: bash

        salt '*' service.get_disabled
    """
    # Note that this returns the full FMRI
    return _get_enabled_disabled("false")<|MERGE_RESOLUTION|>--- conflicted
+++ resolved
@@ -25,13 +25,8 @@
 def __virtual__():
     """
     Only work on systems which default to SMF
-<<<<<<< HEAD
-    """
-    if "Solaris" in __grains__["os_family"]:
-=======
     '''
     if 'Solaris' in __grains__.get('os_family'):
->>>>>>> 8abb7099
         # Don't let this work on Solaris 9 since SMF doesn't exist on it.
         if __grains__["kernelrelease"] == "5.9":
             return (
