# -*- coding: utf-8 -*-
'''
Module to provide MongoDB functionality to Salt

:configuration: This module uses PyMongo, and accepts configuration details as
    parameters as well as configuration settings::

        mongodb.host: 'localhost'
        mongodb.port: 27017
        mongodb.user: ''
        mongodb.password: ''

    This data can also be passed into pillar. Options passed into opts will
    overwrite options passed into pillar.
'''
from __future__ import absolute_import

# Import python libs
import logging
<<<<<<< HEAD
import json
=======
from distutils.version import StrictVersion  # pylint: disable=import-error,no-name-in-module
>>>>>>> abca09d5

# Import salt libs
from salt.ext.six import string_types

# Import third party libs
try:
    import pymongo
    HAS_MONGODB = True
except ImportError:
    HAS_MONGODB = False

log = logging.getLogger(__name__)


def __virtual__():
    '''
    Only load this module if pymongo is installed
    '''
    if HAS_MONGODB:
        return 'mongodb'
    else:
        return False


def _connect(user=None, password=None, host=None, port=None, database='admin'):
    '''
    Returns a tuple of (user, host, port) with config, pillar, or default
    values assigned to missing values.
    '''
    if not user:
        user = __salt__['config.option']('mongodb.user')
    if not password:
        password = __salt__['config.option']('mongodb.password')
    if not host:
        host = __salt__['config.option']('mongodb.host')
    if not port:
        port = __salt__['config.option']('mongodb.port')

    try:
        conn = pymongo.connection.Connection(host=host, port=port)
        mdb = pymongo.database.Database(conn, database)
        if user and password:
            mdb.authenticate(user, password)
    except pymongo.errors.PyMongoError:
        log.error('Error connecting to database {0}'.format(database))
        return False

    return conn


def db_list(user=None, password=None, host=None, port=None):
    '''
    List all Mongodb databases

    CLI Example:

    .. code-block:: bash

        salt '*' mongodb.db_list <user> <password> <host> <port>
    '''
    conn = _connect(user, password, host, port)
    if not conn:
        return 'Failed to connect to mongo database'

    try:
        log.info('Listing databases')
        return conn.database_names()
    except pymongo.errors.PyMongoError as err:
        log.error(err)
        return str(err)


def db_exists(name, user=None, password=None, host=None, port=None):
    '''
    Checks if a database exists in Mongodb

    CLI Example:

    .. code-block:: bash

        salt '*' mongodb.db_exists <name> <user> <password> <host> <port>
    '''
    dbs = db_list(user, password, host, port)

    if isinstance(dbs, string_types):
        return False

    return name in dbs


def db_remove(name, user=None, password=None, host=None, port=None):
    '''
    Remove a Mongodb database

    CLI Example:

    .. code-block:: bash

        salt '*' mongodb.db_remove <name> <user> <password> <host> <port>
    '''
    conn = _connect(user, password, host, port)
    if not conn:
        return 'Failed to connect to mongo database'

    try:
        log.info('Removing database {0}'.format(name))
        conn.drop_database(name)
    except pymongo.errors.PyMongoError as err:
        log.error(
            'Removing database {0} failed with error: {1}'.format(
                name, str(err)
            )
        )
        return str(err)

    return True


def user_list(user=None, password=None, host=None, port=None, database='admin'):
    '''
    List users of a Mongodb database

    CLI Example:

    .. code-block:: bash

        salt '*' mongodb.user_list <user> <password> <host> <port> <database>
    '''
    conn = _connect(user, password, host, port)
    if not conn:
        return 'Failed to connect to mongo database'

    try:
        log.info('Listing users')
        mdb = pymongo.database.Database(conn, database)

        output = []
        mongodb_version = mdb.eval('db.version()')

        if StrictVersion(mongodb_version) >= StrictVersion('2.6'):
            for user in mdb.eval('db.getUsers()'):
                output.append([
                    ('user', user['user']),
                    ('roles', user['roles'])
                ])
        else:
            for user in mdb.system.users.find():
                output.append([
                    ('user', user['user']),
                    ('readOnly', user.get('readOnly', 'None'))
                ])
        return output

    except pymongo.errors.PyMongoError as err:
        log.error(
            'Listing users failed with error: {0}'.format(
                str(err)
            )
        )
        return str(err)


def user_exists(name, user=None, password=None, host=None, port=None,
                database='admin'):
    '''
    Checks if a user exists in Mongodb

    CLI Example:

    .. code-block:: bash

        salt '*' mongodb.user_exists <name> <user> <password> <host> <port> <database>
    '''
    users = user_list(user, password, host, port, database)
    for user in users:
        if name == dict(user).get('user'):
            return True

    return False


def user_create(name, passwd, user=None, password=None, host=None, port=None,
                database='admin'):
    '''
    Create a Mongodb user

    CLI Example:

    .. code-block:: bash

        salt '*' mongodb.user_create <name> <user> <password> <host> <port> <database>
    '''
    conn = _connect(user, password, host, port)
    if not conn:
        return 'Failed to connect to mongo database'

    try:
        log.info('Creating user {0}'.format(name))
        mdb = pymongo.database.Database(conn, database)
        mdb.add_user(name, passwd)
    except pymongo.errors.PyMongoError as err:
        log.error(
            'Creating database {0} failed with error: {1}'.format(
                name, str(err)
            )
        )
        return str(err)
    return True


def user_remove(name, user=None, password=None, host=None, port=None,
                database='admin'):
    '''
    Remove a Mongodb user

    CLI Example:

    .. code-block:: bash

        salt '*' mongodb.user_remove <name> <user> <password> <host> <port> <database>
    '''
    conn = _connect(user, password, host, port)
    if not conn:
        return 'Failed to connect to mongo database'

    try:
        log.info('Removing user {0}'.format(name))
        mdb = pymongo.database.Database(conn, database)
        mdb.remove_user(name)
    except pymongo.errors.PyMongoError as err:
        log.error(
            'Creating database {0} failed with error: {1}'.format(
                name, str(err)
            )
        )
        return str(err)

    return True


def _to_dict(objects):
    """
    Potentially interprets a string as JSON for usage with mongo
    """
    try:
        if isinstance(objects, string_types):
            objects = json.loads(objects)
    except ValueError as err:
        log.error("Could not parse objects: %s", err)
        raise err

    return objects


def insert(objects, collection, user=None, password=None,
           host=None, port=None, database='admin'):
    """
    Insert an object or list of objects into a collection

    CLI Example:

    .. code-block:: bash

        salt '*' mongodb.insert '[{"foo": "FOO", "bar": "BAR"}, {"foo": "BAZ", "bar": "BAM"}]' mycollection <user> <password> <host> <port> <database>

    """
    conn = _connect(user, password, host, port, database)
    if not conn:
        return "Failed to connect to mongo database"

    try:
        objects = _to_dict(objects)
    except Exception, err:
        return err.message

    try:
        log.info("Inserting %r into %s.%s", objects, database, collection)
        mdb = pymongo.database.Database(conn, database)
        col = getattr(mdb, collection)
        ids = col.insert(objects)
        return ids
    except pymongo.errors.PyMongoError as err:
        log.error("Inserting objects %r failed with error %s", objects, err.message)
        return err.message


def find(collection, query=None, user=None, password=None,
         host=None, port=None, database='admin'):
    conn = _connect(user, password, host, port)
    if not conn:
        return 'Failed to connect to mongo database'

    try:
        query = _to_dict(query)
    except Exception, err:
        return err.message

    try:
        log.info("Searching for %r in %s", query, collection)
        mdb = pymongo.database.Database(conn, database)
        col = getattr(mdb, collection)
        ret = col.find(query)
        return list(ret)
    except pymongo.errors.PyMongoError as err:
        log.error("Removing objects failed with error: %s", err.message)
        return err.message


def remove(collection, query=None, user=None, password=None,
           host=None, port=None, database='admin', w=1):
    """
    Remove an object or list of objects into a collection

    CLI Example:

    .. code-block:: bash

        salt '*' mongodb.remove mycollection '[{"foo": "FOO", "bar": "BAR"}, {"foo": "BAZ", "bar": "BAM"}]' <user> <password> <host> <port> <database>

    """
    conn = _connect(user, password, host, port)
    if not conn:
        return 'Failed to connect to mongo database'

    try:
        query = _to_dict(query)
    except Exception, err:
        return err.message

    try:
        log.info("Removing %r from %s", query, collection)
        mdb = pymongo.database.Database(conn, database)
        col = getattr(mdb, collection)
        ret = col.remove(query, w=w)
        return "{0} objects removed".format(ret['n'])
    except pymongo.errors.PyMongoError as err:
        log.error("Removing objects failed with error: %s", err.message)
        return err.message<|MERGE_RESOLUTION|>--- conflicted
+++ resolved
@@ -17,11 +17,8 @@
 
 # Import python libs
 import logging
-<<<<<<< HEAD
 import json
-=======
 from distutils.version import StrictVersion  # pylint: disable=import-error,no-name-in-module
->>>>>>> abca09d5
 
 # Import salt libs
 from salt.ext.six import string_types
