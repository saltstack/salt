# -*- coding: utf-8 -*-
"""
The service module for FreeBSD

.. important::
    If you feel that Salt should be using this module to manage services on a
    minion, and it is using a different module (or gives an error similar to
    *'service.start' is not available*), see :ref:`here
    <module-provider-override>`.
"""
from __future__ import absolute_import, print_function, unicode_literals

import fnmatch

# Import python libs
import logging
import os
import re

import salt.utils.decorators as decorators
import salt.utils.files

# Import salt libs
import salt.utils.path
from salt.exceptions import CommandNotFoundError

__func_alias__ = {"reload_": "reload"}

log = logging.getLogger(__name__)

# Define the module's virtual name
__virtualname__ = "service"


def __virtual__():
    """
    Only work on FreeBSD
    """
    # Disable on these platforms, specific service modules exist:
<<<<<<< HEAD
    if __grains__["os"] == "FreeBSD":
=======
    if __grains__.get('os') == 'FreeBSD':
>>>>>>> 8abb7099
        return __virtualname__
    return (
        False,
        "The freebsdservice execution module cannot be loaded: only available on FreeBSD systems.",
    )


@decorators.memoize
def _cmd(jail=None):
    """
    Return full path to service command

    .. versionchanged:: 2016.3.4

    Support for jail (representing jid or jail name) keyword argument in kwargs
    """
    service = salt.utils.path.which("service")
    if not service:
        raise CommandNotFoundError("'service' command not found")
    if jail:
        jexec = salt.utils.path.which("jexec")
        if not jexec:
            raise CommandNotFoundError("'jexec' command not found")
        service = "{0} {1} {2}".format(jexec, jail, service)
    return service


def _get_jail_path(jail):
    """
    .. versionadded:: 2016.3.4

    Return the jail's root directory (path) as shown in jls

    jail
        The jid or jail name
    """
    jls = salt.utils.path.which("jls")
    if not jls:
        raise CommandNotFoundError("'jls' command not found")
    jails = __salt__["cmd.run_stdout"]("{0} -n jid name path".format(jls))
    for j in jails.splitlines():
        jid, jname, path = (x.split("=")[1].strip() for x in j.split())
        if jid == jail or jname == jail:
            return path.rstrip("/")
    # XΧΧ, TODO, not sure how to handle nonexistent jail
    return ""


def _get_rcscript(name, jail=None):
    """
    Return full path to service rc script

    .. versionchanged:: 2016.3.4

    Support for jail (representing jid or jail name) keyword argument in kwargs
    """
    cmd = "{0} -r".format(_cmd(jail))
    prf = _get_jail_path(jail) if jail else ""
    for line in __salt__["cmd.run_stdout"](cmd, python_shell=False).splitlines():
        if line.endswith("{0}{1}".format(os.path.sep, name)):
            return os.path.join(prf, line.lstrip(os.path.sep))
    return None


def _get_rcvar(name, jail=None):
    """
    Return rcvar

    .. versionchanged:: 2016.3.4

    Support for jail (representing jid or jail name) keyword argument in kwargs
    """
    if not available(name, jail):
        log.error("Service %s not found", name)
        return False

    cmd = "{0} {1} rcvar".format(_cmd(jail), name)

    for line in __salt__["cmd.run_stdout"](cmd, python_shell=False).splitlines():
        if '_enable="' not in line:
            continue
        rcvar, _ = line.split("=", 1)
        return rcvar

    return None


def get_enabled(jail=None):
    """
    Return what services are set to run on boot

    .. versionchanged:: 2016.3.4

    Support for jail (representing jid or jail name) keyword argument in kwargs

    CLI Example:

    .. code-block:: bash

        salt '*' service.get_enabled
    """
    ret = []
    service = _cmd(jail)
    prf = _get_jail_path(jail) if jail else ""
    for svc in __salt__["cmd.run"]("{0} -e".format(service)).splitlines():
        ret.append(os.path.basename(svc))

    # This is workaround for bin/173454 bug
    for svc in get_all(jail):
        if svc in ret:
            continue
        if not os.path.exists("{0}/etc/rc.conf.d/{1}".format(prf, svc)):
            continue
        if enabled(svc, jail=jail):
            ret.append(svc)

    return sorted(ret)


def get_disabled(jail=None):
    """
    Return what services are available but not enabled to start at boot

    .. versionchanged:: 2016.3.4

    Support for jail (representing jid or jail name) keyword argument in kwargs

    CLI Example:

    .. code-block:: bash

        salt '*' service.get_disabled
    """
    en_ = get_enabled(jail)
    all_ = get_all(jail)
    return sorted(set(all_) - set(en_))


def _switch(name, on, **kwargs):  # pylint: disable=C0103  # pylint: disable=C0103
    """
    Switch on/off service start at boot.

    .. versionchanged:: 2016.3.4

    Support for jail (representing jid or jail name) and chroot keyword argument
    in kwargs. chroot should be used when jail's /etc is mounted read-only and
    should point to a root directory where jail's /etc is mounted read-write.
    """
    jail = kwargs.get("jail", "")
    chroot = kwargs.get("chroot", "").rstrip("/")
    if not available(name, jail):
        return False

    rcvar = _get_rcvar(name, jail)
    if not rcvar:
        log.error("rcvar for service %s not found", name)
        return False

    if jail and not chroot:
        # prepend the jail's path in config paths when referring to a jail, when
        # chroot is not provided. chroot should be provided when the jail's /etc
        # is mounted read-only
        chroot = _get_jail_path(jail)

    config = kwargs.get(
        "config",
        __salt__["config.option"](
            "service.config", default="{0}/etc/rc.conf".format(chroot)
        ),
    )

    if not config:
        rcdir = "{0}/etc/rc.conf.d".format(chroot)
        if not os.path.exists(rcdir) or not os.path.isdir(rcdir):
            log.error("%s not exists", rcdir)
            return False
        config = os.path.join(rcdir, rcvar.replace("_enable", ""))

    nlines = []
    edited = False

    if on:
        val = "YES"
    else:
        val = "NO"

    if os.path.exists(config):
        with salt.utils.files.fopen(config, "r") as ifile:
            for line in ifile:
                line = salt.utils.stringutils.to_unicode(line)
                if not line.startswith("{0}=".format(rcvar)):
                    nlines.append(line)
                    continue
                rest = line[len(line.split()[0]) :]  # keep comments etc
                nlines.append('{0}="{1}"{2}'.format(rcvar, val, rest))
                edited = True
    if not edited:
        # Ensure that the file ends in a \n
        if len(nlines) > 1 and nlines[-1][-1] != "\n":
            nlines[-1] = "{0}\n".format(nlines[-1])
        nlines.append('{0}="{1}"\n'.format(rcvar, val))

    with salt.utils.files.fopen(config, "w") as ofile:
        nlines = [salt.utils.stringutils.to_str(_l) for _l in nlines]
        ofile.writelines(nlines)

    return True


def enable(name, **kwargs):
    """
    Enable the named service to start at boot

    name
        service name

    config : /etc/rc.conf
        Config file for managing service. If config value is
        empty string, then /etc/rc.conf.d/<service> used.
        See man rc.conf(5) for details.

        Also service.config variable can be used to change default.

    .. versionchanged:: 2016.3.4

    jail (optional keyword argument)
        the jail's id or name

    chroot (optional keyword argument)
        the jail's chroot, if the jail's /etc is not mounted read-write

    CLI Example:

    .. code-block:: bash

        salt '*' service.enable <service name>
    """
    return _switch(name, True, **kwargs)


def disable(name, **kwargs):
    """
    Disable the named service to start at boot

    Arguments the same as for enable()

    .. versionchanged:: 2016.3.4

    jail (optional keyword argument)
        the jail's id or name

    chroot (optional keyword argument)
        the jail's chroot, if the jail's /etc is not mounted read-write

    CLI Example:

    .. code-block:: bash

        salt '*' service.disable <service name>
    """
    return _switch(name, False, **kwargs)


def enabled(name, **kwargs):
    """
    Return True if the named service is enabled, false otherwise

    name
        Service name

    .. versionchanged:: 2016.3.4

    Support for jail (representing jid or jail name) keyword argument in kwargs

    CLI Example:

    .. code-block:: bash

        salt '*' service.enabled <service name>
    """
    jail = kwargs.get("jail", "")
    if not available(name, jail):
        log.error("Service %s not found", name)
        return False

    cmd = "{0} {1} rcvar".format(_cmd(jail), name)

    for line in __salt__["cmd.run_stdout"](cmd, python_shell=False).splitlines():
        if '_enable="' not in line:
            continue
        _, state, _ = line.split('"', 2)
        return state.lower() in ("yes", "true", "on", "1")

    # probably will never reached
    return False


def disabled(name, **kwargs):
    """
    Return True if the named service is enabled, false otherwise

    CLI Example:

    .. code-block:: bash

        salt '*' service.disabled <service name>
    """
    return not enabled(name, **kwargs)


def available(name, jail=None):
    """
    Check that the given service is available.

    .. versionchanged:: 2016.3.4

    jail: optional jid or jail name

    CLI Example:

    .. code-block:: bash

        salt '*' service.available sshd
    """
    return name in get_all(jail)


def missing(name, jail=None):
    """
    The inverse of service.available.
    Returns ``True`` if the specified service is not available, otherwise returns
    ``False``.

    .. versionchanged:: 2016.3.4

    jail: optional jid or jail name

    CLI Example:

    .. code-block:: bash

        salt '*' service.missing sshd
    """
    return name not in get_all(jail)


def get_all(jail=None):
    """
    Return a list of all available services

    .. versionchanged:: 2016.3.4

    jail: optional jid or jail name

    CLI Example:

    .. code-block:: bash

        salt '*' service.get_all
    """
    ret = []
    service = _cmd(jail)
    for srv in __salt__["cmd.run"]("{0} -l".format(service)).splitlines():
        if not srv.isupper():
            ret.append(srv)
    return sorted(ret)


def start(name, jail=None):
    """
    Start the specified service

    .. versionchanged:: 2016.3.4

    jail: optional jid or jail name

    CLI Example:

    .. code-block:: bash

        salt '*' service.start <service name>
    """
    cmd = "{0} {1} onestart".format(_cmd(jail), name)
    return not __salt__["cmd.retcode"](cmd, python_shell=False)


def stop(name, jail=None):
    """
    Stop the specified service

    .. versionchanged:: 2016.3.4

    jail: optional jid or jail name

    CLI Example:

    .. code-block:: bash

        salt '*' service.stop <service name>
    """
    cmd = "{0} {1} onestop".format(_cmd(jail), name)
    return not __salt__["cmd.retcode"](cmd, python_shell=False)


def restart(name, jail=None):
    """
    Restart the named service

    .. versionchanged:: 2016.3.4

    jail: optional jid or jail name

    CLI Example:

    .. code-block:: bash

        salt '*' service.restart <service name>
    """
    cmd = "{0} {1} onerestart".format(_cmd(jail), name)
    return not __salt__["cmd.retcode"](cmd, python_shell=False)


def reload_(name, jail=None):
    """
    Restart the named service

    .. versionchanged:: 2016.3.4

    jail: optional jid or jail name

    CLI Example:

    .. code-block:: bash

        salt '*' service.reload <service name>
    """
    cmd = "{0} {1} onereload".format(_cmd(jail), name)
    return not __salt__["cmd.retcode"](cmd, python_shell=False)


def status(name, sig=None, jail=None):
    """
    Return the status for a service.
    If the name contains globbing, a dict mapping service name to True/False
    values is returned.

    .. versionchanged:: 2016.3.4

    .. versionchanged:: 2018.3.0
        The service name can now be a glob (e.g. ``salt*``)

    Args:
        name (str): The name of the service to check
        sig (str): Signature to use to find the service via ps

    Returns:
        bool: True if running, False otherwise
        dict: Maps service name to True if running, False otherwise

    CLI Example:

    .. code-block:: bash

        salt '*' service.status <service name> [service signature]
    """
    if sig:
        return bool(__salt__["status.pid"](sig))

    contains_globbing = bool(re.search(r"\*|\?|\[.+\]", name))
    if contains_globbing:
        services = fnmatch.filter(get_all(), name)
    else:
        services = [name]
    results = {}
    for service in services:
        cmd = "{0} {1} onestatus".format(_cmd(jail), service)
        results[service] = not __salt__["cmd.retcode"](
            cmd, python_shell=False, ignore_retcode=True
        )
    if contains_globbing:
        return results
    return results[name]<|MERGE_RESOLUTION|>--- conflicted
+++ resolved
@@ -37,11 +37,7 @@
     Only work on FreeBSD
     """
     # Disable on these platforms, specific service modules exist:
-<<<<<<< HEAD
-    if __grains__["os"] == "FreeBSD":
-=======
     if __grains__.get('os') == 'FreeBSD':
->>>>>>> 8abb7099
         return __virtualname__
     return (
         False,
