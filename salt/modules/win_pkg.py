--- conflicted
+++ resolved
@@ -29,13 +29,10 @@
     import msgpack
 except ImportError:
     import msgpack_pure as msgpack
-<<<<<<< HEAD
 # pylint: enable=import-error
-=======
 import os
 import locale
 from distutils.version import LooseVersion  # pylint: disable=E0611
->>>>>>> be7c7ef3
 
 # Import salt libs
 import salt.utils
@@ -243,13 +240,6 @@
             if key in name_map:
                 key = name_map[key]
             __salt__['pkg_resource.add_pkg'](ret, key, val)
-<<<<<<< HEAD
-        for key, val in six.iteritems(_get_msi_software()):
-            if key in name_map:
-                key = name_map[key]
-            __salt__['pkg_resource.add_pkg'](ret, key, val)
-=======
->>>>>>> be7c7ef3
 
     __salt__['pkg_resource.sort_pkglist'](ret)
     if not versions_as_list:
@@ -264,22 +254,16 @@
     values added to the list passed in
     '''
     search_results = {}
-<<<<<<< HEAD
     software = dict(
         list(_get_reg_software().items()) +
         list(_get_msi_software().items()))
     for key, value in six.iteritems(software):
-=======
-    software = dict(_get_reg_software().items())
-    for key, value in software.items():
->>>>>>> be7c7ef3
         if key is not None:
             if target.lower() in key.lower():
                 search_results[key] = value
     return search_results
 
 
-<<<<<<< HEAD
 def _get_msi_software():
     '''
     Uses powershell to search the msi product databases, returns a
@@ -330,8 +314,6 @@
     return win32_products
 
 
-=======
->>>>>>> be7c7ef3
 def _get_reg_software():
     '''
     This searches the uninstall keys in the registry to find
@@ -355,18 +337,11 @@
                    ]
     encoding = locale.getpreferredencoding()
 
-<<<<<<< HEAD
     # attempt to corral the wild west of the multiple ways to install
     # software in windows
     reg_entries = dict(list(_get_user_keys().items()) +
                        list(_get_machine_keys().items()))
     for reg_hive, reg_keys in six.iteritems(reg_entries):
-=======
-    #attempt to corral the wild west of the multiple ways to install
-    #software in windows
-    reg_entries = dict(_get_machine_keys().items())
-    for reg_hive, reg_keys in reg_entries.items():
->>>>>>> be7c7ef3
         for reg_key in reg_keys:
             try:
                 reg_handle = win32api.RegOpenKeyEx(
@@ -422,7 +397,6 @@
     return machine_hive_and_keys
 
 
-<<<<<<< HEAD
 def _get_user_keys():
     '''
     This will return the hive 'const' value and some registry keys where
@@ -456,8 +430,6 @@
     return user_hive_and_keys
 
 
-=======
->>>>>>> be7c7ef3
 def _get_reg_value(reg_hive, reg_key, value_name=''):
     '''
     Read one value from Windows registry.
