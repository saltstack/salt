--- conflicted
+++ resolved
@@ -1014,13 +1014,8 @@
         )
 
     # Cache repo-ng locally
-<<<<<<< HEAD
-    log.info("Fetching *.sls files from {0}".format(repo_details.winrepo_source_dir))
-    __salt__["cp.cache_dir"](
-=======
     log.info('Fetching *.sls files from %s', repo_details.winrepo_source_dir)
     __salt__['cp.cache_dir'](
->>>>>>> 8abb7099
         path=repo_details.winrepo_source_dir,
         saltenv=saltenv,
         include_pat="*.sls",
@@ -1154,13 +1149,8 @@
     ):
 
         # Skip hidden directories (.git)
-<<<<<<< HEAD
-        if re.search(r"[\\/]\..*", root):
-            log.debug("Skipping files in directory: {0}".format(root))
-=======
         if re.search(r'[\\/]\..*', root):
             log.debug('Skipping files in directory: %s', root)
->>>>>>> 8abb7099
             continue
 
         short_path = os.path.relpath(root, repo_details.local_dest)
@@ -1218,15 +1208,8 @@
     renderers = salt.loader.render(__opts__, __salt__)
 
     def _failed_compile(prefix_msg, error_msg):
-<<<<<<< HEAD
-        log.error("{0} '{1}': {2} ".format(prefix_msg, short_path_name, error_msg))
-        ret.setdefault("errors", {})[short_path_name] = [
-            "{0}, {1} ".format(prefix_msg, error_msg)
-        ]
-=======
         log.error('%s \'%s\': %s ', prefix_msg, short_path_name, error_msg)
         ret.setdefault('errors', {})[short_path_name] = ['{0}, {1} '.format(prefix_msg, error_msg)]
->>>>>>> 8abb7099
         return False
 
     try:
@@ -1541,13 +1524,8 @@
     elif len(pkg_params) == 1:
         # A dict of packages was passed, but it contains only 1 key, so we need
         # to add the 'extra_install_flags'
-<<<<<<< HEAD
         pkg = next(iter(pkg_params))
         pkg_params[pkg]["extra_install_flags"] = kwargs.get("extra_install_flags")
-=======
-        for pkg in pkg_params:
-            pkg_params[pkg]['extra_install_flags'] = kwargs.get('extra_install_flags')
->>>>>>> 8abb7099
 
     # Get a list of currently installed software for comparison at the end
     old = list_pkgs(saltenv=saltenv, refresh=refresh, versions_as_list=True)
