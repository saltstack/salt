--- conflicted
+++ resolved
@@ -725,10 +725,6 @@
         cmd.extend(shlex.split(install_flags))
         if msiexec and all_users:
             cmd.append('ALLUSERS="1"')
-<<<<<<< HEAD
-
-=======
->>>>>>> b238d22c
 
         # Install the software
         result = __salt__['cmd.run_stdout'](cmd, cache_path, output_loglevel='trace', python_shell=False)
