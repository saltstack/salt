# -*- coding: utf-8 -*-
"""
The Saltutil module is used to manage the state of the salt minion itself. It
is used to manage minion modules as well as automate updates to the salt
minion.

:depends:   - esky Python module for update functionality
"""
from __future__ import absolute_import, print_function, unicode_literals

# Import python libs
import copy
import fnmatch
import logging
import os
import shutil
import signal
import sys
import time

# Import salt libs
import salt
import salt.client
import salt.client.ssh.client
import salt.config
import salt.defaults.events
import salt.payload
import salt.runner
import salt.state
import salt.transport.client
import salt.utils.args
import salt.utils.event
import salt.utils.extmods
import salt.utils.files
import salt.utils.functools
import salt.utils.minion
import salt.utils.path
import salt.utils.process
import salt.utils.url
import salt.wheel
from salt.exceptions import (
    CommandExecutionError,
    SaltInvocationError,
    SaltRenderError,
    SaltReqTimeoutError,
)

# pylint: disable=no-name-in-module
from salt.ext import six
from salt.ext.six.moves.urllib.error import URLError

# Import 3rd-party libs
# pylint: disable=import-error
try:
    import esky
    from esky import EskyVersionError

    HAS_ESKY = True
except ImportError:
    HAS_ESKY = False

# pylint: enable=import-error,no-name-in-module

# Fix a nasty bug with Win32 Python not supporting all of the standard signals
try:
    salt_SIGKILL = signal.SIGKILL
except AttributeError:
    salt_SIGKILL = signal.SIGTERM


HAS_PSUTIL = True
try:
    import salt.utils.psutil_compat
except ImportError:
    HAS_PSUTIL = False


__proxyenabled__ = ["*"]

log = logging.getLogger(__name__)


def _get_top_file_envs():
    """
    Get all environments from the top file
    """
    try:
        return __context__["saltutil._top_file_envs"]
    except KeyError:
        try:
            st_ = salt.state.HighState(__opts__, initial_pillar=__pillar__)
            top = st_.get_top()
            if top:
                envs = list(st_.top_matches(top).keys()) or "base"
            else:
                envs = "base"
        except SaltRenderError as exc:
            raise CommandExecutionError("Unable to render top file(s): {0}".format(exc))
        __context__["saltutil._top_file_envs"] = envs
        return envs


def _sync(form, saltenv=None, extmod_whitelist=None, extmod_blacklist=None):
    """
    Sync the given directory in the given environment
    """
    if saltenv is None:
        saltenv = _get_top_file_envs()
    if isinstance(saltenv, six.string_types):
        saltenv = saltenv.split(",")
    ret, touched = salt.utils.extmods.sync(
        __opts__,
        form,
        saltenv=saltenv,
        extmod_whitelist=extmod_whitelist,
        extmod_blacklist=extmod_blacklist,
    )
    # Dest mod_dir is touched? trigger reload if requested
    if touched:
        mod_file = os.path.join(__opts__["cachedir"], "module_refresh")
        with salt.utils.files.fopen(mod_file, "a"):
            pass
    if (
        form == "grains"
        and __opts__.get("grains_cache")
        and os.path.isfile(os.path.join(__opts__["cachedir"], "grains.cache.p"))
    ):
        try:
            os.remove(os.path.join(__opts__["cachedir"], "grains.cache.p"))
        except OSError:
            log.error("Could not remove grains cache!")
    return ret


def update(version=None):
    """
    Update the salt minion from the URL defined in opts['update_url']
    SaltStack, Inc provides the latest builds here:
    update_url: https://repo.saltstack.com/windows/

    Be aware that as of 2014-8-11 there's a bug in esky such that only the
    latest version available in the update_url can be downloaded and installed.

    This feature requires the minion to be running a bdist_esky build.

    The version number is optional and will default to the most recent version
    available at opts['update_url'].

    Returns details about the transaction upon completion.

    CLI Examples:

    .. code-block:: bash

        salt '*' saltutil.update
        salt '*' saltutil.update 0.10.3
    """
    ret = {}
    if not HAS_ESKY:
        ret["_error"] = "Esky not available as import"
        return ret
    if not getattr(sys, "frozen", False):
        ret["_error"] = "Minion is not running an Esky build"
        return ret
    if not __salt__["config.option"]("update_url"):
        ret["_error"] = '"update_url" not configured on this minion'
        return ret
    app = esky.Esky(sys.executable, __opts__["update_url"])
    oldversion = __grains__["saltversion"]
    if not version:
        try:
            version = app.find_update()
        except URLError as exc:
            ret["_error"] = "Could not connect to update_url. Error: {0}".format(exc)
            return ret
    if not version:
        ret["_error"] = "No updates available"
        return ret
    try:
        app.fetch_version(version)
    except EskyVersionError as exc:
        ret["_error"] = "Unable to fetch version {0}. Error: {1}".format(version, exc)
        return ret
    try:
        app.install_version(version)
    except EskyVersionError as exc:
        ret["_error"] = "Unable to install version {0}. Error: {1}".format(version, exc)
        return ret
    try:
        app.cleanup()
    except Exception as exc:  # pylint: disable=broad-except
        ret["_error"] = "Unable to cleanup. Error: {0}".format(exc)
    restarted = {}
    for service in __opts__["update_restart_services"]:
        restarted[service] = __salt__["service.restart"](service)
    ret["comment"] = "Updated from {0} to {1}".format(oldversion, version)
    ret["restarted"] = restarted
    return ret


def sync_beacons(
    saltenv=None, refresh=True, extmod_whitelist=None, extmod_blacklist=None
):
    """
    .. versionadded:: 2015.5.1

    Sync beacons from ``salt://_beacons`` to the minion

    saltenv
        The fileserver environment from which to sync. To sync from more than
        one environment, pass a comma-separated list.

        If not passed, then all environments configured in the :ref:`top files
        <states-top>` will be checked for beacons to sync. If no top files are
        found, then the ``base`` environment will be synced.

    refresh : True
        If ``True``, refresh the available beacons on the minion. This refresh
        will be performed even if no new beacons are synced. Set to ``False``
        to prevent this refresh.

    extmod_whitelist : None
        comma-separated list of modules to sync

    extmod_blacklist : None
        comma-separated list of modules to blacklist based on type

    CLI Example:

    .. code-block:: bash

        salt '*' saltutil.sync_beacons
        salt '*' saltutil.sync_beacons saltenv=dev
        salt '*' saltutil.sync_beacons saltenv=base,dev
    """
    ret = _sync("beacons", saltenv, extmod_whitelist, extmod_blacklist)
    if refresh:
        refresh_beacons()
    return ret


def sync_sdb(saltenv=None, extmod_whitelist=None, extmod_blacklist=None):
    """
    .. versionadded:: 2015.5.8,2015.8.3

    Sync sdb modules from ``salt://_sdb`` to the minion

    saltenv
        The fileserver environment from which to sync. To sync from more than
        one environment, pass a comma-separated list.

        If not passed, then all environments configured in the :ref:`top files
        <states-top>` will be checked for sdb modules to sync. If no top files
        are found, then the ``base`` environment will be synced.

    refresh : False
        This argument has no affect and is included for consistency with the
        other sync functions.

    extmod_whitelist : None
        comma-separated list of modules to sync

    extmod_blacklist : None
        comma-separated list of modules to blacklist based on type

    CLI Example:

    .. code-block:: bash

        salt '*' saltutil.sync_sdb
        salt '*' saltutil.sync_sdb saltenv=dev
        salt '*' saltutil.sync_sdb saltenv=base,dev
    """
    ret = _sync("sdb", saltenv, extmod_whitelist, extmod_blacklist)
    return ret


def sync_modules(
    saltenv=None, refresh=True, extmod_whitelist=None, extmod_blacklist=None
):
    """
    .. versionadded:: 0.10.0

    Sync execution modules from ``salt://_modules`` to the minion

    saltenv
        The fileserver environment from which to sync. To sync from more than
        one environment, pass a comma-separated list.

        If not passed, then all environments configured in the :ref:`top files
        <states-top>` will be checked for execution modules to sync. If no top
        files are found, then the ``base`` environment will be synced.

    refresh : True
        If ``True``, refresh the available execution modules on the minion.
        This refresh will be performed even if no new execution modules are
        synced. Set to ``False`` to prevent this refresh.

    .. important::

        If this function is executed using a :py:func:`module.run
        <salt.states.module.run>` state, the SLS file will not have access to
        newly synced execution modules unless a ``refresh`` argument is
        added to the state, like so:

        .. code-block:: yaml

            load_my_custom_module:
              module.run:
                - name: saltutil.sync_modules
                - refresh: True

        See :ref:`here <reloading-modules>` for a more detailed explanation of
        why this is necessary.

    extmod_whitelist : None
        comma-separated list of modules to sync

    extmod_blacklist : None
        comma-separated list of modules to blacklist based on type

    CLI Example:

    .. code-block:: bash

        salt '*' saltutil.sync_modules
        salt '*' saltutil.sync_modules saltenv=dev
        salt '*' saltutil.sync_modules saltenv=base,dev
    """
    ret = _sync("modules", saltenv, extmod_whitelist, extmod_blacklist)
    if refresh:
        refresh_modules()
    return ret


def sync_states(
    saltenv=None, refresh=True, extmod_whitelist=None, extmod_blacklist=None
):
    """
    .. versionadded:: 0.10.0

    Sync state modules from ``salt://_states`` to the minion

    saltenv
        The fileserver environment from which to sync. To sync from more than
        one environment, pass a comma-separated list.

        If not passed, then all environments configured in the :ref:`top files
        <states-top>` will be checked for state modules to sync. If no top
        files are found, then the ``base`` environment will be synced.

    refresh : True
        If ``True``, refresh the available states on the minion. This refresh
        will be performed even if no new state modules are synced. Set to
        ``False`` to prevent this refresh.

    extmod_whitelist : None
        comma-separated list of modules to sync

    extmod_blacklist : None
        comma-separated list of modules to blacklist based on type

    CLI Examples:

    .. code-block:: bash

        salt '*' saltutil.sync_states
        salt '*' saltutil.sync_states saltenv=dev
        salt '*' saltutil.sync_states saltenv=base,dev
    """
    ret = _sync("states", saltenv, extmod_whitelist, extmod_blacklist)
    if refresh:
        refresh_modules()
    return ret


def refresh_grains(**kwargs):
    """
    .. versionadded:: 2016.3.6,2016.11.4,2017.7.0

    Refresh the minion's grains without syncing custom grains modules from
    ``salt://_grains``.

    .. note::
        The available execution modules will be reloaded as part of this
        proceess, as grains can affect which modules are available.

    refresh_pillar : True
        Set to ``False`` to keep pillar data from being refreshed.

    CLI Examples:

    .. code-block:: bash

        salt '*' saltutil.refresh_grains
    """
    kwargs = salt.utils.args.clean_kwargs(**kwargs)
    _refresh_pillar = kwargs.pop("refresh_pillar", True)
    if kwargs:
        salt.utils.args.invalid_kwargs(kwargs)
    # Modules and pillar need to be refreshed in case grains changes affected
    # them, and the module refresh process reloads the grains and assigns the
    # newly-reloaded grains to each execution module's __grains__ dunder.
    if _refresh_pillar:
        # we don't need to call refresh_modules here because it's done by refresh_pillar
        refresh_pillar()
    else:
        refresh_modules()
    return True


def sync_grains(
    saltenv=None, refresh=True, extmod_whitelist=None, extmod_blacklist=None
):
    """
    .. versionadded:: 0.10.0

    Sync grains modules from ``salt://_grains`` to the minion

    saltenv
        The fileserver environment from which to sync. To sync from more than
        one environment, pass a comma-separated list.

        If not passed, then all environments configured in the :ref:`top files
        <states-top>` will be checked for grains modules to sync. If no top
        files are found, then the ``base`` environment will be synced.

    refresh : True
        If ``True``, refresh the available execution modules and recompile
        pillar data for the minion. This refresh will be performed even if no
        new grains modules are synced. Set to ``False`` to prevent this
        refresh.

    extmod_whitelist : None
        comma-separated list of modules to sync

    extmod_blacklist : None
        comma-separated list of modules to blacklist based on type

    CLI Examples:

    .. code-block:: bash

        salt '*' saltutil.sync_grains
        salt '*' saltutil.sync_grains saltenv=dev
        salt '*' saltutil.sync_grains saltenv=base,dev
    """
    ret = _sync("grains", saltenv, extmod_whitelist, extmod_blacklist)
    if refresh:
        # we don't need to call refresh_modules here because it's done by refresh_pillar
        refresh_pillar()
    return ret


def sync_renderers(
    saltenv=None, refresh=True, extmod_whitelist=None, extmod_blacklist=None
):
    """
    .. versionadded:: 0.10.0

    Sync renderers from ``salt://_renderers`` to the minion

    saltenv
        The fileserver environment from which to sync. To sync from more than
        one environment, pass a comma-separated list.

        If not passed, then all environments configured in the :ref:`top files
        <states-top>` will be checked for renderers to sync. If no top files
        are found, then the ``base`` environment will be synced.

    refresh : True
        If ``True``, refresh the available execution modules on the minion.
        This refresh will be performed even if no new renderers are synced.
        Set to ``False`` to prevent this refresh. Set to ``False`` to prevent
        this refresh.

    extmod_whitelist : None
        comma-separated list of modules to sync

    extmod_blacklist : None
        comma-separated list of modules to blacklist based on type

    CLI Examples:

    .. code-block:: bash

        salt '*' saltutil.sync_renderers
        salt '*' saltutil.sync_renderers saltenv=dev
        salt '*' saltutil.sync_renderers saltenv=base,dev
    """
    ret = _sync("renderers", saltenv, extmod_whitelist, extmod_blacklist)
    if refresh:
        refresh_modules()
    return ret


def sync_returners(
    saltenv=None, refresh=True, extmod_whitelist=None, extmod_blacklist=None
):
    """
    .. versionadded:: 0.10.0

    Sync returners from ``salt://_returners`` to the minion

    saltenv
        The fileserver environment from which to sync. To sync from more than
        one environment, pass a comma-separated list.

        If not passed, then all environments configured in the :ref:`top files
        <states-top>` will be checked for returners to sync. If no top files
        are found, then the ``base`` environment will be synced.

    refresh : True
        If ``True``, refresh the available execution modules on the minion.
        This refresh will be performed even if no new returners are synced. Set
        to ``False`` to prevent this refresh.

    extmod_whitelist : None
        comma-separated list of modules to sync

    extmod_blacklist : None
        comma-separated list of modules to blacklist based on type

    CLI Examples:

    .. code-block:: bash

        salt '*' saltutil.sync_returners
        salt '*' saltutil.sync_returners saltenv=dev
    """
    ret = _sync("returners", saltenv, extmod_whitelist, extmod_blacklist)
    if refresh:
        refresh_modules()
    return ret


def sync_proxymodules(
    saltenv=None, refresh=False, extmod_whitelist=None, extmod_blacklist=None
):
    """
    .. versionadded:: 2015.8.2

    Sync proxy modules from ``salt://_proxy`` to the minion

    saltenv
        The fileserver environment from which to sync. To sync from more than
        one environment, pass a comma-separated list.

        If not passed, then all environments configured in the :ref:`top files
        <states-top>` will be checked for proxy modules to sync. If no top
        files are found, then the ``base`` environment will be synced.

    refresh : True
        If ``True``, refresh the available execution modules on the minion.
        This refresh will be performed even if no new proxy modules are synced.
        Set to ``False`` to prevent this refresh.

    extmod_whitelist : None
        comma-separated list of modules to sync

    extmod_blacklist : None
        comma-separated list of modules to blacklist based on type

    CLI Examples:

    .. code-block:: bash

        salt '*' saltutil.sync_proxymodules
        salt '*' saltutil.sync_proxymodules saltenv=dev
        salt '*' saltutil.sync_proxymodules saltenv=base,dev
    """
    ret = _sync("proxy", saltenv, extmod_whitelist, extmod_blacklist)
    if refresh:
        refresh_modules()
    return ret


def sync_matchers(
    saltenv=None, refresh=False, extmod_whitelist=None, extmod_blacklist=None
):
    """
    .. versionadded:: 2019.2.0

    Sync engine modules from ``salt://_matchers`` to the minion

    saltenv
        The fileserver environment from which to sync. To sync from more than
        one environment, pass a comma-separated list.

        If not passed, then all environments configured in the :ref:`top files
        <states-top>` will be checked for engines to sync. If no top files are
        found, then the ``base`` environment will be synced.

    refresh : True
        If ``True``, refresh the available execution modules on the minion.
        This refresh will be performed even if no new matcher modules are synced.
        Set to ``False`` to prevent this refresh.

    extmod_whitelist : None
        comma-separated list of modules to sync

    extmod_blacklist : None
        comma-separated list of modules to blacklist based on type

    CLI Examples:

    .. code-block:: bash

        salt '*' saltutil.sync_matchers
        salt '*' saltutil.sync_matchers saltenv=base,dev
    """
    ret = _sync("matchers", saltenv, extmod_whitelist, extmod_blacklist)
    if refresh:
        refresh_modules()
    return ret


def sync_engines(
    saltenv=None, refresh=False, extmod_whitelist=None, extmod_blacklist=None
):
    """
    .. versionadded:: 2016.3.0

    Sync engine modules from ``salt://_engines`` to the minion

    saltenv
        The fileserver environment from which to sync. To sync from more than
        one environment, pass a comma-separated list.

        If not passed, then all environments configured in the :ref:`top files
        <states-top>` will be checked for engines to sync. If no top files are
        found, then the ``base`` environment will be synced.

    refresh : True
        If ``True``, refresh the available execution modules on the minion.
        This refresh will be performed even if no new engine modules are synced.
        Set to ``False`` to prevent this refresh.

    extmod_whitelist : None
        comma-separated list of modules to sync

    extmod_blacklist : None
        comma-separated list of modules to blacklist based on type

    CLI Examples:

    .. code-block:: bash

        salt '*' saltutil.sync_engines
        salt '*' saltutil.sync_engines saltenv=base,dev
    """
    ret = _sync("engines", saltenv, extmod_whitelist, extmod_blacklist)
    if refresh:
        refresh_modules()
    return ret


def sync_thorium(
    saltenv=None, refresh=False, extmod_whitelist=None, extmod_blacklist=None
):
    """
    .. versionadded:: 2018.3.0

    Sync Thorium modules from ``salt://_thorium`` to the minion

    saltenv
        The fileserver environment from which to sync. To sync from more than
        one environment, pass a comma-separated list.

        If not passed, then all environments configured in the :ref:`top files
        <states-top>` will be checked for engines to sync. If no top files are
        found, then the ``base`` environment will be synced.

    refresh: ``True``
        If ``True``, refresh the available execution modules on the minion.
        This refresh will be performed even if no new Thorium modules are synced.
        Set to ``False`` to prevent this refresh.

    extmod_whitelist
        comma-separated list of modules to sync

    extmod_blacklist
        comma-separated list of modules to blacklist based on type

    CLI Examples:

    .. code-block:: bash

        salt '*' saltutil.sync_thorium
        salt '*' saltutil.sync_thorium saltenv=base,dev
    """
    ret = _sync("thorium", saltenv, extmod_whitelist, extmod_blacklist)
    if refresh:
        refresh_modules()
    return ret


def sync_output(
    saltenv=None, refresh=True, extmod_whitelist=None, extmod_blacklist=None
):
    """
    Sync outputters from ``salt://_output`` to the minion

    saltenv
        The fileserver environment from which to sync. To sync from more than
        one environment, pass a comma-separated list.

        If not passed, then all environments configured in the :ref:`top files
        <states-top>` will be checked for outputters to sync. If no top files
        are found, then the ``base`` environment will be synced.

    refresh : True
        If ``True``, refresh the available execution modules on the minion.
        This refresh will be performed even if no new outputters are synced.
        Set to ``False`` to prevent this refresh.

    extmod_whitelist : None
        comma-separated list of modules to sync

    extmod_blacklist : None
        comma-separated list of modules to blacklist based on type

    CLI Examples:

    .. code-block:: bash

        salt '*' saltutil.sync_output
        salt '*' saltutil.sync_output saltenv=dev
        salt '*' saltutil.sync_output saltenv=base,dev
    """
    ret = _sync("output", saltenv, extmod_whitelist, extmod_blacklist)
    if refresh:
        refresh_modules()
    return ret


sync_outputters = salt.utils.functools.alias_function(sync_output, "sync_outputters")


def sync_clouds(
    saltenv=None, refresh=True, extmod_whitelist=None, extmod_blacklist=None
):
    """
    .. versionadded:: 2017.7.0

    Sync cloud modules from ``salt://_cloud`` to the minion

    saltenv : base
        The fileserver environment from which to sync. To sync from more than
        one environment, pass a comma-separated list.

    refresh : True
        If ``True``, refresh the available execution modules on the minion.
        This refresh will be performed even if no new utility modules are
        synced. Set to ``False`` to prevent this refresh.

    extmod_whitelist : None
        comma-separated list of modules to sync

    extmod_blacklist : None
        comma-separated list of modules to blacklist based on type

    CLI Examples:

    .. code-block:: bash

        salt '*' saltutil.sync_clouds
        salt '*' saltutil.sync_clouds saltenv=dev
        salt '*' saltutil.sync_clouds saltenv=base,dev
    """
    ret = _sync("clouds", saltenv, extmod_whitelist, extmod_blacklist)
    if refresh:
        refresh_modules()
    return ret


def sync_utils(
    saltenv=None, refresh=True, extmod_whitelist=None, extmod_blacklist=None
):
    """
    .. versionadded:: 2014.7.0

    Sync utility modules from ``salt://_utils`` to the minion

    saltenv
        The fileserver environment from which to sync. To sync from more than
        one environment, pass a comma-separated list.

        If not passed, then all environments configured in the :ref:`top files
        <states-top>` will be checked for utility modules to sync. If no top
        files are found, then the ``base`` environment will be synced.

    refresh : True
        If ``True``, refresh the available execution modules on the minion.
        This refresh will be performed even if no new utility modules are
        synced. Set to ``False`` to prevent this refresh.

    extmod_whitelist : None
        comma-separated list of modules to sync

    extmod_blacklist : None
        comma-separated list of modules to blacklist based on type

    CLI Examples:

    .. code-block:: bash

        salt '*' saltutil.sync_utils
        salt '*' saltutil.sync_utils saltenv=dev
        salt '*' saltutil.sync_utils saltenv=base,dev
    """
    ret = _sync("utils", saltenv, extmod_whitelist, extmod_blacklist)
    if refresh:
        refresh_modules()
    return ret


def sync_serializers(
    saltenv=None, refresh=True, extmod_whitelist=None, extmod_blacklist=None
):
    """
    .. versionadded:: 2019.2.0

    Sync serializers from ``salt://_serializers`` to the minion

    saltenv
        The fileserver environment from which to sync. To sync from more than
        one environment, pass a comma-separated list.

        If not passed, then all environments configured in the :ref:`top files
        <states-top>` will be checked for serializer modules to sync. If no top
        files are found, then the ``base`` environment will be synced.

    refresh : True
        If ``True``, refresh the available execution modules on the minion.
        This refresh will be performed even if no new serializer modules are
        synced. Set to ``False`` to prevent this refresh.

    extmod_whitelist : None
        comma-seperated list of modules to sync

    extmod_blacklist : None
        comma-seperated list of modules to blacklist based on type

    CLI Examples:

    .. code-block:: bash

        salt '*' saltutil.sync_serializers
        salt '*' saltutil.sync_serializers saltenv=dev
        salt '*' saltutil.sync_serializers saltenv=base,dev
    """
    ret = _sync("serializers", saltenv, extmod_whitelist, extmod_blacklist)
    if refresh:
        refresh_modules()
    return ret


def list_extmods():
    """
    .. versionadded:: 2017.7.0

    List Salt modules which have been synced externally

    CLI Examples:

    .. code-block:: bash

        salt '*' saltutil.list_extmods
    """
    ret = {}
    ext_dir = os.path.join(__opts__["cachedir"], "extmods")
    mod_types = os.listdir(ext_dir)
    for mod_type in mod_types:
        ret[mod_type] = set()
        for _, _, files in salt.utils.path.os_walk(os.path.join(ext_dir, mod_type)):
            for fh_ in files:
                ret[mod_type].add(fh_.split(".")[0])
        ret[mod_type] = list(ret[mod_type])
    return ret


def sync_log_handlers(
    saltenv=None, refresh=True, extmod_whitelist=None, extmod_blacklist=None
):
    """
    .. versionadded:: 2015.8.0

    Sync log handlers from ``salt://_log_handlers`` to the minion

    saltenv
        The fileserver environment from which to sync. To sync from more than
        one environment, pass a comma-separated list.

        If not passed, then all environments configured in the :ref:`top files
        <states-top>` will be checked for log handlers to sync. If no top files
        are found, then the ``base`` environment will be synced.

    refresh : True
        If ``True``, refresh the available execution modules on the minion.
        This refresh will be performed even if no new log handlers are synced.
        Set to ``False`` to prevent this refresh.

    extmod_whitelist : None
        comma-separated list of modules to sync

    extmod_blacklist : None
        comma-separated list of modules to blacklist based on type

    CLI Examples:

    .. code-block:: bash

        salt '*' saltutil.sync_log_handlers
        salt '*' saltutil.sync_log_handlers saltenv=dev
        salt '*' saltutil.sync_log_handlers saltenv=base,dev
    """
    ret = _sync("log_handlers", saltenv, extmod_whitelist, extmod_blacklist)
    if refresh:
        refresh_modules()
    return ret


def sync_pillar(
    saltenv=None, refresh=True, extmod_whitelist=None, extmod_blacklist=None
):
    """
    .. versionadded:: 2015.8.11,2016.3.2

    Sync pillar modules from the ``salt://_pillar`` directory on the Salt
    fileserver. This function is environment-aware, pass the desired
    environment to grab the contents of the ``_pillar`` directory from that
    environment. The default environment, if none is specified,  is ``base``.

    refresh : True
        Also refresh the execution modules available to the minion, and refresh
        pillar data.

    extmod_whitelist : None
        comma-separated list of modules to sync

    extmod_blacklist : None
        comma-separated list of modules to blacklist based on type

    .. note::
        This function will raise an error if executed on a traditional (i.e.
        not masterless) minion

    CLI Examples:

    .. code-block:: bash

        salt '*' saltutil.sync_pillar
        salt '*' saltutil.sync_pillar saltenv=dev
    """
    if __opts__["file_client"] != "local":
        raise CommandExecutionError(
            "Pillar modules can only be synced to masterless minions"
        )
    ret = _sync("pillar", saltenv, extmod_whitelist, extmod_blacklist)
    if refresh:
        # we don't need to call refresh_modules here because it's done by refresh_pillar
        refresh_pillar()
    return ret


def sync_executors(
    saltenv=None, refresh=True, extmod_whitelist=None, extmod_blacklist=None
):
    """
    .. versionadded:: 3000

    Sync executors from ``salt://_executors`` to the minion

    saltenv
        The fileserver environment from which to sync. To sync from more than
        one environment, pass a comma-separated list.

        If not passed, then all environments configured in the :ref:`top files
        <states-top>` will be checked for log handlers to sync. If no top files
        are found, then the ``base`` environment will be synced.

    refresh : True
        If ``True``, refresh the available execution modules on the minion.
        This refresh will be performed even if no new log handlers are synced.
        Set to ``False`` to prevent this refresh.

    extmod_whitelist : None
        comma-seperated list of modules to sync

    extmod_blacklist : None
        comma-seperated list of modules to blacklist based on type

    CLI Examples:

    .. code-block:: bash

        salt '*' saltutil.sync_executors
        salt '*' saltutil.sync_executors saltenv=dev
        salt '*' saltutil.sync_executors saltenv=base,dev
    """
    ret = _sync("executors", saltenv, extmod_whitelist, extmod_blacklist)
    if refresh:
        refresh_modules()
    return ret


def sync_all(saltenv=None, refresh=True, extmod_whitelist=None, extmod_blacklist=None):
    """
    .. versionchanged:: 2015.8.11,2016.3.2
        On masterless minions, pillar modules are now synced, and refreshed
        when ``refresh`` is set to ``True``.

    Sync down all of the dynamic modules from the file server for a specific
    environment. This function synchronizes custom modules, states, beacons,
    grains, returners, output modules, renderers, and utils.

    refresh : True
        Also refresh the execution modules and recompile pillar data available
        to the minion. This refresh will be performed even if no new dynamic
        modules are synced. Set to ``False`` to prevent this refresh.

    .. important::

        If this function is executed using a :py:func:`module.run
        <salt.states.module.run>` state, the SLS file will not have access to
        newly synced execution modules unless a ``refresh`` argument is
        added to the state, like so:

        .. code-block:: yaml

            load_my_custom_module:
              module.run:
                - name: saltutil.sync_all
                - refresh: True

        See :ref:`here <reloading-modules>` for a more detailed explanation of
        why this is necessary.

    extmod_whitelist : None
        dictionary of modules to sync based on type

    extmod_blacklist : None
        dictionary of modules to blacklist based on type

    CLI Examples:

    .. code-block:: bash

        salt '*' saltutil.sync_all
        salt '*' saltutil.sync_all saltenv=dev
        salt '*' saltutil.sync_all saltenv=base,dev
        salt '*' saltutil.sync_all extmod_whitelist={'modules': ['custom_module']}
    """
    log.debug("Syncing all")
    ret = {}
    ret["clouds"] = sync_clouds(saltenv, False, extmod_whitelist, extmod_blacklist)
    ret["beacons"] = sync_beacons(saltenv, False, extmod_whitelist, extmod_blacklist)
    ret["modules"] = sync_modules(saltenv, False, extmod_whitelist, extmod_blacklist)
    ret["states"] = sync_states(saltenv, False, extmod_whitelist, extmod_blacklist)
    ret["sdb"] = sync_sdb(saltenv, extmod_whitelist, extmod_blacklist)
    ret["grains"] = sync_grains(saltenv, False, extmod_whitelist, extmod_blacklist)
    ret["renderers"] = sync_renderers(
        saltenv, False, extmod_whitelist, extmod_blacklist
    )
    ret["returners"] = sync_returners(
        saltenv, False, extmod_whitelist, extmod_blacklist
    )
    ret["output"] = sync_output(saltenv, False, extmod_whitelist, extmod_blacklist)
    ret["utils"] = sync_utils(saltenv, False, extmod_whitelist, extmod_blacklist)
    ret["log_handlers"] = sync_log_handlers(
        saltenv, False, extmod_whitelist, extmod_blacklist
    )
    ret["executors"] = sync_executors(
        saltenv, False, extmod_whitelist, extmod_blacklist
    )
    ret["proxymodules"] = sync_proxymodules(
        saltenv, False, extmod_whitelist, extmod_blacklist
    )
    ret["engines"] = sync_engines(saltenv, False, extmod_whitelist, extmod_blacklist)
    ret["thorium"] = sync_thorium(saltenv, False, extmod_whitelist, extmod_blacklist)
    ret["serializers"] = sync_serializers(
        saltenv, False, extmod_whitelist, extmod_blacklist
    )
    ret["matchers"] = sync_matchers(saltenv, False, extmod_whitelist, extmod_blacklist)
    if __opts__["file_client"] == "local":
        ret["pillar"] = sync_pillar(saltenv, False, extmod_whitelist, extmod_blacklist)
    if refresh:
        # we don't need to call refresh_modules here because it's done by refresh_pillar
        refresh_pillar()
    return ret


def refresh_beacons():
    """
    Signal the minion to refresh the beacons.

    CLI Example:

    .. code-block:: bash

        salt '*' saltutil.refresh_beacons
    """
    try:
        ret = __salt__["event.fire"]({}, "beacons_refresh")
    except KeyError:
        log.error("Event module not available. Module refresh failed.")
        ret = False  # Effectively a no-op, since we can't really return without an event system
    return ret


def refresh_matchers():
    """
    Signal the minion to refresh its matchers.

    CLI Example:

    .. code-block:: bash

        salt '*' saltutil.refresh_matchers
    """
    try:
        ret = __salt__["event.fire"]({}, "matchers_refresh")
    except KeyError:
        log.error("Event module not available. Matcher refresh failed.")
        ret = False  # Effectively a no-op, since we can't really return without an event system
    return ret


def refresh_pillar(wait=False, timeout=30):
    """
    Signal the minion to refresh the in-memory pillar data. See :ref:`pillar-in-memory`.

    :param wait:            Wait for pillar refresh to complete, defaults to False.
    :type wait:             bool, optional
    :param timeout:         How long to wait in seconds, only used when wait is True, defaults to 30.
    :type timeout:          int, optional
    :return:                Boolean status, True when the pillar_refresh event was fired successfully.

    CLI Example:

    .. code-block:: bash

        salt '*' saltutil.refresh_pillar
        salt '*' saltutil.refresh_pillar wait=True timeout=60
    """
    try:
        if wait:
            #  If we're going to block, first setup a listener
            with salt.utils.event.get_event(
                "minion", opts=__opts__, listen=True
            ) as eventer:
                ret = __salt__["event.fire"]({}, "pillar_refresh")
                # Wait for the finish event to fire
                log.trace("refresh_pillar waiting for pillar refresh to complete")
                # Blocks until we hear this event or until the timeout expires
                event_ret = eventer.get_event(
                    tag=salt.defaults.events.MINION_PILLAR_REFRESH_COMPLETE,
                    wait=timeout,
                )
                if not event_ret or event_ret["complete"] is False:
                    log.warn(
                        "Pillar refresh did not complete within timeout %s", timeout
                    )
        else:
            ret = __salt__["event.fire"]({}, "pillar_refresh")
    except KeyError:
        log.error("Event module not available. Pillar refresh failed.")
        ret = False  # Effectively a no-op, since we can't really return without an event system
    return ret


pillar_refresh = salt.utils.functools.alias_function(refresh_pillar, "pillar_refresh")


def refresh_modules(**kwargs):
    """
    Signal the minion to refresh the module and grain data

    The default is to refresh module asynchronously. To block
    until the module refresh is complete, set the 'async' flag
    to False.

    CLI Example:

    .. code-block:: bash

        salt '*' saltutil.refresh_modules
    """
    asynchronous = bool(kwargs.get("async", True))
    try:
        if asynchronous:
            ret = __salt__["event.fire"]({}, "module_refresh")
        else:
            #  If we're going to block, first setup a listener
            with salt.utils.event.get_event(
                "minion", opts=__opts__, listen=True
            ) as eventer:
                ret = __salt__["event.fire"]({"notify": True}, "module_refresh")
                # Wait for the finish event to fire
                log.trace("refresh_modules waiting for module refresh to complete")
                # Blocks until we hear this event or until the timeout expires
                eventer.get_event(
                    tag=salt.defaults.events.MINION_MOD_REFRESH_COMPLETE, wait=30
                )
    except KeyError:
        log.error("Event module not available. Module refresh failed.")
        ret = False  # Effectively a no-op, since we can't really return without an event system
    return ret


def is_running(fun):
    """
    If the named function is running return the data associated with it/them.
    The argument can be a glob

    CLI Example:

    .. code-block:: bash

        salt '*' saltutil.is_running state.highstate
    """
    run = running()
    ret = []
    for data in run:
        if fnmatch.fnmatch(data.get("fun", ""), fun):
            ret.append(data)
    return ret


def running():
    """
    Return the data on all running salt processes on the minion

    CLI Example:

    .. code-block:: bash

        salt '*' saltutil.running
    """
    return salt.utils.minion.running(__opts__)


def clear_cache():
    """
    Forcibly removes all caches on a minion.

    .. versionadded:: 2014.7.0

    WARNING: The safest way to clear a minion cache is by first stopping
    the minion and then deleting the cache files before restarting it.

    CLI Example:

    .. code-block:: bash

        salt '*' saltutil.clear_cache
    """
    for root, dirs, files in salt.utils.files.safe_walk(
        __opts__["cachedir"], followlinks=False
    ):
        for name in files:
            try:
                os.remove(os.path.join(root, name))
            except OSError as exc:
                log.error(
                    "Attempt to clear cache with saltutil.clear_cache "
                    "FAILED with: %s",
                    exc,
                )
                return False
    return True


def clear_job_cache(hours=24):
    """
    Forcibly removes job cache folders and files on a minion.

    .. versionadded:: 2018.3.0

    WARNING: The safest way to clear a minion cache is by first stopping
    the minion and then deleting the cache files before restarting it.

    CLI Example:

    .. code-block:: bash

        salt '*' saltutil.clear_job_cache hours=12
    """
    threshold = time.time() - hours * 3600
    for root, dirs, files in salt.utils.files.safe_walk(
        os.path.join(__opts__["cachedir"], "minion_jobs"), followlinks=False
    ):
        for name in dirs:
            try:
                directory = os.path.join(root, name)
                mtime = os.path.getmtime(directory)
                if mtime < threshold:
                    shutil.rmtree(directory)
            except OSError as exc:
                log.error(
                    "Attempt to clear cache with saltutil.clear_job_cache FAILED with: %s",
                    exc,
                )
                return False
    return True


def find_job(jid):
    """
    Return the data for a specific job id that is currently running.

    jid
        The job id to search for and return data.

    CLI Example:

    .. code-block:: bash

        salt '*' saltutil.find_job <job id>

    Note that the find_job function only returns job information when the job is still running. If
    the job is currently running, the output looks something like this:

    .. code-block:: bash

        # salt my-minion saltutil.find_job 20160503150049487736
        my-minion:
            ----------
            arg:
                - 30
            fun:
                test.sleep
            jid:
                20160503150049487736
            pid:
                9601
            ret:
            tgt:
                my-minion
            tgt_type:
                glob
            user:
                root

    If the job has already completed, the job cannot be found and therefore the function returns
    an empty dictionary, which looks like this on the CLI:

    .. code-block:: bash

        # salt my-minion saltutil.find_job 20160503150049487736
        my-minion:
            ----------
    """
    for data in running():
        if data["jid"] == jid:
            return data
    return {}


def find_cached_job(jid):
    """
    Return the data for a specific cached job id. Note this only works if
    cache_jobs has previously been set to True on the minion.

    CLI Example:

    .. code-block:: bash

        salt '*' saltutil.find_cached_job <job id>
    """
    serial = salt.payload.Serial(__opts__)
    proc_dir = os.path.join(__opts__["cachedir"], "minion_jobs")
    job_dir = os.path.join(proc_dir, six.text_type(jid))
    if not os.path.isdir(job_dir):
        if not __opts__.get("cache_jobs"):
            return (
                "Local jobs cache directory not found; you may need to"
                " enable cache_jobs on this minion"
            )
        else:
            return "Local jobs cache directory {0} not found".format(job_dir)
    path = os.path.join(job_dir, "return.p")
    with salt.utils.files.fopen(path, "rb") as fp_:
        buf = fp_.read()
    if buf:
        try:
            data = serial.loads(buf)
        except NameError:
            # msgpack error in salt-ssh
            pass
        else:
            if isinstance(data, dict):
                # if not a dict, this was an invalid serialized object
                return data
    return None


def signal_job(jid, sig):
    """
    Sends a signal to the named salt job's process

    CLI Example:

    .. code-block:: bash

        salt '*' saltutil.signal_job <job id> 15
    """
    if HAS_PSUTIL is False:
        log.warning(
            "saltutil.signal job called, but psutil is not installed. "
            "Install psutil to ensure more reliable and accurate PID "
            "management."
        )
    for data in running():
        if data["jid"] == jid:
            try:
                if HAS_PSUTIL:
                    for proc in salt.utils.psutil_compat.Process(
                        pid=data["pid"]
                    ).children(recursive=True):
                        proc.send_signal(sig)
                os.kill(int(data["pid"]), sig)
                if HAS_PSUTIL is False and "child_pids" in data:
                    for pid in data["child_pids"]:
                        os.kill(int(pid), sig)
                return "Signal {0} sent to job {1} at pid {2}".format(
                    int(sig), jid, data["pid"]
                )
            except OSError:
                path = os.path.join(__opts__["cachedir"], "proc", six.text_type(jid))
                if os.path.isfile(path):
                    os.remove(path)
                return (
                    "Job {0} was not running and job data has been " " cleaned up"
                ).format(jid)
    return ""


def term_job(jid):
    """
    Sends a termination signal (SIGTERM 15) to the named salt job's process

    CLI Example:

    .. code-block:: bash

        salt '*' saltutil.term_job <job id>
    """
    return signal_job(jid, signal.SIGTERM)


def term_all_jobs():
    """
    Sends a termination signal (SIGTERM 15) to all currently running jobs

    CLI Example:

    .. code-block:: bash

        salt '*' saltutil.term_all_jobs
    """
    ret = []
    for data in running():
        ret.append(signal_job(data["jid"], signal.SIGTERM))
    return ret


def kill_job(jid):
    """
    Sends a kill signal (SIGKILL 9) to the named salt job's process

    CLI Example:

    .. code-block:: bash

        salt '*' saltutil.kill_job <job id>
    """
    # Some OS's (Win32) don't have SIGKILL, so use salt_SIGKILL which is set to
    # an appropriate value for the operating system this is running on.
    return signal_job(jid, salt_SIGKILL)


def kill_all_jobs():
    """
    Sends a kill signal (SIGKILL 9) to all currently running jobs

    CLI Example:

    .. code-block:: bash

        salt '*' saltutil.kill_all_jobs
    """
    # Some OS's (Win32) don't have SIGKILL, so use salt_SIGKILL which is set to
    # an appropriate value for the operating system this is running on.
    ret = []
    for data in running():
        ret.append(signal_job(data["jid"], salt_SIGKILL))
    return ret


def regen_keys():
    """
    Used to regenerate the minion keys.

    CLI Example:

    .. code-block:: bash

        salt '*' saltutil.regen_keys
    """
    for fn_ in os.listdir(__opts__["pki_dir"]):
        path = os.path.join(__opts__["pki_dir"], fn_)
        try:
            os.remove(path)
        except os.error:
            pass
    # TODO: move this into a channel function? Or auth?
    # create a channel again, this will force the key regen
    with salt.transport.client.ReqChannel.factory(__opts__) as channel:
        log.debug("Recreating channel to force key regen")


def revoke_auth(preserve_minion_cache=False):
    """
    The minion sends a request to the master to revoke its own key.
    Note that the minion session will be revoked and the minion may
    not be able to return the result of this command back to the master.

    If the 'preserve_minion_cache' flag is set to True, the master
    cache for this minion will not be removed.

    CLI Example:

    .. code-block:: bash

        salt '*' saltutil.revoke_auth
    """
    masters = list()
    ret = True
    if "master_uri_list" in __opts__:
        for master_uri in __opts__["master_uri_list"]:
            masters.append(master_uri)
    else:
        masters.append(__opts__["master_uri"])

    for master in masters:
        with salt.transport.client.ReqChannel.factory(
            __opts__, master_uri=master
        ) as channel:
            tok = channel.auth.gen_token(b"salt")
            load = {
                "cmd": "revoke_auth",
                "id": __opts__["id"],
                "tok": tok,
                "preserve_minion_cache": preserve_minion_cache,
            }
            try:
                channel.send(load)
            except SaltReqTimeoutError:
                ret = False
    return ret


def _get_ssh_or_api_client(cfgfile, ssh=False):
    if ssh:
        client = salt.client.ssh.client.SSHClient(cfgfile)
    else:
        client = salt.client.get_local_client(cfgfile)
    return client


def _exec(client, tgt, fun, arg, timeout, tgt_type, ret, kwarg, batch=False, subset=False, **kwargs):
    fcn_ret = {}
    seen = 0
<<<<<<< HEAD

    cmd_kwargs = {
        'tgt': tgt, 'fun': fun, 'arg': arg, 'timeout': timeout,
        'tgt_type': tgt_type, 'ret': ret, 'kwarg': kwarg
    }

    if batch:
        _cmd = client.cmd_batch
        cmd_kwargs.update({'batch': batch})
    elif subset:
        _cmd = client.cmd_subset
        cmd_kwargs.update({'subset': subset,
                           'cli': True})
    else:
        _cmd = client.cmd_iter

=======
    if "batch" in kwargs:
        _cmd = client.cmd_batch
        cmd_kwargs = {
            "tgt": tgt,
            "fun": fun,
            "arg": arg,
            "tgt_type": tgt_type,
            "ret": ret,
            "kwarg": kwarg,
            "batch": kwargs["batch"],
        }
        del kwargs["batch"]
    elif "subset" in kwargs:
        _cmd = client.cmd_subset
        cmd_kwargs = {
            "tgt": tgt,
            "fun": fun,
            "arg": arg,
            "tgt_type": tgt_type,
            "ret": ret,
            "cli": True,
            "kwarg": kwarg,
            "sub": kwargs["subset"],
        }
        del kwargs["subset"]
    else:
        _cmd = client.cmd_iter
        cmd_kwargs = {
            "tgt": tgt,
            "fun": fun,
            "arg": arg,
            "timeout": timeout,
            "tgt_type": tgt_type,
            "ret": ret,
            "kwarg": kwarg,
        }
>>>>>>> 557fea96
    cmd_kwargs.update(kwargs)
    for ret_comp in _cmd(**cmd_kwargs):
        fcn_ret.update(ret_comp)
        seen += 1
        # fcn_ret can be empty, so we cannot len the whole return dict
        if tgt_type == "list" and len(tgt) == seen:
            # do not wait for timeout when explicit list matching
            # and all results are there
            break

    if batch:
        old_ret, fcn_ret = fcn_ret, {}
        for key, value in old_ret.items():
            fcn_ret[key] = {
                'out': value.get('out', 'highstate') if isinstance(value, dict) else 'highstate',
                'ret': value,
            }

    return fcn_ret


def cmd(
    tgt,
    fun,
    arg=(),
    timeout=None,
    tgt_type="glob",
    ret="",
    kwarg=None,
    ssh=False,
    **kwargs
):
    """
    .. versionchanged:: 2017.7.0
        The ``expr_form`` argument has been renamed to ``tgt_type``, earlier
        releases must use ``expr_form``.

    Assuming this minion is a master, execute a salt command

    CLI Example:

    .. code-block:: bash

        salt '*' saltutil.cmd
    """
    cfgfile = __opts__["conf_file"]
    client = _get_ssh_or_api_client(cfgfile, ssh)
    fcn_ret = _exec(client, tgt, fun, arg, timeout, tgt_type, ret, kwarg, **kwargs)
    # if return is empty, we may have not used the right conf,
    # try with the 'minion relative master configuration counter part
    # if available
    master_cfgfile = "{0}master".format(cfgfile[:-6])  # remove 'minion'
    if (
        not fcn_ret
        and cfgfile.endswith("{0}{1}".format(os.path.sep, "minion"))
        and os.path.exists(master_cfgfile)
    ):
        client = _get_ssh_or_api_client(master_cfgfile, ssh)
        fcn_ret = _exec(client, tgt, fun, arg, timeout, tgt_type, ret, kwarg, **kwargs)

<<<<<<< HEAD
=======
    if "batch" in kwargs:
        old_ret, fcn_ret = fcn_ret, {}
        for key, value in old_ret.items():
            fcn_ret[key] = {
                "out": value.get("out", "highstate")
                if isinstance(value, dict)
                else "highstate",
                "ret": value,
            }

>>>>>>> 557fea96
    return fcn_ret


def cmd_iter(
    tgt,
    fun,
    arg=(),
    timeout=None,
    tgt_type="glob",
    ret="",
    kwarg=None,
    ssh=False,
    **kwargs
):
    """
    .. versionchanged:: 2017.7.0
        The ``expr_form`` argument has been renamed to ``tgt_type``, earlier
        releases must use ``expr_form``.

    Assuming this minion is a master, execute a salt command

    CLI Example:

    .. code-block:: bash

        salt '*' saltutil.cmd_iter
    """
    if ssh:
        client = salt.client.ssh.client.SSHClient(__opts__["conf_file"])
    else:
        client = salt.client.get_local_client(__opts__["conf_file"])
    for ret in client.cmd_iter(tgt, fun, arg, timeout, tgt_type, ret, kwarg, **kwargs):
        yield ret


def runner(
    name, arg=None, kwarg=None, full_return=False, saltenv="base", jid=None, **kwargs
):
    """
    Execute a runner function. This function must be run on the master,
    either by targeting a minion running on a master or by using
    salt-call on a master.

    .. versionadded:: 2014.7.0

    name
        The name of the function to run

    kwargs
        Any keyword arguments to pass to the runner function

    CLI Example:

    In this example, assume that `master_minion` is a minion running
    on a master.

    .. code-block:: bash

        salt master_minion saltutil.runner jobs.list_jobs
        salt master_minion saltutil.runner test.arg arg="['baz']" kwarg="{'foo': 'bar'}"
    """
    if arg is None:
        arg = []
    if kwarg is None:
        kwarg = {}
    jid = kwargs.pop("__orchestration_jid__", jid)
    saltenv = kwargs.pop("__env__", saltenv)
    kwargs = salt.utils.args.clean_kwargs(**kwargs)
    if kwargs:
        kwarg.update(kwargs)

    if "master_job_cache" not in __opts__:
        master_config = os.path.join(os.path.dirname(__opts__["conf_file"]), "master")
        master_opts = salt.config.master_config(master_config)
        rclient = salt.runner.RunnerClient(master_opts)
    else:
        rclient = salt.runner.RunnerClient(__opts__)

    if name in rclient.functions:
        aspec = salt.utils.args.get_function_argspec(rclient.functions[name])
        if "saltenv" in aspec.args:
            kwarg["saltenv"] = saltenv

    if name in ["state.orchestrate", "state.orch", "state.sls"]:
        kwarg["orchestration_jid"] = jid

    if jid:
        salt.utils.event.fire_args(
            __opts__,
            jid,
            {"type": "runner", "name": name, "args": arg, "kwargs": kwarg},
            prefix="run",
        )

    return rclient.cmd(
        name, arg=arg, kwarg=kwarg, print_event=False, full_return=full_return
    )


def wheel(name, *args, **kwargs):
    """
    Execute a wheel module and function. This function must be run against a
    minion that is local to the master.

    .. versionadded:: 2014.7.0

    name
        The name of the function to run

    args
        Any positional arguments to pass to the wheel function. A common example
        of this would be the ``match`` arg needed for key functions.

        .. versionadded:: v2015.8.11

    kwargs
        Any keyword arguments to pass to the wheel function

    CLI Example:

    .. code-block:: bash

        salt my-local-minion saltutil.wheel key.accept jerry
        salt my-local-minion saltutil.wheel minions.connected

    .. note::

        Since this function must be run against a minion that is running locally
        on the master in order to get accurate returns, if this function is run
        against minions that are not local to the master, "empty" returns are
        expected. The remote minion does not have access to wheel functions and
        their return data.

    """
    jid = kwargs.pop("__orchestration_jid__", None)
    saltenv = kwargs.pop("__env__", "base")

    if __opts__["__role"] == "minion":
        master_config = os.path.join(os.path.dirname(__opts__["conf_file"]), "master")
        master_opts = salt.config.client_config(master_config)
        wheel_client = salt.wheel.WheelClient(master_opts)
    else:
        wheel_client = salt.wheel.WheelClient(__opts__)

    # The WheelClient cmd needs args, kwargs, and pub_data separated out from
    # the "normal" kwargs structure, which at this point contains __pub_x keys.
    pub_data = {}
    valid_kwargs = {}
    for key, val in six.iteritems(kwargs):
        if key.startswith("__"):
            pub_data[key] = val
        else:
            valid_kwargs[key] = val

    try:
        if name in wheel_client.functions:
            aspec = salt.utils.args.get_function_argspec(wheel_client.functions[name])
            if "saltenv" in aspec.args:
                valid_kwargs["saltenv"] = saltenv

        if jid:
            salt.utils.event.fire_args(
                __opts__,
                jid,
                {"type": "wheel", "name": name, "args": valid_kwargs},
                prefix="run",
            )

        ret = wheel_client.cmd(
            name,
            arg=args,
            pub_data=pub_data,
            kwarg=valid_kwargs,
            print_event=False,
            full_return=True,
        )
    except SaltInvocationError:
        raise CommandExecutionError(
            "This command can only be executed on a minion that is located on "
            "the master."
        )

    return ret


# this is the only way I could figure out how to get the REAL file_roots
# __opt__['file_roots'] is set to  __opt__['pillar_root']
class _MMinion(object):
    def __new__(cls, saltenv, reload_env=False):
        # this is to break out of salt.loaded.int and make this a true singleton
        # hack until https://github.com/saltstack/salt/pull/10273 is resolved
        # this is starting to look like PHP
        global _mminions  # pylint: disable=W0601
        if "_mminions" not in globals():
            _mminions = {}
        if saltenv not in _mminions or reload_env:
            opts = copy.deepcopy(__opts__)
            del opts["file_roots"]
            # grains at this point are in the context of the minion
            global __grains__  # pylint: disable=W0601
            grains = copy.deepcopy(__grains__)
            m = salt.minion.MasterMinion(opts)

            # this assignment is so that the rest of fxns called by salt still
            # have minion context
            __grains__ = grains

            # this assignment is so that fxns called by mminion have minion
            # context
            m.opts["grains"] = grains

            env_roots = m.opts["file_roots"][saltenv]
            m.opts["module_dirs"] = [fp + "/_modules" for fp in env_roots]
            m.gen_modules()
            _mminions[saltenv] = m
        return _mminions[saltenv]


def mmodule(saltenv, fun, *args, **kwargs):
    """
    Loads minion modules from an environment so that they can be used in pillars
    for that environment

    CLI Example:

    .. code-block:: bash

        salt '*' saltutil.mmodule base test.ping
    """
    mminion = _MMinion(saltenv)
    return mminion.functions[fun](*args, **kwargs)<|MERGE_RESOLUTION|>--- conflicted
+++ resolved
@@ -1570,64 +1570,41 @@
     return client
 
 
-def _exec(client, tgt, fun, arg, timeout, tgt_type, ret, kwarg, batch=False, subset=False, **kwargs):
+def _exec(
+    client,
+    tgt,
+    fun,
+    arg,
+    timeout,
+    tgt_type,
+    ret,
+    kwarg,
+    batch=False,
+    subset=False,
+    **kwargs
+):
     fcn_ret = {}
     seen = 0
-<<<<<<< HEAD
 
     cmd_kwargs = {
-        'tgt': tgt, 'fun': fun, 'arg': arg, 'timeout': timeout,
-        'tgt_type': tgt_type, 'ret': ret, 'kwarg': kwarg
+        "tgt": tgt,
+        "fun": fun,
+        "arg": arg,
+        "timeout": timeout,
+        "tgt_type": tgt_type,
+        "ret": ret,
+        "kwarg": kwarg,
     }
 
     if batch:
         _cmd = client.cmd_batch
-        cmd_kwargs.update({'batch': batch})
+        cmd_kwargs.update({"batch": batch})
     elif subset:
         _cmd = client.cmd_subset
-        cmd_kwargs.update({'subset': subset,
-                           'cli': True})
+        cmd_kwargs.update({"subset": subset, "cli": True})
     else:
         _cmd = client.cmd_iter
 
-=======
-    if "batch" in kwargs:
-        _cmd = client.cmd_batch
-        cmd_kwargs = {
-            "tgt": tgt,
-            "fun": fun,
-            "arg": arg,
-            "tgt_type": tgt_type,
-            "ret": ret,
-            "kwarg": kwarg,
-            "batch": kwargs["batch"],
-        }
-        del kwargs["batch"]
-    elif "subset" in kwargs:
-        _cmd = client.cmd_subset
-        cmd_kwargs = {
-            "tgt": tgt,
-            "fun": fun,
-            "arg": arg,
-            "tgt_type": tgt_type,
-            "ret": ret,
-            "cli": True,
-            "kwarg": kwarg,
-            "sub": kwargs["subset"],
-        }
-        del kwargs["subset"]
-    else:
-        _cmd = client.cmd_iter
-        cmd_kwargs = {
-            "tgt": tgt,
-            "fun": fun,
-            "arg": arg,
-            "timeout": timeout,
-            "tgt_type": tgt_type,
-            "ret": ret,
-            "kwarg": kwarg,
-        }
->>>>>>> 557fea96
     cmd_kwargs.update(kwargs)
     for ret_comp in _cmd(**cmd_kwargs):
         fcn_ret.update(ret_comp)
@@ -1642,8 +1619,10 @@
         old_ret, fcn_ret = fcn_ret, {}
         for key, value in old_ret.items():
             fcn_ret[key] = {
-                'out': value.get('out', 'highstate') if isinstance(value, dict) else 'highstate',
-                'ret': value,
+                "out": value.get("out", "highstate")
+                if isinstance(value, dict)
+                else "highstate",
+                "ret": value,
             }
 
     return fcn_ret
@@ -1688,19 +1667,6 @@
         client = _get_ssh_or_api_client(master_cfgfile, ssh)
         fcn_ret = _exec(client, tgt, fun, arg, timeout, tgt_type, ret, kwarg, **kwargs)
 
-<<<<<<< HEAD
-=======
-    if "batch" in kwargs:
-        old_ret, fcn_ret = fcn_ret, {}
-        for key, value in old_ret.items():
-            fcn_ret[key] = {
-                "out": value.get("out", "highstate")
-                if isinstance(value, dict)
-                else "highstate",
-                "ret": value,
-            }
-
->>>>>>> 557fea96
     return fcn_ret
 
 
