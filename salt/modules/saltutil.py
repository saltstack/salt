--- conflicted
+++ resolved
@@ -435,40 +435,6 @@
             if not data.get('jid') in [x.name for x in threading.enumerate()]:
                 os.remove(path)
                 continue
-<<<<<<< HEAD
-        ret.append(data)
-    return ret
-
-
-def cached():
-    '''
-    Return the data on all cached salt jobs on the minion
-
-    CLI Example:
-
-    .. code-block:: bash
-
-        salt '*' saltutil.cached
-    '''
-    ret = []
-    serial = salt.payload.Serial(__opts__)
-    proc_dir = os.path.join(__opts__['cachedir'], 'minion_jobs')
-    if not os.path.isdir(proc_dir):
-        return []
-    for fn_ in os.listdir(proc_dir):
-        path = os.path.join(proc_dir, fn_, 'return.p')
-        with salt.utils.fopen(path, 'rb') as fp_:
-            buf = fp_.read()
-            fp_.close()
-            if buf:
-                data = serial.loads(buf)
-            else:
-                continue
-        if not isinstance(data, dict):
-            # Invalid serial object
-            continue
-=======
->>>>>>> dbed0be4
         ret.append(data)
     return ret
 
