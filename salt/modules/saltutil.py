"""
The Saltutil module is used to manage the state of the salt minion itself. It
is used to manage minion modules as well as automate updates to the salt
minion.

:depends:   - esky Python module for update functionality
"""

import copy
import fnmatch
import logging
import os
import shutil
import signal
import sys
import time
import urllib.error

import salt
import salt.client
import salt.client.ssh.client
import salt.config
import salt.defaults.events
import salt.payload
import salt.runner
import salt.state
import salt.transport.client
import salt.utils.args
import salt.utils.event
import salt.utils.extmods
import salt.utils.files
import salt.utils.functools
import salt.utils.minion
import salt.utils.path
import salt.utils.process
import salt.utils.url
import salt.wheel
from salt.exceptions import (
    CommandExecutionError,
    SaltInvocationError,
    SaltRenderError,
    SaltReqTimeoutError,
)

try:
    import esky
    from esky import EskyVersionError

    HAS_ESKY = True
except ImportError:
    HAS_ESKY = False

# pylint: enable=import-error,no-name-in-module

# Fix a nasty bug with Win32 Python not supporting all of the standard signals
try:
    salt_SIGKILL = signal.SIGKILL
except AttributeError:
    salt_SIGKILL = signal.SIGTERM


HAS_PSUTIL = True
try:
    import salt.utils.psutil_compat
except ImportError:
    HAS_PSUTIL = False


__proxyenabled__ = ["*"]

log = logging.getLogger(__name__)


def _get_top_file_envs():
    """
    Get all environments from the top file
    """
    try:
        return __context__["saltutil._top_file_envs"]
    except KeyError:
<<<<<<< HEAD
        with salt.state.HighState(__opts__, initial_pillar=__pillar__.value()) as st_:
            try:
                top = st_.get_top()
                if top:
                    envs = list(st_.top_matches(top).keys()) or "base"
                else:
                    envs = "base"
            except SaltRenderError as exc:
                raise CommandExecutionError(
                    "Unable to render top file(s): {}".format(exc)
                )
=======
        st_ = salt.state.HighState(__opts__, initial_pillar=__pillar__.value())
        try:
            top = st_.get_top()
            if top:
                envs = list(st_.top_matches(top).keys()) or "base"
            else:
                envs = "base"
        except SaltRenderError as exc:
            raise CommandExecutionError("Unable to render top file(s): {}".format(exc))
        finally:
            st_.client.destroy()
>>>>>>> adc23f3b
        __context__["saltutil._top_file_envs"] = envs
        return envs


def _sync(form, saltenv=None, extmod_whitelist=None, extmod_blacklist=None):
    """
    Sync the given directory in the given environment
    """
    if saltenv is None:
        saltenv = _get_top_file_envs()
    if isinstance(saltenv, str):
        saltenv = saltenv.split(",")
    ret, touched = salt.utils.extmods.sync(
        __opts__,
        form,
        saltenv=saltenv,
        extmod_whitelist=extmod_whitelist,
        extmod_blacklist=extmod_blacklist,
    )
    # Dest mod_dir is touched? trigger reload if requested
    if touched:
        mod_file = os.path.join(__opts__["cachedir"], "module_refresh")
        with salt.utils.files.fopen(mod_file, "a"):
            pass
    if (
        form == "grains"
        and __opts__.get("grains_cache")
        and os.path.isfile(os.path.join(__opts__["cachedir"], "grains.cache.p"))
    ):
        try:
            os.remove(os.path.join(__opts__["cachedir"], "grains.cache.p"))
        except OSError:
            log.error("Could not remove grains cache!")
    return ret


def update(version=None):
    """
    Update the salt minion from the URL defined in opts['update_url']
    SaltStack, Inc provides the latest builds here:
    update_url: https://repo.saltproject.io/windows/

    Be aware that as of 2014-8-11 there's a bug in esky such that only the
    latest version available in the update_url can be downloaded and installed.

    This feature requires the minion to be running a bdist_esky build.

    The version number is optional and will default to the most recent version
    available at opts['update_url'].

    Returns details about the transaction upon completion.

    CLI Examples:

    .. code-block:: bash

        salt '*' saltutil.update
        salt '*' saltutil.update 0.10.3
    """
    ret = {}
    if not HAS_ESKY:
        ret["_error"] = "Esky not available as import"
        return ret
    if not getattr(sys, "frozen", False):
        ret["_error"] = "Minion is not running an Esky build"
        return ret
    if not __salt__["config.option"]("update_url"):
        ret["_error"] = '"update_url" not configured on this minion'
        return ret
    app = esky.Esky(sys.executable, __opts__["update_url"])
    oldversion = __grains__["saltversion"]
    if not version:
        try:
            version = app.find_update()
        except urllib.error.URLError as exc:
            ret["_error"] = "Could not connect to update_url. Error: {}".format(exc)
            return ret
    if not version:
        ret["_error"] = "No updates available"
        return ret
    try:
        app.fetch_version(version)
    except EskyVersionError as exc:
        ret["_error"] = "Unable to fetch version {}. Error: {}".format(version, exc)
        return ret
    try:
        app.install_version(version)
    except EskyVersionError as exc:
        ret["_error"] = "Unable to install version {}. Error: {}".format(version, exc)
        return ret
    try:
        app.cleanup()
    except Exception as exc:  # pylint: disable=broad-except
        ret["_error"] = "Unable to cleanup. Error: {}".format(exc)
    restarted = {}
    for service in __opts__["update_restart_services"]:
        restarted[service] = __salt__["service.restart"](service)
    ret["comment"] = "Updated from {} to {}".format(oldversion, version)
    ret["restarted"] = restarted
    return ret


def sync_beacons(
    saltenv=None, refresh=True, extmod_whitelist=None, extmod_blacklist=None
):
    """
    .. versionadded:: 2015.5.1

    Sync beacons from ``salt://_beacons`` to the minion

    saltenv
        The fileserver environment from which to sync. To sync from more than
        one environment, pass a comma-separated list.

        If not passed, then all environments configured in the :ref:`top files
        <states-top>` will be checked for beacons to sync. If no top files are
        found, then the ``base`` environment will be synced.

    refresh : True
        If ``True``, refresh the available beacons on the minion. This refresh
        will be performed even if no new beacons are synced. Set to ``False``
        to prevent this refresh.

    extmod_whitelist : None
        comma-separated list of modules to sync

    extmod_blacklist : None
        comma-separated list of modules to blacklist based on type

    CLI Example:

    .. code-block:: bash

        salt '*' saltutil.sync_beacons
        salt '*' saltutil.sync_beacons saltenv=dev
        salt '*' saltutil.sync_beacons saltenv=base,dev
    """
    ret = _sync("beacons", saltenv, extmod_whitelist, extmod_blacklist)
    if refresh:
        refresh_beacons()
    return ret


def sync_sdb(saltenv=None, extmod_whitelist=None, extmod_blacklist=None):
    """
    .. versionadded:: 2015.5.8,2015.8.3

    Sync sdb modules from ``salt://_sdb`` to the minion

    saltenv
        The fileserver environment from which to sync. To sync from more than
        one environment, pass a comma-separated list.

        If not passed, then all environments configured in the :ref:`top files
        <states-top>` will be checked for sdb modules to sync. If no top files
        are found, then the ``base`` environment will be synced.

    refresh : False
        This argument has no affect and is included for consistency with the
        other sync functions.

    extmod_whitelist : None
        comma-separated list of modules to sync

    extmod_blacklist : None
        comma-separated list of modules to blacklist based on type

    CLI Example:

    .. code-block:: bash

        salt '*' saltutil.sync_sdb
        salt '*' saltutil.sync_sdb saltenv=dev
        salt '*' saltutil.sync_sdb saltenv=base,dev
    """
    ret = _sync("sdb", saltenv, extmod_whitelist, extmod_blacklist)
    return ret


def sync_modules(
    saltenv=None, refresh=True, extmod_whitelist=None, extmod_blacklist=None
):
    """
    .. versionadded:: 0.10.0

    Sync execution modules from ``salt://_modules`` to the minion

    saltenv
        The fileserver environment from which to sync. To sync from more than
        one environment, pass a comma-separated list.

        If not passed, then all environments configured in the :ref:`top files
        <states-top>` will be checked for execution modules to sync. If no top
        files are found, then the ``base`` environment will be synced.

    refresh : True
        If ``True``, refresh the available execution modules on the minion.
        This refresh will be performed even if no new execution modules are
        synced. Set to ``False`` to prevent this refresh.

    .. important::

        If this function is executed using a :py:func:`module.run
        <salt.states.module.run>` state, the SLS file will not have access to
        newly synced execution modules unless a ``refresh`` argument is
        added to the state, like so:

        .. code-block:: yaml

            load_my_custom_module:
              module.run:
                - name: saltutil.sync_modules
                - refresh: True

        See :ref:`here <reloading-modules>` for a more detailed explanation of
        why this is necessary.

    extmod_whitelist : None
        comma-separated list of modules to sync

    extmod_blacklist : None
        comma-separated list of modules to blacklist based on type

    CLI Example:

    .. code-block:: bash

        salt '*' saltutil.sync_modules
        salt '*' saltutil.sync_modules saltenv=dev
        salt '*' saltutil.sync_modules saltenv=base,dev
    """
    ret = _sync("modules", saltenv, extmod_whitelist, extmod_blacklist)
    if refresh:
        refresh_modules()
    return ret


def sync_states(
    saltenv=None, refresh=True, extmod_whitelist=None, extmod_blacklist=None
):
    """
    .. versionadded:: 0.10.0

    Sync state modules from ``salt://_states`` to the minion

    saltenv
        The fileserver environment from which to sync. To sync from more than
        one environment, pass a comma-separated list.

        If not passed, then all environments configured in the :ref:`top files
        <states-top>` will be checked for state modules to sync. If no top
        files are found, then the ``base`` environment will be synced.

    refresh : True
        If ``True``, refresh the available states on the minion. This refresh
        will be performed even if no new state modules are synced. Set to
        ``False`` to prevent this refresh.

    extmod_whitelist : None
        comma-separated list of modules to sync

    extmod_blacklist : None
        comma-separated list of modules to blacklist based on type

    CLI Examples:

    .. code-block:: bash

        salt '*' saltutil.sync_states
        salt '*' saltutil.sync_states saltenv=dev
        salt '*' saltutil.sync_states saltenv=base,dev
    """
    ret = _sync("states", saltenv, extmod_whitelist, extmod_blacklist)
    if refresh:
        refresh_modules()
    return ret


def refresh_grains(**kwargs):
    """
    .. versionadded:: 2016.3.6,2016.11.4,2017.7.0

    Refresh the minion's grains without syncing custom grains modules from
    ``salt://_grains``.

    .. note::
        The available execution modules will be reloaded as part of this
        proceess, as grains can affect which modules are available.

    refresh_pillar : True
        Set to ``False`` to keep pillar data from being refreshed.

    CLI Examples:

    .. code-block:: bash

        salt '*' saltutil.refresh_grains
    """
    kwargs = salt.utils.args.clean_kwargs(**kwargs)
    _refresh_pillar = kwargs.pop("refresh_pillar", True)
    if kwargs:
        salt.utils.args.invalid_kwargs(kwargs)
    # Modules and pillar need to be refreshed in case grains changes affected
    # them, and the module refresh process reloads the grains and assigns the
    # newly-reloaded grains to each execution module's __grains__ dunder.
    if _refresh_pillar:
        # we don't need to call refresh_modules here because it's done by refresh_pillar
        refresh_pillar()
    else:
        refresh_modules()
    return True


def sync_grains(
    saltenv=None, refresh=True, extmod_whitelist=None, extmod_blacklist=None
):
    """
    .. versionadded:: 0.10.0

    Sync grains modules from ``salt://_grains`` to the minion

    saltenv
        The fileserver environment from which to sync. To sync from more than
        one environment, pass a comma-separated list.

        If not passed, then all environments configured in the :ref:`top files
        <states-top>` will be checked for grains modules to sync. If no top
        files are found, then the ``base`` environment will be synced.

    refresh : True
        If ``True``, refresh the available execution modules and recompile
        pillar data for the minion. This refresh will be performed even if no
        new grains modules are synced. Set to ``False`` to prevent this
        refresh.

    extmod_whitelist : None
        comma-separated list of modules to sync

    extmod_blacklist : None
        comma-separated list of modules to blacklist based on type

    CLI Examples:

    .. code-block:: bash

        salt '*' saltutil.sync_grains
        salt '*' saltutil.sync_grains saltenv=dev
        salt '*' saltutil.sync_grains saltenv=base,dev
    """
    ret = _sync("grains", saltenv, extmod_whitelist, extmod_blacklist)
    if refresh:
        # we don't need to call refresh_modules here because it's done by refresh_pillar
        refresh_pillar()
    return ret


def sync_renderers(
    saltenv=None, refresh=True, extmod_whitelist=None, extmod_blacklist=None
):
    """
    .. versionadded:: 0.10.0

    Sync renderers from ``salt://_renderers`` to the minion

    saltenv
        The fileserver environment from which to sync. To sync from more than
        one environment, pass a comma-separated list.

        If not passed, then all environments configured in the :ref:`top files
        <states-top>` will be checked for renderers to sync. If no top files
        are found, then the ``base`` environment will be synced.

    refresh : True
        If ``True``, refresh the available execution modules on the minion.
        This refresh will be performed even if no new renderers are synced.
        Set to ``False`` to prevent this refresh. Set to ``False`` to prevent
        this refresh.

    extmod_whitelist : None
        comma-separated list of modules to sync

    extmod_blacklist : None
        comma-separated list of modules to blacklist based on type

    CLI Examples:

    .. code-block:: bash

        salt '*' saltutil.sync_renderers
        salt '*' saltutil.sync_renderers saltenv=dev
        salt '*' saltutil.sync_renderers saltenv=base,dev
    """
    ret = _sync("renderers", saltenv, extmod_whitelist, extmod_blacklist)
    if refresh:
        refresh_modules()
    return ret


def sync_returners(
    saltenv=None, refresh=True, extmod_whitelist=None, extmod_blacklist=None
):
    """
    .. versionadded:: 0.10.0

    Sync returners from ``salt://_returners`` to the minion

    saltenv
        The fileserver environment from which to sync. To sync from more than
        one environment, pass a comma-separated list.

        If not passed, then all environments configured in the :ref:`top files
        <states-top>` will be checked for returners to sync. If no top files
        are found, then the ``base`` environment will be synced.

    refresh : True
        If ``True``, refresh the available execution modules on the minion.
        This refresh will be performed even if no new returners are synced. Set
        to ``False`` to prevent this refresh.

    extmod_whitelist : None
        comma-separated list of modules to sync

    extmod_blacklist : None
        comma-separated list of modules to blacklist based on type

    CLI Examples:

    .. code-block:: bash

        salt '*' saltutil.sync_returners
        salt '*' saltutil.sync_returners saltenv=dev
    """
    ret = _sync("returners", saltenv, extmod_whitelist, extmod_blacklist)
    if refresh:
        refresh_modules()
    return ret


def sync_proxymodules(
    saltenv=None, refresh=False, extmod_whitelist=None, extmod_blacklist=None
):
    """
    .. versionadded:: 2015.8.2

    Sync proxy modules from ``salt://_proxy`` to the minion

    saltenv
        The fileserver environment from which to sync. To sync from more than
        one environment, pass a comma-separated list.

        If not passed, then all environments configured in the :ref:`top files
        <states-top>` will be checked for proxy modules to sync. If no top
        files are found, then the ``base`` environment will be synced.

    refresh : True
        If ``True``, refresh the available execution modules on the minion.
        This refresh will be performed even if no new proxy modules are synced.
        Set to ``False`` to prevent this refresh.

    extmod_whitelist : None
        comma-separated list of modules to sync

    extmod_blacklist : None
        comma-separated list of modules to blacklist based on type

    CLI Examples:

    .. code-block:: bash

        salt '*' saltutil.sync_proxymodules
        salt '*' saltutil.sync_proxymodules saltenv=dev
        salt '*' saltutil.sync_proxymodules saltenv=base,dev
    """
    ret = _sync("proxy", saltenv, extmod_whitelist, extmod_blacklist)
    if refresh:
        refresh_modules()
    return ret


def sync_matchers(
    saltenv=None, refresh=False, extmod_whitelist=None, extmod_blacklist=None
):
    """
    .. versionadded:: 2019.2.0

    Sync engine modules from ``salt://_matchers`` to the minion

    saltenv
        The fileserver environment from which to sync. To sync from more than
        one environment, pass a comma-separated list.

        If not passed, then all environments configured in the :ref:`top files
        <states-top>` will be checked for engines to sync. If no top files are
        found, then the ``base`` environment will be synced.

    refresh : True
        If ``True``, refresh the available execution modules on the minion.
        This refresh will be performed even if no new matcher modules are synced.
        Set to ``False`` to prevent this refresh.

    extmod_whitelist : None
        comma-separated list of modules to sync

    extmod_blacklist : None
        comma-separated list of modules to blacklist based on type

    CLI Examples:

    .. code-block:: bash

        salt '*' saltutil.sync_matchers
        salt '*' saltutil.sync_matchers saltenv=base,dev
    """
    ret = _sync("matchers", saltenv, extmod_whitelist, extmod_blacklist)
    if refresh:
        refresh_modules()
    return ret


def sync_engines(
    saltenv=None, refresh=False, extmod_whitelist=None, extmod_blacklist=None
):
    """
    .. versionadded:: 2016.3.0

    Sync engine modules from ``salt://_engines`` to the minion

    saltenv
        The fileserver environment from which to sync. To sync from more than
        one environment, pass a comma-separated list.

        If not passed, then all environments configured in the :ref:`top files
        <states-top>` will be checked for engines to sync. If no top files are
        found, then the ``base`` environment will be synced.

    refresh : True
        If ``True``, refresh the available execution modules on the minion.
        This refresh will be performed even if no new engine modules are synced.
        Set to ``False`` to prevent this refresh.

    extmod_whitelist : None
        comma-separated list of modules to sync

    extmod_blacklist : None
        comma-separated list of modules to blacklist based on type

    CLI Examples:

    .. code-block:: bash

        salt '*' saltutil.sync_engines
        salt '*' saltutil.sync_engines saltenv=base,dev
    """
    ret = _sync("engines", saltenv, extmod_whitelist, extmod_blacklist)
    if refresh:
        refresh_modules()
    return ret


def sync_thorium(
    saltenv=None, refresh=False, extmod_whitelist=None, extmod_blacklist=None
):
    """
    .. versionadded:: 2018.3.0

    Sync Thorium modules from ``salt://_thorium`` to the minion

    saltenv
        The fileserver environment from which to sync. To sync from more than
        one environment, pass a comma-separated list.

        If not passed, then all environments configured in the :ref:`top files
        <states-top>` will be checked for engines to sync. If no top files are
        found, then the ``base`` environment will be synced.

    refresh: ``True``
        If ``True``, refresh the available execution modules on the minion.
        This refresh will be performed even if no new Thorium modules are synced.
        Set to ``False`` to prevent this refresh.

    extmod_whitelist
        comma-separated list of modules to sync

    extmod_blacklist
        comma-separated list of modules to blacklist based on type

    CLI Examples:

    .. code-block:: bash

        salt '*' saltutil.sync_thorium
        salt '*' saltutil.sync_thorium saltenv=base,dev
    """
    ret = _sync("thorium", saltenv, extmod_whitelist, extmod_blacklist)
    if refresh:
        refresh_modules()
    return ret


def sync_output(
    saltenv=None, refresh=True, extmod_whitelist=None, extmod_blacklist=None
):
    """
    Sync outputters from ``salt://_output`` to the minion

    saltenv
        The fileserver environment from which to sync. To sync from more than
        one environment, pass a comma-separated list.

        If not passed, then all environments configured in the :ref:`top files
        <states-top>` will be checked for outputters to sync. If no top files
        are found, then the ``base`` environment will be synced.

    refresh : True
        If ``True``, refresh the available execution modules on the minion.
        This refresh will be performed even if no new outputters are synced.
        Set to ``False`` to prevent this refresh.

    extmod_whitelist : None
        comma-separated list of modules to sync

    extmod_blacklist : None
        comma-separated list of modules to blacklist based on type

    CLI Examples:

    .. code-block:: bash

        salt '*' saltutil.sync_output
        salt '*' saltutil.sync_output saltenv=dev
        salt '*' saltutil.sync_output saltenv=base,dev
    """
    ret = _sync("output", saltenv, extmod_whitelist, extmod_blacklist)
    if refresh:
        refresh_modules()
    return ret


sync_outputters = salt.utils.functools.alias_function(sync_output, "sync_outputters")


def sync_clouds(
    saltenv=None, refresh=True, extmod_whitelist=None, extmod_blacklist=None
):
    """
    .. versionadded:: 2017.7.0

    Sync cloud modules from ``salt://_cloud`` to the minion

    saltenv : base
        The fileserver environment from which to sync. To sync from more than
        one environment, pass a comma-separated list.

    refresh : True
        If ``True``, refresh the available execution modules on the minion.
        This refresh will be performed even if no new utility modules are
        synced. Set to ``False`` to prevent this refresh.

    extmod_whitelist : None
        comma-separated list of modules to sync

    extmod_blacklist : None
        comma-separated list of modules to blacklist based on type

    CLI Examples:

    .. code-block:: bash

        salt '*' saltutil.sync_clouds
        salt '*' saltutil.sync_clouds saltenv=dev
        salt '*' saltutil.sync_clouds saltenv=base,dev
    """
    ret = _sync("clouds", saltenv, extmod_whitelist, extmod_blacklist)
    if refresh:
        refresh_modules()
    return ret


def sync_utils(
    saltenv=None, refresh=True, extmod_whitelist=None, extmod_blacklist=None
):
    """
    .. versionadded:: 2014.7.0

    Sync utility modules from ``salt://_utils`` to the minion

    saltenv
        The fileserver environment from which to sync. To sync from more than
        one environment, pass a comma-separated list.

        If not passed, then all environments configured in the :ref:`top files
        <states-top>` will be checked for utility modules to sync. If no top
        files are found, then the ``base`` environment will be synced.

    refresh : True
        If ``True``, refresh the available execution modules on the minion.
        This refresh will be performed even if no new utility modules are
        synced. Set to ``False`` to prevent this refresh.

    extmod_whitelist : None
        comma-separated list of modules to sync

    extmod_blacklist : None
        comma-separated list of modules to blacklist based on type

    CLI Examples:

    .. code-block:: bash

        salt '*' saltutil.sync_utils
        salt '*' saltutil.sync_utils saltenv=dev
        salt '*' saltutil.sync_utils saltenv=base,dev
    """
    ret = _sync("utils", saltenv, extmod_whitelist, extmod_blacklist)
    if refresh:
        refresh_modules()
    return ret


def sync_serializers(
    saltenv=None, refresh=True, extmod_whitelist=None, extmod_blacklist=None
):
    """
    .. versionadded:: 2019.2.0

    Sync serializers from ``salt://_serializers`` to the minion

    saltenv
        The fileserver environment from which to sync. To sync from more than
        one environment, pass a comma-separated list.

        If not passed, then all environments configured in the :ref:`top files
        <states-top>` will be checked for serializer modules to sync. If no top
        files are found, then the ``base`` environment will be synced.

    refresh : True
        If ``True``, refresh the available execution modules on the minion.
        This refresh will be performed even if no new serializer modules are
        synced. Set to ``False`` to prevent this refresh.

    extmod_whitelist : None
        comma-seperated list of modules to sync

    extmod_blacklist : None
        comma-seperated list of modules to blacklist based on type

    CLI Examples:

    .. code-block:: bash

        salt '*' saltutil.sync_serializers
        salt '*' saltutil.sync_serializers saltenv=dev
        salt '*' saltutil.sync_serializers saltenv=base,dev
    """
    ret = _sync("serializers", saltenv, extmod_whitelist, extmod_blacklist)
    if refresh:
        refresh_modules()
    return ret


def list_extmods():
    """
    .. versionadded:: 2017.7.0

    List Salt modules which have been synced externally

    CLI Examples:

    .. code-block:: bash

        salt '*' saltutil.list_extmods
    """
    ret = {}
    ext_dir = os.path.join(__opts__["cachedir"], "extmods")
    mod_types = os.listdir(ext_dir)
    for mod_type in mod_types:
        ret[mod_type] = set()
        for _, _, files in salt.utils.path.os_walk(os.path.join(ext_dir, mod_type)):
            for fh_ in files:
                ret[mod_type].add(fh_.split(".")[0])
        ret[mod_type] = list(ret[mod_type])
    return ret


def sync_log_handlers(
    saltenv=None, refresh=True, extmod_whitelist=None, extmod_blacklist=None
):
    """
    .. versionadded:: 2015.8.0

    Sync log handlers from ``salt://_log_handlers`` to the minion

    saltenv
        The fileserver environment from which to sync. To sync from more than
        one environment, pass a comma-separated list.

        If not passed, then all environments configured in the :ref:`top files
        <states-top>` will be checked for log handlers to sync. If no top files
        are found, then the ``base`` environment will be synced.

    refresh : True
        If ``True``, refresh the available execution modules on the minion.
        This refresh will be performed even if no new log handlers are synced.
        Set to ``False`` to prevent this refresh.

    extmod_whitelist : None
        comma-separated list of modules to sync

    extmod_blacklist : None
        comma-separated list of modules to blacklist based on type

    CLI Examples:

    .. code-block:: bash

        salt '*' saltutil.sync_log_handlers
        salt '*' saltutil.sync_log_handlers saltenv=dev
        salt '*' saltutil.sync_log_handlers saltenv=base,dev
    """
    ret = _sync("log_handlers", saltenv, extmod_whitelist, extmod_blacklist)
    if refresh:
        refresh_modules()
    return ret


def sync_pillar(
    saltenv=None, refresh=True, extmod_whitelist=None, extmod_blacklist=None
):
    """
    .. versionadded:: 2015.8.11,2016.3.2

    Sync pillar modules from the ``salt://_pillar`` directory on the Salt
    fileserver. This function is environment-aware, pass the desired
    environment to grab the contents of the ``_pillar`` directory from that
    environment. The default environment, if none is specified,  is ``base``.

    refresh : True
        Also refresh the execution modules available to the minion, and refresh
        pillar data.

    extmod_whitelist : None
        comma-separated list of modules to sync

    extmod_blacklist : None
        comma-separated list of modules to blacklist based on type

    .. note::
        This function will raise an error if executed on a traditional (i.e.
        not masterless) minion

    CLI Examples:

    .. code-block:: bash

        salt '*' saltutil.sync_pillar
        salt '*' saltutil.sync_pillar saltenv=dev
    """
    if __opts__["file_client"] != "local":
        raise CommandExecutionError(
            "Pillar modules can only be synced to masterless minions"
        )
    ret = _sync("pillar", saltenv, extmod_whitelist, extmod_blacklist)
    if refresh:
        # we don't need to call refresh_modules here because it's done by refresh_pillar
        refresh_pillar()
    return ret


def sync_executors(
    saltenv=None, refresh=True, extmod_whitelist=None, extmod_blacklist=None
):
    """
    .. versionadded:: 3000

    Sync executors from ``salt://_executors`` to the minion

    saltenv
        The fileserver environment from which to sync. To sync from more than
        one environment, pass a comma-separated list.

        If not passed, then all environments configured in the :ref:`top files
        <states-top>` will be checked for log handlers to sync. If no top files
        are found, then the ``base`` environment will be synced.

    refresh : True
        If ``True``, refresh the available execution modules on the minion.
        This refresh will be performed even if no new log handlers are synced.
        Set to ``False`` to prevent this refresh.

    extmod_whitelist : None
        comma-seperated list of modules to sync

    extmod_blacklist : None
        comma-seperated list of modules to blacklist based on type

    CLI Examples:

    .. code-block:: bash

        salt '*' saltutil.sync_executors
        salt '*' saltutil.sync_executors saltenv=dev
        salt '*' saltutil.sync_executors saltenv=base,dev
    """
    ret = _sync("executors", saltenv, extmod_whitelist, extmod_blacklist)
    if refresh:
        refresh_modules()
    return ret


def sync_all(saltenv=None, refresh=True, extmod_whitelist=None, extmod_blacklist=None):
    """
    .. versionchanged:: 2015.8.11,2016.3.2
        On masterless minions, pillar modules are now synced, and refreshed
        when ``refresh`` is set to ``True``.

    Sync down all of the dynamic modules from the file server for a specific
    environment. This function synchronizes custom modules, states, beacons,
    grains, returners, output modules, renderers, and utils.

    refresh : True
        Also refresh the execution modules and recompile pillar data available
        to the minion. This refresh will be performed even if no new dynamic
        modules are synced. Set to ``False`` to prevent this refresh.

    .. important::

        If this function is executed using a :py:func:`module.run
        <salt.states.module.run>` state, the SLS file will not have access to
        newly synced execution modules unless a ``refresh`` argument is
        added to the state, like so:

        .. code-block:: yaml

            load_my_custom_module:
              module.run:
                - name: saltutil.sync_all
                - refresh: True

        See :ref:`here <reloading-modules>` for a more detailed explanation of
        why this is necessary.

    extmod_whitelist : None
        dictionary of modules to sync based on type

    extmod_blacklist : None
        dictionary of modules to blacklist based on type

    CLI Examples:

    .. code-block:: bash

        salt '*' saltutil.sync_all
        salt '*' saltutil.sync_all saltenv=dev
        salt '*' saltutil.sync_all saltenv=base,dev
        salt '*' saltutil.sync_all extmod_whitelist={'modules': ['custom_module']}
    """
    log.debug("Syncing all")
    ret = {}
    ret["clouds"] = sync_clouds(saltenv, False, extmod_whitelist, extmod_blacklist)
    ret["beacons"] = sync_beacons(saltenv, False, extmod_whitelist, extmod_blacklist)
    ret["modules"] = sync_modules(saltenv, False, extmod_whitelist, extmod_blacklist)
    ret["states"] = sync_states(saltenv, False, extmod_whitelist, extmod_blacklist)
    ret["sdb"] = sync_sdb(saltenv, extmod_whitelist, extmod_blacklist)
    ret["grains"] = sync_grains(saltenv, False, extmod_whitelist, extmod_blacklist)
    ret["renderers"] = sync_renderers(
        saltenv, False, extmod_whitelist, extmod_blacklist
    )
    ret["returners"] = sync_returners(
        saltenv, False, extmod_whitelist, extmod_blacklist
    )
    ret["output"] = sync_output(saltenv, False, extmod_whitelist, extmod_blacklist)
    ret["utils"] = sync_utils(saltenv, False, extmod_whitelist, extmod_blacklist)
    ret["log_handlers"] = sync_log_handlers(
        saltenv, False, extmod_whitelist, extmod_blacklist
    )
    ret["executors"] = sync_executors(
        saltenv, False, extmod_whitelist, extmod_blacklist
    )
    ret["proxymodules"] = sync_proxymodules(
        saltenv, False, extmod_whitelist, extmod_blacklist
    )
    ret["engines"] = sync_engines(saltenv, False, extmod_whitelist, extmod_blacklist)
    ret["thorium"] = sync_thorium(saltenv, False, extmod_whitelist, extmod_blacklist)
    ret["serializers"] = sync_serializers(
        saltenv, False, extmod_whitelist, extmod_blacklist
    )
    ret["matchers"] = sync_matchers(saltenv, False, extmod_whitelist, extmod_blacklist)
    if __opts__["file_client"] == "local":
        ret["pillar"] = sync_pillar(saltenv, False, extmod_whitelist, extmod_blacklist)
    if refresh:
        # we don't need to call refresh_modules here because it's done by refresh_pillar
        refresh_pillar()
    return ret


def refresh_beacons():
    """
    Signal the minion to refresh the beacons.

    CLI Example:

    .. code-block:: bash

        salt '*' saltutil.refresh_beacons
    """
    try:
        ret = __salt__["event.fire"]({}, "beacons_refresh")
    except KeyError:
        log.error("Event module not available. Module refresh failed.")
        ret = False  # Effectively a no-op, since we can't really return without an event system
    return ret


def refresh_matchers():
    """
    Signal the minion to refresh its matchers.

    CLI Example:

    .. code-block:: bash

        salt '*' saltutil.refresh_matchers
    """
    try:
        ret = __salt__["event.fire"]({}, "matchers_refresh")
    except KeyError:
        log.error("Event module not available. Matcher refresh failed.")
        ret = False  # Effectively a no-op, since we can't really return without an event system
    return ret


def refresh_pillar(wait=False, timeout=30):
    """
    Signal the minion to refresh the in-memory pillar data. See :ref:`pillar-in-memory`.

    :param wait:            Wait for pillar refresh to complete, defaults to False.
    :type wait:             bool, optional
    :param timeout:         How long to wait in seconds, only used when wait is True, defaults to 30.
    :type timeout:          int, optional
    :return:                Boolean status, True when the pillar_refresh event was fired successfully.

    CLI Example:

    .. code-block:: bash

        salt '*' saltutil.refresh_pillar
        salt '*' saltutil.refresh_pillar wait=True timeout=60
    """
    try:
        if wait:
            #  If we're going to block, first setup a listener
            with salt.utils.event.get_event(
                "minion", opts=__opts__, listen=True
            ) as eventer:
                ret = __salt__["event.fire"]({}, "pillar_refresh")
                # Wait for the finish event to fire
                log.trace("refresh_pillar waiting for pillar refresh to complete")
                # Blocks until we hear this event or until the timeout expires
                event_ret = eventer.get_event(
                    tag=salt.defaults.events.MINION_PILLAR_REFRESH_COMPLETE,
                    wait=timeout,
                )
                if not event_ret or event_ret["complete"] is False:
                    log.warn(
                        "Pillar refresh did not complete within timeout %s", timeout
                    )
        else:
            ret = __salt__["event.fire"]({}, "pillar_refresh")
    except KeyError:
        log.error("Event module not available. Pillar refresh failed.")
        ret = False  # Effectively a no-op, since we can't really return without an event system
    return ret


pillar_refresh = salt.utils.functools.alias_function(refresh_pillar, "pillar_refresh")


def refresh_modules(**kwargs):
    """
    Signal the minion to refresh the module and grain data

    The default is to refresh module asynchronously. To block
    until the module refresh is complete, set the 'async' flag
    to False.

    CLI Example:

    .. code-block:: bash

        salt '*' saltutil.refresh_modules
    """
    asynchronous = bool(kwargs.get("async", True))
    try:
        if asynchronous:
            ret = __salt__["event.fire"]({}, "module_refresh")
        else:
            #  If we're going to block, first setup a listener
            with salt.utils.event.get_event(
                "minion", opts=__opts__, listen=True
            ) as eventer:
                ret = __salt__["event.fire"]({"notify": True}, "module_refresh")
                # Wait for the finish event to fire
                log.trace("refresh_modules waiting for module refresh to complete")
                # Blocks until we hear this event or until the timeout expires
                eventer.get_event(
                    tag=salt.defaults.events.MINION_MOD_REFRESH_COMPLETE, wait=30
                )
    except KeyError:
        log.error("Event module not available. Module refresh failed.")
        ret = False  # Effectively a no-op, since we can't really return without an event system
    return ret


def is_running(fun):
    """
    If the named function is running return the data associated with it/them.
    The argument can be a glob

    CLI Example:

    .. code-block:: bash

        salt '*' saltutil.is_running state.highstate
    """
    run = running()
    ret = []
    for data in run:
        if fnmatch.fnmatch(data.get("fun", ""), fun):
            ret.append(data)
    return ret


def running():
    """
    Return the data on all running salt processes on the minion

    CLI Example:

    .. code-block:: bash

        salt '*' saltutil.running
    """
    return salt.utils.minion.running(__opts__)


def clear_cache():
    """
    Forcibly removes all caches on a minion.

    .. versionadded:: 2014.7.0

    WARNING: The safest way to clear a minion cache is by first stopping
    the minion and then deleting the cache files before restarting it.

    CLI Example:

    .. code-block:: bash

        salt '*' saltutil.clear_cache
    """
    for root, dirs, files in salt.utils.files.safe_walk(
        __opts__["cachedir"], followlinks=False
    ):
        for name in files:
            try:
                os.remove(os.path.join(root, name))
            except OSError as exc:
                log.error(
                    "Attempt to clear cache with saltutil.clear_cache FAILED with: %s",
                    exc,
                )
                return False
    return True


def clear_job_cache(hours=24):
    """
    Forcibly removes job cache folders and files on a minion.

    .. versionadded:: 2018.3.0

    WARNING: The safest way to clear a minion cache is by first stopping
    the minion and then deleting the cache files before restarting it.

    CLI Example:

    .. code-block:: bash

        salt '*' saltutil.clear_job_cache hours=12
    """
    threshold = time.time() - hours * 3600
    for root, dirs, files in salt.utils.files.safe_walk(
        os.path.join(__opts__["cachedir"], "minion_jobs"), followlinks=False
    ):
        for name in dirs:
            try:
                directory = os.path.join(root, name)
                mtime = os.path.getmtime(directory)
                if mtime < threshold:
                    shutil.rmtree(directory)
            except OSError as exc:
                log.error(
                    "Attempt to clear cache with saltutil.clear_job_cache FAILED"
                    " with: %s",
                    exc,
                )
                return False
    return True


def find_job(jid):
    """
    Return the data for a specific job id that is currently running.

    jid
        The job id to search for and return data.

    CLI Example:

    .. code-block:: bash

        salt '*' saltutil.find_job <job id>

    Note that the find_job function only returns job information when the job is still running. If
    the job is currently running, the output looks something like this:

    .. code-block:: bash

        # salt my-minion saltutil.find_job 20160503150049487736
        my-minion:
            ----------
            arg:
                - 30
            fun:
                test.sleep
            jid:
                20160503150049487736
            pid:
                9601
            ret:
            tgt:
                my-minion
            tgt_type:
                glob
            user:
                root

    If the job has already completed, the job cannot be found and therefore the function returns
    an empty dictionary, which looks like this on the CLI:

    .. code-block:: bash

        # salt my-minion saltutil.find_job 20160503150049487736
        my-minion:
            ----------
    """
    for data in running():
        if data["jid"] == jid:
            return data
    return {}


def find_cached_job(jid):
    """
    Return the data for a specific cached job id. Note this only works if
    cache_jobs has previously been set to True on the minion.

    CLI Example:

    .. code-block:: bash

        salt '*' saltutil.find_cached_job <job id>
    """
    serial = salt.payload.Serial(__opts__)
    proc_dir = os.path.join(__opts__["cachedir"], "minion_jobs")
    job_dir = os.path.join(proc_dir, str(jid))
    if not os.path.isdir(job_dir):
        if not __opts__.get("cache_jobs"):
            return (
                "Local jobs cache directory not found; you may need to"
                " enable cache_jobs on this minion"
            )
        else:
            return "Local jobs cache directory {} not found".format(job_dir)
    path = os.path.join(job_dir, "return.p")
    with salt.utils.files.fopen(path, "rb") as fp_:
        buf = fp_.read()
    if buf:
        try:
            data = serial.loads(buf)
        except NameError:
            # msgpack error in salt-ssh
            pass
        else:
            if isinstance(data, dict):
                # if not a dict, this was an invalid serialized object
                return data
    return None


def signal_job(jid, sig):
    """
    Sends a signal to the named salt job's process

    CLI Example:

    .. code-block:: bash

        salt '*' saltutil.signal_job <job id> 15
    """
    if HAS_PSUTIL is False:
        log.warning(
            "saltutil.signal job called, but psutil is not installed. "
            "Install psutil to ensure more reliable and accurate PID "
            "management."
        )
    for data in running():
        if data["jid"] == jid:
            try:
                if HAS_PSUTIL:
                    for proc in salt.utils.psutil_compat.Process(
                        pid=data["pid"]
                    ).children(recursive=True):
                        proc.send_signal(sig)
                os.kill(int(data["pid"]), sig)
                if HAS_PSUTIL is False and "child_pids" in data:
                    for pid in data["child_pids"]:
                        os.kill(int(pid), sig)
                return "Signal {} sent to job {} at pid {}".format(
                    int(sig), jid, data["pid"]
                )
            except OSError:
                path = os.path.join(__opts__["cachedir"], "proc", str(jid))
                if os.path.isfile(path):
                    os.remove(path)
                return "Job {} was not running and job data has been cleaned up".format(
                    jid
                )
    return ""


def term_job(jid):
    """
    Sends a termination signal (SIGTERM 15) to the named salt job's process

    CLI Example:

    .. code-block:: bash

        salt '*' saltutil.term_job <job id>
    """
    return signal_job(jid, signal.SIGTERM)


def term_all_jobs():
    """
    Sends a termination signal (SIGTERM 15) to all currently running jobs

    CLI Example:

    .. code-block:: bash

        salt '*' saltutil.term_all_jobs
    """
    ret = []
    for data in running():
        ret.append(signal_job(data["jid"], signal.SIGTERM))
    return ret


def kill_job(jid):
    """
    Sends a kill signal (SIGKILL 9) to the named salt job's process

    CLI Example:

    .. code-block:: bash

        salt '*' saltutil.kill_job <job id>
    """
    # Some OS's (Win32) don't have SIGKILL, so use salt_SIGKILL which is set to
    # an appropriate value for the operating system this is running on.
    return signal_job(jid, salt_SIGKILL)


def kill_all_jobs():
    """
    Sends a kill signal (SIGKILL 9) to all currently running jobs

    CLI Example:

    .. code-block:: bash

        salt '*' saltutil.kill_all_jobs
    """
    # Some OS's (Win32) don't have SIGKILL, so use salt_SIGKILL which is set to
    # an appropriate value for the operating system this is running on.
    ret = []
    for data in running():
        ret.append(signal_job(data["jid"], salt_SIGKILL))
    return ret


def regen_keys():
    """
    Used to regenerate the minion keys.

    CLI Example:

    .. code-block:: bash

        salt '*' saltutil.regen_keys
    """
    for fn_ in os.listdir(__opts__["pki_dir"]):
        path = os.path.join(__opts__["pki_dir"], fn_)
        try:
            os.remove(path)
        except os.error:
            pass
    # TODO: move this into a channel function? Or auth?
    # create a channel again, this will force the key regen
    with salt.transport.client.ReqChannel.factory(__opts__) as channel:
        log.debug("Recreating channel to force key regen")


def revoke_auth(preserve_minion_cache=False):
    """
    The minion sends a request to the master to revoke its own key.
    Note that the minion session will be revoked and the minion may
    not be able to return the result of this command back to the master.

    If the 'preserve_minion_cache' flag is set to True, the master
    cache for this minion will not be removed.

    CLI Example:

    .. code-block:: bash

        salt '*' saltutil.revoke_auth
    """
    masters = list()
    ret = True
    if "master_uri_list" in __opts__:
        for master_uri in __opts__["master_uri_list"]:
            masters.append(master_uri)
    else:
        masters.append(__opts__["master_uri"])

    for master in masters:
        with salt.transport.client.ReqChannel.factory(
            __opts__, master_uri=master
        ) as channel:
            tok = channel.auth.gen_token(b"salt")
            load = {
                "cmd": "revoke_auth",
                "id": __opts__["id"],
                "tok": tok,
                "preserve_minion_cache": preserve_minion_cache,
            }
            try:
                channel.send(load)
            except SaltReqTimeoutError:
                ret = False
    return ret


def _get_ssh_or_api_client(cfgfile, ssh=False):
    if ssh:
        client = salt.client.ssh.client.SSHClient(cfgfile)
    else:
        client = salt.client.get_local_client(cfgfile)
    return client


def _exec(
    client,
    tgt,
    fun,
    arg,
    timeout,
    tgt_type,
    ret,
    kwarg,
    batch=False,
    subset=False,
    **kwargs
):
    fcn_ret = {}
    seen = 0

    cmd_kwargs = {
        "tgt": tgt,
        "fun": fun,
        "arg": arg,
        "timeout": timeout,
        "tgt_type": tgt_type,
        "ret": ret,
        "kwarg": kwarg,
    }

    if batch:
        _cmd = client.cmd_batch
        cmd_kwargs.update({"batch": batch})
    elif subset:
        _cmd = client.cmd_subset
        cmd_kwargs.update({"subset": subset, "cli": True})
    else:
        _cmd = client.cmd_iter

    cmd_kwargs.update(kwargs)
    for ret_comp in _cmd(**cmd_kwargs):
        fcn_ret.update(ret_comp)
        seen += 1
        # fcn_ret can be empty, so we cannot len the whole return dict
        if tgt_type == "list" and len(tgt) == seen:
            # do not wait for timeout when explicit list matching
            # and all results are there
            break

    if batch:
        old_ret, fcn_ret = fcn_ret, {}
        for key, value in old_ret.items():
            fcn_ret[key] = {
                "out": value.get("out", "highstate")
                if isinstance(value, dict)
                else "highstate",
                "ret": value,
            }

    return fcn_ret


def cmd(
    tgt,
    fun,
    arg=(),
    timeout=None,
    tgt_type="glob",
    ret="",
    kwarg=None,
    ssh=False,
    **kwargs
):
    """
    .. versionchanged:: 2017.7.0
        The ``expr_form`` argument has been renamed to ``tgt_type``, earlier
        releases must use ``expr_form``.

    Assuming this minion is a master, execute a salt command

    CLI Example:

    .. code-block:: bash

        salt '*' saltutil.cmd
    """
    cfgfile = __opts__["conf_file"]
    with _get_ssh_or_api_client(cfgfile, ssh) as client:
        fcn_ret = _exec(client, tgt, fun, arg, timeout, tgt_type, ret, kwarg, **kwargs)
    # if return is empty, we may have not used the right conf,
    # try with the 'minion relative master configuration counter part
    # if available
    master_cfgfile = "{}master".format(cfgfile[:-6])  # remove 'minion'
    if (
        not fcn_ret
        and cfgfile.endswith("{}{}".format(os.path.sep, "minion"))
        and os.path.exists(master_cfgfile)
    ):
        with _get_ssh_or_api_client(master_cfgfile, ssh) as client:
            fcn_ret = _exec(
                client, tgt, fun, arg, timeout, tgt_type, ret, kwarg, **kwargs
            )

    return fcn_ret


def cmd_iter(
    tgt,
    fun,
    arg=(),
    timeout=None,
    tgt_type="glob",
    ret="",
    kwarg=None,
    ssh=False,
    **kwargs
):
    """
    .. versionchanged:: 2017.7.0
        The ``expr_form`` argument has been renamed to ``tgt_type``, earlier
        releases must use ``expr_form``.

    Assuming this minion is a master, execute a salt command

    CLI Example:

    .. code-block:: bash

        salt '*' saltutil.cmd_iter
    """
    if ssh:
        client = salt.client.ssh.client.SSHClient(__opts__["conf_file"])
    else:
        client = salt.client.get_local_client(__opts__["conf_file"])
    for ret in client.cmd_iter(tgt, fun, arg, timeout, tgt_type, ret, kwarg, **kwargs):
        yield ret


def runner(
    name, arg=None, kwarg=None, full_return=False, saltenv="base", jid=None, **kwargs
):
    """
    Execute a runner function. This function must be run on the master,
    either by targeting a minion running on a master or by using
    salt-call on a master.

    .. versionadded:: 2014.7.0

    name
        The name of the function to run

    kwargs
        Any keyword arguments to pass to the runner function

    CLI Example:

    In this example, assume that `master_minion` is a minion running
    on a master.

    .. code-block:: bash

        salt master_minion saltutil.runner jobs.list_jobs
        salt master_minion saltutil.runner test.arg arg="['baz']" kwarg="{'foo': 'bar'}"
    """
    if arg is None:
        arg = []
    if kwarg is None:
        kwarg = {}
    jid = kwargs.pop("__orchestration_jid__", jid)
    saltenv = kwargs.pop("__env__", saltenv)
    kwargs = salt.utils.args.clean_kwargs(**kwargs)
    if kwargs:
        kwarg.update(kwargs)

    if "master_job_cache" not in __opts__:
        master_config = os.path.join(os.path.dirname(__opts__["conf_file"]), "master")
        master_opts = salt.config.master_config(master_config)
        rclient = salt.runner.RunnerClient(master_opts)
    else:
        rclient = salt.runner.RunnerClient(__opts__)

    if name in rclient.functions:
        aspec = salt.utils.args.get_function_argspec(rclient.functions[name])
        if "saltenv" in aspec.args:
            kwarg["saltenv"] = saltenv

    if name in ["state.orchestrate", "state.orch", "state.sls"]:
        kwarg["orchestration_jid"] = jid

    if jid:
        salt.utils.event.fire_args(
            __opts__,
            jid,
            {"type": "runner", "name": name, "args": arg, "kwargs": kwarg},
            prefix="run",
        )

    return rclient.cmd(
        name, arg=arg, kwarg=kwarg, print_event=False, full_return=full_return
    )


def wheel(name, *args, **kwargs):
    """
    Execute a wheel module and function. This function must be run against a
    minion that is local to the master.

    .. versionadded:: 2014.7.0

    name
        The name of the function to run

    args
        Any positional arguments to pass to the wheel function. A common example
        of this would be the ``match`` arg needed for key functions.

        .. versionadded:: 2015.8.11

    kwargs
        Any keyword arguments to pass to the wheel function

    CLI Example:

    .. code-block:: bash

        salt my-local-minion saltutil.wheel key.accept jerry
        salt my-local-minion saltutil.wheel minions.connected

    .. note::

        Since this function must be run against a minion that is running locally
        on the master in order to get accurate returns, if this function is run
        against minions that are not local to the master, "empty" returns are
        expected. The remote minion does not have access to wheel functions and
        their return data.

    """
    jid = kwargs.pop("__orchestration_jid__", None)
    saltenv = kwargs.pop("__env__", "base")

    if __opts__["__role"] == "minion":
        master_config = os.path.join(os.path.dirname(__opts__["conf_file"]), "master")
        master_opts = salt.config.client_config(master_config)
        wheel_client = salt.wheel.WheelClient(master_opts)
    else:
        wheel_client = salt.wheel.WheelClient(__opts__)

    # The WheelClient cmd needs args, kwargs, and pub_data separated out from
    # the "normal" kwargs structure, which at this point contains __pub_x keys.
    pub_data = {}
    valid_kwargs = {}
    for key, val in kwargs.items():
        if key.startswith("__"):
            pub_data[key] = val
        else:
            valid_kwargs[key] = val

    try:
        if name in wheel_client.functions:
            aspec = salt.utils.args.get_function_argspec(wheel_client.functions[name])
            if "saltenv" in aspec.args:
                valid_kwargs["saltenv"] = saltenv

        if jid:
            salt.utils.event.fire_args(
                __opts__,
                jid,
                {"type": "wheel", "name": name, "args": valid_kwargs},
                prefix="run",
            )

        ret = wheel_client.cmd(
            name,
            arg=args,
            pub_data=pub_data,
            kwarg=valid_kwargs,
            print_event=False,
            full_return=True,
        )
    except SaltInvocationError:
        raise CommandExecutionError(
            "This command can only be executed on a minion that is located on "
            "the master."
        )

    return ret


# this is the only way I could figure out how to get the REAL file_roots
# __opt__['file_roots'] is set to  __opt__['pillar_root']
class _MMinion:
    def __new__(cls, saltenv, reload_env=False):
        # this is to break out of salt.loaded.int and make this a true singleton
        # hack until https://github.com/saltstack/salt/pull/10273 is resolved
        # this is starting to look like PHP
        global _mminions  # pylint: disable=W0601
        if "_mminions" not in globals():
            _mminions = {}
        if saltenv not in _mminions or reload_env:
            opts = copy.deepcopy(__opts__)
            del opts["file_roots"]
            # grains at this point are in the context of the minion
            global __grains__  # pylint: disable=W0601
            grains = copy.deepcopy(__grains__)
            m = salt.minion.MasterMinion(opts)

            # this assignment is so that the rest of fxns called by salt still
            # have minion context
            __grains__ = grains

            # this assignment is so that fxns called by mminion have minion
            # context
            m.opts["grains"] = grains

            env_roots = m.opts["file_roots"][saltenv]
            m.opts["module_dirs"] = [fp + "/_modules" for fp in env_roots]
            m.gen_modules()
            _mminions[saltenv] = m
        return _mminions[saltenv]


def mmodule(saltenv, fun, *args, **kwargs):
    """
    Loads minion modules from an environment so that they can be used in pillars
    for that environment

    CLI Example:

    .. code-block:: bash

        salt '*' saltutil.mmodule base test.ping
    """
    mminion = _MMinion(saltenv)
    return mminion.functions[fun](*args, **kwargs)<|MERGE_RESOLUTION|>--- conflicted
+++ resolved
@@ -78,7 +78,6 @@
     try:
         return __context__["saltutil._top_file_envs"]
     except KeyError:
-<<<<<<< HEAD
         with salt.state.HighState(__opts__, initial_pillar=__pillar__.value()) as st_:
             try:
                 top = st_.get_top()
@@ -90,19 +89,8 @@
                 raise CommandExecutionError(
                     "Unable to render top file(s): {}".format(exc)
                 )
-=======
-        st_ = salt.state.HighState(__opts__, initial_pillar=__pillar__.value())
-        try:
-            top = st_.get_top()
-            if top:
-                envs = list(st_.top_matches(top).keys()) or "base"
-            else:
-                envs = "base"
-        except SaltRenderError as exc:
-            raise CommandExecutionError("Unable to render top file(s): {}".format(exc))
-        finally:
-            st_.client.destroy()
->>>>>>> adc23f3b
+            finally:
+                st_.client.destroy()
         __context__["saltutil._top_file_envs"] = envs
         return envs
 
