--- conflicted
+++ resolved
@@ -532,11 +532,7 @@
     '''
     Signal the minion to refresh the module and grain data
 
-<<<<<<< HEAD
-    The default is to refresh module asyncrhonously. To block
-=======
     The default is to refresh module asynchronously. To block
->>>>>>> 3f08f1f0
     until the module refresh is complete, set the 'async' flag
     to False.
 
