--- conflicted
+++ resolved
@@ -27,12 +27,6 @@
 
 # All the "unused" imports here are needed for the imported winrepo runner code
 # pylint: disable=unused-import
-<<<<<<< HEAD
-from salt.runners.winrepo import GLOBAL_ONLY, PER_REMOTE_ONLY, PER_REMOTE_OVERRIDES
-from salt.runners.winrepo import genrepo as _genrepo
-from salt.runners.winrepo import update_git_repos as _update_git_repos
-
-=======
 from salt.runners.winrepo import (
     genrepo as _genrepo,
     update_git_repos as _update_git_repos,
@@ -43,7 +37,6 @@
 from salt.ext import six
 import salt.utils.gitfs
 import salt.utils.msgpack
->>>>>>> 8abb7099
 # pylint: enable=unused-import
 
 log = logging.getLogger(__name__)
