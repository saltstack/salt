--- conflicted
+++ resolved
@@ -507,10 +507,6 @@
     return result
 
 
-<<<<<<< HEAD
-def cache_files(paths, saltenv="base"):
-    """
-=======
 def cache_dest(url, saltenv='base'):
     '''
     .. versionadded:: Neon
@@ -536,7 +532,6 @@
 
 def cache_files(paths, saltenv='base'):
     '''
->>>>>>> 8abb7099
     Used to gather many files from the Master, the gathered files will be
     saved in the minion cachedir reflective to the paths retrieved from the
     Master
