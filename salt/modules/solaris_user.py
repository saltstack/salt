--- conflicted
+++ resolved
@@ -40,13 +40,8 @@
 def __virtual__():
     """
     Set the user module if the kernel is SunOS
-<<<<<<< HEAD
-    """
-    if __grains__["kernel"] == "SunOS" and HAS_PWD:
-=======
     '''
     if __grains__.get('kernel') == 'SunOS' and HAS_PWD:
->>>>>>> 8abb7099
         return __virtualname__
     return (
         False,
