# -*- coding: utf-8 -*-
"""
The rcctl service module for OpenBSD
"""
from __future__ import absolute_import, print_function, unicode_literals

# Import python libs
import os

import salt.utils.decorators as decorators

# Import salt libs
import salt.utils.path
from salt.exceptions import CommandNotFoundError

__func_alias__ = {"reload_": "reload"}

# Define the module's virtual name
__virtualname__ = "service"


def __virtual__():
    """
    rcctl(8) is only available on OpenBSD.
<<<<<<< HEAD
    """
    if __grains__["os"] == "OpenBSD" and os.path.exists("/usr/sbin/rcctl"):
=======
    '''
    if __grains__.get('os') == 'OpenBSD' and os.path.exists('/usr/sbin/rcctl'):
>>>>>>> 8abb7099
        return __virtualname__
    return (
        False,
        "The openbsdpkg execution module cannot be loaded: "
        "only available on OpenBSD systems.",
    )


@decorators.memoize
def _cmd():
    """
    Return the full path to the rcctl(8) command.
    """
    rcctl = salt.utils.path.which("rcctl")
    if not rcctl:
        raise CommandNotFoundError
    return rcctl


def _get_flags(**kwargs):
    """
    Return the configured service flags.
    """
    flags = kwargs.get("flags", __salt__["config.option"]("service.flags", default=""))
    return flags


def available(name):
    """
    Return True if the named service is available.

    CLI Example:

    .. code-block:: bash

        salt '*' service.available sshd
    """
    cmd = "{0} get {1}".format(_cmd(), name)
    if __salt__["cmd.retcode"](cmd) == 2:
        return False
    return True


def missing(name):
    """
    The inverse of service.available.
    Return True if the named service is not available.

    CLI Example:

    .. code-block:: bash

        salt '*' service.missing sshd
    """
    return not available(name)


def get_all():
    """
    Return all installed services.

    CLI Example:

    .. code-block:: bash

        salt '*' service.get_all
    """
    ret = []
    service = _cmd()
    for svc in __salt__["cmd.run"]("{0} ls all".format(service)).splitlines():
        ret.append(svc)
    return sorted(ret)


def get_disabled():
    """
    Return what services are available but not enabled to start at boot.

    CLI Example:

    .. code-block:: bash

        salt '*' service.get_disabled
    """
    ret = []
    service = _cmd()
    for svc in __salt__["cmd.run"]("{0} ls off".format(service)).splitlines():
        ret.append(svc)
    return sorted(ret)


def get_enabled():
    """
    Return what services are set to run on boot.

    CLI Example:

    .. code-block:: bash

        salt '*' service.get_enabled
    """
    ret = []
    service = _cmd()
    for svc in __salt__["cmd.run"]("{0} ls on".format(service)).splitlines():
        ret.append(svc)
    return sorted(ret)


def start(name):
    """
    Start the named service.

    CLI Example:

    .. code-block:: bash

        salt '*' service.start <service name>
    """
    cmd = "{0} -f start {1}".format(_cmd(), name)
    return not __salt__["cmd.retcode"](cmd)


def stop(name):
    """
    Stop the named service.

    CLI Example:

    .. code-block:: bash

        salt '*' service.stop <service name>
    """
    cmd = "{0} stop {1}".format(_cmd(), name)
    return not __salt__["cmd.retcode"](cmd)


def restart(name):
    """
    Restart the named service.

    CLI Example:

    .. code-block:: bash

        salt '*' service.restart <service name>
    """
    cmd = "{0} -f restart {1}".format(_cmd(), name)
    return not __salt__["cmd.retcode"](cmd)


def reload_(name):
    """
    Reload the named service.

    CLI Example:

    .. code-block:: bash

        salt '*' service.reload <service name>
    """
    cmd = "{0} reload {1}".format(_cmd(), name)
    return not __salt__["cmd.retcode"](cmd)


def status(name, sig=None):
    """
    Return the status for a service, returns a bool whether the service is
    running.

    CLI Example:

    .. code-block:: bash

        salt '*' service.status <service name>
    """
    if sig:
        return bool(__salt__["status.pid"](sig))

    cmd = "{0} check {1}".format(_cmd(), name)
    return not __salt__["cmd.retcode"](cmd)


def enable(name, **kwargs):
    """
    Enable the named service to start at boot.

    flags : None
        Set optional flags to run the service with.

    service.flags can be used to change the default flags.

    CLI Example:

    .. code-block:: bash

        salt '*' service.enable <service name>
        salt '*' service.enable <service name> flags=<flags>
    """
    stat_cmd = "{0} set {1} status on".format(_cmd(), name)
    stat_retcode = __salt__["cmd.retcode"](stat_cmd)

    flag_retcode = None
    # only (re)set flags for services that have an rc.d(8) script
    if os.path.exists("/etc/rc.d/{0}".format(name)):
        flags = _get_flags(**kwargs)
        flag_cmd = "{0} set {1} flags {2}".format(_cmd(), name, flags)
        flag_retcode = __salt__["cmd.retcode"](flag_cmd)

    return not any([stat_retcode, flag_retcode])


def disable(name, **kwargs):
    """
    Disable the named service to not start at boot.

    CLI Example:

    .. code-block:: bash

        salt '*' service.disable <service name>
    """
    cmd = "{0} set {1} status off".format(_cmd(), name)
    return not __salt__["cmd.retcode"](cmd)


def disabled(name):
    """
    Return True if the named service is disabled at boot, False otherwise.

    CLI Example:

    .. code-block:: bash

        salt '*' service.disabled <service name>
    """
    cmd = "{0} get {1} status".format(_cmd(), name)
    return not __salt__["cmd.retcode"](cmd) == 0


def enabled(name, **kwargs):
    """
    Return True if the named service is enabled at boot and the provided
    flags match the configured ones (if any). Return False otherwise.

    name
        Service name

    CLI Example:

    .. code-block:: bash

        salt '*' service.enabled <service name>
        salt '*' service.enabled <service name> flags=<flags>
    """
    cmd = "{0} get {1} status".format(_cmd(), name)
    if not __salt__["cmd.retcode"](cmd):
        # also consider a service disabled if the current flags are different
        # than the configured ones so we have a chance to update them
        flags = _get_flags(**kwargs)
        cur_flags = __salt__["cmd.run_stdout"]("{0} get {1} flags".format(_cmd(), name))
        if format(flags) == format(cur_flags):
            return True
        if not flags:
            def_flags = __salt__["cmd.run_stdout"](
                "{0} getdef {1} flags".format(_cmd(), name)
            )
            if format(cur_flags) == format(def_flags):
                return True

    return False<|MERGE_RESOLUTION|>--- conflicted
+++ resolved
@@ -22,13 +22,8 @@
 def __virtual__():
     """
     rcctl(8) is only available on OpenBSD.
-<<<<<<< HEAD
-    """
-    if __grains__["os"] == "OpenBSD" and os.path.exists("/usr/sbin/rcctl"):
-=======
     '''
     if __grains__.get('os') == 'OpenBSD' and os.path.exists('/usr/sbin/rcctl'):
->>>>>>> 8abb7099
         return __virtualname__
     return (
         False,
