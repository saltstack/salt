# -*- coding: utf-8 -*-
'''
Module for sending messages to Slack

.. versionadded:: 2015.5.0

:configuration: This module can be used by either passing an api key and version
    directly or by specifying both in a configuration profile in the salt
    master/minion config.

    For example:

    .. code-block:: yaml

        slack:
          api_key: peWcBiMOS9HrZG15peWcBiMOS9HrZG15
'''

# Import Python libs
from __future__ import absolute_import
import logging
import urllib

# Import 3rd-party libs
# pylint: disable=import-error,no-name-in-module,redefined-builtin
from salt.ext.six.moves.urllib.parse import urljoin as _urljoin
from salt.ext.six.moves import range
import salt.ext.six.moves.http_client
# pylint: enable=import-error,no-name-in-module
<<<<<<< HEAD

try:
    import requests
    from requests.exceptions import ConnectionError
    ENABLED = True
except ImportError:
    ENABLED = False
=======
>>>>>>> dce1f34e

log = logging.getLogger(__name__)
__virtualname__ = 'slack'


def __virtual__():
    '''
    Return virtual name of the module.

    :return: The virtual name of the module.
    '''
<<<<<<< HEAD
    if not ENABLED:
        return False
=======
>>>>>>> dce1f34e
    return __virtualname__


def _query(function,
           api_key=None,
           args=None,
           method='GET',
           header_dict=None,
           data=None):
    '''
    Slack object method function to construct and execute on the API URL.

    :param api_key:     The Slack api key.
    :param function:    The Slack api function to perform.
    :param method:      The HTTP method, e.g. GET or POST.
    :param data:        The data to be sent for POST method.
    :return:            The json response from the API call or False.
    '''
    query_params = {}

    ret = {'message': '',
           'res': True}

    slack_functions = {
        'rooms': {
            'request': 'channels.list',
            'response': 'channels',
        },
        'users': {
            'request': 'users.list',
            'response': 'members',
        },
        'message': {
            'request': 'chat.postMessage',
            'response': 'channel',
        },
    }

    if not api_key:
        try:
            options = __salt__['config.option']('slack')
            if not api_key:
                api_key = options.get('api_key')
        except (NameError, KeyError, AttributeError):
            log.error('No Slack api key found.')
            ret['message'] = 'No Slack api key found.'
            ret['res'] = False
            return ret

    api_url = 'https://slack.com'
    base_url = _urljoin(api_url, '/api/')
    path = slack_functions.get(function).get('request')
    url = _urljoin(base_url, path, False)

    if not isinstance(args, dict):
        query_params = {}
    query_params['token'] = api_key

<<<<<<< HEAD
    if result.status_code == salt.ext.six.moves.http_client.OK:
        result = result.json()
=======
    if header_dict is None:
        header_dict = {}

    if method != 'POST':
        header_dict['Accept'] = 'application/json'

    result = salt.utils.http.query(
        url,
        method,
        params=query_params,
        data=data,
        decode=True,
        status=True,
        header_dict=header_dict,
        opts=__opts__,
    )

    if result.get('status', None) == salt.ext.six.moves.http_client.OK:
        _result = result['dict']
>>>>>>> dce1f34e
        response = slack_functions.get(function).get('response')
        if 'error' in _result:
            ret['message'] = _result['error']
            ret['res'] = False
            return ret
        ret['message'] = _result.get(response)
        return ret
<<<<<<< HEAD
    elif result.status_code == salt.ext.six.moves.http_client.NO_CONTENT:
=======
    elif result.get('status', None) == salt.ext.six.moves.http_client.NO_CONTENT:
>>>>>>> dce1f34e
        return True
    else:
        log.debug(url)
        log.debug(query_params)
        log.debug(data)
        log.debug(result)
        _result = result['dict']
        if 'error' in _result:
            ret['message'] = result['error']
            ret['res'] = False
            return ret
        ret['message'] = _result.get(response)
        return ret


def list_rooms(api_key=None):
    '''
    List all Slack rooms.

    :param api_key: The Slack admin api key.
    :return: The room list.

    CLI Example:

    .. code-block:: bash

        salt '*' slack.list_rooms

        salt '*' slack.list_rooms api_key=peWcBiMOS9HrZG15peWcBiMOS9HrZG15
    '''
    return _query(function='rooms', api_key=api_key)


def list_users(api_key=None):
    '''
    List all Slack users.
    :param api_key: The Slack admin api key.
    :return: The user list.

    CLI Example:

    .. code-block:: bash

        salt '*' slack.list_users

        salt '*' slack.list_users api_key=peWcBiMOS9HrZG15peWcBiMOS9HrZG15
    '''
    return _query(function='users', api_key=api_key)


def find_room(name, api_key=None):
    '''
    Find a room by name and return it.
    :param name:    The room name.
    :param api_key: The Slack admin api key.
    :return:        The room object.

    CLI Example:

    .. code-block:: bash

        salt '*' slack.find_room name="random"

        salt '*' slack.find_room name="random" api_key=peWcBiMOS9HrZG15peWcBiMOS9HrZG15
    '''

    # search results don't include the name of the
    # channel with a hash, if the passed channel name
    # has a hash we remove it.
    if name.startswith('#'):
        name = name[1:]
    ret = list_rooms(api_key)
    if ret['res']:
        rooms = ret['message']
        if rooms:
            for room in range(0, len(rooms)):
                if rooms[room]['name'] == name:
                    return rooms[room]
    return False


def find_user(name, api_key=None):
    '''
    Find a user by name and return it.
    :param name:        The user name.
    :param api_key:     The Slack admin api key.
    :return:            The user object.

    CLI Example:

    .. code-block:: bash

        salt '*' slack.find_user name="ThomasHatch"

        salt '*' slack.find_user name="ThomasHatch" api_key=peWcBiMOS9HrZG15peWcBiMOS9HrZG15
    '''
    ret = list_users(api_key)
    if ret['res']:
        users = ret['message']
        if users:
            for user in range(0, len(users)):
                if users[user]['name'] == name:
                    return users[user]
    return False


def post_message(channel,
                 message,
                 from_name,
                 api_key=None):
    '''
    Send a message to a Slack channel.
    :param channel:     The channel name, either will work.
    :param message:     The message to send to the Slack channel.
    :param from_name:   Specify who the message is from.
    :param api_key:     The Slack api key, if not specified in the configuration.
    :return:            Boolean if message was sent successfully.

    CLI Example:

    .. code-block:: bash

        salt '*' slack.post_message channel="Development Room" message="Build is done" from_name="Build Server"

    '''

    if not channel:
        log.error('channel is a required option.')

    # channel must start with a hash
    if not channel.startswith('#'):
        channel = '#{0}'.format(channel)

    if not from_name:
        log.error('from_name is a required option.')

    if not message:
        log.error('message is a required option.')

    if not from_name:
        log.error('from_name is a required option.')

    parameters = {
        'channel': channel,
        'username': from_name,
        'text': message
    }

    # Slack wants the body on POST to be urlencoded.
    result = _query(function='message',
                    api_key=api_key,
                    method='POST',
                    header_dict={'Content-Type': 'application/x-www-form-urlencoded'},
                    data=urllib.urlencode(parameters))

    if result['res']:
        return True
    else:
        return result<|MERGE_RESOLUTION|>--- conflicted
+++ resolved
@@ -27,16 +27,6 @@
 from salt.ext.six.moves import range
 import salt.ext.six.moves.http_client
 # pylint: enable=import-error,no-name-in-module
-<<<<<<< HEAD
-
-try:
-    import requests
-    from requests.exceptions import ConnectionError
-    ENABLED = True
-except ImportError:
-    ENABLED = False
-=======
->>>>>>> dce1f34e
 
 log = logging.getLogger(__name__)
 __virtualname__ = 'slack'
@@ -48,11 +38,6 @@
 
     :return: The virtual name of the module.
     '''
-<<<<<<< HEAD
-    if not ENABLED:
-        return False
-=======
->>>>>>> dce1f34e
     return __virtualname__
 
 
@@ -111,10 +96,6 @@
         query_params = {}
     query_params['token'] = api_key
 
-<<<<<<< HEAD
-    if result.status_code == salt.ext.six.moves.http_client.OK:
-        result = result.json()
-=======
     if header_dict is None:
         header_dict = {}
 
@@ -134,7 +115,6 @@
 
     if result.get('status', None) == salt.ext.six.moves.http_client.OK:
         _result = result['dict']
->>>>>>> dce1f34e
         response = slack_functions.get(function).get('response')
         if 'error' in _result:
             ret['message'] = _result['error']
@@ -142,11 +122,7 @@
             return ret
         ret['message'] = _result.get(response)
         return ret
-<<<<<<< HEAD
-    elif result.status_code == salt.ext.six.moves.http_client.NO_CONTENT:
-=======
     elif result.get('status', None) == salt.ext.six.moves.http_client.NO_CONTENT:
->>>>>>> dce1f34e
         return True
     else:
         log.debug(url)
