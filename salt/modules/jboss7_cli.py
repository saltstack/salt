# -*- coding: utf-8 -*-
"""
Module for low-level interaction with JbossAS7 through CLI.

This module exposes two ways of interaction with the CLI, either through commands or operations.

.. note:: Following JBoss documentation (https://developer.jboss.org/wiki/CommandLineInterface):
    "Operations are considered a low level but comprehensive way to manage the AS controller, i.e. if it can't be done with operations it can't be done in any other way.
    Commands, on the other hand, are more user-friendly in syntax,
    although most of them still translate into operation requests and some of them even into a few
    composite operation requests, i.e. commands also simplify some management operations from the user's point of view."

The difference between calling a command or operation is in handling the result.
Commands return a zero return code if operation is successful or return non-zero return code and
print an error to standard output in plain text, in case of an error.

Operations return a json-like structure, that contain more information about the result.
In case of a failure, they also return a specific return code. This module parses the output from the operations and
returns it as a dictionary so that an execution of an operation can then be verified against specific errors.

In order to run each function, jboss_config dictionary with the following properties must be passed:
 * cli_path: the path to jboss-cli script, for example: '/opt/jboss/jboss-7.0/bin/jboss-cli.sh'
 * controller: the IP address and port of controller, for example: 10.11.12.13:9999
 * cli_user: username to connect to jboss administration console if necessary
 * cli_password: password to connect to jboss administration console if necessary

Example:

.. code-block:: yaml

   jboss_config:
      cli_path: '/opt/jboss/jboss-7.0/bin/jboss-cli.sh'
      controller: 10.11.12.13:9999
      cli_user: 'jbossadm'
      cli_password: 'jbossadm'

"""

# Import Python libs
from __future__ import absolute_import, print_function, unicode_literals

import logging
import pprint
import re
import time

# Import Salt libs
from salt.exceptions import CommandExecutionError

# Import 3rd-party libs
from salt.ext import six

log = logging.getLogger(__name__)


def run_command(jboss_config, command, fail_on_error=True):
    """
    Execute a command against jboss instance through the CLI interface.

    jboss_config
           Configuration dictionary with properties specified above.
    command
           Command to execute against jboss instance
    fail_on_error (default=True)
           Is true, raise CommandExecutionError exception if execution fails.
           If false, 'success' property of the returned dictionary is set to False

    CLI Example:

    .. code-block:: bash

        salt '*' jboss7_cli.run_command '{"cli_path": "integration.modules.sysmod.SysModuleTest.test_valid_docs", "controller": "10.11.12.13:9999", "cli_user": "jbossadm", "cli_password": "jbossadm"}' my_command
    """
    cli_command_result = _call_cli(jboss_config, command)

    if cli_command_result["retcode"] == 0:
        cli_command_result["success"] = True
    else:
        if fail_on_error:
            raise CommandExecutionError(
                """Command execution failed, return code={retcode}, stdout='{stdout}', stderr='{stderr}' """.format(
                    **cli_command_result
                )
            )
        else:
            cli_command_result["success"] = False

    return cli_command_result


def run_operation(jboss_config, operation, fail_on_error=True, retries=1):
    """
    Execute an operation against jboss instance through the CLI interface.

    jboss_config
           Configuration dictionary with properties specified above.
    operation
           An operation to execute against jboss instance

    fail_on_error (default=True)
           Is true, raise CommandExecutionError exception if execution fails.
           If false, 'success' property of the returned dictionary is set to False
    retries:
           Number of retries in case of "JBAS012144: Could not connect to remote" error.

    CLI Example:

    .. code-block:: bash

        salt '*' jboss7_cli.run_operation '{"cli_path": "integration.modules.sysmod.SysModuleTest.test_valid_docs", "controller": "10.11.12.13:9999", "cli_user": "jbossadm", "cli_password": "jbossadm"}' my_operation
    """
    cli_command_result = _call_cli(jboss_config, operation, retries)

    if cli_command_result["retcode"] == 0:
        if _is_cli_output(cli_command_result["stdout"]):
            cli_result = _parse(cli_command_result["stdout"])
            cli_result["success"] = cli_result["outcome"] == "success"
        else:
            raise CommandExecutionError(
                "Operation has returned unparseable output: {0}".format(
                    cli_command_result["stdout"]
                )
            )
    else:
        if _is_cli_output(cli_command_result["stdout"]):
            cli_result = _parse(cli_command_result["stdout"])
            cli_result["success"] = False

            match = re.search(r"^(JBAS\d+):", cli_result["failure-description"])
            # if match is None then check for wildfly error code
            if match is None:
                match = re.search(r"^(WFLYCTL\d+):", cli_result["failure-description"])

            if match is not None:
                cli_result["err_code"] = match.group(1)
            else:
                # Could not find err_code
                log.error("Jboss 7 operation failed! Error Code could not be found!")
                cli_result["err_code"] = "-1"

            cli_result["stdout"] = cli_command_result["stdout"]
        else:
            if fail_on_error:
                raise CommandExecutionError(
                    """Command execution failed, return code={retcode}, stdout='{stdout}', stderr='{stderr}' """.format(
                        **cli_command_result
                    )
                )
            else:
                cli_result = {
                    "success": False,
                    "stdout": cli_command_result["stdout"],
                    "stderr": cli_command_result["stderr"],
                    "retcode": cli_command_result["retcode"],
                }
    return cli_result


def _call_cli(jboss_config, command, retries=1):
    command_segments = [
        jboss_config["cli_path"],
        "--connect",
        '--controller="{0}"'.format(jboss_config["controller"]),
    ]
    if "cli_user" in six.iterkeys(jboss_config):
        command_segments.append('--user="{0}"'.format(jboss_config["cli_user"]))
    if "cli_password" in six.iterkeys(jboss_config):
        command_segments.append('--password="{0}"'.format(jboss_config["cli_password"]))
    command_segments.append('--command="{0}"'.format(__escape_command(command)))
    cli_script = " ".join(command_segments)

    cli_command_result = __salt__["cmd.run_all"](cli_script)
    log.debug("cli_command_result=%s", cli_command_result)

    log.debug("========= STDOUT:\n%s", cli_command_result["stdout"])
    log.debug("========= STDERR:\n%s", cli_command_result["stderr"])
    log.debug("========= RETCODE: %d", cli_command_result["retcode"])

    if cli_command_result["retcode"] == 127:
        raise CommandExecutionError(
            "Could not execute jboss-cli.sh script. Have you specified server_dir variable correctly?\nCurrent CLI path: {cli_path}. ".format(
                cli_path=jboss_config["cli_path"]
            )
        )

    if (
        cli_command_result["retcode"] == 1
        and "Unable to authenticate against controller" in cli_command_result["stderr"]
    ):
        raise CommandExecutionError(
            "Could not authenticate against controller, please check username and password for the management console. Err code: {retcode}, stdout: {stdout}, stderr: {stderr}".format(
                **cli_command_result
            )
        )

    # TODO add WFLYCTL code
    if (
        cli_command_result["retcode"] == 1
        and "JBAS012144" in cli_command_result["stderr"]
        and retries > 0
    ):  # Cannot connect to cli
        log.debug("Command failed, retrying... (%d tries left)", retries)
        time.sleep(3)
        return _call_cli(jboss_config, command, retries - 1)

    return cli_command_result


def __escape_command(command):
    """
    This function escapes the command so that can be passed in the command line to JBoss CLI.
    Escaping commands passed to jboss is extremely confusing.
    If you want to save a binding that contains a single backslash character read the following explanation.

    A sample value, let's say "a\b" (with single backslash), that is saved in the config.xml file:
    <bindings>
      <simple name="java:/app/binding1" value="a\b"/>
    </bindings>

    Eventhough it is just a single "\" if you want to read it from command line you will get:

    /opt/jboss/jboss-eap-6.0.1/bin/jboss-cli.sh --connect --controller=ip_addr:9999 --user=user --password=pass --command="/subsystem=naming/binding=\"java:/app/binding1\":read-resource"
    {
       "outcome" => "success",
       "result" => {
           "binding-type" => "simple",
           "value" => "a\\b"
       }
    }

    So, now you have two backslashes in the output, even though in the configuration file you have one.
    Now, if you want to update this property, the easiest thing to do is to create a file with appropriate command:
    /tmp/update-binding.cli:
    ----
    /subsystem=naming/binding="java:/app/binding1":write-attribute(name=value, value="a\\\\b")
    ----
    And run cli command:
    ${JBOSS_HOME}/bin/jboss-cli.sh --connect --controller=ip_addr:9999 --user=user --password=pass --file="/tmp/update-binding.cli"

    As you can see, here you need 4 backslashes to save it as one to the configuration file. Run it and go to the configuration file to check.
    (You may need to reload jboss afterwards:  ${JBOSS_HOME}/bin/jboss-cli.sh --connect --controller=ip_addr:9999 --user=user --password=pass --command=":reload" )

    But if you want to run the same update operation directly from command line, prepare yourself for more escaping:
    ${JBOSS_HOME}/bin/jboss-cli.sh --connect --controller=ip_addr:9999 --user=user --password=pass --command="/subsystem=naming/binding=\"java:/app/binding1\":write-attribute(name=value, value=\"a\\\\\\\\b\")"

    So, here you need 8 backslashes to force JBoss to save it as one.
    To sum up this behavior:
    (1) 1 backslash in configuration file
    (2) 2 backslashes when reading
    (3) 4 backslashes when writing from file
    (4) 8 backslashes when writing from command line
    ... are all the same thing:)

    Remember that the command that comes in is already (3) format. Now we need to escape it further to be able to pass it to command line.
    """
    result = command.replace("\\", "\\\\")  # replace \ -> \\
    result = result.replace('"', '\\"')  # replace " -> \"
    return result


def _is_cli_output(text):
    cli_re = re.compile(r"^\s*{.+}\s*$", re.DOTALL)
    if cli_re.search(text):
        return True
    else:
        return False


def _parse(cli_output):
    tokens = __tokenize(cli_output)
    result = __process_tokens(tokens)

<<<<<<< HEAD
    log.debug("=== RESULT: %s", pprint.pformat(result))
=======
    log.debug('=== RESULT: %s', pprint.pformat(result))
>>>>>>> 8abb7099
    return result


def __process_tokens(tokens):
    result, token_no = __process_tokens_internal(tokens)
    return result


def __process_tokens_internal(tokens, start_at=0):
    if __is_dict_start(tokens[start_at]) and start_at == 0:  # the top object
        return __process_tokens_internal(tokens, start_at=1)

    log.debug("__process_tokens, start_at=%s", start_at)
    token_no = start_at
    result = {}
    current_key = None
    while token_no < len(tokens):
        token = tokens[token_no]
        log.debug("PROCESSING TOKEN %d: %s", token_no, token)
        if __is_quoted_string(token):
            log.debug("    TYPE: QUOTED STRING ")
            if current_key is None:
                current_key = __get_quoted_string(token)
                log.debug("    KEY: %s", current_key)
            else:
                result[current_key] = __get_quoted_string(token)
                log.debug("    %s -> %s", current_key, result[current_key])
                current_key = None
        elif __is_datatype(token):
            log.debug("    TYPE: DATATYPE: %s ", token)
            result[current_key] = __get_datatype(token)
            log.debug("    %s -> %s", current_key, result[current_key])
            current_key = None
        elif __is_boolean(token):
            log.debug("    TYPE: BOOLEAN ")
            result[current_key] = __get_boolean(token)
            log.debug("    %s -> %s", current_key, result[current_key])
            current_key = None
        elif __is_int(token):
            log.debug("    TYPE: INT ")
            result[current_key] = __get_int(token)
            log.debug("    %s -> %s", current_key, result[current_key])
            current_key = None
        elif __is_long(token):
            log.debug("    TYPE: LONG ")
            result[current_key] = __get_long(token)
            log.debug("    %s -> %s", current_key, result[current_key])
            current_key = None
        elif __is_undefined(token):
            log.debug("    TYPE: UNDEFINED ")
            log.debug("    %s -> undefined (Adding as None to map)", current_key)
            result[current_key] = None
            current_key = None
        elif __is_dict_start(token):
            log.debug("    TYPE: DICT START")
            dict_value, token_no = __process_tokens_internal(
                tokens, start_at=token_no + 1
            )
            log.debug("    DICT = %s ", dict_value)
            result[current_key] = dict_value
            log.debug("    %s -> %s", current_key, result[current_key])
            current_key = None
        elif __is_dict_end(token):
            log.debug("    TYPE: DICT END")
            return result, token_no
        elif __is_assignment(token):
            log.debug("    TYPE: ASSIGNMENT")
            is_assignment = True
        elif __is_expression(token):
            log.debug("    TYPE: EXPRESSION")
            is_expression = True
        else:
            raise CommandExecutionError("Unknown token! Token: {0}".format(token))

        token_no = token_no + 1


def __tokenize(cli_output):
    # add all possible tokens here
    # \\ means a single backslash here
    tokens_re = re.compile(
        r'("(?:[^"\\]|\\"|\\\\)*"|=>|{|}|true|false|undefined|[0-9A-Za-z]+)', re.DOTALL
    )
    tokens = tokens_re.findall(cli_output)
    log.debug("tokens=%s", tokens)
    return tokens


def __is_dict_start(token):
    return token == "{"


def __is_dict_end(token):
    return token == "}"


def __is_boolean(token):
    return token == "true" or token == "false"


def __get_boolean(token):
    return token == "true"


def __is_int(token):
    return token.isdigit()


def __get_int(token):
    return int(token)


def __is_long(token):
    return token[0:-1].isdigit() and token[-1] == "L"


def __get_long(token):
    if six.PY2:
<<<<<<< HEAD
        # pylint: disable=incompatible-py3-code,undefined-variable
        return long(token[0:-1])
        # pylint: enable=incompatible-py3-code,undefined-variable
=======
        return long(token[0:-1])  # pylint: disable=incompatible-py3-code,undefined-variable
>>>>>>> 8abb7099
    else:
        return int(token[0:-1])


def __is_datatype(token):
    return token in ("INT", "BOOLEAN", "STRING", "OBJECT", "LONG")


def __get_datatype(token):
    return token


def __is_undefined(token):
    return token == "undefined"


def __is_quoted_string(token):
    return token[0] == '"' and token[-1] == '"'


def __get_quoted_string(token):
    result = token[1:-1]  # remove quotes
    result = result.replace(
        "\\\\", "\\"
    )  # unescape the output, by default all the string are escaped in the output
    return result


def __is_assignment(token):
    return token == "=>"


def __is_expression(token):
    return token == "expression"<|MERGE_RESOLUTION|>--- conflicted
+++ resolved
@@ -270,11 +270,7 @@
     tokens = __tokenize(cli_output)
     result = __process_tokens(tokens)
 
-<<<<<<< HEAD
-    log.debug("=== RESULT: %s", pprint.pformat(result))
-=======
     log.debug('=== RESULT: %s', pprint.pformat(result))
->>>>>>> 8abb7099
     return result
 
 
@@ -393,13 +389,7 @@
 
 def __get_long(token):
     if six.PY2:
-<<<<<<< HEAD
-        # pylint: disable=incompatible-py3-code,undefined-variable
-        return long(token[0:-1])
-        # pylint: enable=incompatible-py3-code,undefined-variable
-=======
         return long(token[0:-1])  # pylint: disable=incompatible-py3-code,undefined-variable
->>>>>>> 8abb7099
     else:
         return int(token[0:-1])
 
