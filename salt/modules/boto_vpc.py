--- conflicted
+++ resolved
@@ -616,12 +616,8 @@
     return False
 
 
-<<<<<<< HEAD
 def delete_subnet(subnet_id=None, subnet_name=None, region=None, key=None,
                   keyid=None, profile=None):
-=======
-def delete_subnet(name=None, subnet_id=None, region=None, key=None, keyid=None, profile=None):
->>>>>>> 3508c16f
     '''
     Given a subnet ID or name, delete the subnet.
 
@@ -642,7 +638,6 @@
     if not conn:
         return False
 
-<<<<<<< HEAD
     if subnet_name:
         ids = _find_subnets(subnet_name=subnet_name, conn=conn)
         if ids and len(ids) > 1:
@@ -651,17 +646,6 @@
             return False
         elif ids:
             subnet_id = ids[0]
-=======
-    if not any((name, subnet_id)):
-        raise SaltInvocationError("Either name or subnet ID needs to be specified.")
-
-    if name:
-        subnets = describe_subnets(region=region, key=key, keyid=keyid, profile=profile)
-        for subnet in subnets:
-            if 'Name' in subnet['tags']:
-                if subnet['tags']['Name'] == name:
-                    subnet_id = subnet['id']
->>>>>>> 3508c16f
 
     try:
         if conn.delete_subnet(subnet_id):
@@ -705,17 +689,10 @@
     if not conn:
         return False
 
-<<<<<<< HEAD
     if not any((subnet_id, subnet_name, cidr, tags, zones)):
         raise SaltInvocationError('At least one of the following must be '
                                   'specified: subnet id, cidr, subnet_name, '
                                   'tags, or zones.')
-=======
-    if not any((subnet_id, name, cidr, tags, zones)):
-        raise SaltInvocationError('At least one of the following must be '
-                                  'specified: subnet id, cidr, name, tags, '
-                                  'or zones.')
->>>>>>> 3508c16f
 
     try:
         filter_parameters = {'filters': {}}
