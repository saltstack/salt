--- conflicted
+++ resolved
@@ -34,11 +34,8 @@
 :depends: boto
 
 '''
-<<<<<<< HEAD
-=======
 # keep lint from choking on _get_conn and _cache_id
 #pylint: disable=E0602
->>>>>>> 6a554d56
 
 # Import Python libs
 from __future__ import absolute_import
@@ -115,52 +112,12 @@
     return (cxkey, region, key, keyid)
 
 
-<<<<<<< HEAD
-def _cache_id(name, sub_resource=None, resource_id=None,
-             invalidate=False, region=None, key=None, keyid=None,
-             profile=None):
-    # TODO: Move this to a common utils module
-    '''
-    Cache, invalidate, or retrieve an AWS resource id keyed by name.
-    '''
-
-    service = 'vpc'
-
-    cxkey, _, _, _ = _get_profile(service, region, key,
-                                  keyid, profile)
-    if sub_resource:
-        cxkey = '{0}:{1}:{2}:id'.format(cxkey, sub_resource, name)
-    else:
-        cxkey = '{0}:{1}:id'.format(cxkey, name)
-
-    if invalidate:
-        if cxkey in __context__:
-            del __context__[cxkey]
-            return True
-        else:
-            return False
-    if resource_id:
-        __context__[cxkey] = resource_id
-        return True
-
-    return __context__.get(cxkey)
-
-
-=======
->>>>>>> 6a554d56
 def _check_vpc(vpc_id, vpc_name, region, key, keyid, profile):
     '''
     Check whether a VPC with the given name or id exists and log
     an appropriate message. Returns the vpc_id or None.
     '''
 
-<<<<<<< HEAD
-    conn = _get_conn(region, key, keyid, profile)
-    if not conn:
-        return False
-
-=======
->>>>>>> 6a554d56
     if vpc_name:
         vpc_id = get_id(name=vpc_name, region=region, key=key, keyid=keyid,
                         profile=profile)
@@ -184,13 +141,7 @@
     Create a VPC resource. Returns the resource id if created, or False
     if not created.
     '''
-<<<<<<< HEAD
-    conn = _get_conn(region, key, keyid, profile)
-    if not conn:
-        return False
-=======
-    conn = _get_conn(region=region, key=key, keyid=keyid, profile=profile)
->>>>>>> 6a554d56
+    conn = _get_conn(region=region, key=key, keyid=keyid, profile=profile)
 
     try:
         create_resource = getattr(conn, 'create_' + resource)
@@ -235,13 +186,7 @@
     '''
     Delete a VPC resource. Returns True if succesful, otherwise False.
     '''
-<<<<<<< HEAD
-    conn = _get_conn(region, key, keyid, profile)
-    if not conn:
-        return False
-=======
-    conn = _get_conn(region=region, key=key, keyid=keyid, profile=profile)
->>>>>>> 6a554d56
+    conn = _get_conn(region=region, key=key, keyid=keyid, profile=profile)
 
     try:
         delete_resource = getattr(conn, 'delete_' + resource)
@@ -336,13 +281,7 @@
     if _id:
         return _id
 
-<<<<<<< HEAD
-    conn = _get_conn(region, key, keyid, profile)
-    if not conn:
-        return None
-=======
-    conn = _get_conn(region=region, key=key, keyid=keyid, profile=profile)
->>>>>>> 6a554d56
+    conn = _get_conn(region=region, key=key, keyid=keyid, profile=profile)
 
     try:
         f = getattr(conn, 'get_all_{0}s'.format(resource))
@@ -474,13 +413,7 @@
             log.debug('id retrieved from cache: {0}'.format(vpc_id))
             return vpc_id
 
-<<<<<<< HEAD
-    conn = _get_conn(region, key, keyid, profile)
-    if not conn:
-        return None
-=======
-    conn = _get_conn(region=region, key=key, keyid=keyid, profile=profile)
->>>>>>> 6a554d56
+    conn = _get_conn(region=region, key=key, keyid=keyid, profile=profile)
 
     vpcs_id = _find_vpc(name=name, cidr=cidr, tags=tags, conn=conn)
     if vpcs_id:
@@ -586,9 +519,6 @@
     if not vpc_id and not name:
         raise SaltInvocationError("Either VPC ID or name needs to be specified.")
 
-    if not vpc_id and not name:
-        raise SaltInvocationError("Either VPC ID or name needs to be specified.")
-
     try:
         if not vpc_id:
             vpc_id = get_id(name=name, tags=tags, region=region, key=key,
@@ -612,13 +542,10 @@
 
 
 def _find_subnets(subnet_name=None, vpc_id=None, cidr=None, tags=None, conn=None):
-<<<<<<< HEAD
     '''
     Given subnet properties, find and return matching subnet ids
 
     '''
-    if not conn:
-        return False
 
     if not subnet_name and not tags and not cidr:
         raise SaltInvocationError('At least on of the following must be '
@@ -657,18 +584,11 @@
                   region=None, key=None, keyid=None, profile=None):
     '''
     Given a valid VPC ID or Name and a CIDR block, create a subnet for the VPC.
-=======
-    '''
-    Given subnet properties, find and return matching subnet ids
->>>>>>> 6a554d56
-
-    '''
-
-    if not subnet_name and not tags and not cidr:
-        raise SaltInvocationError('At least on of the following must be '
-                                  'specified: subnet_name, cidr or tags.')
-
-<<<<<<< HEAD
+
+    An optional availability zone argument can be provided.
+
+    Returns True if the VPC subnet was created and returns False if the VPC subnet was not created.
+
     .. versionchanged Beryllium
         Added vpc_name argument
 
@@ -681,75 +601,14 @@
         salt myminion boto_vpc.create_subnet vpc_name='myvpc' \
                 subnet_name='mysubnet', cidr_block='10.0.0.0/25'
     '''
-=======
-    try:
-        filter_parameters = {'filters': {}}
-
-        if cidr:
-            filter_parameters['filters']['cidr'] = cidr
-
-        if subnet_name:
-            filter_parameters['filters']['tag:Name'] = subnet_name
-
-        if vpc_id:
-            filter_parameters['filters']['VpcId'] = vpc_id
-
-        if tags:
-            for tag_name, tag_value in six.iteritems(tags):
-                filter_parameters['filters']['tag:{0}'.format(tag_name)] = tag_value
-
-        subnets = conn.get_all_subnets(**filter_parameters)
-        log.debug('The filters criteria {0} matched the following subnets: {1}'.format(filter_parameters, subnets))
->>>>>>> 6a554d56
-
-        if subnets:
-            return [subnet.id for subnet in subnets]
-        else:
-            return False
-    except boto.exception.BotoServerError as exc:
-        log.error(exc)
-        return False
-
-<<<<<<< HEAD
-=======
-
-def create_subnet(vpc_id=None, cidr_block=None, vpc_name=None,
-                  availability_zone=None, subnet_name=None, tags=None,
-                  region=None, key=None, keyid=None, profile=None):
-    '''
-    Given a valid VPC ID or Name and a CIDR block, create a subnet for the VPC.
-
-    An optional availability zone argument can be provided.
-
-    Returns True if the VPC subnet was created and returns False if the VPC subnet was not created.
-
-    .. versionchanged Beryllium
-        Added vpc_name argument
-
-    CLI examples::
-
-    .. code-block:: bash
-
-        salt myminion boto_vpc.create_subnet vpc_id='vpc-6b1fe402' \
-                subnet_name='mysubnet' cidr_block='10.0.0.0/25'
-        salt myminion boto_vpc.create_subnet vpc_name='myvpc' \
-                subnet_name='mysubnet', cidr_block='10.0.0.0/25'
-    '''
-
->>>>>>> 6a554d56
+
     vpc_id = _check_vpc(vpc_id, vpc_name, region, key, keyid, profile)
     if not vpc_id:
         log.warning('Refusing to create subnet for non-existent VPC')
         return False
 
-<<<<<<< HEAD
-    vpc_subnet = _create_resource('subnet', subnet_name, tags=tags,
-                                  vpc_id=vpc_id, cidr_block=cidr_block,
-                                  region=region, key=key, keyid=keyid,
-=======
     vpc_subnet = _create_resource('subnet', subnet_name, availability_zone=availability_zone, tags=tags,
                                   vpc_id=vpc_id, cidr_block=cidr_block, region=region, key=key, keyid=keyid,
->>>>>>> 6a554d56
                                   profile=profile)
     if vpc_subnet:
         log.info('Subnet {0} has {1} available ips on VPC {2}'.format(vpc_subnet.id,
@@ -757,13 +616,8 @@
                                                                       vpc_id))
         return vpc_subnet.id
     return False
-<<<<<<< HEAD
-
-
-=======
-
-
->>>>>>> 6a554d56
+
+
 def delete_subnet(subnet_id=None, subnet_name=None, region=None, key=None,
                   keyid=None, profile=None):
     '''
@@ -793,15 +647,6 @@
         elif ids:
             subnet_id = ids[0]
 
-    if subnet_name:
-        ids = _find_subnets(subnet_name=subnet_name, conn=conn)
-        if ids and len(ids) > 1:
-            log.warning('multiple subnets found '
-                        'named "{0}"'.format(subnet_name))
-            return False
-        elif ids:
-            subnet_id = ids[0]
-
     try:
         if conn.delete_subnet(subnet_id):
             log.debug('Subnet {0} was deleted.'.format(subnet_id))
@@ -839,17 +684,9 @@
         log.warning('boto_vpc.subnet_exists: name parameter is deprecated '
                     'use subnet_name instead.')
         subnet_name = name
-<<<<<<< HEAD
-
-    conn = _get_conn(region, key, keyid, profile)
-    if not conn:
-        return False
-
-=======
-
-    conn = _get_conn(region=region, key=key, keyid=keyid, profile=profile)
-
->>>>>>> 6a554d56
+
+    conn = _get_conn(region=region, key=key, keyid=keyid, profile=profile)
+
     if not any((subnet_id, subnet_name, cidr, tags, zones)):
         raise SaltInvocationError('At least one of the following must be '
                                   'specified: subnet id, cidr, subnet_name, '
@@ -906,10 +743,7 @@
 
     '''
 
-<<<<<<< HEAD
-    conn = _get_conn(region, key, keyid, profile)
-    if not conn:
-        return False
+    conn = _get_conn(region=region, key=key, keyid=keyid, profile=profile)
 
     vpc_id = _check_vpc(vpc_id, vpc_name, region, key, keyid, profile)
     if not vpc_id:
@@ -951,9 +785,7 @@
 
     '''
 
-    conn = _get_conn(region, key, keyid, profile)
-    if not conn:
-        return False
+    conn = _get_conn(region=region, key=key, keyid=keyid, profile=profile)
 
     if internet_gateway_name:
         internet_gateway_id = get_resource_id('internet_gateway',
@@ -963,60 +795,6 @@
     if not internet_gateway_id:
         return False
 
-=======
-    conn = _get_conn(region=region, key=key, keyid=keyid, profile=profile)
-
-    vpc_id = _check_vpc(vpc_id, vpc_name, region, key, keyid, profile)
-    if not vpc_id:
-        log.warning('Refusing to create internet for non-existent VPC')
-        return False
-
-    igw = _create_resource('internet_gateway', internet_gateway_name,
-                           tags, region, key, keyid, profile)
-    if igw:
-        if vpc_id:
-            try:
-                conn.attach_internet_gateway(igw.id, vpc_id)
-                log.info('Attached internet gateway {0} to '
-                         'VPC {1}'.format(igw.id, (vpc_name or vpc_id)))
-            except boto.exception.BotoServerError as exc:
-                log.error(exc)
-                return False
-        return igw.id
-    return False
-
-
-def delete_internet_gateway(internet_gateway_id=None,
-                            internet_gateway_name=None,
-                            detach=False, region=None,
-                            key=None, keyid=None, profile=None):
-    '''
-    Delete an internet gateway (by name or id).
-
-    Returns True if the internet gateway was deleted and otherwise False.
-
-    .. versionadded:: Beryllium
-
-    CLI examples::
-
-    .. code-block:: bash
-
-        salt myminion boto_vpc.delete_internet_gateway internet_gateway_id=igw-1a2b3c
-        salt myminion boto_vpc.delete_internet_gateway internet_gateway_name=myigw
-
-    '''
-
-    conn = _get_conn(region=region, key=key, keyid=keyid, profile=profile)
-
-    if internet_gateway_name:
-        internet_gateway_id = get_resource_id('internet_gateway',
-                                              internet_gateway_name,
-                                              region=region, key=key,
-                                              keyid=keyid, profile=profile)
-    if not internet_gateway_id:
-        return False
-
->>>>>>> 6a554d56
     try:
         if detach:
             igw = _get_resource('internet_gateway',
@@ -1565,26 +1343,12 @@
         log.warning('Refusing to create route table for non-existent VPC')
         return False
 
-<<<<<<< HEAD
-    vpc_id = _check_vpc(vpc_id, vpc_name, region, key, keyid, profile)
-    if not vpc_id:
-        log.warning('Refusing to create route table for non-existent VPC')
-        return False
-=======
     rtbl = _create_resource('route_table', route_table_name, tags=tags,
                             vpc_id=vpc_id, region=region, key=key,
                             keyid=keyid, profile=profile)
     if rtbl:
         return rtbl.id
     return False
->>>>>>> 6a554d56
-
-    rtbl = _create_resource('route_table', route_table_name, tags=tags,
-                            vpc_id=vpc_id, region=region, key=key,
-                            keyid=keyid, profile=profile)
-    if rtbl:
-        return rtbl.id
-    return False
 
 
 def delete_route_table(route_table_id=None, route_table_name=None,
@@ -1666,13 +1430,7 @@
         salt myminion boto_vpc.route_exists destination_cidr_block='10.0.0.0/20' gateway_id='local' route_table_name='test'
 
     '''
-<<<<<<< HEAD
-    conn = _get_conn(region, key, keyid, profile)
-    if not conn:
-        return False
-=======
-    conn = _get_conn(region=region, key=key, keyid=keyid, profile=profile)
->>>>>>> 6a554d56
+    conn = _get_conn(region=region, key=key, keyid=keyid, profile=profile)
 
     if not any((route_table_name, route_table_id)):
         raise SaltInvocationError('At least on of the following must be specified: route table name or route table id.')
@@ -1700,17 +1458,10 @@
             raise SaltInvocationError('Found more than one route table.')
 
         route_check = {'destination_cidr_block': destination_cidr_block,
-<<<<<<< HEAD
-                      'gateway_id': gateway_id,
-                      'instance_id': instance_id,
-                      'interface_id': interface_id
-                      }
-=======
                        'gateway_id': gateway_id,
                        'instance_id': instance_id,
                        'interface_id': interface_id
                        }
->>>>>>> 6a554d56
 
         for route_match in route_tables[0].routes:
 
@@ -1948,11 +1699,7 @@
         salt myminion boto_vpc.describe_vpcs
 
     '''
-<<<<<<< HEAD
-    conn = _get_conn(region, key, keyid, profile)
-=======
-    conn = _get_conn(region=region, key=key, keyid=keyid, profile=profile)
->>>>>>> 6a554d56
+    conn = _get_conn(region=region, key=key, keyid=keyid, profile=profile)
     items = ('id',
              'cidr_block',
              'is_default',
@@ -1961,12 +1708,6 @@
              'dhcp_options_id',
              'instance_tenancy')
 
-<<<<<<< HEAD
-    if not conn:
-        return False
-
-=======
->>>>>>> 6a554d56
     try:
         filter_parameters = {'filters': {}}
 
@@ -2008,23 +1749,13 @@
         salt myminion boto_vpc.describe_subnet subnet_id=subnet-123456
 
     '''
-<<<<<<< HEAD
-    conn = _get_conn(region, key, keyid, profile)
-=======
-    conn = _get_conn(region=region, key=key, keyid=keyid, profile=profile)
->>>>>>> 6a554d56
+    conn = _get_conn(region=region, key=key, keyid=keyid, profile=profile)
     _ret = dict(cidr_block=None,
                 availability_zone=None,
                 state=None,
                 vpc_id=None,
                 tags=None)
 
-<<<<<<< HEAD
-    if not conn:
-        return False
-
-=======
->>>>>>> 6a554d56
     if not subnet_id:
         raise SaltInvocationError('subnet id needs to be specified.')
 
@@ -2073,13 +1804,7 @@
         salt myminion boto_vpc.describe_subnets cidr=10.0.0.0/21
 
     '''
-<<<<<<< HEAD
-    conn = _get_conn(region, key, keyid, profile)
-    if not conn:
-        return False
-=======
-    conn = _get_conn(region=region, key=key, keyid=keyid, profile=profile)
->>>>>>> 6a554d56
+    conn = _get_conn(region=region, key=key, keyid=keyid, profile=profile)
 
     try:
         filter_parameters = {'filters': {}}
@@ -2112,8 +1837,6 @@
         return False
 
 
-<<<<<<< HEAD
-=======
 def _key_iter(key, keys, item):
     elements_list = []
     for r_item in getattr(item, key):
@@ -2125,7 +1848,6 @@
     return elements_list
 
 
->>>>>>> 6a554d56
 def describe_route_table(route_table_id=None, route_table_name=None, tags=None, region=None, key=None, keyid=None,
                          profile=None):
     '''
@@ -2138,13 +1860,7 @@
         salt myminion boto_vpc.describe_route_table route_table_id='rtb-1f382e7d'
 
     '''
-<<<<<<< HEAD
-    conn = _get_conn(region, key, keyid, profile)
-    if not conn:
-        return False
-=======
-    conn = _get_conn(region=region, key=key, keyid=keyid, profile=profile)
->>>>>>> 6a554d56
+    conn = _get_conn(region=region, key=key, keyid=keyid, profile=profile)
 
     if not route_table_id and not route_table_name and not tags:
         raise SaltInvocationError('At least on of the following must be specified: route table id, route table name or tags.')
@@ -2168,34 +1884,17 @@
             return False
 
         route_table = {}
-<<<<<<< HEAD
-        keys = ['id', 'vpc_id', 'tags', 'routes']
-        route_keys = ['destination_cidr_block', 'gateway_id', 'instance_id', 'interface_id']
-        for item in route_tables:
-            routes_list = []
-=======
         keys = ['id', 'vpc_id', 'tags', 'routes', 'associations']
         route_keys = ['destination_cidr_block', 'gateway_id', 'instance_id', 'interface_id']
         assoc_keys = ['id', 'main', 'route_table_id', 'subnet_id']
         for item in route_tables:
->>>>>>> 6a554d56
             for key in keys:
                 if hasattr(item, key):
                     route_table[key] = getattr(item, key)
                     if key == 'routes':
-<<<<<<< HEAD
-                        for r_item in item.routes:
-                            route = {}
-                            for r_key in route_keys:
-                                if hasattr(r_item, r_key):
-                                    route[r_key] = getattr(r_item, r_key)
-                            routes_list.append(route)
-                        route_table[key] = routes_list
-=======
                         route_table[key] = _key_iter(key, route_keys, item)
                     if key == 'associations':
                         route_table[key] = _key_iter(key, assoc_keys, item)
->>>>>>> 6a554d56
         return route_table
 
     except boto.exception.BotoServerError as exc:
@@ -2230,35 +1929,4 @@
         log.debug('DNS spport was set to: {0} on vpc {1}'.format(dns_support, vpcid))
     if dns_hostnames:
         conn.modify_vpc_attribute(vpc_id=vpcid, enable_dns_hostnames=dns_hostnames)
-<<<<<<< HEAD
-        log.debug('DNS hostnames was set to: {0} on vpc {1}'.format(dns_hostnames, vpcid))
-
-
-def _get_conn(region, key, keyid, profile):
-    # TODO: Move this to a common utils module.
-    '''
-    Get a boto connection to vpc.
-    '''
-    module = service = 'vpc'
-    svc_mod = __import__('boto.' + module, fromlist=[module])
-
-    cxkey, region, key, keyid = _get_profile(service, region, key,
-                                             keyid, profile)
-    cxkey = cxkey + ':conn'
-
-    if cxkey in __context__:
-        return __context__[cxkey]
-
-    try:
-        conn = svc_mod.connect_to_region(region, aws_access_key_id=keyid,
-                                         aws_secret_access_key=key)
-    except boto.exception.NoAuthHandlerFound:
-        log.error('No authentication credentials found when '
-                  'attempting to make boto {0} connection to '
-                  'region "{1}".'.format(service, region))
-        return None
-    __context__[cxkey] = conn
-    return conn
-=======
-        log.debug('DNS hostnames was set to: {0} on vpc {1}'.format(dns_hostnames, vpcid))
->>>>>>> 6a554d56
+        log.debug('DNS hostnames was set to: {0} on vpc {1}'.format(dns_hostnames, vpcid))