# -*- coding: utf-8 -*-
'''
Connection module for Amazon VPC

.. versionadded:: 2014.7.0

:configuration: This module accepts explicit VPC credentials but can also
    utilize IAM roles assigned to the instance trough Instance Profiles.
    Dynamic credentials are then automatically obtained from AWS API and no
    further configuration is necessary. More Information available at::

       http://docs.aws.amazon.com/AWSEC2/latest/UserGuide/iam-roles-for-amazon-ec2.html

    If IAM roles are not used you need to specify them either in a pillar or
    in the minion's config file::

        vpc.keyid: GKTADJGHEIQSXMKKRBJ08H
        vpc.key: askdjghsdfjkghWupUjasdflkdfklgjsdfjajkghs

    A region may also be specified in the configuration::

        vpc.region: us-east-1

    If a region is not specified, the default is us-east-1.

    It's also possible to specify key, keyid and region via a profile, either
    as a passed in dict, or as a string to pull from pillars or minion config:

        myprofile:
            keyid: GKTADJGHEIQSXMKKRBJ08H
            key: askdjghsdfjkghWupUjasdflkdfklgjsdfjajkghs
            region: us-east-1

:depends: boto

'''

# Import Python libs
from __future__ import absolute_import
<<<<<<< HEAD
=======
import hashlib
>>>>>>> 32823a74
import logging
from distutils.version import LooseVersion as _LooseVersion  # pylint: disable=import-error,no-name-in-module

# Import Salt libs
from salt.exceptions import SaltInvocationError, CommandExecutionError

log = logging.getLogger(__name__)

# Import third party libs
import salt.ext.six as six
# pylint: disable=import-error
try:
    # pylint: disable=import-error
    import boto
    import boto.vpc
    # pylint: enable=import-error
    logging.getLogger('boto').setLevel(logging.CRITICAL)
    HAS_BOTO = True
except ImportError:
    HAS_BOTO = False
# pylint: enable=import-error


def __virtual__():
    '''
    Only load if boto libraries exist and if boto libraries are greater than
    a given version.
    '''
    required_boto_version = '2.8.0'
    # the boto_vpc execution module relies on the connect_to_region() method
    # which was added in boto 2.8.0
    # https://github.com/boto/boto/commit/33ac26b416fbb48a60602542b4ce15dcc7029f12
    if not HAS_BOTO:
        return False
    elif _LooseVersion(boto.__version__) < _LooseVersion(required_boto_version):
        return False
    else:
        return True


def get_subnet_association(subnets, region=None, key=None, keyid=None,
                           profile=None):
    '''
    Given a subnet (aka: a vpc zone identifier) or list of subnets, returns
    vpc association.

    Returns a VPC ID if the given subnets are associated with the same VPC ID.
    Returns False on an error or if the given subnets are associated with
    different VPC IDs.

    CLI Examples::

    .. code-block:: bash

        salt myminion boto_vpc.get_subnet_association subnet-61b47516

    .. code-block:: bash

        salt myminion boto_vpc.get_subnet_association ['subnet-61b47516','subnet-2cb9785b']

    '''
    conn = _get_conn(region, key, keyid, profile)
    if not conn:
        return False
    try:
        # subnet_ids=subnets can accept either a string or a list
        subnets = conn.get_all_subnets(subnet_ids=subnets)
    except boto.exception.BotoServerError as exc:
        log.debug(exc)
        return False
    # using a set to store vpc_ids - the use of set prevents duplicate
    # vpc_id values
    vpc_ids = set()
    for subnet in subnets:
        log.debug('examining subnet id: {0} for vpc_id'.format(subnet.id))
        if subnet in subnets:
            log.debug('subnet id: {0} is associated with vpc id: {1}'
                      .format(subnet.id, subnet.vpc_id))
            vpc_ids.add(subnet.vpc_id)
    if len(vpc_ids) == 1:
        vpc_id = vpc_ids.pop()
        log.info('all subnets are associated with vpc id: {0}'.format(vpc_id))
        return vpc_id
    else:
        log.info('given subnets are associated with fewer than 1 or greater'
                 ' than 1 subnets')
        return False


def _find_vpc(vpc_id=None, name=None, cidr=None, tags=None, conn=None):
    '''
    Given VPC properties, find and return matching VPC_IDs

    '''
    if not conn:
        return False

    if not vpc_id and not name and not tags and not cidr:
        raise SaltInvocationError('At least on of the following must be specified: vpc id, name, cidr or tags.')

    try:
        filter_parameters = {'filters': {}}

        if vpc_id:
            filter_parameters['vpc_ids'] = [vpc_id]

        if cidr:
            filter_parameters['filters']['cidr'] = cidr

        if name:
            filter_parameters['filters']['tag:Name'] = name

        if tags:
            for tag_name, tag_value in six.iteritems(tags):
                filter_parameters['filters']['tag:{0}'.format(tag_name)] = tag_value

        vpcs = conn.get_all_vpcs(**filter_parameters)
        log.debug('The filters criteria {0} matched the following VPCs:{1}'.format(filter_parameters, vpcs))

        if vpcs:
            return [vpc.id for vpc in vpcs]
        else:
            return False
    except boto.exception.BotoServerError as exc:
        log.error(exc)
        return False


def get_id(name=None, cidr=None, tags=None, region=None, key=None, keyid=None, profile=None):
    '''
    Given a VPC properties, return VPC ID if exist.

    CLI example::

    .. code-block:: bash

        salt myminion boto_vpc.get_id myvpc

    '''
    conn = _get_conn(region, key, keyid, profile)
    if not conn:
        return None

    vpcs_id = _find_vpc(name=name, cidr=cidr, tags=tags, conn=conn)
    if vpcs_id:
        log.info("Matching VPC: {0}".format(" ".join(vpcs_id)))
        if len(vpcs_id) == 1:
            return vpcs_id[0]
        else:
            raise CommandExecutionError('Found more than one VPC matching the criteria.')
    else:
        log.warning('Could not find VPC.')
        return None


def exists(vpc_id=None, name=None, cidr=None, tags=None, region=None, key=None, keyid=None, profile=None):
    '''
    Given a VPC ID, check to see if the given VPC ID exists.

    Returns True if the given VPC ID exists and returns False if the given
    VPC ID does not exist.

    CLI example::

    .. code-block:: bash

        salt myminion boto_vpc.exists myvpc

    '''
    conn = _get_conn(region, key, keyid, profile)
    if not conn:
        return False

    vpcs = _find_vpc(vpc_id=vpc_id, name=name, cidr=cidr, tags=tags, conn=conn)
    if vpcs:
        log.info('VPC exists.')
        return True
    else:
        log.warning('VPC does not exist.')
        return False


def create(cidr_block, instance_tenancy=None, vpc_name=None,
           enable_dns_support=None, enable_dns_hostnames=None, tags=None,
           region=None, key=None, keyid=None, profile=None):
    '''
    Given a valid CIDR block, create a VPC.

    An optional instance_tenancy argument can be provided. If provided, the valid values are 'default' or 'dedicated'
    An optional vpc_name argument can be provided.

    Returns True if the VPC was created and returns False if the VPC was not created.

    CLI example::

    .. code-block:: bash

        salt myminion boto_vpc.create '10.0.0.0/24'

    '''

    conn = _get_conn(region, key, keyid, profile)
    if not conn:
        return False

    try:
        vpc = conn.create_vpc(cidr_block, instance_tenancy=instance_tenancy)
        if vpc:
            log.info('The newly created VPC id is {0}'.format(vpc.id))

            _maybe_set_name_tag(vpc_name, vpc)
            _maybe_set_tags(tags, vpc)
            _maybe_set_dns(conn, vpc.id, enable_dns_support, enable_dns_hostnames)

            return vpc.id
        else:
            log.warning('VPC was not created')
    except boto.exception.BotoServerError as exc:
        log.error(exc)
        return False


def delete(vpc_id=None, name=None, tags=None, region=None, key=None, keyid=None, profile=None):
    '''
    Given a VPC ID or VPC name, delete the VPC.

    Returns True if the VPC was deleted and returns False if the VPC was not deleted.

    CLI example::

    .. code-block:: bash

        salt myminion boto_vpc.delete vpc_id='vpc-6b1fe402'
        salt myminion boto_vpc.delete name='myvpc'

    '''

    conn = _get_conn(region, key, keyid, profile)
    if not conn:
        return False

    if not vpc_id and not name:
        raise SaltInvocationError("Either VPC ID or name needs to be specified.")

    try:
        if not vpc_id:
            vpc_id = get_id(name=name, tags=tags, region=region, key=key,
                            keyid=keyid, profile=profile)

        if conn.delete_vpc(vpc_id):
            log.info('VPC {0} was deleted.'.format(vpc_id))

            return True
        else:
            log.warning('VPC {0} was not deleted.'.format(vpc_id))

            return False
    except boto.exception.BotoServerError as exc:
        log.error(exc)
        return False


def create_subnet(vpc_id, cidr_block, availability_zone=None, subnet_name=None, tags=None, region=None, key=None,
                  keyid=None, profile=None):
    '''
    Given a valid VPC ID and a CIDR block, create a subnet for the VPC.

    An optional availability zone argument can be provided.

    Returns True if the VPC subnet was created and returns False if the VPC subnet was not created.

    CLI example::

    .. code-block:: bash

        salt myminion boto_vpc.create_subnet 'vpc-6b1fe402' '10.0.0.0/25'

    '''

    conn = _get_conn(region, key, keyid, profile)
    if not conn:
        return False

    try:
        vpc_subnet = conn.create_subnet(vpc_id, cidr_block, availability_zone=availability_zone)
        if vpc_subnet:
            log.info('A VPC subnet {0} with {1} available ips on VPC {2}'.format(vpc_subnet.id,
                                                                                 vpc_subnet.available_ip_address_count,
                                                                                 vpc_id))

            _maybe_set_name_tag(subnet_name, vpc_subnet)
            _maybe_set_tags(tags, vpc_subnet)

            return vpc_subnet.id
        else:
            log.warning('A VPC subnet was not created.')
    except boto.exception.BotoServerError as exc:
        log.error(exc)
        return False


def delete_subnet(subnet_id, region=None, key=None, keyid=None, profile=None):
    '''
    Given a subnet ID, delete the subnet.

    Returns True if the subnet was deleted and returns False if the subnet was not deleted.

    CLI example::

    .. code-block:: bash

        salt myminion boto_vpc.delete_subnet 'subnet-6a1fe403'

    '''

    conn = _get_conn(region, key, keyid, profile)
    if not conn:
        return False

    try:
        if conn.delete_subnet(subnet_id):
            log.debug('Subnet {0} was deleted.'.format(subnet_id))

            return True
        else:
            log.debug('Subnet {0} was not deleted.'.format(subnet_id))

            return False
    except boto.exception.BotoServerError as exc:
        log.error(exc)
        return False


def subnet_exists(subnet_id=None, name=None, cidr=None, tags=None, zones=None,
                  region=None, key=None, keyid=None, profile=None):
    '''
    Check if a subnet exists.

    Returns True if the subnet exists, otherwise returns False.

    CLI Example::

    .. code-block:: bash

        salt myminion boto_vpc.subnet_exists subnet_id='subnet-6a1fe403'

    '''
    conn = _get_conn(region, key, keyid, profile)
    if not conn:
        return False

    if not any((subnet_id, name, cidr, tags, zones)):
        raise SaltInvocationError('At least on of the following must be '
                                  'specified: subnet id, cidr, name, tags, '
                                  'or zones.')

    try:
        filter_parameters = {'filters': {}}

        if subnet_id:
            filter_parameters['subnet_ids'] = [subnet_id]

        if name:
            filter_parameters['filters']['tag:Name'] = name

        if cidr:
            filter_parameters['filters']['cidr'] = cidr

        if tags:
            for tag_name, tag_value in six.iteritems(tags):
                filter_parameters['filters']['tag:{0}'.format(tag_name)] = tag_value

        if zones:
            filter_parameters['filters']['availability_zone'] = zones

        subnets = conn.get_all_subnets(**filter_parameters)
        log.debug('The filters criteria {0} matched the following subnets:{1}'.format(filter_parameters, subnets))
        if subnets:
            log.info('Subnet {0} exists.'.format(subnet_id))

            return True
        else:
            log.warning('Subnet {0} does not exist.'.format(subnet_id))

            return False
    except boto.exception.BotoServerError as exc:
        log.error(exc)
        return False


def create_customer_gateway(vpn_connection_type, ip_address, bgp_asn, customer_gateway_name=None, tags=None,
                            region=None, key=None, keyid=None, profile=None):
    '''
    Given a valid VPN connection type, a static IP address and a customer gateway’s Border Gateway Protocol (BGP) Autonomous System Number, create a customer gateway.

    Returns True if the customer gateway was created and returns False if the customer gateway was not created.

    CLI example::

    .. code-block:: bash

        salt myminion boto_vpc.create_customer_gateway 'ipsec.1', '12.1.2.3', 65534

    '''

    conn = _get_conn(region, key, keyid, profile)
    if not conn:
        return False

    try:
        customer_gateway = conn.create_customer_gateway(vpn_connection_type, ip_address, bgp_asn)
        if customer_gateway:
            log.info('A customer gateway with id {0} was created'.format(customer_gateway.id))

            _maybe_set_name_tag(customer_gateway_name, customer_gateway)
            _maybe_set_tags(tags, customer_gateway)

            return customer_gateway.id
        else:
            log.warning('A customer gateway was not created')
            return False
    except boto.exception.BotoServerError as exc:
        log.error(exc)
        return False


def delete_customer_gateway(customer_gateway_id, region=None, key=None, keyid=None, profile=None):
    '''
    Given a customer gateway ID, delete the customer gateway.

    Returns True if the customer gateway was deleted and returns False if the customer gateway was not deleted.

    CLI example::

    .. code-block:: bash

        salt myminion boto_vpc.delete_customer_gateway 'cgw-b6a247df'

    '''

    conn = _get_conn(region, key, keyid, profile)
    if not conn:
        return False

    try:
        if conn.delete_customer_gateway(customer_gateway_id):
            log.info('Customer gateway {0} was deleted.'.format(customer_gateway_id))

            return True
        else:
            log.warning('Customer gateway {0} was not deleted.'.format(customer_gateway_id))

            return False
    except boto.exception.BotoServerError as exc:
        log.error(exc)
        return False


def customer_gateway_exists(customer_gateway_id, region=None, key=None, keyid=None, profile=None):
    '''
    Given a customer gateway ID, check if the customer gateway ID exists.

    Returns True if the customer gateway ID exists; Returns False otherwise.

    CLI Example::

    .. code-block:: bash

        salt myminion boto_vpc.customer_gateway_exists 'cgw-b6a247df'

    '''
    conn = _get_conn(region, key, keyid, profile)
    if not conn:
        return False

    try:
        if conn.get_all_customer_gateways(customer_gateway_ids=[customer_gateway_id]):
            log.info('Customer gateway {0} exists.'.format(customer_gateway_id))

            return True
        else:
            log.warning('Customer gateway {0} does not exist.'.format(customer_gateway_id))

            return False
    except boto.exception.BotoServerError as exc:
        log.error(exc)
        return False


def create_dhcp_options(domain_name=None, domain_name_servers=None, ntp_servers=None,
                        netbios_name_servers=None, netbios_node_type=None, dhcp_options_name=None, tags=None,
                        region=None, key=None, keyid=None, profile=None):
    '''
    Given valid DHCP options, create a DHCP options record.

    Returns True if the DHCP options record was created and returns False if the DHCP options record was not deleted.

    CLI example::

    .. code-block:: bash

        salt myminion boto_vpc.create_dhcp_options domain_name='example.com' domain_name_servers='[1.2.3.4]' ntp_servers='[5.6.7.8]' netbios_name_servers='[10.0.0.1]' netbios_node_type=1

    '''
    conn = _get_conn(region, key, keyid, profile)
    if not conn:
        return False

    try:
        dhcp_options = _create_dhcp_options(conn, domain_name=domain_name, domain_name_servers=domain_name_servers,
                                            ntp_servers=ntp_servers, netbios_name_servers=netbios_name_servers,
                                            netbios_node_type=netbios_node_type)
        if dhcp_options:
            log.info('DHCP options with id {0} were created'.format(dhcp_options.id))

            _maybe_set_name_tag(dhcp_options_name, dhcp_options)
            _maybe_set_tags(tags, dhcp_options)

            return dhcp_options.id
        else:
            log.warning('DHCP options with id {0} were not created'.format(dhcp_options.id))
            return False
    except boto.exception.BotoServerError as exc:
        log.error(exc)
        return False


def associate_dhcp_options_to_vpc(dhcp_options_id, vpc_id, region=None, key=None, keyid=None, profile=None):
    '''
    Given valid DHCP options id and a valid VPC id, associate the DHCP options record with the VPC.

    Returns True if the DHCP options record were associated and returns False if the DHCP options record was not associated.

    CLI example::

    .. code-block:: bash

        salt myminion boto_vpc.associate_dhcp_options_to_vpc 'dhcp-a0bl34pp' 'vpc-6b1fe402'

    '''
    conn = _get_conn(region, key, keyid, profile)
    if not conn:
        return False
    try:
        if conn.associate_dhcp_options(dhcp_options_id, vpc_id):
            log.info('DHCP options with id {0} were associated with VPC {1}'.format(dhcp_options_id, vpc_id))

            return True
        else:
            log.warning('DHCP options with id {0} were not associated with VPC {1}'.format(dhcp_options_id, vpc_id))
            return False
    except boto.exception.BotoServerError as exc:
        log.error(exc)
        return False


def associate_new_dhcp_options_to_vpc(vpc_id, domain_name=None, domain_name_servers=None, ntp_servers=None,
                                      netbios_name_servers=None, netbios_node_type=None,
                                      region=None, key=None, keyid=None, profile=None):
    '''
    Given valid DHCP options and a valid VPC id, create and associate the DHCP options record with the VPC.

    Returns True if the DHCP options record were created and associated and returns False if the DHCP options record was not created and associated.

    CLI example::

    .. code-block:: bash

        salt myminion boto_vpc.associate_new_dhcp_options_to_vpc 'vpc-6b1fe402' domain_name='example.com' domain_name_servers='[1.2.3.4]' ntp_servers='[5.6.7.8]' netbios_name_servers='[10.0.0.1]' netbios_node_type=1

    '''
    conn = _get_conn(region, key, keyid, profile)
    if not conn:
        return False
    try:
        dhcp_options = _create_dhcp_options(conn, domain_name=domain_name, domain_name_servers=domain_name_servers,
                                            ntp_servers=ntp_servers, netbios_name_servers=netbios_name_servers,
                                            netbios_node_type=netbios_node_type)
        conn.associate_dhcp_options(dhcp_options.id, vpc_id)
        log.info('DHCP options with id {0} were created and associated with VPC {1}'.format(dhcp_options.id, vpc_id))
        return dhcp_options.id
    except boto.exception.BotoServerError as exc:
        log.error(exc)
        return False


def dhcp_options_exists(dhcp_options_id=None, name=None, tags=None, region=None, key=None, keyid=None, profile=None):
    '''
    Check if a dhcp option exists.

    Returns True if the dhcp option exists; Returns False otherwise.

    CLI Example::

    .. code-block:: bash

        salt myminion boto_vpc.dhcp_options_exists dhcp_options_id='dhcp-a0bl34pp'

    '''
    conn = _get_conn(region, key, keyid, profile)
    if not conn:
        return False

    if not dhcp_options_id and not name and not tags:
        raise SaltInvocationError('At least on of the following must be specified: dhcp options id, name or tags.')

    try:
        filter_parameters = {'filters': {}}

        if dhcp_options_id:
            filter_parameters['dhcp_options_ids'] = [dhcp_options_id]

        if name:
            filter_parameters['filters']['tag:Name'] = name

        if tags:
            for tag_name, tag_value in six.iteritems(tags):
                filter_parameters['filters']['tag:{0}'.format(tag_name)] = tag_value

        dhcp_options = conn.get_all_dhcp_options(**filter_parameters)
        log.debug('The filters criteria {0} matched the following DHCP options:{1}'.format(filter_parameters, dhcp_options))
        if dhcp_options:
            log.info('DHCP options {0} exists.'.format(dhcp_options_id))

            return True
        else:
            log.warning('DHCP options {0} does not exist.'.format(dhcp_options_id))

            return False
    except boto.exception.BotoServerError as exc:
        log.error(exc)
        return False


def create_network_acl(vpc_id, network_acl_name=None, tags=None, region=None, key=None, keyid=None, profile=None):
    '''
    Given a vpc_id, creates a network acl.

    Returns the network acl id if successful, otherwise returns False.

    CLI Example::

    .. code-block:: bash

        salt myminion boto_vpc.create_network_acl 'vpc-6b1fe402'

    '''
    conn = _get_conn(region, key, keyid, profile)
    if not conn:
        return False

    try:
        network_acl = conn.create_network_acl(vpc_id)
        if network_acl:
            log.info('Network ACL with id {0} was created'.format(network_acl.id))
            _maybe_set_name_tag(network_acl_name, network_acl)
            _maybe_set_tags(tags, network_acl)
            return network_acl.id
        else:
            log.warning('Network ACL was not created')
            return False
    except boto.exception.BotoServerError as exc:
        log.error(exc)
        return False


def delete_network_acl(network_acl_id, region=None, key=None, keyid=None, profile=None):
    '''
    Deletes a network acl based on the network_acl_id provided.

    Returns True if the network acl was deleted successfully, otherwise returns False.

    CLI Example::

    .. code-block:: bash

        salt myminion boto_vpc.delete_network_acl 'acl-5fb85d36'

    '''
    conn = _get_conn(region, key, keyid, profile)
    if not conn:
        return False

    try:
        if conn.delete_network_acl(network_acl_id):
            log.info('Network ACL with id {0} was deleted'.format(network_acl_id))
            return True
        else:
            log.warning('Network ACL with id {0} was not deleted'.format(network_acl_id))
            return False
    except boto.exception.BotoServerError as exc:
        log.error(exc)
        return False


def network_acl_exists(network_acl_id=None, name=None, tags=None, region=None, key=None, keyid=None, profile=None):
    '''
    Checks if a network acl exists.

    Returns True if the network acl exists or returns False if it doesn't exist.

    CLI Example::

    .. code-block:: bash

        salt myminion boto_vpc.network_acl_exists network_acl_id='acl-5fb85d36'
    '''
    conn = _get_conn(region, key, keyid, profile)
    if not conn:
        return False

    if not network_acl_id and not name and not tags:
        raise SaltInvocationError('At least on of the following must be specified: network ACL id, name or tags.')

    try:
        filter_parameters = {'filters': {}}

        if network_acl_id:
            filter_parameters['network_acl_ids'] = [network_acl_id]

        if name:
            filter_parameters['filters']['tag:Name'] = name

        if tags:
            for tag_name, tag_value in six.iteritems(tags):
                filter_parameters['filters']['tag:{0}'.format(tag_name)] = tag_value

        network_acls = conn.get_all_network_acls(**filter_parameters)
        log.debug('The filters criteria {0} matched the following network ACLs:{1}'.format(filter_parameters, network_acls))
        if network_acls:
            log.info('Network ACL with id {0} exists.'.format(network_acl_id))
            return True
        else:
            log.warning('Network ACL with id {0} does not exists.'.format(network_acl_id))
            return False
    except boto.exception.BotoServerError as exc:
        log.error(exc)
        return False


def associate_network_acl_to_subnet(network_acl_id, subnet_id, region=None, key=None, keyid=None, profile=None):
    '''
    Given a network acl ID and a subnet ID, associates a network acl to a subnet.

    Returns the association ID if successful, otherwise returns False.

    CLI Example::

    .. code-block:: bash

        salt myminion boto_vpc.associate_network_acl_to_subnet 'acl-5fb85d36' 'subnet-6a1fe403'

    '''
    conn = _get_conn(region, key, keyid, profile)
    if not conn:
        return False
    try:
        association_id = conn.associate_network_acl(network_acl_id, subnet_id)
        if association_id:
            log.info('Network ACL with id {0} was associated with subnet {1}'.format(network_acl_id, subnet_id))

            return association_id
        else:
            log.warning('Network ACL with id {0} was not associated with subnet {1}'.format(network_acl_id, subnet_id))
            return False
    except boto.exception.BotoServerError as exc:
        log.error(exc)
        return False


def associate_new_network_acl_to_subnet(vpc_id, subnet_id, network_acl_name=None, tags=None,
                                        region=None, key=None, keyid=None, profile=None):
    '''
    Given a vpc ID and a subnet ID, associates a new network act to a subnet.

    Returns a dictionary containing the network acl id and the new association id if successful. If unsuccessful,
    returns False.

    CLI Example::

    .. code-block:: bash

        salt myminion boto_vpc.associate_new_network_acl_to_subnet 'vpc-6b1fe402' 'subnet-6a1fe403'
    '''
    conn = _get_conn(region, key, keyid, profile)
    if not conn:
        return False
    try:
        network_acl = conn.create_network_acl(vpc_id)
        if network_acl:
            log.info('Network ACL with id {0} was created'.format(network_acl.id))
            _maybe_set_name_tag(network_acl_name, network_acl)
            _maybe_set_tags(tags, network_acl)
        else:
            log.warning('Network ACL was not created')
            return False

        association_id = conn.associate_network_acl(network_acl.id, subnet_id)
        if association_id:
            log.info('Network ACL with id {0} was associated with subnet {1}'.format(network_acl.id, subnet_id))

            return {'network_acl_id': network_acl.id, 'association_id': association_id}
        else:
            log.warning('Network ACL with id {0} was not associated with subnet {1}'.format(network_acl.id, subnet_id))
            return False
    except boto.exception.BotoServerError as exc:
        log.error(exc)
        return False


def disassociate_network_acl(subnet_id, vpc_id=None, region=None, key=None, keyid=None, profile=None):
    '''
    Given a subnet ID, disassociates a network acl.

    CLI Example::

    .. code-block:: bash

        salt myminion boto_vpc.disassociate_network_acl 'subnet-6a1fe403'

    '''
    conn = _get_conn(region, key, keyid, profile)
    if not conn:
        return False

    try:
        return conn.disassociate_network_acl(subnet_id, vpc_id=vpc_id)
    except boto.exception.BotoServerError as exc:
        log.error(exc)
        return False


def create_network_acl_entry(network_acl_id, rule_number, protocol, rule_action, cidr_block, egress=None,
                             icmp_code=None, icmp_type=None, port_range_from=None, port_range_to=None,
                             region=None, key=None, keyid=None, profile=None):
    '''
    Creates a network acl entry.

    CLI Example::

    .. code-block:: bash

        salt myminion boto_vpc.create_network_acl_entry 'acl-5fb85d36' '32767' '-1' 'deny' '0.0.0.0/0'

    '''
    conn = _get_conn(region, key, keyid, profile)
    if not conn:
        return False

    try:
        network_acl_entry = conn.create_network_acl_entry(network_acl_id, rule_number, protocol, rule_action,
                                                          cidr_block,
                                                          egress=egress, icmp_code=icmp_code, icmp_type=icmp_type,
                                                          port_range_from=port_range_from, port_range_to=port_range_to)
        if network_acl_entry:
            log.info('Network ACL entry was created')
            return True
        else:
            log.warning('Network ACL entry was not created')
            return False
    except boto.exception.BotoServerError as exc:
        log.error(exc)
        return False


def replace_network_acl_entry(network_acl_id, rule_number, protocol, rule_action, cidr_block, egress=None,
                              icmp_code=None, icmp_type=None, port_range_from=None, port_range_to=None,
                              region=None, key=None, keyid=None, profile=None):
    '''
    Replaces a network acl entry.

    CLI Example::

    .. code-block:: bash

        salt myminion boto_vpc.replace_network_acl_entry 'acl-5fb85d36' '32767' '-1' 'deny' '0.0.0.0/0'

    '''
    conn = _get_conn(region, key, keyid, profile)
    if not conn:
        return False

    try:
        network_acl_entry = conn.replace_network_acl_entry(network_acl_id, rule_number, protocol, rule_action,
                                                           cidr_block,
                                                           egress=egress,
                                                           icmp_code=icmp_code, icmp_type=icmp_type,
                                                           port_range_from=port_range_from, port_range_to=port_range_to)
        if network_acl_entry:
            log.info('Network ACL entry was replaced')
            return True
        else:
            log.warning('Network ACL entry was not replaced')
            return False
    except boto.exception.BotoServerError as exc:
        log.error(exc)
        return False


def delete_network_acl_entry(network_acl_id, rule_number, egress=None, region=None, key=None, keyid=None, profile=None):
    '''
    Deletes a network acl entry.

    CLI Example::

    .. code-block:: bash

        salt myminion boto_vpc.delete_network_acl_entry 'acl-5fb85d36' '32767'

    '''
    conn = _get_conn(region, key, keyid, profile)
    if not conn:
        return False

    try:
        network_acl_entry = conn.delete_network_acl_entry(network_acl_id, rule_number, egress=egress)
        if network_acl_entry:
            log.info('Network ACL entry was deleted')
            return True
        else:
            log.warning('Network ACL was not deleted')
            return False
    except boto.exception.BotoServerError as exc:
        log.error(exc)
        return False


def create_route_table(vpc_id, route_table_name=None, tags=None, region=None, key=None, keyid=None, profile=None):
    '''
    Creates a route table.

    CLI Example::

    .. code-block:: bash

        salt myminion boto_vpc.create_route_table 'vpc-6b1fe402'

    '''
    conn = _get_conn(region, key, keyid, profile)
    if not conn:
        return False

    try:
        route_table = conn.create_route_table(vpc_id)
        if route_table:
            log.info('Route table with id {0} was created'.format(route_table.id))
            _maybe_set_name_tag(route_table_name, route_table)
            _maybe_set_tags(tags, route_table)
            return route_table.id
        else:
            log.warning('Route table ACL was not created')
            return False
    except boto.exception.BotoServerError as exc:
        log.error(exc)
        return False


def delete_route_table(route_table_id, region=None, key=None, keyid=None, profile=None):
    '''
    Deletes a route table.

    CLI Example::

    .. code-example:: bash

        salt myminion boto_vpc.delete_route_table 'rtb-1f382e7d'

    '''
    conn = _get_conn(region, key, keyid, profile)
    if not conn:
        return False

    try:
        if conn.delete_route_table(route_table_id):
            log.info('Route table with id {0} was deleted'.format(route_table_id))
            return True
        else:
            log.warning('Route table with id {0} was not deleted'.format(route_table_id))
            return False
    except boto.exception.BotoServerError as exc:
        log.error(exc)
        return False


def route_table_exists(route_table_id=None, name=None, tags=None, region=None, key=None, keyid=None, profile=None):
    '''
    Checks if a route table exists.

    CLI Example::

    .. code-block:: bash

        salt myminion boto_vpc.route_table_exists route_table_id='rtb-1f382e7d'

    '''
    conn = _get_conn(region, key, keyid, profile)
    if not conn:
        return False

    if not route_table_id and not name and not tags:
        raise SaltInvocationError('At least on of the following must be specified: route table id, name or tags.')

    try:
        filter_parameters = {'filters': {}}

        if route_table_id:
            filter_parameters['route_table_ids'] = [route_table_id]

        if name:
            filter_parameters['filters']['tag:Name'] = name

        if tags:
            for tag_name, tag_value in six.iteritems(tags):
                filter_parameters['filters']['tag:{0}'.format(tag_name)] = tag_value

        route_tables = conn.get_all_route_tables(**filter_parameters)
        if route_tables:
            log.info('Route table {0} exists.'.format(route_table_id))

            return True
        else:
            log.warning('Route table {0} does not exist.'.format(route_table_id))

            return False
    except boto.exception.BotoServerError as exc:
        log.error(exc)
        return False


def associate_route_table(route_table_id, subnet_id, region=None, key=None, keyid=None, profile=None):
    '''
    Given a route table ID and a subnet ID, associates the route table with the subnet.

    CLI Example::

    .. code-block:: bash

        salt myminion boto_vpc.associate_route_table 'rtb-1f382e7d' 'subnet-6a1fe403'

    '''
    conn = _get_conn(region, key, keyid, profile)
    if not conn:
        return False

    try:
        association_id = conn.associate_route_table(route_table_id, subnet_id)
        log.info('Route table {0} was associated with subnet {1}'.format(route_table_id, subnet_id))

        return association_id
    except boto.exception.BotoServerError as exc:
        log.error(exc)
        return False


def disassociate_route_table(association_id, region=None, key=None, keyid=None, profile=None):
    '''
    Dissassociates a route table.

    association_id
        The Route Table Association ID to disassociate

    CLI Example::

    .. code-block:: bash

        salt myminion boto_vpc.disassociate_route_table 'rtbassoc-d8ccddba'

    '''
    conn = _get_conn(region, key, keyid, profile)
    if not conn:
        return False

    try:
        if conn.disassociate_route_table(association_id):
            log.info('Route table with association id {0} has been disassociated.'.format(association_id))

            return True
        else:
            log.warning('Route table with association id {0} has not been disassociated.'.format(association_id))

            return False
    except boto.exception.BotoServerError as exc:
        log.error(exc)
        return False


def replace_route_table_association(association_id, route_table_id, region=None, key=None, keyid=None, profile=None):
    '''
    Replaces a route table association.

    CLI Example::

    .. code-block:: bash

        salt myminion boto_vpc.replace_route_table_association 'rtbassoc-d8ccddba' 'rtb-1f382e7d'

    '''
    conn = _get_conn(region, key, keyid, profile)
    if not conn:
        return False

    try:
        association_id = conn.replace_route_table_association_with_assoc(association_id, route_table_id)
        log.info('Route table {0} was reassociated with association id {1}'.format(route_table_id, association_id))

        return association_id
    except boto.exception.BotoServerError as exc:
        log.error(exc)
        return False


def create_route(route_table_id, destination_cidr_block, gateway_id=None, instance_id=None, interface_id=None,
                 region=None, key=None, keyid=None, profile=None):
    '''
    Creates a route.

    CLI Example::

    .. code-block:: bash

        salt myminion boto_vpc.create_route 'rtb-1f382e7d' '10.0.0.0/16'

    '''
    conn = _get_conn(region, key, keyid, profile)
    if not conn:
        return False

    try:
        if conn.create_route(route_table_id, destination_cidr_block, gateway_id=gateway_id, instance_id=instance_id,
                             interface_id=interface_id):
            log.info('Route with cider block {0} on route table {1} was created'.format(route_table_id,
                                                                                        destination_cidr_block))

            return True
        else:
            log.warning('Route with cider block {0} on route table {1} was not created'.format(route_table_id,
                                                                                               destination_cidr_block))
            return False
    except boto.exception.BotoServerError as exc:
        log.error(exc)
        return False


def delete_route(route_table_id, destination_cidr_block, region=None, key=None, keyid=None, profile=None):
    '''
    Deletes a route.

    CLI Example::

    .. code-block:: bash

        salt myminion boto_vpc.delete_route 'rtb-1f382e7d' '10.0.0.0/16'

    '''
    conn = _get_conn(region, key, keyid, profile)
    if not conn:
        return False

    try:
        if conn.delete_route(route_table_id, destination_cidr_block):
            log.info('Route with cider block {0} on route table {1} was deleted'.format(route_table_id,
                                                                                        destination_cidr_block))

            return True
        else:
            log.warning('Route with cider block {0} on route table {1} was not deleted'.format(route_table_id,
                                                                                               destination_cidr_block))
            return False
    except boto.exception.BotoServerError as exc:
        log.error(exc)
        return False


def replace_route(route_table_id, destination_cidr_block, gateway_id=None, instance_id=None, interface_id=None,
                  region=None, key=None, keyid=None, profile=None):
    '''
    Replaces a route.

    CLI Example::

    .. code-block:: bash

        salt myminion boto_vpc.replace_route 'rtb-1f382e7d' '10.0.0.0/16'

    '''
    conn = _get_conn(region, key, keyid, profile)
    if not conn:
        return False

    try:
        if conn.replace_route(route_table_id, destination_cidr_block, gateway_id=gateway_id, instance_id=instance_id,
                              interface_id=interface_id):
            log.info('Route with cider block {0} on route table {1} was replaced'.format(route_table_id,
                                                                                         destination_cidr_block))

            return True
        else:
            log.warning('Route with cider block {0} on route table {1} was not replaced'.format(route_table_id,
                                                                                                destination_cidr_block))
            return False
    except boto.exception.BotoServerError as exc:
        log.error(exc)
        return False


def _get_conn(region, key, keyid, profile):
    '''
    Get a boto connection to vpc.
    '''
    if profile:
        if isinstance(profile, six.string_types):
            _profile = __salt__['config.option'](profile)
        elif isinstance(profile, dict):
            _profile = profile
        key = _profile.get('key', None)
        keyid = _profile.get('keyid', None)
        region = _profile.get('region', None)

    if not region and __salt__['config.option']('vpc.region'):
        region = __salt__['config.option']('vpc.region')

    if not region:
        region = 'us-east-1'

    if not key and __salt__['config.option']('vpc.key'):
        key = __salt__['config.option']('vpc.key')
    if not keyid and __salt__['config.option']('vpc.keyid'):
        keyid = __salt__['config.option']('vpc.keyid')

    # avoid repeatedly creating new connections
    if keyid:
        cxkey = 'boto_vpc:' + hashlib.md5(region + keyid + key).hexdigest()
    else:
        cxkey = 'boto_vpc:' + region

    if cxkey in __context__:
        return __context__[cxkey]

    try:
        conn = boto.vpc.connect_to_region(region, aws_access_key_id=keyid,
                                          aws_secret_access_key=key)
    except boto.exception.NoAuthHandlerFound:
        log.error('No authentication credentials found when attempting to'
                  ' make boto VPC connection.')
        return None
    __context__[cxkey] = conn

    return conn


def describe(vpc_id=None, region=None, key=None, keyid=None, profile=None):
    '''
    Given a VPC ID describe it's properties.

    Returns a dictionary of interesting properties.
    CLI example::

    .. code-block:: bash

        salt myminion boto_vpc.describe vpc_id=vpc-123456

    '''
    conn = _get_conn(region, key, keyid, profile)
    _ret = dict(cidr_block=None,
                is_default=None,
                state=None,
                tags=None,
                dhcp_options_id=None,
                instance_tenancy=None)

    if not conn:
        return False

    if not vpc_id:
        raise SaltInvocationError('VPC ID needs to be specified.')

    try:
        filter_parameters = {'vpc_ids': vpc_id}

        vpcs = conn.get_all_vpcs(**filter_parameters)

        if vpcs:
            vpc = vpcs[0]  # Found!
            log.debug('Found VPC: {0}'.format(vpc.id))
            for k in six.iterkeys(_ret):
                _ret[k] = getattr(vpc, k)
            return _ret

    except boto.exception.BotoServerError as exc:
        log.error(exc)
        return False


<<<<<<< HEAD
=======
def describe_vpcs(vpc_id=None, name=None, cidr=None, tags=None,
                  region=None, key=None, keyid=None, profile=None):
    '''
    Describe all VPCs, matching the filter criteria if provided.

    Returns a a list of dictionaries with interesting properties.
    CLI example::

    .. code-block:: bash

        salt myminion boto_vpc.describe_vpcs

    '''
    conn = _get_conn(region, key, keyid, profile)
    items = ('cidr_block',
             'is_default',
             'state',
             'tags',
             'dhcp_options_id',
             'instance_tenancy')

    if not conn:
        return False

    try:
        filter_parameters = {'filters': {}}

        if vpc_id:
            filter_parameters['vpc_ids'] = [vpc_id]

        if cidr:
            filter_parameters['filters']['cidr'] = cidr

        if name:
            filter_parameters['filters']['tag:Name'] = name

        if tags:
            for tag_name, tag_value in six.iteritems(tags):
                filter_parameters['filters']['tag:{0}'.format(tag_name)] = tag_value

        vpcs = conn.get_all_vpcs(**filter_parameters)

        if vpcs:
            ret = []
            for vpc in vpcs:
                ret.append(dict((k, getattr(vpc, k)) for k in items))
            return ret

    except boto.exception.BotoServerError as exc:
        log.error(exc)
        return False


>>>>>>> 32823a74
def describe_subnets(vpc_id=None, cidr=None, region=None, key=None, keyid=None,
                     profile=None):
    '''
    Given a VPC ID or subnet CIDR, returns a list of associated subnets and
    their details.
    If a subnet CIDR is provided, only it's associated subnet details will be
    returned.

    CLI Examples::

    .. code-block:: bash

        salt myminion boto_vpc.describe_subnets vpc_id=vpc-123456

    .. code-block:: bash

        salt myminion boto_vpc.describe_subnets cidr=10.0.0.0/21

    '''
    conn = _get_conn(region, key, keyid, profile)
    if not conn:
        return False

    if not vpc_id and not cidr:
        raise SaltInvocationError('At least on of the following must be '
                                  'specified: vpc_id or cidr.')

    try:
        filter_parameters = {'filters': {}}

        if vpc_id:
            filter_parameters['filters']['vpcId'] = [vpc_id]

        if cidr:
            filter_parameters['filters']['cidrBlock'] = [cidr]

        subnets = conn.get_all_subnets(**filter_parameters)
        log.debug('The filters criteria {0} matched the following subnets: '
                  '{1}'.format(filter_parameters, subnets))

        if not subnets:
            return False

        subnets_list = []
        keys = ['id', 'cidr_block', 'availability_zone', 'tags']
        for item in subnets:
            subnet = {}
            for key in keys:
                if hasattr(item, key):
                    subnet[key] = getattr(item, key)
            subnets_list.append(subnet)
        return subnets_list

    except boto.exception.BotoServerError as exc:
        log.debug(exc)
        return False


def _create_dhcp_options(conn, domain_name=None, domain_name_servers=None, ntp_servers=None, netbios_name_servers=None,
                         netbios_node_type=None):
    return conn.create_dhcp_options(domain_name=domain_name, domain_name_servers=domain_name_servers,
                                    ntp_servers=ntp_servers, netbios_name_servers=netbios_name_servers,
                                    netbios_node_type=netbios_node_type)


def _maybe_set_name_tag(name, obj):
    if name:
        obj.add_tag("Name", name)

        log.debug('{0} is now named as {1}'.format(obj, name))


def _maybe_set_tags(tags, obj):
    if tags:
        obj.add_tags(tags)

        log.debug('The following tags: {0} were added to {1}'.format(', '.join(tags), obj))


def _maybe_set_dns(conn, vpcid, dns_support, dns_hostnames):
    if dns_support:
        conn.modify_vpc_attribute(vpc_id=vpcid, enable_dns_support=dns_support)
        log.debug('DNS spport was set to: {0} on vpc {1}'.format(dns_support, vpcid))
    if dns_hostnames:
        conn.modify_vpc_attribute(vpc_id=vpcid, enable_dns_hostnames=dns_hostnames)
        log.debug('DNS hostnames was set to: {0} on vpc {1}'.format(dns_hostnames, vpcid))<|MERGE_RESOLUTION|>--- conflicted
+++ resolved
@@ -37,10 +37,7 @@
 
 # Import Python libs
 from __future__ import absolute_import
-<<<<<<< HEAD
-=======
 import hashlib
->>>>>>> 32823a74
 import logging
 from distutils.version import LooseVersion as _LooseVersion  # pylint: disable=import-error,no-name-in-module
 
@@ -1334,8 +1331,6 @@
         return False
 
 
-<<<<<<< HEAD
-=======
 def describe_vpcs(vpc_id=None, name=None, cidr=None, tags=None,
                   region=None, key=None, keyid=None, profile=None):
     '''
@@ -1389,7 +1384,6 @@
         return False
 
 
->>>>>>> 32823a74
 def describe_subnets(vpc_id=None, cidr=None, region=None, key=None, keyid=None,
                      profile=None):
     '''
