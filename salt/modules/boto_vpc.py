--- conflicted
+++ resolved
@@ -2949,13 +2949,8 @@
             }
             route_comp = set(route_dict.items()) ^ set(route_check.items())
             if not route_comp:
-<<<<<<< HEAD
-                log.info("Route %s exists.", destination_cidr_block)
-                return {"exists": True}
-=======
                 log.info('Route %s exists.', destination_cidr_block)
                 return {'exists': True}
->>>>>>> 8abb7099
 
         log.warning("Route %s does not exist.", destination_cidr_block)
         return {"exists": False}
@@ -3711,28 +3706,11 @@
     return None
 
 
-<<<<<<< HEAD
-def request_vpc_peering_connection(
-    requester_vpc_id=None,
-    requester_vpc_name=None,
-    peer_vpc_id=None,
-    peer_vpc_name=None,
-    name=None,
-    peer_owner_id=None,
-    region=None,
-    key=None,
-    keyid=None,
-    profile=None,
-    dry_run=False,
-):
-    """
-=======
 def request_vpc_peering_connection(requester_vpc_id=None, requester_vpc_name=None,
                                    peer_vpc_id=None, peer_vpc_name=None, name=None,
                                    peer_owner_id=None, peer_region=None, region=None,
                                    key=None, keyid=None, profile=None, dry_run=False):
     '''
->>>>>>> 8abb7099
     Request a VPC peering connection between two VPCs.
 
     .. versionadded:: 2016.11.0
@@ -3839,29 +3817,11 @@
         peering_params.update({"PeerRegion": peer_region})
 
     try:
-<<<<<<< HEAD
-        log.debug("Trying to request vpc peering connection")
-        if not peer_owner_id:
-            vpc_peering = conn.create_vpc_peering_connection(
-                VpcId=requester_vpc_id, PeerVpcId=peer_vpc_id, DryRun=dry_run
-            )
-        else:
-            vpc_peering = conn.create_vpc_peering_connection(
-                VpcId=requester_vpc_id,
-                PeerVpcId=peer_vpc_id,
-                PeerOwnerId=peer_owner_id,
-                DryRun=dry_run,
-            )
-        peering = vpc_peering.get("VpcPeeringConnection", {})
-        peering_conn_id = peering.get("VpcPeeringConnectionId", "ERROR")
-        msg = "VPC peering {0} requested.".format(peering_conn_id)
-=======
         log.debug('Trying to request vpc peering connection')
         vpc_peering = conn.create_vpc_peering_connection(**peering_params)
         peering = vpc_peering.get('VpcPeeringConnection', {})
         peering_conn_id = peering.get('VpcPeeringConnectionId', 'ERROR')
         msg = 'VPC peering {0} requested.'.format(peering_conn_id)
->>>>>>> 8abb7099
         log.debug(msg)
 
         if name:
