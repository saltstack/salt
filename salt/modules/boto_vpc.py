# -*- coding: utf-8 -*-
'''
Connection module for Amazon VPC

.. versionadded:: 2014.7.0

:configuration: This module accepts explicit VPC credentials but can also
    utilize IAM roles assigned to the instance trough Instance Profiles.
    Dynamic credentials are then automatically obtained from AWS API and no
    further configuration is necessary. More Information available at:

    .. code-block:: text

        http://docs.aws.amazon.com/AWSEC2/latest/UserGuide/iam-roles-for-amazon-ec2.html

    If IAM roles are not used you need to specify them either in a pillar or
    in the minion's config file:

    .. code-block:: yaml

        vpc.keyid: GKTADJGHEIQSXMKKRBJ08H
        vpc.key: askdjghsdfjkghWupUjasdflkdfklgjsdfjajkghs

    A region may also be specified in the configuration:

    .. code-block:: yaml

        vpc.region: us-east-1

    If a region is not specified, the default is us-east-1.

    It's also possible to specify key, keyid and region via a profile, either
    as a passed in dict, or as a string to pull from pillars or minion config:

    .. code-block:: yaml

        myprofile:
            keyid: GKTADJGHEIQSXMKKRBJ08H
            key: askdjghsdfjkghWupUjasdflkdfklgjsdfjajkghs
            region: us-east-1

.. versionchanged:: 2015.8.0
    All methods now return a dictionary. Create and delete methods return:

    .. code-block:: yaml

        created: true

    or

    .. code-block:: yaml

        created: false
        error:
          message: error message

    Request methods (e.g., `describe_vpc`) return:

    .. code-block:: yaml

        vpcs:
          - {...}
          - {...}

    or

    .. code-block:: yaml

        error:
          message: error message

:depends: boto

'''
# keep lint from choking on _get_conn and _cache_id
#pylint: disable=E0602

# Import Python libs
from __future__ import absolute_import
import logging
import socket
from distutils.version import LooseVersion as _LooseVersion  # pylint: disable=import-error,no-name-in-module

# Import Salt libs
import salt.utils.boto
import salt.utils.boto3
import salt.utils.compat
from salt.exceptions import SaltInvocationError, CommandExecutionError
# from salt.utils import exactly_one
# TODO: Uncomment this and s/_exactly_one/exactly_one/
# See note in utils.boto

log = logging.getLogger(__name__)

# Import third party libs
import salt.ext.six as six
# pylint: disable=import-error
try:
    #pylint: disable=unused-import
    import boto
    import boto.vpc
    #pylint: enable=unused-import
    from boto.exception import BotoServerError
    logging.getLogger('boto').setLevel(logging.CRITICAL)
    HAS_BOTO = True
except ImportError:
    HAS_BOTO = False
# pylint: enable=import-error
try:
    #pylint: disable=unused-import
    import boto3
    #pylint: enable=unused-import
    logging.getLogger('boto3').setLevel(logging.CRITICAL)
    HAS_BOTO3 = True
except ImportError:
    HAS_BOTO3 = False


def __virtual__():
    '''
    Only load if boto libraries exist and if boto libraries are greater than
    a given version.
    '''
    required_boto_version = '2.8.0'
    # the boto_vpc execution module relies on the connect_to_region() method
    # which was added in boto 2.8.0
    # https://github.com/boto/boto/commit/33ac26b416fbb48a60602542b4ce15dcc7029f12
    if not HAS_BOTO:
        return (False, 'The boto_vpc module could not be loaded: boto libraries not found')
    elif _LooseVersion(boto.__version__) < _LooseVersion(required_boto_version):
<<<<<<< HEAD
        return (False, 'The boto_vpc module could not be loaded: boto library is not required version 2.8.0')
=======
        return (False, 'The boto_vpc module could not be loaded: boto library version 2.8.0 is required')
>>>>>>> 595203be
    required_boto3_version = '1.2.6'
    # the boto_vpc execution module relies on the create_nat_gateway() method
    # which was added in boto3 1.2.6
    if not HAS_BOTO3:
        return (False, 'The boto_vpc module could not be loaded: boto3 libraries not found')
    elif _LooseVersion(boto3.__version__) < _LooseVersion(required_boto3_version):
<<<<<<< HEAD
        return (False, 'The boto_vpc module could not be loaded: boto3 library is not required version 1.2.6')
=======
        return (False, 'The boto_vpc module could not be loaded: boto3 library version 1.2.6 is required')
>>>>>>> 595203be
    return True


def __init__(opts):
    salt.utils.compat.pack_dunder(__name__)
    if HAS_BOTO:
        __utils__['boto.assign_funcs'](__name__, 'vpc', pack=__salt__)
    if HAS_BOTO3:
        __utils__['boto3.assign_funcs'](__name__, 'ec2',
                  get_conn_funcname='_get_conn3',
                  cache_id_funcname='_cache_id3',
                  exactly_one_funcname=None)


def check_vpc(vpc_id=None, vpc_name=None, region=None, key=None,
              keyid=None, profile=None):
    '''
    Check whether a VPC with the given name or id exists.
    Returns the vpc_id or None. Raises SaltInvocationError if
    both vpc_id and vpc_name are None. Optionally raise a
    CommandExecutionError if the VPC does not exist.

    .. versionadded:: 2016.3.0

    CLI Example:

    .. code-block:: bash

        salt myminion boto_vpc.check_vpc vpc_name=myvpc profile=awsprofile
    '''

    if not _exactly_one((vpc_name, vpc_id)):
        raise SaltInvocationError('One (but not both) of vpc_id or vpc_name '
                                  'must be provided.')
    if vpc_name:
        vpc_id = _get_id(vpc_name=vpc_name, region=region, key=key, keyid=keyid,
                         profile=profile)
    elif not _find_vpcs(vpc_id=vpc_id, region=region, key=key, keyid=keyid,
                        profile=profile):
        log.info('VPC {0} does not exist.'.format(vpc_id))
        return None
    return vpc_id


def _create_resource(resource, name=None, tags=None, region=None, key=None,
                     keyid=None, profile=None, **kwargs):
    '''
    Create a VPC resource. Returns the resource id if created, or False
    if not created.
    '''

    try:
        try:
            conn = _get_conn(region=region, key=key, keyid=keyid, profile=profile)
            create_resource = getattr(conn, 'create_' + resource)
        except AttributeError:
            raise AttributeError('{0} function does not exist for boto VPC '
                                 'connection.'.format('create_' + resource))

        if name and _get_resource_id(resource, name, region=region, key=key,
                                     keyid=keyid, profile=profile):
            return {'created': False, 'error': {'message':
                    'A {0} named {1} already exists.'.format(
                        resource, name)}}

        r = create_resource(**kwargs)

        if r:
            if isinstance(r, bool):
                return {'created': True}
            else:
                log.info('A {0} with id {1} was created'.format(resource, r.id))
                _maybe_set_name_tag(name, r)
                _maybe_set_tags(tags, r)

                if name:
                    _cache_id(name,
                              sub_resource=resource,
                              resource_id=r.id,
                              region=region,
                              key=key, keyid=keyid,
                              profile=profile)
                return {'created': True, 'id': r.id}
        else:
            if name:
                e = '{0} {1} was not created.'.format(resource, name)
            else:
                e = '{0} was not created.'.format(resource)
            log.warning(e)
            return {'created': False, 'error': {'message': e}}
    except BotoServerError as e:
        return {'created': False, 'error': salt.utils.boto.get_error(e)}


def _delete_resource(resource, name=None, resource_id=None, region=None,
                     key=None, keyid=None, profile=None, **kwargs):
    '''
    Delete a VPC resource. Returns True if successful, otherwise False.
    '''

    if not _exactly_one((name, resource_id)):
        raise SaltInvocationError('One (but not both) of name or id must be '
                                  'provided.')

    try:
        conn = _get_conn(region=region, key=key, keyid=keyid, profile=profile)

        try:
            delete_resource = getattr(conn, 'delete_' + resource)
        except AttributeError:
            raise AttributeError('{0} function does not exist for boto VPC '
                                 'connection.'.format('delete_' + resource))
        if name:
            resource_id = _get_resource_id(resource, name,
                                           region=region, key=key,
                                           keyid=keyid, profile=profile)
            if not resource_id:
                return {'deleted': False, 'error': {'message':
                        '{0} {1} does not exist.'.format(resource, name)}}

        if delete_resource(resource_id, **kwargs):
            _cache_id(name, sub_resource=resource,
                      resource_id=resource_id,
                      invalidate=True,
                      region=region,
                      key=key, keyid=keyid,
                      profile=profile)
            return {'deleted': True}
        else:
            if name:
                e = '{0} {1} was not deleted.'.format(resource, name)
            else:
                e = '{0} was not deleted.'.format(resource)
            return {'deleted': False, 'error': {'message': e}}
    except BotoServerError as e:
        return {'deleted': False, 'error': salt.utils.boto.get_error(e)}


def _get_resource(resource, name=None, resource_id=None, region=None,
                  key=None, keyid=None, profile=None):
    '''
    Get a VPC resource based on resource type and name or id.
    Cache the id if name was provided.
    '''

    if not _exactly_one((name, resource_id)):
        raise SaltInvocationError('One (but not both) of name or id must be '
                                  'provided.')

    conn = _get_conn(region=region, key=key, keyid=keyid, profile=profile)

    f = 'get_all_{0}'.format(resource)
    if not f.endswith('s'):
        f = f + 's'
    get_resources = getattr(conn, f)
    filter_parameters = {}

    if name:
        filter_parameters['filters'] = {'tag:Name': name}
    if resource_id:
        filter_parameters['{0}_ids'.format(resource)] = resource_id

    try:
        r = get_resources(**filter_parameters)
    except BotoServerError as e:
        if e.code.endswith('.NotFound'):
            return None
        raise

    if r:
        if len(r) == 1:
            if name:
                _cache_id(name, sub_resource=resource,
                          resource_id=r[0].id,
                          region=region,
                          key=key, keyid=keyid,
                          profile=profile)
            return r[0]
        else:
            raise CommandExecutionError('Found more than one '
                                        '{0} named "{1}"'.format(
                                            resource, name))
    else:
        return None


def _find_resources(resource, name=None, resource_id=None, tags=None,
                    region=None, key=None, keyid=None, profile=None):
    '''
    Get VPC resources based on resource type and name, id, or tags.
    '''

    if all((resource_id, name)):
        raise SaltInvocationError('Only one of name or id may be '
                                  'provided.')

    if not any((resource_id, name, tags)):
        raise SaltInvocationError('At least one of the following must be '
                                  'provided: id, name, or tags.')

    conn = _get_conn(region=region, key=key, keyid=keyid, profile=profile)

    f = 'get_all_{0}'.format(resource)
    if not f.endswith('s'):
        f = f + 's'
    get_resources = getattr(conn, f)

    filter_parameters = {}
    if name:
        filter_parameters['filters'] = {'tag:Name': name}
    if resource_id:
        filter_parameters['{0}_ids'.format(resource)] = resource_id
    if tags:
        for tag_name, tag_value in six.iteritems(tags):
            filter_parameters['filters']['tag:{0}'.format(tag_name)] = tag_value

    try:
        r = get_resources(**filter_parameters)
    except BotoServerError as e:
        if e.code.endswith('.NotFound'):
            return None
        raise
    return r


def _get_resource_id(resource, name, region=None, key=None,
                     keyid=None, profile=None):
    '''
    Get an AWS id for a VPC resource by type and name.
    '''

    _id = _cache_id(name, sub_resource=resource,
                    region=region, key=key,
                    keyid=keyid, profile=profile)
    if _id:
        return _id

    r = _get_resource(resource, name=name, region=region, key=key,
                      keyid=keyid, profile=profile)

    if r:
        return r.id


def get_resource_id(resource, name=None, resource_id=None, region=None,
                    key=None, keyid=None, profile=None):
    '''
    Get an AWS id for a VPC resource by type and name.

    .. versionadded:: 2015.8.0

    CLI Example:

    .. code-block:: bash

        salt myminion boto_vpc.get_resource_id internet_gateway myigw

    '''

    try:
        return {'id': _get_resource_id(resource, name, region=region, key=key,
                                       keyid=keyid, profile=profile)}
    except BotoServerError as e:
        return {'error': salt.utils.boto.get_error(e)}


def resource_exists(resource, name=None, resource_id=None, tags=None,
                    region=None, key=None, keyid=None, profile=None):
    '''
    Given a resource type and name, return {exists: true} if it exists,
    {exists: false} if it does not exist, or {error: {message: error text}
    on error.

    .. versionadded:: 2015.8.0

    CLI Example:

    .. code-block:: bash

        salt myminion boto_vpc.resource_exists internet_gateway myigw

    '''

    try:
        return {'exists': bool(_find_resources(resource, name=name,
                                               resource_id=resource_id,
                                               tags=tags, region=region,
                                               key=key, keyid=keyid,
                                               profile=profile))}
    except BotoServerError as e:
        return {'error': salt.utils.boto.get_error(e)}


def _find_vpcs(vpc_id=None, vpc_name=None, cidr=None, tags=None,
               region=None, key=None, keyid=None, profile=None):

    '''
    Given VPC properties, find and return matching VPC ids.
    '''

    if all((vpc_id, vpc_name)):
        raise SaltInvocationError('Only one of vpc_name or vpc_id may be '
                                  'provided.')

    if not any((vpc_id, vpc_name, tags, cidr)):
        raise SaltInvocationError('At least one of the following must be '
                                  'provided: vpc_id, vpc_name, cidr or tags.')

    conn = _get_conn(region=region, key=key, keyid=keyid, profile=profile)
    filter_parameters = {'filters': {}}

    if vpc_id:
        filter_parameters['vpc_ids'] = [vpc_id]

    if cidr:
        filter_parameters['filters']['cidr'] = cidr

    if vpc_name:
        filter_parameters['filters']['tag:Name'] = vpc_name

    if tags:
        for tag_name, tag_value in six.iteritems(tags):
            filter_parameters['filters']['tag:{0}'.format(tag_name)] = tag_value

    vpcs = conn.get_all_vpcs(**filter_parameters)
    log.debug('The filters criteria {0} matched the following VPCs:{1}'.format(filter_parameters, vpcs))

    if vpcs:
        return [vpc.id for vpc in vpcs]
    else:
        return []


def _get_id(vpc_name=None, cidr=None, tags=None, region=None, key=None,
            keyid=None, profile=None):
    '''
    Given VPC properties, return the VPC id if a match is found.
    '''

    if vpc_name and not any((cidr, tags)):
        vpc_id = _cache_id(vpc_name, region=region,
                           key=key, keyid=keyid,
                           profile=profile)
        if vpc_id:
            return vpc_id

    vpc_ids = _find_vpcs(vpc_name=vpc_name, cidr=cidr, tags=tags, region=region,
                         key=key, keyid=keyid, profile=profile)
    if vpc_ids:
        log.info("Matching VPC: {0}".format(" ".join(vpc_ids)))
        if len(vpc_ids) == 1:
            vpc_id = vpc_ids[0]
            if vpc_name:
                _cache_id(vpc_name, vpc_id,
                          region=region, key=key,
                          keyid=keyid, profile=profile)
            return vpc_id
        else:
            raise CommandExecutionError('Found more than one VPC matching the criteria.')
    else:
        log.info('No VPC found.')
        return None


def get_id(name=None, cidr=None, tags=None, region=None, key=None, keyid=None,
           profile=None):
    '''
    Given VPC properties, return the VPC id if a match is found.

    CLI Example:

    .. code-block:: bash

        salt myminion boto_vpc.get_id myvpc

    '''

    try:
        return {'id': _get_id(vpc_name=name, cidr=cidr, tags=tags, region=region,
                              key=key, keyid=keyid, profile=profile)}
    except BotoServerError as e:
        return {'error': salt.utils.boto.get_error(e)}


def exists(vpc_id=None, name=None, cidr=None, tags=None, region=None, key=None,
           keyid=None, profile=None):
    '''
    Given a VPC ID, check to see if the given VPC ID exists.

    Returns True if the given VPC ID exists and returns False if the given
    VPC ID does not exist.

    CLI Example:

    .. code-block:: bash

        salt myminion boto_vpc.exists myvpc

    '''

    try:
        vpc_ids = _find_vpcs(vpc_id=vpc_id, vpc_name=name, cidr=cidr, tags=tags,
                             region=region, key=key, keyid=keyid, profile=profile)
        return {'exists': bool(vpc_ids)}
    except BotoServerError as e:
        return {'error': salt.utils.boto.get_error(e)}


def create(cidr_block, instance_tenancy=None, vpc_name=None,
           enable_dns_support=None, enable_dns_hostnames=None, tags=None,
           region=None, key=None, keyid=None, profile=None):
    '''
    Given a valid CIDR block, create a VPC.

    An optional instance_tenancy argument can be provided. If provided, the
    valid values are 'default' or 'dedicated'

    An optional vpc_name argument can be provided.

    Returns {created: true} if the VPC was created and returns
    {created: False} if the VPC was not created.

    CLI Example:

    .. code-block:: bash

        salt myminion boto_vpc.create '10.0.0.0/24'

    '''

    try:
        conn = _get_conn(region=region, key=key, keyid=keyid, profile=profile)
        vpc = conn.create_vpc(cidr_block, instance_tenancy=instance_tenancy)
        if vpc:
            log.info('The newly created VPC id is {0}'.format(vpc.id))

            _maybe_set_name_tag(vpc_name, vpc)
            _maybe_set_tags(tags, vpc)
            _maybe_set_dns(conn, vpc.id, enable_dns_support, enable_dns_hostnames)
            _maybe_name_route_table(conn, vpc.id, vpc_name)
            if vpc_name:
                _cache_id(vpc_name, vpc.id,
                          region=region, key=key,
                          keyid=keyid, profile=profile)
            return {'created': True, 'id': vpc.id}
        else:
            log.warning('VPC was not created')
            return {'created': False}
    except BotoServerError as e:
        return {'created': False, 'error': salt.utils.boto.get_error(e)}


def delete(vpc_id=None, name=None, vpc_name=None, tags=None,
           region=None, key=None, keyid=None, profile=None):
    '''
    Given a VPC ID or VPC name, delete the VPC.

    Returns {deleted: true} if the VPC was deleted and returns
    {deleted: false} if the VPC was not deleted.

    CLI Example:

    .. code-block:: bash

        salt myminion boto_vpc.delete vpc_id='vpc-6b1fe402'
        salt myminion boto_vpc.delete name='myvpc'

    '''

    if name:
        log.warning('boto_vpc.delete: name parameter is deprecated '
                    'use vpc_name instead.')
        vpc_name = name

    if not _exactly_one((vpc_name, vpc_id)):
        raise SaltInvocationError('One (but not both) of vpc_name or vpc_id must be '
                                  'provided.')
    try:
        conn = _get_conn(region=region, key=key, keyid=keyid, profile=profile)
        if not vpc_id:
            vpc_id = _get_id(vpc_name=vpc_name, tags=tags, region=region, key=key,
                             keyid=keyid, profile=profile)
            if not vpc_id:
                return {'deleted': False, 'error': {'message':
                        'VPC {0} not found'.format(vpc_name)}}

        if conn.delete_vpc(vpc_id):
            log.info('VPC {0} was deleted.'.format(vpc_id))
            if vpc_name:
                _cache_id(vpc_name, resource_id=vpc_id,
                          invalidate=True,
                          region=region,
                          key=key, keyid=keyid,
                          profile=profile)
            return {'deleted': True}
        else:
            log.warning('VPC {0} was not deleted.'.format(vpc_id))
            return {'deleted': False}
    except BotoServerError as e:
        return {'deleted': False, 'error': salt.utils.boto.get_error(e)}


def describe(vpc_id=None, vpc_name=None, region=None, key=None,
             keyid=None, profile=None):
    '''
    Given a VPC ID describe its properties.

    Returns a dictionary of interesting properties.

    .. versionchanged:: 2015.8.0
        Added vpc_name argument

    CLI Example:

    .. code-block:: bash

        salt myminion boto_vpc.describe vpc_id=vpc-123456
        salt myminion boto_vpc.describe vpc_name=myvpc

    '''

    if not any((vpc_id, vpc_name)):
        raise SaltInvocationError('A valid vpc id or name needs to be specified.')

    try:
        conn = _get_conn(region=region, key=key, keyid=keyid, profile=profile)
        vpc_id = check_vpc(vpc_id, vpc_name, region, key, keyid, profile)
        if not vpc_id:
            return {'vpc': None}

        filter_parameters = {'vpc_ids': vpc_id}

        vpcs = conn.get_all_vpcs(**filter_parameters)

        if vpcs:
            vpc = vpcs[0]  # Found!
            log.debug('Found VPC: {0}'.format(vpc.id))

            keys = ('id', 'cidr_block', 'is_default', 'state', 'tags',
                    'dhcp_options_id', 'instance_tenancy')
            return {'vpc': dict([(k, getattr(vpc, k)) for k in keys])}
        else:
            return {'vpc': None}

    except BotoServerError as e:
        return {'error': salt.utils.boto.get_error(e)}


def describe_vpcs(vpc_id=None, name=None, cidr=None, tags=None,
                  region=None, key=None, keyid=None, profile=None):
    '''
    Describe all VPCs, matching the filter criteria if provided.

    Returns a a list of dictionaries with interesting properties.

    .. versionadded:: 2015.8.0

    CLI Example:

    .. code-block:: bash

        salt myminion boto_vpc.describe_vpcs

    '''

    keys = ('id',
            'cidr_block',
            'is_default',
            'state',
            'tags',
            'dhcp_options_id',
            'instance_tenancy')

    try:
        conn = _get_conn(region=region, key=key, keyid=keyid, profile=profile)
        filter_parameters = {'filters': {}}

        if vpc_id:
            filter_parameters['vpc_ids'] = [vpc_id]

        if cidr:
            filter_parameters['filters']['cidr'] = cidr

        if name:
            filter_parameters['filters']['tag:Name'] = name

        if tags:
            for tag_name, tag_value in six.iteritems(tags):
                filter_parameters['filters']['tag:{0}'.format(tag_name)] = tag_value

        vpcs = conn.get_all_vpcs(**filter_parameters)

        if vpcs:
            ret = []
            for vpc in vpcs:
                ret.append(dict((k, getattr(vpc, k)) for k in keys))
            return {'vpcs': ret}
        else:
            return {'vpcs': None}

    except BotoServerError as e:
        return {'error': salt.utils.boto.get_error(e)}


def _find_subnets(subnet_name=None, vpc_id=None, cidr=None, tags=None, conn=None):
    '''
    Given subnet properties, find and return matching subnet ids
    '''

    if not any(subnet_name, tags, cidr):
        raise SaltInvocationError('At least one of the following must be '
                                  'specified: subnet_name, cidr or tags.')

    filter_parameters = {'filters': {}}

    if cidr:
        filter_parameters['filters']['cidr'] = cidr

    if subnet_name:
        filter_parameters['filters']['tag:Name'] = subnet_name

    if vpc_id:
        filter_parameters['filters']['VpcId'] = vpc_id

    if tags:
        for tag_name, tag_value in six.iteritems(tags):
            filter_parameters['filters']['tag:{0}'.format(tag_name)] = tag_value

    subnets = conn.get_all_subnets(**filter_parameters)
    log.debug('The filters criteria {0} matched the following subnets: {1}'.format(filter_parameters, subnets))

    if subnets:
        return [subnet.id for subnet in subnets]
    else:
        return False


def create_subnet(vpc_id=None, cidr_block=None, vpc_name=None,
                  availability_zone=None, subnet_name=None, tags=None,
                  region=None, key=None, keyid=None, profile=None):
    '''
    Given a valid VPC ID or Name and a CIDR block, create a subnet for the VPC.

    An optional availability zone argument can be provided.

    Returns True if the VPC subnet was created and returns False if the VPC subnet was not created.

    .. versionchanged:: 2015.8.0
        Added vpc_name argument

    CLI Examples:

    .. code-block:: bash

        salt myminion boto_vpc.create_subnet vpc_id='vpc-6b1fe402' \\
                subnet_name='mysubnet' cidr_block='10.0.0.0/25'
        salt myminion boto_vpc.create_subnet vpc_name='myvpc' \\
                subnet_name='mysubnet', cidr_block='10.0.0.0/25'
    '''

    try:
        vpc_id = check_vpc(vpc_id, vpc_name, region, key, keyid, profile)
        if not vpc_id:
            return {'created': False, 'error': {'message': 'VPC {0} does not exist.'.format(vpc_name or vpc_id)}}
    except BotoServerError as e:
        return {'created': False, 'error': salt.utils.boto.get_error(e)}

    return _create_resource('subnet', name=subnet_name, tags=tags, vpc_id=vpc_id,
                            availability_zone=availability_zone,
                            cidr_block=cidr_block, region=region, key=key,
                            keyid=keyid, profile=profile)


def delete_subnet(subnet_id=None, subnet_name=None, region=None, key=None,
                  keyid=None, profile=None):
    '''
    Given a subnet ID or name, delete the subnet.

    Returns True if the subnet was deleted and returns False if the subnet was not deleted.

    .. versionchanged:: 2015.8.0
        Added subnet_name argument

    CLI Example:

    .. code-block:: bash

        salt myminion boto_vpc.delete_subnet 'subnet-6a1fe403'

    '''

    return _delete_resource(resource='subnet', name=subnet_name,
                            resource_id=subnet_id, region=region, key=key,
                            keyid=keyid, profile=profile)


def subnet_exists(subnet_id=None, name=None, subnet_name=None, cidr=None,
                  tags=None, zones=None, region=None, key=None, keyid=None,
                  profile=None):
    '''
    Check if a subnet exists.

    Returns True if the subnet exists, otherwise returns False.

    .. versionchanged:: 2015.8.0
        Added subnet_name argument
        Deprecated name argument

    CLI Example:

    .. code-block:: bash

        salt myminion boto_vpc.subnet_exists subnet_id='subnet-6a1fe403'

    '''
    if name:
        log.warning('boto_vpc.subnet_exists: name parameter is deprecated '
                    'use subnet_name instead.')
        subnet_name = name

    if not any((subnet_id, subnet_name, cidr, tags, zones)):
        raise SaltInvocationError('At least one of the following must be '
                                  'specified: subnet id, cidr, subnet_name, '
                                  'tags, or zones.')

    try:
        conn = _get_conn(region=region, key=key, keyid=keyid, profile=profile)
        filter_parameters = {'filters': {}}

        if subnet_id:
            filter_parameters['subnet_ids'] = [subnet_id]

        if subnet_name:
            filter_parameters['filters']['tag:Name'] = subnet_name

        if cidr:
            filter_parameters['filters']['cidr'] = cidr

        if tags:
            for tag_name, tag_value in six.iteritems(tags):
                filter_parameters['filters']['tag:{0}'.format(tag_name)] = tag_value

        if zones:
            filter_parameters['filters']['availability_zone'] = zones

        subnets = conn.get_all_subnets(**filter_parameters)
        log.debug('The filters criteria {0} matched the following subnets:{1}'.format(filter_parameters, subnets))
        if subnets:
            log.info('Subnet {0} exists.'.format(subnet_name or subnet_id))
            return {'exists': True}
        else:
            log.info('Subnet {0} does not exist.'.format(subnet_name or subnet_id))
            return {'exists': False}
    except BotoServerError as e:
        return {'error': salt.utils.boto.get_error(e)}


def get_subnet_association(subnets, region=None, key=None, keyid=None,
                           profile=None):
    '''
    Given a subnet (aka: a vpc zone identifier) or list of subnets, returns
    vpc association.

    Returns a VPC ID if the given subnets are associated with the same VPC ID.
    Returns False on an error or if the given subnets are associated with
    different VPC IDs.

    CLI Examples:

    .. code-block:: bash

        salt myminion boto_vpc.get_subnet_association subnet-61b47516

    .. code-block:: bash

        salt myminion boto_vpc.get_subnet_association ['subnet-61b47516','subnet-2cb9785b']

    '''
    try:
        conn = _get_conn(region=region, key=key, keyid=keyid, profile=profile)

        # subnet_ids=subnets can accept either a string or a list
        subnets = conn.get_all_subnets(subnet_ids=subnets)
    except BotoServerError as e:
        return {'error': salt.utils.boto.get_error(e)}

    # using a set to store vpc_ids - the use of set prevents duplicate
    # vpc_id values
    vpc_ids = set()
    for subnet in subnets:
        log.debug('examining subnet id: {0} for vpc_id'.format(subnet.id))
        if subnet in subnets:
            log.debug('subnet id: {0} is associated with vpc id: {1}'
                      .format(subnet.id, subnet.vpc_id))
            vpc_ids.add(subnet.vpc_id)
    if not vpc_ids:
        return {'vpc_id': None}
    elif len(vpc_ids) == 1:
        return {'vpc_id': vpc_ids.pop()}
    else:
        return {'vpc_ids': list(vpc_ids)}


def describe_subnet(subnet_id=None, subnet_name=None, region=None,
                    key=None, keyid=None, profile=None):
    '''
    Given a subnet id or name, describe its properties.

    Returns a dictionary of interesting properties.

    .. versionadded:: 2015.8.0

    CLI Examples:

    .. code-block:: bash

        salt myminion boto_vpc.describe_subnet subnet_id=subnet-123456
        salt myminion boto_vpc.describe_subnet subnet_name=mysubnet

    '''
    try:
        subnet = _get_resource('subnet', name=subnet_name, resource_id=subnet_id,
                               region=region, key=key, keyid=keyid, profile=profile)
    except BotoServerError as e:
        return {'error': salt.utils.boto.get_error(e)}

    if not subnet:
        return {'subnet': None}
    log.debug('Found subnet: {0}'.format(subnet.id))

    keys = ('id', 'cidr_block', 'availability_zone', 'tags', 'vpc_id')
    ret = {'subnet': dict((k, getattr(subnet, k)) for k in keys)}
    explicit_route_table_assoc = _get_subnet_explicit_route_table(ret['subnet']['id'],
                                                                  ret['subnet']['vpc_id'],
                                                                  conn=None, region=region,
                                                                  key=key, keyid=keyid, profile=profile)
    if explicit_route_table_assoc:
        ret['subnet']['explicit_route_table_association_id'] = explicit_route_table_assoc
    return ret


def describe_subnets(subnet_ids=None, subnet_names=None, vpc_id=None, cidr=None,
                     region=None, key=None, keyid=None, profile=None):
    '''
    Given a VPC ID or subnet CIDR, returns a list of associated subnets and
    their details. Return all subnets if VPC ID or CIDR are not provided.
    If a subnet id or CIDR is provided, only its associated subnet details will be
    returned.

    .. versionadded:: 2015.8.0

    CLI Examples:

    .. code-block:: bash

        salt myminion boto_vpc.describe_subnets

    .. code-block:: bash

        salt myminion boto_vpc.describe_subnets subnet_ids=['subnet-ba1987ab', 'subnet-ba1987cd']

    .. code-block:: bash

        salt myminion boto_vpc.describe_subnets vpc_id=vpc-123456

    .. code-block:: bash

        salt myminion boto_vpc.describe_subnets cidr=10.0.0.0/21

    '''

    try:
        conn = _get_conn(region=region, key=key, keyid=keyid, profile=profile)
        filter_parameters = {'filters': {}}

        if vpc_id:
            filter_parameters['filters']['vpcId'] = vpc_id

        if cidr:
            filter_parameters['filters']['cidrBlock'] = cidr

        if subnet_names:
            filter_parameters['filters']['tag:Name'] = subnet_names

        subnets = conn.get_all_subnets(subnet_ids=subnet_ids, **filter_parameters)
        log.debug('The filters criteria {0} matched the following subnets: '
                  '{1}'.format(filter_parameters, subnets))

        if not subnets:
            return {'subnets': None}

        subnets_list = []
        keys = ('id', 'cidr_block', 'availability_zone', 'tags', 'vpc_id')
        for item in subnets:
            subnet = {}
            for key in keys:
                if hasattr(item, key):
                    subnet[key] = getattr(item, key)
            explicit_route_table_assoc = _get_subnet_explicit_route_table(subnet['id'], subnet['vpc_id'], conn=conn)
            if explicit_route_table_assoc:
                subnet['explicit_route_table_association_id'] = explicit_route_table_assoc
            subnets_list.append(subnet)
        return {'subnets': subnets_list}

    except BotoServerError as e:
        return {'error': salt.utils.boto.get_error(e)}


def create_internet_gateway(internet_gateway_name=None, vpc_id=None,
                            vpc_name=None, tags=None, region=None, key=None,
                            keyid=None, profile=None):
    '''
    Create an Internet Gateway, optionally attaching it to an existing VPC.

    Returns the internet gateway id if the internet gateway was created and
    returns False if the internet gateways was not created.

    .. versionadded:: 2015.8.0

    CLI Example:

    .. code-block:: bash

        salt myminion boto_vpc.create_internet_gateway \\
                internet_gateway_name=myigw vpc_name=myvpc

    '''

    try:
        if vpc_id or vpc_name:
            vpc_id = check_vpc(vpc_id, vpc_name, region, key, keyid, profile)
            if not vpc_id:
                return {'created': False,
                        'error': {'message': 'VPC {0} does not exist.'.format(vpc_name or vpc_id)}}

        r = _create_resource('internet_gateway', name=internet_gateway_name,
                             tags=tags, region=region, key=key, keyid=keyid,
                             profile=profile)
        if r.get('created') and vpc_id:
            conn = _get_conn(region=region, key=key, keyid=keyid, profile=profile)
            conn.attach_internet_gateway(r['id'], vpc_id)
            log.info('Attached internet gateway {0} to '
                     'VPC {1}'.format(r['id'], (vpc_name or vpc_id)))
        return r
    except BotoServerError as e:
        return {'created': False, 'error': salt.utils.boto.get_error(e)}


def delete_internet_gateway(internet_gateway_id=None,
                            internet_gateway_name=None,
                            detach=False, region=None,
                            key=None, keyid=None, profile=None):
    '''
    Delete an internet gateway (by name or id).

    Returns True if the internet gateway was deleted and otherwise False.

    .. versionadded:: 2015.8.0

    CLI Examples:

    .. code-block:: bash

        salt myminion boto_vpc.delete_internet_gateway internet_gateway_id=igw-1a2b3c
        salt myminion boto_vpc.delete_internet_gateway internet_gateway_name=myigw

    '''

    try:
        if internet_gateway_name:
            internet_gateway_id = _get_resource_id('internet_gateway',
                                                   internet_gateway_name,
                                                   region=region, key=key,
                                                   keyid=keyid, profile=profile)
        if not internet_gateway_id:
            return {'deleted': False, 'error': {
                    'message': 'internet gateway {0} does not exist.'.format(
                        internet_gateway_name)}}

        if detach:
            igw = _get_resource('internet_gateway',
                                resource_id=internet_gateway_id, region=region,
                                key=key, keyid=keyid, profile=profile)

            if not igw:
                return {'deleted': False, 'error': {
                        'message': 'internet gateway {0} does not exist.'.format(
                            internet_gateway_id)}}

            if igw.attachments:
                conn = _get_conn(region=region, key=key, keyid=keyid,
                                 profile=profile)
                conn.detach_internet_gateway(internet_gateway_id,
                                             igw.attachments[0].vpc_id)
        return _delete_resource('internet_gateway',
                                resource_id=internet_gateway_id,
                                region=region, key=key, keyid=keyid,
                                profile=profile)
    except BotoServerError as e:
        return {'deleted': False, 'error': salt.utils.boto.get_error(e)}


def _find_nat_gateways(nat_gateway_id=None, subnet_id=None, subnet_name=None, vpc_id=None, vpc_name=None,
                       states=('pending', 'available'),
                       region=None, key=None, keyid=None, profile=None):
    '''
    Given gateway properties, find and return matching nat gateways
    '''

    if not any((nat_gateway_id, subnet_id, subnet_name, vpc_id, vpc_name)):
        raise SaltInvocationError('At least one of the following must be '
                                  'provided: nat_gateway_id, subnet_id, '
                                  'subnet_name, vpc_id, or vpc_name.')
    filter_parameters = {'Filter': []}

    if nat_gateway_id:
        filter_parameters['NatGatewayIds'] = [nat_gateway_id]

    if subnet_name:
        subnet_id = _get_resource_id('subnet', subnet_name,
                                     region=region, key=key,
                                     keyid=keyid, profile=profile)
        if not subnet_id:
            return False

    if subnet_id:
        filter_parameters['Filter'].append({'Name': 'subnet-id', 'Values': [subnet_id]})

    if vpc_name:
        vpc_id = _get_resource_id('vpc', vpc_name,
                                     region=region, key=key,
                                     keyid=keyid, profile=profile)
        if not vpc_id:
            return False

    if vpc_id:
        filter_parameters['Filter'].append({'Name': 'vpc-id', 'Values': [vpc_id]})

    conn3 = _get_conn3(region=region, key=key, keyid=keyid, profile=profile)
    nat_gateways = []
    for ret in salt.utils.boto3.paged_call(conn3.describe_nat_gateways,
                                           marker_flag='NextToken', marker_arg='NextToken',
                                           **filter_parameters):
        for gw in ret.get('NatGateways', []):
            if gw.get('State') in states:
                nat_gateways.append(gw)
    log.debug('The filters criteria {0} matched the following nat gateways: {1}'.format(filter_parameters, nat_gateways))

    if nat_gateways:
        return nat_gateways
    else:
        return False


def nat_gateway_exists(nat_gateway_id=None, subnet_id=None, subnet_name=None,
                       vpc_id=None, vpc_name=None,
                       states=('pending', 'available'),
                       region=None, key=None, keyid=None, profile=None):
    '''
    Checks if a nat gateway exists.

    This function requires boto3 to be installed.

    .. versionadded:: Carbon

    CLI Example:

    .. code-block:: bash

        salt myminion boto_vpc.nat_gateway_exists nat_gateway_id='nat-03b02643b43216fe7'
        salt myminion boto_vpc.nat_gateway_exists subnet_id='subnet-5b05942d'

    '''

    return bool(_find_nat_gateways(nat_gateway_id=nat_gateway_id,
                                   subnet_id=subnet_id,
                                   subnet_name=subnet_name,
                                   vpc_id=vpc_id,
                                   vpc_name=vpc_name,
                                   states=states,
                           region=region, key=key, keyid=keyid,
                           profile=profile))


def describe_nat_gateways(nat_gateway_id=None, subnet_id=None, subnet_name=None,
                       vpc_id=None, vpc_name=None,
                       states=('pending', 'available'),
                       region=None, key=None, keyid=None, profile=None):
    '''
    Return a description of nat gateways matching the selection criteria

    This function requires boto3 to be installed.

    CLI Example:

    .. code-block:: bash

        salt myminion boto_vpc.describe_nat_gateways nat_gateway_id='nat-03b02643b43216fe7'
        salt myminion boto_vpc.describe_nat_gateways subnet_id='subnet-5b05942d'

    '''

    return _find_nat_gateways(nat_gateway_id=nat_gateway_id,
                                   subnet_id=subnet_id,
                                   subnet_name=subnet_name,
                                   vpc_id=vpc_id,
                                   vpc_name=vpc_name,
                                   states=states,
                           region=region, key=key, keyid=keyid,
                           profile=profile)


def create_nat_gateway(subnet_id=None,
                       subnet_name=None, allocation_id=None,
                       region=None, key=None, keyid=None, profile=None):
    '''
    Create a NAT Gateway within an existing subnet. If allocation_id is
    specified, the elastic IP address it references is associated with the
    gateway. Otherwise, a new allocation_id is created and used.

    This function requires boto3 to be installed.

    Returns the nat gateway id if the nat gateway was created and
    returns False if the nat gateway was not created.

    .. versionadded:: Carbon

    CLI Example:

    .. code-block:: bash

        salt myminion boto_vpc.create_nat_gateway subnet_name=mysubnet

    '''

    try:
        if all((subnet_id, subnet_name)):
            raise SaltInvocationError('Only one of subnet_name or subnet_id may be '
                                  'provided.')
        if subnet_name:
            subnet_id = _get_resource_id('subnet', subnet_name,
                                     region=region, key=key,
                                     keyid=keyid, profile=profile)
            if not subnet_id:
                return {'created': False,
                        'error': {'message': 'Subnet {0} does not exist.'.format(subnet_name)}}
        else:
            if not _get_resource('subnet', resource_id=subnet_id,
                                 region=region, key=key, keyid=keyid, profile=profile):
                return {'created': False,
                        'error': {'message': 'Subnet {0} does not exist.'.format(subnet_id)}}

        conn3 = _get_conn3(region=region, key=key, keyid=keyid, profile=profile)

        if not allocation_id:
            address = conn3.allocate_address(Domain='vpc')
            allocation_id = address.get('AllocationId')

        # Have to go to boto3 to create NAT gateway
        r = conn3.create_nat_gateway(SubnetId=subnet_id, AllocationId=allocation_id)
        return {'created': True, 'id': r.get('NatGateway', {}).get('NatGatewayId')}
    except BotoServerError as e:
        return {'created': False, 'error': salt.utils.boto.get_error(e)}


def delete_nat_gateway(nat_gateway_id,
                       release_eips=False, region=None,
                       key=None, keyid=None, profile=None):
    '''
    Delete a nat gateway (by id).

    Returns True if the internet gateway was deleted and otherwise False.

    This function requires boto3 to be installed.

    .. versionadded:: Carbon

    CLI Examples:

    .. code-block:: bash

        salt myminion boto_vpc.delete_nat_gateway nat_gateway_id=igw-1a2b3c

    '''

    try:
        conn3 = _get_conn3(region=region, key=key, keyid=keyid, profile=profile)
        gwinfo = conn3.describe_nat_gateways(NatGatewayIds=[nat_gateway_id])
        if gwinfo:
            gwinfo = gwinfo.get('NatGateways', [None])[0]
        conn3.delete_nat_gateway(NatGatewayId=nat_gateway_id)
        if release_eips and gwinfo:
            for addr in gwinfo.get('NatGatewayAddresses'):
                conn3.release_address(AllocationId=addr.get('AllocationId'))
        return {'deleted': True}
    except BotoServerError as e:
        return {'deleted': False, 'error': salt.utils.boto.get_error(e)}


def create_customer_gateway(vpn_connection_type, ip_address, bgp_asn,
                            customer_gateway_name=None, tags=None,
                            region=None, key=None, keyid=None, profile=None):
    '''
    Given a valid VPN connection type, a static IP address and a customer
    gateway’s Border Gateway Protocol (BGP) Autonomous System Number,
    create a customer gateway.

    Returns the customer gateway id if the customer gateway was created and
    returns False if the customer gateway was not created.

    CLI Example:

    .. code-block:: bash

        salt myminion boto_vpc.create_customer_gateway 'ipsec.1', '12.1.2.3', 65534

    '''

    return _create_resource('customer_gateway', customer_gateway_name,
                            type=vpn_connection_type,
                            ip_address=ip_address, bgp_asn=bgp_asn,
                            tags=tags, region=region, key=key,
                            keyid=keyid, profile=profile)


def delete_customer_gateway(customer_gateway_id=None, customer_gateway_name=None,
                            region=None, key=None, keyid=None, profile=None):
    '''
    Given a customer gateway ID or name, delete the customer gateway.

    Returns True if the customer gateway was deleted and returns False if the customer gateway was not deleted.

    .. versionchanged:: 2015.8.0
        Added customer_gateway_name argument

    CLI Example:

    .. code-block:: bash

        salt myminion boto_vpc.delete_customer_gateway 'cgw-b6a247df'

    '''

    return _delete_resource(resource='customer_gateway',
                            name=customer_gateway_name,
                            resource_id=customer_gateway_id,
                            region=region, key=key,
                            keyid=keyid, profile=profile)


def customer_gateway_exists(customer_gateway_id=None, customer_gateway_name=None,
                            region=None, key=None, keyid=None, profile=None):
    '''
    Given a customer gateway ID, check if the customer gateway ID exists.

    Returns True if the customer gateway ID exists; Returns False otherwise.

    CLI Example:

    .. code-block:: bash

        salt myminion boto_vpc.customer_gateway_exists cgw-b6a247df
        salt myminion boto_vpc.customer_gateway_exists customer_gatway_name=mycgw

    '''

    return resource_exists('customer_gateway', name=customer_gateway_name,
                           resource_id=customer_gateway_id,
                           region=region, key=key, keyid=keyid, profile=profile)


def create_dhcp_options(domain_name=None, domain_name_servers=None, ntp_servers=None,
                        netbios_name_servers=None, netbios_node_type=None,
                        dhcp_options_name=None, tags=None, vpc_id=None, vpc_name=None,
                        region=None, key=None, keyid=None, profile=None):
    '''
    Given valid DHCP options, create a DHCP options record, optionally associating it with
    an existing VPC.

    Returns True if the DHCP options record was created and returns False if the DHCP options record was not deleted.

    .. versionchanged:: 2015.8.0
        Added vpc_name and vpc_id arguments

    CLI Example:

    .. code-block:: bash

        salt myminion boto_vpc.create_dhcp_options domain_name='example.com' \\
                domain_name_servers='[1.2.3.4]' ntp_servers='[5.6.7.8]' \\
                netbios_name_servers='[10.0.0.1]' netbios_node_type=1 \\
                vpc_name='myvpc'

    '''

    try:
        if vpc_id or vpc_name:
            vpc_id = check_vpc(vpc_id, vpc_name, region, key, keyid, profile)
            if not vpc_id:
                return {'created': False,
                        'error': {'message': 'VPC {0} does not exist.'.format(vpc_name or vpc_id)}}

        r = _create_resource('dhcp_options', name=dhcp_options_name, domain_name=domain_name,
                             domain_name_servers=domain_name_servers,
                             ntp_servers=ntp_servers, netbios_name_servers=netbios_name_servers,
                             netbios_node_type=netbios_node_type,
                             region=region, key=key, keyid=keyid,
                             profile=profile)
        if r.get('created') and vpc_id:
            conn = _get_conn(region=region, key=key, keyid=keyid, profile=profile)
            conn.associate_dhcp_options(r['id'], vpc_id)
            log.info('Associated options {0} to '
                     'VPC {1}'.format(r['id'], (vpc_name or vpc_id)))
        return r
    except BotoServerError as e:
        return {'created': False, 'error': salt.utils.boto.get_error(e)}


def get_dhcp_options(dhcp_options_name=None, dhcp_options_id=None,
                     region=None, key=None, keyid=None, profile=None):
    '''
    Return a dict with the current values of the requested DHCP options set

    CLI Example:

    .. code-block:: bash

        salt myminion boto_vpc.get_dhcp_options 'myfunnydhcpoptionsname'

    .. versionadded:: 2016.3.0
    '''
    if not any((dhcp_options_name, dhcp_options_id)):
        raise SaltInvocationError('At least one of the following must be specified: '
                                  'dhcp_options_name, dhcp_options_id.')

    if not dhcp_options_id and dhcp_options_name:
        dhcp_options_id = _get_resource_id('dhcp_options', dhcp_options_name,
                                            region=region, key=key,
                                            keyid=keyid, profile=profile)
    if not dhcp_options_id:
        return {'dhcp_options': {}}

    try:
        conn = _get_conn(region=region, key=key, keyid=keyid, profile=profile)
        r = conn.get_all_dhcp_options(dhcp_options_ids=[dhcp_options_id])
    except BotoServerError as e:
        return {'error': salt.utils.boto.get_error(e)}

    if not r:
        return {'dhcp_options': None}

    keys = ('domain_name', 'domain_name_servers', 'ntp_servers',
            'netbios_name_servers', 'netbios_node_type')

    return {'dhcp_options': dict((k, r[0].options.get(k)) for k in keys)}


def delete_dhcp_options(dhcp_options_id=None, dhcp_options_name=None,
                        region=None, key=None, keyid=None, profile=None):
    '''
    Delete dhcp options by id or name.

    .. versionadded:: 2015.8.0

    CLI Example:

    .. code-block:: bash

        salt myminion boto_vpc.delete_dhcp_options 'dopt-b6a247df'

    '''

    return _delete_resource(resource='dhcp_options',
                            name=dhcp_options_name,
                            resource_id=dhcp_options_id,
                            region=region, key=key,
                            keyid=keyid, profile=profile)


def associate_dhcp_options_to_vpc(dhcp_options_id, vpc_id=None, vpc_name=None,
                                  region=None, key=None, keyid=None, profile=None):
    '''
    Given valid DHCP options id and a valid VPC id, associate the DHCP options record with the VPC.

    Returns True if the DHCP options record were associated and returns False if the DHCP options record was not associated.

    CLI Example:

    .. code-block:: bash

        salt myminion boto_vpc.associate_dhcp_options_to_vpc 'dhcp-a0bl34pp' 'vpc-6b1fe402'

    '''
    try:
        vpc_id = check_vpc(vpc_id, vpc_name, region, key, keyid, profile)
        if not vpc_id:
            return {'associated': False,
                    'error': {'message': 'VPC {0} does not exist.'.format(vpc_name or vpc_id)}}

        conn = _get_conn(region=region, key=key, keyid=keyid, profile=profile)
        if conn.associate_dhcp_options(dhcp_options_id, vpc_id):
            log.info('DHCP options with id {0} were associated with VPC {1}'.format(dhcp_options_id, vpc_id))
            return {'associated': True}
        else:
            log.warning('DHCP options with id {0} were not associated with VPC {1}'.format(dhcp_options_id, vpc_id))
            return {'associated': False, 'error': {'message': 'DHCP options could not be associated.'}}
    except BotoServerError as e:
        return {'associated': False, 'error': salt.utils.boto.get_error(e)}


def dhcp_options_exists(dhcp_options_id=None, name=None, dhcp_options_name=None,
                        tags=None, region=None, key=None, keyid=None, profile=None):
    '''
    Check if a dhcp option exists.

    Returns True if the dhcp option exists; Returns False otherwise.

    CLI Example:

    .. code-block:: bash

        salt myminion boto_vpc.dhcp_options_exists dhcp_options_id='dhcp-a0bl34pp'

    '''

    if name:
        log.warning('boto_vpc.dhcp_options_exists: name parameter is deprecated '
                    'use dhcp_options_name instead.')
        dhcp_options_name = name

    return resource_exists('dhcp_options', name=dhcp_options_name,
                           resource_id=dhcp_options_id, tags=tags,
                           region=region, key=key, keyid=keyid,
                           profile=profile)


def create_network_acl(vpc_id=None, vpc_name=None, network_acl_name=None,
                       subnet_id=None, subnet_name=None, tags=None,
                       region=None, key=None, keyid=None, profile=None):
    '''
    Given a vpc_id, creates a network acl.

    Returns the network acl id if successful, otherwise returns False.

    .. versionchanged:: 2015.8.0
        Added vpc_name, subnet_id, and subnet_name arguments

    CLI Example:

    .. code-block:: bash

        salt myminion boto_vpc.create_network_acl 'vpc-6b1fe402'

    '''

    _id = vpc_name or vpc_id

    try:
        vpc_id = check_vpc(vpc_id, vpc_name, region, key, keyid, profile)
    except BotoServerError as e:
        return {'created': False, 'error': salt.utils.boto.get_error(e)}

    if not vpc_id:
        return {'created': False,
                'error': {'message': 'VPC {0} does not exist.'.format(_id)}}

    if all((subnet_id, subnet_name)):
        raise SaltInvocationError('Only one of subnet_name or subnet_id may be '
                                  'provided.')
    if subnet_name:
        subnet_id = _get_resource_id('subnet', subnet_name,
                                     region=region, key=key,
                                     keyid=keyid, profile=profile)
        if not subnet_id:
            return {'created': False,
                    'error': {'message': 'Subnet {0} does not exist.'.format(subnet_name)}}
    elif subnet_id:
        if not _get_resource('subnet', resource_id=subnet_id,
                             region=region, key=key, keyid=keyid, profile=profile):
            return {'created': False,
                    'error': {'message': 'Subnet {0} does not exist.'.format(subnet_id)}}

    r = _create_resource('network_acl', name=network_acl_name, vpc_id=vpc_id,
                         region=region, key=key, keyid=keyid,
                         profile=profile)

    if r.get('created') and subnet_id:
        try:
            conn = _get_conn(region=region, key=key, keyid=keyid, profile=profile)
            association_id = conn.associate_network_acl(r['id'], subnet_id)
        except BotoServerError as e:
            return {'created': False, 'error': salt.utils.boto.get_error(e)}
        r['association_id'] = association_id
    return r


def delete_network_acl(network_acl_id=None, network_acl_name=None, disassociate=False,
                       region=None, key=None, keyid=None, profile=None):
    '''
    Delete a network acl based on the network_acl_id or network_acl_name provided.

    CLI Examples:

    .. code-block:: bash

        salt myminion boto_vpc.delete_network_acl network_acl_id='acl-5fb85d36' \\
                disassociate=false

    .. code-block:: bash

        salt myminion boto_vpc.delete_network_acl network_acl_name='myacl' \\
                disassociate=true

    '''

    if disassociate:
        network_acl = _get_resource('network_acl', name=network_acl_name, region=region, key=key, keyid=keyid, profile=profile)
        if network_acl and network_acl.associations:
            subnet_id = network_acl.associations[0].subnet_id
            try:
                conn = _get_conn(region=region, key=key, keyid=keyid, profile=profile)
                conn.disassociate_network_acl(subnet_id)
            except BotoServerError:
                pass

    return _delete_resource(resource='network_acl',
                            name=network_acl_name,
                            resource_id=network_acl_id,
                            region=region, key=key,
                            keyid=keyid, profile=profile)


def network_acl_exists(network_acl_id=None, name=None, network_acl_name=None,
                       tags=None, region=None, key=None, keyid=None,
                       profile=None):
    '''
    Checks if a network acl exists.

    Returns True if the network acl exists or returns False if it doesn't exist.

    CLI Example:

    .. code-block:: bash

        salt myminion boto_vpc.network_acl_exists network_acl_id='acl-5fb85d36'
    '''

    if name:
        log.warning('boto_vpc.network_acl_exists: name parameter is deprecated '
                    'use network_acl_name instead.')
        network_acl_name = name

    return resource_exists('network_acl', name=network_acl_name,
                           resource_id=network_acl_id, tags=tags,
                           region=region, key=key, keyid=keyid,
                           profile=profile)


def associate_network_acl_to_subnet(network_acl_id=None, subnet_id=None,
                                    network_acl_name=None,
                                    subnet_name=None, region=None,
                                    key=None, keyid=None, profile=None):
    '''
    Given a network acl and subnet ids or names, associate a network acl to a subnet.

    CLI Example:

    .. code-block:: bash

        salt myminion boto_vpc.associate_network_acl_to_subnet \\
                network_acl_id='acl-5fb85d36' subnet_id='subnet-6a1fe403'

    .. code-block:: bash

        salt myminion boto_vpc.associate_network_acl_to_subnet \\
                network_acl_id='myacl' subnet_id='mysubnet'

    '''

    if network_acl_name:
        network_acl_id = _get_resource_id('network_acl', network_acl_name,
                                          region=region, key=key,
                                          keyid=keyid, profile=profile)
        if not network_acl_id:
            return {'associated': False,
                    'error': {'message': 'Network ACL {0} does not exist.'.format(network_acl_name)}}
    if subnet_name:
        subnet_id = _get_resource_id('subnet', subnet_name,
                                     region=region, key=key,
                                     keyid=keyid, profile=profile)
        if not subnet_id:
            return {'associated': False,
                    'error': {'message': 'Subnet {0} does not exist.'.format(subnet_name)}}
    try:
        conn = _get_conn(region=region, key=key, keyid=keyid, profile=profile)
        association_id = conn.associate_network_acl(network_acl_id, subnet_id)
        if association_id:
            log.info('Network ACL with id {0} was associated with subnet {1}'.format(network_acl_id, subnet_id))

            return {'associated': True, 'id': association_id}
        else:
            log.warning('Network ACL with id {0} was not associated with subnet {1}'.format(network_acl_id, subnet_id))
            return {'associated': False, 'error': {'message': 'ACL could not be assocaited.'}}
    except BotoServerError as e:
        return {'associated': False, 'error': salt.utils.boto.get_error(e)}


def disassociate_network_acl(subnet_id=None, vpc_id=None, subnet_name=None, vpc_name=None,
                             region=None, key=None, keyid=None, profile=None):
    '''
    Given a subnet ID, disassociates a network acl.

    CLI Example:

    .. code-block:: bash

        salt myminion boto_vpc.disassociate_network_acl 'subnet-6a1fe403'

    '''

    if not _exactly_one((subnet_name, subnet_id)):
        raise SaltInvocationError('One (but not both) of subnet_id or subnet_name '
                                  'must be provided.')

    if all((vpc_name, vpc_id)):
        raise SaltInvocationError('Only one of vpc_id or vpc_name '
                                  'may be provided.')
    try:
        if subnet_name:
            subnet_id = _get_resource_id('subnet', subnet_name,
                                         region=region, key=key,
                                         keyid=keyid, profile=profile)
            if not subnet_id:
                return {'disassociated': False,
                        'error': {'message': 'Subnet {0} does not exist.'.format(subnet_name)}}

        if vpc_name or vpc_id:
            vpc_id = check_vpc(vpc_id, vpc_name, region, key, keyid, profile)

        conn = _get_conn(region=region, key=key, keyid=keyid, profile=profile)
        association_id = conn.disassociate_network_acl(subnet_id, vpc_id=vpc_id)
        return {'disassociated': True, 'association_id': association_id}
    except BotoServerError as e:
        return {'disassociated': False, 'error': salt.utils.boto.get_error(e)}


def _create_network_acl_entry(network_acl_id=None, rule_number=None, protocol=None,
                              rule_action=None, cidr_block=None, egress=None,
                              network_acl_name=None, icmp_code=None, icmp_type=None,
                              port_range_from=None, port_range_to=None, replace=False,
                              region=None, key=None, keyid=None, profile=None):
    if replace:
        rkey = 'replaced'
    else:
        rkey = 'created'

    if not _exactly_one((network_acl_name, network_acl_id)):
        raise SaltInvocationError('One (but not both) of network_acl_id or '
                                  'network_acl_name must be provided.')

    for v in ('rule_number', 'protocol', 'rule_action', 'cidr_block'):
        if locals()[v] is None:
            raise SaltInvocationError('{0} is required.'.format(v))

    if network_acl_name:
        network_acl_id = _get_resource_id('network_acl', network_acl_name,
                                          region=region, key=key,
                                          keyid=keyid, profile=profile)
    if not network_acl_id:
        return {rkey: False,
                'error': {'message': 'Network ACL {0} does not exist.'.format(network_acl_name or network_acl_id)}}

    if isinstance(protocol, six.string_types):
        if protocol == 'all':
            protocol = -1
        else:
            try:
                protocol = socket.getprotobyname(protocol)
            except socket.error as e:
                raise SaltInvocationError(e)
    try:
        conn = _get_conn(region=region, key=key, keyid=keyid, profile=profile)
        if replace:
            f = conn.replace_network_acl_entry
        else:
            f = conn.create_network_acl_entry
        created = f(network_acl_id, rule_number, protocol, rule_action,
                    cidr_block, egress=egress, icmp_code=icmp_code,
                    icmp_type=icmp_type, port_range_from=port_range_from,
                    port_range_to=port_range_to)
        if created:
            log.info('Network ACL entry was {0}'.format(rkey))
        else:
            log.warning('Network ACL entry was not {0}'.format(rkey))
        return {rkey: created}
    except BotoServerError as e:
        return {rkey: False, 'error': salt.utils.boto.get_error(e)}


def create_network_acl_entry(network_acl_id=None, rule_number=None, protocol=None,
                             rule_action=None, cidr_block=None, egress=None,
                             network_acl_name=None, icmp_code=None, icmp_type=None,
                             port_range_from=None, port_range_to=None,
                             region=None, key=None, keyid=None, profile=None):
    '''
    Creates a network acl entry.

    CLI Example:

    .. code-block:: bash

        salt myminion boto_vpc.create_network_acl_entry 'acl-5fb85d36' '32767' \\
                'all' 'deny' '0.0.0.0/0' egress=true

    '''

    kwargs = locals()
    return _create_network_acl_entry(**kwargs)


def replace_network_acl_entry(network_acl_id=None, rule_number=None, protocol=None,
                              rule_action=None, cidr_block=None, egress=None,
                              network_acl_name=None, icmp_code=None, icmp_type=None,
                              port_range_from=None, port_range_to=None,
                              region=None, key=None, keyid=None, profile=None):
    '''

    Replaces a network acl entry.

    CLI Example:

    .. code-block:: bash

        salt myminion boto_vpc.replace_network_acl_entry 'acl-5fb85d36' '32767' \\
                'all' 'deny' '0.0.0.0/0' egress=true

    '''

    kwargs = locals()
    return _create_network_acl_entry(replace=True, **kwargs)


def delete_network_acl_entry(network_acl_id=None, rule_number=None, egress=None,
                             network_acl_name=None, region=None, key=None, keyid=None,
                             profile=None):
    '''
    Deletes a network acl entry.

    CLI Example:

    .. code-block:: bash

        salt myminion boto_vpc.delete_network_acl_entry 'acl-5fb85d36' '32767'

    '''
    if not _exactly_one((network_acl_name, network_acl_id)):
        raise SaltInvocationError('One (but not both) of network_acl_id or '
                                  'network_acl_name must be provided.')

    for v in ('rule_number', 'egress'):
        if locals()[v] is None:
            raise SaltInvocationError('{0} is required.'.format(v))

    if network_acl_name:
        network_acl_id = _get_resource_id('network_acl', network_acl_name,
                                          region=region, key=key,
                                          keyid=keyid, profile=profile)
    if not network_acl_id:
        return {'deleted': False,
                'error': {'message': 'Network ACL {0} does not exist.'.format(network_acl_name or network_acl_id)}}
    try:
        conn = _get_conn(region=region, key=key, keyid=keyid, profile=profile)
        deleted = conn.delete_network_acl_entry(network_acl_id, rule_number, egress=egress)
        if deleted:
            log.info('Network ACL entry was deleted')
        else:
            log.warning('Network ACL was not deleted')
        return {'deleted': deleted}
    except BotoServerError as e:
        return {'deleted': False, 'error': salt.utils.boto.get_error(e)}


def create_route_table(vpc_id=None, vpc_name=None, route_table_name=None,
                       tags=None, region=None, key=None, keyid=None, profile=None):
    '''
    Creates a route table.

    .. versionchanged:: 2015.8.0
        Added vpc_name argument

    CLI Examples:

    .. code-block:: bash

        salt myminion boto_vpc.create_route_table vpc_id='vpc-6b1fe402' \\
                route_table_name='myroutetable'
        salt myminion boto_vpc.create_route_table vpc_name='myvpc' \\
                route_table_name='myroutetable'
    '''
    vpc_id = check_vpc(vpc_id, vpc_name, region, key, keyid, profile)
    if not vpc_id:
        return {'created': False, 'error': {'message': 'VPC {0} does not exist.'.format(vpc_name or vpc_id)}}

    return _create_resource('route_table', route_table_name, tags=tags,
                            vpc_id=vpc_id, region=region, key=key,
                            keyid=keyid, profile=profile)


def delete_route_table(route_table_id=None, route_table_name=None,
                       region=None, key=None, keyid=None, profile=None):
    '''
    Deletes a route table.

    CLI Examples:

    .. code-block:: bash

        salt myminion boto_vpc.delete_route_table route_table_id='rtb-1f382e7d'
        salt myminion boto_vpc.delete_route_table route_table_name='myroutetable'

    '''
    return _delete_resource(resource='route_table', name=route_table_name,
                            resource_id=route_table_id, region=region, key=key,
                            keyid=keyid, profile=profile)


def route_table_exists(route_table_id=None, name=None, route_table_name=None,
                       tags=None, region=None, key=None, keyid=None, profile=None):
    '''
    Checks if a route table exists.

    CLI Example:

    .. code-block:: bash

        salt myminion boto_vpc.route_table_exists route_table_id='rtb-1f382e7d'

    '''

    if name:
        log.warning('boto_vpc.route_table_exists: name parameter is deprecated '
                    'use route_table_name instead.')
        route_table_name = name

    return resource_exists('route_table', name=route_table_name,
                           resource_id=route_table_id, tags=tags,
                           region=region, key=key, keyid=keyid,
                           profile=profile)


def route_exists(destination_cidr_block, route_table_name=None, route_table_id=None,
                 gateway_id=None, instance_id=None, interface_id=None, tags=None,
                 region=None, key=None, keyid=None, profile=None, vpc_peering_connection_id=None):
    '''
    Checks if a route exists.

    .. versionadded:: 2015.8.0

    CLI Example:

    .. code-block:: bash

        salt myminion boto_vpc.route_exists destination_cidr_block='10.0.0.0/20' gateway_id='local' route_table_name='test'

    '''

    if not any((route_table_name, route_table_id)):
        raise SaltInvocationError('At least one of the following must be specified: route table name or route table id.')

    if not any((gateway_id, instance_id, interface_id, vpc_peering_connection_id)):
        raise SaltInvocationError('At least one of the following must be specified: gateway id, instance id, '
                                  'interface id or VPC peering connection id.')

    try:
        conn = _get_conn(region=region, key=key, keyid=keyid, profile=profile)
        filter_parameters = {'filters': {}}

        if route_table_id:
            filter_parameters['route_table_ids'] = [route_table_id]

        if route_table_name:
            filter_parameters['filters']['tag:Name'] = route_table_name

        if tags:
            for tag_name, tag_value in six.iteritems(tags):
                filter_parameters['filters']['tag:{0}'.format(tag_name)] = tag_value

        route_tables = conn.get_all_route_tables(**filter_parameters)

        if len(route_tables) != 1:
            raise SaltInvocationError('Found more than one route table.')

        route_check = {'destination_cidr_block': destination_cidr_block,
                       'gateway_id': gateway_id,
                       'instance_id': instance_id,
                       'interface_id': interface_id,
                       'vpc_peering_connection_id': vpc_peering_connection_id
                       }

        for route_match in route_tables[0].routes:

            route_dict = {'destination_cidr_block': route_match.destination_cidr_block,
                          'gateway_id': route_match.gateway_id,
                          'instance_id': route_match.instance_id,
                          'interface_id': route_match.interface_id,
                          'vpc_peering_connection_id': vpc_peering_connection_id
                          }
            route_comp = set(route_dict.items()) ^ set(route_check.items())
            if len(route_comp) == 0:
                log.info('Route {0} exists.'.format(destination_cidr_block))
                return {'exists': True}

        log.warning('Route {0} does not exist.'.format(destination_cidr_block))
        return {'exists': False}
    except BotoServerError as e:
        return {'error': salt.utils.boto.get_error(e)}


def associate_route_table(route_table_id=None, subnet_id=None,
                          route_table_name=None, subnet_name=None,
                          region=None, key=None, keyid=None,
                          profile=None):
    '''
    Given a route table and subnet name or id, associates the route table with the subnet.

    CLI Example:

    .. code-block:: bash

        salt myminion boto_vpc.associate_route_table 'rtb-1f382e7d' 'subnet-6a1fe403'

    .. code-block:: bash

        salt myminion boto_vpc.associate_route_table route_table_name='myrtb' \\
                subnet_name='mysubnet'

    '''

    if all((subnet_id, subnet_name)):
        raise SaltInvocationError('Only one of subnet_name or subnet_id may be '
                                  'provided.')
    if subnet_name:
        subnet_id = _get_resource_id('subnet', subnet_name,
                                     region=region, key=key,
                                     keyid=keyid, profile=profile)
        if not subnet_id:
            return {'associated': False,
                    'error': {'message': 'Subnet {0} does not exist.'.format(subnet_name)}}

    if all((route_table_id, route_table_name)):
        raise SaltInvocationError('Only one of route_table_name or route_table_id may be '
                                  'provided.')
    if route_table_name:
        route_table_id = _get_resource_id('route_table', route_table_name,
                                          region=region, key=key,
                                          keyid=keyid, profile=profile)
        if not route_table_id:
            return {'associated': False,
                    'error': {'message': 'Route table {0} does not exist.'.format(route_table_name)}}

    try:
        conn = _get_conn(region=region, key=key, keyid=keyid, profile=profile)
        association_id = conn.associate_route_table(route_table_id, subnet_id)
        log.info('Route table {0} was associated with subnet {1}'.format(route_table_id, subnet_id))
        return {'association_id': association_id}
    except BotoServerError as e:
        return {'associated': False, 'error': salt.utils.boto.get_error(e)}


def disassociate_route_table(association_id, region=None, key=None, keyid=None, profile=None):
    '''
    Dissassociates a route table.

    association_id
        The Route Table Association ID to disassociate

    CLI Example:

    .. code-block:: bash

        salt myminion boto_vpc.disassociate_route_table 'rtbassoc-d8ccddba'

    '''

    try:
        conn = _get_conn(region=region, key=key, keyid=keyid, profile=profile)
        if conn.disassociate_route_table(association_id):
            log.info('Route table with association id {0} has been disassociated.'.format(association_id))
            return {'disassociated': True}
        else:
            log.warning('Route table with association id {0} has not been disassociated.'.format(association_id))
            return {'disassociated': False}
    except BotoServerError as e:
        return {'disassociated': False, 'error': salt.utils.boto.get_error(e)}


def replace_route_table_association(association_id, route_table_id, region=None, key=None, keyid=None, profile=None):
    '''
    Replaces a route table association.

    CLI Example:

    .. code-block:: bash

        salt myminion boto_vpc.replace_route_table_association 'rtbassoc-d8ccddba' 'rtb-1f382e7d'

    '''

    try:
        conn = _get_conn(region=region, key=key, keyid=keyid, profile=profile)
        association_id = conn.replace_route_table_association_with_assoc(association_id, route_table_id)
        log.info('Route table {0} was reassociated with association id {1}'.format(route_table_id, association_id))
        return {'replaced': True, 'association_id': association_id}
    except BotoServerError as e:
        return {'replaced': False, 'error': salt.utils.boto.get_error(e)}


def create_route(route_table_id=None, destination_cidr_block=None,
                 route_table_name=None, gateway_id=None,
                 internet_gateway_name=None,
                 instance_id=None, interface_id=None,
<<<<<<< HEAD
<<<<<<< HEAD
=======
                 vpc_peering_connection_id=None, vpc_peering_connection_name=None,
>>>>>>> 595203be
                 region=None, key=None, keyid=None, profile=None,
                 nat_gateway_id=None,
                 nat_gateway_subnet_name=None,
                 nat_gateway_subnet_id=None,
                 ):
<<<<<<< HEAD
=======
                 vpc_peering_connection_id=None, vpc_peering_connection_name=None,
                 region=None, key=None, keyid=None, profile=None):
>>>>>>> 1c32893... Add basic support for creating VPC routes
=======
>>>>>>> 595203be
    '''
    Creates a route.

    If a nat gateway is specified, boto3 must be installed

    CLI Example:

    .. code-block:: bash

        salt myminion boto_vpc.create_route 'rtb-1f382e7d' '10.0.0.0/16' gateway_id='vgw-a1b2c3'

    '''

    if not _exactly_one((route_table_name, route_table_id)):
        raise SaltInvocationError('One (but not both) of route_table_id or route_table_name '
                                  'must be provided.')

<<<<<<< HEAD
<<<<<<< HEAD
    if not _exactly_one((gateway_id, internet_gateway_name, instance_id,
                         interface_id, nat_gateway_id, nat_gateway_subnet_id, nat_gateway_subnet_name)):
        raise SaltInvocationError('Only one of gateway_id, internet_gateway_name, instance_id, '
                                  'interface_id, nat_gateway_id, nat_gateway_subnet_id or nat_gateway_subnet_name may be provided.')
=======
    if not _exactly_one((gateway_id, internet_gateway_name, instance_id, interface_id, vpc_peering_connection_id)):
        raise SaltInvocationError('Only one of gateway_id, internet_gateway_name, instance_id, '
                                  'interface_id or vpc_peering_connection_id may be provided.')
>>>>>>> 1c32893... Add basic support for creating VPC routes
=======
    if not _exactly_one((gateway_id, internet_gateway_name, instance_id, interface_id, vpc_peering_connection_id,
                         interface_id, nat_gateway_id, nat_gateway_subnet_id, nat_gateway_subnet_name)):
        raise SaltInvocationError('Only one of gateway_id, internet_gateway_name, instance_id, '
                                  'interface_id, vpc_peering_connection_id, nat_gateway_id, '
                                  'nat_gateway_subnet_id or nat_gateway_subnet_name may be provided.')
>>>>>>> 595203be

    if destination_cidr_block is None:
        raise SaltInvocationError('destination_cidr_block is required.')

    try:
        if route_table_name:
            route_table_id = _get_resource_id('route_table', route_table_name,
                                              region=region, key=key,
                                              keyid=keyid, profile=profile)
            if not route_table_id:
                return {'created': False,
                        'error': {'message': 'route table {0} does not exist.'.format(route_table_name)}}

        if internet_gateway_name:
            gateway_id = _get_resource_id('internet_gateway', internet_gateway_name,
                                          region=region, key=key,
                                          keyid=keyid, profile=profile)
            if not gateway_id:
                return {'created': False,
<<<<<<< HEAD
<<<<<<< HEAD
                        'error': {'message': 'internet gateway {0} does not exist.'.format(internet_gatway_name)}}
=======
                        'error': {'message': 'internet gateway {0} does not exist.'.format(internet_gateway_name)}}

        if vpc_peering_connection_name:
            vpc_peering_connection_id = _get_resource_id('vpc_peering_connection', vpc_peering_connection_name,
                                                         region=region, key=key,
                                                         keyid=keyid, profile=profile)
            if not vpc_peering_connection_id:
                return {'created': False,
                        'error': {'message': 'VPC peering connection {0} does not exist.'.format(vpc_peering_connection_name)}}

>>>>>>> 595203be
        if nat_gateway_subnet_name:
            gws = describe_nat_gateways(subnet_name=nat_gateway_subnet_name,
                                     region=region, key=key, keyid=keyid, profile=profile)
            if not gws:
                return {'created': False,
                        'error': {'message': 'nat gateway for {0} does not exist.'.format(nat_gateway_subnet_name)}}
            nat_gateway_id = gws[0]['NatGatewayId']
<<<<<<< HEAD
=======

>>>>>>> 595203be
        if nat_gateway_subnet_id:
            gws = describe_nat_gateways(subnet_id=nat_gateway_subnet_id,
                                     region=region, key=key, keyid=keyid, profile=profile)
            if not gws:
                return {'created': False,
                        'error': {'message': 'nat gateway for {0} does not exist.'.format(nat_gateway_subnet_id)}}
            nat_gateway_id = gws[0]['NatGatewayId']
<<<<<<< HEAD
=======
                        'error': {'message': 'internet gateway {0} does not exist.'.format(internet_gateway_name)}}

        if vpc_peering_connection_name:
            vpc_peering_connection_id = _get_resource_id('vpc_peering_connection', vpc_peering_connection_name,
                                                         region=region, key=key,
                                                         keyid=keyid, profile=profile)
            if not vpc_peering_connection_id:
                return {'created': False,
                        'error': {'message': 'VPC peering connection {0} does not exist.'.format(vpc_peering_connection_name)}}

>>>>>>> 1c32893... Add basic support for creating VPC routes
=======

>>>>>>> 595203be
    except BotoServerError as e:
        return {'created': False, 'error': salt.utils.boto.get_error(e)}

    if not nat_gateway_id:
        return _create_resource('route', route_table_id=route_table_id,
                            destination_cidr_block=destination_cidr_block,
                            gateway_id=gateway_id, instance_id=instance_id,
<<<<<<< HEAD
<<<<<<< HEAD
                            interface_id=interface_id, region=region,
                            key=key, keyid=keyid, profile=profile)
=======
                            interface_id=interface_id, vpc_peering_connection_id=vpc_peering_connection_id,
                            region=region, key=key, keyid=keyid, profile=profile)
>>>>>>> 595203be
    # for nat gateway, boto3 is required
    try:
        conn3 = _get_conn3(region=region, key=key, keyid=keyid, profile=profile)
        ret = conn3.create_route(RouteTableId=route_table_id,
                       DestinationCidrBlock=destination_cidr_block,
                       NatGatewayId=nat_gateway_id)
        return {'created': True, 'id': ret.get('NatGatewayId')}
    except BotoServerError as e:
        return {'created': False, 'error': salt.utils.boto.get_error(e)}
<<<<<<< HEAD
=======
                            interface_id=interface_id, vpc_peering_connection_id=vpc_peering_connection_id,
                            region=region, key=key, keyid=keyid, profile=profile)
>>>>>>> 1c32893... Add basic support for creating VPC routes
=======
>>>>>>> 595203be


def delete_route(route_table_id=None, destination_cidr_block=None,
                 route_table_name=None, region=None, key=None,
                 keyid=None, profile=None):
    '''
    Deletes a route.

    CLI Example:

    .. code-block:: bash

        salt myminion boto_vpc.delete_route 'rtb-1f382e7d' '10.0.0.0/16'

    '''

    if not _exactly_one((route_table_name, route_table_id)):
        raise SaltInvocationError('One (but not both) of route_table_id or route_table_name '
                                  'must be provided.')

    if destination_cidr_block is None:
        raise SaltInvocationError('destination_cidr_block is required.')

    try:
        if route_table_name:
            route_table_id = _get_resource_id('route_table', route_table_name,
                                              region=region, key=key,
                                              keyid=keyid, profile=profile)
            if not route_table_id:
                return {'created': False,
                        'error': {'message': 'route table {0} does not exist.'.format(route_table_name)}}
    except BotoServerError as e:
        return {'created': False, 'error': salt.utils.boto.get_error(e)}

    return _delete_resource(resource='route', resource_id=route_table_id,
                            destination_cidr_block=destination_cidr_block,
                            region=region, key=key,
                            keyid=keyid, profile=profile)


def replace_route(route_table_id=None, destination_cidr_block=None,
                  route_table_name=None, gateway_id=None,
                  instance_id=None, interface_id=None,
                  region=None, key=None, keyid=None, profile=None,
                  vpc_peering_connection_id=None):
    '''
    Replaces a route.

    CLI Example:

    .. code-block:: bash

        salt myminion boto_vpc.replace_route 'rtb-1f382e7d' '10.0.0.0/16' gateway_id='vgw-a1b2c3'

    '''

    if not _exactly_one((route_table_name, route_table_id)):
        raise SaltInvocationError('One (but not both) of route_table_id or route_table_name '
                                  'must be provided.')

    if destination_cidr_block is None:
        raise SaltInvocationError('destination_cidr_block is required.')

    try:
        if route_table_name:
            route_table_id = _get_resource_id('route_table', route_table_name,
                                              region=region, key=key,
                                              keyid=keyid, profile=profile)
            if not route_table_id:
                return {'replaced': False,
                        'error': {'message': 'route table {0} does not exist.'.format(route_table_name)}}
        conn = _get_conn(region=region, key=key, keyid=keyid, profile=profile)

        if conn.replace_route(route_table_id, destination_cidr_block,
                              gateway_id=gateway_id, instance_id=instance_id,
                              interface_id=interface_id, vpc_peering_connection_id=vpc_peering_connection_id):
            log.info('Route with cidr block {0} on route table {1} was '
                     'replaced'.format(route_table_id, destination_cidr_block))
            return {'replaced': True}
        else:
            log.warning('Route with cidr block {0} on route table {1} was not replaced'.format(route_table_id,
                        destination_cidr_block))
            return {'replaced': False}
    except BotoServerError as e:
        return {'replaced': False, 'error': salt.utils.boto.get_error(e)}


def describe_route_table(route_table_id=None, route_table_name=None,
                         tags=None, region=None, key=None, keyid=None,
                         profile=None):
    '''
    Given route table properties, return route table details if matching table(s) exist.

    .. versionadded:: 2015.8.0

    CLI Example:

    .. code-block:: bash

        salt myminion boto_vpc.describe_route_table route_table_id='rtb-1f382e7d'

    '''

    salt.utils.warn_until('Nitrogen',
         'The \'describe_route_table\' method has been deprecated and '
         'replaced by \'describe_route_tables\'.'
    )
    if not any((route_table_id, route_table_name, tags)):
        raise SaltInvocationError('At least one of the following must be specified: '
                                  'route table id, route table name, or tags.')

    try:
        conn = _get_conn(region=region, key=key, keyid=keyid, profile=profile)
        filter_parameters = {'filters': {}}

        if route_table_id:
            filter_parameters['route_table_ids'] = route_table_id

        if route_table_name:
            filter_parameters['filters']['tag:Name'] = route_table_name

        if tags:
            for tag_name, tag_value in six.iteritems(tags):
                filter_parameters['filters']['tag:{0}'.format(tag_name)] = tag_value

        route_tables = conn.get_all_route_tables(**filter_parameters)

        if not route_tables:
            return {}

        route_table = {}
        keys = ['id', 'vpc_id', 'tags', 'routes', 'associations']
        route_keys = ['destination_cidr_block', 'gateway_id', 'instance_id', 'interface_id', 'vpc_peering_connection_id']
        assoc_keys = ['id', 'main', 'route_table_id', 'subnet_id']
        for item in route_tables:
            for key in keys:
                if hasattr(item, key):
                    route_table[key] = getattr(item, key)
                    if key == 'routes':
                        route_table[key] = _key_iter(key, route_keys, item)
                    if key == 'associations':
                        route_table[key] = _key_iter(key, assoc_keys, item)
        return route_table

    except BotoServerError as e:
        return {'error': salt.utils.boto.get_error(e)}


def describe_route_tables(route_table_id=None, route_table_name=None,
                         vpc_id=None,
                         tags=None, region=None, key=None, keyid=None,
                         profile=None):
    '''
    Given route table properties, return details of all matching route tables.

    This function requires boto3 to be installed.

    .. versionadded:: Carbon

    CLI Example:

    .. code-block:: bash

        salt myminion boto_vpc.describe_route_tables vpc_id='vpc-a6a9efc3'

    '''

    if not any((route_table_id, route_table_name, tags, vpc_id)):
        raise SaltInvocationError('At least one of the following must be specified: '
                                  'route table id, route table name, vpc_id, or tags.')

    try:
        conn3 = _get_conn3(region=region, key=key, keyid=keyid, profile=profile)
        filter_parameters = {'Filters': []}

        if route_table_id:
            filter_parameters['RouteTableIds'] = [route_table_id]

        if vpc_id:
            filter_parameters['Filters'].append({'Name': 'vpc-id', 'Values': [vpc_id]})

        if route_table_name:
            filter_parameters['Filters'].append({'Name': 'tag:Name', 'Values': [route_table_name]})

        if tags:
            for tag_name, tag_value in six.iteritems(tags):
                filter_parameters['Filters'].append({'Name': 'tag:{0}'.format(tag_name),
                                                     'Values': [tag_value]})

        route_tables = conn3.describe_route_tables(**filter_parameters).get('RouteTables', [])

        if not route_tables:
            return []

        tables = []
        keys = {'id': 'RouteTableId',
                'vpc_id': 'VpcId',
                'tags': 'Tags',
                'routes': 'Routes',
                'associations': 'Associations'
            }
        route_keys = {'destination_cidr_block': 'DestinationCidrBlock',
                      'gateway_id': 'GatewayId',
                      'instance_id': 'Instance',
                      'interface_id': 'NetworkInterfaceId',
                      'nat_gateway_id': 'NatGatewayId',
                      }
        assoc_keys = {'id': 'RouteTableAssociationId',
                      'main': 'Main',
                      'route_table_id': 'RouteTableId',
                      'SubnetId': 'subnet_id',
                      }
        for item in route_tables:
            route_table = {}
            for outkey, inkey in keys.iteritems():
                if inkey in item:
                    if outkey == 'routes':
                        route_table[outkey] = _key_remap(inkey, route_keys, item)
                    elif outkey == 'associations':
                        route_table[outkey] = _key_remap(inkey, assoc_keys, item)
                    elif outkey == 'tags':
                        route_table[outkey] = {}
                        for tagitem in item.get(inkey, []):
                            route_table[outkey][tagitem.get('Key')] = tagitem.get('Value')
                    else:
                        route_table[outkey] = item.get(inkey)
            tables.append(route_table)
        return tables

    except BotoServerError as e:
        return {'error': salt.utils.boto.get_error(e)}


def _create_dhcp_options(conn, domain_name=None, domain_name_servers=None, ntp_servers=None, netbios_name_servers=None,
                         netbios_node_type=None):
    return conn.create_dhcp_options(domain_name=domain_name, domain_name_servers=domain_name_servers,
                                    ntp_servers=ntp_servers, netbios_name_servers=netbios_name_servers,
                                    netbios_node_type=netbios_node_type)


def _maybe_set_name_tag(name, obj):
    if name:
        obj.add_tag("Name", name)

        log.debug('{0} is now named as {1}'.format(obj, name))


def _maybe_set_tags(tags, obj):
    if tags:
        obj.add_tags(tags)

        log.debug('The following tags: {0} were added to {1}'.format(', '.join(tags), obj))


def _maybe_set_dns(conn, vpcid, dns_support, dns_hostnames):
    if dns_support:
        conn.modify_vpc_attribute(vpc_id=vpcid, enable_dns_support=dns_support)
        log.debug('DNS spport was set to: {0} on vpc {1}'.format(dns_support, vpcid))
    if dns_hostnames:
        conn.modify_vpc_attribute(vpc_id=vpcid, enable_dns_hostnames=dns_hostnames)
        log.debug('DNS hostnames was set to: {0} on vpc {1}'.format(dns_hostnames, vpcid))


def _maybe_name_route_table(conn, vpcid, vpc_name):
    route_tables = conn.get_all_route_tables(filters={'vpc_id': vpcid})
    if not route_tables:
        log.warn('no default route table found')
        return
    default_table = None
    for table in route_tables:
        for association in getattr(table, 'associations', {}):
            if getattr(association, 'main', False):
                default_table = table
                break
    if not default_table:
        log.warn('no default route table found')
        return

    name = '{0}-default-table'.format(vpc_name)
    _maybe_set_name_tag(name, default_table)
    log.debug('Default route table name was set to: {0} on vpc {1}'.format(name, vpcid))


def _key_iter(key, keys, item):
    elements_list = []
    for r_item in getattr(item, key):
        element = {}
        for r_key in keys:
            if hasattr(r_item, r_key):
                element[r_key] = getattr(r_item, r_key)
        elements_list.append(element)
    return elements_list


def _key_remap(key, keys, item):
    elements_list = []
    for r_item in item.get(key, []):
        element = {}
        for r_outkey, r_inkey in keys.iteritems():
            if r_inkey in r_item:
                element[r_outkey] = r_item.get(r_inkey)
        elements_list.append(element)
<<<<<<< HEAD
    return elements_list
=======
    return elements_list


def _get_subnet_explicit_route_table(subnet_id, vpc_id, conn=None, region=None, key=None, keyid=None, profile=None):
    '''
    helper function to find subnet explicit route table associations

    .. versionadded:: Carbon
    '''
    if not conn:
        conn = _get_conn(region=region, key=key, keyid=keyid, profile=profile)
    if conn:
        vpc_route_tables = conn.get_all_route_tables(filters={'vpc_id': vpc_id})
        for vpc_route_table in vpc_route_tables:
            for rt_association in vpc_route_table.associations:
                if rt_association.subnet_id == subnet_id and not rt_association.main:
                    return rt_association.id
    return None
>>>>>>> 595203be
<|MERGE_RESOLUTION|>--- conflicted
+++ resolved
@@ -128,22 +128,14 @@
     if not HAS_BOTO:
         return (False, 'The boto_vpc module could not be loaded: boto libraries not found')
     elif _LooseVersion(boto.__version__) < _LooseVersion(required_boto_version):
-<<<<<<< HEAD
-        return (False, 'The boto_vpc module could not be loaded: boto library is not required version 2.8.0')
-=======
         return (False, 'The boto_vpc module could not be loaded: boto library version 2.8.0 is required')
->>>>>>> 595203be
     required_boto3_version = '1.2.6'
     # the boto_vpc execution module relies on the create_nat_gateway() method
     # which was added in boto3 1.2.6
     if not HAS_BOTO3:
         return (False, 'The boto_vpc module could not be loaded: boto3 libraries not found')
     elif _LooseVersion(boto3.__version__) < _LooseVersion(required_boto3_version):
-<<<<<<< HEAD
-        return (False, 'The boto_vpc module could not be loaded: boto3 library is not required version 1.2.6')
-=======
         return (False, 'The boto_vpc module could not be loaded: boto3 library version 1.2.6 is required')
->>>>>>> 595203be
     return True
 
 
@@ -2165,23 +2157,12 @@
                  route_table_name=None, gateway_id=None,
                  internet_gateway_name=None,
                  instance_id=None, interface_id=None,
-<<<<<<< HEAD
-<<<<<<< HEAD
-=======
                  vpc_peering_connection_id=None, vpc_peering_connection_name=None,
->>>>>>> 595203be
                  region=None, key=None, keyid=None, profile=None,
                  nat_gateway_id=None,
                  nat_gateway_subnet_name=None,
                  nat_gateway_subnet_id=None,
                  ):
-<<<<<<< HEAD
-=======
-                 vpc_peering_connection_id=None, vpc_peering_connection_name=None,
-                 region=None, key=None, keyid=None, profile=None):
->>>>>>> 1c32893... Add basic support for creating VPC routes
-=======
->>>>>>> 595203be
     '''
     Creates a route.
 
@@ -2199,24 +2180,11 @@
         raise SaltInvocationError('One (but not both) of route_table_id or route_table_name '
                                   'must be provided.')
 
-<<<<<<< HEAD
-<<<<<<< HEAD
-    if not _exactly_one((gateway_id, internet_gateway_name, instance_id,
-                         interface_id, nat_gateway_id, nat_gateway_subnet_id, nat_gateway_subnet_name)):
-        raise SaltInvocationError('Only one of gateway_id, internet_gateway_name, instance_id, '
-                                  'interface_id, nat_gateway_id, nat_gateway_subnet_id or nat_gateway_subnet_name may be provided.')
-=======
-    if not _exactly_one((gateway_id, internet_gateway_name, instance_id, interface_id, vpc_peering_connection_id)):
-        raise SaltInvocationError('Only one of gateway_id, internet_gateway_name, instance_id, '
-                                  'interface_id or vpc_peering_connection_id may be provided.')
->>>>>>> 1c32893... Add basic support for creating VPC routes
-=======
     if not _exactly_one((gateway_id, internet_gateway_name, instance_id, interface_id, vpc_peering_connection_id,
                          interface_id, nat_gateway_id, nat_gateway_subnet_id, nat_gateway_subnet_name)):
         raise SaltInvocationError('Only one of gateway_id, internet_gateway_name, instance_id, '
                                   'interface_id, vpc_peering_connection_id, nat_gateway_id, '
                                   'nat_gateway_subnet_id or nat_gateway_subnet_name may be provided.')
->>>>>>> 595203be
 
     if destination_cidr_block is None:
         raise SaltInvocationError('destination_cidr_block is required.')
@@ -2236,10 +2204,6 @@
                                           keyid=keyid, profile=profile)
             if not gateway_id:
                 return {'created': False,
-<<<<<<< HEAD
-<<<<<<< HEAD
-                        'error': {'message': 'internet gateway {0} does not exist.'.format(internet_gatway_name)}}
-=======
                         'error': {'message': 'internet gateway {0} does not exist.'.format(internet_gateway_name)}}
 
         if vpc_peering_connection_name:
@@ -2250,7 +2214,6 @@
                 return {'created': False,
                         'error': {'message': 'VPC peering connection {0} does not exist.'.format(vpc_peering_connection_name)}}
 
->>>>>>> 595203be
         if nat_gateway_subnet_name:
             gws = describe_nat_gateways(subnet_name=nat_gateway_subnet_name,
                                      region=region, key=key, keyid=keyid, profile=profile)
@@ -2258,10 +2221,7 @@
                 return {'created': False,
                         'error': {'message': 'nat gateway for {0} does not exist.'.format(nat_gateway_subnet_name)}}
             nat_gateway_id = gws[0]['NatGatewayId']
-<<<<<<< HEAD
-=======
-
->>>>>>> 595203be
+
         if nat_gateway_subnet_id:
             gws = describe_nat_gateways(subnet_id=nat_gateway_subnet_id,
                                      region=region, key=key, keyid=keyid, profile=profile)
@@ -2269,22 +2229,7 @@
                 return {'created': False,
                         'error': {'message': 'nat gateway for {0} does not exist.'.format(nat_gateway_subnet_id)}}
             nat_gateway_id = gws[0]['NatGatewayId']
-<<<<<<< HEAD
-=======
-                        'error': {'message': 'internet gateway {0} does not exist.'.format(internet_gateway_name)}}
-
-        if vpc_peering_connection_name:
-            vpc_peering_connection_id = _get_resource_id('vpc_peering_connection', vpc_peering_connection_name,
-                                                         region=region, key=key,
-                                                         keyid=keyid, profile=profile)
-            if not vpc_peering_connection_id:
-                return {'created': False,
-                        'error': {'message': 'VPC peering connection {0} does not exist.'.format(vpc_peering_connection_name)}}
-
->>>>>>> 1c32893... Add basic support for creating VPC routes
-=======
-
->>>>>>> 595203be
+
     except BotoServerError as e:
         return {'created': False, 'error': salt.utils.boto.get_error(e)}
 
@@ -2292,14 +2237,8 @@
         return _create_resource('route', route_table_id=route_table_id,
                             destination_cidr_block=destination_cidr_block,
                             gateway_id=gateway_id, instance_id=instance_id,
-<<<<<<< HEAD
-<<<<<<< HEAD
-                            interface_id=interface_id, region=region,
-                            key=key, keyid=keyid, profile=profile)
-=======
                             interface_id=interface_id, vpc_peering_connection_id=vpc_peering_connection_id,
                             region=region, key=key, keyid=keyid, profile=profile)
->>>>>>> 595203be
     # for nat gateway, boto3 is required
     try:
         conn3 = _get_conn3(region=region, key=key, keyid=keyid, profile=profile)
@@ -2309,13 +2248,6 @@
         return {'created': True, 'id': ret.get('NatGatewayId')}
     except BotoServerError as e:
         return {'created': False, 'error': salt.utils.boto.get_error(e)}
-<<<<<<< HEAD
-=======
-                            interface_id=interface_id, vpc_peering_connection_id=vpc_peering_connection_id,
-                            region=region, key=key, keyid=keyid, profile=profile)
->>>>>>> 1c32893... Add basic support for creating VPC routes
-=======
->>>>>>> 595203be
 
 
 def delete_route(route_table_id=None, destination_cidr_block=None,
@@ -2618,9 +2550,6 @@
             if r_inkey in r_item:
                 element[r_outkey] = r_item.get(r_inkey)
         elements_list.append(element)
-<<<<<<< HEAD
-    return elements_list
-=======
     return elements_list
 
 
@@ -2638,5 +2567,4 @@
             for rt_association in vpc_route_table.associations:
                 if rt_association.subnet_id == subnet_id and not rt_association.main:
                     return rt_association.id
-    return None
->>>>>>> 595203be
+    return None