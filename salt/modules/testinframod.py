# -*- coding: utf-8 -*-
"""
This module exposes the functionality of the TestInfra library
for use with SaltStack in order to verify the state of your minions.
In order to allow for the addition of new resource types in TestInfra this
module dynamically generates wrappers for the various resources by iterating
over the values in the ``__all__`` variable exposed by the testinfra.modules
namespace.
"""
from __future__ import absolute_import, print_function, unicode_literals

import inspect
import logging
import operator
import re
import types

from salt.utils.stringutils import camel_to_snake_case, snake_to_camel_case

log = logging.getLogger(__name__)

try:
    import testinfra
    from testinfra import modules

    TESTINFRA_PRESENT = True
except ImportError:
    TESTINFRA_PRESENT = False

__all__ = []


__virtualname__ = "testinfra"
default_backend = "local://"


class InvalidArgumentError(Exception):
    pass


def __virtual__():
    if TESTINFRA_PRESENT:
        return __virtualname__
    return False, "The Testinfra package is not available"


def _get_module(module_name, backend=default_backend):
    """Retrieve the correct module implementation determined by the backend
    being used.

    :param module_name: TestInfra module to retrieve
    :param backend: string representing backend for TestInfra
    :returns: desired TestInfra module object
    :rtype: object

    """
    backend_instance = testinfra.get_backend(backend)
<<<<<<< HEAD
    return backend_instance.get_module(
        snake_to_camel_case(module_name, uppercamel=True)
    )
=======
    return backend_instance.get_module(snake_to_camel_case(module_name, uppercamel=True))
>>>>>>> 8abb7099


def _get_method_result(module_, module_instance, method_name, method_arg=None):
    """Given a TestInfra module object, an instance of that module, and a
    method name, return the result of executing that method against the
    desired module.

    :param module: TestInfra module object
    :param module_instance: TestInfra module instance
    :param method_name: string representing the method to be executed
    :param method_arg: boolean or dictionary object to be passed to method
    :returns: result of executing desired method with supplied argument
    :rtype: variable

    """
    log.debug("Trying to call %s on %s", method_name, module_)
    try:
        method_obj = getattr(module_, method_name)
    except AttributeError:
        try:
            method_obj = getattr(module_instance, method_name)
        except AttributeError:
            raise InvalidArgumentError(
                "The {0} module does not have any "
                "property or method named {1}".format(module_, method_name)
            )
    if isinstance(method_obj, property):
        return method_obj.fget(module_instance)
    elif isinstance(method_obj, (types.MethodType, types.FunctionType)):
        if not method_arg:
            raise InvalidArgumentError(
                "{0} is a method of the {1} module. An "
                "argument dict is required.".format(method_name, module_)
            )
        try:
            return getattr(module_instance, method_name)(method_arg["parameter"])
        except KeyError:
            raise InvalidArgumentError(
                "The argument dict supplied has no "
                'key named "parameter": {0}'.format(method_arg)
            )
        except AttributeError:
            raise InvalidArgumentError(
                "The {0} module does not have any "
                "property or method named {1}".format(module_, method_name)
            )
    else:
        return method_obj
    return None


def _apply_assertion(expected, result):
    """Given the result of a method, verify that it matches the expectation.

    This is done by either passing a boolean value as an expecation or a
    dictionary with the expected value and a string representing the desired
    comparison, as defined in the `operator module <https://docs.python.org/2.7/library/operator.html>`_
    (e.g. 'eq', 'ge', etc.). The ``re.search`` function is also available with
    a comparison value of ``search``.

    :param expected: boolean or dict
    :param result: return value of :ref: `_get_method_result`
    :returns: success or failure state of assertion
    :rtype: bool

    """
    log.debug("Expected result: %s. Actual result: %s", expected, result)
    if isinstance(expected, bool):
        return result is expected
    elif isinstance(expected, dict):
        try:
            comparison = getattr(operator, expected["comparison"])
        except AttributeError:
            if expected.get("comparison") == "search":
                comparison = re.search
            else:
                raise InvalidArgumentError(
                    "Comparison {0} is not a valid "
                    "selection.".format(expected.get("comparison"))
                )
        except KeyError:
            log.exception(
                "The comparison dictionary provided is missing "
                'expected keys. Either "expected" or "comparison" '
                "are not present."
            )
            raise
        return comparison(expected["expected"], result)
    else:
        raise TypeError("Expected bool or dict but received {0}".format(type(expected)))


# This does not currently generate documentation from the underlying modules
def _build_doc(module_):
    return module_.__doc__


def _copy_function(module_name, name=None):
    """
    This will generate a function that is registered as either ``module_name``
    or ``name``. The contents of the function will be ``_run_tests``. This
    will translate the Testinfra module into a salt function and the methods
    and properties of that module will be exposed as attributes of the salt
    function that is generated. This allows for writing unit tests for a
    configured minion using states in the same way as it is configured

    Example:

    ```yaml
    minion_is_installed:
      testinfra.package:
        - name: salt-minion
        - is_installed: True

    minion_is_running:
      testinfra.service:
        - name: salt-minion
        - is_running: True
        - is_enabled: True

    file_has_contents:
      testinfra.file:
        - name: /etc/salt/minion
        - exists: True
        - contains:
            parameter: master
            expected: True
            comparison: is_

    python_is_v2:
      testinfra.package:
        - name: python
        - is_installed: True
        - version:
            expected: '2.7.9-1'
            comparison: eq
    ```
    """
    log.debug("Generating function for testinfra.%s", module_name)

    def _run_tests(name, **methods):
        success = True
        pass_msgs = []
        fail_msgs = []
        try:
            log.debug("Retrieving %s module.", module_name)
            mod = _get_module(module_name)
            log.debug("Retrieved module is %s", mod.__dict__)
        except NotImplementedError:
            log.exception(
                "The %s module is not supported for this backend and/or " "platform.",
                module_name,
            )
            success = False
            return success, pass_msgs, fail_msgs
        if hasattr(inspect, "signature"):
            mod_sig = inspect.signature(mod)
            parameters = mod_sig.parameters
        else:
            if isinstance(mod.__init__, types.MethodType):
                mod_sig = inspect.getargspec(mod.__init__)
            elif hasattr(mod, "__call__"):
                mod_sig = inspect.getargspec(mod.__call__)
            parameters = mod_sig.args
        log.debug("Parameters accepted by module %s: %s", module_name, parameters)
        additional_args = {}
        for arg in set(parameters).intersection(set(methods)):
            additional_args[arg] = methods.pop(arg)
        try:
            if len(parameters) > 1:
                modinstance = mod(name, **additional_args)
            else:
                modinstance = mod()
        except TypeError:
            log.exception("Module failed to instantiate")
            raise
        valid_methods = {}
        log.debug("Called methods are: %s", methods)
        for meth_name in methods:
            if not meth_name.startswith("_"):
                valid_methods[meth_name] = methods[meth_name]
        log.debug("Valid methods are: %s", valid_methods)
        for meth, arg in valid_methods.items():
            result = _get_method_result(mod, modinstance, meth, arg)
            assertion_result = _apply_assertion(arg, result)
            if not assertion_result:
                success = False
                fail_msgs.append(
                    "Assertion failed: {modname} {n} {m} {a}. "
                    "Actual result: {r}".format(
                        modname=module_name, n=name, m=meth, a=arg, r=result
                    )
                )
            else:
                pass_msgs.append(
                    "Assertion passed:  {modname} {n} {m} {a}. "
                    "Actual result: {r}".format(
                        modname=module_name, n=name, m=meth, a=arg, r=result
                    )
                )
        return success, pass_msgs, fail_msgs

    func = _run_tests
    if name is not None:
        # types.FunctionType requires a str for __name__ attribute, using a
        # unicode type will result in a TypeError.
        name = str(name)  # future lint: disable=blacklisted-function
    else:
        name = func.__name__
    return types.FunctionType(
        func.__code__, func.__globals__, name, func.__defaults__, func.__closure__
    )


def _register_functions():
    """
    Iterate through the exposed Testinfra modules, convert them to salt
    functions, and then register them in the module namespace so that they
    can be called via salt.
    """
    try:
        modules_ = [camel_to_snake_case(module_) for module_ in modules.__all__]
    except AttributeError:
        modules_ = [module_ for module_ in modules.modules]

    for mod_name in modules_:
        mod_func = _copy_function(mod_name, mod_name)
        mod_func.__doc__ = _build_doc(mod_name)
        __all__.append(mod_name)
        globals()[mod_name] = mod_func


if TESTINFRA_PRESENT:
    _register_functions()<|MERGE_RESOLUTION|>--- conflicted
+++ resolved
@@ -55,13 +55,7 @@
 
     """
     backend_instance = testinfra.get_backend(backend)
-<<<<<<< HEAD
-    return backend_instance.get_module(
-        snake_to_camel_case(module_name, uppercamel=True)
-    )
-=======
     return backend_instance.get_module(snake_to_camel_case(module_name, uppercamel=True))
->>>>>>> 8abb7099
 
 
 def _get_method_result(module_, module_instance, method_name, method_arg=None):
