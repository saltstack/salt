--- conflicted
+++ resolved
@@ -128,13 +128,8 @@
     return rs_result
 
 
-<<<<<<< HEAD
-def _process_restartcheck_result(rs_result):
-    """
-=======
 def _process_restartcheck_result(rs_result, **kwargs):
     '''
->>>>>>> 8abb7099
     Check restartcheck output to see if system/service restarts were requested
     and take appropriate action.
     """
@@ -144,13 +139,6 @@
     for rstr in rs_result:
         if "System restart required" in rstr:
             _update_nilrt_restart_state()
-<<<<<<< HEAD
-            __salt__["system.set_reboot_required_witnessed"]()
-        else:
-            service = os.path.join("/etc/init.d", rstr)
-            if os.path.exists(service):
-                __salt__["cmd.run"]([service, "restart"])
-=======
             __salt__['system.set_reboot_required_witnessed']()
             reboot_required = True
     if kwargs.get('always_restart_services', True) or not reboot_required:
@@ -159,7 +147,6 @@
                 service = os.path.join('/etc/init.d', rstr)
                 if os.path.exists(service):
                     __salt__['cmd.run']([service, 'restart'])
->>>>>>> 8abb7099
 
 
 def __virtual__():
@@ -171,30 +158,12 @@
             os.makedirs(NILRT_RESTARTCHECK_STATE_PATH)
         except OSError as exc:
             if exc.errno != errno.EEXIST:
-<<<<<<< HEAD
-                return (
-                    False,
-                    "Error creating {0} (-{1}): {2}".format(
-                        NILRT_RESTARTCHECK_STATE_PATH, exc.errno, exc.strerror
-                    ),
-                )
-        # modules.dep always exists, make sure its restart state files also exist
-        if not (
-            os.path.exists(
-                os.path.join(NILRT_RESTARTCHECK_STATE_PATH, "modules.dep.timestamp")
-            )
-            and os.path.exists(
-                os.path.join(NILRT_RESTARTCHECK_STATE_PATH, "modules.dep.md5sum")
-            )
-        ):
-=======
                 return False, 'Error creating {0} (-{1}): {2}'.format(
                     NILRT_RESTARTCHECK_STATE_PATH,
                     exc.errno,
                     exc.strerror)
         # populate state dir if empty
         if not os.listdir(NILRT_RESTARTCHECK_STATE_PATH):
->>>>>>> 8abb7099
             _update_nilrt_restart_state()
         return __virtualname__
 
@@ -222,13 +191,8 @@
     """
     refresh = salt.utils.data.is_true(kwargs.pop("refresh", True))
 
-<<<<<<< HEAD
-    if len(names) == 0:
-        return ""
-=======
     if not names:
         return ''
->>>>>>> 8abb7099
 
     ret = {}
     for name in names:
@@ -343,47 +307,25 @@
 
 
 def _is_testmode(**kwargs):
-<<<<<<< HEAD
-    """
+    '''
     Returns whether a test mode (noaction) operation was requested.
-    """
-    return bool(kwargs.get("test") or __opts__.get("test"))
+    '''
+    return bool(kwargs.get('test') or __opts__.get('test'))
 
 
 def _append_noaction_if_testmode(cmd, **kwargs):
-    """
+    '''
     Adds the --noaction flag to the command if it's running in the test mode.
-    """
+    '''
     if _is_testmode(**kwargs):
-        cmd.append("--noaction")
+        cmd.append('--noaction')
 
 
 def _build_install_command_list(cmd_prefix, to_install, to_downgrade, to_reinstall):
-    """
+    '''
     Builds a list of install commands to be executed in sequence in order to process
     each of the to_install, to_downgrade, and to_reinstall lists.
-    """
-=======
-    '''
-    Returns whether a test mode (noaction) operation was requested.
-    '''
-    return bool(kwargs.get('test') or __opts__.get('test'))
-
-
-def _append_noaction_if_testmode(cmd, **kwargs):
-    '''
-    Adds the --noaction flag to the command if it's running in the test mode.
-    '''
-    if _is_testmode(**kwargs):
-        cmd.append('--noaction')
-
-
-def _build_install_command_list(cmd_prefix, to_install, to_downgrade, to_reinstall):
-    '''
-    Builds a list of install commands to be executed in sequence in order to process
-    each of the to_install, to_downgrade, and to_reinstall lists.
-    '''
->>>>>>> 8abb7099
+    '''
     cmds = []
     if to_install:
         cmd = copy.deepcopy(cmd_prefix)
@@ -391,20 +333,12 @@
         cmds.append(cmd)
     if to_downgrade:
         cmd = copy.deepcopy(cmd_prefix)
-<<<<<<< HEAD
-        cmd.append("--force-downgrade")
-=======
         cmd.append('--force-downgrade')
->>>>>>> 8abb7099
         cmd.extend(to_downgrade)
         cmds.append(cmd)
     if to_reinstall:
         cmd = copy.deepcopy(cmd_prefix)
-<<<<<<< HEAD
-        cmd.append("--force-reinstall")
-=======
         cmd.append('--force-reinstall')
->>>>>>> 8abb7099
         cmd.extend(to_reinstall)
         cmds.append(cmd)
 
@@ -412,11 +346,7 @@
 
 
 def _parse_reported_packages_from_install_output(output):
-<<<<<<< HEAD
-    """
-=======
-    '''
->>>>>>> 8abb7099
+    '''
     Parses the output of "opkg install" to determine what packages would have been
     installed by an operation run with the --noaction flag.
 
@@ -424,65 +354,26 @@
         Installing <package> (<version>) on <target>
     or
         Upgrading <package> from <oldVersion> to <version> on root
-<<<<<<< HEAD
-    """
-    reported_pkgs = {}
-    install_pattern = re.compile(
-        r"Installing\s(?P<package>.*?)\s\((?P<version>.*?)\)\son\s(?P<target>.*?)"
-    )
-    upgrade_pattern = re.compile(
-        r"Upgrading\s(?P<package>.*?)\sfrom\s(?P<oldVersion>.*?)\sto\s(?P<version>.*?)\son\s(?P<target>.*?)"
-    )
-    for line in salt.utils.itertools.split(output, "\n"):
-=======
     '''
     reported_pkgs = {}
     install_pattern = re.compile(r'Installing\s(?P<package>.*?)\s\((?P<version>.*?)\)\son\s(?P<target>.*?)')
     upgrade_pattern = re.compile(r'Upgrading\s(?P<package>.*?)\sfrom\s(?P<oldVersion>.*?)\sto\s(?P<version>.*?)\son\s(?P<target>.*?)')
     for line in salt.utils.itertools.split(output, '\n'):
->>>>>>> 8abb7099
         match = install_pattern.match(line)
         if match is None:
             match = upgrade_pattern.match(line)
         if match:
-<<<<<<< HEAD
-            reported_pkgs[match.group("package")] = match.group("version")
-=======
             reported_pkgs[match.group('package')] = match.group('version')
->>>>>>> 8abb7099
 
     return reported_pkgs
 
 
 def _execute_install_command(cmd, parse_output, errors, parsed_packages):
-<<<<<<< HEAD
-    """
-=======
-    '''
->>>>>>> 8abb7099
+    '''
     Executes a command for the install operation.
     If the command fails, its error output will be appended to the errors list.
     If the command succeeds and parse_output is true, updated packages will be appended
     to the parsed_packages dictionary.
-<<<<<<< HEAD
-    """
-    out = __salt__["cmd.run_all"](cmd, output_loglevel="trace", python_shell=False)
-    if out["retcode"] != 0:
-        if out["stderr"]:
-            errors.append(out["stderr"])
-        else:
-            errors.append(out["stdout"])
-    elif parse_output:
-        parsed_packages.update(
-            _parse_reported_packages_from_install_output(out["stdout"])
-        )
-
-
-def install(
-    name=None, refresh=False, pkgs=None, sources=None, reinstall=False, **kwargs
-):
-    """
-=======
     '''
     out = __salt__['cmd.run_all'](
         cmd,
@@ -505,7 +396,6 @@
             reinstall=False,
             **kwargs):
     '''
->>>>>>> 8abb7099
     Install the passed package, add refresh=True to update the opkg database.
 
     name
@@ -600,11 +490,7 @@
     to_downgrade = []
 
     _append_noaction_if_testmode(cmd_prefix, **kwargs)
-<<<<<<< HEAD
-    if pkg_params is None or len(pkg_params) == 0:
-=======
     if not pkg_params:
->>>>>>> 8abb7099
         return {}
     elif pkg_type == "file":
         if reinstall:
@@ -652,13 +538,7 @@
                         # This should cause the command to fail.
                         to_install.append(pkgstr)
 
-<<<<<<< HEAD
-    cmds = _build_install_command_list(
-        cmd_prefix, to_install, to_downgrade, to_reinstall
-    )
-=======
     cmds = _build_install_command_list(cmd_prefix, to_install, to_downgrade, to_reinstall)
->>>>>>> 8abb7099
 
     if not cmds:
         return {}
@@ -716,27 +596,12 @@
 
 
 def _parse_reported_packages_from_remove_output(output):
-<<<<<<< HEAD
-    """
-=======
-    '''
->>>>>>> 8abb7099
+    '''
     Parses the output of "opkg remove" to determine what packages would have been
     removed by an operation run with the --noaction flag.
 
     We are looking for lines like
         Removing <package> (<version>) from <Target>...
-<<<<<<< HEAD
-    """
-    reported_pkgs = {}
-    remove_pattern = re.compile(
-        r"Removing\s(?P<package>.*?)\s\((?P<version>.*?)\)\sfrom\s(?P<target>.*?)..."
-    )
-    for line in salt.utils.itertools.split(output, "\n"):
-        match = remove_pattern.match(line)
-        if match:
-            reported_pkgs[match.group("package")] = ""
-=======
     '''
     reported_pkgs = {}
     remove_pattern = re.compile(r'Removing\s(?P<package>.*?)\s\((?P<version>.*?)\)\sfrom\s(?P<target>.*?)...')
@@ -744,7 +609,6 @@
         match = remove_pattern.match(line)
         if match:
             reported_pkgs[match.group('package')] = ''
->>>>>>> 8abb7099
 
     return reported_pkgs
 
@@ -793,21 +657,12 @@
     targets = [x for x in pkg_params if x in old]
     if not targets:
         return {}
-<<<<<<< HEAD
-    cmd = ["opkg", "remove"]
-    _append_noaction_if_testmode(cmd, **kwargs)
-    if kwargs.get("remove_dependencies", False):
-        cmd.append("--force-removal-of-dependent-packages")
-    if kwargs.get("auto_remove_deps", False):
-        cmd.append("--autoremove")
-=======
     cmd = ['opkg', 'remove']
     _append_noaction_if_testmode(cmd, **kwargs)
     if kwargs.get('remove_dependencies', False):
         cmd.append('--force-removal-of-dependent-packages')
     if kwargs.get('auto_remove_deps', False):
         cmd.append('--autoremove')
->>>>>>> 8abb7099
     cmd.extend(targets)
 
     out = __salt__["cmd.run_all"](cmd, output_loglevel="trace", python_shell=False)
@@ -822,11 +677,7 @@
     __context__.pop("pkg.list_pkgs", None)
     new = list_pkgs()
     if _is_testmode(**kwargs):
-<<<<<<< HEAD
-        reportedPkgs = _parse_reported_packages_from_remove_output(out["stdout"])
-=======
         reportedPkgs = _parse_reported_packages_from_remove_output(out['stdout'])
->>>>>>> 8abb7099
         new = {k: v for k, v in new.items() if k not in reportedPkgs}
     ret = salt.utils.data.compare_dicts(old, new)
 
@@ -1459,37 +1310,10 @@
     repos = {}
     regex = re.compile(REPO_REGEXP)
     for filename in os.listdir(OPKG_CONFDIR):
-<<<<<<< HEAD
-        if filename.endswith(".conf"):
-            with salt.utils.files.fopen(
-                os.path.join(OPKG_CONFDIR, filename)
-            ) as conf_file:
-                for line in conf_file:
-                    line = salt.utils.stringutils.to_unicode(line)
-                    if regex.search(line):
-                        repo = {}
-                        if line.startswith("#"):
-                            repo["enabled"] = False
-                            line = line[1:]
-                        else:
-                            repo["enabled"] = True
-                        cols = salt.utils.args.shlex_split(line.strip())
-                        if cols[0] in "src":
-                            repo["compressed"] = False
-                        else:
-                            repo["compressed"] = True
-                        repo["name"] = cols[1]
-                        repo["uri"] = cols[2]
-                        repo["file"] = os.path.join(OPKG_CONFDIR, filename)
-                        # do not store duplicated uri's
-                        if repo["uri"] not in repos:
-                            repos[repo["uri"]] = [repo]
-=======
         if not filename.endswith(".conf"):
             continue
         with salt.utils.files.fopen(os.path.join(OPKG_CONFDIR, filename)) as conf_file:
             _read_repos(conf_file, repos, filename, regex)
->>>>>>> 8abb7099
     return repos
 
 
@@ -1532,20 +1356,6 @@
         fhandle.writelines(output)
 
 
-<<<<<<< HEAD
-def _add_new_repo(repo, uri, compressed, enabled=True):
-    """
-    Add a new repo entry
-    """
-    repostr = "# " if not enabled else ""
-    repostr += "src/gz " if compressed else "src "
-    if " " in repo:
-        repostr += '"' + repo + '" '
-    else:
-        repostr += repo + " "
-    repostr += uri + "\n"
-    conffile = os.path.join(OPKG_CONFDIR, repo + ".conf")
-=======
 def _set_trusted_option_if_needed(repostr, trusted):
     '''
     Set trusted option to repo if needed
@@ -1571,7 +1381,6 @@
     repostr = _set_trusted_option_if_needed(repostr, properties.get('trusted'))
     repostr += '\n'
     conffile = os.path.join(OPKG_CONFDIR, repo + '.conf')
->>>>>>> 8abb7099
 
     with salt.utils.files.fopen(conffile, "a") as fhandle:
         fhandle.write(salt.utils.stringutils.to_str(repostr))
@@ -1687,14 +1496,6 @@
             if " " in repo_alias:
                 repostr += ' "{0}"'.format(repo_alias)
             else:
-<<<<<<< HEAD
-                repostr += " {0}".format(repo_alias)
-            repostr += " {0}".format(
-                kwargs["uri"] if "uri" in kwargs else source["uri"]
-            )
-            _mod_repo_in_file(repo, repostr, source["file"])
-        elif uri and source["uri"] == uri:
-=======
                 repostr += ' {0}'.format(repo_alias)
             repostr += ' {0}'.format(kwargs['uri'] if 'uri' in kwargs else source['uri'])
             trusted = kwargs.get('trusted')
@@ -1702,7 +1503,6 @@
                 _set_trusted_option_if_needed(repostr, source.get('trusted'))
             _mod_repo_in_file(repo, repostr, source['file'])
         elif uri and source['uri'] == uri:
->>>>>>> 8abb7099
             raise CommandExecutionError(
                 "Repository '{0}' already exists as '{1}'.".format(uri, source["name"])
             )
@@ -1711,17 +1511,6 @@
         # Need to add a new repo
         if "uri" not in kwargs:
             raise CommandExecutionError(
-<<<<<<< HEAD
-                "Repository '{0}' not found and no URI passed to create one.".format(
-                    repo
-                )
-            )
-        # If compressed is not defined, assume True
-        compressed = kwargs["compressed"] if "compressed" in kwargs else True
-        # If enabled is not defined, assume True
-        enabled = kwargs["enabled"] if "enabled" in kwargs else True
-        _add_new_repo(repo, kwargs["uri"], compressed, enabled)
-=======
                 'Repository \'{0}\' not found and no URI passed to create one.'.format(repo))
         properties = {'uri': kwargs['uri']}
         # If compressed is not defined, assume True
@@ -1730,7 +1519,6 @@
         properties['enabled'] = kwargs['enabled'] if 'enabled' in kwargs else True
         properties['trusted'] = kwargs.get('trusted')
         _add_new_repo(repo, properties)
->>>>>>> 8abb7099
 
     if "refresh" in kwargs:
         refresh_db()
@@ -1832,34 +1620,18 @@
 
 
 def version_clean(version):
-<<<<<<< HEAD
-    """
+    '''
     Clean the version string removing extra data.
     There's nothing do to here for nipkg.py, therefore it will always
     return the given version.
-    """
-=======
-    '''
-    Clean the version string removing extra data.
-    There's nothing do to here for nipkg.py, therefore it will always
-    return the given version.
-    '''
->>>>>>> 8abb7099
+    '''
     return version
 
 
 def check_extra_requirements(pkgname, pkgver):
-<<<<<<< HEAD
-    """
+    '''
     Check if the installed package already has the given requirements.
     There's nothing do to here for nipkg.py, therefore it will always
     return True.
-    """
-=======
-    '''
-    Check if the installed package already has the given requirements.
-    There's nothing do to here for nipkg.py, therefore it will always
-    return True.
-    '''
->>>>>>> 8abb7099
+    '''
     return True