# -*- coding: utf-8 -*-
"""
Module for managing the Salt schedule on a minion

.. versionadded:: 2014.7.0

"""

# Import Python libs
from __future__ import absolute_import, print_function, unicode_literals

import copy as pycopy
import datetime
import difflib
import logging
import os

# Import salt libs
import salt.utils.event
import salt.utils.files
import salt.utils.odict
import salt.utils.yaml

# Import 3rd-party libs
from salt.ext import six

try:
    import dateutil.parser as dateutil_parser

    _WHEN_SUPPORTED = True
    _RANGE_SUPPORTED = True
except ImportError:
    _WHEN_SUPPORTED = False
    _RANGE_SUPPORTED = False


__proxyenabled__ = ["*"]

log = logging.getLogger(__name__)

__func_alias__ = {"list_": "list", "reload_": "reload"}

SCHEDULE_CONF = [
    "name",
    "maxrunning",
    "function",
    "splay",
    "range",
    "when",
    "once",
    "once_fmt",
    "returner",
    "jid_include",
    "args",
    "kwargs",
    "_seconds",
    "seconds",
    "minutes",
    "hours",
    "days",
    "enabled",
    "return_job",
    "metadata",
    "cron",
    "until",
    "after",
    "return_config",
    "return_kwargs",
    "run_on_start",
    "skip_during_range",
    "run_after_skip_range",
]


def list_(show_all=False, show_disabled=True, where=None, return_yaml=True):
    """
    List the jobs currently scheduled on the minion

    CLI Example:

    .. code-block:: bash

        salt '*' schedule.list

        # Show all jobs including hidden internal jobs
        salt '*' schedule.list show_all=True

        # Hide disabled jobs from list of jobs
        salt '*' schedule.list show_disabled=False

    """

    schedule = {}
    try:
<<<<<<< HEAD
        with salt.utils.event.get_event("minion", opts=__opts__) as event_bus:
            res = __salt__["event.fire"](
                {"func": "list", "where": where}, "manage_schedule"
            )
            if res:
                event_ret = event_bus.get_event(
                    tag="/salt/minion/minion_schedule_list_complete", wait=30
                )
                if event_ret and event_ret["complete"]:
                    schedule = event_ret["schedule"]
=======
        with salt.utils.event.get_event('minion', opts=__opts__) as event_bus:
            res = __salt__['event.fire']({'func': 'list',
                                          'where': where}, 'manage_schedule')
            if res:
                event_ret = event_bus.get_event(tag='/salt/minion/minion_schedule_list_complete', wait=30)
                if event_ret and event_ret['complete']:
                    schedule = event_ret['schedule']
>>>>>>> 8abb7099
    except KeyError:
        # Effectively a no-op, since we can't really return without an event system
        ret = {}
        ret["comment"] = "Event module not available. Schedule list failed."
        ret["result"] = True
        log.debug("Event module not available. Schedule list failed.")
        return ret

    _hidden = ["enabled", "skip_function", "skip_during_range"]
    for job in list(schedule.keys()):  # iterate over a copy since we will mutate it
        if job in _hidden:
            continue

        # Default jobs added by salt begin with __
        # by default hide them unless show_all is True.
        if job.startswith("__") and not show_all:
            del schedule[job]
            continue

        # if enabled is not included in the job,
        # assume job is enabled.
        if "enabled" not in schedule[job]:
            schedule[job]["enabled"] = True

        for item in pycopy.copy(schedule[job]):
            if item not in SCHEDULE_CONF:
                del schedule[job][item]
                continue
            if schedule[job][item] is None:
                del schedule[job][item]
                continue
            if schedule[job][item] == "true":
                schedule[job][item] = True
            if schedule[job][item] == "false":
                schedule[job][item] = False

        # if the job is disabled and show_disabled is False, skip job
        if not show_disabled and not schedule[job]["enabled"]:
            del schedule[job]
            continue

        if "_seconds" in schedule[job]:
            # remove _seconds from the listing
            del schedule[job]["_seconds"]

    if schedule:
        if return_yaml:
            tmp = {"schedule": schedule}
            return salt.utils.yaml.safe_dump(tmp, default_flow_style=False)
        else:
            return schedule
    else:
        return {"schedule": {}}


def is_enabled(name=None):
    """
    List a Job only if its enabled

    If job is not specified, indicate
    if the scheduler is enabled or disabled.

    .. versionadded:: 2015.5.3

    CLI Example:

    .. code-block:: bash

        salt '*' schedule.is_enabled name=job_name

        salt '*' schedule.is_enabled
    """

    current_schedule = __salt__["schedule.list"](show_all=False, return_yaml=False)
    if not name:
        return current_schedule.get("enabled", True)
    else:
        if name in current_schedule:
            return current_schedule[name]
        else:
            return {}


def purge(**kwargs):
    """
    Purge all the jobs currently scheduled on the minion

    CLI Example:

    .. code-block:: bash

        salt '*' schedule.purge
    """

    ret = {"comment": [], "result": True}

    for name in list_(show_all=True, return_yaml=False):
        if name == "enabled":
            continue
        if name.startswith("__"):
            continue

        if "test" in kwargs and kwargs["test"]:
            ret["result"] = True
            ret["comment"].append(
                "Job: {0} would be deleted from schedule.".format(name)
            )
        else:
            persist = kwargs.get("persist", True)

            try:
<<<<<<< HEAD
                with salt.utils.event.get_event("minion", opts=__opts__) as event_bus:
                    res = __salt__["event.fire"](
                        {"name": name, "func": "delete", "persist": persist},
                        "manage_schedule",
                    )
                    if res:
                        event_ret = event_bus.get_event(
                            tag="/salt/minion/minion_schedule_delete_complete", wait=30
                        )
                        if event_ret and event_ret["complete"]:
                            _schedule_ret = event_ret["schedule"]
                            if name not in _schedule_ret:
                                ret["result"] = True
                                ret["comment"].append(
                                    "Deleted job: {0} from schedule.".format(name)
                                )
                            else:
                                ret["comment"].append(
                                    "Failed to delete job {0} from schedule.".format(
                                        name
                                    )
                                )
                                ret["result"] = True
=======
                with salt.utils.event.get_event('minion', opts=__opts__) as event_bus:
                    res = __salt__['event.fire']({'name': name,
                                                  'func': 'delete',
                                                  'persist': persist}, 'manage_schedule')
                    if res:
                        event_ret = event_bus.get_event(tag='/salt/minion/minion_schedule_delete_complete', wait=30)
                        if event_ret and event_ret['complete']:
                            _schedule_ret = event_ret['schedule']
                            if name not in _schedule_ret:
                                ret['result'] = True
                                ret['comment'].append('Deleted job: {0} from schedule.'.format(name))
                            else:
                                ret['comment'].append('Failed to delete job {0} from schedule.'.format(name))
                                ret['result'] = True
>>>>>>> 8abb7099

            except KeyError:
                # Effectively a no-op, since we can't really return without an event system
                ret["comment"] = "Event module not available. Schedule add failed."
                ret["result"] = True
    return ret


def delete(name, **kwargs):
    """
    Delete a job from the minion's schedule

    CLI Example:

    .. code-block:: bash

        salt '*' schedule.delete job1
    """

    ret = {
        "comment": "Failed to delete job {0} from schedule.".format(name),
        "result": False,
    }

    if not name:
        ret["comment"] = "Job name is required."

    if "test" in kwargs and kwargs["test"]:
        ret["comment"] = "Job: {0} would be deleted from schedule.".format(name)
        ret["result"] = True
    else:
        persist = kwargs.get("persist", True)

        if name in list_(show_all=True, where="opts", return_yaml=False):
            event_data = {"name": name, "func": "delete", "persist": persist}
        elif name in list_(show_all=True, where="pillar", return_yaml=False):
            event_data = {
                "name": name,
                "where": "pillar",
                "func": "delete",
                "persist": False,
            }
        else:
            ret["comment"] = "Job {0} does not exist.".format(name)
            return ret

        try:
<<<<<<< HEAD
            with salt.utils.event.get_event("minion", opts=__opts__) as event_bus:
                res = __salt__["event.fire"](event_data, "manage_schedule")
                if res:
                    event_ret = event_bus.get_event(
                        tag="/salt/minion/minion_schedule_delete_complete", wait=30,
                    )
                    if event_ret and event_ret["complete"]:
                        schedule = event_ret["schedule"]
                        if name not in schedule:
                            ret["result"] = True
                            ret["comment"] = "Deleted Job {0} from schedule.".format(
                                name
                            )
                        else:
                            ret[
                                "comment"
                            ] = "Failed to delete job {0} from schedule.".format(name)
=======
            with salt.utils.event.get_event('minion', opts=__opts__) as event_bus:
                res = __salt__['event.fire'](event_data, 'manage_schedule')
                if res:
                    event_ret = event_bus.get_event(
                        tag='/salt/minion/minion_schedule_delete_complete',
                        wait=30,
                    )
                    if event_ret and event_ret['complete']:
                        schedule = event_ret['schedule']
                        if name not in schedule:
                            ret['result'] = True
                            ret['comment'] = 'Deleted Job {0} from schedule.'.format(name)
                        else:
                            ret['comment'] = 'Failed to delete job {0} from schedule.'.format(name)
>>>>>>> 8abb7099
                        return ret
        except KeyError:
            # Effectively a no-op, since we can't really return without an event system
            ret["comment"] = "Event module not available. Schedule add failed."
    return ret


def build_schedule_item(name, **kwargs):
    """
    Build a schedule job

    CLI Example:

    .. code-block:: bash

        salt '*' schedule.build_schedule_item job1 function='test.ping' seconds=3600
    """

    ret = {"comment": [], "result": True}

    if not name:
        ret["comment"] = "Job name is required."
        ret["result"] = False
        return ret

    schedule = {}
    schedule[name] = salt.utils.odict.OrderedDict()
    schedule[name]["function"] = kwargs["function"]

    time_conflict = False
    for item in ["seconds", "minutes", "hours", "days"]:
        if item in kwargs and "when" in kwargs:
            time_conflict = True

        if item in kwargs and "cron" in kwargs:
            time_conflict = True

    if time_conflict:
        ret["result"] = False
        ret[
            "comment"
        ] = 'Unable to use "seconds", "minutes", "hours", or "days" with "when" or "cron" options.'
        return ret

    if "when" in kwargs and "cron" in kwargs:
        ret["result"] = False
        ret["comment"] = 'Unable to use "when" and "cron" options together.  Ignoring.'
        return ret

    for item in ["seconds", "minutes", "hours", "days"]:
        if item in kwargs:
            schedule[name][item] = kwargs[item]

    if "return_job" in kwargs:
        schedule[name]["return_job"] = kwargs["return_job"]

    if "metadata" in kwargs:
        schedule[name]["metadata"] = kwargs["metadata"]

    if "job_args" in kwargs:
        schedule[name]["args"] = kwargs["job_args"]

    if "job_kwargs" in kwargs:
        schedule[name]["kwargs"] = kwargs["job_kwargs"]

    if "maxrunning" in kwargs:
        schedule[name]["maxrunning"] = kwargs["maxrunning"]
    else:
        schedule[name]["maxrunning"] = 1

    if "name" in kwargs:
        schedule[name]["name"] = kwargs["name"]
    else:
        schedule[name]["name"] = name

    if "enabled" in kwargs:
        schedule[name]["enabled"] = kwargs["enabled"]
    else:
        schedule[name]["enabled"] = True

    if "jid_include" not in kwargs or kwargs["jid_include"]:
        schedule[name]["jid_include"] = True

    if "splay" in kwargs:
        if isinstance(kwargs["splay"], dict):
            # Ensure ordering of start and end arguments
            schedule[name]["splay"] = salt.utils.odict.OrderedDict()
            schedule[name]["splay"]["start"] = kwargs["splay"]["start"]
            schedule[name]["splay"]["end"] = kwargs["splay"]["end"]
        else:
            schedule[name]["splay"] = kwargs["splay"]

    if "when" in kwargs:
        if not _WHEN_SUPPORTED:
            ret["result"] = False
            ret["comment"] = 'Missing dateutil.parser, "when" is unavailable.'
            return ret
        else:
            validate_when = kwargs["when"]
            if not isinstance(validate_when, list):
                validate_when = [validate_when]
            for _when in validate_when:
                try:
                    dateutil_parser.parse(_when)
                except ValueError:
                    ret["result"] = False
                    ret["comment"] = 'Schedule item {0} for "when" in invalid.'.format(
                        _when
                    )
                    return ret

    for item in [
        "range",
        "when",
        "once",
        "once_fmt",
        "cron",
        "returner",
        "after",
        "return_config",
        "return_kwargs",
        "until",
        "run_on_start",
        "skip_during_range",
    ]:
        if item in kwargs:
            schedule[name][item] = kwargs[item]

    return schedule[name]


def add(name, **kwargs):
    """
    Add a job to the schedule

    CLI Example:

    .. code-block:: bash

        salt '*' schedule.add job1 function='test.ping' seconds=3600
        # If function have some arguments, use job_args
        salt '*' schedule.add job2 function='cmd.run' job_args="['date >> /tmp/date.log']" seconds=60
    """

    ret = {
        "comment": "Failed to add job {0} to schedule.".format(name),
        "result": False,
    }

    if name in list_(show_all=True, return_yaml=False):
        ret["comment"] = "Job {0} already exists in schedule.".format(name)
        ret["result"] = False
        return ret

    if not name:
        ret["comment"] = "Job name is required."
        ret["result"] = False

    time_conflict = False
    for item in ["seconds", "minutes", "hours", "days"]:
        if item in kwargs and "when" in kwargs:
            time_conflict = True
        if item in kwargs and "cron" in kwargs:
            time_conflict = True

    if time_conflict:
        ret[
            "comment"
        ] = 'Error: Unable to use "seconds", "minutes", "hours", or "days" with "when" or "cron" options.'
        return ret

    if "when" in kwargs and "cron" in kwargs:
        ret["comment"] = 'Unable to use "when" and "cron" options together.  Ignoring.'
        return ret

    persist = kwargs.get("persist", True)

    _new = build_schedule_item(name, **kwargs)
    if "result" in _new and not _new["result"]:
        return _new

    schedule_data = {}
    schedule_data[name] = _new

    if "test" in kwargs and kwargs["test"]:
        ret["comment"] = "Job: {0} would be added to schedule.".format(name)
        ret["result"] = True
    else:
        try:
<<<<<<< HEAD
            with salt.utils.event.get_event("minion", opts=__opts__) as event_bus:
                res = __salt__["event.fire"](
                    {
                        "name": name,
                        "schedule": schedule_data,
                        "func": "add",
                        "persist": persist,
                    },
                    "manage_schedule",
                )
                if res:
                    event_ret = event_bus.get_event(
                        tag="/salt/minion/minion_schedule_add_complete", wait=30,
                    )
                    if event_ret and event_ret["complete"]:
                        schedule = event_ret["schedule"]
                        if name in schedule:
                            ret["result"] = True
                            ret["comment"] = "Added job: {0} to schedule.".format(name)
=======
            with salt.utils.event.get_event('minion', opts=__opts__) as event_bus:
                res = __salt__['event.fire']({'name': name,
                                              'schedule': schedule_data,
                                              'func': 'add',
                                              'persist': persist}, 'manage_schedule')
                if res:
                    event_ret = event_bus.get_event(
                        tag='/salt/minion/minion_schedule_add_complete',
                        wait=30,
                    )
                    if event_ret and event_ret['complete']:
                        schedule = event_ret['schedule']
                        if name in schedule:
                            ret['result'] = True
                            ret['comment'] = 'Added job: {0} to schedule.'.format(name)
>>>>>>> 8abb7099
                            return ret
        except KeyError:
            # Effectively a no-op, since we can't really return without an event system
            ret["comment"] = "Event module not available. Schedule add failed."
    return ret


def modify(name, **kwargs):
    """
    Modify an existing job in the schedule

    CLI Example:

    .. code-block:: bash

        salt '*' schedule.modify job1 function='test.ping' seconds=3600
    """

    ret = {"comment": "", "changes": {}, "result": True}

    time_conflict = False
    for item in ["seconds", "minutes", "hours", "days"]:
        if item in kwargs and "when" in kwargs:
            time_conflict = True

        if item in kwargs and "cron" in kwargs:
            time_conflict = True

    if time_conflict:
        ret["result"] = False
        ret[
            "comment"
        ] = 'Error: Unable to use "seconds", "minutes", "hours", or "days" with "when" option.'
        return ret

    if "when" in kwargs and "cron" in kwargs:
        ret["result"] = False
        ret["comment"] = 'Unable to use "when" and "cron" options together.  Ignoring.'
        return ret

    current_schedule = list_(show_all=True, return_yaml=False)

    if name not in current_schedule:
        ret["comment"] = "Job {0} does not exist in schedule.".format(name)
        ret["result"] = False
        return ret

    _current = current_schedule[name]

    if "function" not in kwargs:
        kwargs["function"] = _current.get("function")

    if "_seconds" in _current:
        _current["seconds"] = _current["_seconds"]
        del _current["_seconds"]

    _new = build_schedule_item(name, **kwargs)
    if "result" in _new and not _new["result"]:
        return _new

    if _new == _current:
        ret["comment"] = "Job {0} in correct state".format(name)
        return ret

    _current_lines = [
        "{0}:{1}\n".format(key, value) for (key, value) in sorted(_current.items())
    ]
    _new_lines = [
        "{0}:{1}\n".format(key, value) for (key, value) in sorted(_new.items())
    ]
    _diff = difflib.unified_diff(_current_lines, _new_lines)

    ret["changes"]["diff"] = "".join(_diff)

    if "test" in kwargs and kwargs["test"]:
        ret["comment"] = "Job: {0} would be modified in schedule.".format(name)
    else:
        persist = kwargs.get("persist", True)
        if name in list_(show_all=True, where="opts", return_yaml=False):
            event_data = {
                "name": name,
                "schedule": _new,
                "func": "modify",
                "persist": persist,
            }
        elif name in list_(show_all=True, where="pillar", return_yaml=False):
            event_data = {
                "name": name,
                "schedule": _new,
                "where": "pillar",
                "func": "modify",
                "persist": False,
            }

        out = __salt__["event.fire"](event_data, "manage_schedule")
        if out:
            ret["comment"] = "Modified job: {0} in schedule.".format(name)
        else:
            ret["comment"] = "Failed to modify job {0} in schedule.".format(name)
            ret["result"] = False
    return ret


def run_job(name, force=False):
    """
    Run a scheduled job on the minion immediately

    CLI Example:

    .. code-block:: bash

        salt '*' schedule.run_job job1

        salt '*' schedule.run_job job1 force=True
        Force the job to run even if it is disabled.
    """

    ret = {"comment": [], "result": True}

    if not name:
        ret["comment"] = "Job name is required."
        ret["result"] = False

    schedule = list_(show_all=True, return_yaml=False)
    if name in schedule:
        data = schedule[name]
        if "enabled" in data and not data["enabled"] and not force:
            ret["comment"] = "Job {0} is disabled.".format(name)
        else:
            out = __salt__["event.fire"](
                {"name": name, "func": "run_job"}, "manage_schedule"
            )
            if out:
                ret["comment"] = "Scheduling Job {0} on minion.".format(name)
            else:
                ret["comment"] = "Failed to run job {0} on minion.".format(name)
                ret["result"] = False
    else:
        ret["comment"] = "Job {0} does not exist.".format(name)
        ret["result"] = False
    return ret


def enable_job(name, **kwargs):
    """
    Enable a job in the minion's schedule

    CLI Example:

    .. code-block:: bash

        salt '*' schedule.enable_job job1
    """

    ret = {"comment": [], "result": True}

    if not name:
        ret["comment"] = "Job name is required."
        ret["result"] = False

    if "test" in __opts__ and __opts__["test"]:
        ret["comment"] = "Job: {0} would be enabled in schedule.".format(name)
    else:
        persist = kwargs.get("persist", True)

        if name in list_(show_all=True, where="opts", return_yaml=False):
            event_data = {"name": name, "func": "enable_job", "persist": persist}
        elif name in list_(show_all=True, where="pillar", return_yaml=False):
            event_data = {
                "name": name,
                "where": "pillar",
                "func": "enable_job",
                "persist": False,
            }
        else:
            ret["comment"] = "Job {0} does not exist.".format(name)
            ret["result"] = False
            return ret

        try:
<<<<<<< HEAD
            with salt.utils.event.get_event("minion", opts=__opts__) as event_bus:
                res = __salt__["event.fire"](event_data, "manage_schedule")
                if res:
                    event_ret = event_bus.get_event(
                        tag="/salt/minion/minion_schedule_enabled_job_complete",
                        wait=30,
                    )
                    if event_ret and event_ret["complete"]:
                        schedule = event_ret["schedule"]
                        # check item exists in schedule and is enabled
                        if name in schedule and schedule[name]["enabled"]:
                            ret["result"] = True
                            ret["comment"] = "Enabled Job {0} in schedule.".format(name)
                        else:
                            ret["result"] = False
                            ret[
                                "comment"
                            ] = "Failed to enable job {0} in schedule.".format(name)
=======
            with salt.utils.event.get_event('minion', opts=__opts__) as event_bus:
                res = __salt__['event.fire'](event_data, 'manage_schedule')
                if res:
                    event_ret = event_bus.get_event(
                        tag='/salt/minion/minion_schedule_enabled_job_complete',
                        wait=30,
                    )
                    if event_ret and event_ret['complete']:
                        schedule = event_ret['schedule']
                        # check item exists in schedule and is enabled
                        if name in schedule and schedule[name]['enabled']:
                            ret['result'] = True
                            ret['comment'] = 'Enabled Job {0} in schedule.'.format(name)
                        else:
                            ret['result'] = False
                            ret['comment'] = 'Failed to enable job {0} in schedule.'.format(name)
>>>>>>> 8abb7099
                        return ret
        except KeyError:
            # Effectively a no-op, since we can't really return without an event system
            ret["comment"] = "Event module not available. Schedule enable job failed."
    return ret


def disable_job(name, **kwargs):
    """
    Disable a job in the minion's schedule

    CLI Example:

    .. code-block:: bash

        salt '*' schedule.disable_job job1
    """

    ret = {"comment": [], "result": True}

    if not name:
        ret["comment"] = "Job name is required."
        ret["result"] = False

    if "test" in kwargs and kwargs["test"]:
        ret["comment"] = "Job: {0} would be disabled in schedule.".format(name)
    else:
        persist = kwargs.get("persist", True)

        if name in list_(show_all=True, where="opts", return_yaml=False):
            event_data = {"name": name, "func": "disable_job", "persist": persist}
        elif name in list_(show_all=True, where="pillar"):
            event_data = {
                "name": name,
                "where": "pillar",
                "func": "disable_job",
                "persist": False,
            }
        else:
            ret["comment"] = "Job {0} does not exist.".format(name)
            ret["result"] = False
            return ret

        try:
<<<<<<< HEAD
            with salt.utils.event.get_event("minion", opts=__opts__) as event_bus:
                res = __salt__["event.fire"](event_data, "manage_schedule")
                if res:
                    event_ret = event_bus.get_event(
                        tag="/salt/minion/minion_schedule_disabled_job_complete",
                        wait=30,
                    )
                    if event_ret and event_ret["complete"]:
                        schedule = event_ret["schedule"]
                        # check item exists in schedule and is enabled
                        if name in schedule and not schedule[name]["enabled"]:
                            ret["result"] = True
                            ret["comment"] = "Disabled Job {0} in schedule.".format(
                                name
                            )
                        else:
                            ret["result"] = False
                            ret[
                                "comment"
                            ] = "Failed to disable job {0} in schedule.".format(name)
=======
            with salt.utils.event.get_event('minion', opts=__opts__) as event_bus:
                res = __salt__['event.fire'](event_data, 'manage_schedule')
                if res:
                    event_ret = event_bus.get_event(
                        tag='/salt/minion/minion_schedule_disabled_job_complete',
                        wait=30,
                    )
                    if event_ret and event_ret['complete']:
                        schedule = event_ret['schedule']
                        # check item exists in schedule and is enabled
                        if name in schedule and not schedule[name]['enabled']:
                            ret['result'] = True
                            ret['comment'] = 'Disabled Job {0} in schedule.'.format(name)
                        else:
                            ret['result'] = False
                            ret['comment'] = 'Failed to disable job {0} in schedule.'.format(name)
>>>>>>> 8abb7099
                        return ret
        except KeyError:
            # Effectively a no-op, since we can't really return without an event system
            ret["comment"] = "Event module not available. Schedule enable job failed."
    return ret


def save(**kwargs):
    """
    Save all scheduled jobs on the minion

    CLI Example:

    .. code-block:: bash

        salt '*' schedule.save
    """

    ret = {"comment": [], "result": True}

    if "test" in kwargs and kwargs["test"]:
        ret["comment"] = "Schedule would be saved."
    else:
        try:
<<<<<<< HEAD
            with salt.utils.event.get_event("minion", opts=__opts__) as event_bus:
                res = __salt__["event.fire"](
                    {"func": "save_schedule"}, "manage_schedule"
                )
                if res:
                    event_ret = event_bus.get_event(
                        tag="/salt/minion/minion_schedule_saved", wait=30,
                    )
                    if event_ret and event_ret["complete"]:
                        ret["result"] = True
                        ret["comment"] = "Schedule (non-pillar items) saved."
                    else:
                        ret["result"] = False
                        ret["comment"] = "Failed to save schedule."
=======
            with salt.utils.event.get_event('minion', opts=__opts__) as event_bus:
                res = __salt__['event.fire']({'func': 'save_schedule'}, 'manage_schedule')
                if res:
                    event_ret = event_bus.get_event(
                        tag='/salt/minion/minion_schedule_saved',
                        wait=30,
                    )
                    if event_ret and event_ret['complete']:
                        ret['result'] = True
                        ret['comment'] = 'Schedule (non-pillar items) saved.'
                    else:
                        ret['result'] = False
                        ret['comment'] = 'Failed to save schedule.'
>>>>>>> 8abb7099
        except KeyError:
            # Effectively a no-op, since we can't really return without an event system
            ret["comment"] = "Event module not available. Schedule save failed."
    return ret


def enable(**kwargs):
    """
    Enable all scheduled jobs on the minion

    CLI Example:

    .. code-block:: bash

        salt '*' schedule.enable
    """

    ret = {"comment": [], "result": True}

    if "test" in kwargs and kwargs["test"]:
        ret["comment"] = "Schedule would be enabled."
    else:
        persist = kwargs.get("persist", True)

        try:
<<<<<<< HEAD
            with salt.utils.event.get_event("minion", opts=__opts__) as event_bus:
                res = __salt__["event.fire"](
                    {"func": "enable", "persist": persist}, "manage_schedule"
                )
                if res:
                    event_ret = event_bus.get_event(
                        tag="/salt/minion/minion_schedule_enabled_complete", wait=30,
                    )
                    if event_ret and event_ret["complete"]:
                        schedule = event_ret["schedule"]
                        if "enabled" in schedule and schedule["enabled"]:
                            ret["result"] = True
                            ret["comment"] = "Enabled schedule on minion."
                        else:
                            ret["result"] = False
                            ret["comment"] = "Failed to enable schedule on minion."
=======
            with salt.utils.event.get_event('minion', opts=__opts__) as event_bus:
                res = __salt__['event.fire']({'func': 'enable'}, 'manage_schedule')
                if res:
                    event_ret = event_bus.get_event(
                        tag='/salt/minion/minion_schedule_enabled_complete',
                        wait=30,
                    )
                    if event_ret and event_ret['complete']:
                        schedule = event_ret['schedule']
                        if 'enabled' in schedule and schedule['enabled']:
                            ret['result'] = True
                            ret['comment'] = 'Enabled schedule on minion.'
                        else:
                            ret['result'] = False
                            ret['comment'] = 'Failed to enable schedule on minion.'
>>>>>>> 8abb7099
                        return ret
        except KeyError:
            # Effectively a no-op, since we can't really return without an event system
            ret["comment"] = "Event module not available. Schedule enable job failed."
    return ret


def disable(**kwargs):
    """
    Disable all scheduled jobs on the minion

    CLI Example:

    .. code-block:: bash

        salt '*' schedule.disable
    """

    ret = {"comment": [], "result": True}

    if "test" in kwargs and kwargs["test"]:
        ret["comment"] = "Schedule would be disabled."
    else:
        persist = kwargs.get("persist", True)

        try:
<<<<<<< HEAD
            with salt.utils.event.get_event("minion", opts=__opts__) as event_bus:
                res = __salt__["event.fire"](
                    {"func": "disable", "persist": persist}, "manage_schedule"
                )
                if res:
                    event_ret = event_bus.get_event(
                        tag="/salt/minion/minion_schedule_disabled_complete", wait=30,
                    )
                    if event_ret and event_ret["complete"]:
                        schedule = event_ret["schedule"]
                        if "enabled" in schedule and not schedule["enabled"]:
                            ret["result"] = True
                            ret["comment"] = "Disabled schedule on minion."
                        else:
                            ret["result"] = False
                            ret["comment"] = "Failed to disable schedule on minion."
=======
            with salt.utils.event.get_event('minion', opts=__opts__) as event_bus:
                res = __salt__['event.fire']({'func': 'disable'}, 'manage_schedule')
                if res:
                    event_ret = event_bus.get_event(
                        tag='/salt/minion/minion_schedule_disabled_complete',
                        wait=30,
                    )
                    if event_ret and event_ret['complete']:
                        schedule = event_ret['schedule']
                        if 'enabled' in schedule and not schedule['enabled']:
                            ret['result'] = True
                            ret['comment'] = 'Disabled schedule on minion.'
                        else:
                            ret['result'] = False
                            ret['comment'] = 'Failed to disable schedule on minion.'
>>>>>>> 8abb7099
                        return ret
        except KeyError:
            # Effectively a no-op, since we can't really return without an event system
            ret["comment"] = "Event module not available. Schedule disable job failed."
    return ret


def reload_():
    """
    Reload saved scheduled jobs on the minion

    CLI Example:

    .. code-block:: bash

        salt '*' schedule.reload
    """

    ret = {"comment": [], "result": True}

    # If there a schedule defined in pillar, refresh it.
    if "schedule" in __pillar__:
        out = __salt__["event.fire"]({}, "pillar_refresh")
        if out:
            ret["comment"].append("Reloaded schedule from pillar on minion.")
        else:
            ret["comment"].append("Failed to reload schedule from pillar on minion.")
            ret["result"] = False

    # move this file into an configurable opt
    sfn = "{0}/{1}/schedule.conf".format(
        __opts__["config_dir"], os.path.dirname(__opts__["default_include"])
    )
    if os.path.isfile(sfn):
        with salt.utils.files.fopen(sfn, "rb") as fp_:
            try:
                schedule = salt.utils.yaml.safe_load(fp_)
            except salt.utils.yaml.YAMLError as exc:
                ret["comment"].append(
                    "Unable to read existing schedule file: {0}".format(exc)
                )

        if schedule:
            if "schedule" in schedule and schedule["schedule"]:
                out = __salt__["event.fire"](
                    {"func": "reload", "schedule": schedule}, "manage_schedule"
                )
                if out:
                    ret["comment"].append(
                        "Reloaded schedule on minion from schedule.conf."
                    )
                else:
                    ret["comment"].append(
                        "Failed to reload schedule on minion from schedule.conf."
                    )
                    ret["result"] = False
            else:
                ret["comment"].append(
                    "Failed to reload schedule on minion.  Saved file is empty or invalid."
                )
                ret["result"] = False
        else:
            ret["comment"].append(
                "Failed to reload schedule on minion.  Saved file is empty or invalid."
            )
            ret["result"] = False
    return ret


def move(name, target, **kwargs):
    """
    Move scheduled job to another minion or minions.

    CLI Example:

    .. code-block:: bash

        salt '*' schedule.move jobname target
    """

    ret = {"comment": [], "result": True}

    if not name:
        ret["comment"] = "Job name is required."
        ret["result"] = False

    if "test" in kwargs and kwargs["test"]:
        ret["comment"] = "Job: {0} would be moved from schedule.".format(name)
    else:
        opts_schedule = list_(show_all=True, where="opts", return_yaml=False)
        pillar_schedule = list_(show_all=True, where="pillar", return_yaml=False)

        if name in opts_schedule:
            schedule_data = opts_schedule[name]
            where = None
        elif name in pillar_schedule:
            schedule_data = pillar_schedule[name]
            where = "pillar"
        else:
            ret["comment"] = "Job {0} does not exist.".format(name)
            ret["result"] = False
            return ret

        schedule_opts = []
        for key, value in six.iteritems(schedule_data):
            temp = "{0}={1}".format(key, value)
            schedule_opts.append(temp)
        response = __salt__["publish.publish"](target, "schedule.add", schedule_opts)

        # Get errors and list of affeced minions
        errors = []
        minions = []
        for minion in response:
            minions.append(minion)
            if not response[minion]:
                errors.append(minion)

        # parse response
        if not response:
            ret["comment"] = "no servers answered the published schedule.add command"
            return ret
<<<<<<< HEAD
        elif len(errors) > 0:
            ret["comment"] = "the following minions return False"
            ret["minions"] = errors
=======
        elif errors:
            ret['comment'] = 'the following minions return False'
            ret['minions'] = errors
>>>>>>> 8abb7099
            return ret
        else:
            delete(name, where=where)
            ret["result"] = True
            ret["comment"] = "Moved Job {0} from schedule.".format(name)
            ret["minions"] = minions
            return ret
    return ret


def copy(name, target, **kwargs):
    """
    Copy scheduled job to another minion or minions.

    CLI Example:

    .. code-block:: bash

        salt '*' schedule.copy jobname target
    """

    ret = {"comment": [], "result": True}

    if not name:
        ret["comment"] = "Job name is required."
        ret["result"] = False

    if "test" in kwargs and kwargs["test"]:
        ret["comment"] = "Job: {0} would be copied from schedule.".format(name)
    else:
        opts_schedule = list_(show_all=True, where="opts", return_yaml=False)
        pillar_schedule = list_(show_all=True, where="pillar", return_yaml=False)

        if name in opts_schedule:
            schedule_data = opts_schedule[name]
        elif name in pillar_schedule:
            schedule_data = pillar_schedule[name]
        else:
            ret["comment"] = "Job {0} does not exist.".format(name)
            ret["result"] = False
            return ret

        schedule_opts = []
        for key, value in six.iteritems(schedule_data):
            temp = "{0}={1}".format(key, value)
            schedule_opts.append(temp)
        response = __salt__["publish.publish"](target, "schedule.add", schedule_opts)

        # Get errors and list of affeced minions
        errors = []
        minions = []
        for minion in response:
            minions.append(minion)
            if not response[minion]:
                errors.append(minion)

        # parse response
        if not response:
            ret["comment"] = "no servers answered the published schedule.add command"
            return ret
<<<<<<< HEAD
        elif len(errors) > 0:
            ret["comment"] = "the following minions return False"
            ret["minions"] = errors
=======
        elif errors:
            ret['comment'] = 'the following minions return False'
            ret['minions'] = errors
>>>>>>> 8abb7099
            return ret
        else:
            ret["result"] = True
            ret["comment"] = "Copied Job {0} from schedule to minion(s).".format(name)
            ret["minions"] = minions
            return ret
    return ret


def postpone_job(name, current_time, new_time, **kwargs):
    """
    Postpone a job in the minion's schedule

    Current time and new time should be in date string format,
    default value is %Y-%m-%dT%H:%M:%S.

    .. versionadded:: 2018.3.0

    CLI Example:

    .. code-block:: bash

        salt '*' schedule.postpone_job job current_time new_time

        salt '*' schedule.postpone_job job current_time new_time time_fmt='%Y-%m-%dT%H:%M:%S'
    """

    time_fmt = kwargs.get("time_fmt") or "%Y-%m-%dT%H:%M:%S"
    ret = {"comment": [], "result": True}

    if not name:
        ret["comment"] = "Job name is required."
        ret["result"] = False
        return ret

    if not current_time:
        ret["comment"] = "Job current time is required."
        ret["result"] = False
        return ret
    else:
        try:
            # Validate date string
            datetime.datetime.strptime(current_time, time_fmt)
        except (TypeError, ValueError):
            log.error("Date string could not be parsed: %s, %s", new_time, time_fmt)

            ret["comment"] = "Date string could not be parsed."
            ret["result"] = False
            return ret

    if not new_time:
        ret["comment"] = "Job new_time is required."
        ret["result"] = False
        return ret
    else:
        try:
            # Validate date string
            datetime.datetime.strptime(new_time, time_fmt)
        except (TypeError, ValueError):
            log.error("Date string could not be parsed: %s, %s", new_time, time_fmt)

            ret["comment"] = "Date string could not be parsed."
            ret["result"] = False
            return ret

    if "test" in __opts__ and __opts__["test"]:
        ret["comment"] = "Job: {0} would be postponed in schedule.".format(name)
    else:

        if name in list_(show_all=True, where="opts", return_yaml=False):
            event_data = {
                "name": name,
                "time": current_time,
                "new_time": new_time,
                "time_fmt": time_fmt,
                "func": "postpone_job",
            }
        elif name in list_(show_all=True, where="pillar", return_yaml=False):
            event_data = {
                "name": name,
                "time": current_time,
                "new_time": new_time,
                "time_fmt": time_fmt,
                "where": "pillar",
                "func": "postpone_job",
            }
        else:
            ret["comment"] = "Job {0} does not exist.".format(name)
            ret["result"] = False
            return ret

        try:
<<<<<<< HEAD
            with salt.utils.event.get_event("minion", opts=__opts__) as event_bus:
                res = __salt__["event.fire"](event_data, "manage_schedule")
                if res:
                    event_ret = event_bus.get_event(
                        tag="/salt/minion/minion_schedule_postpone_job_complete",
                        wait=30,
                    )
                    if event_ret and event_ret["complete"]:
                        schedule = event_ret["schedule"]
                        # check item exists in schedule and is enabled
                        if name in schedule and schedule[name]["enabled"]:
                            ret["result"] = True
                            ret["comment"] = "Postponed Job {0} in schedule.".format(
                                name
                            )
                        else:
                            ret["result"] = False
                            ret[
                                "comment"
                            ] = "Failed to postpone job {0} in schedule.".format(name)
=======
            with salt.utils.event.get_event('minion', opts=__opts__) as event_bus:
                res = __salt__['event.fire'](event_data, 'manage_schedule')
                if res:
                    event_ret = event_bus.get_event(
                        tag='/salt/minion/minion_schedule_postpone_job_complete',
                        wait=30,
                    )
                    if event_ret and event_ret['complete']:
                        schedule = event_ret['schedule']
                        # check item exists in schedule and is enabled
                        if name in schedule and schedule[name]['enabled']:
                            ret['result'] = True
                            ret['comment'] = 'Postponed Job {0} in schedule.'.format(name)
                        else:
                            ret['result'] = False
                            ret['comment'] = 'Failed to postpone job {0} in schedule.'.format(name)
>>>>>>> 8abb7099
                        return ret
        except KeyError:
            # Effectively a no-op, since we can't really return without an event system
            ret["comment"] = "Event module not available. Schedule postpone job failed."
    return ret


def skip_job(name, current_time, **kwargs):
    """
    Skip a job in the minion's schedule at specified time.

    Time to skip should be specified as date string format,
    default value is %Y-%m-%dT%H:%M:%S.

    .. versionadded:: 2018.3.0

    CLI Example:

    .. code-block:: bash

        salt '*' schedule.skip_job job time
    """
    time_fmt = kwargs.get("time_fmt") or "%Y-%m-%dT%H:%M:%S"

    ret = {"comment": [], "result": True}

    if not name:
        ret["comment"] = "Job name is required."
        ret["result"] = False

    if not current_time:
        ret["comment"] = "Job time is required."
        ret["result"] = False
    else:
        # Validate date string
        try:
            datetime.datetime.strptime(current_time, time_fmt)
        except (TypeError, ValueError):
            log.error("Date string could not be parsed: %s, %s", current_time, time_fmt)

            ret["comment"] = "Date string could not be parsed."
            ret["result"] = False
            return ret

    if "test" in __opts__ and __opts__["test"]:
        ret["comment"] = "Job: {0} would be skipped in schedule.".format(name)
    else:

        if name in list_(show_all=True, where="opts", return_yaml=False):
            event_data = {
                "name": name,
                "time": current_time,
                "time_fmt": time_fmt,
                "func": "skip_job",
            }
        elif name in list_(show_all=True, where="pillar", return_yaml=False):
            event_data = {
                "name": name,
                "time": current_time,
                "time_fmt": time_fmt,
                "where": "pillar",
                "func": "skip_job",
            }
        else:
            ret["comment"] = "Job {0} does not exist.".format(name)
            ret["result"] = False
            return ret

        try:
<<<<<<< HEAD
            with salt.utils.event.get_event("minion", opts=__opts__) as event_bus:
                res = __salt__["event.fire"](event_data, "manage_schedule")
                if res:
                    event_ret = event_bus.get_event(
                        tag="/salt/minion/minion_schedule_skip_job_complete", wait=30,
                    )
                    if event_ret and event_ret["complete"]:
                        schedule = event_ret["schedule"]
                        # check item exists in schedule and is enabled
                        if name in schedule and schedule[name]["enabled"]:
                            ret["result"] = True
                            ret["comment"] = "Added Skip Job {0} in schedule.".format(
                                name
                            )
                        else:
                            ret["result"] = False
                            ret[
                                "comment"
                            ] = "Failed to skip job {0} in schedule.".format(name)
=======
            with salt.utils.event.get_event('minion', opts=__opts__) as event_bus:
                res = __salt__['event.fire'](event_data, 'manage_schedule')
                if res:
                    event_ret = event_bus.get_event(
                        tag='/salt/minion/minion_schedule_skip_job_complete',
                        wait=30,
                    )
                    if event_ret and event_ret['complete']:
                        schedule = event_ret['schedule']
                        # check item exists in schedule and is enabled
                        if name in schedule and schedule[name]['enabled']:
                            ret['result'] = True
                            ret['comment'] = 'Added Skip Job {0} in schedule.'.format(name)
                        else:
                            ret['result'] = False
                            ret['comment'] = 'Failed to skip job {0} in schedule.'.format(name)
>>>>>>> 8abb7099
                        return ret
        except KeyError:
            # Effectively a no-op, since we can't really return without an event system
            ret["comment"] = "Event module not available. Schedule skip job failed."
    return ret


def show_next_fire_time(name, **kwargs):
    """
    Show the next fire time for scheduled job

    .. versionadded:: 2018.3.0

    CLI Example:

    .. code-block:: bash

        salt '*' schedule.show_next_fire_time job_name

    """

    ret = {"result": True}

    if not name:
        ret["comment"] = "Job name is required."
        ret["result"] = False

    try:
<<<<<<< HEAD
        event_data = {"name": name, "func": "get_next_fire_time"}
        with salt.utils.event.get_event("minion", opts=__opts__) as event_bus:
            res = __salt__["event.fire"](event_data, "manage_schedule")
            if res:
                event_ret = event_bus.get_event(
                    tag="/salt/minion/minion_schedule_next_fire_time_complete", wait=30,
=======
        event_data = {'name': name, 'func': 'get_next_fire_time'}
        with salt.utils.event.get_event('minion', opts=__opts__) as event_bus:
            res = __salt__['event.fire'](event_data,
                                         'manage_schedule')
            if res:
                event_ret = event_bus.get_event(
                    tag='/salt/minion/minion_schedule_next_fire_time_complete',
                    wait=30,
>>>>>>> 8abb7099
                )
    except KeyError:
        # Effectively a no-op, since we can't really return without an event system
        ret = {}
        ret[
            "comment"
        ] = "Event module not available. Schedule show next fire time failed."
        ret["result"] = True
        return ret

    if "next_fire_time" in event_ret:
        ret["next_fire_time"] = event_ret["next_fire_time"]
    else:
        ret["comment"] = "next fire time not available."
    return ret<|MERGE_RESOLUTION|>--- conflicted
+++ resolved
@@ -92,7 +92,6 @@
 
     schedule = {}
     try:
-<<<<<<< HEAD
         with salt.utils.event.get_event("minion", opts=__opts__) as event_bus:
             res = __salt__["event.fire"](
                 {"func": "list", "where": where}, "manage_schedule"
@@ -103,15 +102,6 @@
                 )
                 if event_ret and event_ret["complete"]:
                     schedule = event_ret["schedule"]
-=======
-        with salt.utils.event.get_event('minion', opts=__opts__) as event_bus:
-            res = __salt__['event.fire']({'func': 'list',
-                                          'where': where}, 'manage_schedule')
-            if res:
-                event_ret = event_bus.get_event(tag='/salt/minion/minion_schedule_list_complete', wait=30)
-                if event_ret and event_ret['complete']:
-                    schedule = event_ret['schedule']
->>>>>>> 8abb7099
     except KeyError:
         # Effectively a no-op, since we can't really return without an event system
         ret = {}
@@ -223,7 +213,6 @@
             persist = kwargs.get("persist", True)
 
             try:
-<<<<<<< HEAD
                 with salt.utils.event.get_event("minion", opts=__opts__) as event_bus:
                     res = __salt__["event.fire"](
                         {"name": name, "func": "delete", "persist": persist},
@@ -247,22 +236,6 @@
                                     )
                                 )
                                 ret["result"] = True
-=======
-                with salt.utils.event.get_event('minion', opts=__opts__) as event_bus:
-                    res = __salt__['event.fire']({'name': name,
-                                                  'func': 'delete',
-                                                  'persist': persist}, 'manage_schedule')
-                    if res:
-                        event_ret = event_bus.get_event(tag='/salt/minion/minion_schedule_delete_complete', wait=30)
-                        if event_ret and event_ret['complete']:
-                            _schedule_ret = event_ret['schedule']
-                            if name not in _schedule_ret:
-                                ret['result'] = True
-                                ret['comment'].append('Deleted job: {0} from schedule.'.format(name))
-                            else:
-                                ret['comment'].append('Failed to delete job {0} from schedule.'.format(name))
-                                ret['result'] = True
->>>>>>> 8abb7099
 
             except KeyError:
                 # Effectively a no-op, since we can't really return without an event system
@@ -310,7 +283,6 @@
             return ret
 
         try:
-<<<<<<< HEAD
             with salt.utils.event.get_event("minion", opts=__opts__) as event_bus:
                 res = __salt__["event.fire"](event_data, "manage_schedule")
                 if res:
@@ -328,22 +300,6 @@
                             ret[
                                 "comment"
                             ] = "Failed to delete job {0} from schedule.".format(name)
-=======
-            with salt.utils.event.get_event('minion', opts=__opts__) as event_bus:
-                res = __salt__['event.fire'](event_data, 'manage_schedule')
-                if res:
-                    event_ret = event_bus.get_event(
-                        tag='/salt/minion/minion_schedule_delete_complete',
-                        wait=30,
-                    )
-                    if event_ret and event_ret['complete']:
-                        schedule = event_ret['schedule']
-                        if name not in schedule:
-                            ret['result'] = True
-                            ret['comment'] = 'Deleted Job {0} from schedule.'.format(name)
-                        else:
-                            ret['comment'] = 'Failed to delete job {0} from schedule.'.format(name)
->>>>>>> 8abb7099
                         return ret
         except KeyError:
             # Effectively a no-op, since we can't really return without an event system
@@ -533,7 +489,6 @@
         ret["result"] = True
     else:
         try:
-<<<<<<< HEAD
             with salt.utils.event.get_event("minion", opts=__opts__) as event_bus:
                 res = __salt__["event.fire"](
                     {
@@ -553,23 +508,6 @@
                         if name in schedule:
                             ret["result"] = True
                             ret["comment"] = "Added job: {0} to schedule.".format(name)
-=======
-            with salt.utils.event.get_event('minion', opts=__opts__) as event_bus:
-                res = __salt__['event.fire']({'name': name,
-                                              'schedule': schedule_data,
-                                              'func': 'add',
-                                              'persist': persist}, 'manage_schedule')
-                if res:
-                    event_ret = event_bus.get_event(
-                        tag='/salt/minion/minion_schedule_add_complete',
-                        wait=30,
-                    )
-                    if event_ret and event_ret['complete']:
-                        schedule = event_ret['schedule']
-                        if name in schedule:
-                            ret['result'] = True
-                            ret['comment'] = 'Added job: {0} to schedule.'.format(name)
->>>>>>> 8abb7099
                             return ret
         except KeyError:
             # Effectively a no-op, since we can't really return without an event system
@@ -750,7 +688,6 @@
             return ret
 
         try:
-<<<<<<< HEAD
             with salt.utils.event.get_event("minion", opts=__opts__) as event_bus:
                 res = __salt__["event.fire"](event_data, "manage_schedule")
                 if res:
@@ -769,24 +706,6 @@
                             ret[
                                 "comment"
                             ] = "Failed to enable job {0} in schedule.".format(name)
-=======
-            with salt.utils.event.get_event('minion', opts=__opts__) as event_bus:
-                res = __salt__['event.fire'](event_data, 'manage_schedule')
-                if res:
-                    event_ret = event_bus.get_event(
-                        tag='/salt/minion/minion_schedule_enabled_job_complete',
-                        wait=30,
-                    )
-                    if event_ret and event_ret['complete']:
-                        schedule = event_ret['schedule']
-                        # check item exists in schedule and is enabled
-                        if name in schedule and schedule[name]['enabled']:
-                            ret['result'] = True
-                            ret['comment'] = 'Enabled Job {0} in schedule.'.format(name)
-                        else:
-                            ret['result'] = False
-                            ret['comment'] = 'Failed to enable job {0} in schedule.'.format(name)
->>>>>>> 8abb7099
                         return ret
         except KeyError:
             # Effectively a no-op, since we can't really return without an event system
@@ -831,7 +750,6 @@
             return ret
 
         try:
-<<<<<<< HEAD
             with salt.utils.event.get_event("minion", opts=__opts__) as event_bus:
                 res = __salt__["event.fire"](event_data, "manage_schedule")
                 if res:
@@ -852,24 +770,6 @@
                             ret[
                                 "comment"
                             ] = "Failed to disable job {0} in schedule.".format(name)
-=======
-            with salt.utils.event.get_event('minion', opts=__opts__) as event_bus:
-                res = __salt__['event.fire'](event_data, 'manage_schedule')
-                if res:
-                    event_ret = event_bus.get_event(
-                        tag='/salt/minion/minion_schedule_disabled_job_complete',
-                        wait=30,
-                    )
-                    if event_ret and event_ret['complete']:
-                        schedule = event_ret['schedule']
-                        # check item exists in schedule and is enabled
-                        if name in schedule and not schedule[name]['enabled']:
-                            ret['result'] = True
-                            ret['comment'] = 'Disabled Job {0} in schedule.'.format(name)
-                        else:
-                            ret['result'] = False
-                            ret['comment'] = 'Failed to disable job {0} in schedule.'.format(name)
->>>>>>> 8abb7099
                         return ret
         except KeyError:
             # Effectively a no-op, since we can't really return without an event system
@@ -894,7 +794,6 @@
         ret["comment"] = "Schedule would be saved."
     else:
         try:
-<<<<<<< HEAD
             with salt.utils.event.get_event("minion", opts=__opts__) as event_bus:
                 res = __salt__["event.fire"](
                     {"func": "save_schedule"}, "manage_schedule"
@@ -909,21 +808,6 @@
                     else:
                         ret["result"] = False
                         ret["comment"] = "Failed to save schedule."
-=======
-            with salt.utils.event.get_event('minion', opts=__opts__) as event_bus:
-                res = __salt__['event.fire']({'func': 'save_schedule'}, 'manage_schedule')
-                if res:
-                    event_ret = event_bus.get_event(
-                        tag='/salt/minion/minion_schedule_saved',
-                        wait=30,
-                    )
-                    if event_ret and event_ret['complete']:
-                        ret['result'] = True
-                        ret['comment'] = 'Schedule (non-pillar items) saved.'
-                    else:
-                        ret['result'] = False
-                        ret['comment'] = 'Failed to save schedule.'
->>>>>>> 8abb7099
         except KeyError:
             # Effectively a no-op, since we can't really return without an event system
             ret["comment"] = "Event module not available. Schedule save failed."
@@ -949,7 +833,6 @@
         persist = kwargs.get("persist", True)
 
         try:
-<<<<<<< HEAD
             with salt.utils.event.get_event("minion", opts=__opts__) as event_bus:
                 res = __salt__["event.fire"](
                     {"func": "enable", "persist": persist}, "manage_schedule"
@@ -966,23 +849,6 @@
                         else:
                             ret["result"] = False
                             ret["comment"] = "Failed to enable schedule on minion."
-=======
-            with salt.utils.event.get_event('minion', opts=__opts__) as event_bus:
-                res = __salt__['event.fire']({'func': 'enable'}, 'manage_schedule')
-                if res:
-                    event_ret = event_bus.get_event(
-                        tag='/salt/minion/minion_schedule_enabled_complete',
-                        wait=30,
-                    )
-                    if event_ret and event_ret['complete']:
-                        schedule = event_ret['schedule']
-                        if 'enabled' in schedule and schedule['enabled']:
-                            ret['result'] = True
-                            ret['comment'] = 'Enabled schedule on minion.'
-                        else:
-                            ret['result'] = False
-                            ret['comment'] = 'Failed to enable schedule on minion.'
->>>>>>> 8abb7099
                         return ret
         except KeyError:
             # Effectively a no-op, since we can't really return without an event system
@@ -1009,7 +875,6 @@
         persist = kwargs.get("persist", True)
 
         try:
-<<<<<<< HEAD
             with salt.utils.event.get_event("minion", opts=__opts__) as event_bus:
                 res = __salt__["event.fire"](
                     {"func": "disable", "persist": persist}, "manage_schedule"
@@ -1026,23 +891,6 @@
                         else:
                             ret["result"] = False
                             ret["comment"] = "Failed to disable schedule on minion."
-=======
-            with salt.utils.event.get_event('minion', opts=__opts__) as event_bus:
-                res = __salt__['event.fire']({'func': 'disable'}, 'manage_schedule')
-                if res:
-                    event_ret = event_bus.get_event(
-                        tag='/salt/minion/minion_schedule_disabled_complete',
-                        wait=30,
-                    )
-                    if event_ret and event_ret['complete']:
-                        schedule = event_ret['schedule']
-                        if 'enabled' in schedule and not schedule['enabled']:
-                            ret['result'] = True
-                            ret['comment'] = 'Disabled schedule on minion.'
-                        else:
-                            ret['result'] = False
-                            ret['comment'] = 'Failed to disable schedule on minion.'
->>>>>>> 8abb7099
                         return ret
         except KeyError:
             # Effectively a no-op, since we can't really return without an event system
@@ -1164,15 +1012,9 @@
         if not response:
             ret["comment"] = "no servers answered the published schedule.add command"
             return ret
-<<<<<<< HEAD
-        elif len(errors) > 0:
-            ret["comment"] = "the following minions return False"
-            ret["minions"] = errors
-=======
         elif errors:
             ret['comment'] = 'the following minions return False'
             ret['minions'] = errors
->>>>>>> 8abb7099
             return ret
         else:
             delete(name, where=where)
@@ -1233,15 +1075,9 @@
         if not response:
             ret["comment"] = "no servers answered the published schedule.add command"
             return ret
-<<<<<<< HEAD
-        elif len(errors) > 0:
-            ret["comment"] = "the following minions return False"
-            ret["minions"] = errors
-=======
         elif errors:
             ret['comment'] = 'the following minions return False'
             ret['minions'] = errors
->>>>>>> 8abb7099
             return ret
         else:
             ret["result"] = True
@@ -1334,7 +1170,6 @@
             return ret
 
         try:
-<<<<<<< HEAD
             with salt.utils.event.get_event("minion", opts=__opts__) as event_bus:
                 res = __salt__["event.fire"](event_data, "manage_schedule")
                 if res:
@@ -1355,24 +1190,6 @@
                             ret[
                                 "comment"
                             ] = "Failed to postpone job {0} in schedule.".format(name)
-=======
-            with salt.utils.event.get_event('minion', opts=__opts__) as event_bus:
-                res = __salt__['event.fire'](event_data, 'manage_schedule')
-                if res:
-                    event_ret = event_bus.get_event(
-                        tag='/salt/minion/minion_schedule_postpone_job_complete',
-                        wait=30,
-                    )
-                    if event_ret and event_ret['complete']:
-                        schedule = event_ret['schedule']
-                        # check item exists in schedule and is enabled
-                        if name in schedule and schedule[name]['enabled']:
-                            ret['result'] = True
-                            ret['comment'] = 'Postponed Job {0} in schedule.'.format(name)
-                        else:
-                            ret['result'] = False
-                            ret['comment'] = 'Failed to postpone job {0} in schedule.'.format(name)
->>>>>>> 8abb7099
                         return ret
         except KeyError:
             # Effectively a no-op, since we can't really return without an event system
@@ -1442,7 +1259,6 @@
             return ret
 
         try:
-<<<<<<< HEAD
             with salt.utils.event.get_event("minion", opts=__opts__) as event_bus:
                 res = __salt__["event.fire"](event_data, "manage_schedule")
                 if res:
@@ -1462,24 +1278,6 @@
                             ret[
                                 "comment"
                             ] = "Failed to skip job {0} in schedule.".format(name)
-=======
-            with salt.utils.event.get_event('minion', opts=__opts__) as event_bus:
-                res = __salt__['event.fire'](event_data, 'manage_schedule')
-                if res:
-                    event_ret = event_bus.get_event(
-                        tag='/salt/minion/minion_schedule_skip_job_complete',
-                        wait=30,
-                    )
-                    if event_ret and event_ret['complete']:
-                        schedule = event_ret['schedule']
-                        # check item exists in schedule and is enabled
-                        if name in schedule and schedule[name]['enabled']:
-                            ret['result'] = True
-                            ret['comment'] = 'Added Skip Job {0} in schedule.'.format(name)
-                        else:
-                            ret['result'] = False
-                            ret['comment'] = 'Failed to skip job {0} in schedule.'.format(name)
->>>>>>> 8abb7099
                         return ret
         except KeyError:
             # Effectively a no-op, since we can't really return without an event system
@@ -1508,23 +1306,12 @@
         ret["result"] = False
 
     try:
-<<<<<<< HEAD
         event_data = {"name": name, "func": "get_next_fire_time"}
         with salt.utils.event.get_event("minion", opts=__opts__) as event_bus:
             res = __salt__["event.fire"](event_data, "manage_schedule")
             if res:
                 event_ret = event_bus.get_event(
                     tag="/salt/minion/minion_schedule_next_fire_time_complete", wait=30,
-=======
-        event_data = {'name': name, 'func': 'get_next_fire_time'}
-        with salt.utils.event.get_event('minion', opts=__opts__) as event_bus:
-            res = __salt__['event.fire'](event_data,
-                                         'manage_schedule')
-            if res:
-                event_ret = event_bus.get_event(
-                    tag='/salt/minion/minion_schedule_next_fire_time_complete',
-                    wait=30,
->>>>>>> 8abb7099
                 )
     except KeyError:
         # Effectively a no-op, since we can't really return without an event system
