# -*- coding: utf-8 -*-
"""
Manage client ssh components

.. note::

    This module requires the use of MD5 hashing. Certain security audits may
    not permit the use of MD5. For those cases, this module should be disabled
    or removed.
"""

# Import python libs
from __future__ import absolute_import, print_function, unicode_literals

import binascii
import hashlib
import logging
import os
import re
import shutil
import subprocess
import tempfile

import salt.utils.data

# Import salt libs
import salt.utils.decorators.path
import salt.utils.files
import salt.utils.path
import salt.utils.platform
import salt.utils.stringutils
<<<<<<< HEAD
from salt.exceptions import CommandExecutionError, SaltInvocationError
=======
from salt.exceptions import (
    SaltInvocationError,
    CommandExecutionError,
)
>>>>>>> 8abb7099

# Import 3rd-party libs
from salt.ext import six
from salt.ext.six.moves import range

log = logging.getLogger(__name__)
DEFAULT_SSH_PORT = 22

if six.PY3:
    import base64


def __virtual__():
    if not salt.utils.path.which("ssh"):
        return False, "The module requires the ssh binary."
    return True


def _refine_enc(enc):
    """
    Return the properly formatted ssh value for the authorized encryption key
    type. ecdsa defaults to 256 bits, must give full ecdsa enc schema string
    if using higher enc. If the type is not found, raise CommandExecutionError.
    """

    rsa = ["r", "rsa", "ssh-rsa"]
    dss = ["d", "dsa", "dss", "ssh-dss"]
    ecdsa = [
        "e",
        "ecdsa",
        "ecdsa-sha2-nistp521",
        "ecdsa-sha2-nistp384",
        "ecdsa-sha2-nistp256",
    ]
    ed25519 = ["ed25519", "ssh-ed25519"]

    if enc in rsa:
        return "ssh-rsa"
    elif enc in dss:
        return "ssh-dss"
    elif enc in ecdsa:
        # ecdsa defaults to ecdsa-sha2-nistp256
        # otherwise enc string is actual encoding string
        if enc in ["e", "ecdsa"]:
            return "ecdsa-sha2-nistp256"
        return enc
    elif enc in ed25519:
        return "ssh-ed25519"
    else:
        raise CommandExecutionError("Incorrect encryption key type '{0}'.".format(enc))


def _format_auth_line(key, enc, comment, options):
    """
    Properly format user input.
    """
    line = ""
    if options:
        line += "{0} ".format(",".join(options))
    line += "{0} {1} {2}\n".format(enc, key, comment)
    return line


def _expand_authorized_keys_path(path, user, home):
    """
    Expand the AuthorizedKeysFile expression. Defined in man sshd_config(5)
    """
    converted_path = ""
    had_escape = False
    for char in path:
        if had_escape:
            had_escape = False
            if char == "%":
                converted_path += "%"
            elif char == "u":
                converted_path += user
            elif char == "h":
                converted_path += home
            else:
                error = 'AuthorizedKeysFile path: unknown token character "%{0}"'.format(
                    char
                )
                raise CommandExecutionError(error)
            continue
        elif char == "%":
            had_escape = True
        else:
            converted_path += char
    if had_escape:
        error = "AuthorizedKeysFile path: Last character can't be escape character"
        raise CommandExecutionError(error)
    return converted_path


def _get_config_file(user, config):
    """
    Get absolute path to a user's ssh_config.
    """
    uinfo = __salt__["user.info"](user)
    if not uinfo:
        raise CommandExecutionError("User '{0}' does not exist".format(user))
    home = uinfo["home"]
    config = _expand_authorized_keys_path(config, user, home)
    if not os.path.isabs(config):
        config = os.path.join(home, config)
    return config


def _replace_auth_key(
    user, key, enc="ssh-rsa", comment="", options=None, config=".ssh/authorized_keys"
):
    """
    Replace an existing key
    """

    auth_line = _format_auth_line(key, enc, comment, options or [])

    lines = []
    full = _get_config_file(user, config)

    try:
        # open the file for both reading AND writing
        with salt.utils.files.fopen(full, "r") as _fh:
            for line in _fh:
                # We don't need any whitespace-only containing lines or arbitrary doubled newlines
                line = salt.utils.stringutils.to_unicode(line.strip())
                if line == "":
                    continue
                line += "\n"

                if line.startswith("#"):
                    # Commented Line
                    lines.append(line)
                    continue
<<<<<<< HEAD
                comps = re.findall(
                    r"((.*)\s)?(ssh-[a-z0-9-]+|ecdsa-[a-z0-9-]+)\s([a-zA-Z0-9+/]+={0,2})(\s(.*))?",
                    line,
                )
                if len(comps) > 0 and len(comps[0]) > 3 and comps[0][3] == key:
=======
                comps = re.findall(r'((.*)\s)?(ssh-[a-z0-9-]+|ecdsa-[a-z0-9-]+)\s([a-zA-Z0-9+/]+={0,2})(\s(.*))?', line)
                if comps and len(comps[0]) > 3 and comps[0][3] == key:
>>>>>>> 8abb7099
                    # Found our key, replace it
                    lines.append(auth_line)
                else:
                    lines.append(line)
            _fh.close()
            # Re-open the file writable after properly closing it
            with salt.utils.files.fopen(full, "wb") as _fh:
                # Write out any changes
                _fh.writelines(salt.utils.data.encode(lines))
    except (IOError, OSError) as exc:
        raise CommandExecutionError(
            "Problem reading or writing to key file: {0}".format(exc)
        )


def _validate_keys(key_file, fingerprint_hash_type):
    """
    Return a dict containing validated keys in the passed file
    """
    ret = {}
    linere = re.compile(r"^(.*?)\s?((?:ssh\-|ecds)[\w-]+\s.+)$")

    try:
        with salt.utils.files.fopen(key_file, "r") as _fh:
            for line in _fh:
                # We don't need any whitespace-only containing lines or arbitrary doubled newlines
                line = salt.utils.stringutils.to_unicode(line.strip())
                if line == "":
                    continue
                line += "\n"

                if line.startswith("#"):
                    # Commented Line
                    continue

                # get "{options} key"
                search = re.search(linere, line)
                if not search:
                    # not an auth ssh key, perhaps a blank line
                    continue

                opts = search.group(1)
                comps = search.group(2).split()

                if len(comps) < 2:
                    # Not a valid line
                    continue

                if opts:
                    # It has options, grab them
                    options = opts.split(",")
                else:
                    options = []

                enc = comps[0]
                key = comps[1]
                comment = " ".join(comps[2:])
                fingerprint = _fingerprint(key, fingerprint_hash_type)
                if fingerprint is None:
                    continue

                ret[key] = {
                    "enc": enc,
                    "comment": comment,
                    "options": options,
                    "fingerprint": fingerprint,
                }
    except (IOError, OSError):
        raise CommandExecutionError("Problem reading ssh key file {0}".format(key_file))

    return ret


def _fingerprint(public_key, fingerprint_hash_type):
    """
    Return a public key fingerprint based on its base64-encoded representation

    The fingerprint string is formatted according to RFC 4716 (ch.4), that is,
    in the form "xx:xx:...:xx"

    If the key is invalid (incorrect base64 string), return None

    public_key
        The public key to return the fingerprint for

    fingerprint_hash_type
        The public key fingerprint hash type that the public key fingerprint
        was originally hashed with. This defaults to ``sha256`` if not specified.

        .. versionadded:: 2016.11.4
        .. versionchanged:: 2017.7.0: default changed from ``md5`` to ``sha256``

    """
    if fingerprint_hash_type:
        hash_type = fingerprint_hash_type.lower()
    else:
        hash_type = "sha256"

    try:
        hash_func = getattr(hashlib, hash_type)
    except AttributeError:
        raise CommandExecutionError(
            "The fingerprint_hash_type {0} is not supported.".format(hash_type)
        )

    try:
        if six.PY2:
            raw_key = public_key.decode("base64")
        else:
            raw_key = base64.b64decode(
                public_key, validate=True
            )  # pylint: disable=E1123
    except binascii.Error:
        return None

    ret = hash_func(raw_key).hexdigest()

    chunks = [ret[i : i + 2] for i in range(0, len(ret), 2)]
    return ":".join(chunks)


def _get_known_hosts_file(config=None, user=None):
    if user:
        config = config or ".ssh/known_hosts"
    else:
        config = config or "/etc/ssh/ssh_known_hosts"

    if os.path.isabs(config):
        full = config
    else:
        if user:
            uinfo = __salt__["user.info"](user)
            if not uinfo:
                return {
                    "status": "error",
                    "error": "User {0} does not exist".format(user),
                }
            full = os.path.join(uinfo["home"], config)
        else:
            return {
                "status": "error",
                "error": "Cannot determine absolute path to file.",
            }

    return full


def host_keys(keydir=None, private=True, certs=True):
    """
    Return the minion's host keys

    CLI Example:

    .. code-block:: bash

        salt '*' ssh.host_keys
        salt '*' ssh.host_keys keydir=/etc/ssh
        salt '*' ssh.host_keys keydir=/etc/ssh private=False
        salt '*' ssh.host_keys keydir=/etc/ssh certs=False
    """
    # TODO: support parsing sshd_config for the key directory
    if not keydir:
        if __grains__["kernel"] == "Linux":
            keydir = "/etc/ssh"
        else:
            # If keydir is None, os.listdir() will blow up
            raise SaltInvocationError("ssh.host_keys: Please specify a keydir")
    keys = {}
    fnre = re.compile(r"ssh_host_(?P<type>.+)_key(?P<pub>(?P<cert>-cert)?\.pub)?")
    for fn_ in os.listdir(keydir):
        m = fnre.match(fn_)
        if m:
            if not m.group("pub") and private is False:
                log.info(
                    "Skipping private key file %s as " "private is set to False", fn_
                )
                continue
            if m.group("cert") and certs is False:
                log.info("Skipping key file %s as certs is set to False", fn_)
                continue

            kname = m.group("type")
            if m.group("pub"):
                kname += m.group("pub")
            try:
                with salt.utils.files.fopen(os.path.join(keydir, fn_), "r") as _fh:
                    # As of RFC 4716 "a key file is a text file, containing a
                    # sequence of lines", although some SSH implementations
                    # (e.g. OpenSSH) manage their own format(s).  Please see
                    # #20708 for a discussion about how to handle SSH key files
                    # in the future
                    keys[kname] = salt.utils.stringutils.to_unicode(_fh.readline())
                    # only read the whole file if it is not in the legacy 1.1
                    # binary format
                    if keys[kname] != "SSH PRIVATE KEY FILE FORMAT 1.1\n":
                        keys[kname] += salt.utils.stringutils.to_unicode(_fh.read())
                    keys[kname] = keys[kname].strip()
            except (IOError, OSError):
                keys[kname] = ""
    return keys


def auth_keys(user=None, config=".ssh/authorized_keys", fingerprint_hash_type=None):
    """
    Return the authorized keys for users

    CLI Example:

    .. code-block:: bash

        salt '*' ssh.auth_keys
        salt '*' ssh.auth_keys root
        salt '*' ssh.auth_keys user=root
        salt '*' ssh.auth_keys user="[user1, user2]"
    """
    if not user:
        user = __salt__["user.list_users"]()

    old_output_when_one_user = False
    if not isinstance(user, list):
        user = [user]
        old_output_when_one_user = True

    keys = {}
    for u in user:
        full = None
        try:
            full = _get_config_file(u, config)
        except CommandExecutionError:
            pass

        if full and os.path.isfile(full):
            keys[u] = _validate_keys(full, fingerprint_hash_type)

    if old_output_when_one_user:
        if user[0] in keys:
            return keys[user[0]]
        else:
            return {}

    return keys


def check_key_file(
    user,
    source,
    config=".ssh/authorized_keys",
    saltenv="base",
    fingerprint_hash_type=None,
):
    """
    Check a keyfile from a source destination against the local keys and
    return the keys to change

    CLI Example:

    .. code-block:: bash

        salt '*' ssh.check_key_file root salt://ssh/keyfile
    """
    keyfile = __salt__["cp.cache_file"](source, saltenv)
    if not keyfile:
        return {}
    s_keys = _validate_keys(keyfile, fingerprint_hash_type)
    if not s_keys:
        err = "No keys detected in {0}. Is file properly " "formatted?".format(source)
        log.error(err)
        __context__["ssh_auth.error"] = err
        return {}
    else:
        ret = {}
        for key in s_keys:
            ret[key] = check_key(
                user,
                key,
                s_keys[key]["enc"],
                s_keys[key]["comment"],
                s_keys[key]["options"],
                config=config,
                fingerprint_hash_type=fingerprint_hash_type,
            )
        return ret


def check_key(
    user,
    key,
    enc,
    comment,
    options,
    config=".ssh/authorized_keys",
    cache_keys=None,
    fingerprint_hash_type=None,
):
    """
    Check to see if a key needs updating, returns "update", "add" or "exists"

    CLI Example:

    .. code-block:: bash

        salt '*' ssh.check_key <user> <key> <enc> <comment> <options>
    """
    if cache_keys is None:
        cache_keys = []
    enc = _refine_enc(enc)
    current = auth_keys(
        user, config=config, fingerprint_hash_type=fingerprint_hash_type
    )
    nline = _format_auth_line(key, enc, comment, options)

    # Removing existing keys from the auth_keys isn't really a good idea
    # in fact
    #
    # as:
    #   - We can have non-salt managed keys in that file
    #   - We can have multiple states defining keys for an user
    #     and with such code only one state will win
    #     the remove all-other-keys war
    #
    # if cache_keys:
    #     for pub_key in set(current).difference(set(cache_keys)):
    #         rm_auth_key(user, pub_key)

    if key in current:
        cline = _format_auth_line(
            key, current[key]["enc"], current[key]["comment"], current[key]["options"]
        )
        if cline != nline:
            return "update"
    else:
        return "add"
    return "exists"


def rm_auth_key_from_file(
    user,
    source,
    config=".ssh/authorized_keys",
    saltenv="base",
    fingerprint_hash_type=None,
):
    """
    Remove an authorized key from the specified user's authorized key file,
    using a file as source

    CLI Example:

    .. code-block:: bash

        salt '*' ssh.rm_auth_key_from_file <user> salt://ssh_keys/<user>.id_rsa.pub
    """
    lfile = __salt__["cp.cache_file"](source, saltenv)
    if not os.path.isfile(lfile):
        raise CommandExecutionError("Failed to pull key file from salt file server")

    s_keys = _validate_keys(lfile, fingerprint_hash_type)
    if not s_keys:
        err = "No keys detected in {0}. Is file properly formatted?".format(source)
        log.error(err)
        __context__["ssh_auth.error"] = err
        return "fail"
    else:
        rval = ""
        for key in s_keys:
            rval += rm_auth_key(
                user, key, config=config, fingerprint_hash_type=fingerprint_hash_type
            )
        # Due to the ability for a single file to have multiple keys, it's
        # possible for a single call to this function to have both "replace"
        # and "new" as possible valid returns. I ordered the following as I
        # thought best.
        if "Key not removed" in rval:
            return "Key not removed"
        elif "Key removed" in rval:
            return "Key removed"
        else:
            return "Key not present"


def rm_auth_key(user, key, config=".ssh/authorized_keys", fingerprint_hash_type=None):
    """
    Remove an authorized key from the specified user's authorized key file

    CLI Example:

    .. code-block:: bash

        salt '*' ssh.rm_auth_key <user> <key>
    """
    current = auth_keys(
        user, config=config, fingerprint_hash_type=fingerprint_hash_type
    )
    linere = re.compile(r"^(.*?)\s?((?:ssh\-|ecds)[\w-]+\s.+)$")
    if key in current:
        # Remove the key
        full = _get_config_file(user, config)

        # Return something sensible if the file doesn't exist
        if not os.path.isfile(full):
            return "Authorized keys file {0} not present".format(full)

        lines = []
        try:
            # Read every line in the file to find the right ssh key
            # and then write out the correct one. Open the file once
            with salt.utils.files.fopen(full, "r") as _fh:
                for line in _fh:
                    # We don't need any whitespace-only containing lines or arbitrary doubled newlines
                    line = salt.utils.stringutils.to_unicode(line.strip())
                    if line == "":
                        continue
                    line += "\n"

                    if line.startswith("#"):
                        # Commented Line
                        lines.append(line)
                        continue

                    # get "{options} key"
                    search = re.search(linere, line)
                    if not search:
                        # not an auth ssh key, perhaps a blank line
                        continue

                    comps = search.group(2).split()

                    if len(comps) < 2:
                        # Not a valid line
                        lines.append(line)
                        continue

                    pkey = comps[1]

                    # This is the key we are "deleting", so don't put
                    # it in the list of keys to be re-added back
                    if pkey == key:
                        continue

                    lines.append(line)

            # Let the context manager do the right thing here and then
            # re-open the file in write mode to save the changes out.
            with salt.utils.files.fopen(full, "wb") as _fh:
                _fh.writelines(salt.utils.data.encode(lines))
        except (IOError, OSError) as exc:
            log.warning("Could not read/write key file: %s", exc)
            return "Key not removed"
        return "Key removed"
    # TODO: Should this function return a simple boolean?
    return "Key not present"


def set_auth_key_from_file(
    user,
    source,
    config=".ssh/authorized_keys",
    saltenv="base",
    fingerprint_hash_type=None,
):
    """
    Add a key to the authorized_keys file, using a file as the source.

    CLI Example:

    .. code-block:: bash

        salt '*' ssh.set_auth_key_from_file <user> salt://ssh_keys/<user>.id_rsa.pub
    """
    # TODO: add support for pulling keys from other file sources as well
    lfile = __salt__["cp.cache_file"](source, saltenv)
    if not os.path.isfile(lfile):
        raise CommandExecutionError("Failed to pull key file from salt file server")

    s_keys = _validate_keys(lfile, fingerprint_hash_type)
    if not s_keys:
        err = "No keys detected in {0}. Is file properly formatted?".format(source)
        log.error(err)
        __context__["ssh_auth.error"] = err
        return "fail"
    else:
        rval = ""
        for key in s_keys:
            rval += set_auth_key(
                user,
                key,
                enc=s_keys[key]["enc"],
                comment=s_keys[key]["comment"],
                options=s_keys[key]["options"],
                config=config,
                cache_keys=list(s_keys.keys()),
                fingerprint_hash_type=fingerprint_hash_type,
            )
        # Due to the ability for a single file to have multiple keys, it's
        # possible for a single call to this function to have both "replace"
        # and "new" as possible valid returns. I ordered the following as I
        # thought best.
        if "fail" in rval:
            return "fail"
        elif "replace" in rval:
            return "replace"
        elif "new" in rval:
            return "new"
        else:
            return "no change"


def set_auth_key(
    user,
    key,
    enc="ssh-rsa",
    comment="",
    options=None,
    config=".ssh/authorized_keys",
    cache_keys=None,
    fingerprint_hash_type=None,
):
    """
    Add a key to the authorized_keys file. The "key" parameter must only be the
    string of text that is the encoded key. If the key begins with "ssh-rsa"
    or ends with user@host, remove those from the key before passing it to this
    function.

    CLI Example:

    .. code-block:: bash

        salt '*' ssh.set_auth_key <user> '<key>' enc='dsa'
    """
    if cache_keys is None:
        cache_keys = []
    if len(key.split()) > 1:
        return "invalid"

    enc = _refine_enc(enc)
    uinfo = __salt__["user.info"](user)
    if not uinfo:
        return "fail"

    # A 'valid key' to us pretty much means 'decodable as base64', which is
    # the same filtering done when reading the authorized_keys file. Apply
    # the same check to ensure we don't insert anything that will not
    # subsequently be read)
    key_is_valid = _fingerprint(key, fingerprint_hash_type) is not None
    if not key_is_valid:
        return "Invalid public key"

    status = check_key(
        user,
        key,
        enc,
        comment,
        options,
        config=config,
        cache_keys=cache_keys,
        fingerprint_hash_type=fingerprint_hash_type,
    )
    if status == "update":
        _replace_auth_key(user, key, enc, comment, options or [], config)
        return "replace"
    elif status == "exists":
        return "no change"
    else:
        auth_line = _format_auth_line(key, enc, comment, options)
        fconfig = _get_config_file(user, config)
        # Fail if the key lives under the user's homedir, and the homedir
        # doesn't exist
        udir = uinfo.get("home", "")
        if fconfig.startswith(udir) and not os.path.isdir(udir):
            return "fail"
        if not os.path.isdir(os.path.dirname(fconfig)):
            dpath = os.path.dirname(fconfig)
            os.makedirs(dpath)
            if not salt.utils.platform.is_windows():
                if os.geteuid() == 0:
                    os.chown(dpath, uinfo["uid"], uinfo["gid"])
                os.chmod(dpath, 448)
            # If SELINUX is available run a restorecon on the file
            rcon = salt.utils.path.which("restorecon")
            if rcon:
                cmd = [rcon, dpath]
                subprocess.call(cmd)

        if not os.path.isfile(fconfig):
            new_file = True
        else:
            new_file = False

        try:
            with salt.utils.files.fopen(fconfig, "ab+") as _fh:
                if new_file is False:
                    # Let's make sure we have a new line at the end of the file
                    _fh.seek(0, 2)
                    if _fh.tell() > 0:
                        # File isn't empty, check if last byte is a newline
                        # If not, add one
                        _fh.seek(-1, 2)
                        if _fh.read(1) != b"\n":
                            _fh.write(b"\n")
                _fh.write(salt.utils.stringutils.to_bytes(auth_line))
        except (IOError, OSError) as exc:
            msg = "Could not write to key file: {0}"
            raise CommandExecutionError(msg.format(exc))

        if new_file:
            if not salt.utils.platform.is_windows():
                if os.geteuid() == 0:
                    os.chown(fconfig, uinfo["uid"], uinfo["gid"])
                os.chmod(fconfig, 384)
            # If SELINUX is available run a restorecon on the file
            rcon = salt.utils.path.which("restorecon")
            if rcon:
                cmd = [rcon, fconfig]
                subprocess.call(cmd)
        return "new"


def _get_matched_host_line_numbers(lines, enc):
    """
    Helper function which parses ssh-keygen -F function output and yield line
    number of known_hosts entries with encryption key type matching enc,
    one by one.
    """
    enc = enc if enc else "rsa"
    for i, line in enumerate(lines):
        if i % 2 == 0:
            line_no = int(line.strip().split()[-1])
            line_enc = lines[i + 1].strip().split()[-2]
            if line_enc != enc:
                continue
            yield line_no


def _parse_openssh_output(lines, fingerprint_hash_type=None):
    """
    Helper function which parses ssh-keygen -F and ssh-keyscan function output
    and yield dict with keys information, one by one.
    """
    for line in lines:
        # We don't need any whitespace-only containing lines or arbitrary doubled newlines
        line = line.strip()
        if line == "":
            continue
        line += "\n"

        if line.startswith("#"):
            continue
        try:
            hostname, enc, key = line.split()
        except ValueError:  # incorrect format
            continue
        fingerprint = _fingerprint(key, fingerprint_hash_type=fingerprint_hash_type)
        if not fingerprint:
            continue
<<<<<<< HEAD
        yield {"hostname": hostname, "key": key, "enc": enc, "fingerprint": fingerprint}


@salt.utils.decorators.path.which("ssh-keygen")
def get_known_host_entries(
    user, hostname, config=None, port=None, fingerprint_hash_type=None
):
    """
=======
        yield {'hostname': hostname, 'key': key, 'enc': enc,
               'fingerprint': fingerprint}


@salt.utils.decorators.path.which('ssh-keygen')
def get_known_host_entries(user,
                           hostname,
                           config=None,
                           port=None,
                           fingerprint_hash_type=None):
    '''
>>>>>>> 8abb7099
    .. versionadded:: 2018.3.0

    Return information about known host entries from the configfile, if any.
    If there are no entries for a matching hostname, return None.

    CLI Example:

    .. code-block:: bash

        salt '*' ssh.get_known_host_entries <user> <hostname>
    """
    full = _get_known_hosts_file(config=config, user=user)

    if isinstance(full, dict):
        return full

    ssh_hostname = _hostname_and_port_to_ssh_hostname(hostname, port)
    cmd = ["ssh-keygen", "-F", ssh_hostname, "-f", full]
    lines = __salt__["cmd.run"](
        cmd, ignore_retcode=True, python_shell=False
    ).splitlines()
    known_host_entries = list(
        _parse_openssh_output(lines, fingerprint_hash_type=fingerprint_hash_type)
    )
    return known_host_entries if known_host_entries else None


<<<<<<< HEAD
@salt.utils.decorators.path.which("ssh-keyscan")
def recv_known_host_entries(
    hostname,
    enc=None,
    port=None,
    hash_known_hosts=True,
    timeout=5,
    fingerprint_hash_type=None,
):
    """
=======
@salt.utils.decorators.path.which('ssh-keyscan')
def recv_known_host_entries(hostname,
                            enc=None,
                            port=None,
                            hash_known_hosts=True,
                            timeout=5,
                            fingerprint_hash_type=None):
    '''
>>>>>>> 8abb7099
    .. versionadded:: 2018.3.0

    Retrieve information about host public keys from remote server

    hostname
        The name of the remote host (e.g. "github.com")

    enc
        Defines what type of key is being used, can be ed25519, ecdsa ssh-rsa
        or ssh-dss

    port
        Optional parameter, denoting the port of the remote host on which an
        SSH daemon is running. By default the port 22 is used.

    hash_known_hosts : True
        Hash all hostnames and addresses in the known hosts file.

    timeout : int
        Set the timeout for connection attempts.  If ``timeout`` seconds have
        elapsed since a connection was initiated to a host or since the last
        time anything was read from that host, then the connection is closed
        and the host in question considered unavailable.  Default is 5 seconds.

    fingerprint_hash_type
        The fingerprint hash type that the public key fingerprints were
        originally hashed with. This defaults to ``sha256`` if not specified.

        .. versionadded:: 2016.11.4
        .. versionchanged:: 2017.7.0: default changed from ``md5`` to ``sha256``

    CLI Example:

    .. code-block:: bash

        salt '*' ssh.recv_known_host_entries <hostname> enc=<enc> port=<port>
    """
    # The following list of OSes have an old version of openssh-clients
    # and thus require the '-t' option for ssh-keyscan
    need_dash_t = ("CentOS-5",)

    cmd = ["ssh-keyscan"]
    if port:
        cmd.extend(["-p", port])
    if enc:
<<<<<<< HEAD
        cmd.extend(["-t", enc])
    if not enc and __grains__.get("osfinger") in need_dash_t:
        cmd.extend(["-t", "rsa"])
    if hash_known_hosts:
        cmd.append("-H")
    cmd.extend(["-T", six.text_type(timeout)])
=======
        cmd.extend(['-t', enc])
    if not enc and __grains__.get('osfinger') in need_dash_t:
        cmd.extend(['-t', 'rsa'])
    cmd.extend(['-T', six.text_type(timeout)])
>>>>>>> 8abb7099
    cmd.append(hostname)
    lines = None
    attempts = 5
    while not lines and attempts > 0:
        attempts = attempts - 1
<<<<<<< HEAD
        lines = __salt__["cmd.run"](cmd, python_shell=False).splitlines()
    known_host_entries = list(
        _parse_openssh_output(lines, fingerprint_hash_type=fingerprint_hash_type)
    )
=======
        output = __salt__['cmd.run'](cmd, python_shell=False)

    # This is a workaround because ssh-keyscan hashing is broken for
    # non-standard SSH ports on basically every platform. See
    # https://github.com/saltstack/salt/issues/40152 for more info.
    if hash_known_hosts:
        # Use a tempdir, because ssh-keygen creates a backup .old file
        # and we want to get rid of that. We won't need our temp keys
        # file, either.
        tempdir = tempfile.mkdtemp()
        try:
            filename = os.path.join(tempdir, 'keys')
            with salt.utils.files.fopen(filename, mode='w') as f:
                f.write(output)
            cmd = ['ssh-keygen', '-H', '-f', filename]
            __salt__['cmd.run'](cmd, python_shell=False)
            # ssh-keygen moves the old file, so we have to re-open to
            # read the hashed entries
            with salt.utils.files.fopen(filename, mode='r') as f:
                output = f.read()
        finally:
            shutil.rmtree(tempdir, ignore_errors=True)
    lines = output.splitlines()
    known_host_entries = list(_parse_openssh_output(lines,
                                             fingerprint_hash_type=fingerprint_hash_type))
>>>>>>> 8abb7099
    return known_host_entries if known_host_entries else None


def check_known_host(
    user=None,
    hostname=None,
    key=None,
    fingerprint=None,
    config=None,
    port=None,
    fingerprint_hash_type=None,
):
    """
    Check the record in known_hosts file, either by its value or by fingerprint
    (it's enough to set up either key or fingerprint, you don't need to set up
    both).

    If provided key or fingerprint doesn't match with stored value, return
    "update", if no value is found for a given host, return "add", otherwise
    return "exists".

    If neither key, nor fingerprint is defined, then additional validation is
    not performed.

    CLI Example:

    .. code-block:: bash

        salt '*' ssh.check_known_host <user> <hostname> key='AAAA...FAaQ=='
    """
    if not hostname:
        return {"status": "error", "error": "hostname argument required"}
    if not user:
        config = config or "/etc/ssh/ssh_known_hosts"
    else:
        config = config or ".ssh/known_hosts"

    known_host_entries = get_known_host_entries(
        user,
        hostname,
        config=config,
        port=port,
        fingerprint_hash_type=fingerprint_hash_type,
    )
    known_keys = [h["key"] for h in known_host_entries] if known_host_entries else []
    known_fingerprints = (
        [h["fingerprint"] for h in known_host_entries] if known_host_entries else []
    )

    if not known_host_entries:
        return "add"
    if key:
        return "exists" if key in known_keys else "update"
    elif fingerprint:
        return "exists" if fingerprint in known_fingerprints else "update"
    else:
        return "exists"


def rm_known_host(user=None, hostname=None, config=None, port=None):
    """
    Remove all keys belonging to hostname from a known_hosts file.

    CLI Example:

    .. code-block:: bash

        salt '*' ssh.rm_known_host <user> <hostname>
    """
    if not hostname:
        return {"status": "error", "error": "hostname argument required"}

    full = _get_known_hosts_file(config=config, user=user)

    if isinstance(full, dict):
        return full

    if not os.path.isfile(full):
        return {
            "status": "error",
            "error": "Known hosts file {0} does not exist".format(full),
        }

    ssh_hostname = _hostname_and_port_to_ssh_hostname(hostname, port)
    cmd = ["ssh-keygen", "-R", ssh_hostname, "-f", full]
    cmd_result = __salt__["cmd.run"](cmd, python_shell=False)
    if not salt.utils.platform.is_windows():
        # ssh-keygen creates a new file, thus a chown is required.
        if os.geteuid() == 0 and user:
            uinfo = __salt__["user.info"](user)
            os.chown(full, uinfo["uid"], uinfo["gid"])
    return {"status": "removed", "comment": cmd_result}


def set_known_host(
    user=None,
    hostname=None,
    fingerprint=None,
    key=None,
    port=None,
    enc=None,
    config=None,
    hash_known_hosts=True,
    timeout=5,
    fingerprint_hash_type=None,
):
    """
    Download SSH public key from remote host "hostname", optionally validate
    its fingerprint against "fingerprint" variable and save the record in the
    known_hosts file.

    If such a record does already exists in there, do nothing.

    user
        The user who owns the ssh authorized keys file to modify

    hostname
        The name of the remote host (e.g. "github.com")

    fingerprint
        The fingerprint of the key which must be present in the known_hosts
        file (optional if key specified)

    key
        The public key which must be presented in the known_hosts file
        (optional if fingerprint specified)

    port
        optional parameter, denoting the port of the remote host, which will be
        used in case, if the public key will be requested from it. By default
        the port 22 is used.

    enc
        Defines what type of key is being used, can be ed25519, ecdsa ssh-rsa
        or ssh-dss

    config
        The location of the authorized keys file relative to the user's home
        directory, defaults to ".ssh/known_hosts". If no user is specified,
        defaults to "/etc/ssh/ssh_known_hosts". If present, must be an
        absolute path when a user is not specified.

    hash_known_hosts : True
        Hash all hostnames and addresses in the known hosts file.

    timeout : int
        Set the timeout for connection attempts.  If ``timeout`` seconds have
        elapsed since a connection was initiated to a host or since the last
        time anything was read from that host, then the connection is closed
        and the host in question considered unavailable.  Default is 5 seconds.

        .. versionadded:: 2016.3.0

    fingerprint_hash_type
        The public key fingerprint hash type that the public key fingerprint
        was originally hashed with. This defaults to ``sha256`` if not specified.

        .. versionadded:: 2016.11.4
        .. versionchanged:: 2017.7.0: default changed from ``md5`` to ``sha256``

    CLI Example:

    .. code-block:: bash

        salt '*' ssh.set_known_host <user> fingerprint='xx:xx:..:xx' enc='ssh-rsa' config='.ssh/known_hosts'
    """
    if not hostname:
        return {"status": "error", "error": "hostname argument required"}

<<<<<<< HEAD
    if port is not None and port != DEFAULT_SSH_PORT and hash_known_hosts:
        return {
            "status": "error",
            "error": "argument port can not be used in "
            "conjunction with argument hash_known_hosts",
        }

=======
>>>>>>> 8abb7099
    update_required = False
    check_required = False
    stored_host_entries = get_known_host_entries(
        user,
        hostname,
        config=config,
        port=port,
        fingerprint_hash_type=fingerprint_hash_type,
    )
    stored_keys = [h["key"] for h in stored_host_entries] if stored_host_entries else []
    stored_fingerprints = (
        [h["fingerprint"] for h in stored_host_entries] if stored_host_entries else []
    )

    if not stored_host_entries:
        update_required = True
    elif fingerprint and fingerprint not in stored_fingerprints:
        update_required = True
    elif key and key not in stored_keys:
        update_required = True
    elif key is None and fingerprint is None:
        check_required = True

    if not update_required and not check_required:
        return {"status": "exists", "keys": stored_keys}

    if not key:
        remote_host_entries = recv_known_host_entries(
            hostname,
            enc=enc,
            port=port,
            hash_known_hosts=hash_known_hosts,
            timeout=timeout,
            fingerprint_hash_type=fingerprint_hash_type,
        )
        # pylint: disable=not-an-iterable
        known_keys = (
            [h["key"] for h in remote_host_entries] if remote_host_entries else []
        )
        known_fingerprints = (
            [h["fingerprint"] for h in remote_host_entries]
            if remote_host_entries
            else []
        )
        # pylint: enable=not-an-iterable
        if not remote_host_entries:
            return {"status": "error", "error": "Unable to receive remote host keys"}

        if fingerprint and fingerprint not in known_fingerprints:
            return {
                "status": "error",
                "error": (
                    "Remote host public keys found but none of their "
                    "fingerprints match the one you have provided"
                ),
            }

        if check_required:
            for key in known_keys:
                if key in stored_keys:
                    return {"status": "exists", "keys": stored_keys}

    full = _get_known_hosts_file(config=config, user=user)

    if isinstance(full, dict):
        return full

    if os.path.isfile(full):
        origmode = os.stat(full).st_mode

        # remove existing known_host entry with matching hostname and encryption key type
        # use ssh-keygen -F to find the specific line(s) for this host + enc combo
        ssh_hostname = _hostname_and_port_to_ssh_hostname(hostname, port)
        cmd = ["ssh-keygen", "-F", ssh_hostname, "-f", full]
        lines = __salt__["cmd.run"](
            cmd, ignore_retcode=True, python_shell=False
        ).splitlines()
        remove_lines = list(_get_matched_host_line_numbers(lines, enc))

        if remove_lines:
            try:
                with salt.utils.files.fopen(full, "r+") as ofile:
                    known_hosts_lines = salt.utils.data.decode(list(ofile))
                    # Delete from last line to first to avoid invalidating earlier indexes
                    for line_no in sorted(remove_lines, reverse=True):
                        del known_hosts_lines[line_no - 1]
                    # Write out changed known_hosts file
                    ofile.seek(0)
                    ofile.truncate()
                    ofile.writelines(
                        salt.utils.data.decode(known_hosts_lines, to_str=True)
                    )
            except (IOError, OSError) as exception:
                raise CommandExecutionError(
                    "Couldn't remove old entry(ies) from known hosts file: '{0}'".format(
                        exception
                    )
                )
    else:
        origmode = None

    # set up new value
    if key:
        remote_host_entries = [{"hostname": hostname, "enc": enc, "key": key}]

    lines = []
    for entry in remote_host_entries:
        if (
            hash_known_hosts
            or port in [DEFAULT_SSH_PORT, None]
            or ":" in entry["hostname"]
        ):
            line = "{hostname} {enc} {key}\n".format(**entry)
        else:
            entry["port"] = port
            line = "[{hostname}]:{port} {enc} {key}\n".format(**entry)
        lines.append(line)

    # ensure ~/.ssh exists
    ssh_dir = os.path.dirname(full)
    if user:
        uinfo = __salt__["user.info"](user)

    try:
        log.debug('Ensuring ssh config dir "%s" exists', ssh_dir)
        os.makedirs(ssh_dir)
    except OSError as exc:
        if exc.args[1] == "Permission denied":
            log.error("Unable to create directory %s: " "%s", ssh_dir, exc.args[1])
        elif exc.args[1] == "File exists":
            log.debug("%s already exists, no need to create " "it", ssh_dir)
    else:
        # set proper ownership/permissions
        if user:
            os.chown(ssh_dir, uinfo["uid"], uinfo["gid"])
            os.chmod(ssh_dir, 0o700)

    # write line to known_hosts file
    try:
        with salt.utils.files.fopen(full, "ab") as ofile:
            ofile.writelines(salt.utils.data.encode(lines))
    except (IOError, OSError) as exception:
        raise CommandExecutionError(
            "Couldn't append to known hosts file: '{0}'".format(exception)
        )

    if not salt.utils.platform.is_windows():
        if os.geteuid() == 0 and user:
            os.chown(full, uinfo["uid"], uinfo["gid"])
        if origmode:
            os.chmod(full, origmode)
        else:
            os.chmod(full, 0o600)

    if key and hash_known_hosts:
        cmd_result = __salt__["ssh.hash_known_hosts"](user=user, config=full)

    rval = {"status": "updated", "old": stored_host_entries, "new": remote_host_entries}
    return rval


def user_keys(user=None, pubfile=None, prvfile=None):
    """

    Return the user's ssh keys on the minion

    .. versionadded:: 2014.7.0

    CLI Example:

    .. code-block:: bash

        salt '*' ssh.user_keys
        salt '*' ssh.user_keys user=user1
        salt '*' ssh.user_keys user=user1 pubfile=/home/user1/.ssh/id_rsa.pub prvfile=/home/user1/.ssh/id_rsa
        salt '*' ssh.user_keys user=user1 prvfile=False
        salt '*' ssh.user_keys user="['user1','user2'] pubfile=id_rsa.pub prvfile=id_rsa

    As you can see you can tell Salt not to read from the user's private (or
    public) key file by setting the file path to ``False``. This can be useful
    to prevent Salt from publishing private data via Salt Mine or others.
    """
    if not user:
        user = __salt__["user.list_users"]()

    if not isinstance(user, list):
        # only one so convert to list
        user = [user]

    keys = {}
    for u in user:
        keys[u] = {}
        userinfo = __salt__["user.info"](u)

        if "home" not in userinfo:
            # no home directory, skip
            continue

        userKeys = []

        if pubfile:
            userKeys.append(pubfile)
        elif pubfile is not False:
            # Add the default public keys
            userKeys += ["id_rsa.pub", "id_dsa.pub", "id_ecdsa.pub", "id_ed25519.pub"]

        if prvfile:
            userKeys.append(prvfile)
        elif prvfile is not False:
            # Add the default private keys
            userKeys += ["id_rsa", "id_dsa", "id_ecdsa", "id_ed25519"]

        for key in userKeys:
            if key.startswith("/"):
                keyname = os.path.basename(key)
                fn_ = key
            else:
                # if not full path, assume key is in .ssh
                # in user's home directory
                keyname = key
                fn_ = "{0}/.ssh/{1}".format(userinfo["home"], key)

            if os.path.exists(fn_):
                try:
                    with salt.utils.files.fopen(fn_, "r") as _fh:
                        keys[u][keyname] = "".join(
                            salt.utils.data.decode(_fh.readlines())
                        ).strip()
                except (IOError, OSError):
                    pass

    # clean up any empty items
    _keys = {}
    for key in keys:
        if keys[key]:
            _keys[key] = keys[key]
    return _keys


@salt.utils.decorators.path.which("ssh-keygen")
def hash_known_hosts(user=None, config=None):
    """

    Hash all the hostnames in the known hosts file.

    .. versionadded:: 2014.7.0

    user
        hash known hosts of this user

    config
        path to known hosts file: can be absolute or relative to user's home
        directory

    CLI Example:

    .. code-block:: bash

        salt '*' ssh.hash_known_hosts

    """
    full = _get_known_hosts_file(config=config, user=user)

    if isinstance(full, dict):
        return full  # full contains error information

    if not os.path.isfile(full):
        return {
            "status": "error",
            "error": "Known hosts file {0} does not exist".format(full),
        }
    origmode = os.stat(full).st_mode
    cmd = ["ssh-keygen", "-H", "-f", full]
    cmd_result = __salt__["cmd.run"](cmd, python_shell=False)
    os.chmod(full, origmode)
    if not salt.utils.platform.is_windows():
        # ssh-keygen creates a new file, thus a chown is required.
        if os.geteuid() == 0 and user:
            uinfo = __salt__["user.info"](user)
            os.chown(full, uinfo["uid"], uinfo["gid"])
    return {"status": "updated", "comment": cmd_result}


def _hostname_and_port_to_ssh_hostname(hostname, port=DEFAULT_SSH_PORT):
    if not port or port == DEFAULT_SSH_PORT:
        return hostname
    else:
        return "[{0}]:{1}".format(hostname, port)


def key_is_encrypted(key):
    """
    .. versionadded:: 2015.8.7

    Function to determine whether or not a private key is encrypted with a
    passphrase.

    Checks key for a ``Proc-Type`` header with ``ENCRYPTED`` in the value. If
    found, returns ``True``, otherwise returns ``False``.

    CLI Example:

    .. code-block:: bash

        salt '*' ssh.key_is_encrypted /root/id_rsa
    """
    return __utils__["ssh.key_is_encrypted"](key)<|MERGE_RESOLUTION|>--- conflicted
+++ resolved
@@ -29,14 +29,10 @@
 import salt.utils.path
 import salt.utils.platform
 import salt.utils.stringutils
-<<<<<<< HEAD
-from salt.exceptions import CommandExecutionError, SaltInvocationError
-=======
 from salt.exceptions import (
     SaltInvocationError,
     CommandExecutionError,
 )
->>>>>>> 8abb7099
 
 # Import 3rd-party libs
 from salt.ext import six
@@ -171,16 +167,8 @@
                     # Commented Line
                     lines.append(line)
                     continue
-<<<<<<< HEAD
-                comps = re.findall(
-                    r"((.*)\s)?(ssh-[a-z0-9-]+|ecdsa-[a-z0-9-]+)\s([a-zA-Z0-9+/]+={0,2})(\s(.*))?",
-                    line,
-                )
-                if len(comps) > 0 and len(comps[0]) > 3 and comps[0][3] == key:
-=======
                 comps = re.findall(r'((.*)\s)?(ssh-[a-z0-9-]+|ecdsa-[a-z0-9-]+)\s([a-zA-Z0-9+/]+={0,2})(\s(.*))?', line)
                 if comps and len(comps[0]) > 3 and comps[0][3] == key:
->>>>>>> 8abb7099
                     # Found our key, replace it
                     lines.append(auth_line)
                 else:
@@ -835,16 +823,6 @@
         fingerprint = _fingerprint(key, fingerprint_hash_type=fingerprint_hash_type)
         if not fingerprint:
             continue
-<<<<<<< HEAD
-        yield {"hostname": hostname, "key": key, "enc": enc, "fingerprint": fingerprint}
-
-
-@salt.utils.decorators.path.which("ssh-keygen")
-def get_known_host_entries(
-    user, hostname, config=None, port=None, fingerprint_hash_type=None
-):
-    """
-=======
         yield {'hostname': hostname, 'key': key, 'enc': enc,
                'fingerprint': fingerprint}
 
@@ -856,7 +834,6 @@
                            port=None,
                            fingerprint_hash_type=None):
     '''
->>>>>>> 8abb7099
     .. versionadded:: 2018.3.0
 
     Return information about known host entries from the configfile, if any.
@@ -884,18 +861,6 @@
     return known_host_entries if known_host_entries else None
 
 
-<<<<<<< HEAD
-@salt.utils.decorators.path.which("ssh-keyscan")
-def recv_known_host_entries(
-    hostname,
-    enc=None,
-    port=None,
-    hash_known_hosts=True,
-    timeout=5,
-    fingerprint_hash_type=None,
-):
-    """
-=======
 @salt.utils.decorators.path.which('ssh-keyscan')
 def recv_known_host_entries(hostname,
                             enc=None,
@@ -904,7 +869,6 @@
                             timeout=5,
                             fingerprint_hash_type=None):
     '''
->>>>>>> 8abb7099
     .. versionadded:: 2018.3.0
 
     Retrieve information about host public keys from remote server
@@ -950,30 +914,15 @@
     if port:
         cmd.extend(["-p", port])
     if enc:
-<<<<<<< HEAD
-        cmd.extend(["-t", enc])
-    if not enc and __grains__.get("osfinger") in need_dash_t:
-        cmd.extend(["-t", "rsa"])
-    if hash_known_hosts:
-        cmd.append("-H")
-    cmd.extend(["-T", six.text_type(timeout)])
-=======
         cmd.extend(['-t', enc])
     if not enc and __grains__.get('osfinger') in need_dash_t:
         cmd.extend(['-t', 'rsa'])
     cmd.extend(['-T', six.text_type(timeout)])
->>>>>>> 8abb7099
     cmd.append(hostname)
     lines = None
     attempts = 5
     while not lines and attempts > 0:
         attempts = attempts - 1
-<<<<<<< HEAD
-        lines = __salt__["cmd.run"](cmd, python_shell=False).splitlines()
-    known_host_entries = list(
-        _parse_openssh_output(lines, fingerprint_hash_type=fingerprint_hash_type)
-    )
-=======
         output = __salt__['cmd.run'](cmd, python_shell=False)
 
     # This is a workaround because ssh-keyscan hashing is broken for
@@ -999,7 +948,6 @@
     lines = output.splitlines()
     known_host_entries = list(_parse_openssh_output(lines,
                                              fingerprint_hash_type=fingerprint_hash_type))
->>>>>>> 8abb7099
     return known_host_entries if known_host_entries else None
 
 
@@ -1169,16 +1117,6 @@
     if not hostname:
         return {"status": "error", "error": "hostname argument required"}
 
-<<<<<<< HEAD
-    if port is not None and port != DEFAULT_SSH_PORT and hash_known_hosts:
-        return {
-            "status": "error",
-            "error": "argument port can not be used in "
-            "conjunction with argument hash_known_hosts",
-        }
-
-=======
->>>>>>> 8abb7099
     update_required = False
     check_required = False
     stored_host_entries = get_known_host_entries(
