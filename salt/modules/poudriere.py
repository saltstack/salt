# -*- coding: utf-8 -*-
"""
Support for poudriere
"""
from __future__ import absolute_import, print_function, unicode_literals

import logging

# Import python libs
import os

# Import salt libs
import salt.utils.files
import salt.utils.path
import salt.utils.stringutils

log = logging.getLogger(__name__)


def __virtual__():
    """
    Module load on freebsd only and if poudriere installed
<<<<<<< HEAD
    """
    if __grains__["os"] == "FreeBSD" and salt.utils.path.which("poudriere"):
        return "poudriere"
=======
    '''
    if __grains__.get('os') == 'FreeBSD' and salt.utils.path.which('poudriere'):
        return 'poudriere'
>>>>>>> 8abb7099
    else:
        return (
            False,
            "The poudriere execution module failed to load: only available on FreeBSD with the poudriere binary in the path.",
        )


def _config_file():
    """
    Return the config file location to use
    """
    return __salt__["config.option"]("poudriere.config")


def _config_dir():
    """
    Return the configuration directory to use
    """
    return __salt__["config.option"]("poudriere.config_dir")


def _check_config_exists(config_file=None):
    """
    Verify the config file is present
    """
    if config_file is None:
        config_file = _config_file()
    if not os.path.isfile(config_file):
        return False
    return True


def is_jail(name):
    """
    Return True if jail exists False if not

    CLI Example:

    .. code-block:: bash

        salt '*' poudriere.is_jail <jail name>
    """
    jails = list_jails()
    for jail in jails:
        if jail.split()[0] == name:
            return True
    return False


def make_pkgng_aware(jname):
    """
    Make jail ``jname`` pkgng aware

    CLI Example:

    .. code-block:: bash

        salt '*' poudriere.make_pkgng_aware <jail name>
    """
    ret = {"changes": {}}
    cdir = _config_dir()
    # ensure cdir is there
    if not os.path.isdir(cdir):
        os.makedirs(cdir)
        if os.path.isdir(cdir):
            ret["changes"] = "Created poudriere make file dir {0}".format(cdir)
        else:
            return "Could not create or find required directory {0}".format(cdir)

    # Added args to file
    __salt__["file.write"](
        "{0}-make.conf".format(os.path.join(cdir, jname)), "WITH_PKGNG=yes"
    )

    if os.path.isfile(os.path.join(cdir, jname) + "-make.conf"):
        ret["changes"] = "Created {0}".format(
            os.path.join(cdir, "{0}-make.conf".format(jname))
        )
        return ret
    else:
        return "Looks like file {0} could not be created".format(
            os.path.join(cdir, jname + "-make.conf")
        )


def parse_config(config_file=None):
    """
    Returns a dict of poudriere main configuration definitions

    CLI Example:

    .. code-block:: bash

        salt '*' poudriere.parse_config
    """
    if config_file is None:
        config_file = _config_file()
    ret = {}
    if _check_config_exists(config_file):
        with salt.utils.files.fopen(config_file) as ifile:
            for line in ifile:
                key, val = salt.utils.stringutils.to_unicode(line).split("=")
                ret[key] = val
        return ret

    return "Could not find {0} on file system".format(config_file)


def version():
    """
    Return poudriere version

    CLI Example:

    .. code-block:: bash

        salt '*' poudriere.version
    """
    cmd = "poudriere version"
    return __salt__["cmd.run"](cmd)


def list_jails():
    """
    Return a list of current jails managed by poudriere

    CLI Example:

    .. code-block:: bash

        salt '*' poudriere.list_jails
    """
    _check_config_exists()
    cmd = "poudriere jails -l"
    res = __salt__["cmd.run"](cmd)
    return res.splitlines()


def list_ports():
    """
    Return a list of current port trees managed by poudriere

    CLI Example:

    .. code-block:: bash

        salt '*' poudriere.list_ports
    """
    _check_config_exists()
    cmd = "poudriere ports -l"
    res = __salt__["cmd.run"](cmd).splitlines()
    return res


def create_jail(name, arch, version="9.0-RELEASE"):
    """
    Creates a new poudriere jail if one does not exist

    *NOTE* creating a new jail will take some time the master is not hanging

    CLI Example:

    .. code-block:: bash

        salt '*' poudriere.create_jail 90amd64 amd64
    """
    # Config file must be on system to create a poudriere jail
    _check_config_exists()

    # Check if the jail is there
    if is_jail(name):
        return "{0} already exists".format(name)

    cmd = "poudriere jails -c -j {0} -v {1} -a {2}".format(name, version, arch)
    __salt__["cmd.run"](cmd)

    # Make jail pkgng aware
    make_pkgng_aware(name)

    # Make sure the jail was created
    if is_jail(name):
        return "Created jail {0}".format(name)

    return "Issue creating jail {0}".format(name)


def update_jail(name):
    """
    Run freebsd-update on `name` poudriere jail

    CLI Example:

    .. code-block:: bash

        salt '*' poudriere.update_jail freebsd:10:x86:64
    """
    if is_jail(name):
        cmd = "poudriere jail -u -j {0}".format(name)
        ret = __salt__["cmd.run"](cmd)
        return ret
    else:
        return "Could not find jail {0}".format(name)


def delete_jail(name):
    """
    Deletes poudriere jail with `name`

    CLI Example:

    .. code-block:: bash

        salt '*' poudriere.delete_jail 90amd64
    """
    if is_jail(name):
        cmd = "poudriere jail -d -j {0}".format(name)
        __salt__["cmd.run"](cmd)

        # Make sure jail is gone
        if is_jail(name):
            return "Looks like there was an issue deleteing jail \
            {0}".format(
                name
            )
    else:
        # Could not find jail.
        return "Looks like jail {0} has not been created".format(name)

    # clean up pkgng make info in config dir
    make_file = os.path.join(_config_dir(), "{0}-make.conf".format(name))
    if os.path.isfile(make_file):
        try:
            os.remove(make_file)
        except (IOError, OSError):
            return (
                'Deleted jail "{0}" but was unable to remove jail make ' "file"
            ).format(name)
        __salt__["file.remove"](make_file)

    return "Deleted jail {0}".format(name)


def create_ports_tree():
    """
    Not working need to run portfetch non interactive
    """
    _check_config_exists()
    cmd = "poudriere ports -c"
    ret = __salt__["cmd.run"](cmd)
    return ret


def update_ports_tree(ports_tree):
    """
    Updates the ports tree, either the default or the `ports_tree` specified

    CLI Example:

    .. code-block:: bash

        salt '*' poudriere.update_ports_tree staging
    """
    _check_config_exists()
    if ports_tree:
        cmd = "poudriere ports -u -p {0}".format(ports_tree)
    else:
        cmd = "poudriere ports -u"
    ret = __salt__["cmd.run"](cmd)
    return ret


def bulk_build(jail, pkg_file, keep=False):
    """
    Run bulk build on poudriere server.

    Return number of pkg builds, failures, and errors, on error dump to CLI

    CLI Example:

    .. code-block:: bash

        salt -N buildbox_group poudriere.bulk_build 90amd64 /root/pkg_list

    """
    # make sure `pkg file` and jail is on file system
    if not os.path.isfile(pkg_file):
        return "Could not find file {0} on filesystem".format(pkg_file)
    if not is_jail(jail):
        return "Could not find jail {0}".format(jail)

    # Generate command
    if keep:
        cmd = "poudriere bulk -k -f {0} -j {1}".format(pkg_file, jail)
    else:
        cmd = "poudriere bulk -f {0} -j {1}".format(pkg_file, jail)

    # Bulk build this can take some time, depending on pkg_file ... hours
    res = __salt__["cmd.run"](cmd)
    lines = res.splitlines()
    for line in lines:
        if "packages built" in line:
            return line
    return (
        "There may have been an issue building packages dumping output: " "{0}"
    ).format(res)<|MERGE_RESOLUTION|>--- conflicted
+++ resolved
@@ -20,15 +20,9 @@
 def __virtual__():
     """
     Module load on freebsd only and if poudriere installed
-<<<<<<< HEAD
-    """
-    if __grains__["os"] == "FreeBSD" and salt.utils.path.which("poudriere"):
-        return "poudriere"
-=======
     '''
     if __grains__.get('os') == 'FreeBSD' and salt.utils.path.which('poudriere'):
         return 'poudriere'
->>>>>>> 8abb7099
     else:
         return (
             False,
