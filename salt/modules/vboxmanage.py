# -*- coding: utf-8 -*-
"""
Support for VirtualBox using the VBoxManage command

.. versionadded:: 2016.3.0

If the ``vboxdrv`` kernel module is not loaded, this module can automatically
load it by configuring ``autoload_vboxdrv`` in ``/etc/salt/minion``:

.. code-block:: yaml

    autoload_vboxdrv: True

The default for this setting is ``False``.

:depends: virtualbox
"""

from __future__ import absolute_import, print_function, unicode_literals

import logging
import os.path
import re

# pylint: disable=import-error,no-name-in-module
import salt.utils.files
import salt.utils.path
from salt.exceptions import CommandExecutionError

# Import 3rd-party libs
from salt.ext import six

# pylint: enable=import-error,no-name-in-module


LOG = logging.getLogger(__name__)

UUID_RE = re.compile("[^{0}]".format("a-zA-Z0-9._-"))
NAME_RE = re.compile("[^{0}]".format("a-zA-Z0-9._-"))


def __virtual__():
    """
    Only load the module if VBoxManage is installed
    """
    if vboxcmd():
        if __opts__.get("autoload_vboxdrv", False) is True:
            if not __salt__["kmod.is_loaded"]("vboxdrv"):
                __salt__["kmod.load"]("vboxdrv")
        return True
    return (
        False,
        "The vboxmanaged execution module failed to load: VBoxManage is not installed.",
    )


def vboxcmd():
    """
    Return the location of the VBoxManage command

    CLI Example:

    .. code-block:: bash

        salt '*' vboxmanage.vboxcmd
    """
    return salt.utils.path.which("VBoxManage")


def list_ostypes():
    """
    List the available OS Types

    CLI Example:

    .. code-block:: bash

        salt '*' vboxmanage.list_ostypes
    """
    return list_items("ostypes", True, "ID")


def list_nodes_min():
    """
    Return a list of registered VMs, with minimal information

    CLI Example:

    .. code-block:: bash

        salt '*' vboxmanage.list_nodes_min
    """
    ret = {}
    cmd = "{0} list vms".format(vboxcmd())
    for line in salt.modules.cmdmod.run(cmd).splitlines():
        if not line.strip():
            continue
        comps = line.split()
        name = comps[0].replace('"', "")
        ret[name] = True
    return ret


def list_nodes_full():
    """
    Return a list of registered VMs, with detailed information

    CLI Example:

    .. code-block:: bash

        salt '*' vboxmanage.list_nodes_full
    """
    return list_items("vms", True, "Name")


def list_nodes():
    """
    Return a list of registered VMs

    CLI Example:

    .. code-block:: bash

        salt '*' vboxmanage.list_nodes
    """
    ret = {}
    nodes = list_nodes_full()
    for node in nodes:
        ret[node] = {
            "id": nodes[node]["UUID"],
            "image": nodes[node]["Guest OS"],
            "name": nodes[node]["Name"],
            "state": None,
            "private_ips": [],
            "public_ips": [],
        }
        ret[node]["size"] = "{0} RAM, {1} CPU".format(
            nodes[node]["Memory size"], nodes[node]["Number of CPUs"],
        )
    return ret


def start(name):
    """
    Start a VM

    CLI Example:

    .. code-block:: bash

        salt '*' vboxmanage.start my_vm
    """
    ret = {}
    cmd = "{0} startvm {1}".format(vboxcmd(), name)
    ret = salt.modules.cmdmod.run(cmd).splitlines()
    return ret


def stop(name):
    """
    Stop a VM

    CLI Example:

    .. code-block:: bash

        salt '*' vboxmanage.stop my_vm
    """
    cmd = "{0} controlvm {1} poweroff".format(vboxcmd(), name)
    ret = salt.modules.cmdmod.run(cmd).splitlines()
    return ret


def register(filename):
    """
    Register a VM

    CLI Example:

    .. code-block:: bash

        salt '*' vboxmanage.register my_vm_filename
    """
    if not os.path.isfile(filename):
        raise CommandExecutionError(
            "The specified filename ({0}) does not exist.".format(filename)
        )

    cmd = "{0} registervm {1}".format(vboxcmd(), filename)
    ret = salt.modules.cmdmod.run_all(cmd)
    if ret["retcode"] == 0:
        return True
    return ret["stderr"]


def unregister(name, delete=False):
    """
    Unregister a VM

    CLI Example:

    .. code-block:: bash

        salt '*' vboxmanage.unregister my_vm_filename
    """
    nodes = list_nodes_min()
    if name not in nodes:
        raise CommandExecutionError(
            "The specified VM ({0}) is not registered.".format(name)
        )

    cmd = "{0} unregistervm {1}".format(vboxcmd(), name)
    if delete is True:
        cmd += " --delete"
    ret = salt.modules.cmdmod.run_all(cmd)
    if ret["retcode"] == 0:
        return True
    return ret["stderr"]


def destroy(name):
    """
    Unregister and destroy a VM

    CLI Example:

    .. code-block:: bash

        salt '*' vboxmanage.destroy my_vm
    """
    return unregister(name, True)


def create(
    name,
    groups=None,
    ostype=None,
    register=True,
    basefolder=None,
    new_uuid=None,
    **kwargs
):
    """
    Create a new VM

    CLI Example:

    .. code-block:: bash

        salt 'hypervisor' vboxmanage.create <name>
    """
    nodes = list_nodes_min()
    if name in nodes:
        raise CommandExecutionError(
            "The specified VM ({0}) is already registered.".format(name)
        )

    params = ""

    if name:
        if NAME_RE.search(name):
            raise CommandExecutionError("New VM name contains invalid characters")
        params += " --name {0}".format(name)

    if groups:
        if isinstance(groups, six.string_types):
            groups = [groups]
        if isinstance(groups, list):
            params += " --groups {0}".format(",".join(groups))
        else:
            raise CommandExecutionError(
                "groups must be either a string or a list of strings"
            )

    ostypes = list_ostypes()
    if ostype not in ostypes:
        raise CommandExecutionError(
            "The specified OS type ({0}) is not available.".format(name)
        )
    else:
        params += " --ostype " + ostype

    if register is True:
        params += " --register"

    if basefolder:
        if not os.path.exists(basefolder):
            raise CommandExecutionError(
                "basefolder {0} was not found".format(basefolder)
            )
        params += " --basefolder {0}".format(basefolder)

    if new_uuid:
        if NAME_RE.search(new_uuid):
            raise CommandExecutionError("New UUID contains invalid characters")
        params += " --uuid {0}".format(new_uuid)

    cmd = "{0} create {1}".format(vboxcmd(), params)
    ret = salt.modules.cmdmod.run_all(cmd)
    if ret["retcode"] == 0:
        return True
    return ret["stderr"]


def clonevm(
    name=None,
    uuid=None,
    new_name=None,
    snapshot_uuid=None,
    snapshot_name=None,
    mode="machine",
    options=None,
    basefolder=None,
    new_uuid=None,
    register=False,
    groups=None,
    **kwargs
):
    """
    Clone a new VM from an existing VM

    CLI Example:

    .. code-block:: bash

        salt 'hypervisor' vboxmanage.clonevm <name> <new_name>
    """
    if (name and uuid) or (not name and not uuid):
        raise CommandExecutionError(
            "Either a name or a uuid must be specified, but not both."
        )

    params = ""
    nodes_names = list_nodes_min()
    nodes_uuids = list_items("vms", True, "UUID").keys()
    if name:
        if name not in nodes_names:
            raise CommandExecutionError(
                "The specified VM ({0}) is not registered.".format(name)
            )
        params += " " + name
    elif uuid:
        if uuid not in nodes_uuids:
            raise CommandExecutionError(
                "The specified VM ({0}) is not registered.".format(name)
            )
        params += " " + uuid

    if snapshot_name and snapshot_uuid:
        raise CommandExecutionError(
            "Either a snapshot_name or a snapshot_uuid may be specified, but not both"
        )

    if snapshot_name:
        if NAME_RE.search(snapshot_name):
            raise CommandExecutionError("Snapshot name contains invalid characters")
        params += " --snapshot {0}".format(snapshot_name)
    elif snapshot_uuid:
        if UUID_RE.search(snapshot_uuid):
            raise CommandExecutionError("Snapshot name contains invalid characters")
        params += " --snapshot {0}".format(snapshot_uuid)

    valid_modes = ("machine", "machineandchildren", "all")
    if mode and mode not in valid_modes:
        raise CommandExecutionError(
            'Mode must be one of: {0} (default "machine")'.format(
                ", ".join(valid_modes)
            )
        )
    else:
        params += " --mode " + mode

    valid_options = ("link", "keepallmacs", "keepnatmacs", "keepdisknames")
    if options and options not in valid_options:
        raise CommandExecutionError(
            "If specified, options must be one of: {0}".format(", ".join(valid_options))
        )
    else:
        params += " --options " + options

    if new_name:
        if NAME_RE.search(new_name):
            raise CommandExecutionError("New name contains invalid characters")
        params += " --name {0}".format(new_name)

    if groups:
        if isinstance(groups, six.string_types):
            groups = [groups]
        if isinstance(groups, list):
            params += " --groups {0}".format(",".join(groups))
        else:
            raise CommandExecutionError(
                "groups must be either a string or a list of strings"
            )

    if basefolder:
        if not os.path.exists(basefolder):
            raise CommandExecutionError(
                "basefolder {0} was not found".format(basefolder)
            )
        params += " --basefolder {0}".format(basefolder)

    if new_uuid:
        if NAME_RE.search(new_uuid):
            raise CommandExecutionError("New UUID contains invalid characters")
        params += " --uuid {0}".format(new_uuid)

    if register is True:
        params += " --register"

    cmd = "{0} clonevm {1}".format(vboxcmd(), name)
    ret = salt.modules.cmdmod.run_all(cmd)
    if ret["retcode"] == 0:
        return True
    return ret["stderr"]


def clonemedium(
    medium,
    uuid_in=None,
    file_in=None,
    uuid_out=None,
    file_out=None,
    mformat=None,
    variant=None,
    existing=False,
    **kwargs
):
    """
    Clone a new VM from an existing VM

    CLI Example:

    .. code-block:: bash

        salt 'hypervisor' vboxmanage.clonemedium <name> <new_name>
    """
    params = ""
    valid_mediums = ("disk", "dvd", "floppy")
    if medium in valid_mediums:
        params += medium
    else:
        raise CommandExecutionError(
            "Medium must be one of: {0}.".format(", ".join(valid_mediums))
        )

    if (uuid_in and file_in) or (not uuid_in and not file_in):
        raise CommandExecutionError(
            "Either uuid_in or file_in must be used, but not both."
        )

    if uuid_in:
        if medium == "disk":
            item = "hdds"
        elif medium == "dvd":
            item = "dvds"
        elif medium == "floppy":
            item = "floppies"

        items = list_items(item)

        if uuid_in not in items:
            raise CommandExecutionError("UUID {0} was not found".format(uuid_in))
        params += " " + uuid_in
    elif file_in:
        if not os.path.exists(file_in):
            raise CommandExecutionError("File {0} was not found".format(file_in))
        params += " " + file_in

    if (uuid_out and file_out) or (not uuid_out and not file_out):
        raise CommandExecutionError(
            "Either uuid_out or file_out must be used, but not both."
        )

    if uuid_out:
        params += " " + uuid_out
    elif file_out:
        try:
            # pylint: disable=resource-leakage
            salt.utils.files.fopen(file_out, "w").close()
            # pylint: enable=resource-leakage
            os.unlink(file_out)
            params += " " + file_out
        except OSError:
            raise CommandExecutionError("{0} is not a valid filename".format(file_out))

    if mformat:
        valid_mformat = ("VDI", "VMDK", "VHD", "RAW")
        if mformat not in valid_mformat:
            raise CommandExecutionError(
                "If specified, mformat must be one of: {0}".format(
                    ", ".join(valid_mformat)
                )
            )
        else:
            params += " --format " + mformat

    valid_variant = ("Standard", "Fixed", "Split2G", "Stream", "ESX")
    if variant and variant not in valid_variant:
        if not os.path.exists(file_in):
            raise CommandExecutionError(
                "If specified, variant must be one of: {0}".format(
                    ", ".join(valid_variant)
                )
            )
        else:
            params += " --variant " + variant

    if existing:
        params += " --existing"

    cmd = "{0} clonemedium {1}".format(vboxcmd(), params)
    ret = salt.modules.cmdmod.run_all(cmd)
    if ret["retcode"] == 0:
        return True
    return ret["stderr"]


def list_items(item, details=False, group_by="UUID"):
    """
    Return a list of a specific type of item. The following items are available:

        vms
        runningvms
        ostypes
        hostdvds
        hostfloppies
        intnets
        bridgedifs
        hostonlyifs
        natnets
        dhcpservers
        hostinfo
        hostcpuids
        hddbackends
        hdds
        dvds
        floppies
        usbhost
        usbfilters
        systemproperties
        extpacks
        groups
        webcams
        screenshotformats

    CLI Example:

    .. code-block:: bash

        salt 'hypervisor' vboxmanage.items <item>
        salt 'hypervisor' vboxmanage.items <item> details=True
        salt 'hypervisor' vboxmanage.items <item> details=True group_by=Name

    Some items do not display well, or at all, unless ``details`` is set to
    ``True``. By default, items are grouped by the ``UUID`` field, but not all
    items contain that field. In those cases, another field must be specified.
    """
    types = (
        "vms",
        "runningvms",
        "ostypes",
        "hostdvds",
        "hostfloppies",
        "intnets",
        "bridgedifs",
        "hostonlyifs",
        "natnets",
        "dhcpservers",
        "hostinfo",
        "hostcpuids",
        "hddbackends",
        "hdds",
        "dvds",
        "floppies",
        "usbhost",
        "usbfilters",
        "systemproperties",
        "extpacks",
        "groups",
        "webcams",
        "screenshotformats",
    )

    if item not in types:
        raise CommandExecutionError(
            "Item must be one of: {0}.".format(", ".join(types))
        )

    flag = ""
    if details is True:
        flag = " -l"

    ret = {}
    tmp_id = None
    tmp_dict = {}
    cmd = "{0} list{1} {2}".format(vboxcmd(), flag, item)
    for line in salt.modules.cmdmod.run(cmd).splitlines():
        if not line.strip():
            continue
<<<<<<< HEAD
        comps = line.split(":")
        if len(comps) < 1:
=======
        comps = line.split(':')
        if not comps:
>>>>>>> 8abb7099
            continue
        if tmp_id is not None:
            ret[tmp_id] = tmp_dict
        line_val = ":".join(comps[1:]).strip()
        if comps[0] == group_by:
            tmp_id = line_val
            tmp_dict = {}
        tmp_dict[comps[0]] = line_val
    return ret<|MERGE_RESOLUTION|>--- conflicted
+++ resolved
@@ -599,13 +599,8 @@
     for line in salt.modules.cmdmod.run(cmd).splitlines():
         if not line.strip():
             continue
-<<<<<<< HEAD
-        comps = line.split(":")
-        if len(comps) < 1:
-=======
         comps = line.split(':')
         if not comps:
->>>>>>> 8abb7099
             continue
         if tmp_id is not None:
             ret[tmp_id] = tmp_dict
