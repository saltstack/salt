--- conflicted
+++ resolved
@@ -49,6 +49,7 @@
     if salt.utils.which('zabbix_server') or salt.utils.which('zabbix_agent'):
         return __virtualname__
     return (False, 'The zabbix execution module cannot be loaded: zabbix not installed.')
+
 
 def _frontend_url():
     '''
@@ -1458,7 +1459,6 @@
         return ret
 
 
-<<<<<<< HEAD
 def template_get(name=None, host=None, templateids=None, **connection_args):
     '''
     Retrieve templates according to the given parameters.
@@ -1500,8 +1500,6 @@
         return False
 
 
-=======
->>>>>>> c9bcf3d7
 def template_exists(templateids=None, groupids=None, hostids=None, **connection_args):
     '''
     Checks if template that matches the given filter criteria exists.
@@ -1538,51 +1536,6 @@
         return False
 
 
-<<<<<<< HEAD
-=======
-def template_get(templateids=None, groupids=None, hostids=None, **connection_args):
-    '''
-    Retrieve templates according to the given parameters.
-
-    :param templateids: retrieve templates given by templates IDs
-    :param groupids: retrieve templates given by host group IDs
-    :param hostids: return only templates assigned to given hosts
-
-    :param _connection_user: Optional - zabbix user (can also be set in opts or pillar, see module's docstring)
-    :param _connection_password: Optional - zabbix password (can also be set in opts or pillar, see module's docstring)
-    :param _connection_url: Optional - url of zabbix frontend (can also be set in opts, pillar, see module's docstring)
-
-    :return: Array with templates details, False if no convenient template found or on failure.
-
-    CLI Example:
-    .. code-block:: bash
-
-        salt '*' zabbix.template_get templateids=1
-    '''
-    conn_args = _login(**connection_args)
-    try:
-        if conn_args:
-            method = 'template.get'
-            params = {"output": "extend"}
-            if not groupids and not templateids and not hostids:
-                return False
-            if templateids:
-                params.setdefault('templateids', templateids)
-            if groupids:
-                params.setdefault('groupids', groupids)
-            if hostids:
-                params.setdefault('hostids', hostids)
-            params = _params_extend(params, **connection_args)
-
-            ret = _query(method, params, conn_args['url'], conn_args['auth'])
-            return ret['result'] if len(ret['result']) > 0 else False
-        else:
-            raise KeyError
-    except KeyError:
-        return False
-
-
->>>>>>> c9bcf3d7
 def template_list(**connection_args):
     '''
     Retrieve all templates.
@@ -1608,8 +1561,4 @@
         else:
             raise KeyError
     except KeyError:
-<<<<<<< HEAD
-        return False
-=======
-        return False
->>>>>>> c9bcf3d7
+        return False
