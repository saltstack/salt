# -*- coding: utf-8 -*-
'''
Support for Zabbix

:optdepends:    - zabbix server

:configuration: This module is not usable until the zabbix user and zabbix password are specified either in a pillar
    or in the minion's config file. Zabbix url should be also specified.

    .. code-block:: yaml

        zabbix.user: Admin
        zabbix.password: mypassword
        zabbix.url: http://127.0.0.1/zabbix/api_jsonrpc.php


    Connection arguments from the minion config file can be overridden on the CLI by using arguments with
    ``_connection_`` prefix.

    .. code-block:: bash

        zabbix.apiinfo_version _connection_user=Admin _connection_password=zabbix _connection_url=http://host/zabbix/

:codeauthor: Jiri Kotlin <jiri.kotlin@ultimum.io>
'''
from __future__ import absolute_import, print_function, unicode_literals

# Import Python libs
import logging
import socket
import os

# Import Salt libs
from salt.ext import six
from salt.exceptions import SaltException
import salt.utils.data
import salt.utils.files
import salt.utils.http
import salt.utils.json
from salt.utils.versions import LooseVersion as _LooseVersion
# pylint: disable=import-error,no-name-in-module,unused-import
from salt.ext.six.moves.urllib.error import HTTPError, URLError
# pylint: enable=import-error,no-name-in-module,unused-import

log = logging.getLogger(__name__)

INTERFACE_DEFAULT_PORTS = [10050, 161, 623, 12345]

ZABBIX_TOP_LEVEL_OBJECTS = ('hostgroup', 'template', 'host', 'maintenance', 'action', 'drule', 'service', 'proxy',
                            'screen', 'usergroup', 'mediatype', 'script', 'valuemap')

# Zabbix object and its ID name mapping
ZABBIX_ID_MAPPER = {
    'action': 'actionid',
    'alert': 'alertid',
    'application': 'applicationid',
    'dhost': 'dhostid',
    'dservice': 'dserviceid',
    'dcheck': 'dcheckid',
    'drule': 'druleid',
    'event': 'eventid',
    'graph': 'graphid',
    'graphitem': 'gitemid',
    'graphprototype': 'graphid',
    'history': 'itemid',
    'host': 'hostid',
    'hostgroup': 'groupid',
    'hostinterface': 'interfaceid',
    'hostprototype': 'hostid',
    'iconmap': 'iconmapid',
    'image': 'imageid',
    'item': 'itemid',
    'itemprototype': 'itemid',
    'service': 'serviceid',
    'discoveryrule': 'itemid',
    'maintenance': 'maintenanceid',
    'map': 'sysmapid',
    'usermedia': 'mediaid',
    'mediatype': 'mediatypeid',
    'proxy': 'proxyid',
    'screen': 'screenid',
    'screenitem': 'screenitemid',
    'script': 'scriptid',
    'template': 'templateid',
    'templatescreen': 'screenid',
    'templatescreenitem': 'screenitemid',
    'trend': 'itemid',
    'trigger': 'triggerid',
    'triggerprototype': 'triggerid',
    'user': 'userid',
    'usergroup': 'usrgrpid',
    'usermacro': 'globalmacroid',
    'valuemap': 'valuemapid',
    'httptest': 'httptestid'
}

# Define the module's virtual name
__virtualname__ = 'zabbix'


def __virtual__():
    '''
    Only load the module if all modules are imported correctly.
    '''
    return __virtualname__


def _frontend_url():
    '''
    Tries to guess the url of zabbix frontend.

    .. versionadded:: 2016.3.0
    '''
    hostname = socket.gethostname()
    frontend_url = 'http://' + hostname + '/zabbix/api_jsonrpc.php'
    try:
        try:
            response = salt.utils.http.query(frontend_url)
            error = response['error']
        except HTTPError as http_e:
            error = six.text_type(http_e)
        if error.find('412: Precondition Failed'):
            return frontend_url
        else:
            raise KeyError
    except (ValueError, KeyError):
        return False


def _query(method, params, url, auth=None):
    '''
    JSON request to Zabbix API.

    .. versionadded:: 2016.3.0

    :param method: actual operation to perform via the API
    :param params: parameters required for specific method
    :param url: url of zabbix api
    :param auth: auth token for zabbix api (only for methods with required authentication)

    :return: Response from API with desired data in JSON format. In case of error returns more specific description.

    .. versionchanged:: 2017.7
    '''

    unauthenticated_methods = ['user.login', 'apiinfo.version', ]

    header_dict = {'Content-type': 'application/json'}
    data = {'jsonrpc': '2.0', 'id': 0, 'method': method, 'params': params}

    if method not in unauthenticated_methods:
        data['auth'] = auth

    data = salt.utils.json.dumps(data)

    log.info('_QUERY input:\nurl: %s\ndata: %s', six.text_type(url), six.text_type(data))

    try:
        result = salt.utils.http.query(url,
                                       method='POST',
                                       data=data,
                                       header_dict=header_dict,
                                       decode_type='json',
                                       decode=True,
                                       status=True,
                                       headers=True)
        log.info('_QUERY result: %s', six.text_type(result))
        if 'error' in result:
            raise SaltException('Zabbix API: Status: {0} ({1})'.format(result['status'], result['error']))
        ret = result.get('dict', {})
        if 'error' in ret:
            raise SaltException('Zabbix API: {} ({})'.format(ret['error']['message'], ret['error']['data']))
        return ret
    except ValueError as err:
        raise SaltException('URL or HTTP headers are probably not correct! ({})'.format(err))
    except socket.error as err:
        raise SaltException('Check hostname in URL! ({})'.format(err))


def _login(**kwargs):
    '''
    Log in to the API and generate the authentication token.

    .. versionadded:: 2016.3.0

    :param _connection_user: Optional - zabbix user (can also be set in opts or pillar, see module's docstring)
    :param _connection_password: Optional - zabbix password (can also be set in opts or pillar, see module's docstring)
    :param _connection_url: Optional - url of zabbix frontend (can also be set in opts, pillar, see module's docstring)

    :return: On success connargs dictionary with auth token and frontend url, False on failure.

    '''
    connargs = dict()

    def _connarg(name, key=None):
        '''
        Add key to connargs, only if name exists in our kwargs or, as zabbix.<name> in __opts__ or __pillar__

        Evaluate in said order - kwargs, opts, then pillar. To avoid collision with other functions,
        kwargs-based connection arguments are prefixed with 'connection_' (i.e. '_connection_user', etc.).

        Inspired by mysql salt module.
        '''
        if key is None:
            key = name

        if name in kwargs:
            connargs[key] = kwargs[name]
        else:
            prefix = '_connection_'
            if name.startswith(prefix):
                try:
                    name = name[len(prefix):]
                except IndexError:
                    return
            val = __salt__['config.option']('zabbix.{0}'.format(name), None)
            if val is not None:
                connargs[key] = val

    _connarg('_connection_user', 'user')
    _connarg('_connection_password', 'password')
    _connarg('_connection_url', 'url')

    if 'url' not in connargs:
        connargs['url'] = _frontend_url()

    try:
        if connargs['user'] and connargs['password'] and connargs['url']:
            params = {'user': connargs['user'], 'password': connargs['password']}
            method = 'user.login'
            ret = _query(method, params, connargs['url'])
            auth = ret['result']
            connargs['auth'] = auth
            connargs.pop('user', None)
            connargs.pop('password', None)
            return connargs
        else:
            raise KeyError
    except KeyError as err:
        raise SaltException('URL is probably not correct! ({})'.format(err))


def _params_extend(params, _ignore_name=False, **kwargs):
    '''
    Extends the params dictionary by values from keyword arguments.

    .. versionadded:: 2016.3.0

    :param params: Dictionary with parameters for zabbix API.
    :param _ignore_name: Salt State module is passing first line as 'name' parameter. If API uses optional parameter
    'name' (for ex. host_create, user_create method), please use 'visible_name' or 'firstname' instead of 'name' to
    not mess these values.
    :param _connection_user: Optional - zabbix user (can also be set in opts or pillar, see module's docstring)
    :param _connection_password: Optional - zabbix password (can also be set in opts or pillar, see module's docstring)
    :param _connection_url: Optional - url of zabbix frontend (can also be set in opts, pillar, see module's docstring)

    :return: Extended params dictionary with parameters.

    '''
    # extend params value by optional zabbix API parameters
    for key in kwargs:
        if not key.startswith('_'):
            params.setdefault(key, kwargs[key])

    # ignore name parameter passed from Salt state module, use firstname or visible_name instead
    if _ignore_name:
        params.pop('name', None)
        if 'firstname' in params:
            params['name'] = params.pop('firstname')
        elif 'visible_name' in params:
            params['name'] = params.pop('visible_name')

    return params


def get_zabbix_id_mapper():
    '''
    .. versionadded:: 2017.7

    Make ZABBIX_ID_MAPPER constant available to state modules.

    :return: ZABBIX_ID_MAPPER
    '''
    return ZABBIX_ID_MAPPER


def substitute_params(input_object, extend_params=None, filter_key='name', **kwargs):
    '''
    .. versionadded:: 2017.7

    Go through Zabbix object params specification and if needed get given object ID from Zabbix API and put it back
    as a value. Definition of the object is done via dict with keys "query_object" and "query_name".

    :param input_object: Zabbix object type specified in state file
    :param extend_params: Specify query with params
    :param filter_key: Custom filtering key (default: name)
    :param _connection_user: Optional - zabbix user (can also be set in opts or pillar, see module's docstring)
    :param _connection_password: Optional - zabbix password (can also be set in opts or pillar, see module's docstring)
    :param _connection_url: Optional - url of zabbix frontend (can also be set in opts, pillar, see module's docstring)

    :return: Params structure with values converted to string for further comparison purposes
    '''
    if extend_params is None:
        extend_params = {}
    if isinstance(input_object, list):
        return [substitute_params(oitem, extend_params, filter_key, **kwargs) for oitem in input_object]
    elif isinstance(input_object, dict):
        if 'query_object' in input_object:
            query_params = {}
            if input_object['query_object'] not in ZABBIX_TOP_LEVEL_OBJECTS:
                query_params.update(extend_params)
            try:
                query_params.update({'filter': {filter_key: input_object['query_name']}})
                return get_object_id_by_params(input_object['query_object'], query_params, **kwargs)
            except KeyError:
                raise SaltException('Qyerying object ID requested '
                                    'but object name not provided: {0}'.format(input_object))
        else:
            return {key: substitute_params(val, extend_params, filter_key, **kwargs)
                    for key, val in input_object.items()}
    else:
        # Zabbix response is always str, return everything in str as well
        return six.text_type(input_object)


# pylint: disable=too-many-return-statements,too-many-nested-blocks
def compare_params(defined, existing, return_old_value=False):
    '''
    .. versionadded:: 2017.7

    Compares Zabbix object definition against existing Zabbix object.

    :param defined: Zabbix object definition taken from sls file.
    :param existing: Existing Zabbix object taken from result of an API call.
    :param return_old_value: Default False. If True, returns dict("old"=old_val, "new"=new_val) for rollback purpose.
    :return: Params that are different from existing object. Result extended by
        object ID can be passed directly to Zabbix API update method.
    '''
    # Comparison of data types
    if not isinstance(defined, type(existing)):
        raise SaltException('Zabbix object comparison failed (data type mismatch). Expecting {0}, got {1}. '
                            'Existing value: "{2}", defined value: "{3}").'.format(type(existing),
                                                                                   type(defined),
                                                                                   existing,
                                                                                   defined))

    # Comparison of values
    if not salt.utils.data.is_iter(defined):
        if six.text_type(defined) != six.text_type(existing) and return_old_value:
            return {'new': six.text_type(defined), 'old': six.text_type(existing)}
        elif six.text_type(defined) != six.text_type(existing) and not return_old_value:
            return six.text_type(defined)

    # Comparison of lists of values or lists of dicts
    if isinstance(defined, list):
        if len(defined) != len(existing):
            log.info('Different list length!')
            return {'new': defined, 'old': existing} if return_old_value else defined
        else:
            difflist = []
            for ditem in defined:
                d_in_e = []
                for eitem in existing:
                    comp = compare_params(ditem, eitem, return_old_value)
                    if return_old_value:
                        d_in_e.append(comp['new'])
                    else:
                        d_in_e.append(comp)
                if all(d_in_e):
                    difflist.append(ditem)
            # If there is any difference in a list then whole defined list must be returned and provided for update
            if any(difflist) and return_old_value:
                return {'new': defined, 'old': existing}
            elif any(difflist) and not return_old_value:
                return defined

    # Comparison of dicts
    if isinstance(defined, dict):
        try:
            # defined must be a subset of existing to be compared
            if set(defined) <= set(existing):
                intersection = set(defined) & set(existing)
                diffdict = {'new': {}, 'old': {}} if return_old_value else {}
                for i in intersection:
                    comp = compare_params(defined[i], existing[i], return_old_value)
                    if return_old_value:
                        if comp or (not comp and isinstance(comp, list)):
                            diffdict['new'].update({i: defined[i]})
                            diffdict['old'].update({i: existing[i]})
                    else:
                        if comp or (not comp and isinstance(comp, list)):
                            diffdict.update({i: defined[i]})
                return diffdict

            return {'new': defined, 'old': existing} if return_old_value else defined

        except TypeError:
            raise SaltException('Zabbix object comparison failed (data type mismatch). Expecting {0}, got {1}. '
                                'Existing value: "{2}", defined value: "{3}").'.format(type(existing),
                                                                                       type(defined),
                                                                                       existing,
                                                                                       defined))


def get_object_id_by_params(obj, params=None, **kwargs):
    '''
    .. versionadded:: 2017.7

    Get ID of single Zabbix object specified by its name.

    :param obj: Zabbix object type
    :param params: Parameters by which object is uniquely identified
    :param _connection_user: Optional - zabbix user (can also be set in opts or pillar, see module's docstring)
    :param _connection_password: Optional - zabbix password (can also be set in opts or pillar, see module's docstring)
    :param _connection_url: Optional - url of zabbix frontend (can also be set in opts, pillar, see module's docstring)

    :return: object ID
    '''
    if params is None:
        params = {}
    res = run_query(obj + '.get', params, **kwargs)
    if res and len(res) == 1:
        return six.text_type(res[0][ZABBIX_ID_MAPPER[obj]])
    else:
        raise SaltException('Zabbix API: Object does not exist or bad Zabbix user permissions or other unexpected '
                            'result. Called method {0} with params {1}. '
                            'Result: {2}'.format(obj + '.get', params, res))


def apiinfo_version(**kwargs):
    '''
    Retrieve the version of the Zabbix API.

    .. versionadded:: 2016.3.0

    :param _connection_user: Optional - zabbix user (can also be set in opts or pillar, see module's docstring)
    :param _connection_password: Optional - zabbix password (can also be set in opts or pillar, see module's docstring)
    :param _connection_url: Optional - url of zabbix frontend (can also be set in opts, pillar, see module's docstring)

    :return: On success string with Zabbix API version, False on failure.

    CLI Example:
    .. code-block:: bash

        salt '*' zabbix.apiinfo_version
    '''
    conn_args = _login(**kwargs)
    ret = {}
    try:
        if conn_args:
            method = 'apiinfo.version'
            params = {}
            ret = _query(method, params, conn_args['url'], conn_args['auth'])
            return ret['result']
        else:
            raise KeyError
    except KeyError:
        return False


def user_create(alias, passwd, usrgrps, **kwargs):
    '''
    .. versionadded:: 2016.3.0

    Create new zabbix user

    .. note::
        This function accepts all standard user properties: keyword argument
        names differ depending on your zabbix version, see here__.

        .. __: https://www.zabbix.com/documentation/2.0/manual/appendix/api/user/definitions#user

    :param alias: user alias
    :param passwd: user's password
    :param usrgrps: user groups to add the user to

    :param _connection_user: zabbix user (can also be set in opts or pillar, see module's docstring)
    :param _connection_password: zabbix password (can also be set in opts or pillar, see module's docstring)
    :param _connection_url: url of zabbix frontend (can also be set in opts or pillar, see module's docstring)

    :param firstname: string with firstname of the user, use 'firstname' instead of 'name' parameter to not mess
                      with value supplied from Salt sls file.

    :return: On success string with id of the created user.

    CLI Example:
    .. code-block:: bash

        salt '*' zabbix.user_create james password007 '[7, 12]' firstname='James Bond'
    '''
    conn_args = _login(**kwargs)
    ret = {}
    try:
        if conn_args:
            method = 'user.create'
            params = {"alias": alias, "passwd": passwd, "usrgrps": []}
            # User groups
            if not isinstance(usrgrps, list):
                usrgrps = [usrgrps]
            for usrgrp in usrgrps:
                params['usrgrps'].append({"usrgrpid": usrgrp})

            params = _params_extend(params, _ignore_name=True, **kwargs)
            ret = _query(method, params, conn_args['url'], conn_args['auth'])
            return ret['result']['userids']
        else:
            raise KeyError
    except KeyError:
        return ret


def user_delete(users, **kwargs):
    '''
    Delete zabbix users.

    .. versionadded:: 2016.3.0

    :param users: array of users (userids) to delete
    :param _connection_user: Optional - zabbix user (can also be set in opts or pillar, see module's docstring)
    :param _connection_password: Optional - zabbix password (can also be set in opts or pillar, see module's docstring)
    :param _connection_url: Optional - url of zabbix frontend (can also be set in opts, pillar, see module's docstring)

    :return: On success array with userids of deleted users.

    CLI Example:
    .. code-block:: bash

        salt '*' zabbix.user_delete 15
    '''
    conn_args = _login(**kwargs)
    ret = {}
    try:
        if conn_args:
            method = 'user.delete'
            if not isinstance(users, list):
                params = [users]
            else:
                params = users

            ret = _query(method, params, conn_args['url'], conn_args['auth'])
            return ret['result']['userids']
        else:
            raise KeyError
    except KeyError:
        return ret


def user_exists(alias, **kwargs):
    '''
    Checks if user with given alias exists.

    .. versionadded:: 2016.3.0

    :param alias: user alias
    :param _connection_user: Optional - zabbix user (can also be set in opts or pillar, see module's docstring)
    :param _connection_password: Optional - zabbix password (can also be set in opts or pillar, see module's docstring)
    :param _connection_url: Optional - url of zabbix frontend (can also be set in opts, pillar, see module's docstring)

    :return: True if user exists, else False.

    CLI Example:
    .. code-block:: bash

        salt '*' zabbix.user_exists james
    '''
    conn_args = _login(**kwargs)
    ret = {}
    try:
        if conn_args:
            method = 'user.get'
            params = {"output": "extend", "filter": {"alias": alias}}
            ret = _query(method, params, conn_args['url'], conn_args['auth'])
            return True if ret['result'] else False
        else:
            raise KeyError
    except KeyError:
        return ret


def user_get(alias=None, userids=None, **kwargs):
    '''
    Retrieve users according to the given parameters.

    .. versionadded:: 2016.3.0

    :param alias: user alias
    :param userids: return only users with the given IDs
    :param _connection_user: Optional - zabbix user (can also be set in opts or pillar, see module's docstring)
    :param _connection_password: Optional - zabbix password (can also be set in opts or pillar, see module's docstring)
    :param _connection_url: Optional - url of zabbix frontend (can also be set in opts, pillar, see module's docstring)

    :return: Array with details of convenient users, False on failure of if no user found.

    CLI Example:
    .. code-block:: bash

        salt '*' zabbix.user_get james
    '''
    conn_args = _login(**kwargs)
    ret = {}
    try:
        if conn_args:
            method = 'user.get'
            params = {"output": "extend", "filter": {}}
            if not userids and not alias:
                return {'result': False, 'comment': 'Please submit alias or userids parameter to retrieve users.'}
            if alias:
                params['filter'].setdefault('alias', alias)
            if userids:
                params.setdefault('userids', userids)
            params = _params_extend(params, **kwargs)
            ret = _query(method, params, conn_args['url'], conn_args['auth'])
            return ret['result'] if ret['result'] else False
        else:
            raise KeyError
    except KeyError:
        return ret


def user_update(userid, **kwargs):
    '''
    .. versionadded:: 2016.3.0

    Update existing users

    .. note::
        This function accepts all standard user properties: keyword argument
        names differ depending on your zabbix version, see here__.

        .. __: https://www.zabbix.com/documentation/2.0/manual/appendix/api/user/definitions#user

    :param userid: id of the user to update
    :param _connection_user: Optional - zabbix user (can also be set in opts or pillar, see module's docstring)
    :param _connection_password: Optional - zabbix password (can also be set in opts or pillar, see module's docstring)
    :param _connection_url: Optional - url of zabbix frontend (can also be set in opts, pillar, see module's docstring)

    :return: Id of the updated user on success.

    CLI Example:
    .. code-block:: bash

        salt '*' zabbix.user_update 16 visible_name='James Brown'
    '''
    conn_args = _login(**kwargs)
    ret = {}
    try:
        if conn_args:
            method = 'user.update'
            params = {"userid": userid, }
            params = _params_extend(params, _ignore_name=True, **kwargs)
            ret = _query(method, params, conn_args['url'], conn_args['auth'])
            return ret['result']['userids']
        else:
            raise KeyError
    except KeyError:
        return ret


def user_getmedia(userids=None, **kwargs):
    '''
    .. versionadded:: 2016.3.0

    Retrieve media according to the given parameters

    .. note::
        This function accepts all standard usermedia.get properties: keyword
        argument names differ depending on your zabbix version, see here__.

        .. __: https://www.zabbix.com/documentation/3.2/manual/api/reference/usermedia/get

    :param userids: return only media that are used by the given users

    :param _connection_user: Optional - zabbix user (can also be set in opts or pillar, see module's docstring)
    :param _connection_password: Optional - zabbix password (can also be set in opts or pillar, see module's docstring)
    :param _connection_url: Optional - url of zabbix frontend (can also be set in opts, pillar, see module's docstring)

    :return: List of retrieved media, False on failure.

    CLI Example:
    .. code-block:: bash

        salt '*' zabbix.user_getmedia
    '''
    conn_args = _login(**kwargs)
    ret = {}
    try:
        if conn_args:
            method = 'usermedia.get'
            if userids:
                params = {"userids": userids}
            else:
                params = {}
            params = _params_extend(params, **kwargs)
            ret = _query(method, params, conn_args['url'], conn_args['auth'])
            return ret['result']
        else:
            raise KeyError
    except KeyError:
        return ret


def user_addmedia(userids, active, mediatypeid, period, sendto, severity, **kwargs):
    '''
    Add new media to multiple users.

    .. versionadded:: 2016.3.0

    :param userids: ID of the user that uses the media
    :param active: Whether the media is enabled (0 enabled, 1 disabled)
    :param mediatypeid: ID of the media type used by the media
    :param period: Time when the notifications can be sent as a time period
    :param sendto: Address, user name or other identifier of the recipient
    :param severity: Trigger severities to send notifications about
    :param _connection_user: Optional - zabbix user (can also be set in opts or pillar, see module's docstring)
    :param _connection_password: Optional - zabbix password (can also be set in opts or pillar, see module's docstring)
    :param _connection_url: Optional - url of zabbix frontend (can also be set in opts, pillar, see module's docstring)

    :return: IDs of the created media.

    CLI Example:
    .. code-block:: bash

        salt '*' zabbix.user_addmedia 4 active=0 mediatypeid=1 period='1-7,00:00-24:00' sendto='support2@example.com'
        severity=63

    '''
    conn_args = _login(**kwargs)
    ret = {}
    try:
        if conn_args:
            method = 'user.addmedia'
            params = {"users": []}
            # Users
            if not isinstance(userids, list):
                userids = [userids]
            for user in userids:
                params['users'].append({"userid": user})
            # Medias
            params['medias'] = [{"active": active, "mediatypeid": mediatypeid, "period": period,
                                 "sendto": sendto, "severity": severity}, ]

            ret = _query(method, params, conn_args['url'], conn_args['auth'])
            return ret['result']['mediaids']
        else:
            raise KeyError
    except KeyError:
        return ret


def user_deletemedia(mediaids, **kwargs):
    '''
    Delete media by id.

    .. versionadded:: 2016.3.0

    :param mediaids: IDs of the media to delete
    :param _connection_user: Optional - zabbix user (can also be set in opts or pillar, see module's docstring)
    :param _connection_password: Optional - zabbix password (can also be set in opts or pillar, see module's docstring)
    :param _connection_url: Optional - url of zabbix frontend (can also be set in opts, pillar, see module's docstring)

    :return: IDs of the deleted media, False on failure.

    CLI Example:
    .. code-block:: bash

        salt '*' zabbix.user_deletemedia 27
    '''
    conn_args = _login(**kwargs)
    ret = {}
    try:
        if conn_args:
            method = 'user.deletemedia'

            if not isinstance(mediaids, list):
                mediaids = [mediaids]
            params = mediaids
            ret = _query(method, params, conn_args['url'], conn_args['auth'])
            return ret['result']['mediaids']
        else:
            raise KeyError
    except KeyError:
        return ret


def user_list(**kwargs):
    '''
    Retrieve all of the configured users.

    .. versionadded:: 2016.3.0

    :param _connection_user: Optional - zabbix user (can also be set in opts or pillar, see module's docstring)
    :param _connection_password: Optional - zabbix password (can also be set in opts or pillar, see module's docstring)
    :param _connection_url: Optional - url of zabbix frontend (can also be set in opts, pillar, see module's docstring)

    :return: Array with user details.

    CLI Example:
    .. code-block:: bash

        salt '*' zabbix.user_list
    '''
    conn_args = _login(**kwargs)
    ret = {}
    try:
        if conn_args:
            method = 'user.get'
            params = {"output": "extend"}
            ret = _query(method, params, conn_args['url'], conn_args['auth'])
            return ret['result']
        else:
            raise KeyError
    except KeyError:
        return ret


def usergroup_create(name, **kwargs):
    '''
    .. versionadded:: 2016.3.0

    Create new user group

    .. note::
        This function accepts all standard user group properties: keyword
        argument names differ depending on your zabbix version, see here__.

        .. __: https://www.zabbix.com/documentation/2.0/manual/appendix/api/usergroup/definitions#user_group

    :param name: name of the user group
    :param _connection_user: Optional - zabbix user (can also be set in opts or pillar, see module's docstring)
    :param _connection_password: Optional - zabbix password (can also be set in opts or pillar, see module's docstring)
    :param _connection_url: Optional - url of zabbix frontend (can also be set in opts, pillar, see module's docstring)

    :return:  IDs of the created user groups.

    CLI Example:
    .. code-block:: bash

        salt '*' zabbix.usergroup_create GroupName
    '''
    conn_args = _login(**kwargs)
    ret = {}
    try:
        if conn_args:
            method = 'usergroup.create'
            params = {"name": name}
            params = _params_extend(params, **kwargs)
            ret = _query(method, params, conn_args['url'], conn_args['auth'])
            return ret['result']['usrgrpids']
        else:
            raise KeyError
    except KeyError:
        return ret


def usergroup_delete(usergroupids, **kwargs):
    '''
    .. versionadded:: 2016.3.0

    :param usergroupids: IDs of the user groups to delete

    :param _connection_user: Optional - zabbix user (can also be set in opts or pillar, see module's docstring)
    :param _connection_password: Optional - zabbix password (can also be set in opts or pillar, see module's docstring)
    :param _connection_url: Optional - url of zabbix frontend (can also be set in opts, pillar, see module's docstring)

    :return: IDs of the deleted user groups.

    CLI Example:
    .. code-block:: bash

        salt '*' zabbix.usergroup_delete 28
    '''
    conn_args = _login(**kwargs)
    ret = {}
    try:
        if conn_args:
            method = 'usergroup.delete'
            if not isinstance(usergroupids, list):
                usergroupids = [usergroupids]
            params = usergroupids
            ret = _query(method, params, conn_args['url'], conn_args['auth'])
            return ret['result']['usrgrpids']
        else:
            raise KeyError
    except KeyError:
        return ret


def usergroup_exists(name=None, node=None, nodeids=None, **kwargs):
    '''
    Checks if at least one user group that matches the given filter criteria exists

    .. versionadded:: 2016.3.0

    :param name: names of the user groups
    :param node: name of the node the user groups must belong to (This will override the nodeids parameter.)
    :param nodeids: IDs of the nodes the user groups must belong to

    :param _connection_user: Optional - zabbix user (can also be set in opts or pillar, see module's docstring)
    :param _connection_password: Optional - zabbix password (can also be set in opts or pillar, see module's docstring)
    :param _connection_url: Optional - url of zabbix frontend (can also be set in opts, pillar, see module's docstring)

    :return: True if at least one user group that matches the given filter criteria exists, else False.

    CLI Example:
    .. code-block:: bash

        salt '*' zabbix.usergroup_exists Guests
    '''
    conn_args = _login(**kwargs)
    zabbix_version = apiinfo_version(**kwargs)
    ret = {}
    try:
        if conn_args:
            # usergroup.exists deprecated
            if _LooseVersion(zabbix_version) > _LooseVersion("2.5"):
                if not name:
                    name = ''
                ret = usergroup_get(name, None, **kwargs)
                return bool(ret)
            # zabbix 2.4 and earlier
            else:
                method = 'usergroup.exists'
                params = {}
                if not name and not node and not nodeids:
                    return {'result': False, 'comment': 'Please submit name, node or nodeids parameter to check if '
                                                        'at least one user group exists.'}
                if name:
                    params['name'] = name
                # deprecated in 2.4
                if _LooseVersion(zabbix_version) < _LooseVersion("2.4"):
                    if node:
                        params['node'] = node
                    if nodeids:
                        params['nodeids'] = nodeids
                ret = _query(method, params, conn_args['url'], conn_args['auth'])
                return ret['result']
        else:
            raise KeyError
    except KeyError:
        return ret


def usergroup_get(name=None, usrgrpids=None, userids=None, **kwargs):
    '''
    .. versionadded:: 2016.3.0

    Retrieve user groups according to the given parameters

    .. note::
        This function accepts all usergroup_get properties: keyword argument
        names differ depending on your zabbix version, see here__.

        .. __: https://www.zabbix.com/documentation/2.4/manual/api/reference/usergroup/get

    :param name: names of the user groups
    :param usrgrpids: return only user groups with the given IDs
    :param userids: return only user groups that contain the given users
    :param _connection_user: Optional - zabbix user (can also be set in opts or pillar, see module's docstring)
    :param _connection_password: Optional - zabbix password (can also be set in opts or pillar, see module's docstring)
    :param _connection_url: Optional - url of zabbix frontend (can also be set in opts, pillar, see module's docstring)

    :return: Array with convenient user groups details, False if no user group found or on failure.

    CLI Example:
    .. code-block:: bash

        salt '*' zabbix.usergroup_get Guests
    '''
    conn_args = _login(**kwargs)
    zabbix_version = apiinfo_version(**kwargs)
    ret = {}
    try:
        if conn_args:
            method = 'usergroup.get'
            # Versions above 2.4 allow retrieving user group permissions
            if _LooseVersion(zabbix_version) > _LooseVersion("2.5"):
                params = {"selectRights": "extend", "output": "extend", "filter": {}}
            else:
                params = {"output": "extend", "filter": {}}
            if not name and not usrgrpids and not userids:
                return False
            if name:
                params['filter'].setdefault('name', name)
            if usrgrpids:
                params.setdefault('usrgrpids', usrgrpids)
            if userids:
                params.setdefault('userids', userids)
            params = _params_extend(params, **kwargs)
            ret = _query(method, params, conn_args['url'], conn_args['auth'])

            return False if not ret['result'] else ret['result']
        else:
            raise KeyError
    except KeyError:
        return ret


def usergroup_update(usrgrpid, **kwargs):
    '''
    .. versionadded:: 2016.3.0

    Update existing user group

    .. note::
        This function accepts all standard user group properties: keyword
        argument names differ depending on your zabbix version, see here__.

        .. __: https://www.zabbix.com/documentation/2.4/manual/api/reference/usergroup/object#user_group

    :param usrgrpid: ID of the user group to update.
    :param _connection_user: Optional - zabbix user (can also be set in opts or pillar, see module's docstring)
    :param _connection_password: Optional - zabbix password (can also be set in opts or pillar, see module's docstring)
    :param _connection_url: Optional - url of zabbix frontend (can also be set in opts, pillar, see module's docstring)

    :return: IDs of the updated user group, False on failure.

    CLI Example:
    .. code-block:: bash

        salt '*' zabbix.usergroup_update 8 name=guestsRenamed
    '''
    conn_args = _login(**kwargs)
    ret = {}
    try:
        if conn_args:
            method = 'usergroup.update'
            params = {"usrgrpid": usrgrpid}
            params = _params_extend(params, **kwargs)
            ret = _query(method, params, conn_args['url'], conn_args['auth'])
            return ret['result']['usrgrpids']
        else:
            raise KeyError
    except KeyError:
        return ret


def usergroup_list(**kwargs):
    '''
    Retrieve all enabled user groups.

    .. versionadded:: 2016.3.0

    :param _connection_user: Optional - zabbix user (can also be set in opts or pillar, see module's docstring)
    :param _connection_password: Optional - zabbix password (can also be set in opts or pillar, see module's docstring)
    :param _connection_url: Optional - url of zabbix frontend (can also be set in opts, pillar, see module's docstring)

    :return: Array with enabled user groups details, False on failure.

    CLI Example:
    .. code-block:: bash

        salt '*' zabbix.usergroup_list
    '''
    conn_args = _login(**kwargs)
    ret = {}
    try:
        if conn_args:
            method = 'usergroup.get'
            params = {"output": "extend", }
            ret = _query(method, params, conn_args['url'], conn_args['auth'])
            return ret['result']
        else:
            raise KeyError
    except KeyError:
        return ret


def host_create(host, groups, interfaces, **kwargs):
    '''
    .. versionadded:: 2016.3.0

    Create new host

    .. note::
        This function accepts all standard host properties: keyword argument
        names differ depending on your zabbix version, see here__.

        .. __: https://www.zabbix.com/documentation/2.4/manual/api/reference/host/object#host

    :param host: technical name of the host
    :param groups: groupids of host groups to add the host to
    :param interfaces: interfaces to be created for the host
    :param _connection_user: Optional - zabbix user (can also be set in opts or pillar, see module's docstring)
    :param _connection_password: Optional - zabbix password (can also be set in opts or pillar, see module's docstring)
    :param _connection_url: Optional - url of zabbix frontend (can also be set in opts, pillar, see module's docstring)
    :param visible_name: string with visible name of the host, use
        'visible_name' instead of 'name' parameter to not mess with value
        supplied from Salt sls file.

    return: ID of the created host.

    CLI Example:

    .. code-block:: bash

        salt '*' zabbix.host_create technicalname 4
        interfaces='{type: 1, main: 1, useip: 1, ip: "192.168.3.1", dns: "", port: 10050}'
        visible_name='Host Visible Name' inventory_mode=0 inventory='{"alias": "something"}'
    '''
    conn_args = _login(**kwargs)
    ret = {}
    try:
        if conn_args:
            method = 'host.create'
            params = {"host": host}
            # Groups
            if not isinstance(groups, list):
                groups = [groups]
            grps = []
            for group in groups:
                grps.append({"groupid": group})
            params['groups'] = grps
            # Interfaces
            if not isinstance(interfaces, list):
                interfaces = [interfaces]
            params['interfaces'] = interfaces
            params = _params_extend(params, _ignore_name=True, **kwargs)
            ret = _query(method, params, conn_args['url'], conn_args['auth'])
            return ret['result']['hostids']
        else:
            raise KeyError
    except KeyError:
        return ret


def host_delete(hostids, **kwargs):
    '''
    Delete hosts.

    .. versionadded:: 2016.3.0

    :param hostids: Hosts (hostids) to delete.
    :param _connection_user: Optional - zabbix user (can also be set in opts or pillar, see module's docstring)
    :param _connection_password: Optional - zabbix password (can also be set in opts or pillar, see module's docstring)
    :param _connection_url: Optional - url of zabbix frontend (can also be set in opts, pillar, see module's docstring)

    :return: IDs of the deleted hosts.

    CLI Example:
    .. code-block:: bash

        salt '*' zabbix.host_delete 10106
    '''
    conn_args = _login(**kwargs)
    ret = {}
    try:
        if conn_args:
            method = 'host.delete'
            if not isinstance(hostids, list):
                params = [hostids]
            else:
                params = hostids
            ret = _query(method, params, conn_args['url'], conn_args['auth'])
            return ret['result']['hostids']
        else:
            raise KeyError
    except KeyError:
        return ret


def host_exists(host=None, hostid=None, name=None, node=None, nodeids=None, **kwargs):
    '''
    Checks if at least one host that matches the given filter criteria exists.

    .. versionadded:: 2016.3.0

    :param host: technical name of the host
    :param hostids: Hosts (hostids) to delete.
    :param name: visible name of the host
    :param node: name of the node the hosts must belong to (zabbix API < 2.4)
    :param nodeids: IDs of the node the hosts must belong to (zabbix API < 2.4)
    :param _connection_user: Optional - zabbix user (can also be set in opts or pillar, see module's docstring)
    :param _connection_password: Optional - zabbix password (can also be set in opts or pillar, see module's docstring)
    :param _connection_url: Optional - url of zabbix frontend (can also be set in opts, pillar, see module's docstring)

    :return: IDs of the deleted hosts, False on failure.

    CLI Example:
    .. code-block:: bash

        salt '*' zabbix.host_exists 'Zabbix server'
    '''
    conn_args = _login(**kwargs)
    zabbix_version = apiinfo_version(**kwargs)
    ret = {}
    try:
        if conn_args:
            # hostgroup.exists deprecated
            if _LooseVersion(zabbix_version) > _LooseVersion("2.5"):
                if not host:
                    host = None
                if not name:
                    name = None
                if not hostid:
                    hostid = None
                ret = host_get(host, name, hostid, **kwargs)
                return bool(ret)
            # zabbix 2.4 nad earlier
            else:
                method = 'host.exists'
                params = {}
                if hostid:
                    params['hostid'] = hostid
                if host:
                    params['host'] = host
                if name:
                    params['name'] = name
                # deprecated in 2.4
                if _LooseVersion(zabbix_version) < _LooseVersion("2.4"):
                    if node:
                        params['node'] = node
                    if nodeids:
                        params['nodeids'] = nodeids
                if not hostid and not host and not name and not node and not nodeids:
                    return {'result': False, 'comment': 'Please submit hostid, host, name, node or nodeids parameter to'
                                                        'check if at least one host that matches the given filter '
                                                        'criteria exists.'}
                ret = _query(method, params, conn_args['url'], conn_args['auth'])
                return ret['result']
        else:
            raise KeyError
    except KeyError:
        return ret


def host_get(host=None, name=None, hostids=None, **kwargs):
    '''
    .. versionadded:: 2016.3.0

    Retrieve hosts according to the given parameters

    .. note::
        This function accepts all optional host.get parameters: keyword
        argument names differ depending on your zabbix version, see here__.

        .. __: https://www.zabbix.com/documentation/2.4/manual/api/reference/host/get

    :param host: technical name of the host
    :param name: visible name of the host
    :param hostids: ids of the hosts
    :param _connection_user: Optional - zabbix user (can also be set in opts or pillar, see module's docstring)
    :param _connection_password: Optional - zabbix password (can also be set in opts or pillar, see module's docstring)
    :param _connection_url: Optional - url of zabbix frontend (can also be set in opts, pillar, see module's docstring)


    :return: Array with convenient hosts details, False if no host found or on failure.

    CLI Example:
    .. code-block:: bash

        salt '*' zabbix.host_get 'Zabbix server'
    '''
    conn_args = _login(**kwargs)
    ret = {}
    try:
        if conn_args:
            method = 'host.get'
            params = {"output": "extend", "filter": {}}
            if not name and not hostids and not host:
                return False
            if name:
                params['filter'].setdefault('name', name)
            if hostids:
                params.setdefault('hostids', hostids)
            if host:
                params['filter'].setdefault('host', host)
            params = _params_extend(params, **kwargs)
            ret = _query(method, params, conn_args['url'], conn_args['auth'])
            return ret['result'] if ret['result'] else False
        else:
            raise KeyError
    except KeyError:
        return ret


def host_update(hostid, **kwargs):
    '''
    .. versionadded:: 2016.3.0

    Update existing hosts

    .. note::
        This function accepts all standard host and host.update properties:
        keyword argument names differ depending on your zabbix version, see the
        documentation for `host objects`_ and the documentation for `updating
        hosts`_.

        .. _`host objects`: https://www.zabbix.com/documentation/2.4/manual/api/reference/host/object#host
        .. _`updating hosts`: https://www.zabbix.com/documentation/2.4/manual/api/reference/host/update

    :param hostid: ID of the host to update
    :param _connection_user: Optional - zabbix user (can also be set in opts or pillar, see module's docstring)
    :param _connection_password: Optional - zabbix password (can also be set in opts or pillar, see module's docstring)
    :param _connection_url: Optional - url of zabbix frontend (can also be set in opts, pillar, see module's docstring)
    :param visible_name: string with visible name of the host, use
        'visible_name' instead of 'name' parameter to not mess with value
        supplied from Salt sls file.

    :return: ID of the updated host.

    CLI Example:
    .. code-block:: bash

        salt '*' zabbix.host_update 10084 name='Zabbix server2'
    '''
    conn_args = _login(**kwargs)
    ret = {}
    try:
        if conn_args:
            method = 'host.update'
            params = {"hostid": hostid}
            params = _params_extend(params, _ignore_name=True, **kwargs)
            ret = _query(method, params, conn_args['url'], conn_args['auth'])
            return ret['result']['hostids']
        else:
            raise KeyError
    except KeyError:
        return ret


def host_inventory_get(hostids, **kwargs):
    '''
    Retrieve host inventory according to the given parameters.
    See: https://www.zabbix.com/documentation/2.4/manual/api/reference/host/object#host_inventory

    .. versionadded:: 2019.2.0

    :param hostids: Return only host interfaces used by the given hosts.
    :param _connection_user: Optional - zabbix user (can also be set in opts or pillar, see module's docstring)
    :param _connection_password: Optional - zabbix password (can also be set in opts or pillar, see module's docstring)
    :param _connection_url: Optional - url of zabbix frontend (can also be set in opts, pillar, see module's docstring)

    :return: Array with host interfaces details, False if no convenient host interfaces found or on failure.

    CLI Example:
    .. code-block:: bash

        salt '*' zabbix.host_inventory_get 101054
    '''
    conn_args = _login(**kwargs)
    ret = {}
    try:
        if conn_args:
            method = 'host.get'
            params = {"selectInventory": "extend"}
            if hostids:
                params.setdefault('hostids', hostids)
            params = _params_extend(params, **kwargs)
            ret = _query(method, params, conn_args['url'], conn_args['auth'])
            return ret['result'][0]['inventory'] if ret['result'][0]['inventory'] else False
        else:
            raise KeyError
    except KeyError:
        return ret


def host_inventory_set(hostid, **kwargs):
    '''
    Update host inventory items
    NOTE: This function accepts all standard host: keyword argument names for inventory
    see: https://www.zabbix.com/documentation/2.4/manual/api/reference/host/object#host_inventory

    .. versionadded:: 2019.2.0

    :param hostid: ID of the host to update
    :param clear_old: Set to True in order to remove all existing inventory items before setting the specified items
    :param _connection_user: Optional - zabbix user (can also be set in opts or pillar, see module's docstring)
    :param _connection_password: Optional - zabbix password (can also be set in opts or pillar, see module's docstring)
    :param _connection_url: Optional - url of zabbix frontend (can also be set in opts, pillar, see module's docstring)

    :return: ID of the updated host, False on failure.

    CLI Example:
    .. code-block:: bash

        salt '*' zabbix.host_inventory_set 101054 asset_tag=jml3322 type=vm clear_old=True
    '''
    conn_args = _login(**kwargs)
    ret = {}
    try:
        if conn_args:
            params = {}
            clear_old = False
            method = 'host.update'

            if kwargs.get('clear_old'):
                clear_old = True

            kwargs.pop('clear_old', None)
            inventory_params = dict(_params_extend(params, **kwargs))
            for key in inventory_params:
                params.pop(key, None)

            if hostid:
                params.setdefault('hostid', hostid)
            if clear_old:
                # Set inventory to disabled in order to clear existing data
                params["inventory_mode"] = "-1"
                ret = _query(method, params, conn_args['url'], conn_args['auth'])

            # Set inventory mode to manual in order to submit inventory data
            params['inventory_mode'] = "0"
            params['inventory'] = inventory_params
            ret = _query(method, params, conn_args['url'], conn_args['auth'])
            return ret['result']
        else:
            raise KeyError
    except KeyError:
        return ret


def host_list(**kwargs):
    '''
    Retrieve all hosts.

    .. versionadded:: 2016.3.0

    :param _connection_user: Optional - zabbix user (can also be set in opts or pillar, see module's docstring)
    :param _connection_password: Optional - zabbix password (can also be set in opts or pillar, see module's docstring)
    :param _connection_url: Optional - url of zabbix frontend (can also be set in opts, pillar, see module's docstring)

    :return: Array with details about hosts, False on failure.

    CLI Example:
    .. code-block:: bash

        salt '*' zabbix.host_list
    '''
    conn_args = _login(**kwargs)
    ret = {}
    try:
        if conn_args:
            method = 'host.get'
            params = {"output": "extend", }
            ret = _query(method, params, conn_args['url'], conn_args['auth'])
            return ret['result']
        else:
            raise KeyError
    except KeyError:
        return ret


def hostgroup_create(name, **kwargs):
    '''
    .. versionadded:: 2016.3.0

    Create a host group

    .. note::
        This function accepts all standard host group properties: keyword
        argument names differ depending on your zabbix version, see here__.

        .. __: https://www.zabbix.com/documentation/2.4/manual/api/reference/hostgroup/object#host_group

    :param name: name of the host group
    :param _connection_user: Optional - zabbix user (can also be set in opts or pillar, see module's docstring)
    :param _connection_password: Optional - zabbix password (can also be set in opts or pillar, see module's docstring)
    :param _connection_url: Optional - url of zabbix frontend (can also be set in opts, pillar, see module's docstring)

    :return: ID of the created host group.

    CLI Example:
    .. code-block:: bash

        salt '*' zabbix.hostgroup_create MyNewGroup
    '''
    conn_args = _login(**kwargs)
    ret = {}
    try:
        if conn_args:
            method = 'hostgroup.create'
            params = {"name": name}
            params = _params_extend(params, **kwargs)
            ret = _query(method, params, conn_args['url'], conn_args['auth'])
            return ret['result']['groupids']
        else:
            raise KeyError
    except KeyError:
        return ret


def hostgroup_delete(hostgroupids, **kwargs):
    '''
    Delete the host group.

    .. versionadded:: 2016.3.0

    :param hostgroupids: IDs of the host groups to delete
    :param _connection_user: Optional - zabbix user (can also be set in opts or pillar, see module's docstring)
    :param _connection_password: Optional - zabbix password (can also be set in opts or pillar, see module's docstring)
    :param _connection_url: Optional - url of zabbix frontend (can also be set in opts, pillar, see module's docstring)

    :return: ID of the deleted host groups, False on failure.

    CLI Example:
    .. code-block:: bash

        salt '*' zabbix.hostgroup_delete 23
    '''
    conn_args = _login(**kwargs)
    ret = {}
    try:
        if conn_args:
            method = 'hostgroup.delete'
            if not isinstance(hostgroupids, list):
                params = [hostgroupids]
            else:
                params = hostgroupids
            ret = _query(method, params, conn_args['url'], conn_args['auth'])
            return ret['result']['groupids']
        else:
            raise KeyError
    except KeyError:
        return ret


def hostgroup_exists(name=None, groupid=None, node=None, nodeids=None, **kwargs):
    '''
    Checks if at least one host group that matches the given filter criteria exists.

    .. versionadded:: 2016.3.0

    :param name: names of the host groups
    :param groupid: host group IDs
    :param node: name of the node the host groups must belong to (zabbix API < 2.4)
    :param nodeids: IDs of the nodes the host groups must belong to (zabbix API < 2.4)
    :param _connection_user: Optional - zabbix user (can also be set in opts or pillar, see module's docstring)
    :param _connection_password: Optional - zabbix password (can also be set in opts or pillar, see module's docstring)
    :param _connection_url: Optional - url of zabbix frontend (can also be set in opts, pillar, see module's docstring)

    :return: True if at least one host group exists, False if not or on failure.

    CLI Example:
    .. code-block:: bash

        salt '*' zabbix.hostgroup_exists MyNewGroup
    '''
    conn_args = _login(**kwargs)
    zabbix_version = apiinfo_version(**kwargs)
    ret = {}
    try:
        if conn_args:
            # hostgroup.exists deprecated
            if _LooseVersion(zabbix_version) > _LooseVersion("2.5"):
                if not groupid:
                    groupid = None
                if not name:
                    name = None
                ret = hostgroup_get(name, groupid, **kwargs)
                return bool(ret)
            # zabbix 2.4 nad earlier
            else:
                params = {}
                method = 'hostgroup.exists'
                if groupid:
                    params['groupid'] = groupid
                if name:
                    params['name'] = name
                # deprecated in 2.4
                if _LooseVersion(zabbix_version) < _LooseVersion("2.4"):
                    if node:
                        params['node'] = node
                    if nodeids:
                        params['nodeids'] = nodeids
                if not groupid and not name and not node and not nodeids:
                    return {'result': False, 'comment': 'Please submit groupid, name, node or nodeids parameter to'
                                                        'check if at least one host group that matches the given filter'
                                                        ' criteria exists.'}
                ret = _query(method, params, conn_args['url'], conn_args['auth'])
                return ret['result']
        else:
            raise KeyError
    except KeyError:
        return ret


def hostgroup_get(name=None, groupids=None, hostids=None, **kwargs):
    '''
    .. versionadded:: 2016.3.0

    Retrieve host groups according to the given parameters

    .. note::
        This function accepts all standard hostgroup.get properities: keyword
        argument names differ depending on your zabbix version, see here__.

        .. __: https://www.zabbix.com/documentation/2.2/manual/api/reference/hostgroup/get

    :param name: names of the host groups
    :param groupid: host group IDs
    :param node: name of the node the host groups must belong to
    :param nodeids: IDs of the nodes the host groups must belong to
    :param hostids: return only host groups that contain the given hosts

    :param _connection_user: Optional - zabbix user (can also be set in opts or pillar, see module's docstring)
    :param _connection_password: Optional - zabbix password (can also be set in opts or pillar, see module's docstring)
    :param _connection_url: Optional - url of zabbix frontend (can also be set in opts, pillar, see module's docstring)

    :return: Array with host groups details, False if no convenient host group found or on failure.

    CLI Example:
    .. code-block:: bash

        salt '*' zabbix.hostgroup_get MyNewGroup
    '''
    conn_args = _login(**kwargs)
    ret = {}
    try:
        if conn_args:
            method = 'hostgroup.get'
            params = {"output": "extend"}
            if not groupids and not name and not hostids:
                return False
            if name:
                name_dict = {"name": name}
                params.setdefault('filter', name_dict)
            if groupids:
                params.setdefault('groupids', groupids)
            if hostids:
                params.setdefault('hostids', hostids)
            params = _params_extend(params, **kwargs)
            ret = _query(method, params, conn_args['url'], conn_args['auth'])
            return ret['result'] if ret['result'] else False
        else:
            raise KeyError
    except KeyError:
        return ret


def hostgroup_update(groupid, name=None, **kwargs):
    '''
    .. versionadded:: 2016.3.0

    Update existing hosts group

    .. note::
        This function accepts all standard host group properties: keyword
        argument names differ depending on your zabbix version, see here__.

        .. __: https://www.zabbix.com/documentation/2.4/manual/api/reference/hostgroup/object#host_group

    :param groupid: ID of the host group to update
    :param name: name of the host group
    :param _connection_user: Optional - zabbix user (can also be set in opts or pillar, see module's docstring)
    :param _connection_password: Optional - zabbix password (can also be set in opts or pillar, see module's docstring)
    :param _connection_url: Optional - url of zabbix frontend (can also be set in opts, pillar, see module's docstring)

    :return: IDs of updated host groups.

    CLI Example:
    .. code-block:: bash

        salt '*' zabbix.hostgroup_update 24 name='Renamed Name'
    '''
    conn_args = _login(**kwargs)
    ret = {}
    try:
        if conn_args:
            method = 'hostgroup.update'
            params = {"groupid": groupid}
            if name:
                params['name'] = name
            params = _params_extend(params, **kwargs)
            ret = _query(method, params, conn_args['url'], conn_args['auth'])
            return ret['result']['groupids']
        else:
            raise KeyError
    except KeyError:
        return ret


def hostgroup_list(**kwargs):
    '''
    Retrieve all host groups.

    .. versionadded:: 2016.3.0

    :param _connection_user: Optional - zabbix user (can also be set in opts or pillar, see module's docstring)
    :param _connection_password: Optional - zabbix password (can also be set in opts or pillar, see module's docstring)
    :param _connection_url: Optional - url of zabbix frontend (can also be set in opts, pillar, see module's docstring)

    :return: Array with details about host groups, False on failure.

    CLI Example:
    .. code-block:: bash

        salt '*' zabbix.hostgroup_list
    '''
    conn_args = _login(**kwargs)
    ret = {}
    try:
        if conn_args:
            method = 'hostgroup.get'
            params = {"output": "extend", }
            ret = _query(method, params, conn_args['url'], conn_args['auth'])
            return ret['result']
        else:
            raise KeyError
    except KeyError:
        return ret


def hostinterface_get(hostids, **kwargs):
    '''
    .. versionadded:: 2016.3.0

    Retrieve host groups according to the given parameters

    .. note::
        This function accepts all standard hostinterface.get properities:
        keyword argument names differ depending on your zabbix version, see
        here__.

        .. __: https://www.zabbix.com/documentation/2.4/manual/api/reference/hostinterface/get

    :param hostids: Return only host interfaces used by the given hosts.

    :param _connection_user: Optional - zabbix user (can also be set in opts or pillar, see module's docstring)

    :param _connection_password: Optional - zabbix password (can also be set in opts or pillar, see module's docstring)

    :param _connection_url: Optional - url of zabbix frontend (can also be set in opts, pillar, see module's docstring)

    :return: Array with host interfaces details, False if no convenient host interfaces found or on failure.

    CLI Example:
    .. code-block:: bash

        salt '*' zabbix.hostinterface_get 101054
    '''
    conn_args = _login(**kwargs)
    ret = {}
    try:
        if conn_args:
            method = 'hostinterface.get'
            params = {"output": "extend"}
            if hostids:
                params.setdefault('hostids', hostids)
            params = _params_extend(params, **kwargs)
            ret = _query(method, params, conn_args['url'], conn_args['auth'])
            return ret['result'] if ret['result'] else False
        else:
            raise KeyError
    except KeyError:
        return ret


def hostinterface_create(hostid, ip_, dns='', main=1, if_type=1, useip=1, port=None, **kwargs):
    '''
    .. versionadded:: 2016.3.0

    Create new host interface

    .. note::
        This function accepts all standard host group interface: keyword
        argument names differ depending on your zabbix version, see here__.

        .. __: https://www.zabbix.com/documentation/3.0/manual/api/reference/hostinterface/object

    :param hostid: ID of the host the interface belongs to

    :param ip_: IP address used by the interface

    :param dns: DNS name used by the interface

    :param main: whether the interface is used as default on the host (0 - not default, 1 - default)

    :param port: port number used by the interface

    :param type: Interface type (1 - agent; 2 - SNMP; 3 - IPMI; 4 - JMX)

    :param useip: Whether the connection should be made via IP (0 - connect
        using host DNS name; 1 - connect using host IP address for this host
        interface)

    :param _connection_user: Optional - zabbix user (can also be set in opts or
        pillar, see module's docstring)

    :param _connection_password: Optional - zabbix password (can also be set in
        opts or pillar, see module's docstring)

    :param _connection_url: Optional - url of zabbix frontend (can also be set
        in opts, pillar, see module's docstring)

    :return: ID of the created host interface, False on failure.

    CLI Example:
    .. code-block:: bash

        salt '*' zabbix.hostinterface_create 10105 192.193.194.197
    '''
    conn_args = _login(**kwargs)
    ret = {}

    if not port:
        port = INTERFACE_DEFAULT_PORTS[if_type]

    try:
        if conn_args:
            method = 'hostinterface.create'
            params = {"hostid": hostid,
                      "ip": ip_,
                      "dns": dns,
                      "main": main,
                      "port": port,
                      "type": if_type,
                      "useip": useip}
            params = _params_extend(params, **kwargs)
            ret = _query(method, params, conn_args['url'], conn_args['auth'])
            return ret['result']['interfaceids']
        else:
            raise KeyError
    except KeyError:
        return ret


def hostinterface_delete(interfaceids, **kwargs):
    '''
    Delete host interface

    .. versionadded:: 2016.3.0

    :param interfaceids: IDs of the host interfaces to delete
    :param _connection_user: Optional - zabbix user (can also be set in opts or pillar, see module's docstring)
    :param _connection_password: Optional - zabbix password (can also be set in opts or pillar, see module's docstring)
    :param _connection_url: Optional - url of zabbix frontend (can also be set in opts, pillar, see module's docstring)

    :return: ID of deleted host interfaces, False on failure.

    CLI Example:
    .. code-block:: bash

        salt '*' zabbix.hostinterface_delete 50
    '''
    conn_args = _login(**kwargs)
    ret = {}
    try:
        if conn_args:
            method = 'hostinterface.delete'
            if isinstance(interfaceids, list):
                params = interfaceids
            else:
                params = [interfaceids]
            ret = _query(method, params, conn_args['url'], conn_args['auth'])
            return ret['result']['interfaceids']
        else:
            raise KeyError
    except KeyError:
        return ret


def hostinterface_update(interfaceid, **kwargs):
    '''
    .. versionadded:: 2016.3.0

    Update host interface

    .. note::
        This function accepts all standard hostinterface: keyword argument
        names differ depending on your zabbix version, see here__.

        .. __: https://www.zabbix.com/documentation/2.4/manual/api/reference/hostinterface/object#host_interface

    :param interfaceid: ID of the hostinterface to update

    :param _connection_user: Optional - zabbix user (can also be set in opts or pillar, see module's docstring)

    :param _connection_password: Optional - zabbix password (can also be set in opts or pillar, see module's docstring)

    :param _connection_url: Optional - url of zabbix frontend (can also be set in opts, pillar, see module's docstring)

    :return: ID of the updated host interface, False on failure.

    CLI Example:
    .. code-block:: bash

        salt '*' zabbix.hostinterface_update 6 ip_=0.0.0.2
    '''
    conn_args = _login(**kwargs)
    ret = {}
    try:
        if conn_args:
            method = 'hostinterface.update'
            params = {"interfaceid": interfaceid}
            params = _params_extend(params, **kwargs)
            ret = _query(method, params, conn_args['url'], conn_args['auth'])
            return ret['result']['interfaceids']
        else:
            raise KeyError
    except KeyError:
        return ret


def usermacro_get(macro=None, hostids=None, templateids=None, hostmacroids=None,
                  globalmacroids=None, globalmacro=False, **kwargs):
    '''
    Retrieve user macros according to the given parameters.

    Args:
        macro:          name of the usermacro
        hostids:        Return macros for the given hostids
        templateids:    Return macros for the given templateids
        hostmacroids:   Return macros with the given hostmacroids
        globalmacroids: Return macros with the given globalmacroids (implies globalmacro=True)
        globalmacro:    if True, returns only global macros


        optional kwargs:
                _connection_user: zabbix user (can also be set in opts or pillar, see module's docstring)
                _connection_password: zabbix password (can also be set in opts or pillar, see module's docstring)
                _connection_url: url of zabbix frontend (can also be set in opts or pillar, see module's docstring)

    Returns:
        Array with usermacro details, False if no usermacro found or on failure.

    CLI Example:
    .. code-block:: bash

        salt '*' zabbix.usermacro_get macro='{$SNMP_COMMUNITY}'
    '''
    conn_args = _login(**kwargs)
    ret = {}
    try:
        if conn_args:
            method = 'usermacro.get'
            params = {"output": "extend", "filter": {}}
            if macro:
                # Python mistakenly interprets macro names starting and ending with '{' and '}' as a dict
                if isinstance(macro, dict):
                    macro = "{" + six.text_type(macro.keys()[0]) +"}"
                if not macro.startswith('{') and not macro.endswith('}'):
                    macro = "{" + macro + "}"
                params['filter'].setdefault('macro', macro)
            if hostids:
                params.setdefault('hostids', hostids)
            elif templateids:
                params.setdefault('templateids', hostids)
            if hostmacroids:
                params.setdefault('hostmacroids', hostmacroids)
            elif globalmacroids:
                globalmacro = True
                params.setdefault('globalmacroids', globalmacroids)
            if globalmacro:
                params = _params_extend(params, globalmacro=True)
            params = _params_extend(params, **kwargs)
            ret = _query(method, params, conn_args['url'], conn_args['auth'])
            return ret['result'] if ret['result'] else False
        else:
            raise KeyError
    except KeyError:
        return ret


def usermacro_create(macro, value, hostid, **kwargs):
    '''
    Create new host usermacro.

    :param macro: name of the host usermacro
    :param value: value of the host usermacro
    :param hostid: hostid or templateid
    :param _connection_user: Optional - zabbix user (can also be set in opts or pillar, see module's docstring)
    :param _connection_password: Optional - zabbix password (can also be set in opts or pillar, see module's docstring)
    :param _connection_url: Optional - url of zabbix frontend (can also be set in opts, pillar, see module's docstring)

    return: ID of the created host usermacro.

    CLI Example:

    .. code-block:: bash

        salt '*' zabbix.usermacro_create '{$SNMP_COMMUNITY}' 'public' 1
    '''
    conn_args = _login(**kwargs)
    ret = {}
    try:
        if conn_args:
            params = {}
            method = 'usermacro.create'
            if macro:
                # Python mistakenly interprets macro names starting and ending with '{' and '}' as a dict
                if isinstance(macro, dict):
                    macro = "{" + six.text_type(macro.keys()[0]) +"}"
                if not macro.startswith('{') and not macro.endswith('}'):
                    macro = "{" + macro + "}"
                params['macro'] = macro
            params['value'] = value
            params['hostid'] = hostid
            params = _params_extend(params, _ignore_name=True, **kwargs)
            ret = _query(method, params, conn_args['url'], conn_args['auth'])
            return ret['result']['hostmacroids'][0]
        else:
            raise KeyError
    except KeyError:
        return ret


def usermacro_createglobal(macro, value, **kwargs):
    '''
    Create new global usermacro.

    :param macro: name of the global usermacro
    :param value: value of the global usermacro
    :param _connection_user: Optional - zabbix user (can also be set in opts or pillar, see module's docstring)
    :param _connection_password: Optional - zabbix password (can also be set in opts or pillar, see module's docstring)
    :param _connection_url: Optional - url of zabbix frontend (can also be set in opts, pillar, see module's docstring)

    return: ID of the created global usermacro.

    CLI Example:

    .. code-block:: bash

        salt '*' zabbix.usermacro_createglobal '{$SNMP_COMMUNITY}' 'public'
    '''
    conn_args = _login(**kwargs)
    ret = {}
    try:
        if conn_args:
            params = {}
            method = 'usermacro.createglobal'
            if macro:
                # Python mistakenly interprets macro names starting and ending with '{' and '}' as a dict
                if isinstance(macro, dict):
                    macro = "{" + six.text_type(macro.keys()[0]) +"}"
                if not macro.startswith('{') and not macro.endswith('}'):
                    macro = "{" + macro + "}"
                params['macro'] = macro
            params['value'] = value
            params = _params_extend(params, _ignore_name=True, **kwargs)
            ret = _query(method, params, conn_args['url'], conn_args['auth'])
            return ret['result']['globalmacroids'][0]
        else:
            raise KeyError
    except KeyError:
        return ret


def usermacro_delete(macroids, **kwargs):
    '''
    Delete host usermacros.

    :param macroids: macroids of the host usermacros

    :param _connection_user: Optional - zabbix user (can also be set in opts or pillar, see module's docstring)
    :param _connection_password: Optional - zabbix password (can also be set in opts or pillar, see module's docstring)
    :param _connection_url: Optional - url of zabbix frontend (can also be set in opts, pillar, see module's docstring)

    return: IDs of the deleted host usermacro.

    CLI Example:

    .. code-block:: bash

        salt '*' zabbix.usermacro_delete 21
    '''
    conn_args = _login(**kwargs)
    ret = {}
    try:
        if conn_args:
            method = 'usermacro.delete'
            if isinstance(macroids, list):
                params = macroids
            else:
                params = [macroids]
            ret = _query(method, params, conn_args['url'], conn_args['auth'])
            return ret['result']['hostmacroids']
        else:
            raise KeyError
    except KeyError:
        return ret


def usermacro_deleteglobal(macroids, **kwargs):
    '''
    Delete global usermacros.

    :param macroids: macroids of the global usermacros

    :param _connection_user: Optional - zabbix user (can also be set in opts or pillar, see module's docstring)
    :param _connection_password: Optional - zabbix password (can also be set in opts or pillar, see module's docstring)
    :param _connection_url: Optional - url of zabbix frontend (can also be set in opts, pillar, see module's docstring)

    return: IDs of the deleted global usermacro.

    CLI Example:

    .. code-block:: bash

        salt '*' zabbix.usermacro_deleteglobal 21
    '''
    conn_args = _login(**kwargs)
    ret = {}
    try:
        if conn_args:
            method = 'usermacro.deleteglobal'
            if isinstance(macroids, list):
                params = macroids
            else:
                params = [macroids]
            ret = _query(method, params, conn_args['url'], conn_args['auth'])
            return ret['result']['globalmacroids']
        else:
            raise KeyError
    except KeyError:
        return ret


def usermacro_update(hostmacroid, value, **kwargs):
    '''
    Update existing host usermacro.

    :param hostmacroid: id of the host usermacro
    :param value: new value of the host usermacro
    :param _connection_user: Optional - zabbix user (can also be set in opts or pillar, see module's docstring)
    :param _connection_password: Optional - zabbix password (can also be set in opts or pillar, see module's docstring)
    :param _connection_url: Optional - url of zabbix frontend (can also be set in opts, pillar, see module's docstring)

    return: ID of the update host usermacro.

    CLI Example:

    .. code-block:: bash

        salt '*' zabbix.usermacro_update 1 'public'
    '''
    conn_args = _login(**kwargs)
    ret = {}
    try:
        if conn_args:
            params = {}
            method = 'usermacro.update'
            params['hostmacroid'] = hostmacroid
            params['value'] = value
            params = _params_extend(params, _ignore_name=True, **kwargs)
            ret = _query(method, params, conn_args['url'], conn_args['auth'])
            return ret['result']['hostmacroids'][0]
        else:
            raise KeyError
    except KeyError:
        return ret


def usermacro_updateglobal(globalmacroid, value, **kwargs):
    '''
    Update existing global usermacro.

    :param globalmacroid: id of the host usermacro
    :param value: new value of the host usermacro
    :param _connection_user: Optional - zabbix user (can also be set in opts or pillar, see module's docstring)
    :param _connection_password: Optional - zabbix password (can also be set in opts or pillar, see module's docstring)
    :param _connection_url: Optional - url of zabbix frontend (can also be set in opts, pillar, see module's docstring)

    return: ID of the update global usermacro.

    CLI Example:

    .. code-block:: bash

        salt '*' zabbix.usermacro_updateglobal 1 'public'
    '''
    conn_args = _login(**kwargs)
    ret = {}
    try:
        if conn_args:
            params = {}
            method = 'usermacro.updateglobal'
            params['globalmacroid'] = globalmacroid
            params['value'] = value
            params = _params_extend(params, _ignore_name=True, **kwargs)
            ret = _query(method, params, conn_args['url'], conn_args['auth'])
            return ret['result']['globalmacroids'][0]
        else:
            raise KeyError
    except KeyError:
        return ret


def mediatype_get(name=None, mediatypeids=None, **kwargs):
    '''
    Retrieve mediatypes according to the given parameters.

    Args:
        name:         Name or description of the mediatype
        mediatypeids: ids of the mediatypes

        optional kwargs:
                _connection_user: zabbix user (can also be set in opts or pillar, see module's docstring)
                _connection_password: zabbix password (can also be set in opts or pillar, see module's docstring)
                _connection_url: url of zabbix frontend (can also be set in opts or pillar, see module's docstring)

                all optional mediatype.get parameters: keyword argument names depends on your zabbix version, see:

                https://www.zabbix.com/documentation/2.2/manual/api/reference/mediatype/get

    Returns:
        Array with mediatype details, False if no mediatype found or on failure.

    CLI Example:
    .. code-block:: bash

        salt '*' zabbix.mediatype_get name='Email'
        salt '*' zabbix.mediatype_get mediatypeids="['1', '2', '3']"
    '''
    conn_args = _login(**kwargs)
    ret = {}
    try:
        if conn_args:
            method = 'mediatype.get'
            params = {"output": "extend", "filter": {}}
            if name:
                params['filter'].setdefault('description', name)
            if mediatypeids:
                params.setdefault('mediatypeids', mediatypeids)
            params = _params_extend(params, **kwargs)
            ret = _query(method, params, conn_args['url'], conn_args['auth'])
            return ret['result'] if ret['result'] else False
        else:
            raise KeyError
    except KeyError:
        return ret


def mediatype_create(name, mediatype, **kwargs):
    '''
    Create new mediatype

    .. note::
        This function accepts all standard mediatype properties: keyword
        argument names differ depending on your zabbix version, see here__.

        .. __: https://www.zabbix.com/documentation/3.0/manual/api/reference/mediatype/object

    :param mediatype: media type - 0: email, 1: script, 2: sms, 3: Jabber, 100: Ez Texting
    :param exec_path: exec path - Required for script and Ez Texting types, see Zabbix API docs
    :param gsm_modem: exec path - Required for sms type, see Zabbix API docs
    :param smtp_email: email address from which notifications will be sent, required for email type
    :param smtp_helo: SMTP HELO, required for email type
    :param smtp_server: SMTP server, required for email type
    :param status: whether the media type is enabled - 0: enabled, 1: disabled
    :param username: authentication user, required for Jabber and Ez Texting types
    :param passwd: authentication password, required for Jabber and Ez Texting types
    :param _connection_user: Optional - zabbix user (can also be set in opts or pillar, see module's docstring)
    :param _connection_password: Optional - zabbix password (can also be set in opts or pillar, see module's docstring)
    :param _connection_url: Optional - url of zabbix frontend (can also be set in opts, pillar, see module's docstring)

    return: ID of the created mediatype.

    CLI Example:

    .. code-block:: bash

        salt '*' zabbix.mediatype_create 'Email' 0 smtp_email='noreply@example.com'
        smtp_server='mailserver.example.com' smtp_helo='zabbix.example.com'
    '''
    conn_args = _login(**kwargs)
    ret = {}
    try:
        if conn_args:
            method = 'mediatype.create'
            params = {"description": name}
            params['type'] = mediatype
            params = _params_extend(params, _ignore_name=True, **kwargs)
            ret = _query(method, params, conn_args['url'], conn_args['auth'])
            return ret['result']['mediatypeid']
        else:
            raise KeyError
    except KeyError:
        return ret


def mediatype_delete(mediatypeids, **kwargs):
    '''
    Delete mediatype


    :param interfaceids: IDs of the mediatypes to delete
    :param _connection_user: Optional - zabbix user (can also be set in opts or pillar, see module's docstring)
    :param _connection_password: Optional - zabbix password (can also be set in opts or pillar, see module's docstring)
    :param _connection_url: Optional - url of zabbix frontend (can also be set in opts, pillar, see module's docstring)

    :return: ID of deleted mediatype, False on failure.

    CLI Example:
    .. code-block:: bash

        salt '*' zabbix.mediatype_delete 3
    '''
    conn_args = _login(**kwargs)
    ret = {}
    try:
        if conn_args:
            method = 'mediatype.delete'
            if isinstance(mediatypeids, list):
                params = mediatypeids
            else:
                params = [mediatypeids]
            ret = _query(method, params, conn_args['url'], conn_args['auth'])
            return ret['result']['mediatypeids']
        else:
            raise KeyError
    except KeyError:
        return ret


def mediatype_update(mediatypeid, name=False, mediatype=False, **kwargs):
    '''
    Update existing mediatype

    .. note::
        This function accepts all standard mediatype properties: keyword
        argument names differ depending on your zabbix version, see here__.

        .. __: https://www.zabbix.com/documentation/3.0/manual/api/reference/mediatype/object

    :param mediatypeid: ID of the mediatype to update
    :param _connection_user: Optional - zabbix user (can also be set in opts or pillar, see module's docstring)
    :param _connection_password: Optional - zabbix password (can also be set in opts or pillar, see module's docstring)
    :param _connection_url: Optional - url of zabbix frontend (can also be set in opts, pillar, see module's docstring)

    :return: IDs of the updated mediatypes, False on failure.

    CLI Example:
    .. code-block:: bash

        salt '*' zabbix.usergroup_update 8 name="Email update"
    '''
    conn_args = _login(**kwargs)
    ret = {}
    try:
        if conn_args:
            method = 'mediatype.update'
            params = {"mediatypeid": mediatypeid}
            if name:
                params['description'] = name
            if mediatype:
                params['type'] = mediatype
            params = _params_extend(params, **kwargs)
            ret = _query(method, params, conn_args['url'], conn_args['auth'])
            return ret['result']['mediatypeids']
        else:
            raise KeyError
    except KeyError:
        return ret


def template_get(name=None, host=None, templateids=None, **kwargs):
    '''
    Retrieve templates according to the given parameters.

    Args:
        host: technical name of the template
        name: visible name of the template
        hostids: ids of the templates

        optional kwargs:
                _connection_user: zabbix user (can also be set in opts or pillar, see module's docstring)
                _connection_password: zabbix password (can also be set in opts or pillar, see module's docstring)
                _connection_url: url of zabbix frontend (can also be set in opts or pillar, see module's docstring)

                all optional template.get parameters: keyword argument names depends on your zabbix version, see:

                https://www.zabbix.com/documentation/2.4/manual/api/reference/template/get

    Returns:
        Array with convenient template details, False if no template found or on failure.

    CLI Example:
    .. code-block:: bash

        salt '*' zabbix.template_get name='Template OS Linux'
        salt '*' zabbix.template_get templateids="['10050', '10001']"
    '''
    conn_args = _login(**kwargs)
    ret = {}
    try:
        if conn_args:
            method = 'template.get'
            params = {"output": "extend", "filter": {}}
            if name:
                params['filter'].setdefault('name', name)
            if host:
                params['filter'].setdefault('host', host)
            if templateids:
                params.setdefault('templateids', templateids)
            params = _params_extend(params, **kwargs)
            ret = _query(method, params, conn_args['url'], conn_args['auth'])
            return ret['result'] if ret['result'] else False
        else:
            raise KeyError
    except KeyError:
        return ret


def run_query(method, params, **kwargs):
    '''
    Send Zabbix API call

    Args:
        method: actual operation to perform via the API
        params: parameters required for specific method

        optional kwargs:
                _connection_user: zabbix user (can also be set in opts or pillar, see module's docstring)
                _connection_password: zabbix password (can also be set in opts or pillar, see module's docstring)
                _connection_url: url of zabbix frontend (can also be set in opts or pillar, see module's docstring)

                all optional template.get parameters: keyword argument names depends on your zabbix version, see:

                https://www.zabbix.com/documentation/2.4/manual/api/reference/

    Returns:
        Response from Zabbix API

    CLI Example:
    .. code-block:: bash

        salt '*' zabbix.run_query proxy.create '{"host": "zabbixproxy.domain.com", "status": "5"}'
    '''
    conn_args = _login(**kwargs)
    ret = {}
    try:
        if conn_args:
            method = method
            params = params
            params = _params_extend(params, **kwargs)
            ret = _query(method, params, conn_args['url'], conn_args['auth'])
            if isinstance(ret['result'], bool):
                return ret['result']
<<<<<<< HEAD
            return ret['result'] if (ret['result'] == True or len(ret['result']) > 0) else False
=======
            return ret['result'] if ret['result'] else False
>>>>>>> 04971d31
        else:
            raise KeyError
    except KeyError:
        return ret


def configuration_import(config_file, rules=None, file_format='xml', **kwargs):
    '''
    .. versionadded:: 2017.7

    Imports Zabbix configuration specified in file to Zabbix server.

    :param config_file: File with Zabbix config (local or remote)
    :param rules: Optional - Rules that have to be different from default (defaults are the same as in Zabbix web UI.)
    :param file_format: Config file format (default: xml)
    :param _connection_user: Optional - zabbix user (can also be set in opts or pillar, see module's docstring)
    :param _connection_password: Optional - zabbix password (can also be set in opts or pillar, see module's docstring)
    :param _connection_url: Optional - url of zabbix frontend (can also be set in opts, pillar, see module's docstring)

    CLI Example:

    .. code-block:: bash

        salt '*' zabbix.configuration_import salt://zabbix/config/zabbix_templates.xml \
        "{'screens': {'createMissing': True, 'updateExisting': True}}"
    '''
    if rules is None:
        rules = {}
    default_rules = {'applications': {'createMissing': True, 'updateExisting': False, 'deleteMissing': False},
                     'discoveryRules': {'createMissing': True, 'updateExisting': True, 'deleteMissing': False},
                     'graphs': {'createMissing': True, 'updateExisting': True, 'deleteMissing': False},
                     'groups': {'createMissing': True},
                     'hosts': {'createMissing': False, 'updateExisting': False},
                     'images': {'createMissing': False, 'updateExisting': False},
                     'items': {'createMissing': True, 'updateExisting': True, 'deleteMissing': False},
                     'maps': {'createMissing': False, 'updateExisting': False},
                     'screens': {'createMissing': False, 'updateExisting': False},
                     'templateLinkage': {'createMissing': True},
                     'templates': {'createMissing': True, 'updateExisting': True},
                     'templateScreens': {'createMissing': True, 'updateExisting': True, 'deleteMissing': False},
                     'triggers': {'createMissing': True, 'updateExisting': True, 'deleteMissing': False},
                     'valueMaps': {'createMissing': True, 'updateExisting': False}}
    new_rules = dict(default_rules)

    if rules:
        for rule in rules:
            if rule in new_rules:
                new_rules[rule].update(rules[rule])
            else:
                new_rules[rule] = rules[rule]
    if 'salt://' in config_file:
        tmpfile = salt.utils.files.mkstemp()
        cfile = __salt__['cp.get_file'](config_file, tmpfile)
        if not cfile or os.path.getsize(cfile) == 0:
            return {'name': config_file, 'result': False, 'message': 'Failed to fetch config file.'}
    else:
        cfile = config_file
        if not os.path.isfile(cfile):
            return {'name': config_file, 'result': False, 'message': 'Invalid file path.'}

    with salt.utils.files.fopen(cfile, mode='r') as fp_:
        xml = fp_.read()

    if 'salt://' in config_file:
        salt.utils.files.safe_rm(cfile)

    params = {'format': file_format,
              'rules': new_rules,
              'source': xml}
    log.info('CONFIGURATION IMPORT: rules: %s', six.text_type(params['rules']))
    try:
        run_query('configuration.import', params, **kwargs)
        return {'name': config_file, 'result': True, 'message': 'Zabbix API "configuration.import" method '
                                                                'called successfully.'}
    except SaltException as exc:
        return {'name': config_file, 'result': False, 'message': six.text_type(exc)}


def triggerid_get(hostid=None, trigger_desc=None, priority=4, **kwargs):
    '''
    .. versionadded:: Fluorine

    Retrieve trigger ID and description based in host ID and trigger description.

    .. note::
        https://www.zabbix.com/documentation/3.4/manual/api/reference/trigger/get

    :param hostid: ID of the host whose trigger we want to find
    :param trigger_desc: Description of trigger (trigger name) whose we want to find
    :param priority: Priority of trigger (useful if we have same name for more triggers with different priorities)

    :param _connection_user: Optional - zabbix user (can also be set in opts or pillar, see module's docstring)
    :param _connection_password: Optional - zabbix password (can also be set in opts or pillar, see module's docstring)
    :param _connection_url: Optional - url of zabbix frontend (can also be set in opts, pillar, see module's docstring)

    :return: Trigger ID and description. False if no trigger found or on failure.

    CLI Example:
    .. code-block:: bash

        salt '*' zabbix.triggerid_get 1111 'trigger name to find' 5
    '''
    conn_args = _login(**kwargs)
    ret = {}
    try:
        if conn_args:
            method = 'trigger.get'
            if not hostid or not trigger_desc:
                return {'result': False, 'comment': 'hostid and trigger_desc params are required'}
            params = {'output': ['triggerid', 'description'],
                      'filter': {'priority': priority}, 'hostids': hostid}
            params = _params_extend(params, _ignore_name=True, **kwargs)
            ret = _query(method, params, conn_args['url'], conn_args['auth'])
            if ret['result']:
                for r in ret['result']:
                    if trigger_desc in r['description']:
                        ret['result'] = r
                        return ret
                return False
            else:
                return False
        else:
            raise KeyError
    except KeyError:
        return ret


def service_add(service_rootid=None, service_name=None, triggerid=None, **kwargs):
    '''
    .. versionadded:: Fluorine

    Create service under service with id specified as parameter.

    .. note::
        https://www.zabbix.com/documentation/3.4/manual/api/reference/service/create

    :param service_rootid: Service id under which service should be added
    :param service_name: Name of new service
    :param triggerid: Optional - ID of trigger which should be watched in service

    :param _connection_user: Optional - zabbix user (can also be set in opts or pillar, see module's docstring)
    :param _connection_password: Optional - zabbix password (can also be set in opts or pillar, see module's docstring)
    :param _connection_url: Optional - url of zabbix frontend (can also be set in opts, pillar, see module's docstring)

    :return: Service details, False if service could not be added or on failure.

    CLI Example:
    .. code-block:: bash

        salt '*' zabbix.service_add 11 'My service' 11111
    '''
    conn_args = _login(**kwargs)
    ret = {}
    try:
        if conn_args:
            method = 'service.create'
            params = {'name': service_name}
            params = _params_extend(params, _ignore_name=True, **kwargs)
            # Ensure that we have required params.
            params.setdefault('algorithm', 1)
            params.setdefault('showsla', 1)
            params.setdefault('goodsla', 99.7)
            params.setdefault('sortorder', 1)
            if service_rootid:
                params.setdefault('parentid', service_rootid)
            if triggerid:
                params.setdefault('triggerid', triggerid)

            ret = _query(method, params, conn_args['url'], conn_args['auth'])
            return ret['result'] if ret['result'] else False
        else:
            raise KeyError
    except KeyError:
        return ret


def service_get(service_name=None, service_rootid=None, **kwargs):
    '''
    .. versionadded:: Fluorine

    Get service according to name and parent service ID.

    .. note::
        https://www.zabbix.com/documentation/3.4/manual/api/reference/service/get

    :param service_name: Name of the service
    :param service_rootid: ID of service parent

    :param _connection_user: Optional - zabbix user (can also be set in opts or pillar, see module's docstring)
    :param _connection_password: Optional - zabbix password (can also be set in opts or pillar, see module's docstring)
    :param _connection_url: Optional - url of zabbix frontend (can also be set in opts, pillar, see module's docstring)

    :return: Service details, False if no service found or on failure.

    CLI Example:
    .. code-block:: bash

        salt '*' zabbix.service_get 'My service' 11
    '''

    conn_args = _login(**kwargs)
    ret = {}
    try:
        if conn_args:
            method = 'service.get'
            if not service_name:
                return {'result': False, 'comment': 'service_name param is required'}
            params = {'output': ['name']}
            if service_rootid:
                params['parentids'] = service_rootid
            params['filter'] = {'name': service_name}
            params = _params_extend(params, _ignore_name=True, **kwargs)
            ret = _query(method, params, conn_args['url'], conn_args['auth'])
            return ret['result'] if ret['result'] else False
        else:
            raise KeyError
    except KeyError:
        return ret


def service_delete(service_id=None, **kwargs):
    '''
    .. versionadded:: Fluorine

    Delete service specified by id.

    .. note::
        https://www.zabbix.com/documentation/3.4/manual/api/reference/service/delete

    :param service_id: ID of service which should be deleted

    .. note::
        Service can't be deleted if it has any children.

    :param _connection_user: Optional - zabbix user (can also be set in opts or pillar, see module's docstring)
    :param _connection_password: Optional - zabbix password (can also be set in opts or pillar, see module's docstring)
    :param _connection_url: Optional - url of zabbix frontend (can also be set in opts, pillar, see module's docstring)

    :return: ID of deleted service, False if service could not be deleted or on failure.

    CLI Example:
    .. code-block:: bash

        salt '*' zabbix.service_delete 10
    '''

    conn_args = _login(**kwargs)
    ret = {}
    try:
        if conn_args:
            method = 'service.delete'
            if not service_id:
                return {'result': False, 'comment': 'service_id param is required'}
            params = [str(service_id)]
            ret = _query(method, params, conn_args['url'], conn_args['auth'])
            return ret['result'] if ret['result'] else False
        else:
            raise KeyError
    except KeyError:
        return ret<|MERGE_RESOLUTION|>--- conflicted
+++ resolved
@@ -2426,11 +2426,7 @@
             ret = _query(method, params, conn_args['url'], conn_args['auth'])
             if isinstance(ret['result'], bool):
                 return ret['result']
-<<<<<<< HEAD
             return ret['result'] if (ret['result'] == True or len(ret['result']) > 0) else False
-=======
-            return ret['result'] if ret['result'] else False
->>>>>>> 04971d31
         else:
             raise KeyError
     except KeyError:
