--- conflicted
+++ resolved
@@ -4,16 +4,9 @@
 """
 
 # Import Python libs
-<<<<<<< HEAD
-from __future__ import absolute_import, print_function, unicode_literals
-
-import os
-import textwrap
-=======
 from __future__ import absolute_import, unicode_literals, print_function
 import textwrap
 import os
->>>>>>> 8abb7099
 
 # Import Salt libs
 import salt.exceptions
@@ -172,13 +165,7 @@
     renderers = salt.loader.render(__opts__, __salt__)
 
     if path:
-<<<<<<< HEAD
-        path_or_string = __salt__["cp.get_url"](
-            path, saltenv=kwargs.get("saltenv", "base")
-        )
-=======
         path_or_string = __salt__['cp.get_url'](path, saltenv=kwargs.get('saltenv', 'base'))
->>>>>>> 8abb7099
     elif string:
         path_or_string = ":string:"
         kwargs["input_data"] = string
@@ -255,22 +242,6 @@
             '{"foo": "Foo!"}') %}
     """
     kwargs = salt.utils.args.clean_kwargs(**mod_kwargs)
-<<<<<<< HEAD
-    return _get_serialize_fn(serializer, "deserialize")(stream_or_string, **kwargs)
-
-
-def banner(
-    width=72,
-    commentchar="#",
-    borderchar="#",
-    blockstart=None,
-    blockend=None,
-    title=None,
-    text=None,
-    newline=False,
-):
-    """
-=======
     return _get_serialize_fn(serializer, 'deserialize')(stream_or_string,
             **kwargs)
 
@@ -278,7 +249,6 @@
 def banner(width=72, commentchar='#', borderchar='#', blockstart=None, blockend=None,
            title=None, text=None, newline=False):
     '''
->>>>>>> 8abb7099
     Create a standardized comment block to include in a templated file.
 
     A common technique in configuration management is to include a comment
@@ -305,13 +275,6 @@
     :param newline: Boolean value to indicate whether the comment block should
         end with a newline. Default is ``False``.
 
-<<<<<<< HEAD
-    **Example 1 - the default banner:**
-
-    .. code-block:: jinja
-
-        {{ salt['slsutil.banner']() }}
-=======
     This banner can be injected into any templated file, for example:
 
     .. code-block:: jinja
@@ -319,7 +282,6 @@
         {{ salt['slsutil.banner'](width=120, commentchar='//') }}
 
     The default banner:
->>>>>>> 8abb7099
 
     .. code-block:: none
 
@@ -330,76 +292,6 @@
         # The contents of this file are managed by Salt. Any changes to this   #
         # file may be overwritten automatically and without warning.           #
         ########################################################################
-<<<<<<< HEAD
-
-    **Example 2 - a Javadoc-style banner:**
-
-    .. code-block:: jinja
-
-        {{ salt['slsutil.banner'](commentchar=' *', borderchar='*', blockstart='/**', blockend=' */') }}
-
-    .. code-block:: none
-
-        /**
-         ***********************************************************************
-         *                                                                     *
-         *              THIS FILE IS MANAGED BY SALT - DO NOT EDIT             *
-         *                                                                     *
-         * The contents of this file are managed by Salt. Any changes to this  *
-         * file may be overwritten automatically and without warning.          *
-         ***********************************************************************
-         */
-
-    **Example 3 - custom text:**
-
-    .. code-block:: jinja
-
-        {{ set copyright='This file may not be copied or distributed without permission of SaltStack, Inc.' }}
-        {{ salt['slsutil.banner'](title='Copyright 2019 SaltStack, Inc.', text=copyright, width=60) }}
-
-    .. code-block:: none
-
-        ############################################################
-        #                                                          #
-        #              Copyright 2019 SaltStack, Inc.              #
-        #                                                          #
-        # This file may not be copied or distributed without       #
-        # permission of SaltStack, Inc.                            #
-        ############################################################
-
-    """
-
-    if title is None:
-        title = "THIS FILE IS MANAGED BY SALT - DO NOT EDIT"
-
-    if text is None:
-        text = (
-            "The contents of this file are managed by Salt. "
-            "Any changes to this file may be overwritten "
-            "automatically and without warning."
-        )
-
-    # Set up some typesetting variables
-    ledge = commentchar.rstrip()
-    redge = commentchar.strip()
-    lgutter = ledge + " "
-    rgutter = " " + redge
-    textwidth = width - len(lgutter) - len(rgutter)
-
-    # Check the width
-    if textwidth <= 0:
-        raise salt.exceptions.ArgumentValueError("Width is too small to render banner")
-
-    # Define the static elements
-    border_line = (
-        commentchar + borderchar[:1] * (width - len(ledge) - len(redge)) + redge
-    )
-    spacer_line = commentchar + " " * (width - len(commentchar) * 2) + commentchar
-
-    # Create the banner
-    wrapper = textwrap.TextWrapper(width=textwidth)
-    block = list()
-=======
     '''
 
     if title is None:
@@ -420,7 +312,6 @@
     block = list()
 
     # Create the banner
->>>>>>> 8abb7099
     if blockstart is not None:
         block.append(blockstart)
     block.append(border_line)
@@ -429,11 +320,7 @@
         block.append(lgutter + line.center(textwidth) + rgutter)
     block.append(spacer_line)
     for line in wrapper.wrap(text):
-<<<<<<< HEAD
-        block.append(lgutter + line + " " * (textwidth - len(line)) + rgutter)
-=======
         block.append(lgutter + line + ' ' * (textwidth - len(line)) + rgutter)
->>>>>>> 8abb7099
     block.append(border_line)
     if blockend is not None:
         block.append(blockend)
@@ -448,13 +335,8 @@
     return result
 
 
-<<<<<<< HEAD
-def boolstr(value, true="true", false="false"):
-    """
-=======
 def boolstr(value, true='true', false='false'):
     '''
->>>>>>> 8abb7099
     Convert a boolean value into a string. This function is
     intended to be used from within file templates to provide
     an easy way to take boolean values stored in Pillars or
@@ -483,11 +365,7 @@
 
         use_tls: yes
 
-<<<<<<< HEAD
-    """
-=======
     '''
->>>>>>> 8abb7099
 
     if value:
         return true
