# -*- coding: utf-8 -*-
"""
Manage information about files on the minion, set/read user, group
data, modify the ACL of files/directories

:depends:   - win32api
            - win32file
            - win32con
            - salt.utils.win_dacl
"""
from __future__ import absolute_import, print_function, unicode_literals

# pylint: disable=unused-import
import contextlib  # do not remove, used in imported file.py functions
import datetime  # do not remove.
import difflib  # do not remove, used in imported file.py functions
import errno  # do not remove, used in imported file.py functions
import fnmatch  # do not remove, used in imported file.py functions
import glob  # do not remove, used in imported file.py functions
import hashlib  # do not remove, used in imported file.py functions
import io  # do not remove, used in imported file.py functions
import itertools  # same as above, do not remove, it's used in __clean_tmp
import logging
import mmap  # do not remove, used in imported file.py functions
import operator  # do not remove

# Import python libs
import os
import os.path
import re  # do not remove, used in imported file.py functions
import shutil  # do not remove, used in imported file.py functions
import stat
import string  # do not remove, used in imported file.py functions
import sys  # do not remove, used in imported file.py functions
import tempfile  # do not remove. Used in salt.modules.file.__clean_tmp
from functools import reduce  # do not remove

import salt.utils.atomicfile  # do not remove, used in imported file.py functions

# Import salt libs
import salt.utils.path
import salt.utils.platform
import salt.utils.user
<<<<<<< HEAD
from salt.exceptions import CommandExecutionError, SaltInvocationError
=======
from salt.modules.file import (check_hash,  # pylint: disable=W0611
        directory_exists, get_managed,
        check_managed, check_managed_changes, source_list,
        touch, append, contains, contains_regex, get_source_sum,
        contains_glob, find, psed, get_sum, _get_bkroot, _mkstemp_copy,
        get_hash, manage_file, file_exists, get_diff, line, list_backups,
        __clean_tmp, check_file_meta, _binary_replace,
        _splitlines_preserving_trailing_newline, restore_backup,
        access, copy, readdir, read, rmdir, truncate, replace, delete_backup,
        search, _get_flags, extract_hash, _error, _sed_esc, _psed,
        RE_FLAG_TABLE, blockreplace, prepend, tail, seek_read, seek_write, rename,
        lstat, path_exists_glob, write, pardir, join, HASHES, HASHES_REVMAP,
        comment, uncomment, _add_flags, comment_line, _regex_to_static,
        _set_line_indent, apply_template_on_contents, dirname, basename,
        list_backups_dir, _assert_occurrence, _starts_till, _set_line_eol, _get_eol,
        _insert_line_after, _insert_line_before)
from salt.modules.file import normpath as normpath_
>>>>>>> 8abb7099

# do not remove, used in imported file.py functions
from salt.ext import six
from salt.ext.six.moves.urllib.parse import urlparse as _urlparse
from salt.modules.file import check_hash  # pylint: disable=W0611
from salt.modules.file import (
    HASHES,
    HASHES_REVMAP,
    RE_FLAG_TABLE,
    __clean_tmp,
    _add_flags,
    _assert_occurrence,
    _binary_replace,
    _error,
    _get_bkroot,
    _get_eol,
    _get_flags,
    _mkstemp_copy,
    _psed,
    _regex_to_static,
    _sed_esc,
    _set_line,
    _set_line_eol,
    _set_line_indent,
    _splitlines_preserving_trailing_newline,
    access,
    append,
    apply_template_on_contents,
    basename,
    blockreplace,
    check_file_meta,
    check_managed,
    check_managed_changes,
    comment,
    comment_line,
    contains,
    contains_glob,
    contains_regex,
    copy,
    delete_backup,
    directory_exists,
    dirname,
    extract_hash,
    file_exists,
    find,
    get_diff,
    get_hash,
    get_managed,
    get_source_sum,
    get_sum,
    join,
    line,
    list_backups,
    list_backups_dir,
    lstat,
    manage_file,
)
from salt.modules.file import normpath as normpath_
from salt.modules.file import (
    pardir,
    path_exists_glob,
    prepend,
    psed,
    read,
    readdir,
    rename,
    replace,
    restore_backup,
    rmdir,
    search,
    seek_read,
    seek_write,
    source_list,
    touch,
    truncate,
    uncomment,
    write,
)
from salt.utils.functools import namespaced_function as _namespaced_function

# pylint: disable=no-name-in-module
try:
    from collections.abc import Iterable, Mapping
except ImportError:
    from collections import Iterable, Mapping
# pylint: enable=no-name-in-module


HAS_WINDOWS_MODULES = False
try:
    if salt.utils.platform.is_windows():
        import win32api
        import win32con
        import win32file
        import win32security
        import salt.platform.win

        HAS_WINDOWS_MODULES = True
except ImportError:
    HAS_WINDOWS_MODULES = False

# This is to fix the pylint error: E0602: Undefined variable "WindowsError"
try:
    from exceptions import WindowsError  # pylint: disable=no-name-in-module
except ImportError:

    class WindowsError(OSError):
        pass


HAS_WIN_DACL = False
try:
    if salt.utils.platform.is_windows():
        import salt.utils.win_dacl

        HAS_WIN_DACL = True
except ImportError:
    HAS_WIN_DACL = False

log = logging.getLogger(__name__)

# Define the module's virtual name
__virtualname__ = "file"


def __virtual__():
    """
    Only works on Windows systems
    """
    if salt.utils.platform.is_windows():
        if HAS_WINDOWS_MODULES:
            # Load functions from file.py
            global get_managed, manage_file
            global source_list, __clean_tmp, file_exists
            global check_managed, check_managed_changes, check_file_meta
            global append, _error, directory_exists, touch, contains
            global contains_regex, contains_glob, get_source_sum
            global find, psed, get_sum, check_hash, get_hash, delete_backup
            global get_diff, line, _get_flags, extract_hash, comment_line
            global access, copy, readdir, read, rmdir, truncate, replace, search
            global _binary_replace, _get_bkroot, list_backups, restore_backup
            global _splitlines_preserving_trailing_newline
            global blockreplace, prepend, tail, seek_read, seek_write, rename, lstat
            global write, pardir, join, _add_flags, apply_template_on_contents
            global path_exists_glob, comment, uncomment, _mkstemp_copy
            global _regex_to_static, _set_line_indent, dirname, basename
            global list_backups_dir, normpath_, _assert_occurrence
            global _set_line_eol, _get_eol
            global _set_line

            replace = _namespaced_function(replace, globals())
            search = _namespaced_function(search, globals())
            _get_flags = _namespaced_function(_get_flags, globals())
            _binary_replace = _namespaced_function(_binary_replace, globals())
            _splitlines_preserving_trailing_newline = _namespaced_function(
                _splitlines_preserving_trailing_newline, globals()
            )
            _error = _namespaced_function(_error, globals())
            _get_bkroot = _namespaced_function(_get_bkroot, globals())
            list_backups = _namespaced_function(list_backups, globals())
            restore_backup = _namespaced_function(restore_backup, globals())
            delete_backup = _namespaced_function(delete_backup, globals())
            extract_hash = _namespaced_function(extract_hash, globals())
            append = _namespaced_function(append, globals())
            get_managed = _namespaced_function(get_managed, globals())
            check_managed = _namespaced_function(check_managed, globals())
            check_managed_changes = _namespaced_function(
                check_managed_changes, globals()
            )
            check_file_meta = _namespaced_function(check_file_meta, globals())
            manage_file = _namespaced_function(manage_file, globals())
            source_list = _namespaced_function(source_list, globals())
            file_exists = _namespaced_function(file_exists, globals())
            __clean_tmp = _namespaced_function(__clean_tmp, globals())
            directory_exists = _namespaced_function(directory_exists, globals())
            touch = _namespaced_function(touch, globals())
            contains = _namespaced_function(contains, globals())
            contains_regex = _namespaced_function(contains_regex, globals())
            contains_glob = _namespaced_function(contains_glob, globals())
            get_source_sum = _namespaced_function(get_source_sum, globals())
            find = _namespaced_function(find, globals())
            psed = _namespaced_function(psed, globals())
            get_sum = _namespaced_function(get_sum, globals())
            check_hash = _namespaced_function(check_hash, globals())
            get_hash = _namespaced_function(get_hash, globals())
            get_diff = _namespaced_function(get_diff, globals())
            line = _namespaced_function(line, globals())
            access = _namespaced_function(access, globals())
            copy = _namespaced_function(copy, globals())
            readdir = _namespaced_function(readdir, globals())
            read = _namespaced_function(read, globals())
            rmdir = _namespaced_function(rmdir, globals())
            truncate = _namespaced_function(truncate, globals())
            blockreplace = _namespaced_function(blockreplace, globals())
            prepend = _namespaced_function(prepend, globals())
            tail = _namespaced_function(tail, globals())
            seek_read = _namespaced_function(seek_read, globals())
            seek_write = _namespaced_function(seek_write, globals())
            rename = _namespaced_function(rename, globals())
            lstat = _namespaced_function(lstat, globals())
            path_exists_glob = _namespaced_function(path_exists_glob, globals())
            write = _namespaced_function(write, globals())
            pardir = _namespaced_function(pardir, globals())
            join = _namespaced_function(join, globals())
            comment = _namespaced_function(comment, globals())
            uncomment = _namespaced_function(uncomment, globals())
            comment_line = _namespaced_function(comment_line, globals())
            _regex_to_static = _namespaced_function(_regex_to_static, globals())
            _set_line = _namespaced_function(_set_line, globals())
            _set_line_indent = _namespaced_function(_set_line_indent, globals())
            _set_line_eol = _namespaced_function(_set_line_eol, globals())
            _get_eol = _namespaced_function(_get_eol, globals())
            _mkstemp_copy = _namespaced_function(_mkstemp_copy, globals())
            _add_flags = _namespaced_function(_add_flags, globals())
            apply_template_on_contents = _namespaced_function(
                apply_template_on_contents, globals()
            )
            dirname = _namespaced_function(dirname, globals())
            basename = _namespaced_function(basename, globals())
            list_backups_dir = _namespaced_function(list_backups_dir, globals())
            normpath_ = _namespaced_function(normpath_, globals())
            _assert_occurrence = _namespaced_function(_assert_occurrence, globals())

        else:
            return False, "Module win_file: Missing Win32 modules"

    if not HAS_WIN_DACL:
        return False, "Module win_file: Unable to load salt.utils.win_dacl"

    return __virtualname__


__outputter__ = {
    "touch": "txt",
    "append": "txt",
}

__func_alias__ = {
    "makedirs_": "makedirs",
    "normpath_": "normpath",
}


def _resolve_symlink(path, max_depth=64):
    """
    Resolves the given symlink path to its real path, up to a maximum of the
    `max_depth` parameter which defaults to 64.

    If the path is not a symlink path, it is simply returned.
    """
    if sys.getwindowsversion().major < 6:
        raise SaltInvocationError(
            "Symlinks are only supported on Windows Vista or later."
        )

    # make sure we don't get stuck in a symlink loop!
    paths_seen = set((path,))
    cur_depth = 0
    while is_link(path):
        path = readlink(path)
        if path in paths_seen:
            raise CommandExecutionError("The given path is involved in a symlink loop.")
        paths_seen.add(path)
        cur_depth += 1
        if cur_depth > max_depth:
            raise CommandExecutionError("Too many levels of symbolic links.")

    return path


def gid_to_group(gid):
    """
    Convert the group id to the group name on this system

    Under Windows, because groups are just another ACL entity, this function
    behaves the same as uid_to_user.

    For maintaining Windows systems, this function is superfluous and only
    exists for API compatibility with Unix. Use the uid_to_user function
    instead; an info level log entry will be generated if this function is used
    directly.

    Args:
        gid (str): The gid of the group

    Returns:
        str: The name of the group

    CLI Example:

    .. code-block:: bash

        salt '*' file.gid_to_group S-1-5-21-626487655-2533044672-482107328-1010
    """
    func_name = "{0}.gid_to_group".format(__virtualname__)
    if __opts__.get("fun", "") == func_name:
        log.info(
            "The function %s should not be used on Windows systems; "
            "see function docs for details.",
            func_name,
        )

    return uid_to_user(gid)


def group_to_gid(group):
    """
    Convert the group to the gid on this system

    Under Windows, because groups are just another ACL entity, this function
    behaves the same as user_to_uid, except if None is given, '' is returned.

    For maintaining Windows systems, this function is superfluous and only
    exists for API compatibility with Unix. Use the user_to_uid function
    instead; an info level log entry will be generated if this function is used
    directly.

    Args:
        group (str): The name of the group

    Returns:
        str: The gid of the group

    CLI Example:

    .. code-block:: bash

        salt '*' file.group_to_gid administrators
    """
    func_name = "{0}.group_to_gid".format(__virtualname__)
    if __opts__.get("fun", "") == func_name:
        log.info(
            "The function %s should not be used on Windows systems; "
            "see function docs for details.",
            func_name,
        )

    if group is None:
        return ""

    return salt.utils.win_dacl.get_sid_string(group)


def get_pgid(path, follow_symlinks=True):
    """
    Return the id of the primary group that owns a given file (Windows only)

    This function will return the rarely used primary group of a file. This
    generally has no bearing on permissions unless intentionally configured
    and is most commonly used to provide Unix compatibility (e.g. Services
    For Unix, NFS services).

    Ensure you know what you are doing before using this function.

    Args:
        path (str): The path to the file or directory

        follow_symlinks (bool):
            If the object specified by ``path`` is a symlink, get attributes of
            the linked file instead of the symlink itself. Default is True

    Returns:
        str: The gid of the primary group

    CLI Example:

    .. code-block:: bash

        salt '*' file.get_pgid c:\\temp\\test.txt
    """
    if not os.path.exists(path):
        raise CommandExecutionError("Path not found: {0}".format(path))

    # Under Windows, if the path is a symlink, the user that owns the symlink is
    # returned, not the user that owns the file/directory the symlink is
    # pointing to. This behavior is *different* to *nix, therefore the symlink
    # is first resolved manually if necessary. Remember symlinks are only
    # supported on Windows Vista or later.
    if follow_symlinks and sys.getwindowsversion().major >= 6:
        path = _resolve_symlink(path)

    group_name = salt.utils.win_dacl.get_primary_group(path)
    return salt.utils.win_dacl.get_sid_string(group_name)


def get_pgroup(path, follow_symlinks=True):
    """
    Return the name of the primary group that owns a given file (Windows only)

    This function will return the rarely used primary group of a file. This
    generally has no bearing on permissions unless intentionally configured
    and is most commonly used to provide Unix compatibility (e.g. Services
    For Unix, NFS services).

    Ensure you know what you are doing before using this function.

    The return value may be 'None', e.g. if the user is not on a domain. This is
    a valid group - do not confuse this with the Salt/Python value of None which
    means no value was returned. To be certain, use the `get_pgid` function
    which will return the SID, including for the system 'None' group.

    Args:
        path (str): The path to the file or directory

        follow_symlinks (bool):
            If the object specified by ``path`` is a symlink, get attributes of
            the linked file instead of the symlink itself. Default is True

    Returns:
        str: The name of the primary group

    CLI Example:

    .. code-block:: bash

        salt '*' file.get_pgroup c:\\temp\\test.txt
    """
    return uid_to_user(get_pgid(path, follow_symlinks))


def get_gid(path, follow_symlinks=True):
    """
    Return the id of the group that owns a given file

    Under Windows, this will return the uid of the file.

    While a file in Windows does have a 'primary group', this rarely used
    attribute generally has no bearing on permissions unless intentionally
    configured and is only used to support Unix compatibility features (e.g.
    Services For Unix, NFS services).

    Salt, therefore, remaps this function to provide functionality that
    somewhat resembles Unix behavior for API compatibility reasons. When
    managing Windows systems, this function is superfluous and will generate
    an info level log entry if used directly.

    If you do actually want to access the 'primary group' of a file, use
    `file.get_pgid`.

    Args:
        path (str): The path to the file or directory

        follow_symlinks (bool):
            If the object specified by ``path`` is a symlink, get attributes of
            the linked file instead of the symlink itself. Default is True

    Returns:
        str: The gid of the owner

    CLI Example:

    .. code-block:: bash

        salt '*' file.get_gid c:\\temp\\test.txt
    """
    func_name = "{0}.get_gid".format(__virtualname__)
    if __opts__.get("fun", "") == func_name:
        log.info(
            "The function %s should not be used on Windows systems; "
            "see function docs for details. The value returned is the "
            "uid.",
            func_name,
        )

    return get_uid(path, follow_symlinks)


def get_group(path, follow_symlinks=True):
    """
    Return the group that owns a given file

    Under Windows, this will return the user (owner) of the file.

    While a file in Windows does have a 'primary group', this rarely used
    attribute generally has no bearing on permissions unless intentionally
    configured and is only used to support Unix compatibility features (e.g.
    Services For Unix, NFS services).

    Salt, therefore, remaps this function to provide functionality that
    somewhat resembles Unix behavior for API compatibility reasons. When
    managing Windows systems, this function is superfluous and will generate
    an info level log entry if used directly.

    If you do actually want to access the 'primary group' of a file, use
    `file.get_pgroup`.

    Args:
        path (str): The path to the file or directory

        follow_symlinks (bool):
            If the object specified by ``path`` is a symlink, get attributes of
            the linked file instead of the symlink itself. Default is True

    Returns:
        str: The name of the owner

    CLI Example:

    .. code-block:: bash

        salt '*' file.get_group c:\\temp\\test.txt
    """
    func_name = "{0}.get_group".format(__virtualname__)
    if __opts__.get("fun", "") == func_name:
        log.info(
            "The function %s should not be used on Windows systems; "
            "see function docs for details. The value returned is the "
            "user (owner).",
            func_name,
        )

    return get_user(path, follow_symlinks)


def uid_to_user(uid):
    """
    Convert a uid to a user name

    Args:
        uid (str): The user id to lookup

    Returns:
        str: The name of the user

    CLI Example:

    .. code-block:: bash

        salt '*' file.uid_to_user S-1-5-21-626487655-2533044672-482107328-1010
    """
    if uid is None or uid == "":
        return ""

    return salt.utils.win_dacl.get_name(uid)


def user_to_uid(user):
    """
    Convert user name to a uid

    Args:
        user (str): The user to lookup

    Returns:
        str: The user id of the user

    CLI Example:

    .. code-block:: bash

        salt '*' file.user_to_uid myusername
    """
    if user is None:
        user = salt.utils.user.get_user()

    return salt.utils.win_dacl.get_sid_string(user)


def get_uid(path, follow_symlinks=True):
    """
    Return the id of the user that owns a given file

    Symlinks are followed by default to mimic Unix behavior. Specify
    `follow_symlinks=False` to turn off this behavior.

    Args:
        path (str): The path to the file or directory

        follow_symlinks (bool):
            If the object specified by ``path`` is a symlink, get attributes of
            the linked file instead of the symlink itself. Default is True

    Returns:
        str: The uid of the owner


    CLI Example:

    .. code-block:: bash

        salt '*' file.get_uid c:\\temp\\test.txt
        salt '*' file.get_uid c:\\temp\\test.txt follow_symlinks=False
    """
    if not os.path.exists(path):
        raise CommandExecutionError("Path not found: {0}".format(path))

    # Under Windows, if the path is a symlink, the user that owns the symlink is
    # returned, not the user that owns the file/directory the symlink is
    # pointing to. This behavior is *different* to *nix, therefore the symlink
    # is first resolved manually if necessary. Remember symlinks are only
    # supported on Windows Vista or later.
    if follow_symlinks and sys.getwindowsversion().major >= 6:
        path = _resolve_symlink(path)

    owner_sid = salt.utils.win_dacl.get_owner(path)
    return salt.utils.win_dacl.get_sid_string(owner_sid)


def get_user(path, follow_symlinks=True):
    """
    Return the user that owns a given file

    Symlinks are followed by default to mimic Unix behavior. Specify
    `follow_symlinks=False` to turn off this behavior.

    Args:
        path (str): The path to the file or directory

        follow_symlinks (bool):
            If the object specified by ``path`` is a symlink, get attributes of
            the linked file instead of the symlink itself. Default is True

    Returns:
        str: The name of the owner


    CLI Example:

    .. code-block:: bash

        salt '*' file.get_user c:\\temp\\test.txt
        salt '*' file.get_user c:\\temp\\test.txt follow_symlinks=False
    """
    if not os.path.exists(path):
        raise CommandExecutionError("Path not found: {0}".format(path))

    # Under Windows, if the path is a symlink, the user that owns the symlink is
    # returned, not the user that owns the file/directory the symlink is
    # pointing to. This behavior is *different* to *nix, therefore the symlink
    # is first resolved manually if necessary. Remember symlinks are only
    # supported on Windows Vista or later.
    if follow_symlinks and sys.getwindowsversion().major >= 6:
        path = _resolve_symlink(path)

    return salt.utils.win_dacl.get_owner(path)


def get_mode(path):
    """
    Return the mode of a file

    Right now we're just returning None because Windows' doesn't have a mode
    like Linux

    Args:
        path (str): The path to the file or directory

    Returns:
        None

    CLI Example:

    .. code-block:: bash

        salt '*' file.get_mode /etc/passwd
    """
    if not os.path.exists(path):
        raise CommandExecutionError("Path not found: {0}".format(path))

    func_name = "{0}.get_mode".format(__virtualname__)
    if __opts__.get("fun", "") == func_name:
        log.info(
            "The function %s should not be used on Windows systems; "
            "see function docs for details. The value returned is "
            "always None.",
            func_name,
        )

    return None


def lchown(path, user, group=None, pgroup=None):
    """
    Chown a file, pass the file the desired user and group without following any
    symlinks.

    Under Windows, the group parameter will be ignored.

    This is because while files in Windows do have a 'primary group'
    property, this is rarely used.  It generally has no bearing on
    permissions unless intentionally configured and is most commonly used to
    provide Unix compatibility (e.g. Services For Unix, NFS services).

    If you do want to change the 'primary group' property and understand the
    implications, pass the Windows only parameter, pgroup, instead.

    To set the primary group to 'None', it must be specified in quotes.
    Otherwise Salt will interpret it as the Python value of None and no primary
    group changes will occur. See the example below.

    Args:
        path (str): The path to the file or directory
        user (str): The name of the user to own the file
        group (str): The group (not used)
        pgroup (str): The primary group to assign

    Returns:
        bool: True if successful, otherwise error

    CLI Example:

    .. code-block:: bash

        salt '*' file.lchown c:\\temp\\test.txt myusername
        salt '*' file.lchown c:\\temp\\test.txt myusername pgroup=Administrators
        salt '*' file.lchown c:\\temp\\test.txt myusername "pgroup='None'"
    """
    if group:
        func_name = "{0}.lchown".format(__virtualname__)
        if __opts__.get("fun", "") == func_name:
            log.info(
                "The group parameter has no effect when using %s on "
                "Windows systems; see function docs for details.",
                func_name,
            )
        log.debug("win_file.py %s Ignoring the group parameter for %s", func_name, path)
        group = None

    return chown(path, user, group, pgroup, follow_symlinks=False)


def chown(path, user, group=None, pgroup=None, follow_symlinks=True):
    """
    Chown a file, pass the file the desired user and group

    Under Windows, the group parameter will be ignored.

    This is because while files in Windows do have a 'primary group'
    property, this is rarely used.  It generally has no bearing on
    permissions unless intentionally configured and is most commonly used to
    provide Unix compatibility (e.g. Services For Unix, NFS services).

    If you do want to change the 'primary group' property and understand the
    implications, pass the Windows only parameter, pgroup, instead.

    Args:
        path (str): The path to the file or directory
        user (str): The name of the user to own the file
        group (str): The group (not used)
        pgroup (str): The primary group to assign
        follow_symlinks (bool):
            If the object specified by ``path`` is a symlink, get attributes of
            the linked file instead of the symlink itself. Default is True

    Returns:
        bool: True if successful, otherwise error

    CLI Example:

    .. code-block:: bash

        salt '*' file.chown c:\\temp\\test.txt myusername
        salt '*' file.chown c:\\temp\\test.txt myusername pgroup=Administrators
        salt '*' file.chown c:\\temp\\test.txt myusername "pgroup='None'"
    """
    # the group parameter is not used; only provided for API compatibility
    if group is not None:
        func_name = "{0}.chown".format(__virtualname__)
        if __opts__.get("fun", "") == func_name:
            log.info(
                "The group parameter has no effect when using %s on "
                "Windows systems; see function docs for details.",
                func_name,
            )
        log.debug("win_file.py %s Ignoring the group parameter for %s", func_name, path)

    if follow_symlinks and sys.getwindowsversion().major >= 6:
        path = _resolve_symlink(path)

    if not os.path.exists(path):
        raise CommandExecutionError("Path not found: {0}".format(path))

    salt.utils.win_dacl.set_owner(path, user)
    if pgroup:
        salt.utils.win_dacl.set_primary_group(path, pgroup)

    return True


def chpgrp(path, group):
    """
    Change the group of a file

    Under Windows, this will set the rarely used primary group of a file.
    This generally has no bearing on permissions unless intentionally
    configured and is most commonly used to provide Unix compatibility (e.g.
    Services For Unix, NFS services).

    Ensure you know what you are doing before using this function.

    Args:
        path (str): The path to the file or directory
        pgroup (str): The primary group to assign

    Returns:
        bool: True if successful, otherwise error

    CLI Example:

    .. code-block:: bash

        salt '*' file.chpgrp c:\\temp\\test.txt Administrators
        salt '*' file.chpgrp c:\\temp\\test.txt "'None'"
    """
    return salt.utils.win_dacl.set_primary_group(path, group)


def chgrp(path, group):
    """
    Change the group of a file

    Under Windows, this will do nothing.

    While a file in Windows does have a 'primary group', this rarely used
    attribute generally has no bearing on permissions unless intentionally
    configured and is only used to support Unix compatibility features (e.g.
    Services For Unix, NFS services).

    Salt, therefore, remaps this function to do nothing while still being
    compatible with Unix behavior. When managing Windows systems,
    this function is superfluous and will generate an info level log entry if
    used directly.

    If you do actually want to set the 'primary group' of a file, use ``file
    .chpgrp``.

    To set group permissions use ``file.set_perms``

    Args:
        path (str): The path to the file or directory
        group (str): The group (unused)

    Returns:
        None

    CLI Example:

    .. code-block:: bash

        salt '*' file.chpgrp c:\\temp\\test.txt administrators
    """
    func_name = "{0}.chgrp".format(__virtualname__)
    if __opts__.get("fun", "") == func_name:
        log.info(
            "The function %s should not be used on Windows systems; see "
            "function docs for details.",
            func_name,
        )
    log.debug("win_file.py %s Doing nothing for %s", func_name, path)

    return None


def stats(path, hash_type="sha256", follow_symlinks=True):
    """
    Return a dict containing the stats about a given file

    Under Windows, `gid` will equal `uid` and `group` will equal `user`.

    While a file in Windows does have a 'primary group', this rarely used
    attribute generally has no bearing on permissions unless intentionally
    configured and is only used to support Unix compatibility features (e.g.
    Services For Unix, NFS services).

    Salt, therefore, remaps these properties to keep some kind of
    compatibility with Unix behavior. If the 'primary group' is required, it
    can be accessed in the `pgroup` and `pgid` properties.

    Args:
        path (str): The path to the file or directory
        hash_type (str): The type of hash to return
        follow_symlinks (bool):
            If the object specified by ``path`` is a symlink, get attributes of
            the linked file instead of the symlink itself. Default is True

    Returns:
        dict: A dictionary of file/directory stats

    CLI Example:

    .. code-block:: bash

        salt '*' file.stats /etc/passwd
    """
    # This is to mirror the behavior of file.py. `check_file_meta` expects an
    # empty dictionary when the file does not exist
    if not os.path.exists(path):
        raise CommandExecutionError("Path not found: {0}".format(path))

    if follow_symlinks and sys.getwindowsversion().major >= 6:
        path = _resolve_symlink(path)

    pstat = os.stat(path)

    ret = {}
    ret["inode"] = pstat.st_ino
    # don't need to resolve symlinks again because we've already done that
    ret["uid"] = get_uid(path, follow_symlinks=False)
    # maintain the illusion that group is the same as user as states need this
<<<<<<< HEAD
    ret["gid"] = ret["uid"]
    ret["user"] = uid_to_user(ret["uid"])
    ret["group"] = ret["user"]
    ret["pgid"] = get_pgid(path, follow_symlinks)
    ret["pgroup"] = gid_to_group(ret["pgid"])
    ret["atime"] = pstat.st_atime
    ret["mtime"] = pstat.st_mtime
    ret["ctime"] = pstat.st_ctime
    ret["size"] = pstat.st_size
    ret["mode"] = salt.utils.files.normalize_mode(oct(stat.S_IMODE(pstat.st_mode)))
=======
    ret['gid'] = ret['uid']
    ret['user'] = uid_to_user(ret['uid'])
    ret['group'] = ret['user']
    ret['pgid'] = get_pgid(path, follow_symlinks)
    ret['pgroup'] = gid_to_group(ret['pgid'])
    ret['atime'] = pstat.st_atime
    ret['mtime'] = pstat.st_mtime
    ret['ctime'] = pstat.st_ctime
    ret['size'] = pstat.st_size
    ret['mode'] = salt.utils.files.normalize_mode(oct(stat.S_IMODE(pstat.st_mode)))
>>>>>>> 8abb7099
    if hash_type:
        ret["sum"] = get_sum(path, hash_type)
    ret["type"] = "file"
    if stat.S_ISDIR(pstat.st_mode):
        ret["type"] = "dir"
    if stat.S_ISCHR(pstat.st_mode):
        ret["type"] = "char"
    if stat.S_ISBLK(pstat.st_mode):
        ret["type"] = "block"
    if stat.S_ISREG(pstat.st_mode):
        ret["type"] = "file"
    if stat.S_ISLNK(pstat.st_mode):
        ret["type"] = "link"
    if stat.S_ISFIFO(pstat.st_mode):
        ret["type"] = "pipe"
    if stat.S_ISSOCK(pstat.st_mode):
        ret["type"] = "socket"
    ret["target"] = os.path.realpath(path)
    return ret


def get_attributes(path):
    """
    Return a dictionary object with the Windows
    file attributes for a file.

    Args:
        path (str): The path to the file or directory

    Returns:
        dict: A dictionary of file attributes

    CLI Example:

    .. code-block:: bash

        salt '*' file.get_attributes c:\\temp\\a.txt
    """
    if not os.path.exists(path):
        raise CommandExecutionError("Path not found: {0}".format(path))

    # set up dictionary for attribute values
    attributes = {}

    # Get cumulative int value of attributes
    intAttributes = win32file.GetFileAttributes(path)

    # Assign individual attributes
    attributes["archive"] = (intAttributes & 32) == 32
    attributes["reparsePoint"] = (intAttributes & 1024) == 1024
    attributes["compressed"] = (intAttributes & 2048) == 2048
    attributes["directory"] = (intAttributes & 16) == 16
    attributes["encrypted"] = (intAttributes & 16384) == 16384
    attributes["hidden"] = (intAttributes & 2) == 2
    attributes["normal"] = (intAttributes & 128) == 128
    attributes["notIndexed"] = (intAttributes & 8192) == 8192
    attributes["offline"] = (intAttributes & 4096) == 4096
    attributes["readonly"] = (intAttributes & 1) == 1
    attributes["system"] = (intAttributes & 4) == 4
    attributes["temporary"] = (intAttributes & 256) == 256

    # check if it's a Mounted Volume
    attributes["mountedVolume"] = False
    if attributes["reparsePoint"] is True and attributes["directory"] is True:
        fileIterator = win32file.FindFilesIterator(path)
        findDataTuple = next(fileIterator)
        if findDataTuple[6] == 0xA0000003:
            attributes["mountedVolume"] = True
    # check if it's a soft (symbolic) link

    # Note:  os.path.islink() does not work in
    #   Python 2.7 for the Windows NTFS file system.
    #   The following code does, however, work (tested in Windows 8)

    attributes["symbolicLink"] = False
    if attributes["reparsePoint"] is True:
        fileIterator = win32file.FindFilesIterator(path)
        findDataTuple = next(fileIterator)
        if findDataTuple[6] == 0xA000000C:
            attributes["symbolicLink"] = True

    return attributes


def set_attributes(
    path,
    archive=None,
    hidden=None,
    normal=None,
    notIndexed=None,
    readonly=None,
    system=None,
    temporary=None,
):
    """
    Set file attributes for a file.  Note that the normal attribute
    means that all others are false.  So setting it will clear all others.

    Args:
        path (str): The path to the file or directory
        archive (bool): Sets the archive attribute. Default is None
        hidden (bool): Sets the hidden attribute. Default is None
        normal (bool):
            Resets the file attributes. Cannot be used in conjunction with any
            other attribute. Default is None
        notIndexed (bool): Sets the indexed attribute. Default is None
        readonly (bool): Sets the readonly attribute. Default is None
        system (bool): Sets the system attribute. Default is None
        temporary (bool): Sets the temporary attribute. Default is None

    Returns:
        bool: True if successful, otherwise False

    CLI Example:

    .. code-block:: bash

        salt '*' file.set_attributes c:\\temp\\a.txt normal=True
        salt '*' file.set_attributes c:\\temp\\a.txt readonly=True hidden=True
    """
    if not os.path.exists(path):
        raise CommandExecutionError("Path not found: {0}".format(path))

    if normal:
        if archive or hidden or notIndexed or readonly or system or temporary:
            raise CommandExecutionError(
                "Normal attribute may not be used with any other attributes"
            )
        ret = win32file.SetFileAttributes(path, 128)
        return True if ret is None else False

    # Get current attributes
    intAttributes = win32file.GetFileAttributes(path)

    # individually set or clear bits for appropriate attributes
    if archive is not None:
        if archive:
            intAttributes |= 0x20
        else:
            intAttributes &= 0xFFDF
    if hidden is not None:
        if hidden:
            intAttributes |= 0x2
        else:
            intAttributes &= 0xFFFD
    if notIndexed is not None:
        if notIndexed:
            intAttributes |= 0x2000
        else:
            intAttributes &= 0xDFFF
    if readonly is not None:
        if readonly:
            intAttributes |= 0x1
        else:
            intAttributes &= 0xFFFE
    if system is not None:
        if system:
            intAttributes |= 0x4
        else:
            intAttributes &= 0xFFFB
    if temporary is not None:
        if temporary:
            intAttributes |= 0x100
        else:
            intAttributes &= 0xFEFF

    ret = win32file.SetFileAttributes(path, intAttributes)
    return True if ret is None else False


def set_mode(path, mode):
    """
    Set the mode of a file

    This just calls get_mode, which returns None because we don't use mode on
    Windows

    Args:
        path: The path to the file or directory
        mode: The mode (not used)

    Returns:
        None

    CLI Example:

    .. code-block:: bash

        salt '*' file.set_mode /etc/passwd 0644
    """
    func_name = "{0}.set_mode".format(__virtualname__)
    if __opts__.get("fun", "") == func_name:
        log.info(
            "The function %s should not be used on Windows systems; "
            "see function docs for details. The value returned is "
            "always None. Use set_perms instead.",
            func_name,
        )

    return get_mode(path)


def remove(path, force=False):
    """
    Remove the named file or directory

    Args:
        path (str): The path to the file or directory to remove.
        force (bool): Remove even if marked Read-Only. Default is False

    Returns:
        bool: True if successful, False if unsuccessful

    CLI Example:

    .. code-block:: bash

        salt '*' file.remove C:\\Temp
    """
    # This must be a recursive function in windows to properly deal with
    # Symlinks. The shutil.rmtree function will remove the contents of
    # the Symlink source in windows.

    path = os.path.expanduser(path)

    if not os.path.isabs(path):
        raise SaltInvocationError("File path must be absolute: {0}".format(path))

    # Does the file/folder exists
    if not os.path.exists(path) and not is_link(path):
        raise CommandExecutionError("Path not found: {0}".format(path))

    # Remove ReadOnly Attribute
    if force:
        # Get current file attributes
        file_attributes = win32api.GetFileAttributes(path)
        win32api.SetFileAttributes(path, win32con.FILE_ATTRIBUTE_NORMAL)

    try:
        if os.path.isfile(path):
            # A file and a symlinked file are removed the same way
            os.remove(path)
        elif is_link(path):
            # If it's a symlink directory, use the rmdir command
            os.rmdir(path)
        else:
            for name in os.listdir(path):
                item = "{0}\\{1}".format(path, name)
                # If its a normal directory, recurse to remove it's contents
                remove(item, force)

            # rmdir will work now because the directory is empty
            os.rmdir(path)
    except (OSError, IOError) as exc:
        if force:
            # Reset attributes to the original if delete fails.
            win32api.SetFileAttributes(path, file_attributes)
        raise CommandExecutionError("Could not remove '{0}': {1}".format(path, exc))

    return True


def symlink(src, link):
    """
    Create a symbolic link to a file

    This is only supported with Windows Vista or later and must be executed by
    a user with the SeCreateSymbolicLink privilege.

    The behavior of this function matches the Unix equivalent, with one
    exception - invalid symlinks cannot be created. The source path must exist.
    If it doesn't, an error will be raised.

    Args:
        src (str): The path to a file or directory
        link (str): The path to the link

    Returns:
        bool: True if successful, otherwise False

    CLI Example:

    .. code-block:: bash

        salt '*' file.symlink /path/to/file /path/to/link
    """
    # When Python 3.2 or later becomes the minimum version, this function can be
    # replaced with the built-in os.symlink function, which supports Windows.
    if sys.getwindowsversion().major < 6:
        raise SaltInvocationError(
            "Symlinks are only supported on Windows Vista or later."
        )

    if not os.path.exists(src):
        raise SaltInvocationError("The given source path does not exist.")

    if not os.path.isabs(src):
        raise SaltInvocationError("File path must be absolute.")

    # ensure paths are using the right slashes
    src = os.path.normpath(src)
    link = os.path.normpath(link)

    is_dir = os.path.isdir(src)

    # Elevate the token from the current process
    desired_access = win32security.TOKEN_QUERY | win32security.TOKEN_ADJUST_PRIVILEGES
    th = win32security.OpenProcessToken(win32api.GetCurrentProcess(), desired_access)
    salt.platform.win.elevate_token(th)

    try:
        win32file.CreateSymbolicLink(link, src, int(is_dir))
        return True
    except win32file.error as exc:
        raise CommandExecutionError(
            "Could not create '{0}' - [{1}] {2}".format(
                link, exc.winerror, exc.strerror
            )
        )


def is_link(path):
    """
    Check if the path is a symlink

    This is only supported on Windows Vista or later.

    Inline with Unix behavior, this function will raise an error if the path
    is not a symlink, however, the error raised will be a SaltInvocationError,
    not an OSError.

    Args:
        path (str): The path to a file or directory

    Returns:
        bool: True if path is a symlink, otherwise False

    CLI Example:

    .. code-block:: bash

       salt '*' file.is_link /path/to/link
    """
    if sys.getwindowsversion().major < 6:
        raise SaltInvocationError(
            "Symlinks are only supported on Windows Vista or later."
        )

    try:
        return salt.utils.path.islink(path)
    except Exception as exc:  # pylint: disable=broad-except
        raise CommandExecutionError(exc)


def readlink(path):
    """
    Return the path that a symlink points to

    This is only supported on Windows Vista or later.

    Inline with Unix behavior, this function will raise an error if the path is
    not a symlink, however, the error raised will be a SaltInvocationError, not
    an OSError.

    Args:
        path (str): The path to the symlink

    Returns:
        str: The path that the symlink points to

    CLI Example:

    .. code-block:: bash

        salt '*' file.readlink /path/to/link
    """
    if sys.getwindowsversion().major < 6:
        raise SaltInvocationError(
            "Symlinks are only supported on Windows Vista or later."
        )

    try:
        return salt.utils.path.readlink(path)
    except OSError as exc:
        if exc.errno == errno.EINVAL:
            raise CommandExecutionError("{0} is not a symbolic link".format(path))
        raise CommandExecutionError(exc.__str__())
    except Exception as exc:  # pylint: disable=broad-except
        raise CommandExecutionError(exc)


def mkdir(
    path, owner=None, grant_perms=None, deny_perms=None, inheritance=True, reset=False
):
    """
    Ensure that the directory is available and permissions are set.

    Args:

        path (str):
            The full path to the directory.

        owner (str):
            The owner of the directory. If not passed, it will be the account
            that created the directory, likely SYSTEM

        grant_perms (dict):
            A dictionary containing the user/group and the basic permissions to
            grant, ie: ``{'user': {'perms': 'basic_permission'}}``. You can also
            set the ``applies_to`` setting here. The default is
            ``this_folder_subfolders_files``. Specify another ``applies_to``
            setting like this:

            .. code-block:: yaml

                {'user': {'perms': 'full_control', 'applies_to': 'this_folder'}}

            To set advanced permissions use a list for the ``perms`` parameter,
            ie:

            .. code-block:: yaml

                {'user': {'perms': ['read_attributes', 'read_ea'], 'applies_to': 'this_folder'}}

        deny_perms (dict):
            A dictionary containing the user/group and permissions to deny along
            with the ``applies_to`` setting. Use the same format used for the
            ``grant_perms`` parameter. Remember, deny permissions supersede
            grant permissions.

        inheritance (bool):
            If True the object will inherit permissions from the parent, if
            ``False``, inheritance will be disabled. Inheritance setting will
            not apply to parent directories if they must be created.

        reset (bool):
            If ``True`` the existing DACL will be cleared and replaced with the
            settings defined in this function. If ``False``, new entries will be
            appended to the existing DACL. Default is ``False``.

            .. versionadded:: 2018.3.0

    Returns:
        bool: True if successful

    Raises:
        CommandExecutionError: If unsuccessful

    CLI Example:

    .. code-block:: bash

        # To grant the 'Users' group 'read & execute' permissions.
        salt '*' file.mkdir C:\\Temp\\ Administrators "{'Users': {'perms': 'read_execute'}}"

        # Locally using salt call
        salt-call file.mkdir C:\\Temp\\ Administrators "{'Users': {'perms': 'read_execute', 'applies_to': 'this_folder_only'}}"

        # Specify advanced attributes with a list
        salt '*' file.mkdir C:\\Temp\\ Administrators "{'jsnuffy': {'perms': ['read_attributes', 'read_ea'], 'applies_to': 'this_folder_only'}}"
    """
    # Make sure the drive is valid
    drive = os.path.splitdrive(path)[0]
    if not os.path.isdir(drive):
        raise CommandExecutionError("Drive {0} is not mapped".format(drive))

    path = os.path.expanduser(path)
    path = os.path.expandvars(path)

    if not os.path.isdir(path):

        try:
            # Make the directory
            os.mkdir(path)

            # Set owner
            if owner:
                salt.utils.win_dacl.set_owner(obj_name=path, principal=owner)

            # Set permissions
            set_perms(
                path=path,
                grant_perms=grant_perms,
                deny_perms=deny_perms,
                inheritance=inheritance,
                reset=reset,
            )

        except WindowsError as exc:
            raise CommandExecutionError(exc)

    return True


def makedirs_(
    path, owner=None, grant_perms=None, deny_perms=None, inheritance=True, reset=False
):
    """
    Ensure that the parent directory containing this path is available.

    Args:

        path (str):
            The full path to the directory.

            .. note::

                The path must end with a trailing slash otherwise the
                directory(s) will be created up to the parent directory. For
                example if path is ``C:\\temp\\test``, then it would be treated
                as ``C:\\temp\\`` but if the path ends with a trailing slash
                like ``C:\\temp\\test\\``, then it would be treated as
                ``C:\\temp\\test\\``.

        owner (str):
            The owner of the directory. If not passed, it will be the account
            that created the directory, likely SYSTEM.

        grant_perms (dict):
            A dictionary containing the user/group and the basic permissions to
            grant, ie: ``{'user': {'perms': 'basic_permission'}}``. You can also
            set the ``applies_to`` setting here. The default is
            ``this_folder_subfolders_files``. Specify another ``applies_to``
            setting like this:

            .. code-block:: yaml

                {'user': {'perms': 'full_control', 'applies_to': 'this_folder'}}

            To set advanced permissions use a list for the ``perms`` parameter, ie:

            .. code-block:: yaml

                {'user': {'perms': ['read_attributes', 'read_ea'], 'applies_to': 'this_folder'}}

        deny_perms (dict):
            A dictionary containing the user/group and permissions to deny along
            with the ``applies_to`` setting. Use the same format used for the
            ``grant_perms`` parameter. Remember, deny permissions supersede
            grant permissions.

        inheritance (bool):
            If True the object will inherit permissions from the parent, if
            False, inheritance will be disabled. Inheritance setting will not
            apply to parent directories if they must be created.

        reset (bool):
            If ``True`` the existing DACL will be cleared and replaced with the
            settings defined in this function. If ``False``, new entries will be
            appended to the existing DACL. Default is ``False``.

            .. versionadded:: 2018.3.0

    Returns:
        bool: True if successful

    Raises:
        CommandExecutionError: If unsuccessful

    CLI Example:

    .. code-block:: bash

        # To grant the 'Users' group 'read & execute' permissions.
        salt '*' file.makedirs C:\\Temp\\ Administrators "{'Users': {'perms': 'read_execute'}}"

        # Locally using salt call
        salt-call file.makedirs C:\\Temp\\ Administrators "{'Users': {'perms': 'read_execute', 'applies_to': 'this_folder_only'}}"

        # Specify advanced attributes with a list
        salt '*' file.makedirs C:\\Temp\\ Administrators "{'jsnuffy': {'perms': ['read_attributes', 'read_ea'], 'applies_to': 'this_folder_only'}}"
    """
    path = os.path.expanduser(path)

    # walk up the directory structure until we find the first existing
    # directory
    dirname = os.path.normpath(os.path.dirname(path))

    if os.path.isdir(dirname):
        # There's nothing for us to do
        msg = "Directory '{0}' already exists".format(dirname)
        log.debug(msg)
        return msg

    if os.path.exists(dirname):
        msg = "The path '{0}' already exists and is not a directory".format(dirname)
        log.debug(msg)
        return msg

    directories_to_create = []
    while True:
        if os.path.isdir(dirname):
            break

        directories_to_create.append(dirname)
        current_dirname = dirname
        dirname = os.path.dirname(dirname)

        if current_dirname == dirname:
            raise SaltInvocationError(
                "Recursive creation for path '{0}' would result in an "
                "infinite loop. Please use an absolute path.".format(dirname)
            )

    # create parent directories from the topmost to the most deeply nested one
    directories_to_create.reverse()
    for directory_to_create in directories_to_create:
        # all directories have the user, group and mode set!!
        log.debug("Creating directory: %s", directory_to_create)
        mkdir(
            path=directory_to_create,
            owner=owner,
            grant_perms=grant_perms,
            deny_perms=deny_perms,
            inheritance=inheritance,
            reset=reset,
        )

    return True


def makedirs_perms(
    path, owner=None, grant_perms=None, deny_perms=None, inheritance=True, reset=True
):
    """
    Set owner and permissions for each directory created.

    Args:

        path (str):
            The full path to the directory.

        owner (str):
            The owner of the directory. If not passed, it will be the account
            that created the directory, likely SYSTEM.

        grant_perms (dict):
            A dictionary containing the user/group and the basic permissions to
            grant, ie: ``{'user': {'perms': 'basic_permission'}}``. You can also
            set the ``applies_to`` setting here. The default is
            ``this_folder_subfolders_files``. Specify another ``applies_to``
            setting like this:

            .. code-block:: yaml

                {'user': {'perms': 'full_control', 'applies_to': 'this_folder'}}

            To set advanced permissions use a list for the ``perms`` parameter, ie:

            .. code-block:: yaml

                {'user': {'perms': ['read_attributes', 'read_ea'], 'applies_to': 'this_folder'}}

        deny_perms (dict):
            A dictionary containing the user/group and permissions to deny along
            with the ``applies_to`` setting. Use the same format used for the
            ``grant_perms`` parameter. Remember, deny permissions supersede
            grant permissions.

        inheritance (bool):
            If ``True`` the object will inherit permissions from the parent, if
            ``False``, inheritance will be disabled. Inheritance setting will
            not apply to parent directories if they must be created

        reset (bool):
            If ``True`` the existing DACL will be cleared and replaced with the
            settings defined in this function. If ``False``, new entries will be
            appended to the existing DACL. Default is ``False``.

            .. versionadded:: 2018.3.0

    Returns:
        bool: True if successful, otherwise raises an error

    CLI Example:

    .. code-block:: bash

        # To grant the 'Users' group 'read & execute' permissions.
        salt '*' file.makedirs_perms C:\\Temp\\ Administrators "{'Users': {'perms': 'read_execute'}}"

        # Locally using salt call
        salt-call file.makedirs_perms C:\\Temp\\ Administrators "{'Users': {'perms': 'read_execute', 'applies_to': 'this_folder_only'}}"

        # Specify advanced attributes with a list
        salt '*' file.makedirs_perms C:\\Temp\\ Administrators "{'jsnuffy': {'perms': ['read_attributes', 'read_ea'], 'applies_to': 'this_folder_files'}}"
    """
    # Expand any environment variables
    path = os.path.expanduser(path)
    path = os.path.expandvars(path)

    # Get parent directory (head)
    head, tail = os.path.split(path)

    # If tail is empty, split head
    if not tail:
        head, tail = os.path.split(head)

    # If head and tail are defined and head is not there, recurse
    if head and tail and not os.path.exists(head):
        try:
            # Create the directory here, set inherited True because this is a
            # parent directory, the inheritance setting will only apply to the
            # target directory. Reset will be False as we only want to reset
            # the permissions on the target directory
            makedirs_perms(
                path=head,
                owner=owner,
                grant_perms=grant_perms,
                deny_perms=deny_perms,
                inheritance=True,
                reset=False,
            )
        except OSError as exc:
            # be happy if someone already created the path
            if exc.errno != errno.EEXIST:
                raise
        if tail == os.curdir:  # xxx/newdir/. exists if xxx/newdir exists
            return {}

    # Make the directory
    mkdir(
        path=path,
        owner=owner,
        grant_perms=grant_perms,
        deny_perms=deny_perms,
        inheritance=inheritance,
        reset=reset,
    )

    return True


def check_perms(
    path,
    ret=None,
    owner=None,
    grant_perms=None,
    deny_perms=None,
    inheritance=True,
    reset=False,
):
    """
    Check owner and permissions for the passed directory. This function checks
    the permissions and sets them, returning the changes made. Used by the file
    state to populate the return dict

    Args:

        path (str):
            The full path to the directory.

        ret (dict):
            A dictionary to append changes to and return. If not passed, will
            create a new dictionary to return.

        owner (str):
            The owner to set for the directory.

        grant_perms (dict):
            A dictionary containing the user/group and the basic permissions to
            check/grant, ie: ``{'user': {'perms': 'basic_permission'}}``.
            Default is ``None``.

        deny_perms (dict):
            A dictionary containing the user/group and permissions to
            check/deny. Default is ``None``.

        inheritance (bool):
            ``True will check if inheritance is enabled and enable it. ``False``
            will check if inheritance is disabled and disable it. Default is
            ``True``.

        reset (bool):
            ``True`` will show what permissions will be removed by resetting the
            DACL. ``False`` will do nothing. Default is ``False``.

    Returns:
        dict: A dictionary of changes that have been made

    CLI Example:

    .. code-block:: bash

        # To see changes to ``C:\\Temp`` if the 'Users' group is given 'read & execute' permissions.
        salt '*' file.check_perms C:\\Temp\\ {} Administrators "{'Users': {'perms': 'read_execute'}}"

        # Locally using salt call
        salt-call file.check_perms C:\\Temp\\ {} Administrators "{'Users': {'perms': 'read_execute', 'applies_to': 'this_folder_only'}}"

        # Specify advanced attributes with a list
        salt '*' file.check_perms C:\\Temp\\ {} Administrators "{'jsnuffy': {'perms': ['read_attributes', 'read_ea'], 'applies_to': 'files_only'}}"
    """
    if not os.path.exists(path):
        raise CommandExecutionError("Path not found: {0}".format(path))

    path = os.path.expanduser(path)

    return __utils__["dacl.check_perms"](
        obj_name=path,
        obj_type="file",
        ret=ret,
        owner=owner,
        grant_perms=grant_perms,
        deny_perms=deny_perms,
        inheritance=inheritance,
        reset=reset,
    )


def set_perms(path, grant_perms=None, deny_perms=None, inheritance=True, reset=False):
    """
    Set permissions for the given path

    Args:

        path (str):
            The full path to the directory.

        grant_perms (dict):
            A dictionary containing the user/group and the basic permissions to
            grant, ie: ``{'user': {'perms': 'basic_permission'}}``. You can also
            set the ``applies_to`` setting here. The default for ``applise_to``
            is ``this_folder_subfolders_files``. Specify another ``applies_to``
            setting like this:

            .. code-block:: yaml

                {'user': {'perms': 'full_control', 'applies_to': 'this_folder'}}

            To set advanced permissions use a list for the ``perms`` parameter,
            ie:

            .. code-block:: yaml

                {'user': {'perms': ['read_attributes', 'read_ea'], 'applies_to': 'this_folder'}}

            To see a list of available attributes and applies to settings see
            the documentation for salt.utils.win_dacl.

            A value of ``None`` will make no changes to the ``grant`` portion of
            the DACL. Default is ``None``.

        deny_perms (dict):
            A dictionary containing the user/group and permissions to deny along
            with the ``applies_to`` setting. Use the same format used for the
            ``grant_perms`` parameter. Remember, deny permissions supersede
            grant permissions.

            A value of ``None`` will make no changes to the ``deny`` portion of
            the DACL. Default is ``None``.

        inheritance (bool):
            If ``True`` the object will inherit permissions from the parent, if
            ``False``, inheritance will be disabled. Inheritance setting will
            not apply to parent directories if they must be created. Default is
            ``False``.

        reset (bool):
            If ``True`` the existing DCL will be cleared and replaced with the
            settings defined in this function. If ``False``, new entries will be
            appended to the existing DACL. Default is ``False``.

            .. versionadded:: 2018.3.0

    Returns:
        bool: True if successful

    Raises:
        CommandExecutionError: If unsuccessful

    CLI Example:

    .. code-block:: bash

        # To grant the 'Users' group 'read & execute' permissions.
        salt '*' file.set_perms C:\\Temp\\ "{'Users': {'perms': 'read_execute'}}"

        # Locally using salt call
        salt-call file.set_perms C:\\Temp\\ "{'Users': {'perms': 'read_execute', 'applies_to': 'this_folder_only'}}"

        # Specify advanced attributes with a list
        salt '*' file.set_perms C:\\Temp\\ "{'jsnuffy': {'perms': ['read_attributes', 'read_ea'], 'applies_to': 'this_folder_only'}}"
    """
    return __utils__["dacl.set_perms"](
        obj_name=path,
        obj_type="file",
        grant_perms=grant_perms,
        deny_perms=deny_perms,
        inheritance=inheritance,
        reset=reset,
    )<|MERGE_RESOLUTION|>--- conflicted
+++ resolved
@@ -41,9 +41,6 @@
 import salt.utils.path
 import salt.utils.platform
 import salt.utils.user
-<<<<<<< HEAD
-from salt.exceptions import CommandExecutionError, SaltInvocationError
-=======
 from salt.modules.file import (check_hash,  # pylint: disable=W0611
         directory_exists, get_managed,
         check_managed, check_managed_changes, source_list,
@@ -61,7 +58,6 @@
         list_backups_dir, _assert_occurrence, _starts_till, _set_line_eol, _get_eol,
         _insert_line_after, _insert_line_before)
 from salt.modules.file import normpath as normpath_
->>>>>>> 8abb7099
 
 # do not remove, used in imported file.py functions
 from salt.ext import six
@@ -961,18 +957,6 @@
     # don't need to resolve symlinks again because we've already done that
     ret["uid"] = get_uid(path, follow_symlinks=False)
     # maintain the illusion that group is the same as user as states need this
-<<<<<<< HEAD
-    ret["gid"] = ret["uid"]
-    ret["user"] = uid_to_user(ret["uid"])
-    ret["group"] = ret["user"]
-    ret["pgid"] = get_pgid(path, follow_symlinks)
-    ret["pgroup"] = gid_to_group(ret["pgid"])
-    ret["atime"] = pstat.st_atime
-    ret["mtime"] = pstat.st_mtime
-    ret["ctime"] = pstat.st_ctime
-    ret["size"] = pstat.st_size
-    ret["mode"] = salt.utils.files.normalize_mode(oct(stat.S_IMODE(pstat.st_mode)))
-=======
     ret['gid'] = ret['uid']
     ret['user'] = uid_to_user(ret['uid'])
     ret['group'] = ret['user']
@@ -983,7 +967,6 @@
     ret['ctime'] = pstat.st_ctime
     ret['size'] = pstat.st_size
     ret['mode'] = salt.utils.files.normalize_mode(oct(stat.S_IMODE(pstat.st_mode)))
->>>>>>> 8abb7099
     if hash_type:
         ret["sum"] = get_sum(path, hash_type)
     ret["type"] = "file"
@@ -1782,20 +1765,22 @@
 
     path = os.path.expanduser(path)
 
-    return __utils__["dacl.check_perms"](
-        obj_name=path,
-        obj_type="file",
-        ret=ret,
-        owner=owner,
-        grant_perms=grant_perms,
-        deny_perms=deny_perms,
-        inheritance=inheritance,
-        reset=reset,
-    )
-
-
-def set_perms(path, grant_perms=None, deny_perms=None, inheritance=True, reset=False):
-    """
+    return __utils__['dacl.check_perms'](obj_name=path,
+                                         obj_type='file',
+                                         ret=ret,
+                                         owner=owner,
+                                         grant_perms=grant_perms,
+                                         deny_perms=deny_perms,
+                                         inheritance=inheritance,
+                                         reset=reset)
+
+
+def set_perms(path,
+              grant_perms=None,
+              deny_perms=None,
+              inheritance=True,
+              reset=False):
+    '''
     Set permissions for the given path
 
     Args:
