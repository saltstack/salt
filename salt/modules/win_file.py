--- conflicted
+++ resolved
@@ -84,13 +84,8 @@
             global access, copy, readdir, rmdir, truncate, replace, search
             global _binary_replace, _get_bkroot, list_backups, restore_backup
             global blockreplace, prepend, seek_read, seek_write, rename, lstat
-<<<<<<< HEAD
-            global path_exists_glob
-            global write, pardir, join
-=======
             global write, pardir, join
             global path_exists_glob, _mkstemp_copy
->>>>>>> 1ae9dcb7
 
             replace = _namespaced_function(replace, globals())
             search = _namespaced_function(search, globals())
@@ -143,10 +138,7 @@
             write = _namespaced_function(write, globals())
             pardir = _namespaced_function(pardir, globals())
             join = _namespaced_function(join, globals())
-<<<<<<< HEAD
-=======
             _mkstemp_copy = _namespaced_function(_mkstemp_copy, globals())
->>>>>>> 1ae9dcb7
 
             return __virtualname__
     return False
