--- conflicted
+++ resolved
@@ -19,16 +19,6 @@
 import itertools  # same as above, do not remove, it's used in __clean_tmp
 import contextlib  # do not remove, used in imported file.py functions
 import difflib  # do not remove, used in imported file.py functions
-<<<<<<< HEAD
-import errno  # do not remove, used in imported file.py functions
-import shutil  # do not remove, used in imported file.py functions
-import re  # do not remove, used in imported file.py functions
-import sys  # do not remove, used in imported file.py functions
-import fileinput  # do not remove, used in imported file.py functions
-import salt.utils.atomicfile  # do not remove, used in imported file.py functions
-import salt._compat  # do not remove, used in imported file.py functions
-=======
->>>>>>> dbed0be4
 from salt.exceptions import CommandExecutionError, SaltInvocationError
 # pylint: enable=W0611
 
@@ -37,10 +27,7 @@
     import win32security
     import win32file
     from pywintypes import error as pywinerror
-<<<<<<< HEAD
-=======
     import ntsecuritycon as con  # pylint: disable=W0611
->>>>>>> dbed0be4
     HAS_WINDOWS_MODULES = True
 except ImportError:
     HAS_WINDOWS_MODULES = False
@@ -73,29 +60,8 @@
         if HAS_WINDOWS_MODULES:
             global check_perms, get_managed, makedirs_perms, manage_file
             global source_list, mkdir, __clean_tmp, makedirs, file_exists
-<<<<<<< HEAD
-            global check_managed, check_file_meta, remove, append, _error
-            global directory_exists, patch, sed_contains, touch, contains
-            global contains_regex, contains_regex_multiline, contains_glob
-            global sed, find, psed, get_sum, check_hash, get_hash, delete_backup
-            global uncomment, comment, get_diff, _get_flags, extract_hash
-            global access, copy, readdir, rmdir, truncate, replace, search
-            global _binary_replace, _get_bkroot, list_backups, restore_backup
-
-            replace = _namespaced_function(replace, globals())
-            search = _namespaced_function(search, globals())
-            _get_flags = _namespaced_function(_get_flags, globals())
-            _binary_replace = _namespaced_function(_binary_replace, globals())
-            _error = _namespaced_function(_error, globals())
-            _get_bkroot = _namespaced_function(_get_bkroot, globals())
-            list_backups = _namespaced_function(list_backups, globals())
-            restore_backup = _namespaced_function(restore_backup, globals())
-            delete_backup = _namespaced_function(delete_backup, globals())
-            extract_hash = _namespaced_function(extract_hash, globals())
-=======
             global check_managed, check_file_meta, remove, append
 
->>>>>>> dbed0be4
             remove = _namespaced_function(remove, globals())
             append = _namespaced_function(append, globals())
             check_perms = _namespaced_function(check_perms, globals())
