# -*- coding: utf-8 -*-
'''
Connection module for Amazon SNS

:configuration: This module accepts explicit sns credentials but can also
    utilize IAM roles assigned to the instance trough Instance Profiles. Dynamic
    credentials are then automatically obtained from AWS API and no further
    configuration is necessary. More Information available at::

       http://docs.aws.amazon.com/AWSEC2/latest/UserGuide/iam-roles-for-amazon-ec2.html

    If IAM roles are not used you need to specify them either in a pillar or
    in the minion's config file::

        sns.keyid: GKTADJGHEIQSXMKKRBJ08H
        sns.key: askdjghsdfjkghWupUjasdflkdfklgjsdfjajkghs

    A region may also be specified in the configuration::

        sns.region: us-east-1

    If a region is not specified, the default is us-east-1.

    It's also possible to specify key, keyid and region via a profile, either
    as a passed in dict, or as a string to pull from pillars or minion config:

        myprofile:
            keyid: GKTADJGHEIQSXMKKRBJ08H
            key: askdjghsdfjkghWupUjasdflkdfklgjsdfjajkghs
            region: us-east-1

:depends: boto
'''
# keep lint from choking on _get_conn and _cache_id
#pylint: disable=E0602

from __future__ import absolute_import

import logging

log = logging.getLogger(__name__)

# Import third party libs
try:
    #pylint: disable=unused-import
    import boto
    import boto.sns
    #pylint: enable=unused-import
    logging.getLogger('boto').setLevel(logging.CRITICAL)
    HAS_BOTO = True
except ImportError:
    HAS_BOTO = False


def __virtual__():
    '''
    Only load if boto libraries exist.
    '''
    if not HAS_BOTO:
        return False
    __utils__['boto.assign_funcs'](__name__, 'sns')
    return True


def get_all_topics(region=None, key=None, keyid=None, profile=None):
    '''
    Returns a list of the all topics..

    CLI example::

        salt myminion boto_sns.get_all_topics
    '''
    cache_key = _cache_get_key()
    try:
        return __context__[cache_key]
    except KeyError:
        pass

    conn = _get_conn(region=region, key=key, keyid=keyid, profile=profile)
    __context__[cache_key] = {}
    # TODO: support >100 SNS topics (via NextToken)
    topics = conn.get_all_topics()
    for t in topics['ListTopicsResponse']['ListTopicsResult']['Topics']:
        short_name = t['TopicArn'].split(':')[-1]
        __context__[cache_key][short_name] = t['TopicArn']
    return __context__[cache_key]


def exists(name, region=None, key=None, keyid=None, profile=None):
    '''
    Check to see if an SNS topic exists.

    CLI example::

        salt myminion boto_sns.exists mytopic region=us-east-1
    '''
    topics = get_all_topics(region=region, key=key, keyid=keyid,
                            profile=profile)
    if name.startswith('arn:aws:sns:'):
        return name in list(topics.values())
    else:
        return name in list(topics.keys())


def create(name, region=None, key=None, keyid=None, profile=None):
    '''
    Create an SNS topic.

    CLI example to create a topic::

        salt myminion boto_sns.create mytopic region=us-east-1
    '''
    conn = _get_conn(region=region, key=key, keyid=keyid, profile=profile)
    conn.create_topic(name)
    log.info('Created SNS topic {0}'.format(name))
    _invalidate_cache()
    return True


def delete(name, region=None, key=None, keyid=None, profile=None):
    '''
    Delete an SNS topic.

    CLI example to delete a topic::

        salt myminion boto_sns.delete mytopic region=us-east-1
    '''
    conn = _get_conn(region=region, key=key, keyid=keyid, profile=profile)
    conn.delete_topic(get_arn(name, region, key, keyid, profile))
    log.info('Deleted SNS topic {0}'.format(name))
    _invalidate_cache()
    return True


def get_all_subscriptions_by_topic(name, region=None, key=None, keyid=None, profile=None):
    '''
    Get list of all subscriptions to a specific topic.

    CLI example to delete a topic::

        salt myminion boto_sns.get_all_subscriptions_by_topic mytopic region=us-east-1
    '''
    cache_key = _subscriptions_cache_key(name)
    try:
        return __context__[cache_key]
    except KeyError:
        pass

<<<<<<< HEAD
    conn = _get_conn(region, key, keyid, profile)
=======
    conn = _get_conn(region=region, key=key, keyid=keyid, profile=profile)
>>>>>>> 6a554d56
    ret = conn.get_all_subscriptions_by_topic(get_arn(name, region, key, keyid, profile))
    __context__[cache_key] = ret['ListSubscriptionsByTopicResponse']['ListSubscriptionsByTopicResult']['Subscriptions']
    return __context__[cache_key]


def subscribe(topic, protocol, endpoint, region=None, key=None, keyid=None, profile=None):
    '''
    Subscribe to a Topic.

    CLI example to delete a topic::

        salt myminion boto_sns.subscribe mytopic https https://www.example.com/sns-endpoint region=us-east-1
    '''
<<<<<<< HEAD
    conn = _get_conn(region, key, keyid, profile)
=======
    conn = _get_conn(region=region, key=key, keyid=keyid, profile=profile)
>>>>>>> 6a554d56
    conn.subscribe(get_arn(topic, region, key, keyid, profile), protocol, endpoint)
    log.info('Subscribe {0} {1} to {2} topic'.format(protocol, endpoint, topic))
    try:
        del __context__[_subscriptions_cache_key(topic)]
    except KeyError:
        pass
    return True


def get_arn(name, region=None, key=None, keyid=None, profile=None):
    '''
    Returns the full ARN for a given topic name.

    CLI example::

        salt myminion boto_sns.get_arn mytopic
    '''
    if name.startswith('arn:aws:sns:'):
        return name

    account_id = __salt__['boto_iam.get_account_id'](
        region=region, key=key, keyid=keyid, profile=profile
    )
    return 'arn:aws:sns:{0}:{1}:{2}'.format(_get_region(region, profile),
                                            account_id, name)


def _get_region(region=None, profile=None):
    if profile and 'region' in profile:
        return profile['region']
    if not region and __salt__['config.option']('sns.region'):
        region = __salt__['config.option']('sns.region')
    if not region:
        region = 'us-east-1'
    return region


def _subscriptions_cache_key(name):
    return '{0}_{1}_subscriptions'.format(_cache_get_key(), name)


def _invalidate_cache():
    try:
        del __context__[_cache_get_key()]
    except KeyError:
        pass


<<<<<<< HEAD
    conn = boto.sns.connect_to_region(region,
                                      aws_access_key_id=keyid,
                                      aws_secret_access_key=key)
    return conn


def _subscriptions_cache_key(name):
    return '{0}_{1}_subscriptions'.format(_cache_get_key(), name)


def _invalidate_cache():
    try:
        del __context__[_cache_get_key()]
    except KeyError:
        pass


=======
>>>>>>> 6a554d56
def _cache_get_key():
    return 'boto_sns.topics_cache'<|MERGE_RESOLUTION|>--- conflicted
+++ resolved
@@ -146,11 +146,7 @@
     except KeyError:
         pass
 
-<<<<<<< HEAD
-    conn = _get_conn(region, key, keyid, profile)
-=======
-    conn = _get_conn(region=region, key=key, keyid=keyid, profile=profile)
->>>>>>> 6a554d56
+    conn = _get_conn(region=region, key=key, keyid=keyid, profile=profile)
     ret = conn.get_all_subscriptions_by_topic(get_arn(name, region, key, keyid, profile))
     __context__[cache_key] = ret['ListSubscriptionsByTopicResponse']['ListSubscriptionsByTopicResult']['Subscriptions']
     return __context__[cache_key]
@@ -164,11 +160,7 @@
 
         salt myminion boto_sns.subscribe mytopic https https://www.example.com/sns-endpoint region=us-east-1
     '''
-<<<<<<< HEAD
-    conn = _get_conn(region, key, keyid, profile)
-=======
-    conn = _get_conn(region=region, key=key, keyid=keyid, profile=profile)
->>>>>>> 6a554d56
+    conn = _get_conn(region=region, key=key, keyid=keyid, profile=profile)
     conn.subscribe(get_arn(topic, region, key, keyid, profile), protocol, endpoint)
     log.info('Subscribe {0} {1} to {2} topic'.format(protocol, endpoint, topic))
     try:
@@ -217,25 +209,5 @@
         pass
 
 
-<<<<<<< HEAD
-    conn = boto.sns.connect_to_region(region,
-                                      aws_access_key_id=keyid,
-                                      aws_secret_access_key=key)
-    return conn
-
-
-def _subscriptions_cache_key(name):
-    return '{0}_{1}_subscriptions'.format(_cache_get_key(), name)
-
-
-def _invalidate_cache():
-    try:
-        del __context__[_cache_get_key()]
-    except KeyError:
-        pass
-
-
-=======
->>>>>>> 6a554d56
 def _cache_get_key():
     return 'boto_sns.topics_cache'