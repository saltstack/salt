--- conflicted
+++ resolved
@@ -176,20 +176,12 @@
     '''
     if name.startswith('arn:aws:sns:'):
         return name
-<<<<<<< HEAD
-    account_id = __salt__['boto_iam.get_account_id'](
-        region=region, key=key, keyid=keyid, profile=profile
-    )
-    return 'arn:aws:sns:{0}:{1}:{2}'.format(_get_region(region), account_id,
-                                            name)
-=======
 
     account_id = __salt__['boto_iam.get_account_id'](
         region=region, key=key, keyid=keyid, profile=profile
     )
     return 'arn:aws:sns:{0}:{1}:{2}'.format(_get_region(region, profile),
                                             account_id, name)
->>>>>>> 6ed603c3
 
 
 def _get_region(region=None, profile=None):
