# -*- coding: utf-8 -*-
"""
Configure ``portage(5)``
"""

# Import python libs
from __future__ import absolute_import, print_function, unicode_literals

import logging
import os
import shutil

# Import salt libs
import salt.utils.compat
import salt.utils.data
import salt.utils.files
import salt.utils.path
import salt.utils.stringutils

# Import third party libs
from salt.ext import six

# pylint: disable=import-error
try:
    import portage

    HAS_PORTAGE = True
except ImportError:
    HAS_PORTAGE = False
    import sys

    if os.path.isdir("/usr/lib/portage/pym"):
        try:
            # In a virtualenv, the portage python path needs to be manually
            # added
            sys.path.insert(0, "/usr/lib/portage/pym")
            import portage

            HAS_PORTAGE = True
        except ImportError:
            pass
# pylint: enable=import-error


BASE_PATH = "/etc/portage/package.{0}"
SUPPORTED_CONFS = (
    "accept_keywords",
    "env",
    "license",
    "mask",
    "properties",
    "unmask",
    "use",
)

log = logging.getLogger(__name__)


def __virtual__():
    """
    Confirm this module is on a Gentoo based system.
<<<<<<< HEAD
    """
    if HAS_PORTAGE and __grains__["os"] == "Gentoo":
        return "portage_config"
    return (
        False,
        "portage_config execution module cannot be loaded: only available on Gentoo with portage installed.",
    )
=======
    '''
    if HAS_PORTAGE and __grains__.get('os_family') == 'Gentoo':
        return 'portage_config'
    return (False, 'portage_config execution module cannot be loaded: only available on Gentoo with portage installed.')
>>>>>>> 8abb7099


def _get_portage():
    """
    portage module must be reloaded or it can't catch the changes
    in portage.* which had been added after when the module was loaded
    """
    return salt.utils.compat.reload(portage)


def _porttree():
    return portage.db[portage.root]["porttree"]


def _get_config_file(conf, atom):
    """
    Parse the given atom, allowing access to its parts
    Success does not mean that the atom exists, just that it
    is in the correct format.
    Returns none if the atom is invalid.
    """
    if "*" in atom:
        parts = portage.dep.Atom(atom, allow_wildcard=True)
        if not parts:
            return
        if parts.cp == "*/*":
            # parts.repo will be empty if there is no repo part
            relative_path = parts.repo or "gentoo"
        elif six.text_type(parts.cp).endswith("/*"):
            relative_path = six.text_type(parts.cp).split("/")[0] + "_"
        else:
            relative_path = os.path.join(
                *[x for x in os.path.split(parts.cp) if x != "*"]
            )
    else:
        relative_path = _p_to_cp(atom)
        if not relative_path:
            return

    complete_file_path = BASE_PATH.format(conf) + "/" + relative_path

    return complete_file_path


def _p_to_cp(p):
    """
    Convert a package name or a DEPEND atom to category/package format.
    Raises an exception if program name is ambiguous.
    """
    try:
        ret = portage.dep_getkey(p)
        if ret:
            return ret
    except portage.exception.InvalidAtom:
        pass

    try:
        ret = _porttree().dbapi.xmatch("bestmatch-visible", p)
        if ret:
            return portage.dep_getkey(ret)
    except portage.exception.InvalidAtom:
        pass

    try:
        ret = _porttree().dbapi.xmatch("match-all", p)
        if ret:
            return portage.cpv_getkey(ret[0])
    except portage.exception.InvalidAtom:
        pass

    return None


def _get_cpv(cp, installed=True):
    """
    add version to category/package
    @cp - name of package in format category/name
    @installed - boolean value, if False, function returns cpv
    for latest available package
    """
    if installed:
        return _get_portage().db[portage.root]["vartree"].dep_bestmatch(cp)
    else:
        return _porttree().dep_bestmatch(cp)


def enforce_nice_config():
    """
    Enforce a nice tree structure for /etc/portage/package.* configuration
    files.

    .. seealso::
       :py:func:`salt.modules.ebuild.ex_mod_init`
         for information on automatically running this when pkg is used.


    CLI Example:

    .. code-block:: bash

        salt '*' portage_config.enforce_nice_config
    """
    _convert_all_package_confs_to_dir()
    _order_all_package_confs()


def _convert_all_package_confs_to_dir():
    """
    Convert all /etc/portage/package.* configuration files to directories.
    """
    for conf_file in SUPPORTED_CONFS:
        _package_conf_file_to_dir(conf_file)


def _order_all_package_confs():
    """
    Place all entries in /etc/portage/package.* config dirs in the correct
    file.
    """
    for conf_file in SUPPORTED_CONFS:
        _package_conf_ordering(conf_file)
    _unify_keywords()


def _unify_keywords():
    """
    Merge /etc/portage/package.keywords and
    /etc/portage/package.accept_keywords.
    """
    old_path = BASE_PATH.format("keywords")
    if os.path.exists(old_path):
        if os.path.isdir(old_path):
            for triplet in salt.utils.path.os_walk(old_path):
                for file_name in triplet[2]:
                    file_path = "{0}/{1}".format(triplet[0], file_name)
                    with salt.utils.files.fopen(file_path) as fh_:
                        for line in fh_:
                            line = salt.utils.stringutils.to_unicode(line).strip()
                            if line and not line.startswith("#"):
                                append_to_package_conf("accept_keywords", string=line)
            shutil.rmtree(old_path)
        else:
            with salt.utils.files.fopen(old_path) as fh_:
                for line in fh_:
                    line = salt.utils.stringutils.to_unicode(line).strip()
                    if line and not line.startswith("#"):
                        append_to_package_conf("accept_keywords", string=line)
            os.remove(old_path)


def _package_conf_file_to_dir(file_name):
    """
    Convert a config file to a config directory.
    """
    if file_name in SUPPORTED_CONFS:
        path = BASE_PATH.format(file_name)
        if os.path.exists(path):
            if os.path.isdir(path):
                return False
            else:
                os.rename(path, path + ".tmpbak")
                os.mkdir(path, 0o755)
                os.rename(path + ".tmpbak", os.path.join(path, "tmp"))
                return True
        else:
            os.mkdir(path, 0o755)
            return True


def _package_conf_ordering(conf, clean=True, keep_backup=False):
    """
    Move entries in the correct file.
    """
    if conf in SUPPORTED_CONFS:
        rearrange = []
        path = BASE_PATH.format(conf)

        backup_files = []

        for triplet in salt.utils.path.os_walk(path):
            for file_name in triplet[2]:
                file_path = "{0}/{1}".format(triplet[0], file_name)
                cp = triplet[0][len(path) + 1 :] + "/" + file_name

                shutil.copy(file_path, file_path + ".bak")
                backup_files.append(file_path + ".bak")

                if cp[0] == "/" or len(cp.split("/")) > 2:
                    with salt.utils.files.fopen(file_path) as fp_:
                        rearrange.extend(salt.utils.data.decode(fp_.readlines()))
                    os.remove(file_path)
                else:
                    new_contents = ""
                    with salt.utils.files.fopen(file_path, "r+") as file_handler:
                        for line in file_handler:
                            line = salt.utils.stringutils.to_unicode(line)
                            try:
                                atom = line.strip().split()[0]
                            except IndexError:
                                new_contents += line
                            else:
                                if atom[0] == "#" or portage.dep_getkey(atom) == cp:
                                    new_contents += line
                                else:
                                    rearrange.append(line.strip())
                        if new_contents:
                            file_handler.seek(0)
                            file_handler.truncate(len(new_contents))
                            file_handler.write(new_contents)

                    if not new_contents:
                        os.remove(file_path)

        for line in rearrange:
            append_to_package_conf(conf, string=line)

        if not keep_backup:
            for bfile in backup_files:
                try:
                    os.remove(bfile)
                except OSError:
                    pass

        if clean:
            for triplet in salt.utils.path.os_walk(path):
<<<<<<< HEAD
                if len(triplet[1]) == 0 and len(triplet[2]) == 0 and triplet[0] != path:
=======
                if not triplet[1] and not triplet[2] and triplet[0] != path:
>>>>>>> 8abb7099
                    shutil.rmtree(triplet[0])


def _check_accept_keywords(approved, flag):
    """check compatibility of accept_keywords"""
    if flag in approved:
        return False
    elif (flag.startswith("~") and flag[1:] in approved) or ("~" + flag in approved):
        return False
    else:
        return True


def _merge_flags(new_flags, old_flags=None, conf="any"):
    """
    Merges multiple lists of flags removing duplicates and resolving conflicts
    giving priority to lasts lists.
    """
    if not old_flags:
        old_flags = []
    args = [old_flags, new_flags]
    if conf == "accept_keywords":
        tmp = new_flags + [i for i in old_flags if _check_accept_keywords(new_flags, i)]
    else:
        tmp = portage.flatten(args)
    flags = {}
    for flag in tmp:
        if flag[0] == "-":
            flags[flag[1:]] = False
        else:
            flags[flag] = True
    tmp = []
    for key, val in six.iteritems(flags):
        if val:
            tmp.append(key)
        else:
            tmp.append("-" + key)

    # Next sort is just aesthetic, can be commented for a small performance
    # boost
    tmp.sort(key=lambda x: x.lstrip("-"))
    return tmp


def append_to_package_conf(conf, atom="", flags=None, string="", overwrite=False):
    """
    Append a string or a list of flags for a given package or DEPEND atom to a
    given configuration file.

    CLI Example:

    .. code-block:: bash

        salt '*' portage_config.append_to_package_conf use string="app-admin/salt ldap -libvirt"
        salt '*' portage_config.append_to_package_conf use atom="> = app-admin/salt-0.14.1" flags="['ldap', '-libvirt']"
    """
    if flags is None:
        flags = []
    if conf in SUPPORTED_CONFS:
        if not string:
            if "/" not in atom:
                atom = _p_to_cp(atom)
                if not atom:
                    return
            string = "{0} {1}".format(atom, " ".join(flags))
            new_flags = list(flags)
        else:
            atom = string.strip().split()[0]
            new_flags = [flag for flag in string.strip().split(" ") if flag][1:]
            if "/" not in atom:
                atom = _p_to_cp(atom)
                string = "{0} {1}".format(atom, " ".join(new_flags))
                if not atom:
                    return

        to_delete_if_empty = []
        if conf == "accept_keywords":
            if "-~ARCH" in new_flags:
                new_flags.remove("-~ARCH")
                to_delete_if_empty.append(atom)

            if "~ARCH" in new_flags:
                new_flags.remove("~ARCH")
                append_to_package_conf(conf, string=atom, overwrite=overwrite)
                if not new_flags:
                    return

        # Next sort is just aesthetic, can be commented for a small performance
        # boost
        new_flags.sort(key=lambda x: x.lstrip("-"))

        complete_file_path = _get_config_file(conf, atom)
        pdir = os.path.dirname(complete_file_path)
        if not os.path.exists(pdir):
            os.makedirs(pdir, 0o755)

        try:
            shutil.copy(complete_file_path, complete_file_path + ".bak")
        except IOError:
            pass

        try:
            # pylint: disable=resource-leakage
            file_handler = salt.utils.files.fopen(complete_file_path, "r+")
            # pylint: enable=resource-leakage
        except IOError:
            # pylint: disable=resource-leakage
            file_handler = salt.utils.files.fopen(complete_file_path, "w+")
            # pylint: enable=resource-leakage

        new_contents = ""
        added = False

        try:
            for l in file_handler:
                l_strip = l.strip()
                if l_strip == "":
                    new_contents += "\n"
                elif l_strip[0] == "#":
                    new_contents += l
                elif l_strip.split()[0] == atom:
                    if l_strip in to_delete_if_empty:
                        continue
                    if overwrite:
                        new_contents += string.strip() + "\n"
                        added = True
                    else:
                        old_flags = [flag for flag in l_strip.split(" ") if flag][1:]
                        if conf == "accept_keywords":
                            if not old_flags:
                                new_contents += l
                                if not new_flags:
                                    added = True
                                continue
                            elif not new_flags:
                                continue
                        merged_flags = _merge_flags(new_flags, old_flags, conf)
                        if merged_flags:
                            new_contents += "{0} {1}\n".format(
                                atom, " ".join(merged_flags)
                            )
                        else:
                            new_contents += "{0}\n".format(atom)
                        added = True
                else:
                    new_contents += l
            if not added:
                new_contents += string.strip() + "\n"
        except Exception as exc:  # pylint: disable=broad-except
            log.error("Failed to write to %s: %s", complete_file_path, exc)
        else:
            file_handler.seek(0)
            file_handler.truncate(len(new_contents))
            file_handler.write(new_contents)
        finally:
            file_handler.close()

        try:
            os.remove(complete_file_path + ".bak")
        except OSError:
            pass


def append_use_flags(atom, uses=None, overwrite=False):
    """
    Append a list of use flags for a given package or DEPEND atom

    CLI Example:

    .. code-block:: bash

        salt '*' portage_config.append_use_flags "app-admin/salt[ldap, -libvirt]"
        salt '*' portage_config.append_use_flags ">=app-admin/salt-0.14.1" "['ldap', '-libvirt']"
    """
    if not uses:
        uses = portage.dep.dep_getusedeps(atom)
    if not uses:
        return
    atom = atom[: atom.rfind("[")]
    append_to_package_conf("use", atom=atom, flags=uses, overwrite=overwrite)


def get_flags_from_package_conf(conf, atom):
    """
    Get flags for a given package or DEPEND atom.
    Warning: This only works if the configuration files tree is in the correct
    format (the one enforced by enforce_nice_config)

    CLI Example:

    .. code-block:: bash

        salt '*' portage_config.get_flags_from_package_conf license salt
    """
    if conf in SUPPORTED_CONFS:
        package_file = _get_config_file(conf, atom)
        if "/" not in atom:
            atom = _p_to_cp(atom)

        has_wildcard = "*" in atom
        if has_wildcard:
            match_list = set(atom)
        else:
            try:
                match_list = set(_porttree().dbapi.xmatch("match-all", atom))
            except AttributeError:
                return []

        flags = []
        try:
            with salt.utils.files.fopen(package_file) as fp_:
                for line in fp_:
                    line = salt.utils.stringutils.to_unicode(line).strip()
                    line_package = line.split()[0]

                    if has_wildcard:
                        found_match = line_package == atom
                    else:
                        line_list = _porttree().dbapi.xmatch("match-all", line_package)
                        found_match = match_list.issubset(line_list)

                    if found_match:
                        f_tmp = [flag for flag in line.strip().split(" ") if flag][1:]
                        if f_tmp:
                            flags.extend(f_tmp)
                        else:
                            flags.append("~ARCH")

            return _merge_flags(flags)
        except IOError:
            return []


def has_flag(conf, atom, flag):
    """
    Verify if the given package or DEPEND atom has the given flag.
    Warning: This only works if the configuration files tree is in the correct
    format (the one enforced by enforce_nice_config)

    CLI Example:

    .. code-block:: bash

        salt '*' portage_config.has_flag license salt Apache-2.0
    """
    if flag in get_flags_from_package_conf(conf, atom):
        return True
    return False


def get_missing_flags(conf, atom, flags):
    """
    Find out which of the given flags are currently not set.
    CLI Example:

    .. code-block:: bash

        salt '*' portage_config.get_missing_flags use salt "['ldap', '-libvirt', 'openssl']"
    """
    new_flags = []
    for flag in flags:
        if not has_flag(conf, atom, flag):
            new_flags.append(flag)
    return new_flags


def has_use(atom, use):
    """
    Verify if the given package or DEPEND atom has the given use flag.
    Warning: This only works if the configuration files tree is in the correct
    format (the one enforced by enforce_nice_config)

    CLI Example:

    .. code-block:: bash

        salt '*' portage_config.has_use salt libvirt
    """
    return has_flag("use", atom, use)


def is_present(conf, atom):
    """
    Tell if a given package or DEPEND atom is present in the configuration
    files tree.
    Warning: This only works if the configuration files tree is in the correct
    format (the one enforced by enforce_nice_config)

    CLI Example:

    .. code-block:: bash

        salt '*' portage_config.is_present unmask salt
    """
    if conf in SUPPORTED_CONFS:
        if not isinstance(atom, portage.dep.Atom):
            atom = portage.dep.Atom(atom, allow_wildcard=True)
        has_wildcard = "*" in atom

        package_file = _get_config_file(conf, six.text_type(atom))

        # wildcards are valid in confs
        if has_wildcard:
            match_list = set(atom)
        else:
            match_list = set(_porttree().dbapi.xmatch("match-all", atom))

        try:
            with salt.utils.files.fopen(package_file) as fp_:
                for line in fp_:
                    line = salt.utils.stringutils.to_unicode(line).strip()
                    line_package = line.split()[0]

                    if has_wildcard:
                        if line_package == six.text_type(atom):
                            return True
                    else:
                        line_list = _porttree().dbapi.xmatch("match-all", line_package)
                        if match_list.issubset(line_list):
                            return True
        except IOError:
            pass
        return False


def get_iuse(cp):
    """
    .. versionadded:: 2015.8.0

    Gets the current IUSE flags from the tree.

    @type: cpv: string
    @param cpv: cat/pkg
    @rtype list
    @returns [] or the list of IUSE flags
    """
    cpv = _get_cpv(cp)
    try:
        # aux_get might return dupes, so run them through set() to remove them
        dirty_flags = _porttree().dbapi.aux_get(cpv, ["IUSE"])[0].split()
        return list(set(dirty_flags))
    except Exception as e:  # pylint: disable=broad-except
        return []


def get_installed_use(cp, use="USE"):
    """
    .. versionadded:: 2015.8.0

    Gets the installed USE flags from the VARDB.

    @type: cp: string
    @param cp: cat/pkg
    @type use: string
    @param use: 1 of ["USE", "PKGUSE"]
    @rtype list
    @returns [] or the list of IUSE flags
    """
    portage = _get_portage()
    cpv = _get_cpv(cp)
    return portage.db[portage.root]["vartree"].dbapi.aux_get(cpv, [use])[0].split()


def filter_flags(use, use_expand_hidden, usemasked, useforced):
    """
    .. versionadded:: 2015.8.0

    Filter function to remove hidden or otherwise not normally
    visible USE flags from a list.

    @type use: list
    @param use: the USE flag list to be filtered.
    @type use_expand_hidden: list
    @param  use_expand_hidden: list of flags hidden.
    @type usemasked: list
    @param usemasked: list of masked USE flags.
    @type useforced: list
    @param useforced: the forced USE flags.
    @rtype: list
    @return the filtered USE flags.
    """
    portage = _get_portage()
    # clean out some environment flags, since they will most probably
    # be confusing for the user
    for f in use_expand_hidden:
        f = f.lower() + "_"
        for x in use:
            if f in x:
                use.remove(x)
    # clean out any arch's
    archlist = portage.settings["PORTAGE_ARCHLIST"].split()
    for a in use[:]:
        if a in archlist:
            use.remove(a)
    # dbl check if any from usemasked  or useforced are still there
    masked = usemasked + useforced
    for a in use[:]:
        if a in masked:
            use.remove(a)
    return use


def get_all_cpv_use(cp):
    """
    .. versionadded:: 2015.8.0

    Uses portage to determine final USE flags and settings for an emerge.

    @type cp: string
    @param cp: eg cat/pkg
    @rtype: lists
    @return  use, use_expand_hidden, usemask, useforce
    """
    cpv = _get_cpv(cp)
    portage = _get_portage()
    use = None
    _porttree().dbapi.settings.unlock()
    try:
        _porttree().dbapi.settings.setcpv(cpv, mydb=portage.portdb)
        use = portage.settings["PORTAGE_USE"].split()
        use_expand_hidden = portage.settings["USE_EXPAND_HIDDEN"].split()
        usemask = list(_porttree().dbapi.settings.usemask)
        useforce = list(_porttree().dbapi.settings.useforce)
    except KeyError:
        _porttree().dbapi.settings.reset()
        _porttree().dbapi.settings.lock()
        return [], [], [], []
    # reset cpv filter
    _porttree().dbapi.settings.reset()
    _porttree().dbapi.settings.lock()
    return use, use_expand_hidden, usemask, useforce


def get_cleared_flags(cp):
    """
    .. versionadded:: 2015.8.0

    Uses portage for compare use flags which is used for installing package
    and use flags which now exist int /etc/portage/package.use/

    @type cp: string
    @param cp: eg cat/pkg
    @rtype: tuple
    @rparam: tuple with two lists - list of used flags and
    list of flags which will be used
    """
    cpv = _get_cpv(cp)
    final_use, use_expand_hidden, usemasked, useforced = get_all_cpv_use(cpv)
    inst_flags = filter_flags(
        get_installed_use(cpv), use_expand_hidden, usemasked, useforced
    )
    final_flags = filter_flags(final_use, use_expand_hidden, usemasked, useforced)
    return inst_flags, final_flags


def is_changed_uses(cp):
    """
    .. versionadded:: 2015.8.0

    Uses portage for determine if the use flags of installed package
    is compatible with use flags in portage configs.

    @type cp: string
    @param cp: eg cat/pkg
    """
    cpv = _get_cpv(cp)
    i_flags, conf_flags = get_cleared_flags(cpv)
    for i in i_flags:
        try:
            conf_flags.remove(i)
        except ValueError:
            return True
    return True if conf_flags else False<|MERGE_RESOLUTION|>--- conflicted
+++ resolved
@@ -59,20 +59,10 @@
 def __virtual__():
     """
     Confirm this module is on a Gentoo based system.
-<<<<<<< HEAD
-    """
-    if HAS_PORTAGE and __grains__["os"] == "Gentoo":
-        return "portage_config"
-    return (
-        False,
-        "portage_config execution module cannot be loaded: only available on Gentoo with portage installed.",
-    )
-=======
     '''
     if HAS_PORTAGE and __grains__.get('os_family') == 'Gentoo':
         return 'portage_config'
     return (False, 'portage_config execution module cannot be loaded: only available on Gentoo with portage installed.')
->>>>>>> 8abb7099
 
 
 def _get_portage():
@@ -298,11 +288,7 @@
 
         if clean:
             for triplet in salt.utils.path.os_walk(path):
-<<<<<<< HEAD
-                if len(triplet[1]) == 0 and len(triplet[2]) == 0 and triplet[0] != path:
-=======
                 if not triplet[1] and not triplet[2] and triplet[0] != path:
->>>>>>> 8abb7099
                     shutil.rmtree(triplet[0])
 
 
