--- conflicted
+++ resolved
@@ -28,21 +28,6 @@
     """
     Confirm this module is on a Debian based system and that debconf-utils
     is installed.
-<<<<<<< HEAD
-    """
-    if __grains__["os_family"] != "Debian":
-        return (
-            False,
-            "The debconfmod module could not be loaded: unsupported OS family",
-        )
-
-    if salt.utils.path.which("debconf-get-selections") is None:
-        return (
-            False,
-            "The debconfmod module could not be loaded: "
-            "debconf-utils is not installed.",
-        )
-=======
     '''
     if __grains__.get('os_family') != 'Debian':
         return (False, 'The debconfmod module could not be loaded: '
@@ -51,7 +36,6 @@
     if salt.utils.path.which('debconf-get-selections') is None:
         return (False, 'The debconfmod module could not be loaded: '
                 'debconf-utils is not installed.')
->>>>>>> 8abb7099
 
     return __virtualname__
 
