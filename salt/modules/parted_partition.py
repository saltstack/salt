# -*- coding: utf-8 -*-
"""
Module for managing partitions on POSIX-like systems.

:depends:   - parted, partprobe, lsblk (usually parted and util-linux packages)

Some functions may not be available, depending on your version of parted.

Check the manpage for ``parted(8)`` for more information, or the online docs
at:

http://www.gnu.org/software/parted/manual/html_chapter/parted_2.html

In light of parted not directly supporting partition IDs, some of this module
has been written to utilize sfdisk instead. For further information, please
reference the man page for ``sfdisk(8)``.
"""
from __future__ import absolute_import, print_function, unicode_literals

import logging

# Import python libs
import os
import re
import stat
import string

# Import Salt libs
import salt.utils.path
import salt.utils.platform
from salt.exceptions import CommandExecutionError
from salt.ext import six

log = logging.getLogger(__name__)

# Define the module's virtual name
__virtualname__ = "partition"

# Define a function alias in order not to shadow built-in's
__func_alias__ = {
    "set_": "set",
    "list_": "list",
}

VALID_UNITS = set(
    [
        "s",
        "B",
        "kB",
        "MB",
        "MiB",
        "GB",
        "GiB",
        "TB",
        "TiB",
        "%",
        "cyl",
        "chs",
        "compact",
    ]
)

VALID_DISK_FLAGS = set(["cylinder_alignment", "pmbr_boot", "implicit_partition_table"])

VALID_PARTITION_FLAGS = set(
    [
        "boot",
        "root",
        "swap",
        "hidden",
        "raid",
        "lvm",
        "lba",
        "hp-service",
        "palo",
        "prep",
        "msftres",
        "bios_grub",
        "atvrecv",
        "diag",
        "legacy_boot",
        "msftdata",
        "irst",
        "esp",
        "type",
    ]
)

VALID_DISK_FLAGS = set(['cylinder_alignment', 'pmbr_boot',
                        'implicit_partition_table'])

VALID_PARTITION_FLAGS = set(['boot', 'root', 'swap', 'hidden', 'raid',
                             'lvm', 'lba', 'hp-service', 'palo',
                             'prep', 'msftres', 'bios_grub', 'atvrecv',
                             'diag', 'legacy_boot', 'msftdata', 'irst',
                             'esp', 'type'])


def __virtual__():
    """
    Only work on POSIX-like systems, which have parted and lsblk installed.
    These are usually provided by the ``parted`` and ``util-linux`` packages.
    """
    if salt.utils.platform.is_windows():
        return (
            False,
            "The parted execution module failed to load "
            "Windows systems are not supported.",
        )
    if not salt.utils.path.which("parted"):
        return (
            False,
            "The parted execution module failed to load "
            "parted binary is not in the path.",
        )
    if not salt.utils.path.which("lsblk"):
        return (
            False,
            "The parted execution module failed to load "
            "lsblk binary is not in the path.",
        )
    if not salt.utils.path.which("partprobe"):
        return (
            False,
            "The parted execution module failed to load "
            "partprobe binary is not in the path.",
        )
    return __virtualname__


# TODO: all the other inputs to the functions in this module are repetitively
# validated within each function; collect them into validation functions here,
# similar to _validate_device and _validate_partition_boundary
def _validate_device(device):
    """
    Ensure the device name supplied is valid in a manner similar to the
    `exists` function, but raise errors on invalid input rather than return
    False.

    This function only validates a block device, it does not check if the block
    device is a drive or a partition or a filesystem, etc.
    """
    if os.path.exists(device):
        dev = os.stat(device).st_mode

        if stat.S_ISBLK(dev):
            return

    raise CommandExecutionError("Invalid device passed to partition module.")


def _validate_partition_boundary(boundary):
    """
    Ensure valid partition boundaries are supplied.
    """
    boundary = six.text_type(boundary)
    match = re.search(r"^([\d.]+)(\D*)$", boundary)
    if match:
        unit = match.group(2)
        if not unit or unit in VALID_UNITS:
            return
    raise CommandExecutionError(
        'Invalid partition boundary passed: "{0}"'.format(boundary)
    )


def probe(*devices):
    """
    Ask the kernel to update its local partition data. When no args are
    specified all block devices are tried.

    Caution: Generally only works on devices with no mounted partitions and
    may take a long time to return if specified devices are in use.

    CLI Examples:

    .. code-block:: bash

        salt '*' partition.probe
        salt '*' partition.probe /dev/sda
        salt '*' partition.probe /dev/sda /dev/sdb
    """
    for device in devices:
        _validate_device(device)

    cmd = "partprobe -- {0}".format(" ".join(devices))
    out = __salt__["cmd.run"](cmd).splitlines()
    return out


def list_(device, unit=None):
    """
    Prints partition information of given <device>

    CLI Examples:

    .. code-block:: bash

        salt '*' partition.list /dev/sda
        salt '*' partition.list /dev/sda unit=s
        salt '*' partition.list /dev/sda unit=kB
    """
    _validate_device(device)

    if unit:
        if unit not in VALID_UNITS:
            raise CommandExecutionError("Invalid unit passed to partition.part_list")
        cmd = "parted -m -s {0} unit {1} print".format(device, unit)
    else:
        cmd = "parted -m -s {0} print".format(device)

    out = __salt__["cmd.run_stdout"](cmd).splitlines()
    ret = {"info": {}, "partitions": {}}
    mode = "info"
    for line in out:
        if line in ("BYT;", "CHS;", "CYL;"):
            continue
        cols = line.rstrip(";").split(":")
        if mode == "info":
            if 7 <= len(cols) <= 8:
                ret["info"] = {
                    "disk": cols[0],
                    "size": cols[1],
                    "interface": cols[2],
                    "logical sector": cols[3],
                    "physical sector": cols[4],
                    "partition table": cols[5],
                    "model": cols[6],
                }
                if len(cols) == 8:
                    ret["info"]["disk flags"] = cols[7]
                    # Older parted (2.x) doesn't show disk flags in the 'print'
                    # output, and will return a 7-column output for the info
                    # line. In these cases we just leave this field out of the
                    # return dict.
                mode = "partitions"
            else:
                raise CommandExecutionError(
                    "Problem encountered while parsing output from parted"
                )
        else:
            # Parted (v3.1) have a variable field list in machine
            # readable output:
            #
            # number:start:end:[size:]([file system:name:flags;]|[free;])
            #
            # * If units are in CHS 'size' is not printed.
            # * If is a logical partition with PED_PARTITION_FREESPACE
            #   set, the last three fields are replaced with the
            #   'free' text.
            #
            fields = ["number", "start", "end"]
            if unit != "chs":
                fields.append("size")
            if cols[-1] == "free":
                # Drop the last element from the list
                cols.pop()
            else:
                fields.extend(["file system", "name", "flags"])
            if len(fields) == len(cols):
                ret["partitions"][cols[0]] = dict(six.moves.zip(fields, cols))
            else:
                raise CommandExecutionError(
                    "Problem encountered while parsing output from parted"
                )
    return ret


def align_check(device, part_type, partition):
    """
    Check if partition satisfies the alignment constraint of part_type.
    Type must be "minimal" or "optimal".

    CLI Example:

    .. code-block:: bash

        salt '*' partition.align_check /dev/sda minimal 1
    """
    _validate_device(device)

    if part_type not in set(["minimal", "optimal"]):
        raise CommandExecutionError("Invalid part_type passed to partition.align_check")

    try:
        int(partition)
    except Exception:  # pylint: disable=broad-except
        raise CommandExecutionError("Invalid partition passed to partition.align_check")

    cmd = "parted -m {0} align-check {1} {2}".format(device, part_type, partition)
    out = __salt__["cmd.run"](cmd).splitlines()
    return out


def check(device, minor):
    """
    Checks if the file system on partition <minor> has any errors.

    CLI Example:

    .. code-block:: bash

        salt '*' partition.check 1
    """
    _validate_device(device)

    try:
        int(minor)
    except Exception:  # pylint: disable=broad-except
        raise CommandExecutionError("Invalid minor number passed to partition.check")

    cmd = "parted -m -s {0} check {1}".format(device, minor)
    out = __salt__["cmd.run"](cmd).splitlines()
    return out


def cp(device, from_minor, to_minor):  # pylint: disable=C0103
    """
    Copies the file system on the partition <from-minor> to partition
    <to-minor>, deleting the original contents of the destination
    partition.

    CLI Example:

    .. code-block:: bash

        salt '*' partition.cp /dev/sda 2 3
    """
    _validate_device(device)

    try:
        int(from_minor)
        int(to_minor)
    except Exception:  # pylint: disable=broad-except
        raise CommandExecutionError("Invalid minor number passed to partition.cp")

    cmd = "parted -m -s {0} cp {1} {2}".format(device, from_minor, to_minor)
    out = __salt__["cmd.run"](cmd).splitlines()
    return out


def get_id(device, minor):
    """
    Prints the system ID for the partition. Some typical values are::

         b: FAT32 (vfat)
         7: HPFS/NTFS
        82: Linux Swap
        83: Linux
        8e: Linux LVM
        fd: Linux RAID Auto

    CLI Example:

    .. code-block:: bash

        salt '*' partition.get_id /dev/sda 1
    """
    _validate_device(device)

    try:
        int(minor)
    except Exception:  # pylint: disable=broad-except
        raise CommandExecutionError("Invalid minor number passed to partition.get_id")

    cmd = "sfdisk --print-id {0} {1}".format(device, minor)
    out = __salt__["cmd.run"](cmd).splitlines()
    return out


def set_id(device, minor, system_id):
    """
    Sets the system ID for the partition. Some typical values are::

         b: FAT32 (vfat)
         7: HPFS/NTFS
        82: Linux Swap
        83: Linux
        8e: Linux LVM
        fd: Linux RAID Auto

    CLI Example:

    .. code-block:: bash

        salt '*' partition.set_id /dev/sda 1 83
    """
    _validate_device(device)

    try:
        int(minor)
    except Exception:  # pylint: disable=broad-except
        raise CommandExecutionError("Invalid minor number passed to partition.set_id")

    if system_id not in system_types():
        raise CommandExecutionError("Invalid system_id passed to partition.set_id")

    cmd = "sfdisk --change-id {0} {1} {2}".format(device, minor, system_id)
    out = __salt__["cmd.run"](cmd).splitlines()
    return out


def system_types():
    """
    List the system types that are supported by the installed version of sfdisk

    CLI Example:

    .. code-block:: bash

        salt '*' partition.system_types
    """
    ret = {}
    for line in __salt__["cmd.run"]("sfdisk -T").splitlines():
        if not line:
            continue
        if line.startswith("Id"):
            continue
        comps = line.strip().split()
        ret[comps[0]] = comps[1]
    return ret


def _is_fstype(fs_type):
    """
    Check if file system type is supported in module
    :param fs_type: file system type
    :return: True if fs_type is supported in this module, False otherwise
<<<<<<< HEAD
    """
    return fs_type in set(
        [
            "btrfs",
            "ext2",
            "ext3",
            "ext4",
            "fat32",
            "fat16",
            "linux-swap",
            "reiserfs",
            "hfs",
            "hfs+",
            "hfsx",
            "NTFS",
            "ntfs",
            "ufs",
            "xfs",
        ]
    )
=======
    '''
    return fs_type in set(['ext2', 'ext3', 'ext4', 'fat32', 'fat16', 'fat', 'linux-swap',
                           'reiserfs', 'hfs', 'hfs+', 'hfsx', 'NTFS', 'ntfs', 'ufs'])
>>>>>>> 8abb7099


def mkfs(device, fs_type):
    """
    Makes a file system <fs_type> on partition <device>, destroying all data
    that resides on that partition. <fs_type> must be one of "ext2", "fat32",
    "fat16", "linux-swap" or "reiserfs" (if libreiserfs is installed)

    CLI Example:

    .. code-block:: bash

        salt '*' partition.mkfs /dev/sda2 fat32
    """
    _validate_device(device)

    if not _is_fstype(fs_type):
        raise CommandExecutionError("Invalid fs_type passed to partition.mkfs")

    if fs_type == "NTFS":
        fs_type = "ntfs"

    if fs_type == "linux-swap":
        mkfs_cmd = "mkswap"
    else:
        mkfs_cmd = "mkfs.{0}".format(fs_type)

    if not salt.utils.path.which(mkfs_cmd):
        return "Error: {0} is unavailable.".format(mkfs_cmd)
    cmd = "{0} {1}".format(mkfs_cmd, device)
    out = __salt__["cmd.run"](cmd).splitlines()
    return out


def mklabel(device, label_type):
    """
    Create a new disklabel (partition table) of label_type.

    Type should be one of "aix", "amiga", "bsd", "dvh", "gpt", "loop", "mac",
    "msdos", "pc98", or "sun".

    CLI Example:

    .. code-block:: bash

        salt '*' partition.mklabel /dev/sda msdos
    """
    if label_type not in set(
        ["aix", "amiga", "bsd", "dvh", "gpt", "loop", "mac", "msdos", "pc98", "sun"]
    ):
        raise CommandExecutionError("Invalid label_type passed to partition.mklabel")

    cmd = ("parted", "-m", "-s", device, "mklabel", label_type)
    out = __salt__["cmd.run"](cmd, python_shell=False).splitlines()
    return out


def mkpart(device, part_type, fs_type=None, start=None, end=None):
    """
    Make a part_type partition for filesystem fs_type, beginning at start and
    ending at end (by default in megabytes).  part_type should be one of
    "primary", "logical", or "extended".

    CLI Examples:

    .. code-block:: bash

        salt '*' partition.mkpart /dev/sda primary fs_type=fat32 start=0 end=639
        salt '*' partition.mkpart /dev/sda primary start=0 end=639
    """
    if part_type not in set(["primary", "logical", "extended"]):
        raise CommandExecutionError("Invalid part_type passed to partition.mkpart")

    if not _is_fstype(fs_type):
        raise CommandExecutionError("Invalid fs_type passed to partition.mkpart")

    if start is not None and end is not None:
        _validate_partition_boundary(start)
        _validate_partition_boundary(end)

    if start is None:
        start = ""

    if end is None:
        end = ""

    if fs_type:
        cmd = (
            "parted",
            "-m",
            "-s",
            "--",
            device,
            "mkpart",
            part_type,
            fs_type,
            start,
            end,
        )
    else:
        cmd = ("parted", "-m", "-s", "--", device, "mkpart", part_type, start, end)

    out = __salt__["cmd.run"](cmd, python_shell=False).splitlines()
    return out


def mkpartfs(device, part_type, fs_type, start, end):
    """
    Make a <part_type> partition with a new filesystem of <fs_type>, beginning
    at <start> and ending at <end> (by default in megabytes).

    <part_type> should be one of "primary", "logical", or "extended". <fs_type>
    must be one of "ext2", "fat32", "fat16", "linux-swap" or "reiserfs" (if
    libreiserfs is installed)

    CLI Example:

    .. code-block:: bash

        salt '*' partition.mkpartfs /dev/sda logical ext2 440 670
    """
    _validate_device(device)

    if part_type not in set(["primary", "logical", "extended"]):
        raise CommandExecutionError("Invalid part_type passed to partition.mkpartfs")

    if not _is_fstype(fs_type):
        raise CommandExecutionError("Invalid fs_type passed to partition.mkpartfs")

    _validate_partition_boundary(start)
    _validate_partition_boundary(end)

    cmd = "parted -m -s -- {0} mkpart {1} {2} {3} {4}".format(
        device, part_type, fs_type, start, end
    )
    out = __salt__["cmd.run"](cmd).splitlines()
    return out


def name(device, partition, name):
    """
    Set the name of partition to name. This option works only on Mac, PC98, and
    GPT disklabels. The name can be placed in quotes, if necessary.

    CLI Example:

    .. code-block:: bash

        salt '*' partition.name /dev/sda 1 'My Documents'
    """
    _validate_device(device)

    try:
        int(partition)
    except Exception:  # pylint: disable=broad-except
        raise CommandExecutionError("Invalid partition passed to partition.name")

    valid = string.ascii_letters + string.digits + " _-"
    for letter in name:
        if letter not in valid:
            raise CommandExecutionError("Invalid characters passed to partition.name")

    cmd = '''parted -m -s {0} name {1} "'{2}'"'''.format(device, partition, name)
    out = __salt__["cmd.run"](cmd).splitlines()
    return out


def rescue(device, start, end):
    """
    Rescue a lost partition that was located somewhere between start and end.
    If a partition is found, parted will ask if you want to create an
    entry for it in the partition table.

    CLI Example:

    .. code-block:: bash

        salt '*' partition.rescue /dev/sda 0 8056
    """
    _validate_device(device)
    _validate_partition_boundary(start)
    _validate_partition_boundary(end)

    cmd = "parted -m -s {0} rescue {1} {2}".format(device, start, end)
    out = __salt__["cmd.run"](cmd).splitlines()
    return out


def resize(device, minor, start, end):
    """
    Resizes the partition with number <minor>.

    The partition will start <start> from the beginning of the disk, and end
    <end> from the beginning of the disk. resize never changes the minor number.
    Extended partitions can be resized, so long as the new extended partition
    completely contains all logical partitions.

    CLI Example:

    .. code-block:: bash

        salt '*' partition.resize /dev/sda 3 200 850
    """
    _validate_device(device)

    try:
        int(minor)
    except Exception:  # pylint: disable=broad-except
        raise CommandExecutionError("Invalid minor number passed to partition.resize")

    _validate_partition_boundary(start)
    _validate_partition_boundary(end)

    out = __salt__["cmd.run"](
        "parted -m -s -- {0} resize {1} {2} {3}".format(device, minor, start, end)
    )
    return out.splitlines()


def rm(device, minor):  # pylint: disable=C0103
    """
    Removes the partition with number <minor>.

    CLI Example:

    .. code-block:: bash

        salt '*' partition.rm /dev/sda 5
    """
    _validate_device(device)

    try:
        int(minor)
    except Exception:  # pylint: disable=broad-except
        raise CommandExecutionError("Invalid minor number passed to partition.rm")

    cmd = "parted -m -s {0} rm {1}".format(device, minor)
    out = __salt__["cmd.run"](cmd).splitlines()
    return out


def set_(device, minor, flag, state):
    """
    Changes a flag on the partition with number <minor>.

    A flag can be either "on" or "off" (make sure to use proper quoting, see
    :ref:`YAML Idiosyncrasies <yaml-idiosyncrasies>`). Some or all of these
    flags will be available, depending on what disk label you are using.

    Valid flags are:
      * boot
      * root
      * swap
      * hidden
      * raid
      * lvm
      * lba
      * hp-service
      * palo
      * prep
      * msftres
      * bios_grub
      * atvrecv
      * diag
      * legacy_boot
      * msftdata
      * irst
      * esp
      * type

    CLI Example:

    .. code-block:: bash

        salt '*' partition.set /dev/sda 1 boot '"on"'
    """
    _validate_device(device)

    try:
        int(minor)
    except Exception:  # pylint: disable=broad-except
        raise CommandExecutionError("Invalid minor number passed to partition.set")

    if flag not in VALID_PARTITION_FLAGS:
<<<<<<< HEAD
        raise CommandExecutionError("Invalid flag passed to partition.set")
=======
        raise CommandExecutionError('Invalid flag passed to partition.set')
>>>>>>> 8abb7099

    if state not in set(["on", "off"]):
        raise CommandExecutionError("Invalid state passed to partition.set")

    cmd = "parted -m -s {0} set {1} {2} {3}".format(device, minor, flag, state)
    out = __salt__["cmd.run"](cmd).splitlines()
    return out


def toggle(device, partition, flag):
    """
    Toggle the state of <flag> on <partition>. Valid flags are the same as
        the set command.

    CLI Example:

    .. code-block:: bash

        salt '*' partition.toggle /dev/sda 1 boot
    """
    _validate_device(device)

    try:
        int(partition)
    except Exception:  # pylint: disable=broad-except
        raise CommandExecutionError(
            "Invalid partition number passed to partition.toggle"
        )

    if flag not in VALID_PARTITION_FLAGS:
<<<<<<< HEAD
        raise CommandExecutionError("Invalid flag passed to partition.toggle")

    cmd = "parted -m -s {0} toggle {1} {2}".format(device, partition, flag)
    out = __salt__["cmd.run"](cmd).splitlines()
    return out


def disk_set(device, flag, state):
    """
    Changes a flag on selected device.

    A flag can be either "on" or "off" (make sure to use proper
    quoting, see :ref:`YAML Idiosyncrasies
    <yaml-idiosyncrasies>`). Some or all of these flags will be
    available, depending on what disk label you are using.

    Valid flags are:
      * cylinder_alignment
      * pmbr_boot
      * implicit_partition_table

    CLI Example:

    .. code-block:: bash

        salt '*' partition.disk_set /dev/sda pmbr_boot '"on"'
    """
    _validate_device(device)

    if flag not in VALID_DISK_FLAGS:
        raise CommandExecutionError("Invalid flag passed to partition.disk_set")

    if state not in set(["on", "off"]):
        raise CommandExecutionError("Invalid state passed to partition.disk_set")

    cmd = ["parted", "-m", "-s", device, "disk_set", flag, state]
    out = __salt__["cmd.run"](cmd).splitlines()
    return out


def disk_toggle(device, flag):
    """
    Toggle the state of <flag> on <device>. Valid flags are the same
    as the disk_set command.

    CLI Example:

    .. code-block:: bash

        salt '*' partition.disk_toggle /dev/sda pmbr_boot
    """
    _validate_device(device)

    if flag not in VALID_DISK_FLAGS:
        raise CommandExecutionError("Invalid flag passed to partition.disk_toggle")
=======
        raise CommandExecutionError('Invalid flag passed to partition.toggle')
>>>>>>> 8abb7099

    cmd = ["parted", "-m", "-s", device, "disk_toggle", flag]
    out = __salt__["cmd.run"](cmd).splitlines()
    return out


<<<<<<< HEAD
def exists(device=""):
    """
=======
def disk_set(device, flag, state):
    '''
    Changes a flag on selected device.

    A flag can be either "on" or "off" (make sure to use proper
    quoting, see :ref:`YAML Idiosyncrasies
    <yaml-idiosyncrasies>`). Some or all of these flags will be
    available, depending on what disk label you are using.

    Valid flags are:
      * cylinder_alignment
      * pmbr_boot
      * implicit_partition_table

    CLI Example:

    .. code-block:: bash

        salt '*' partition.disk_set /dev/sda pmbr_boot '"on"'
    '''
    _validate_device(device)

    if flag not in VALID_DISK_FLAGS:
        raise CommandExecutionError('Invalid flag passed to partition.disk_set')

    if state not in set(['on', 'off']):
        raise CommandExecutionError('Invalid state passed to partition.disk_set')

    cmd = ['parted', '-m', '-s', device, 'disk_set', flag, state]
    out = __salt__['cmd.run'](cmd).splitlines()
    return out


def disk_toggle(device, flag):
    '''
    Toggle the state of <flag> on <device>. Valid flags are the same
    as the disk_set command.

    CLI Example:

    .. code-block:: bash

        salt '*' partition.disk_toggle /dev/sda pmbr_boot
    '''
    _validate_device(device)

    if flag not in VALID_DISK_FLAGS:
        raise CommandExecutionError('Invalid flag passed to partition.disk_toggle')

    cmd = ['parted', '-m', '-s', device, 'disk_toggle', flag]
    out = __salt__['cmd.run'](cmd).splitlines()
    return out


def exists(device=''):
    '''
>>>>>>> 8abb7099
    Check to see if the partition exists

    CLI Example:

    .. code-block:: bash

        salt '*' partition.exists /dev/sdb1
    """
    if os.path.exists(device):
        dev = os.stat(device).st_mode

        if stat.S_ISBLK(dev):
            return True

    return False


def get_block_device():
    """
    Retrieve a list of disk devices

    .. versionadded:: 2014.7.0

    CLI Example:

    .. code-block:: bash

        salt '*' partition.get_block_device
    """
    cmd = "lsblk -n -io KNAME -d -e 1,7,11 -l"
    devs = __salt__["cmd.run"](cmd).splitlines()
    return devs<|MERGE_RESOLUTION|>--- conflicted
+++ resolved
@@ -426,32 +426,9 @@
     Check if file system type is supported in module
     :param fs_type: file system type
     :return: True if fs_type is supported in this module, False otherwise
-<<<<<<< HEAD
-    """
-    return fs_type in set(
-        [
-            "btrfs",
-            "ext2",
-            "ext3",
-            "ext4",
-            "fat32",
-            "fat16",
-            "linux-swap",
-            "reiserfs",
-            "hfs",
-            "hfs+",
-            "hfsx",
-            "NTFS",
-            "ntfs",
-            "ufs",
-            "xfs",
-        ]
-    )
-=======
     '''
     return fs_type in set(['ext2', 'ext3', 'ext4', 'fat32', 'fat16', 'fat', 'linux-swap',
                            'reiserfs', 'hfs', 'hfs+', 'hfsx', 'NTFS', 'ntfs', 'ufs'])
->>>>>>> 8abb7099
 
 
 def mkfs(device, fs_type):
@@ -736,11 +713,7 @@
         raise CommandExecutionError("Invalid minor number passed to partition.set")
 
     if flag not in VALID_PARTITION_FLAGS:
-<<<<<<< HEAD
-        raise CommandExecutionError("Invalid flag passed to partition.set")
-=======
         raise CommandExecutionError('Invalid flag passed to partition.set')
->>>>>>> 8abb7099
 
     if state not in set(["on", "off"]):
         raise CommandExecutionError("Invalid state passed to partition.set")
@@ -771,16 +744,15 @@
         )
 
     if flag not in VALID_PARTITION_FLAGS:
-<<<<<<< HEAD
-        raise CommandExecutionError("Invalid flag passed to partition.toggle")
-
-    cmd = "parted -m -s {0} toggle {1} {2}".format(device, partition, flag)
+        raise CommandExecutionError('Invalid flag passed to partition.toggle')
+
+    cmd = ["parted", "-m", "-s", device, "disk_toggle", flag]
     out = __salt__["cmd.run"](cmd).splitlines()
     return out
 
 
 def disk_set(device, flag, state):
-    """
+    '''
     Changes a flag on selected device.
 
     A flag can be either "on" or "off" (make sure to use proper
@@ -798,67 +770,6 @@
     .. code-block:: bash
 
         salt '*' partition.disk_set /dev/sda pmbr_boot '"on"'
-    """
-    _validate_device(device)
-
-    if flag not in VALID_DISK_FLAGS:
-        raise CommandExecutionError("Invalid flag passed to partition.disk_set")
-
-    if state not in set(["on", "off"]):
-        raise CommandExecutionError("Invalid state passed to partition.disk_set")
-
-    cmd = ["parted", "-m", "-s", device, "disk_set", flag, state]
-    out = __salt__["cmd.run"](cmd).splitlines()
-    return out
-
-
-def disk_toggle(device, flag):
-    """
-    Toggle the state of <flag> on <device>. Valid flags are the same
-    as the disk_set command.
-
-    CLI Example:
-
-    .. code-block:: bash
-
-        salt '*' partition.disk_toggle /dev/sda pmbr_boot
-    """
-    _validate_device(device)
-
-    if flag not in VALID_DISK_FLAGS:
-        raise CommandExecutionError("Invalid flag passed to partition.disk_toggle")
-=======
-        raise CommandExecutionError('Invalid flag passed to partition.toggle')
->>>>>>> 8abb7099
-
-    cmd = ["parted", "-m", "-s", device, "disk_toggle", flag]
-    out = __salt__["cmd.run"](cmd).splitlines()
-    return out
-
-
-<<<<<<< HEAD
-def exists(device=""):
-    """
-=======
-def disk_set(device, flag, state):
-    '''
-    Changes a flag on selected device.
-
-    A flag can be either "on" or "off" (make sure to use proper
-    quoting, see :ref:`YAML Idiosyncrasies
-    <yaml-idiosyncrasies>`). Some or all of these flags will be
-    available, depending on what disk label you are using.
-
-    Valid flags are:
-      * cylinder_alignment
-      * pmbr_boot
-      * implicit_partition_table
-
-    CLI Example:
-
-    .. code-block:: bash
-
-        salt '*' partition.disk_set /dev/sda pmbr_boot '"on"'
     '''
     _validate_device(device)
 
@@ -896,7 +807,6 @@
 
 def exists(device=''):
     '''
->>>>>>> 8abb7099
     Check to see if the partition exists
 
     CLI Example:
