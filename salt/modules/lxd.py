# -*- coding: utf-8 -*-
"""
Module for managing the LXD daemon and its containers.

.. versionadded:: 2019.2.0

`LXD(1)`_ is a container "hypervisor". This execution module provides
several functions to help manage it and its containers.

.. note::

    - `pylxd(2)`_ version >=2.2.5 is required to let this work,
      currently only available via pip.

        To install on Ubuntu:

        $ apt-get install libssl-dev python-pip
        $ pip install -U pylxd

    - you need lxd installed on the minion
      for the init() and version() methods.

    - for the config_get() and config_get() methods
      you need to have lxd-client installed.

.. _LXD(1): https://linuxcontainers.org/lxd/
.. _pylxd(2): https://github.com/lxc/pylxd/blob/master/doc/source/installation.rst

:maintainer: René Jochum <rene@jochums.at>
:maturity: new
:depends: python-pylxd
:platform: Linux
"""

# Import python libs
from __future__ import absolute_import, print_function, unicode_literals

# Set up logging
import logging
import os
from datetime import datetime

import salt.ext.six as six

# Import salt libs
import salt.utils.decorators.path
import salt.utils.files
from salt.exceptions import CommandExecutionError, SaltInvocationError
from salt.ext.six.moves import map, zip
from salt.utils.versions import LooseVersion

# Import 3rd-party libs
try:
    import pylxd

    HAS_PYLXD = True

    import urllib3

    urllib3.disable_warnings(urllib3.exceptions.InsecureRequestWarning)
except ImportError:
    HAS_PYLXD = False


log = logging.getLogger(__name__)

__docformat__ = "restructuredtext en"

_pylxd_minimal_version = "2.2.5"

# Keep in sync with: https://github.com/lxc/lxd/blob/master/shared/osarch/architectures.go
_architectures = {
    "unknown": "0",
    "i686": "1",
    "x86_64": "2",
    "armv7l": "3",
    "aarch64": "4",
    "ppc": "5",
    "ppc64": "6",
    "ppc64le": "7",
    "s390x": "8",
}

# Keep in sync with: https://github.com/lxc/lxd/blob/master/shared/api/status_code.go
CONTAINER_STATUS_RUNNING = 103

__virtualname__ = "lxd"

_connection_pool = {}


def __virtual__():
    if HAS_PYLXD:
        if LooseVersion(pylxd_version()) < LooseVersion(_pylxd_minimal_version):
            return (
                False,
                (
                    "The lxd execution module cannot be loaded:"
                    ' pylxd "{0}" is not supported,'
                    ' you need at least pylxd "{1}"'
                ).format(pylxd_version(), _pylxd_minimal_version),
            )

        return __virtualname__

    return (
        False,
        (
            "The lxd execution module cannot be loaded: "
            "the pylxd python module is not available."
        ),
    )


################
# LXD Management
################
@salt.utils.decorators.path.which("lxd")
def version():
    """
    Returns the actual lxd version.

    CLI Example:

    .. code-block:: bash

        salt '*' lxd.version

    """
    return __salt__["cmd.run"]("lxd --version")


def pylxd_version():
    """
    Returns the actual pylxd version.

    CLI Example:

    .. code-block:: bash

        salt '*' lxd.pylxd_version

    """
    return pylxd.__version__


@salt.utils.decorators.path.which("lxd")
def init(
    storage_backend="dir",
    trust_password=None,
    network_address=None,
    network_port=None,
    storage_create_device=None,
    storage_create_loop=None,
    storage_pool=None,
):
    """
    Calls lxd init --auto -- opts

    storage_backend :
        Storage backend to use (zfs or dir, default: dir)

    trust_password :
        Password required to add new clients

    network_address : None
        Address to bind LXD to (default: none)

    network_port : None
        Port to bind LXD to (Default: 8443)

    storage_create_device : None
        Setup device based storage using this DEVICE

    storage_create_loop : None
        Setup loop based storage with this SIZE in GB

    storage_pool : None
        Storage pool to use or create

    CLI Examples:

    To listen on all IPv4/IPv6 Addresses:

    .. code-block:: bash

        salt '*' lxd.init dir PaSsW0rD [::]

    To not listen on Network:

    .. code-block:: bash

        salt '*' lxd.init
    """

    cmd = ("lxd init --auto" ' --storage-backend="{0}"').format(storage_backend)

    if trust_password is not None:
        cmd = cmd + ' --trust-password="{0}"'.format(trust_password)

    if network_address is not None:
        cmd = cmd + ' --network-address="{0}"'.format(network_address)

    if network_port is not None:
        cmd = cmd + ' --network-port="{0}"'.format(network_port)

    if storage_create_device is not None:
        cmd = cmd + ' --storage-create-device="{0}"'.format(storage_create_device)

    if storage_create_loop is not None:
        cmd = cmd + ' --storage-create-loop="{0}"'.format(storage_create_loop)

    if storage_pool is not None:
        cmd = cmd + ' --storage-pool="{0}"'.format(storage_pool)

    try:
        output = __salt__["cmd.run"](cmd)
    except ValueError as e:
        raise CommandExecutionError(
            "Failed to call: '{0}', error was: {1}".format(cmd, six.text_type(e)),
        )

    if "error:" in output:
        raise CommandExecutionError(output[output.index("error:") + 7 :],)

    return output


@salt.utils.decorators.path.which("lxd")
@salt.utils.decorators.path.which("lxc")
def config_set(key, value):
    """
    Set an LXD daemon config option

    CLI Examples:

    To listen on IPv4 and IPv6 port 8443,
    you can omit the :8443 its the default:

    .. code-block:: bash

        salt '*' lxd.config_set core.https_address [::]:8443

    To set the server trust password:

    .. code-block:: bash

        salt '*' lxd.config_set core.trust_password blah

    """
    cmd = 'lxc config set "{0}" "{1}"'.format(key, value,)

    output = __salt__["cmd.run"](cmd)
    if "error:" in output:
        raise CommandExecutionError(output[output.index("error:") + 7 :],)

    return ('Config value "{0}" successfully set.'.format(key),)


@salt.utils.decorators.path.which("lxd")
@salt.utils.decorators.path.which("lxc")
def config_get(key):
    """
    Get an LXD daemon config option

    key :
        The key of the config value to retrieve

    CLI Examples:

    .. code-block:: bash

        salt '*' lxd.config_get core.https_address
    """

    cmd = 'lxc config get "{0}"'.format(key)

    output = __salt__["cmd.run"](cmd)
    if "error:" in output:
        raise CommandExecutionError(output[output.index("error:") + 7 :],)

    return output


#######################
# Connection Management
#######################
def pylxd_client_get(remote_addr=None, cert=None, key=None, verify_cert=True):
    """
    Get an pyxld client, this is not meant to be run over the CLI.

    remote_addr :
        An URL to a remote Server, you also have to give cert and key if you
        provide remote_addr and its a TCP Address!

        Examples:
            https://myserver.lan:8443
            /var/lib/mysocket.sock

    cert :
        PEM Formatted SSL Certificate.

        Examples:
            ~/.config/lxc/client.crt

    key :
        PEM Formatted SSL Key.

        Examples:
            ~/.config/lxc/client.key

    verify_cert : True
        Wherever to verify the cert, this is by default True
        but in the most cases you want to set it off as LXD
        normally uses self-signed certificates.

    See the `requests-docs`_ for the SSL stuff.

    .. _requests-docs: http://docs.python-requests.org/en/master/user/advanced/#ssl-cert-verification

<<<<<<< HEAD
    """
=======
    '''
>>>>>>> 8abb7099

    pool_key = "|".join(
        (
            six.text_type(remote_addr),
            six.text_type(cert),
            six.text_type(key),
            six.text_type(verify_cert),
        )
    )

    if pool_key in _connection_pool:
        log.debug('Returning the client "%s" from our connection pool', remote_addr)
        return _connection_pool[pool_key]

    try:
        if remote_addr is None or remote_addr == "/var/lib/lxd/unix.socket":
            log.debug("Trying to connect to the local unix socket")
            client = pylxd.Client()
        else:
            if remote_addr.startswith("/"):
                client = pylxd.Client(remote_addr)
            else:
                if cert is None or key is None:
                    raise SaltInvocationError(
                        (
                            "You have to give a Cert and "
                            "Key file for remote endpoints."
                        )
                    )

                cert = os.path.expanduser(cert)
                key = os.path.expanduser(key)

                if not os.path.isfile(cert):
                    raise SaltInvocationError(
                        (
                            'You have given an invalid cert path: "{0}", '
                            "the file does not exists or is not a file."
                        ).format(cert)
                    )

                if not os.path.isfile(key):
                    raise SaltInvocationError(
                        (
                            'You have given an invalid key path: "{0}", '
                            "the file does not exists or is not a file."
                        ).format(key)
                    )

                log.debug(
                    'Trying to connect to "%s" with cert "%s", key "%s" and '
<<<<<<< HEAD
                    'verify_cert "%s"',
                    remote_addr,
                    cert,
                    key,
                    verify_cert,
=======
                    'verify_cert "%s"', remote_addr, cert, key, verify_cert
>>>>>>> 8abb7099
                )
                client = pylxd.Client(
                    endpoint=remote_addr, cert=(cert, key,), verify=verify_cert
                )
    except pylxd.exceptions.ClientConnectionFailed:
        raise CommandExecutionError("Failed to connect to '{0}'".format(remote_addr))

    except TypeError as e:
        # Happens when the verification failed.
        raise CommandExecutionError(
            (
                'Failed to connect to "{0}",'
                " looks like the SSL verification failed, error was: {1}"
            ).format(remote_addr, six.text_type(e))
        )

    _connection_pool[pool_key] = client

    return client


def pylxd_save_object(obj):
    """ Saves an object (profile/image/container) and
        translate its execpetion on failure

    obj :
        The object to save

    This is an internal method, no CLI Example.
    """
    try:
        obj.save()
    except pylxd.exceptions.LXDAPIException as e:
        raise CommandExecutionError(six.text_type(e))

    return True


def authenticate(remote_addr, password, cert, key, verify_cert=True):
    """
    Authenticate with a remote LXDaemon.

    remote_addr :
        An URL to a remote Server, you also have to give cert and key if you
        provide remote_addr and its a TCP Address!

        Examples:
            https://myserver.lan:8443

    password :
        The password of the remote.

    cert :
        PEM Formatted SSL Certificate.

        Examples:
            ~/.config/lxc/client.crt

    key :
        PEM Formatted SSL Key.

        Examples:
            ~/.config/lxc/client.key

    verify_cert : True
        Wherever to verify the cert, this is by default True
        but in the most cases you want to set it off as LXD
        normally uses self-signed certificates.

    CLI Example:

    .. code-block:: bash

        $ salt '*' lxd.authenticate https://srv01:8443 <yourpass> ~/.config/lxc/client.crt ~/.config/lxc/client.key false

    See the `requests-docs`_ for the SSL stuff.

    .. _requests-docs: http://docs.python-requests.org/en/master/user/advanced/#ssl-cert-verification

<<<<<<< HEAD
    """
=======
    '''
>>>>>>> 8abb7099
    client = pylxd_client_get(remote_addr, cert, key, verify_cert)

    if client.trusted:
        return True

    try:
        client.authenticate(password)
    except pylxd.exceptions.LXDAPIException as e:
        # Wrong password
        raise CommandExecutionError(six.text_type(e))

    return client.trusted


######################
# Container Management
######################
def container_list(
    list_names=False, remote_addr=None, cert=None, key=None, verify_cert=True
):
    """
    Lists containers

    list_names : False
        Only return a list of names when True

    remote_addr :
        An URL to a remote Server, you also have to give cert and key if
        you provide remote_addr and its a TCP Address!

        Examples:
            https://myserver.lan:8443
            /var/lib/mysocket.sock

    cert :
        PEM Formatted SSL Certificate.

        Examples:
            ~/.config/lxc/client.crt

    key :
        PEM Formatted SSL Key.

        Examples:
            ~/.config/lxc/client.key

    verify_cert : True
        Wherever to verify the cert, this is by default True
        but in the most cases you want to set it off as LXD
        normally uses self-signed certificates.

    CLI Examples:

    Full dict with all available information:

    .. code-block:: bash

        salt '*' lxd.container_list

    For a list of names:

    .. code-block:: bash

        salt '*' lxd.container_list true

    See also `container-attributes`_.

    .. _container-attributes: https://github.com/lxc/pylxd/blob/master/doc/source/containers.rst#container-attributes

<<<<<<< HEAD
    """
=======
    '''
>>>>>>> 8abb7099

    client = pylxd_client_get(remote_addr, cert, key, verify_cert)
    containers = client.containers.all()
    if list_names:
        return [c.name for c in containers]

    return map(_pylxd_model_to_dict, containers)


def container_create(
    name,
    source,
    profiles=None,
    config=None,
    devices=None,
    architecture="x86_64",
    ephemeral=False,
    wait=True,
    remote_addr=None,
    cert=None,
    key=None,
    verify_cert=True,
    _raw=False,
):
    """
    Create a container

    name :
        The name of the container

    source :
        Can be either a string containing an image alias:
             "xenial/amd64"

        or an dict with type "image" with alias:
            {"type": "image",
             "alias": "xenial/amd64"}

        or image with "fingerprint":
            {"type": "image",
             "fingerprint": "SHA-256"}

        or image with "properties":
            {"type": "image",
             "properties": {
                "os": "ubuntu",
                "release": "14.04",
                "architecture": "x86_64"}}

        or none:
            {"type": "none"}

        or copy:
            {"type": "copy",
             "source": "my-old-container"}

    profiles : ['default']
        List of profiles to apply on this container

    config :
        A config dict or None (None = unset).

        Can also be a list:
            [{'key': 'boot.autostart', 'value': 1},
             {'key': 'security.privileged', 'value': '1'}]

    devices :
        A device dict or None (None = unset).

    architecture : 'x86_64'
        Can be one of the following:
            * unknown
            * i686
            * x86_64
            * armv7l
            * aarch64
            * ppc
            * ppc64
            * ppc64le
            * s390x

    ephemeral : False
        Destroy this container after stop?

    remote_addr :
        An URL to a remote Server, you also have to give cert and key if
        you provide remote_addr and its a TCP Address!

        Examples:
            https://myserver.lan:8443
            /var/lib/mysocket.sock

    cert :
        PEM Formatted SSL Certificate.

        Examples:
            ~/.config/lxc/client.crt

    key :
        PEM Formatted SSL Key.

        Examples:
            ~/.config/lxc/client.key

    verify_cert : True
        Wherever to verify the cert, this is by default True
        but in the most cases you want to set it off as LXD
        normally uses self-signed certificates.

    _raw : False
        Return the raw pyxld object or a dict?

    CLI Examples:

    .. code-block:: bash

        salt '*' lxd.container_create test xenial/amd64

    See also the `rest-api-docs`_.

    .. _rest-api-docs: https://github.com/lxc/lxd/blob/master/doc/rest-api.md#post-1

<<<<<<< HEAD
    """
=======
    '''
>>>>>>> 8abb7099
    if profiles is None:
        profiles = ["default"]

    if config is None:
        config = {}

    if devices is None:
        devices = {}

    client = pylxd_client_get(remote_addr, cert, key, verify_cert)

    if not isinstance(profiles, (list, tuple, set,)):
        raise SaltInvocationError("'profiles' must be formatted as list/tuple/set.")

    if architecture not in _architectures:
        raise SaltInvocationError(
            ("Unknown architecture '{0}' " "given for the container '{1}'").format(
                architecture, name
            )
        )

    if isinstance(source, six.string_types):
        source = {"type": "image", "alias": source}

    config, devices = normalize_input_values(config, devices)

    try:
        container = client.containers.create(
            {
                "name": name,
                "architecture": _architectures[architecture],
                "profiles": profiles,
                "source": source,
                "config": config,
                "ephemeral": ephemeral,
            },
            wait=wait,
        )
    except pylxd.exceptions.LXDAPIException as e:
        raise CommandExecutionError(six.text_type(e))

    if not wait:
        return container.json()["operation"]

    # Add devices if not wait and devices have been given.
    if devices:
        for dn, dargs in six.iteritems(devices):
            container_device_add(name, dn, **dargs)

    if _raw:
        return container

    return _pylxd_model_to_dict(container)


def container_get(
    name=None, remote_addr=None, cert=None, key=None, verify_cert=True, _raw=False
):
    """ Gets a container from the LXD

        name :
            The name of the container to get.

        remote_addr :
            An URL to a remote Server, you also have to give cert and key if
            you provide remote_addr and its a TCP Address!

            Examples:
                https://myserver.lan:8443
                /var/lib/mysocket.sock

        cert :
            PEM Formatted SSL Certificate.

            Examples:
                ~/.config/lxc/client.crt

        key :
            PEM Formatted SSL Key.

            Examples:
                ~/.config/lxc/client.key

        verify_cert : True
            Wherever to verify the cert, this is by default True
            but in the most cases you want to set it off as LXD
            normally uses self-signed certificates.

        _raw :
            Return the pylxd object, this is internal and by states in use.
    """
    client = pylxd_client_get(remote_addr, cert, key, verify_cert)

    if name is None:
        containers = client.containers.all()
        if _raw:
            return containers
    else:
        containers = []
        try:
            containers = [client.containers.get(name)]
        except pylxd.exceptions.LXDAPIException:
            raise SaltInvocationError("Container '{0}' not found".format(name))
        if _raw:
            return containers[0]

    infos = []
    for container in containers:
        infos.append(dict([(container.name, _pylxd_model_to_dict(container))]))
    return infos


def container_delete(name, remote_addr=None, cert=None, key=None, verify_cert=True):
    """
    Delete a container

    name :
        Name of the container to delete

    remote_addr :
        An URL to a remote Server, you also have to give cert and key if
        you provide remote_addr and its a TCP Address!

        Examples:
            https://myserver.lan:8443
            /var/lib/mysocket.sock

    cert :
        PEM Formatted SSL Certificate.

        Examples:
            ~/.config/lxc/client.crt

    key :
        PEM Formatted SSL Key.

        Examples:
            ~/.config/lxc/client.key

    verify_cert : True
        Wherever to verify the cert, this is by default True
        but in the most cases you want to set it off as LXD
        normally uses self-signed certificates.
    """
    container = container_get(name, remote_addr, cert, key, verify_cert, _raw=True)
    container.delete(wait=True)
    return True


def container_rename(
    name, newname, remote_addr=None, cert=None, key=None, verify_cert=True
):
    """
    Rename a container

    name :
        Name of the container to Rename

    newname :
        The new name of the container

    remote_addr :
        An URL to a remote Server, you also have to give cert and key if
        you provide remote_addr and its a TCP Address!

        Examples:
            https://myserver.lan:8443
            /var/lib/mysocket.sock

    cert :
        PEM Formatted SSL Certificate.

        Examples:
            ~/.config/lxc/client.crt

    key :
        PEM Formatted SSL Key.

        Examples:
            ~/.config/lxc/client.key

    verify_cert : True
        Wherever to verify the cert, this is by default True
        but in the most cases you want to set it off as LXD
        normally uses self-signed certificates.
    """
    container = container_get(name, remote_addr, cert, key, verify_cert, _raw=True)

    if container.status_code == CONTAINER_STATUS_RUNNING:
        raise SaltInvocationError(
            "Can't rename the running container '{0}'.".format(name)
        )

    container.rename(newname, wait=True)
    return _pylxd_model_to_dict(container)


def container_state(name=None, remote_addr=None, cert=None, key=None, verify_cert=True):
    """
    Get container state

    remote_addr :
        An URL to a remote Server, you also have to give cert and key if
        you provide remote_addr and its a TCP Address!

        Examples:
            https://myserver.lan:8443
            /var/lib/mysocket.sock

    cert :
        PEM Formatted SSL Certificate.

        Examples:
            ~/.config/lxc/client.crt

    key :
        PEM Formatted SSL Key.

        Examples:
            ~/.config/lxc/client.key

    verify_cert : True
        Wherever to verify the cert, this is by default True
        but in the most cases you want to set it off as LXD
        normally uses self-signed certificates.
    """
    client = pylxd_client_get(remote_addr, cert, key, verify_cert)

    if name is None:
        containers = client.containers.all()
    else:
        try:
            containers = [client.containers.get(name)]
        except pylxd.exceptions.LXDAPIException:
            raise SaltInvocationError("Container '{0}' not found".format(name))

    states = []
    for container in containers:
        state = {}
        state = container.state()

        states.append(
            dict(
                [
                    (
                        container.name,
                        dict(
                            [
                                (k, getattr(state, k))
                                for k in dir(state)
                                if not k.startswith("_")
                            ]
                        ),
                    )
                ]
            )
        )
    return states


def container_start(name, remote_addr=None, cert=None, key=None, verify_cert=True):
    """
    Start a container

    name :
        Name of the container to start

    remote_addr :
        An URL to a remote Server, you also have to give cert and key if
        you provide remote_addr and its a TCP Address!

        Examples:
            https://myserver.lan:8443
            /var/lib/mysocket.sock

    cert :
        PEM Formatted SSL Certificate.

        Examples:
            ~/.config/lxc/client.crt

    key :
        PEM Formatted SSL Key.

        Examples:
            ~/.config/lxc/client.key

    verify_cert : True
        Wherever to verify the cert, this is by default True
        but in the most cases you want to set it off as LXD
        normally uses self-signed certificates.
    """
    container = container_get(name, remote_addr, cert, key, verify_cert, _raw=True)
    container.start(wait=True)
    return _pylxd_model_to_dict(container)


def container_stop(
    name,
    timeout=30,
    force=True,
    remote_addr=None,
    cert=None,
    key=None,
    verify_cert=True,
):
    """
    Stop a container

    name :
        Name of the container to stop

    remote_addr :
        An URL to a remote Server, you also have to give cert and key if
        you provide remote_addr and its a TCP Address!

        Examples:
            https://myserver.lan:8443
            /var/lib/mysocket.sock

    cert :
        PEM Formatted SSL Certificate.

        Examples:
            ~/.config/lxc/client.crt

    key :
        PEM Formatted SSL Key.

        Examples:
            ~/.config/lxc/client.key

    verify_cert : True
        Wherever to verify the cert, this is by default True
        but in the most cases you want to set it off as LXD
        normally uses self-signed certificates.
    """
    container = container_get(name, remote_addr, cert, key, verify_cert, _raw=True)
    container.stop(timeout, force, wait=True)
    return _pylxd_model_to_dict(container)


def container_restart(name, remote_addr=None, cert=None, key=None, verify_cert=True):
    """
    Restart a container

    name :
        Name of the container to restart

    remote_addr :
        An URL to a remote Server, you also have to give cert and key if
        you provide remote_addr and its a TCP Address!

        Examples:
            https://myserver.lan:8443
            /var/lib/mysocket.sock

    cert :
        PEM Formatted SSL Certificate.

        Examples:
            ~/.config/lxc/client.crt

    key :
        PEM Formatted SSL Key.

        Examples:
            ~/.config/lxc/client.key

    verify_cert : True
        Wherever to verify the cert, this is by default True
        but in the most cases you want to set it off as LXD
        normally uses self-signed certificates.
    """
    container = container_get(name, remote_addr, cert, key, verify_cert, _raw=True)
    container.restart(wait=True)
    return _pylxd_model_to_dict(container)


def container_freeze(name, remote_addr=None, cert=None, key=None, verify_cert=True):
    """
    Freeze a container

    name :
        Name of the container to freeze

    remote_addr :
        An URL to a remote Server, you also have to give cert and key if
        you provide remote_addr and its a TCP Address!

        Examples:
            https://myserver.lan:8443
            /var/lib/mysocket.sock

    cert :
        PEM Formatted SSL Certificate.

        Examples:
            ~/.config/lxc/client.crt

    key :
        PEM Formatted SSL Key.

        Examples:
            ~/.config/lxc/client.key

    verify_cert : True
        Wherever to verify the cert, this is by default True
        but in the most cases you want to set it off as LXD
        normally uses self-signed certificates.
    """
    container = container_get(name, remote_addr, cert, key, verify_cert, _raw=True)
    container.freeze(wait=True)
    return _pylxd_model_to_dict(container)


def container_unfreeze(name, remote_addr=None, cert=None, key=None, verify_cert=True):
    """
    Unfreeze a container

    name :
        Name of the container to unfreeze

    remote_addr :
        An URL to a remote Server, you also have to give cert and key if
        you provide remote_addr and its a TCP Address!

        Examples:
            https://myserver.lan:8443
            /var/lib/mysocket.sock

    cert :
        PEM Formatted SSL Certificate.

        Examples:
            ~/.config/lxc/client.crt

    key :
        PEM Formatted SSL Key.

        Examples:
            ~/.config/lxc/client.key

    verify_cert : True
        Wherever to verify the cert, this is by default True
        but in the most cases you want to set it off as LXD
        normally uses self-signed certificates.
    """
    container = container_get(name, remote_addr, cert, key, verify_cert, _raw=True)
    container.unfreeze(wait=True)
    return _pylxd_model_to_dict(container)


def container_migrate(
    name,
    stop_and_start=False,
    remote_addr=None,
    cert=None,
    key=None,
    verify_cert=True,
    src_remote_addr=None,
    src_cert=None,
    src_key=None,
    src_verify_cert=None,
):
    """ Migrate a container.

        If the container is running, it either must be shut down
        first (use stop_and_start=True) or criu must be installed
        on the source and destination machines.

        For this operation both certs need to be authenticated,
        use :mod:`lxd.authenticate <salt.modules.lxd.authenticate`
        to authenticate your cert(s).

        name :
            Name of the container to migrate

        stop_and_start :
            Stop the container on the source and start it on dest

        remote_addr :
            An URL to a remote Server, you also have to give cert and key if
            you provide remote_addr and its a TCP Address!

            Examples:
                https://myserver.lan:8443
                /var/lib/mysocket.sock

        cert :
            PEM Formatted SSL Certificate.

            Examples:
                ~/.config/lxc/client.crt

        key :
            PEM Formatted SSL Key.

            Examples:
                ~/.config/lxc/client.key

        verify_cert : True
            Wherever to verify the cert, this is by default True
            but in the most cases you want to set it off as LXD
            normally uses self-signed certificates.

        CLI Example:

        .. code-block:: bash

            # Authorize
            salt '*' lxd.authenticate https://srv01:8443 <yourpass> ~/.config/lxc/client.crt ~/.config/lxc/client.key false
            salt '*' lxd.authenticate https://srv02:8443 <yourpass> ~/.config/lxc/client.crt ~/.config/lxc/client.key false

            # Migrate phpmyadmin from srv01 to srv02
            salt '*' lxd.container_migrate phpmyadmin stop_and_start=true remote_addr=https://srv02:8443 cert=~/.config/lxc/client.crt key=~/.config/lxc/client.key verify_cert=False src_remote_addr=https://srv01:8443
<<<<<<< HEAD
    """
=======
    '''
>>>>>>> 8abb7099
    if src_cert is None:
        src_cert = cert

    if src_key is None:
        src_key = key

    if src_verify_cert is None:
        src_verify_cert = verify_cert

    container = container_get(
        name, src_remote_addr, src_cert, src_key, src_verify_cert, _raw=True
    )

    dest_client = pylxd_client_get(remote_addr, cert, key, verify_cert)

    for pname in container.profiles:
        try:
            dest_client.profiles.get(pname)
        except pylxd.exceptions.LXDAPIException:
            raise SaltInvocationError(
                "not all the profiles from the source exist on the target"
            )

    was_running = container.status_code == CONTAINER_STATUS_RUNNING
    if stop_and_start and was_running:
        container.stop(wait=True)

    try:
        dest_container = container.migrate(dest_client, wait=True)
        dest_container.profiles = container.profiles
        dest_container.save()
    except pylxd.exceptions.LXDAPIException as e:
        raise CommandExecutionError(six.text_type(e))

    # Remove the source container
    container.delete(wait=True)

    if stop_and_start and was_running:
        dest_container.start(wait=True)

    return _pylxd_model_to_dict(dest_container)


def container_config_get(
    name, config_key, remote_addr=None, cert=None, key=None, verify_cert=True
):
    """
    Get a container config value

    name :
        Name of the container

    config_key :
        The config key to retrieve

    remote_addr :
        An URL to a remote Server, you also have to give cert and key if
        you provide remote_addr and its a TCP Address!

        Examples:
            https://myserver.lan:8443
            /var/lib/mysocket.sock

    cert :
        PEM Formatted SSL Certificate.

        Examples:
            ~/.config/lxc/client.crt

    key :
        PEM Formatted SSL Key.

        Examples:
            ~/.config/lxc/client.key

    verify_cert : True
        Wherever to verify the cert, this is by default True
        but in the most cases you want to set it off as LXD
        normally uses self-signed certificates.
    """
    container = container_get(name, remote_addr, cert, key, verify_cert, _raw=True)
    return _get_property_dict_item(container, "config", config_key)


def container_config_set(
    name,
    config_key,
    config_value,
    remote_addr=None,
    cert=None,
    key=None,
    verify_cert=True,
):
    """
    Set a container config value

    name :
        Name of the container

    config_key :
        The config key to set

    config_value :
        The config value to set

    remote_addr :
        An URL to a remote Server, you also have to give cert and key if
        you provide remote_addr and its a TCP Address!

        Examples:
            https://myserver.lan:8443
            /var/lib/mysocket.sock

    cert :
        PEM Formatted SSL Certificate.

        Examples:
            ~/.config/lxc/client.crt

    key :
        PEM Formatted SSL Key.

        Examples:
            ~/.config/lxc/client.key

    verify_cert : True
        Wherever to verify the cert, this is by default True
        but in the most cases you want to set it off as LXD
        normally uses self-signed certificates.
    """
    container = container_get(name, remote_addr, cert, key, verify_cert, _raw=True)

    return _set_property_dict_item(container, "config", config_key, config_value)


def container_config_delete(
    name, config_key, remote_addr=None, cert=None, key=None, verify_cert=True
):
    """
    Delete a container config value

    name :
        Name of the container

    config_key :
        The config key to delete

    remote_addr :
        An URL to a remote Server, you also have to give cert and key if
        you provide remote_addr and its a TCP Address!

        Examples:
            https://myserver.lan:8443
            /var/lib/mysocket.sock

    cert :
        PEM Formatted SSL Certificate.

        Examples:
            ~/.config/lxc/client.crt

    key :
        PEM Formatted SSL Key.

        Examples:
            ~/.config/lxc/client.key

    verify_cert : True
        Wherever to verify the cert, this is by default True
        but in the most cases you want to set it off as LXD
        normally uses self-signed certificates.
    """
    container = container_get(name, remote_addr, cert, key, verify_cert, _raw=True)

    return _delete_property_dict_item(container, "config", config_key)


def container_device_get(
    name, device_name, remote_addr=None, cert=None, key=None, verify_cert=True
):
    """
    Get a container device

    name :
        Name of the container

    device_name :
        The device name to retrieve

    remote_addr :
        An URL to a remote Server, you also have to give cert and key if
        you provide remote_addr and its a TCP Address!

        Examples:
            https://myserver.lan:8443
            /var/lib/mysocket.sock

    cert :
        PEM Formatted SSL Certificate.

        Examples:
            ~/.config/lxc/client.crt

    key :
        PEM Formatted SSL Key.

        Examples:
            ~/.config/lxc/client.key

    verify_cert : True
        Wherever to verify the cert, this is by default True
        but in the most cases you want to set it off as LXD
        normally uses self-signed certificates.
    """
    container = container_get(name, remote_addr, cert, key, verify_cert, _raw=True)

    return _get_property_dict_item(container, "devices", device_name)


def container_device_add(
    name,
    device_name,
    device_type="disk",
    remote_addr=None,
    cert=None,
    key=None,
    verify_cert=True,
    **kwargs
):
    """
    Add a container device

    name :
        Name of the container

    device_name :
        The device name to add

    device_type :
        Type of the device

    ** kwargs :
        Additional device args

    remote_addr :
        An URL to a remote Server, you also have to give cert and key if
        you provide remote_addr and its a TCP Address!

        Examples:
            https://myserver.lan:8443
            /var/lib/mysocket.sock

    cert :
        PEM Formatted SSL Certificate.

        Examples:
            ~/.config/lxc/client.crt

    key :
        PEM Formatted SSL Key.

        Examples:
            ~/.config/lxc/client.key

    verify_cert : True
        Wherever to verify the cert, this is by default True
        but in the most cases you want to set it off as LXD
        normally uses self-signed certificates.
    """
    container = container_get(name, remote_addr, cert, key, verify_cert, _raw=True)

    kwargs["type"] = device_type
    return _set_property_dict_item(container, "devices", device_name, kwargs)


def container_device_delete(
    name, device_name, remote_addr=None, cert=None, key=None, verify_cert=True
):
    """
    Delete a container device

    name :
        Name of the container

    device_name :
        The device name to delete

    remote_addr :
        An URL to a remote Server, you also have to give cert and key if
        you provide remote_addr and its a TCP Address!

        Examples:
            https://myserver.lan:8443
            /var/lib/mysocket.sock

    cert :
        PEM Formatted SSL Certificate.

        Examples:
            ~/.config/lxc/client.crt

    key :
        PEM Formatted SSL Key.

        Examples:
            ~/.config/lxc/client.key

    verify_cert : True
        Wherever to verify the cert, this is by default True
        but in the most cases you want to set it off as LXD
        normally uses self-signed certificates.
    """
    container = container_get(name, remote_addr, cert, key, verify_cert, _raw=True)

    return _delete_property_dict_item(container, "devices", device_name)


def container_file_put(
    name,
    src,
    dst,
    recursive=False,
    overwrite=False,
    mode=None,
    uid=None,
    gid=None,
    saltenv="base",
    remote_addr=None,
    cert=None,
    key=None,
    verify_cert=True,
):
    """
    Put a file into a container

    name :
        Name of the container

    src :
        The source file or directory

    dst :
        The destination file or directory

    recursive :
        Decent into src directory

    overwrite :
        Replace destination if it exists

    mode :
        Set file mode to octal number

    uid :
        Set file uid (owner)

    gid :
        Set file gid (group)

    remote_addr :
        An URL to a remote Server, you also have to give cert and key if
        you provide remote_addr and its a TCP Address!

        Examples:
            https://myserver.lan:8443
            /var/lib/mysocket.sock

    cert :
        PEM Formatted SSL Certificate.

        Examples:
            ~/.config/lxc/client.crt

    key :
        PEM Formatted SSL Key.

        Examples:
            ~/.config/lxc/client.key

    verify_cert : True
        Wherever to verify the cert, this is by default True
        but in the most cases you want to set it off as LXD
        normally uses self-signed certificates.

    CLI Example:

    .. code-block:: bash

        salt '*' lxd.container_file_put <container name> /var/tmp/foo /var/tmp/

    """
    # Possibilities:
    #  (src, dst, dir, dir1, and dir2 are directories)
    #  cp /src/file1 /dst/file1
    #  cp /src/file1 /dst/file2
    #  cp /src/file1 /dst
    #  cp /src/file1 /dst/
    #  cp -r /src/dir /dst/
    #  cp -r /src/dir/ /dst/
    #  cp -r /src/dir1 /dst/dir2 (which is not /src/dir1 /dst/dir2/)
    #  cp -r /src/dir1 /dst/dir2/

    # Fix mode. Salt commandline doesn't use octals, so 0600 will be
    # the decimal integer 600 (and not the octal 0600). So, it it's
    # and integer, handle it as if it where a octal representation.
    mode = six.text_type(mode)
    if not mode.startswith("0"):
        mode = "0{0}".format(mode)

    container = container_get(name, remote_addr, cert, key, verify_cert, _raw=True)

    src = os.path.expanduser(src)

    if not os.path.isabs(src):
        if src.find("://") >= 0:
            cached_file = __salt__["cp.cache_file"](src, saltenv=saltenv)
            if not cached_file:
                raise SaltInvocationError("File '{0}' not found".format(src))
            if not os.path.isabs(cached_file):
                raise SaltInvocationError("File path must be absolute.")
            src = cached_file

    # Make sure that src doesn't end with '/', unless it's '/'
    src = src.rstrip(os.path.sep)
    if not src:
        src = os.path.sep

    if not os.path.exists(src):
        raise CommandExecutionError("No such file or directory '{0}'".format(src))

    if os.path.isdir(src) and not recursive:
        raise SaltInvocationError(
            (
                "Cannot copy overwriting a directory "
                "without recursive flag set to true!"
            )
        )

    try:
        dst_is_directory = False
        container.files.get(os.path.join(dst, "."))
    except pylxd.exceptions.NotFound:
        pass
    except pylxd.exceptions.LXDAPIException as why:
        if six.text_type(why).find("Is a directory") >= 0:
            dst_is_directory = True

    if os.path.isfile(src):
        # Source is a file
        if dst_is_directory:
            dst = os.path.join(dst, os.path.basename(src))
            if not overwrite:
                found = True
                try:
                    container.files.get(os.path.join(dst))
                except pylxd.exceptions.NotFound:
                    found = False
                except pylxd.exceptions.LXDAPIException as why:
                    if six.text_type(why).find("not found") >= 0:
                        # Old version of pylxd
                        found = False
                    else:
                        raise
                if found:
                    raise SaltInvocationError(
                        "Destination exists and overwrite is false"
                    )
        if mode is not None or uid is not None or gid is not None:
            # Need to get file stats
            stat = os.stat(src)
            if mode is None:
                mode = oct(stat.st_mode)
            if uid is None:
                uid = stat.st_uid
            if gid is None:
                gid = stat.st_gid

        with salt.utils.files.fopen(src, "rb") as src_fp:
            container.files.put(dst, src_fp.read(), mode=mode, uid=uid, gid=gid)
        return True
    elif not os.path.isdir(src):
        raise SaltInvocationError("Source is neither file nor directory")

    # Source is a directory
    # idx for dstdir = dst + src[idx:]
    if dst.endswith(os.sep):
        idx = len(os.path.dirname(src))
    elif dst_is_directory:
        idx = len(src)
    else:
        # Destination is not a directory and doesn't end with '/'
        # Check that the parent directory of dst exists
        # and is a directory
        try:
            container.files.get(os.path.join(os.path.dirname(dst), "."))
        except pylxd.exceptions.NotFound:
            pass
        except pylxd.exceptions.LXDAPIException as why:
            if six.text_type(why).find("Is a directory") >= 0:
                dst_is_directory = True
                # destination is non-existent
                # cp -r /src/dir1 /scr/dir1
                # cp -r /src/dir1 /scr/dir2
                idx = len(src)
                overwrite = True

    # Copy src directory recursive
    if not overwrite:
        raise SaltInvocationError("Destination exists and overwrite is false")

    # Collect all directories first, to create them in one call
    # (for performance reasons)
    dstdirs = []
    for path, _, files in os.walk(src):
        dstdir = os.path.join(dst, path[idx:].lstrip(os.path.sep))
        dstdirs.append(dstdir)
    container.execute(["mkdir", "-p"] + dstdirs)

    set_mode = mode
    set_uid = uid
    set_gid = gid
    # Now transfer the files
    for path, _, files in os.walk(src):
        dstdir = os.path.join(dst, path[idx:].lstrip(os.path.sep))
        for name in files:
            src_name = os.path.join(path, name)
            dst_name = os.path.join(dstdir, name)

            if mode is not None or uid is not None or gid is not None:
                # Need to get file stats
                stat = os.stat(src_name)
                if mode is None:
                    set_mode = oct(stat.st_mode)
                if uid is None:
                    set_uid = stat.st_uid
                if gid is None:
                    set_gid = stat.st_gid

            with salt.utils.files.fopen(src_name, "rb") as src_fp:
                container.files.put(
                    dst_name, src_fp.read(), mode=set_mode, uid=set_uid, gid=set_gid
                )

    return True


def container_file_get(
    name,
    src,
    dst,
    overwrite=False,
    mode=None,
    uid=None,
    gid=None,
    remote_addr=None,
    cert=None,
    key=None,
    verify_cert=True,
):
    """
    Get a file from a container

    name :
        Name of the container

    src :
        The source file or directory

    dst :
        The destination file or directory

    mode :
        Set file mode to octal number

    uid :
        Set file uid (owner)

    gid :
        Set file gid (group)

    remote_addr :
        An URL to a remote Server, you also have to give cert and key if
        you provide remote_addr and its a TCP Address!

        Examples:
            https://myserver.lan:8443
            /var/lib/mysocket.sock

    cert :
        PEM Formatted SSL Certificate.

        Examples:
            ~/.config/lxc/client.crt

    key :
        PEM Formatted SSL Key.

        Examples:
            ~/.config/lxc/client.key

    verify_cert : True
        Wherever to verify the cert, this is by default True
        but in the most cases you want to set it off as LXD
        normally uses self-signed certificates.

    """
    # Fix mode. Salt commandline doesn't use octals, so 0600 will be
    # the decimal integer 600 (and not the octal 0600). So, it it's
    # and integer, handle it as if it where a octal representation.

    # Do only if mode is not None, otherwise we get 0None
    if mode is not None:
        mode = six.text_type(mode)
        if not mode.startswith("0"):
            mode = "0{0}".format(mode)

    container = container_get(name, remote_addr, cert, key, verify_cert, _raw=True)

    dst = os.path.expanduser(dst)
    if not os.path.isabs(dst):
        raise SaltInvocationError("File path must be absolute.")

    if os.path.isdir(dst):
        dst = os.path.join(dst, os.path.basename(src))
    elif not os.path.isdir(os.path.dirname(dst)):
        raise SaltInvocationError("Parent directory for destination doesn't exist.")

    if os.path.exists(dst):
        if not overwrite:
            raise SaltInvocationError("Destination exists and overwrite is false.")
        if not os.path.isfile(dst):
            raise SaltInvocationError("Destination exists but is not a file.")
    else:
        dst_path = os.path.dirname(dst)
        if not os.path.isdir(dst_path):
            raise CommandExecutionError(
                "No such file or directory '{0}'".format(dst_path)
            )
        # Seems to be duplicate of line 1794, produces /path/file_name/file_name
        # dst = os.path.join(dst, os.path.basename(src))

    with salt.utils.files.fopen(dst, "wb") as df:
        df.write(container.files.get(src))

    if mode:
        os.chmod(dst, mode)
    if uid or uid == "0":
        uid = int(uid)
    else:
        uid = -1
    if gid or gid == "0":
        gid = int(gid)
    else:
        gid = -1
    if uid != -1 or gid != -1:
        os.chown(dst, uid, gid)
    return True


def container_execute(
    name, cmd, remote_addr=None, cert=None, key=None, verify_cert=True
):
    """
    Execute a command list on a container.

    name :
        Name of the container

    cmd :
        Command to be executed (as a list)

        Example :
            '["ls", "-l"]'

    remote_addr :
        An URL to a remote Server, you also have to give cert and key if
        you provide remote_addr and its a TCP Address!

        Examples:
            https://myserver.lan:8443
            /var/lib/mysocket.sock

    cert :
        PEM Formatted SSL Certificate.

        Examples:
            ~/.config/lxc/client.crt

    key :
        PEM Formatted SSL Key.

        Examples:
            ~/.config/lxc/client.key

    verify_cert : True
        Wherever to verify the cert, this is by default True
        but in the most cases you want to set it off as LXD
        normally uses self-signed certificates.

    CLI Example:

    .. code-block:: bash

        salt '*' lxd.container_execute <container name> '["ls", "-l"]'

    """
    container = container_get(name, remote_addr, cert, key, verify_cert, _raw=True)
    try:
        result = container.execute(cmd)
        saltresult = {}
        if not hasattr(result, "exit_code"):
            saltresult = dict(exit_code=0, stdout=result[0], stderr=result[1],)
        else:
            saltresult = dict(
                exit_code=result.exit_code, stdout=result.stdout, stderr=result.stderr,
            )
    except pylxd.exceptions.NotFound as e:
        # TODO: Using exit_code 0 here is not always right,
        # in the most cases the command worked ok though.
        # See: https://github.com/lxc/pylxd/issues/280
        saltresult = dict(exit_code=0, stdout="", stderr=six.text_type(e))

    if int(saltresult["exit_code"]) > 0:
        saltresult["result"] = False
    else:
        saltresult["result"] = True

    return saltresult


####################
# Profile Management
####################
def profile_list(
    list_names=False, remote_addr=None, cert=None, key=None, verify_cert=True
):
    """ Lists all profiles from the LXD.

        list_names :

            Return a list of names instead of full blown dicts.

        remote_addr :
            An URL to a remote Server, you also have to give cert and key if
            you provide remote_addr and its a TCP Address!

            Examples:
                https://myserver.lan:8443
                /var/lib/mysocket.sock

        cert :
            PEM Formatted SSL Certificate.

            Examples:
                ~/.config/lxc/client.crt

        key :
            PEM Formatted SSL Key.

            Examples:
                ~/.config/lxc/client.key

        verify_cert : True
            Wherever to verify the cert, this is by default True
            but in the most cases you want to set it off as LXD
            normally uses self-signed certificates.

        CLI Examples:

        .. code-block:: bash

            salt '*' lxd.profile_list true --out=json
            salt '*' lxd.profile_list --out=json
    """

    client = pylxd_client_get(remote_addr, cert, key, verify_cert)

    profiles = client.profiles.all()
    if list_names:
        return [p.name for p in profiles]

    return map(_pylxd_model_to_dict, profiles)


def profile_create(
    name,
    config=None,
    devices=None,
    description=None,
    remote_addr=None,
    cert=None,
    key=None,
    verify_cert=True,
):
    """ Creates a profile.

        name :
            The name of the profile to get.

        config :
            A config dict or None (None = unset).

            Can also be a list:
                [{'key': 'boot.autostart', 'value': 1},
                 {'key': 'security.privileged', 'value': '1'}]

        devices :
            A device dict or None (None = unset).

        description :
            A description string or None (None = unset).

        remote_addr :
            An URL to a remote Server, you also have to give cert and key if
            you provide remote_addr and its a TCP Address!

            Examples:
                https://myserver.lan:8443
                /var/lib/mysocket.sock

        cert :
            PEM Formatted SSL Certificate.

            Examples:
                ~/.config/lxc/client.crt

        key :
            PEM Formatted SSL Key.

            Examples:
                ~/.config/lxc/client.key

        verify_cert : True
            Wherever to verify the cert, this is by default True
            but in the most cases you want to set it off as LXD
            normally uses self-signed certificates.

        CLI Examples:

        .. code-block:: bash

            $ salt '*' lxd.profile_create autostart config="{boot.autostart: 1, boot.autostart.delay: 2, boot.autostart.priority: 1}"
            $ salt '*' lxd.profile_create shared_mounts devices="{shared_mount: {type: 'disk', source: '/home/shared', path: '/home/shared'}}"

        See the `lxd-docs`_ for the details about the config and devices dicts.

        .. _lxd-docs: https://github.com/lxc/lxd/blob/master/doc/rest-api.md#post-10
<<<<<<< HEAD
    """
=======
    '''
>>>>>>> 8abb7099
    client = pylxd_client_get(remote_addr, cert, key, verify_cert)

    config, devices = normalize_input_values(config, devices)

    try:
        profile = client.profiles.create(name, config, devices)
    except pylxd.exceptions.LXDAPIException as e:
        raise CommandExecutionError(six.text_type(e))

    if description is not None:
        profile.description = description
        pylxd_save_object(profile)

    return _pylxd_model_to_dict(profile)


def profile_get(
    name, remote_addr=None, cert=None, key=None, verify_cert=True, _raw=False
):
    """ Gets a profile from the LXD

        name :
            The name of the profile to get.

        remote_addr :
            An URL to a remote Server, you also have to give cert and key if
            you provide remote_addr and its a TCP Address!

            Examples:
                https://myserver.lan:8443
                /var/lib/mysocket.sock

        cert :
            PEM Formatted SSL Certificate.

            Examples:
                ~/.config/lxc/client.crt

        key :
            PEM Formatted SSL Key.

            Examples:
                ~/.config/lxc/client.key

        verify_cert : True
            Wherever to verify the cert, this is by default True
            but in the most cases you want to set it off as LXD
            normally uses self-signed certificates.

        _raw :
            Return the pylxd object, this is internal and by states in use.

        CLI Examples:

        .. code-block:: bash

            $ salt '*' lxd.profile_get autostart
    """
    client = pylxd_client_get(remote_addr, cert, key, verify_cert)

    profile = None
    try:
        profile = client.profiles.get(name)
    except pylxd.exceptions.LXDAPIException:
        raise SaltInvocationError("Profile '{0}' not found".format(name))

    if _raw:
        return profile

    return _pylxd_model_to_dict(profile)


def profile_delete(name, remote_addr=None, cert=None, key=None, verify_cert=True):
    """ Deletes a profile.

        name :
            The name of the profile to delete.

        remote_addr :
            An URL to a remote Server, you also have to give cert and key if
            you provide remote_addr and its a TCP Address!

            Examples:
                https://myserver.lan:8443
                /var/lib/mysocket.sock

        cert :
            PEM Formatted SSL Certificate.

            Examples:
                ~/.config/lxc/client.crt

        key :
            PEM Formatted SSL Key.

            Examples:
                ~/.config/lxc/client.key

        verify_cert : True
            Wherever to verify the cert, this is by default True
            but in the most cases you want to set it off as LXD
            normally uses self-signed certificates.

        CLI Example:

        .. code-block:: bash

            $ salt '*' lxd.profile_delete shared_mounts
    """
    profile = profile_get(name, remote_addr, cert, key, verify_cert, _raw=True)

    profile.delete()
    return True


def profile_config_get(
    name, config_key, remote_addr=None, cert=None, key=None, verify_cert=True
):
    """ Get a profile config item.

        name :
            The name of the profile to get the config item from.

        config_key :
            The key for the item to retrieve.

        remote_addr :
            An URL to a remote Server, you also have to give cert and key if
            you provide remote_addr and its a TCP Address!

            Examples:
                https://myserver.lan:8443
                /var/lib/mysocket.sock

        cert :
            PEM Formatted SSL Certificate.

            Examples:
                ~/.config/lxc/client.crt

        key :
            PEM Formatted SSL Key.

            Examples:
                ~/.config/lxc/client.key

        verify_cert : True
            Wherever to verify the cert, this is by default True
            but in the most cases you want to set it off as LXD
            normally uses self-signed certificates.

        CLI Example:

        .. code-block:: bash

            $ salt '*' lxd.profile_config_get autostart boot.autostart
    """
    profile = profile_get(name, remote_addr, cert, key, verify_cert, _raw=True)

    return _get_property_dict_item(profile, "config", config_key)


def profile_config_set(
    name,
    config_key,
    config_value,
    remote_addr=None,
    cert=None,
    key=None,
    verify_cert=True,
):
    """ Set a profile config item.

        name :
            The name of the profile to set the config item to.

        config_key :
            The items key.

        config_value :
            Its items value.

        remote_addr :
            An URL to a remote Server, you also have to give cert and key if
            you provide remote_addr and its a TCP Address!

            Examples:
                https://myserver.lan:8443
                /var/lib/mysocket.sock

        cert :
            PEM Formatted SSL Certificate.

            Examples:
                ~/.config/lxc/client.crt

        key :
            PEM Formatted SSL Key.

            Examples:
                ~/.config/lxc/client.key

        verify_cert : True
            Wherever to verify the cert, this is by default True
            but in the most cases you want to set it off as LXD
            normally uses self-signed certificates.

        CLI Example:

        .. code-block:: bash

            $ salt '*' lxd.profile_config_set autostart boot.autostart 0
    """
    profile = profile_get(name, remote_addr, cert, key, verify_cert, _raw=True)

    return _set_property_dict_item(profile, "config", config_key, config_value)


def profile_config_delete(
    name, config_key, remote_addr=None, cert=None, key=None, verify_cert=True
):
    """ Delete a profile config item.

        name :
            The name of the profile to delete the config item.

        config_key :
            The config key for the value to retrieve.

        remote_addr :
            An URL to a remote Server, you also have to give cert and key if
            you provide remote_addr and its a TCP Address!

            Examples:
                https://myserver.lan:8443
                /var/lib/mysocket.sock

        cert :
            PEM Formatted SSL Certificate.

            Examples:
                ~/.config/lxc/client.crt

        key :
            PEM Formatted SSL Key.

            Examples:
                ~/.config/lxc/client.key

        verify_cert : True
            Wherever to verify the cert, this is by default True
            but in the most cases you want to set it off as LXD
            normally uses self-signed certificates.

        CLI Example:

        .. code-block:: bash

            $ salt '*' lxd.profile_config_delete autostart boot.autostart.delay
    """
    profile = profile_get(name, remote_addr, cert, key, verify_cert, _raw=True)

    return _delete_property_dict_item(profile, "config", config_key)


def profile_device_get(
    name, device_name, remote_addr=None, cert=None, key=None, verify_cert=True
):
    """ Get a profile device.

        name :
            The name of the profile to get the device from.

        device_name :
            The name of the device to retrieve.

        remote_addr :
            An URL to a remote Server, you also have to give cert and key if
            you provide remote_addr and its a TCP Address!

            Examples:
                https://myserver.lan:8443
                /var/lib/mysocket.sock

        cert :
            PEM Formatted SSL Certificate.

            Examples:
                ~/.config/lxc/client.crt

        key :
            PEM Formatted SSL Key.

            Examples:
                ~/.config/lxc/client.key

        verify_cert : True
            Wherever to verify the cert, this is by default True
            but in the most cases you want to set it off as LXD
            normally uses self-signed certificates.

        CLI Example:

        .. code-block:: bash

            $ salt '*' lxd.profile_device_get default eth0
    """
    profile = profile_get(name, remote_addr, cert, key, verify_cert, _raw=True)

    return _get_property_dict_item(profile, "devices", device_name)


def profile_device_set(
    name,
    device_name,
    device_type="disk",
    remote_addr=None,
    cert=None,
    key=None,
    verify_cert=True,
    **kwargs
):
    """ Set a profile device.

        name :
            The name of the profile to set the device to.

        device_name :
            The name of the device to set.

        remote_addr :
            An URL to a remote Server, you also have to give cert and key if
            you provide remote_addr and its a TCP Address!

            Examples:
                https://myserver.lan:8443
                /var/lib/mysocket.sock

        cert :
            PEM Formatted SSL Certificate.

            Examples:
                ~/.config/lxc/client.crt

        key :
            PEM Formatted SSL Key.

            Examples:
                ~/.config/lxc/client.key

        verify_cert : True
            Wherever to verify the cert, this is by default True
            but in the most cases you want to set it off as LXD
            normally uses self-signed certificates.

        CLI Example:

        .. code-block:: bash

            $ salt '*' lxd.profile_device_set autostart eth1 nic nictype=bridged parent=lxdbr0
<<<<<<< HEAD
    """
    profile = profile_get(name, remote_addr, cert, key, verify_cert, _raw=True)

    kwargs["type"] = device_type
=======
    '''
    profile = profile_get(
        name,
        remote_addr,
        cert,
        key,
        verify_cert,
        _raw=True
    )

    kwargs['type'] = device_type
>>>>>>> 8abb7099

    for k, v in six.iteritems(kwargs):
        kwargs[k] = six.text_type(v)

    return _set_property_dict_item(profile, "devices", device_name, kwargs)


def profile_device_delete(
    name, device_name, remote_addr=None, cert=None, key=None, verify_cert=True
):
    """ Delete a profile device.

        name :
            The name of the profile to delete the device.

        device_name :
            The name of the device to delete.

        remote_addr :
            An URL to a remote Server, you also have to give cert and key if
            you provide remote_addr and its a TCP Address!

            Examples:
                https://myserver.lan:8443
                /var/lib/mysocket.sock

        cert :
            PEM Formatted SSL Certificate.

            Examples:
                ~/.config/lxc/client.crt

        key :
            PEM Formatted SSL Key.

            Examples:
                ~/.config/lxc/client.key

        verify_cert : True
            Wherever to verify the cert, this is by default True
            but in the most cases you want to set it off as LXD
            normally uses self-signed certificates.

        CLI Example:

        .. code-block:: bash

            $ salt '*' lxd.profile_device_delete autostart eth1

<<<<<<< HEAD
    """
    profile = profile_get(name, remote_addr, cert, key, verify_cert, _raw=True)
=======
    '''
    profile = profile_get(
        name,
        remote_addr,
        cert,
        key,
        verify_cert,
        _raw=True
    )
>>>>>>> 8abb7099

    return _delete_property_dict_item(profile, "devices", device_name)


##################
# Image Management
##################
def image_list(
    list_aliases=False, remote_addr=None, cert=None, key=None, verify_cert=True
):
    """ Lists all images from the LXD.

        list_aliases :

            Return a dict with the fingerprint as key and
            a list of aliases as value instead.

        remote_addr :
            An URL to a remote Server, you also have to give cert and key if
            you provide remote_addr and its a TCP Address!

            Examples:
                https://myserver.lan:8443
                /var/lib/mysocket.sock

        cert :
            PEM Formatted SSL Certificate.

            Examples:
                ~/.config/lxc/client.crt

        key :
            PEM Formatted SSL Key.

            Examples:
                ~/.config/lxc/client.key

        verify_cert : True
            Wherever to verify the cert, this is by default True
            but in the most cases you want to set it off as LXD
            normally uses self-signed certificates.

        CLI Examples:

        .. code-block:: bash

            $ salt '*' lxd.image_list true --out=json
            $ salt '*' lxd.image_list --out=json
    """
    client = pylxd_client_get(remote_addr, cert, key, verify_cert)

    images = client.images.all()
    if list_aliases:
        return {i.fingerprint: [a["name"] for a in i.aliases] for i in images}

    return map(_pylxd_model_to_dict, images)


def image_get(
    fingerprint, remote_addr=None, cert=None, key=None, verify_cert=True, _raw=False
):
    """ Get an image by its fingerprint

        fingerprint :
            The fingerprint of the image to retrieve

        remote_addr :
            An URL to a remote Server, you also have to give cert and key if
            you provide remote_addr and its a TCP Address!

            Examples:
                https://myserver.lan:8443
                /var/lib/mysocket.sock

        cert :
            PEM Formatted SSL Certificate.

            Examples:
                ~/.config/lxc/client.crt

        key :
            PEM Formatted SSL Key.

            Examples:
                ~/.config/lxc/client.key

        verify_cert : True
            Wherever to verify the cert, this is by default True
            but in the most cases you want to set it off as LXD
            normally uses self-signed certificates.

        _raw : False
            Return the raw pylxd object or a dict of it?

        CLI Examples:

        ..code-block:: bash

            $ salt '*' lxd.image_get <fingerprint>
    """
    client = pylxd_client_get(remote_addr, cert, key, verify_cert)

    image = None
    try:
        image = client.images.get(fingerprint)
    except pylxd.exceptions.LXDAPIException:
        raise SaltInvocationError(
            "Image with fingerprint '{0}' not found".format(fingerprint)
        )

    if _raw:
        return image

    return _pylxd_model_to_dict(image)


def image_get_by_alias(
    alias, remote_addr=None, cert=None, key=None, verify_cert=True, _raw=False
):
    """ Get an image by an alias

        alias :
            The alias of the image to retrieve

        remote_addr :
            An URL to a remote Server, you also have to give cert and key if
            you provide remote_addr and its a TCP Address!

            Examples:
                https://myserver.lan:8443
                /var/lib/mysocket.sock

        cert :
            PEM Formatted SSL Certificate.

            Examples:
                ~/.config/lxc/client.crt

        key :
            PEM Formatted SSL Key.

            Examples:
                ~/.config/lxc/client.key

        verify_cert : True
            Wherever to verify the cert, this is by default True
            but in the most cases you want to set it off as LXD
            normally uses self-signed certificates.

        _raw : False
            Return the raw pylxd object or a dict of it?

        CLI Examples:

        ..code-block:: bash

            $ salt '*' lxd.image_get_by_alias xenial/amd64
    """
    client = pylxd_client_get(remote_addr, cert, key, verify_cert)

    image = None
    try:
        image = client.images.get_by_alias(alias)
    except pylxd.exceptions.LXDAPIException:
        raise SaltInvocationError("Image with alias '{0}' not found".format(alias))

    if _raw:
        return image

    return _pylxd_model_to_dict(image)


def image_delete(image, remote_addr=None, cert=None, key=None, verify_cert=True):
    """ Delete an image by an alias or fingerprint

        name :
            The alias or fingerprint of the image to delete,
            can be a obj for the states.

        remote_addr :
            An URL to a remote Server, you also have to give cert and key if
            you provide remote_addr and its a TCP Address!

            Examples:
                https://myserver.lan:8443
                /var/lib/mysocket.sock

        cert :
            PEM Formatted SSL Certificate.

            Examples:
                ~/.config/lxc/client.crt

        key :
            PEM Formatted SSL Key.

            Examples:
                ~/.config/lxc/client.key

        verify_cert : True
            Wherever to verify the cert, this is by default True
            but in the most cases you want to set it off as LXD
            normally uses self-signed certificates.

        CLI Examples:

        ..code-block:: bash

            $ salt '*' lxd.image_delete xenial/amd64
    """

    image = _verify_image(image, remote_addr, cert, key, verify_cert)

    image.delete()
    return True


def image_from_simplestreams(
    server,
    alias,
    remote_addr=None,
    cert=None,
    key=None,
    verify_cert=True,
    aliases=None,
    public=False,
    auto_update=False,
    _raw=False,
):
    """ Create an image from simplestreams

        server :
            Simplestreams server URI

        alias :
            The alias of the image to retrieve

        remote_addr :
            An URL to a remote Server, you also have to give cert and key if
            you provide remote_addr and its a TCP Address!

            Examples:
                https://myserver.lan:8443
                /var/lib/mysocket.sock

        cert :
            PEM Formatted SSL Certificate.

            Examples:
                ~/.config/lxc/client.crt

        key :
            PEM Formatted SSL Key.

            Examples:
                ~/.config/lxc/client.key

        verify_cert : True
            Wherever to verify the cert, this is by default True
            but in the most cases you want to set it off as LXD
            normally uses self-signed certificates.

        aliases : []
            List of aliases to append to the copied image

        public : False
            Make this image public available

        auto_update : False
            Should LXD auto update that image?

        _raw : False
            Return the raw pylxd object or a dict of the image?

        CLI Examples:

        ..code-block:: bash

            $ salt '*' lxd.image_from_simplestreams "https://cloud-images.ubuntu.com/releases" "trusty/amd64" aliases='["t", "trusty/amd64"]' auto_update=True
<<<<<<< HEAD
    """
=======
    '''
>>>>>>> 8abb7099
    if aliases is None:
        aliases = []

    client = pylxd_client_get(remote_addr, cert, key, verify_cert)

    try:
        image = client.images.create_from_simplestreams(
            server, alias, public=public, auto_update=auto_update
        )
    except pylxd.exceptions.LXDAPIException as e:
        raise CommandExecutionError(six.text_type(e))

    # Aliases support
    for alias in aliases:
        image_alias_add(image, alias)

    if _raw:
        return image

    return _pylxd_model_to_dict(image)


def image_from_url(
    url,
    remote_addr=None,
    cert=None,
    key=None,
    verify_cert=True,
    aliases=None,
    public=False,
    auto_update=False,
    _raw=False,
):
    """ Create an image from an url

        url :
            The URL from where to download the image

        remote_addr :
            An URL to a remote Server, you also have to give cert and key if
            you provide remote_addr and its a TCP Address!

            Examples:
                https://myserver.lan:8443
                /var/lib/mysocket.sock

        cert :
            PEM Formatted SSL Certificate.

            Examples:
                ~/.config/lxc/client.crt

        key :
            PEM Formatted SSL Key.

            Examples:
                ~/.config/lxc/client.key

        verify_cert : True
            Wherever to verify the cert, this is by default True
            but in the most cases you want to set it off as LXD
            normally uses self-signed certificates.

        aliases : []
            List of aliases to append to the copied image

        public : False
            Make this image public available

        auto_update : False
            Should LXD auto update that image?

        _raw : False
            Return the raw pylxd object or a dict of the image?

        CLI Examples:

        ..code-block:: bash

            $ salt '*' lxd.image_from_url https://dl.stgraber.org/lxd aliases='["busybox-amd64"]'
<<<<<<< HEAD
    """
=======
    '''
>>>>>>> 8abb7099
    if aliases is None:
        aliases = []

    client = pylxd_client_get(remote_addr, cert, key, verify_cert)

    try:
        image = client.images.create_from_url(
            url, public=public, auto_update=auto_update
        )
    except pylxd.exceptions.LXDAPIException as e:
        raise CommandExecutionError(six.text_type(e))

    # Aliases support
    for alias in aliases:
        image_alias_add(image, alias)

    if _raw:
        return image

    return _pylxd_model_to_dict(image)


def image_from_file(
    filename,
    remote_addr=None,
    cert=None,
    key=None,
    verify_cert=True,
    aliases=None,
    public=False,
    saltenv="base",
    _raw=False,
):
    """ Create an image from a file

        filename :
            The filename of the rootfs

        remote_addr :
            An URL to a remote Server, you also have to give cert and key if
            you provide remote_addr and its a TCP Address!

            Examples:
                https://myserver.lan:8443
                /var/lib/mysocket.sock

        cert :
            PEM Formatted SSL Certificate.

            Examples:
                ~/.config/lxc/client.crt

        key :
            PEM Formatted SSL Key.

            Examples:
                ~/.config/lxc/client.key

        verify_cert : True
            Wherever to verify the cert, this is by default True
            but in the most cases you want to set it off as LXD
            normally uses self-signed certificates.

        aliases : []
            List of aliases to append to the copied image

        public : False
            Make this image public available

        saltenv : base
            The saltenv to use for salt:// copies

        _raw : False
            Return the raw pylxd object or a dict of the image?

        CLI Examples:

        ..code-block:: bash

            $ salt '*' lxd.image_from_file salt://lxd/files/busybox.tar.xz aliases=["busybox-amd64"]
<<<<<<< HEAD
    """
=======
    '''
>>>>>>> 8abb7099
    if aliases is None:
        aliases = []

    cached_file = __salt__["cp.cache_file"](filename, saltenv=saltenv)
    data = b""
    with salt.utils.files.fopen(cached_file, "r+b") as fp:
        data = fp.read()

    client = pylxd_client_get(remote_addr, cert, key, verify_cert)

    try:
        image = client.images.create(data, public=public, wait=True)
    except pylxd.exceptions.LXDAPIException as e:
        raise CommandExecutionError(six.text_type(e))

    # Aliases support
    for alias in aliases:
        image_alias_add(image, alias)

    if _raw:
        return image

    return _pylxd_model_to_dict(image)


def image_copy_lxd(
    source,
    src_remote_addr,
    src_cert,
    src_key,
    src_verify_cert,
    remote_addr,
    cert,
    key,
    verify_cert=True,
    aliases=None,
    public=None,
    auto_update=None,
    _raw=False,
):
    """ Copy an image from another LXD instance

    source :
        An alias or a fingerprint of the source.

    src_remote_addr :
        An URL to the source remote daemon

        Examples:
            https://mysourceserver.lan:8443

    src_cert :
        PEM Formatted SSL Certificate for the source

        Examples:
            ~/.config/lxc/client.crt

    src_key :
        PEM Formatted SSL Key for the source

        Examples:
            ~/.config/lxc/client.key

    src_verify_cert : True
        Wherever to verify the cert, this is by default True
        but in the most cases you want to set it off as LXD
        normally uses self-signed certificates.

    remote_addr :
        Address of the destination daemon

        Examples:
            https://mydestserver.lan:8443

    cert :
        PEM Formatted SSL Certificate for the destination

        Examples:
            ~/.config/lxc/client.crt

    key :
        PEM Formatted SSL Key for the destination

        Examples:
            ~/.config/lxc/client.key

    verify_cert : True
        Wherever to verify the cert, this is by default True
        but in the most cases you want to set it off as LXD
        normally uses self-signed certificates.

    aliases : []
        List of aliases to append to the copied image

    public : None
        Make this image public available, None = copy source

    auto_update : None
        Wherever to auto-update from the original source, None = copy source

    _raw : False
        Return the raw pylxd object or a dict of the destination image?

    CLI Examples:

    .. code-block:: bash

        $ salt '*' lxd.image_copy_lxd xenial/amd64 https://srv01:8443 ~/.config/lxc/client.crt ~/.config/lxc/client.key false https://srv02:8443 ~/.config/lxc/client.crt ~/.config/lxc/client.key false aliases="['xenial/amd64']"
<<<<<<< HEAD
    """
    if aliases is None:
        aliases = []

    log.debug(
        'Trying to copy the image "%s" from "%s" to "%s"',
        source,
        src_remote_addr,
        remote_addr,
    )
=======
    '''
    if aliases is None:
        aliases = []

    log.debug('Trying to copy the image "%s" from "%s" to "%s"',
              source, src_remote_addr, remote_addr)
>>>>>>> 8abb7099

    # This will fail with a SaltInvocationError if
    # the image doesn't exists on the source and with a CommandExecutionError
    # on connection problems.
    src_image = None
    try:
        src_image = image_get_by_alias(
            source, src_remote_addr, src_cert, src_key, src_verify_cert, _raw=True
        )
    except SaltInvocationError:
        src_image = image_get(
            source, src_remote_addr, src_cert, src_key, src_verify_cert, _raw=True
        )

    # Will fail with a CommandExecutionError on connection problems.
    dest_client = pylxd_client_get(remote_addr, cert, key, verify_cert)

    dest_image = src_image.copy(
        dest_client, public=public, auto_update=auto_update, wait=True
    )

    # Aliases support
    for alias in aliases:
        image_alias_add(dest_image, alias)

    if _raw:
        return dest_image

    return _pylxd_model_to_dict(dest_image)


def image_alias_add(
    image,
    alias,
    description="",
    remote_addr=None,
    cert=None,
    key=None,
    verify_cert=True,
):
    """ Create an alias on the given image

        image :
            An image alias, a fingerprint or a image object

        alias :
            The alias to add

        description :
            Description of the alias

        remote_addr :
            An URL to a remote Server, you also have to give cert and key if
            you provide remote_addr and its a TCP Address!

            Examples:
                https://myserver.lan:8443
                /var/lib/mysocket.sock

        cert :
            PEM Formatted SSL Certificate.

            Examples:
                ~/.config/lxc/client.crt

        key :
            PEM Formatted SSL Key.

            Examples:
                ~/.config/lxc/client.key

        verify_cert : True
            Wherever to verify the cert, this is by default True
            but in the most cases you want to set it off as LXD
            normally uses self-signed certificates.

        CLI Examples:

        .. code-block:: bash

            $ salt '*' lxd.image_alias_add xenial/amd64 x "Short version of xenial/amd64"
<<<<<<< HEAD
    """
=======
    '''
>>>>>>> 8abb7099
    image = _verify_image(image, remote_addr, cert, key, verify_cert)

    for alias_info in image.aliases:
        if alias_info["name"] == alias:
            return True
    image.add_alias(alias, description)

    return True


def image_alias_delete(
    image, alias, remote_addr=None, cert=None, key=None, verify_cert=True
):
    """ Delete an alias (this is currently not restricted to the image)

        image :
            An image alias, a fingerprint or a image object

        alias :
            The alias to delete

        remote_addr :
            An URL to a remote Server, you also have to give cert and key if
            you provide remote_addr and its a TCP Address!

            Examples:
                https://myserver.lan:8443
                /var/lib/mysocket.sock

        cert :
            PEM Formatted SSL Certificate.

            Examples:
                ~/.config/lxc/client.crt

        key :
            PEM Formatted SSL Key.

            Examples:
                ~/.config/lxc/client.key

        verify_cert : True
            Wherever to verify the cert, this is by default True
            but in the most cases you want to set it off as LXD
            normally uses self-signed certificates.

        CLI Examples:

        .. code-block:: bash

            $ salt '*' lxd.image_alias_add xenial/amd64 x "Short version of xenial/amd64"
<<<<<<< HEAD
    """
=======
    '''
>>>>>>> 8abb7099
    image = _verify_image(image, remote_addr, cert, key, verify_cert)

    try:
        image.delete_alias(alias)
    except pylxd.exceptions.LXDAPIException:
        return False

    return True


#####################
# Snapshot Management
#####################


def snapshots_all(container, remote_addr=None, cert=None, key=None, verify_cert=True):
    """
    Get all snapshots for a container

    container :
        The name of the container to get.

    remote_addr :
        An URL to a remote server. The 'cert' and 'key' fields must also be
        provided if 'remote_addr' is defined.

        Examples:
            https://myserver.lan:8443
            /var/lib/mysocket.sock

    cert :
        PEM Formatted SSL Certificate.

        Examples:
            ~/.config/lxc/client.crt

    key :
        PEM Formatted SSL Key.

        Examples:
            ~/.config/lxc/client.key

    verify_cert : True
        Verify the ssl certificate.  Default: True

    CLI Examples:

    .. code-block:: bash

        $ salt '*' lxd.snapshots_all test-container
    """
    containers = container_get(
        container, remote_addr, cert, key, verify_cert, _raw=True
    )
    if container:
        containers = [containers]
    ret = {}
    for cont in containers:
        ret.update({cont.name: [{"name": c.name} for c in cont.snapshots.all()]})

    return ret


def snapshots_create(
    container, name=None, remote_addr=None, cert=None, key=None, verify_cert=True
):
    """
    Create a snapshot for a container

    container :
        The name of the container to get.

    name :
        The name of the snapshot.

    remote_addr :
        An URL to a remote server. The 'cert' and 'key' fields must also be
        provided if 'remote_addr' is defined.

        Examples:
            https://myserver.lan:8443
            /var/lib/mysocket.sock

    cert :
        PEM Formatted SSL Certificate.

        Examples:
            ~/.config/lxc/client.crt

    key :
        PEM Formatted SSL Key.

        Examples:
            ~/.config/lxc/client.key

    verify_cert : True
        Verify the ssl certificate.  Default: True

    CLI Examples:

    .. code-block:: bash

        $ salt '*' lxd.snapshots_create test-container test-snapshot
    """
    cont = container_get(container, remote_addr, cert, key, verify_cert, _raw=True)
    if not name:
        name = datetime.now().strftime("%Y%m%d%H%M%S")

    cont.snapshots.create(name)

    for c in snapshots_all(container).get(container):
        if c.get("name") == name:
            return {"name": name}

    return {"name": False}


def snapshots_delete(
    container, name, remote_addr=None, cert=None, key=None, verify_cert=True
):
    """
    Delete a snapshot for a container

    container :
        The name of the container to get.

    name :
        The name of the snapshot.

    remote_addr :
        An URL to a remote server. The 'cert' and 'key' fields must also be
        provided if 'remote_addr' is defined.

        Examples:
            https://myserver.lan:8443
            /var/lib/mysocket.sock

    cert :
        PEM Formatted SSL Certificate.

        Examples:
            ~/.config/lxc/client.crt

    key :
        PEM Formatted SSL Key.

        Examples:
            ~/.config/lxc/client.key

    verify_cert : True
        Verify the ssl certificate.  Default: True

    CLI Examples:

    .. code-block:: bash

        $ salt '*' lxd.snapshots_delete test-container test-snapshot
    """
    cont = container_get(container, remote_addr, cert, key, verify_cert, _raw=True)

    try:
        for s in cont.snapshots.all():
            if s.name == name:
                s.delete()
                return True
    except pylxd.exceptions.LXDAPIException:
        pass

    return False


def snapshots_get(
    container, name, remote_addr=None, cert=None, key=None, verify_cert=True
):
    """
    Get information about snapshot for a container

    container :
        The name of the container to get.

    name :
        The name of the snapshot.

    remote_addr :
        An URL to a remote server. The 'cert' and 'key' fields must also be
        provided if 'remote_addr' is defined.

        Examples:
            https://myserver.lan:8443
            /var/lib/mysocket.sock

    cert :
        PEM Formatted SSL Certificate.

        Examples:
            ~/.config/lxc/client.crt

    key :
        PEM Formatted SSL Key.

        Examples:
            ~/.config/lxc/client.key

    verify_cert : True
        Verify the ssl certificate.  Default: True

    CLI Examples:

    .. code-block:: bash

        $ salt '*' lxd.snapshots_get test-container test-snapshot
    """
    container = container_get(container, remote_addr, cert, key, verify_cert, _raw=True)
    return container.snapshots.get(name)


################
# Helper Methods
################


def normalize_input_values(config, devices):
    """
    normalize config input so returns can be put into mongodb, which doesn't like `.`

    This is not meant to be used on the commandline.

    CLI Examples:

    .. code-block:: bash

        salt '*' lxd.normalize_input_values config={} devices={}
    """
    if isinstance(config, list):
        if config and "key" in config[0] and "value" in config[0]:
            config = {d["key"]: d["value"] for d in config}
        else:
            config = {}

    if isinstance(config, six.string_types):
        raise SaltInvocationError("config can't be a string, validate your YAML input.")

    if isinstance(devices, six.string_types):
        raise SaltInvocationError(
            "devices can't be a string, validate your YAML input."
        )

    # Golangs wants strings
    if config is not None:
        for k, v in six.iteritems(config):
            config[k] = six.text_type(v)
    if devices is not None:
        for dn in devices:
            for k, v in six.iteritems(devices[dn]):
                devices[dn][k] = v

    return (
        config,
        devices,
    )


def sync_config_devices(obj, newconfig, newdevices, test=False):
    """ Syncs the given config and devices with the object
        (a profile or a container)
        returns a changes dict with all changes made.

        obj :
            The object to sync with / or just test with.

        newconfig:
            The new config to check with the obj.

        newdevices:
            The new devices to check with the obj.

        test:
            Wherever to not change anything and give "Would change" message.
    """
    changes = {}

    #
    # config changes
    #
    if newconfig is None:
        newconfig = {}

    newconfig = dict(
        list(
            zip(
                map(six.text_type, newconfig.keys()),
                map(six.text_type, newconfig.values()),
            )
        )
    )
    cck = set(newconfig.keys())

    obj.config = dict(
        list(
            zip(
                map(six.text_type, obj.config.keys()),
                map(six.text_type, obj.config.values()),
            )
        )
    )
    ock = set(obj.config.keys())

    config_changes = {}
    # Removed keys
    for k in ock.difference(cck):
        # Ignore LXD internals.
        if k.startswith("volatile.") or k.startswith("image."):
            continue

        if not test:
            config_changes[k] = (
                'Removed config key "{0}", its value was "{1}"'
            ).format(k, obj.config[k])
            del obj.config[k]
        else:
            config_changes[k] = (
                'Would remove config key "{0} with value "{1}"'
            ).format(k, obj.config[k])

    # same keys
    for k in cck.intersection(ock):
        # Ignore LXD internals.
        if k.startswith("volatile.") or k.startswith("image."):
            continue

        if newconfig[k] != obj.config[k]:
            if not test:
                config_changes[k] = (
                    'Changed config key "{0}" to "{1}", ' 'its value was "{2}"'
                ).format(k, newconfig[k], obj.config[k])
                obj.config[k] = newconfig[k]
            else:
                config_changes[k] = (
                    'Would change config key "{0}" to "{1}", '
                    'its current value is "{2}"'
                ).format(k, newconfig[k], obj.config[k])

    # New keys
    for k in cck.difference(ock):
        # Ignore LXD internals.
        if k.startswith("volatile.") or k.startswith("image."):
            continue

        if not test:
            config_changes[k] = ('Added config key "{0}" = "{1}"').format(
                k, newconfig[k]
            )
            obj.config[k] = newconfig[k]
        else:
            config_changes[k] = ('Would add config key "{0}" = "{1}"').format(
                k, newconfig[k]
            )

    if config_changes:
        changes["config"] = config_changes

    #
    # devices changes
    #
    if newdevices is None:
        newdevices = {}

    dk = set(obj.devices.keys())
    ndk = set(newdevices.keys())

    devices_changes = {}
    # Removed devices
    for k in dk.difference(ndk):
        # Ignore LXD internals.
        if k == "root":
            continue

        if not test:
            devices_changes[k] = ('Removed device "{0}"').format(k)
            del obj.devices[k]
        else:
            devices_changes[k] = ('Would remove device "{0}"').format(k)

    # Changed devices
    for k, v in six.iteritems(obj.devices):
        # Ignore LXD internals also for new devices.
        if k == "root":
            continue

        if k not in newdevices:
            # In test mode we don't delete devices above.
            continue

        if newdevices[k] != v:
            if not test:
                devices_changes[k] = ('Changed device "{0}"').format(k)
                obj.devices[k] = newdevices[k]
            else:
                devices_changes[k] = ('Would change device "{0}"').format(k)

    # New devices
    for k in ndk.difference(dk):
        # Ignore LXD internals.
        if k == "root":
            continue

        if not test:
            devices_changes[k] = ('Added device "{0}"').format(k)
            obj.devices[k] = newdevices[k]
        else:
            devices_changes[k] = ('Would add device "{0}"').format(k)

    if devices_changes:
        changes["devices"] = devices_changes

    return changes


def _set_property_dict_item(obj, prop, key, value):
    """ Sets the dict item key of the attr from obj.

        Basicaly it does getattr(obj, prop)[key] = value.


        For the disk device we added some checks to make
        device changes on the CLI saver.
    """
    attr = getattr(obj, prop)
    if prop == "devices":
        device_type = value["type"]

        if device_type == "disk":

            if "path" not in value:
                raise SaltInvocationError("path must be given as parameter")

            if value["path"] != "/" and "source" not in value:
                raise SaltInvocationError("source must be given as parameter")

        for k in value.keys():
            if k.startswith("__"):
                del value[k]

        attr[key] = value

    else:  # config
        attr[key] = six.text_type(value)

    pylxd_save_object(obj)

    return _pylxd_model_to_dict(obj)


def _get_property_dict_item(obj, prop, key):
    attr = getattr(obj, prop)
    if key not in attr:
        raise SaltInvocationError("'{0}' doesn't exists".format(key))

    return attr[key]


def _delete_property_dict_item(obj, prop, key):
    attr = getattr(obj, prop)
    if key not in attr:
        raise SaltInvocationError("'{0}' doesn't exists".format(key))

    del attr[key]
    pylxd_save_object(obj)

    return True


def _verify_image(image, remote_addr=None, cert=None, key=None, verify_cert=True):
    # Get image by alias/fingerprint or check for fingerprint attribute
    if isinstance(image, six.string_types):
        name = image

        # This will fail with a SaltInvocationError if
        # the image doesn't exists on the source and with a
        # CommandExecutionError on connection problems.
        image = None
        try:
            image = image_get_by_alias(
                name, remote_addr, cert, key, verify_cert, _raw=True
            )
        except SaltInvocationError:
            image = image_get(name, remote_addr, cert, key, verify_cert, _raw=True)
    elif not hasattr(image, "fingerprint"):
        raise SaltInvocationError("Invalid image '{0}'".format(image))
    return image


def _pylxd_model_to_dict(obj):
    """Translates a plyxd model object to a dict"""
    marshalled = {}
    for key in obj.__attributes__.keys():
        if hasattr(obj, key):
            marshalled[key] = getattr(obj, key)
    return marshalled


#
# Monkey patching for missing functionality in pylxd
#

if HAS_PYLXD:
    import pylxd.exceptions  # NOQA

    if not hasattr(pylxd.exceptions, "NotFound"):
        # Old version of pylxd

        class NotFound(pylxd.exceptions.LXDAPIException):
            """An exception raised when an object is not found."""

        pylxd.exceptions.NotFound = NotFound

    try:
        from pylxd.container import Container
    except ImportError:
        from pylxd.models.container import Container

    class FilesManager(Container.FilesManager):
        def put(self, filepath, data, mode=None, uid=None, gid=None):
            headers = {}
            if mode is not None:
                if isinstance(mode, int):
                    mode = oct(mode)
                elif not mode.startswith("0"):
                    mode = "0{0}".format(mode)
                headers["X-LXD-mode"] = mode
            if uid is not None:
                headers["X-LXD-uid"] = six.text_type(uid)
            if gid is not None:
                headers["X-LXD-gid"] = six.text_type(gid)
            response = self._client.api.containers[self._container.name].files.post(
                params={"path": filepath}, data=data, headers=headers
            )
            return response.status_code == 200

    Container.FilesManager = FilesManager<|MERGE_RESOLUTION|>--- conflicted
+++ resolved
@@ -318,11 +318,7 @@
 
     .. _requests-docs: http://docs.python-requests.org/en/master/user/advanced/#ssl-cert-verification
 
-<<<<<<< HEAD
-    """
-=======
     '''
->>>>>>> 8abb7099
 
     pool_key = "|".join(
         (
@@ -374,15 +370,7 @@
 
                 log.debug(
                     'Trying to connect to "%s" with cert "%s", key "%s" and '
-<<<<<<< HEAD
-                    'verify_cert "%s"',
-                    remote_addr,
-                    cert,
-                    key,
-                    verify_cert,
-=======
                     'verify_cert "%s"', remote_addr, cert, key, verify_cert
->>>>>>> 8abb7099
                 )
                 client = pylxd.Client(
                     endpoint=remote_addr, cert=(cert, key,), verify=verify_cert
@@ -462,11 +450,7 @@
 
     .. _requests-docs: http://docs.python-requests.org/en/master/user/advanced/#ssl-cert-verification
 
-<<<<<<< HEAD
-    """
-=======
     '''
->>>>>>> 8abb7099
     client = pylxd_client_get(remote_addr, cert, key, verify_cert)
 
     if client.trusted:
@@ -536,11 +520,7 @@
 
     .. _container-attributes: https://github.com/lxc/pylxd/blob/master/doc/source/containers.rst#container-attributes
 
-<<<<<<< HEAD
-    """
-=======
     '''
->>>>>>> 8abb7099
 
     client = pylxd_client_get(remote_addr, cert, key, verify_cert)
     containers = client.containers.all()
@@ -663,11 +643,7 @@
 
     .. _rest-api-docs: https://github.com/lxc/lxd/blob/master/doc/rest-api.md#post-1
 
-<<<<<<< HEAD
-    """
-=======
     '''
->>>>>>> 8abb7099
     if profiles is None:
         profiles = ["default"]
 
@@ -1184,11 +1160,7 @@
 
             # Migrate phpmyadmin from srv01 to srv02
             salt '*' lxd.container_migrate phpmyadmin stop_and_start=true remote_addr=https://srv02:8443 cert=~/.config/lxc/client.crt key=~/.config/lxc/client.key verify_cert=False src_remote_addr=https://srv01:8443
-<<<<<<< HEAD
-    """
-=======
     '''
->>>>>>> 8abb7099
     if src_cert is None:
         src_cert = cert
 
@@ -2036,11 +2008,7 @@
         See the `lxd-docs`_ for the details about the config and devices dicts.
 
         .. _lxd-docs: https://github.com/lxc/lxd/blob/master/doc/rest-api.md#post-10
-<<<<<<< HEAD
-    """
-=======
     '''
->>>>>>> 8abb7099
     client = pylxd_client_get(remote_addr, cert, key, verify_cert)
 
     config, devices = normalize_input_values(config, devices)
@@ -2401,12 +2369,6 @@
         .. code-block:: bash
 
             $ salt '*' lxd.profile_device_set autostart eth1 nic nictype=bridged parent=lxdbr0
-<<<<<<< HEAD
-    """
-    profile = profile_get(name, remote_addr, cert, key, verify_cert, _raw=True)
-
-    kwargs["type"] = device_type
-=======
     '''
     profile = profile_get(
         name,
@@ -2418,7 +2380,6 @@
     )
 
     kwargs['type'] = device_type
->>>>>>> 8abb7099
 
     for k, v in six.iteritems(kwargs):
         kwargs[k] = six.text_type(v)
@@ -2468,10 +2429,6 @@
 
             $ salt '*' lxd.profile_device_delete autostart eth1
 
-<<<<<<< HEAD
-    """
-    profile = profile_get(name, remote_addr, cert, key, verify_cert, _raw=True)
-=======
     '''
     profile = profile_get(
         name,
@@ -2481,7 +2438,6 @@
         verify_cert,
         _raw=True
     )
->>>>>>> 8abb7099
 
     return _delete_property_dict_item(profile, "devices", device_name)
 
@@ -2761,11 +2717,7 @@
         ..code-block:: bash
 
             $ salt '*' lxd.image_from_simplestreams "https://cloud-images.ubuntu.com/releases" "trusty/amd64" aliases='["t", "trusty/amd64"]' auto_update=True
-<<<<<<< HEAD
-    """
-=======
     '''
->>>>>>> 8abb7099
     if aliases is None:
         aliases = []
 
@@ -2846,11 +2798,7 @@
         ..code-block:: bash
 
             $ salt '*' lxd.image_from_url https://dl.stgraber.org/lxd aliases='["busybox-amd64"]'
-<<<<<<< HEAD
-    """
-=======
     '''
->>>>>>> 8abb7099
     if aliases is None:
         aliases = []
 
@@ -2931,11 +2879,7 @@
         ..code-block:: bash
 
             $ salt '*' lxd.image_from_file salt://lxd/files/busybox.tar.xz aliases=["busybox-amd64"]
-<<<<<<< HEAD
-    """
-=======
     '''
->>>>>>> 8abb7099
     if aliases is None:
         aliases = []
 
@@ -3044,25 +2988,12 @@
     .. code-block:: bash
 
         $ salt '*' lxd.image_copy_lxd xenial/amd64 https://srv01:8443 ~/.config/lxc/client.crt ~/.config/lxc/client.key false https://srv02:8443 ~/.config/lxc/client.crt ~/.config/lxc/client.key false aliases="['xenial/amd64']"
-<<<<<<< HEAD
-    """
-    if aliases is None:
-        aliases = []
-
-    log.debug(
-        'Trying to copy the image "%s" from "%s" to "%s"',
-        source,
-        src_remote_addr,
-        remote_addr,
-    )
-=======
     '''
     if aliases is None:
         aliases = []
 
     log.debug('Trying to copy the image "%s" from "%s" to "%s"',
               source, src_remote_addr, remote_addr)
->>>>>>> 8abb7099
 
     # This will fail with a SaltInvocationError if
     # the image doesn't exists on the source and with a CommandExecutionError
@@ -3144,11 +3075,7 @@
         .. code-block:: bash
 
             $ salt '*' lxd.image_alias_add xenial/amd64 x "Short version of xenial/amd64"
-<<<<<<< HEAD
-    """
-=======
     '''
->>>>>>> 8abb7099
     image = _verify_image(image, remote_addr, cert, key, verify_cert)
 
     for alias_info in image.aliases:
@@ -3200,11 +3127,7 @@
         .. code-block:: bash
 
             $ salt '*' lxd.image_alias_add xenial/amd64 x "Short version of xenial/amd64"
-<<<<<<< HEAD
-    """
-=======
     '''
->>>>>>> 8abb7099
     image = _verify_image(image, remote_addr, cert, key, verify_cert)
 
     try:
