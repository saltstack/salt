# -*- coding: utf-8 -*-
"""
Manage a glusterfs pool
"""
from __future__ import absolute_import, print_function, unicode_literals

# Import python libs
import logging
import sys
import xml.etree.ElementTree as ET

# Import salt libs
import salt.utils.cloud
import salt.utils.path
from salt.exceptions import CommandExecutionError, SaltInvocationError

# Import 3rd-party libs
from salt.ext import six

log = logging.getLogger(__name__)


def __virtual__():
    """
    Only load this module if the gluster command exists
    """
    if salt.utils.path.which("gluster"):
        return True
    return (False, "glusterfs server is not installed")


def _get_version():
    # Set the default minor version to 6 for tests
    version = [3, 6]
    cmd = "gluster --version"
    result = __salt__["cmd.run"](cmd).splitlines()
    for line in result:
        if line.startswith("glusterfs"):
            version = line.split()[-1].split(".")
            version = [int(i) for i in version]
    return tuple(version)


def _gluster_ok(xml_data):
    """
    Extract boolean return value from Gluster's XML output.
    """
    return int(xml_data.find("opRet").text) == 0


def _gluster_output_cleanup(result):
    """
    Gluster versions prior to 6 have a bug that requires tricking
    isatty. This adds "gluster> " to the output. Strip it off and
    produce clean xml for ElementTree.
    """
    ret = ""
    for line in result.splitlines():
        if line.startswith("gluster>"):
            ret += line[9:].strip()
<<<<<<< HEAD
        elif line.startswith("Welcome to gluster prompt"):
=======
        elif line.startswith('Welcome to gluster prompt'):
>>>>>>> 8abb7099
            pass
        else:
            ret += line.strip()

    return ret


def _gluster_xml(cmd):
    """
    Perform a gluster --xml command and log result.
    """
    # We will pass the command string as stdin to allow for much longer
    # command strings. This is especially useful for creating large volumes
    # where the list of bricks exceeds 128 characters.
    if _get_version() < (3, 6,):
        result = __salt__["cmd.run"](
            'script -q -c "gluster --xml --mode=script"', stdin="{0}\n\004".format(cmd)
        )
    else:
        result = __salt__["cmd.run"](
            "gluster --xml --mode=script", stdin="{0}\n".format(cmd)
        )

    try:
        root = ET.fromstring(_gluster_output_cleanup(result))
    except ET.ParseError:
        raise CommandExecutionError("\n".join(result.splitlines()[:-1]))

    if _gluster_ok(root):
        output = root.find("output")
        if output is not None:
            log.info('Gluster call "%s" succeeded: %s', cmd, root.find("output").text)
        else:
            log.info('Gluster call "%s" succeeded', cmd)
    else:
        log.error("Failed gluster call: %s: %s", cmd, root.find("opErrstr").text)

    return root


def _gluster(cmd):
    """
    Perform a gluster command and return a boolean status.
    """
    return _gluster_ok(_gluster_xml(cmd))


def _etree_to_dict(t):
    d = {}
    for child in t:
        d[child.tag] = _etree_to_dict(child)
    return d or t.text


def _iter(root, term):
    """
    Checks for python2.6 or python2.7
    """
    if sys.version_info < (2, 7):
        return root.getiterator(term)
    else:
        return root.iter(term)


def peer_status():
    """
    Return peer status information

    The return value is a dictionary with peer UUIDs as keys and dicts of peer
    information as values. Hostnames are listed in one list. GlusterFS separates
    one of the hostnames but the only reason for this seems to be which hostname
    happens to be used first in peering.

    CLI Example:

    .. code-block:: bash

        salt '*' glusterfs.peer_status

    GLUSTER direct CLI example (to show what salt is sending to gluster):

        $ gluster peer status

    GLUSTER CLI 3.4.4 return example (so we know what we are parsing):

        Number of Peers: 2

        Hostname: ftp2
        Port: 24007
        Uuid: cbcb256b-e66e-4ec7-a718-21082d396c24
        State: Peer in Cluster (Connected)

        Hostname: ftp3
        Uuid: 5ea10457-6cb2-427b-a770-7897509625e9
        State: Peer in Cluster (Connected)


    """
    root = _gluster_xml("peer status")
    if not _gluster_ok(root):
        return None

    result = {}
    for peer in _iter(root, "peer"):
        uuid = peer.find("uuid").text
        result[uuid] = {"hostnames": []}
        for item in peer:
            if item.tag == "hostname":
                result[uuid]["hostnames"].append(item.text)
            elif item.tag == "hostnames":
                for hostname in item:
                    if hostname.text not in result[uuid]["hostnames"]:
                        result[uuid]["hostnames"].append(hostname.text)
            elif item.tag != "uuid":
                result[uuid][item.tag] = item.text
    return result


def peer(name):
    """
    Add another node into the peer list.

    name
        The remote host to probe.

    CLI Example:

    .. code-block:: bash

        salt 'one.gluster.*' glusterfs.peer two

    GLUSTER direct CLI example (to show what salt is sending to gluster):

        $ gluster peer probe ftp2

    GLUSTER CLI 3.4.4 return example (so we know what we are parsing):
        #if the "peer" is the local host:
        peer probe: success: on localhost not needed

        #if the peer was just added:
        peer probe: success

        #if the peer was already part of the cluster:
        peer probe: success: host ftp2 port 24007 already in peer list



    """
    if salt.utils.cloud.check_name(name, "a-zA-Z0-9._-"):
        raise SaltInvocationError('Invalid characters in peer name "{0}"'.format(name))

    cmd = "peer probe {0}".format(name)
    return _gluster(cmd)


def create_volume(
    name,
    bricks,
    stripe=False,
    replica=False,
    device_vg=False,
    transport="tcp",
    start=False,
    force=False,
    arbiter=False,
):
    """
    Create a glusterfs volume

    name
        Name of the gluster volume

    bricks
        Bricks to create volume from, in <peer>:<brick path> format. For \
        multiple bricks use list format: '["<peer1>:<brick1>", \
        "<peer2>:<brick2>"]'

    stripe
        Stripe count, the number of bricks should be a multiple of the stripe \
        count for a distributed striped volume

    replica
        Replica count, the number of bricks should be a multiple of the \
        replica count for a distributed replicated volume

    arbiter
        If true, specifies volume should use arbiter brick(s). \
        Valid configuration limited to "replica 3 arbiter 1" per \
        Gluster documentation. Every third brick in the brick list \
        is used as an arbiter brick.

        .. versionadded:: 2019.2.0

    device_vg
        If true, specifies volume should use block backend instead of regular \
        posix backend. Block device backend volume does not support multiple \
        bricks

    transport
        Transport protocol to use, can be 'tcp', 'rdma' or 'tcp,rdma'

    start
        Start the volume after creation

    force
        Force volume creation, this works even if creating in root FS

    CLI Examples:

    .. code-block:: bash

        salt host1 glusterfs.create newvolume host1:/brick

        salt gluster1 glusterfs.create vol2 '["gluster1:/export/vol2/brick", \
        "gluster2:/export/vol2/brick"]' replica=2 start=True
    """
    # If single brick given as a string, accept it
    if isinstance(bricks, six.string_types):
        bricks = [bricks]

    # Error for block devices with multiple bricks
    if device_vg and len(bricks) > 1:
        raise SaltInvocationError(
            "Block device backend volume does not " + "support multiple bricks"
        )

    # Validate bricks syntax
    for brick in bricks:
        try:
            peer_name, path = brick.split(":")
            if not path.startswith("/"):
                raise SaltInvocationError(
                    "Brick paths must start with / in {0}".format(brick)
                )
        except ValueError:
            raise SaltInvocationError(
                "Brick syntax is <peer>:<path> got {0}".format(brick)
            )

    # Validate arbiter config
    if arbiter and replica != 3:
        raise SaltInvocationError(
            "Arbiter configuration only valid " + "in replica 3 volume"
        )

    # Format creation call
    cmd = "volume create {0} ".format(name)
    if stripe:
        cmd += "stripe {0} ".format(stripe)
    if replica:
        cmd += "replica {0} ".format(replica)
    if arbiter:
        cmd += "arbiter 1 "
    if device_vg:
        cmd += "device vg "
    if transport != "tcp":
        cmd += "transport {0} ".format(transport)
    cmd += " ".join(bricks)
    if force:
        cmd += " force"

    if not _gluster(cmd):
        return False

    if start:
        return start_volume(name)
    return True


def list_volumes():
    """
    List configured volumes

    CLI Example:

    .. code-block:: bash

        salt '*' glusterfs.list_volumes
    """

    root = _gluster_xml("volume list")
    if not _gluster_ok(root):
        return None
    results = [x.text for x in _iter(root, "volume")]
    return results


def status(name):
    """
    Check the status of a gluster volume.

    name
        Volume name

    CLI Example:

    .. code-block:: bash

        salt '*' glusterfs.status myvolume
    """
    # Get volume status
    root = _gluster_xml("volume status {0}".format(name))
    if not _gluster_ok(root):
        # Most probably non-existing volume, the error output is logged
        # This return value is easy to test and intuitive
        return None

    ret = {"bricks": {}, "nfs": {}, "healers": {}}

    def etree_legacy_wrap(t):
        ret = _etree_to_dict(t)
        ret["online"] = ret["status"] == "1"
        ret["host"] = ret["hostname"]
        return ret

    # Build a hash to map hostname to peerid
    hostref = {}
    for node in _iter(root, "node"):
        peerid = node.find("peerid").text
        hostname = node.find("hostname").text
        if hostname not in ("NFS Server", "Self-heal Daemon"):
            hostref[peerid] = hostname

    for node in _iter(root, "node"):
        hostname = node.find("hostname").text
        if hostname not in ("NFS Server", "Self-heal Daemon"):
            path = node.find("path").text
            ret["bricks"]["{0}:{1}".format(hostname, path)] = etree_legacy_wrap(node)
        elif hostname == "NFS Server":
            peerid = node.find("peerid").text
            true_hostname = hostref[peerid]
            ret["nfs"][true_hostname] = etree_legacy_wrap(node)
        else:
            peerid = node.find("peerid").text
            true_hostname = hostref[peerid]
            ret["healers"][true_hostname] = etree_legacy_wrap(node)

    return ret


def info(name=None):
    """
    .. versionadded:: 2015.8.4

    Return gluster volume info.

    name
        Optional name to retrieve only information of one volume

    CLI Example:

    .. code-block:: bash

        salt '*' glusterfs.info
    """
    cmd = "volume info"
    if name is not None:
        cmd += " " + name

    root = _gluster_xml(cmd)
    if not _gluster_ok(root):
        return None

    ret = {}
    for volume in _iter(root, "volume"):
        name = volume.find("name").text
        ret[name] = _etree_to_dict(volume)

        bricks = {}
        for i, brick in enumerate(_iter(volume, "brick"), start=1):
            brickkey = "brick{0}".format(i)
            bricks[brickkey] = {"path": brick.text}
            for child in brick:
                if not child.tag == "name":
                    bricks[brickkey].update({child.tag: child.text})
            for k, v in brick.items():
                bricks[brickkey][k] = v
        ret[name]["bricks"] = bricks

        options = {}
        for option in _iter(volume, "option"):
            options[option.find("name").text] = option.find("value").text
        ret[name]["options"] = options

    return ret


def start_volume(name, force=False):
    """
    Start a gluster volume

    name
        Volume name

    force
        Force the volume start even if the volume is started
        .. versionadded:: 2015.8.4

    CLI Example:

    .. code-block:: bash

        salt '*' glusterfs.start mycluster
    """
    cmd = "volume start {0}".format(name)
    if force:
        cmd = "{0} force".format(cmd)

    volinfo = info(name)
    if name not in volinfo:
        log.error("Cannot start non-existing volume %s", name)
        return False

    if not force and volinfo[name]["status"] == "1":
        log.info("Volume %s already started", name)
        return True

    return _gluster(cmd)


def stop_volume(name, force=False):
    """
    Stop a gluster volume

    name
        Volume name

    force
        Force stop the volume

        .. versionadded:: 2015.8.4

    CLI Example:

    .. code-block:: bash

        salt '*' glusterfs.stop_volume mycluster
    """
    volinfo = info()
    if name not in volinfo:
        log.error("Cannot stop non-existing volume %s", name)
        return False
    if int(volinfo[name]["status"]) != 1:
        log.warning("Attempt to stop already stopped volume %s", name)
        return True

    cmd = "volume stop {0}".format(name)
    if force:
        cmd += " force"

    return _gluster(cmd)


def delete_volume(target, stop=True):
    """
    Deletes a gluster volume

    target
        Volume to delete

    stop : True
        If ``True``, stop volume before delete

    CLI Example:

    .. code-block:: bash

        salt '*' glusterfs.delete_volume <volume>
    """
    volinfo = info()
    if target not in volinfo:
        log.error("Cannot delete non-existing volume %s", target)
        return False

    # Stop volume if requested to and it is running
    running = volinfo[target]["status"] == "1"

    if not stop and running:
        # Fail if volume is running if stop is not requested
        log.error("Volume %s must be stopped before deletion", target)
        return False

    if running:
        if not stop_volume(target, force=True):
            return False

    cmd = "volume delete {0}".format(target)
    return _gluster(cmd)


def add_volume_bricks(name, bricks):
    """
    Add brick(s) to an existing volume

    name
        Volume name

    bricks
        List of bricks to add to the volume

    CLI Example:

    .. code-block:: bash

        salt '*' glusterfs.add_volume_bricks <volume> <bricks>
    """

    volinfo = info()
    if name not in volinfo:
        log.error("Volume %s does not exist, cannot add bricks", name)
        return False

    new_bricks = []

    cmd = "volume add-brick {0}".format(name)

    if isinstance(bricks, six.string_types):
        bricks = [bricks]

    volume_bricks = [x["path"] for x in volinfo[name]["bricks"].values()]

    for brick in bricks:
        if brick in volume_bricks:
            log.debug(
                "Brick %s already in volume %s...excluding from command", brick, name
            )
        else:
            new_bricks.append(brick)

    if new_bricks:
        for brick in new_bricks:
            cmd += " {0}".format(brick)
        return _gluster(cmd)
    return True


def enable_quota_volume(name):
    """
    Enable quota on a glusterfs volume.

    name
        Name of the gluster volume

    CLI Example:

    .. code-block:: bash

        salt '*' glusterfs.enable_quota_volume <volume>
    """

    cmd = "volume quota {0} enable".format(name)
    if not _gluster(cmd):
        return False
    return True


def disable_quota_volume(name):
    """
    Disable quota on a glusterfs volume.

    name
        Name of the gluster volume

    CLI Example:

    .. code-block:: bash

        salt '*' glusterfs.disable_quota_volume <volume>
    """

    cmd = "volume quota {0} disable".format(name)
    if not _gluster(cmd):
        return False
    return True


def set_quota_volume(name, path, size, enable_quota=False):
    """
    Set quota to glusterfs volume.

    name
        Name of the gluster volume

    path
        Folder path for restriction in volume ("/")

    size
        Hard-limit size of the volume (MB/GB)

    enable_quota
        Enable quota before set up restriction

    CLI Example:

    .. code-block:: bash

        salt '*' glusterfs.set_quota_volume <volume> <path> <size> enable_quota=True
    """
    cmd = "volume quota {0}".format(name)
    if path:
        cmd += " limit-usage {0}".format(path)
    if size:
        cmd += " {0}".format(size)

    if enable_quota:
        if not enable_quota_volume(name):
            pass
    if not _gluster(cmd):
        return False
    return True


def unset_quota_volume(name, path):
    """
    Unset quota on glusterfs volume

    name
        Name of the gluster volume

    path
        Folder path for restriction in volume

    CLI Example:

    .. code-block:: bash

        salt '*' glusterfs.unset_quota_volume <volume> <path>
    """
    cmd = "volume quota {0}".format(name)
    if path:
        cmd += " remove {0}".format(path)

    if not _gluster(cmd):
        return False
    return True


def list_quota_volume(name):
    """
    List quotas of glusterfs volume

    name
        Name of the gluster volume

    CLI Example:

    .. code-block:: bash

        salt '*' glusterfs.list_quota_volume <volume>
    """
    cmd = "volume quota {0}".format(name)
    cmd += " list"

    root = _gluster_xml(cmd)
    if not _gluster_ok(root):
        return None

    ret = {}
    for limit in _iter(root, "limit"):
        path = limit.find("path").text
        ret[path] = _etree_to_dict(limit)

    return ret


def get_op_version(name):
    """
    .. versionadded:: 2019.2.0

    Returns the glusterfs volume op-version

    name
        Name of the glusterfs volume

    CLI Example:

    .. code-block:: bash

        salt '*' glusterfs.get_op_version <volume>
    """

    cmd = "volume get {0} cluster.op-version".format(name)
    root = _gluster_xml(cmd)

    if not _gluster_ok(root):
        return False, root.find("opErrstr").text

    result = {}
    for op_version in _iter(root, "volGetopts"):
        for item in op_version:
            if item.tag == "Value":
                result = item.text
            elif item.tag == "Opt":
                for child in item:
                    if child.tag == "Value":
                        result = child.text

    return result


def get_max_op_version():
    """
    .. versionadded:: 2019.2.0

    Returns the glusterfs volume's max op-version value
    Requires Glusterfs version > 3.9

    CLI Example:
    .. code-block:: bash

        salt '*' glusterfs.get_max_op_version
    """
    if _get_version() < (3, 10,):
        return (
            False,
            "Glusterfs version must be 3.10+.  Your version is {0}.".format(
                str(".".join(str(i) for i in _get_version()))
            ),
        )

    cmd = "volume get all cluster.max-op-version"
    root = _gluster_xml(cmd)

    if not _gluster_ok(root):
        return False, root.find("opErrstr").text

    result = {}
    for max_op_version in _iter(root, "volGetopts"):
        for item in max_op_version:
            if item.tag == "Value":
                result = item.text
            elif item.tag == "Opt":
                for child in item:
                    if child.tag == "Value":
                        result = child.text

    return result


def set_op_version(version):
    """
    .. versionadded:: 2019.2.0

    Set the glusterfs volume op-version

    version
        Version to set the glusterfs volume op-version

    CLI Example:

    .. code-block:: bash

        salt '*' glusterfs.set_op_version <volume>
    """

    cmd = "volume set all cluster.op-version {0}".format(version)
    root = _gluster_xml(cmd)

    if not _gluster_ok(root):
        return False, root.find("opErrstr").text

    return root.find("output").text


def get_version():
    """
    .. versionadded:: 2019.2.0

    Returns the version of glusterfs.
    CLI Example:
    .. code-block:: bash

        salt '*' glusterfs.get_version
    """

    return ".".join(_get_version())<|MERGE_RESOLUTION|>--- conflicted
+++ resolved
@@ -58,11 +58,7 @@
     for line in result.splitlines():
         if line.startswith("gluster>"):
             ret += line[9:].strip()
-<<<<<<< HEAD
-        elif line.startswith("Welcome to gluster prompt"):
-=======
         elif line.startswith('Welcome to gluster prompt'):
->>>>>>> 8abb7099
             pass
         else:
             ret += line.strip()
