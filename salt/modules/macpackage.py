# -*- coding: utf-8 -*-
"""
Install pkg, dmg and .app applications on macOS minions.

"""

# Import python libs
from __future__ import absolute_import, print_function, unicode_literals

import logging
import os
import shlex

# Import Salt libs
import salt.utils.platform

try:
    import pipes

    HAS_DEPS = True
except ImportError:
    HAS_DEPS = False


log = logging.getLogger(__name__)
__virtualname__ = "macpackage"


if hasattr(shlex, "quote"):
    _quote = shlex.quote
elif HAS_DEPS and hasattr(pipes, "quote"):
    _quote = pipes.quote
else:
    _quote = None


def __virtual__():
    """
    Only work on Mac OS
    """
    if salt.utils.platform.is_darwin() and _quote is not None:
        return __virtualname__
    return (False, "Only available on Mac OS systems with pipes")


def install(pkg, target="LocalSystem", store=False, allow_untrusted=False):
    """
    Install a pkg file

    Args:
        pkg (str): The package to install
        target (str): The target in which to install the package to
        store (bool): Should the package be installed as if it was from the
                      store?
        allow_untrusted (bool): Allow the installation of untrusted packages?

    Returns:
        dict: A dictionary containing the results of the installation

    CLI Example:

    .. code-block:: bash

        salt '*' macpackage.install test.pkg
    """
    if "*." not in pkg:
        # If we use wildcards, we cannot use quotes
        pkg = _quote(pkg)

    target = _quote(target)

    cmd = "installer -pkg {0} -target {1}".format(pkg, target)
    if store:
        cmd += " -store"
    if allow_untrusted:
        cmd += " -allowUntrusted"

    # We can only use wildcards in python_shell which is
    # sent by the macpackage state
    python_shell = False
    if "*." in cmd:
        python_shell = True

    return __salt__["cmd.run_all"](cmd, python_shell=python_shell)


def install_app(app, target="/Applications/"):
    """
    Install an app file by moving it into the specified Applications directory

    Args:
        app (str): The location of the .app file
        target (str): The target in which to install the package to
                      Default is ''/Applications/''

    Returns:
        str: The results of the rsync command

    CLI Example:

    .. code-block:: bash

        salt '*' macpackage.install_app /tmp/tmp.app /Applications/
    """

<<<<<<< HEAD
    if target[-4:] != ".app":
        if app[-1:] == "/":
=======
    if target[-4:] != '.app':
        if app[-1:] == '/':
>>>>>>> 8abb7099
            base_app = os.path.basename(app[:-1])
        else:
            base_app = os.path.basename(app)

        target = os.path.join(target, base_app)

    if not app[-1] == "/":
        app += "/"

    cmd = 'rsync -a --delete "{0}" "{1}"'.format(app, target)
    return __salt__["cmd.run"](cmd)


def uninstall_app(app):
    """
    Uninstall an app file by removing it from the Applications directory

    Args:
        app (str): The location of the .app file

    Returns:
        bool: True if successful, otherwise False

    CLI Example:

    .. code-block:: bash

        salt '*' macpackage.uninstall_app /Applications/app.app
    """

    return __salt__["file.remove"](app)


def mount(dmg):
    """
    Attempt to mount a dmg file to a temporary location and return the
    location of the pkg file inside

    Args:
        dmg (str): The location of the dmg file to mount

    Returns:
        tuple: Tuple containing the results of the command along with the mount
               point

    CLI Example:

    .. code-block:: bash

        salt '*' macpackage.mount /tmp/software.dmg
    """

    temp_dir = __salt__["temp.dir"](prefix="dmg-")

    cmd = 'hdiutil attach -readonly -nobrowse -mountpoint {0} "{1}"'.format(
        temp_dir, dmg
    )

    return __salt__["cmd.run"](cmd), temp_dir


def unmount(mountpoint):
    """
    Attempt to unmount a dmg file from a temporary location

    Args:
        mountpoint (str): The location of the mount point

    Returns:
        str: The results of the hdutil detach command

    CLI Example:

    .. code-block:: bash

        salt '*' macpackage.unmount /dev/disk2
    """

    cmd = 'hdiutil detach "{0}"'.format(mountpoint)

    return __salt__["cmd.run"](cmd)


def installed_pkgs():
    """
    Return the list of installed packages on the machine

    Returns:
        list: List of installed packages

    CLI Example:

    .. code-block:: bash

        salt '*' macpackage.installed_pkgs
    """

    cmd = "pkgutil --pkgs"

    return __salt__["cmd.run"](cmd).split("\n")


def get_pkg_id(pkg):
    """
    Attempt to get the package ID from a .pkg file

    Args:
        pkg (str): The location of the pkg file

    Returns:
        list: List of all of the package IDs

    CLI Example:

    .. code-block:: bash

        salt '*' macpackage.get_pkg_id /tmp/test.pkg
    """
    pkg = _quote(pkg)
    package_ids = []

    # Create temp directory
    temp_dir = __salt__["temp.dir"](prefix="pkg-")

    try:
        # List all of the PackageInfo files
        cmd = "xar -t -f {0} | grep PackageInfo".format(pkg)
        out = __salt__["cmd.run"](cmd, python_shell=True, output_loglevel="quiet")
        files = out.split("\n")

        if "Error opening" not in out:
            # Extract the PackageInfo files
            cmd = "xar -x -f {0} {1}".format(pkg, " ".join(files))
            __salt__["cmd.run"](cmd, cwd=temp_dir, output_loglevel="quiet")

            # Find our identifiers
            for f in files:
                i = _get_pkg_id_from_pkginfo(os.path.join(temp_dir, f))
                if i:
                    package_ids.extend(i)
        else:
            package_ids = _get_pkg_id_dir(pkg)

    finally:
        # Clean up
        __salt__["file.remove"](temp_dir)

    return package_ids


def get_mpkg_ids(mpkg):
    """
    Attempt to get the package IDs from a mounted .mpkg file

    Args:
        mpkg (str): The location of the mounted mpkg file

    Returns:
        list: List of package IDs

    CLI Example:

    .. code-block:: bash

        salt '*' macpackage.get_mpkg_ids /dev/disk2
    """
    mpkg = _quote(mpkg)
    package_infos = []
    base_path = os.path.dirname(mpkg)

    # List all of the .pkg files
    cmd = "find {0} -name *.pkg".format(base_path)
    out = __salt__["cmd.run"](cmd, python_shell=True)

    pkg_files = out.split("\n")
    for p in pkg_files:
        package_infos.extend(get_pkg_id(p))

    return package_infos


def _get_pkg_id_from_pkginfo(pkginfo):
    # Find our identifiers
    pkginfo = _quote(pkginfo)
    cmd = "cat {0} | grep -Eo 'identifier=\"[a-zA-Z.0-9\\-]*\"' | cut -c 13- | tr -d '\"'".format(
        pkginfo
    )
    out = __salt__["cmd.run"](cmd, python_shell=True)

    if "No such file" not in out:
        return out.split("\n")

    return []


def _get_pkg_id_dir(path):
    path = _quote(os.path.join(path, "Contents/Info.plist"))
    cmd = '/usr/libexec/PlistBuddy -c "print :CFBundleIdentifier" {0}'.format(path)

    # We can only use wildcards in python_shell which is
    # sent by the macpackage state
    python_shell = False
    if "*." in cmd:
        python_shell = True

    out = __salt__["cmd.run"](cmd, python_shell=python_shell)

    if "Does Not Exist" not in out:
        return [out]

    return []<|MERGE_RESOLUTION|>--- conflicted
+++ resolved
@@ -103,13 +103,8 @@
         salt '*' macpackage.install_app /tmp/tmp.app /Applications/
     """
 
-<<<<<<< HEAD
-    if target[-4:] != ".app":
-        if app[-1:] == "/":
-=======
     if target[-4:] != '.app':
         if app[-1:] == '/':
->>>>>>> 8abb7099
             base_app = os.path.basename(app[:-1])
         else:
             base_app = os.path.basename(app)
