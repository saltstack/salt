# -*- coding: utf-8 -*-
"""
The networking module for RHEL/Fedora based distros
"""
from __future__ import absolute_import, print_function, unicode_literals

# Import python libs
import logging
import os
import os.path

# Import third party libs
import jinja2
import jinja2.exceptions

# Import salt libs
import salt.utils.files
import salt.utils.stringutils
import salt.utils.templates
import salt.utils.validate.net
from salt.exceptions import CommandExecutionError
from salt.ext import six

# Set up logging
log = logging.getLogger(__name__)

# Set up template environment
JINJA = jinja2.Environment(
    loader=jinja2.FileSystemLoader(
        os.path.join(salt.utils.templates.TEMPLATE_DIRNAME, "rh_ip")
    )
)

# Define the module's virtual name
__virtualname__ = "ip"


def __virtual__():
    """
    Confine this module to RHEL/Fedora based distros
<<<<<<< HEAD
    """
    if __grains__["os_family"] == "RedHat":
=======
    '''
    if __grains__.get('os_family') == 'RedHat':
>>>>>>> 8abb7099
        return __virtualname__
    return (
        False,
        "The rh_ip execution module cannot be loaded: this module is only available on RHEL/Fedora based distributions.",
    )


# Setup networking attributes
_ETHTOOL_CONFIG_OPTS = [
    "autoneg",
    "speed",
    "duplex",
    "rx",
    "tx",
    "sg",
    "tso",
    "ufo",
    "gso",
    "gro",
    "lro",
    "advertise",
]
_RH_CONFIG_OPTS = [
    "domain",
    "peerdns",
    "peerntp",
    "defroute",
    "mtu",
    "static-routes",
    "gateway",
    "zone",
]
_RH_CONFIG_BONDING_OPTS = [
    "mode",
    "miimon",
    "arp_interval",
    "arp_ip_target",
    "downdelay",
    "updelay",
    "use_carrier",
    "lacp_rate",
    "hashing-algorithm",
    "max_bonds",
    "tx_queues",
    "num_grat_arp",
    "num_unsol_na",
    "primary",
    "primary_reselect",
    "ad_select",
    "xmit_hash_policy",
    "arp_validate",
    "fail_over_mac",
    "all_slaves_active",
    "resend_igmp",
]
_RH_NETWORK_SCRIPT_DIR = "/etc/sysconfig/network-scripts"
_RH_NETWORK_FILE = "/etc/sysconfig/network"
_RH_NETWORK_CONF_FILES = "/etc/modprobe.d"
_CONFIG_TRUE = ["yes", "on", "true", "1", True]
_CONFIG_FALSE = ["no", "off", "false", "0", False]
_IFACE_TYPES = [
    "eth",
    "bond",
    "alias",
    "clone",
    "ipsec",
    "dialup",
    "bridge",
    "slave",
    "vlan",
    "ipip",
    "ib",
]


def _error_msg_iface(iface, option, expected):
    """
    Build an appropriate error message from a given option and
    a list of expected values.
<<<<<<< HEAD
    """
    msg = "Invalid option -- Interface: {0}, Option: {1}, Expected: [{2}]"
    return msg.format(iface, option, "|".join(str(e) for e in expected))
=======
    '''
    msg = 'Invalid option -- Interface: {0}, Option: {1}, Expected: [{2}]'
    return msg.format(iface, option, '|'.join(str(e) for e in expected))
>>>>>>> 8abb7099


def _error_msg_routes(iface, option, expected):
    """
    Build an appropriate error message from a given option and
    a list of expected values.
    """
    msg = "Invalid option -- Route interface: {0}, Option: {1}, Expected: [{2}]"
    return msg.format(iface, option, expected)


def _log_default_iface(iface, opt, value):
    log.info(
        "Using default option -- Interface: %s Option: %s Value: %s", iface, opt, value
    )


def _error_msg_network(option, expected):
    """
    Build an appropriate error message from a given option and
    a list of expected values.
<<<<<<< HEAD
    """
    msg = "Invalid network setting -- Setting: {0}, Expected: [{1}]"
    return msg.format(option, "|".join(str(e) for e in expected))
=======
    '''
    msg = 'Invalid network setting -- Setting: {0}, Expected: [{1}]'
    return msg.format(option, '|'.join(str(e) for e in expected))
>>>>>>> 8abb7099


def _log_default_network(opt, value):
    log.info("Using existing setting -- Setting: %s Value: %s", opt, value)


def _parse_rh_config(path):
    rh_config = _read_file(path)
    cv_rh_config = {}
    if rh_config:
        for line in rh_config:
            line = line.strip()
<<<<<<< HEAD
            if len(line) == 0 or line.startswith("!") or line.startswith("#"):
=======
            if not line or line.startswith('!') or line.startswith('#'):
>>>>>>> 8abb7099
                continue
            pair = [p.rstrip() for p in line.split("=", 1)]
            if len(pair) != 2:
                continue
            name, value = pair
            cv_rh_config[name.upper()] = value

    return cv_rh_config


def _parse_ethtool_opts(opts, iface):
    """
    Filters given options and outputs valid settings for ETHTOOLS_OPTS
    If an option has a value that is not expected, this
    function will log what the Interface, Setting and what it was
    expecting.
    """
    config = {}

    if "autoneg" in opts:
        if opts["autoneg"] in _CONFIG_TRUE:
            config.update({"autoneg": "on"})
        elif opts["autoneg"] in _CONFIG_FALSE:
            config.update({"autoneg": "off"})
        else:
            _raise_error_iface(iface, "autoneg", _CONFIG_TRUE + _CONFIG_FALSE)

    if "duplex" in opts:
        valid = ["full", "half"]
        if opts["duplex"] in valid:
            config.update({"duplex": opts["duplex"]})
        else:
            _raise_error_iface(iface, "duplex", valid)

    if "speed" in opts:
        valid = ["10", "100", "1000", "10000"]
        if six.text_type(opts["speed"]) in valid:
            config.update({"speed": opts["speed"]})
        else:
            _raise_error_iface(iface, opts["speed"], valid)

    if "advertise" in opts:
        valid = [
            "0x001",
            "0x002",
            "0x004",
            "0x008",
            "0x010",
            "0x020",
            "0x20000",
            "0x8000",
            "0x1000",
            "0x40000",
            "0x80000",
            "0x200000",
            "0x400000",
            "0x800000",
            "0x1000000",
            "0x2000000",
            "0x4000000",
        ]
        if six.text_type(opts["advertise"]) in valid:
            config.update({"advertise": opts["advertise"]})
        else:
            _raise_error_iface(iface, "advertise", valid)

    valid = _CONFIG_TRUE + _CONFIG_FALSE
    for option in ("rx", "tx", "sg", "tso", "ufo", "gso", "gro", "lro"):
        if option in opts:
            if opts[option] in _CONFIG_TRUE:
                config.update({option: "on"})
            elif opts[option] in _CONFIG_FALSE:
                config.update({option: "off"})
            else:
                _raise_error_iface(iface, option, valid)

    return config


def _parse_settings_bond(opts, iface):
    """
    Filters given options and outputs valid settings for requested
    operation. If an option has a value that is not expected, this
    function will log what the Interface, Setting and what it was
    expecting.
    """

    bond_def = {
        # 803.ad aggregation selection logic
        # 0 for stable (default)
        # 1 for bandwidth
        # 2 for count
        "ad_select": "0",
        # Max number of transmit queues (default = 16)
        "tx_queues": "16",
        # Link monitoring in milliseconds. Most NICs support this
        "miimon": "100",
        # ARP interval in milliseconds
        "arp_interval": "250",
        # Delay before considering link down in milliseconds (miimon * 2)
        "downdelay": "200",
        # lacp_rate 0: Slow - every 30 seconds
        # lacp_rate 1: Fast - every 1 second
        "lacp_rate": "0",
        # Max bonds for this driver
        "max_bonds": "1",
        # Specifies the time, in milliseconds, to wait before
        # enabling a slave after a link recovery has been
        # detected. Only used with miimon.
        "updelay": "0",
        # Used with miimon.
        # On: driver sends mii
        # Off: ethtool sends mii
        "use_carrier": "0",
        # Default. Don't change unless you know what you are doing.
        "xmit_hash_policy": "layer2",
    }

    if opts["mode"] in ["balance-rr", "0"]:
        log.info("Device: %s Bonding Mode: load balancing (round-robin)", iface)
        return _parse_settings_bond_0(opts, iface, bond_def)
    elif opts["mode"] in ["active-backup", "1"]:
        log.info("Device: %s Bonding Mode: fault-tolerance (active-backup)", iface)
        return _parse_settings_bond_1(opts, iface, bond_def)
    elif opts["mode"] in ["balance-xor", "2"]:
        log.info("Device: %s Bonding Mode: load balancing (xor)", iface)
        return _parse_settings_bond_2(opts, iface, bond_def)
    elif opts["mode"] in ["broadcast", "3"]:
        log.info("Device: %s Bonding Mode: fault-tolerance (broadcast)", iface)
        return _parse_settings_bond_3(opts, iface, bond_def)
    elif opts["mode"] in ["802.3ad", "4"]:
        log.info(
            "Device: %s Bonding Mode: IEEE 802.3ad Dynamic link " "aggregation", iface
        )
        return _parse_settings_bond_4(opts, iface, bond_def)
    elif opts["mode"] in ["balance-tlb", "5"]:
        log.info("Device: %s Bonding Mode: transmit load balancing", iface)
        return _parse_settings_bond_5(opts, iface, bond_def)
    elif opts["mode"] in ["balance-alb", "6"]:
        log.info("Device: %s Bonding Mode: adaptive load balancing", iface)
        return _parse_settings_bond_6(opts, iface, bond_def)
    else:
        valid = [
            "0",
            "1",
            "2",
            "3",
            "4",
            "5",
            "6",
            "balance-rr",
            "active-backup",
            "balance-xor",
            "broadcast",
            "802.3ad",
            "balance-tlb",
            "balance-alb",
        ]
        _raise_error_iface(iface, "mode", valid)


def _parse_settings_bond_0(opts, iface, bond_def):
    """
    Filters given options and outputs valid settings for bond0.
    If an option has a value that is not expected, this
    function will log what the Interface, Setting and what it was
    expecting.
    """

    # balance-rr shares miimon settings with balance-xor
    bond = _parse_settings_bond_1(opts, iface, bond_def)

    bond.update({"mode": "0"})

    # ARP targets in n.n.n.n form
<<<<<<< HEAD
    valid = ["list of ips (up to 16)"]
    if "arp_ip_target" in opts:
        if isinstance(opts["arp_ip_target"], list):
            if 1 <= len(opts["arp_ip_target"]) <= 16:
                bond.update({"arp_ip_target": ""})
                for ip in opts["arp_ip_target"]:  # pylint: disable=C0103
                    if len(bond["arp_ip_target"]) > 0:
                        bond["arp_ip_target"] = bond["arp_ip_target"] + "," + ip
=======
    valid = ['list of ips (up to 16)']
    if 'arp_ip_target' in opts:
        if isinstance(opts['arp_ip_target'], list):
            if 1 <= len(opts['arp_ip_target']) <= 16:
                bond.update({'arp_ip_target': ''})
                for ip in opts['arp_ip_target']:  # pylint: disable=C0103
                    if bond['arp_ip_target']:
                        bond['arp_ip_target'] = bond['arp_ip_target'] + ',' + ip
>>>>>>> 8abb7099
                    else:
                        bond["arp_ip_target"] = ip
            else:
                _raise_error_iface(iface, "arp_ip_target", valid)
        else:
            _raise_error_iface(iface, "arp_ip_target", valid)
    elif "miimon" not in opts:
        _raise_error_iface(iface, "arp_ip_target", valid)

    if "arp_interval" in opts:
        try:
            int(opts["arp_interval"])
            bond.update({"arp_interval": opts["arp_interval"]})
        except Exception:  # pylint: disable=broad-except
            _raise_error_iface(iface, "arp_interval", ["integer"])
    else:
        _log_default_iface(iface, "arp_interval", bond_def["arp_interval"])
        bond.update({"arp_interval": bond_def["arp_interval"]})

    return bond


def _parse_settings_bond_1(opts, iface, bond_def):

    """
    Filters given options and outputs valid settings for bond1.
    If an option has a value that is not expected, this
    function will log what the Interface, Setting and what it was
    expecting.
    """
    bond = {"mode": "1"}

    for binding in ["miimon", "downdelay", "updelay"]:
        if binding in opts:
            try:
                int(opts[binding])
                bond.update({binding: opts[binding]})
            except Exception:  # pylint: disable=broad-except
                _raise_error_iface(iface, binding, ["integer"])
        else:
            _log_default_iface(iface, binding, bond_def[binding])
            bond.update({binding: bond_def[binding]})

    if "use_carrier" in opts:
        if opts["use_carrier"] in _CONFIG_TRUE:
            bond.update({"use_carrier": "1"})
        elif opts["use_carrier"] in _CONFIG_FALSE:
            bond.update({"use_carrier": "0"})
        else:
            valid = _CONFIG_TRUE + _CONFIG_FALSE
            _raise_error_iface(iface, "use_carrier", valid)
    else:
        _log_default_iface(iface, "use_carrier", bond_def["use_carrier"])
        bond.update({"use_carrier": bond_def["use_carrier"]})

    if "primary" in opts:
        bond.update({"primary": opts["primary"]})

    return bond


def _parse_settings_bond_2(opts, iface, bond_def):
    """
    Filters given options and outputs valid settings for bond2.
    If an option has a value that is not expected, this
    function will log what the Interface, Setting and what it was
    expecting.
<<<<<<< HEAD
    """

    bond = {"mode": "2"}

    valid = ["list of ips (up to 16)"]
    if "arp_ip_target" in opts:
        if isinstance(opts["arp_ip_target"], list):
            if 1 <= len(opts["arp_ip_target"]) <= 16:
                bond.update({"arp_ip_target": ""})
                for ip in opts["arp_ip_target"]:  # pylint: disable=C0103
                    if len(bond["arp_ip_target"]) > 0:
                        bond["arp_ip_target"] = bond["arp_ip_target"] + "," + ip
=======
    '''

    bond = {'mode': '2'}

    valid = ['list of ips (up to 16)']
    if 'arp_ip_target' in opts:
        if isinstance(opts['arp_ip_target'], list):
            if 1 <= len(opts['arp_ip_target']) <= 16:
                bond.update({'arp_ip_target': ''})
                for ip in opts['arp_ip_target']:  # pylint: disable=C0103
                    if bond['arp_ip_target']:
                        bond['arp_ip_target'] = bond['arp_ip_target'] + ',' + ip
>>>>>>> 8abb7099
                    else:
                        bond["arp_ip_target"] = ip
            else:
                _raise_error_iface(iface, "arp_ip_target", valid)
        else:
            _raise_error_iface(iface, "arp_ip_target", valid)
    else:
        _raise_error_iface(iface, "arp_ip_target", valid)

    if "arp_interval" in opts:
        try:
            int(opts["arp_interval"])
            bond.update({"arp_interval": opts["arp_interval"]})
        except Exception:  # pylint: disable=broad-except
            _raise_error_iface(iface, "arp_interval", ["integer"])
    else:
        _log_default_iface(iface, "arp_interval", bond_def["arp_interval"])
        bond.update({"arp_interval": bond_def["arp_interval"]})

    if "hashing-algorithm" in opts:
        valid = ["layer2", "layer2+3", "layer3+4"]
        if opts["hashing-algorithm"] in valid:
            bond.update({"xmit_hash_policy": opts["hashing-algorithm"]})
        else:
            _raise_error_iface(iface, "hashing-algorithm", valid)

    return bond


def _parse_settings_bond_3(opts, iface, bond_def):

    """
    Filters given options and outputs valid settings for bond3.
    If an option has a value that is not expected, this
    function will log what the Interface, Setting and what it was
    expecting.
    """
    bond = {"mode": "3"}

    for binding in ["miimon", "downdelay", "updelay"]:
        if binding in opts:
            try:
                int(opts[binding])
                bond.update({binding: opts[binding]})
            except Exception:  # pylint: disable=broad-except
                _raise_error_iface(iface, binding, ["integer"])
        else:
            _log_default_iface(iface, binding, bond_def[binding])
            bond.update({binding: bond_def[binding]})

    if "use_carrier" in opts:
        if opts["use_carrier"] in _CONFIG_TRUE:
            bond.update({"use_carrier": "1"})
        elif opts["use_carrier"] in _CONFIG_FALSE:
            bond.update({"use_carrier": "0"})
        else:
            valid = _CONFIG_TRUE + _CONFIG_FALSE
            _raise_error_iface(iface, "use_carrier", valid)
    else:
        _log_default_iface(iface, "use_carrier", bond_def["use_carrier"])
        bond.update({"use_carrier": bond_def["use_carrier"]})

    return bond


def _parse_settings_bond_4(opts, iface, bond_def):
    """
    Filters given options and outputs valid settings for bond4.
    If an option has a value that is not expected, this
    function will log what the Interface, Setting and what it was
    expecting.
    """

    bond = {"mode": "4"}

    for binding in ["miimon", "downdelay", "updelay", "lacp_rate", "ad_select"]:
        if binding in opts:
            if binding == "lacp_rate":
                if opts[binding] == "fast":
                    opts.update({binding: "1"})
                if opts[binding] == "slow":
                    opts.update({binding: "0"})
                valid = ["fast", "1", "slow", "0"]
            else:
                valid = ["integer"]
            try:
                int(opts[binding])
                bond.update({binding: opts[binding]})
            except Exception:  # pylint: disable=broad-except
                _raise_error_iface(iface, binding, valid)
        else:
            _log_default_iface(iface, binding, bond_def[binding])
            bond.update({binding: bond_def[binding]})

    if "use_carrier" in opts:
        if opts["use_carrier"] in _CONFIG_TRUE:
            bond.update({"use_carrier": "1"})
        elif opts["use_carrier"] in _CONFIG_FALSE:
            bond.update({"use_carrier": "0"})
        else:
            valid = _CONFIG_TRUE + _CONFIG_FALSE
            _raise_error_iface(iface, "use_carrier", valid)
    else:
        _log_default_iface(iface, "use_carrier", bond_def["use_carrier"])
        bond.update({"use_carrier": bond_def["use_carrier"]})

    if "hashing-algorithm" in opts:
        valid = ["layer2", "layer2+3", "layer3+4"]
        if opts["hashing-algorithm"] in valid:
            bond.update({"xmit_hash_policy": opts["hashing-algorithm"]})
        else:
            _raise_error_iface(iface, "hashing-algorithm", valid)

    return bond


def _parse_settings_bond_5(opts, iface, bond_def):

    """
    Filters given options and outputs valid settings for bond5.
    If an option has a value that is not expected, this
    function will log what the Interface, Setting and what it was
    expecting.
    """
    bond = {"mode": "5"}

    for binding in ["miimon", "downdelay", "updelay"]:
        if binding in opts:
            try:
                int(opts[binding])
                bond.update({binding: opts[binding]})
            except Exception:  # pylint: disable=broad-except
                _raise_error_iface(iface, binding, ["integer"])
        else:
            _log_default_iface(iface, binding, bond_def[binding])
            bond.update({binding: bond_def[binding]})

    if "use_carrier" in opts:
        if opts["use_carrier"] in _CONFIG_TRUE:
            bond.update({"use_carrier": "1"})
        elif opts["use_carrier"] in _CONFIG_FALSE:
            bond.update({"use_carrier": "0"})
        else:
            valid = _CONFIG_TRUE + _CONFIG_FALSE
            _raise_error_iface(iface, "use_carrier", valid)
    else:
        _log_default_iface(iface, "use_carrier", bond_def["use_carrier"])
        bond.update({"use_carrier": bond_def["use_carrier"]})

    if "primary" in opts:
        bond.update({"primary": opts["primary"]})

    return bond


def _parse_settings_bond_6(opts, iface, bond_def):

    """
    Filters given options and outputs valid settings for bond6.
    If an option has a value that is not expected, this
    function will log what the Interface, Setting and what it was
    expecting.
    """
    bond = {"mode": "6"}

    for binding in ["miimon", "downdelay", "updelay"]:
        if binding in opts:
            try:
                int(opts[binding])
                bond.update({binding: opts[binding]})
            except Exception:  # pylint: disable=broad-except
                _raise_error_iface(iface, binding, ["integer"])
        else:
            _log_default_iface(iface, binding, bond_def[binding])
            bond.update({binding: bond_def[binding]})

    if "use_carrier" in opts:
        if opts["use_carrier"] in _CONFIG_TRUE:
            bond.update({"use_carrier": "1"})
        elif opts["use_carrier"] in _CONFIG_FALSE:
            bond.update({"use_carrier": "0"})
        else:
            valid = _CONFIG_TRUE + _CONFIG_FALSE
            _raise_error_iface(iface, "use_carrier", valid)
    else:
        _log_default_iface(iface, "use_carrier", bond_def["use_carrier"])
        bond.update({"use_carrier": bond_def["use_carrier"]})

    if "primary" in opts:
        bond.update({"primary": opts["primary"]})

    return bond


def _parse_settings_vlan(opts, iface):

    """
    Filters given options and outputs valid settings for a vlan
    """
    vlan = {}
    if "reorder_hdr" in opts:
        if opts["reorder_hdr"] in _CONFIG_TRUE + _CONFIG_FALSE:
            vlan.update({"reorder_hdr": opts["reorder_hdr"]})
        else:
            valid = _CONFIG_TRUE + _CONFIG_FALSE
            _raise_error_iface(iface, "reorder_hdr", valid)

    if "vlan_id" in opts:
        if opts["vlan_id"] > 0:
            vlan.update({"vlan_id": opts["vlan_id"]})
        else:
            _raise_error_iface(iface, "vlan_id", "Positive integer")

<<<<<<< HEAD
    if "phys_dev" in opts:
        if len(opts["phys_dev"]) > 0:
            vlan.update({"phys_dev": opts["phys_dev"]})
=======
    if 'phys_dev' in opts:
        if opts['phys_dev']:
            vlan.update({'phys_dev': opts['phys_dev']})
>>>>>>> 8abb7099
        else:
            _raise_error_iface(iface, "phys_dev", "Non-empty string")

    return vlan


def _parse_settings_eth(opts, iface_type, enabled, iface):
    """
    Filters given options and outputs valid settings for a
    network interface.
    """
    result = {"name": iface}
    if "proto" in opts:
        valid = ["none", "bootp", "dhcp"]
        if opts["proto"] in valid:
            result["proto"] = opts["proto"]
        else:
            _raise_error_iface(iface, opts["proto"], valid)

    if "dns" in opts:
        result["dns"] = opts["dns"]
        result["peerdns"] = "yes"

    if "mtu" in opts:
        try:
            result["mtu"] = int(opts["mtu"])
        except ValueError:
            _raise_error_iface(iface, "mtu", ["integer"])

    if iface_type not in ["bridge"]:
        ethtool = _parse_ethtool_opts(opts, iface)
        if ethtool:
            result["ethtool"] = ethtool

    if iface_type == "slave":
        result["proto"] = "none"

    if iface_type == "bond":
        bonding = _parse_settings_bond(opts, iface)
        if bonding:
            result["bonding"] = bonding
            result["devtype"] = "Bond"

    if iface_type == "vlan":
        vlan = _parse_settings_vlan(opts, iface)
        if vlan:
            result["devtype"] = "Vlan"
            for opt in vlan:
                result[opt] = opts[opt]

    if iface_type not in ["bond", "vlan", "bridge", "ipip"]:
        auto_addr = False
        if "addr" in opts:
            if salt.utils.validate.net.mac(opts["addr"]):
                result["addr"] = opts["addr"]
            elif opts["addr"] == "auto":
                auto_addr = True
            elif opts["addr"] != "none":
                _raise_error_iface(
                    iface, opts["addr"], ["AA:BB:CC:DD:EE:FF", "auto", "none"]
                )
        else:
            auto_addr = True

        if auto_addr:
            # If interface type is slave for bond, not setting hwaddr
            if iface_type != "slave":
                ifaces = __salt__["network.interfaces"]()
                if iface in ifaces and "hwaddr" in ifaces[iface]:
                    result["addr"] = ifaces[iface]["hwaddr"]
    if iface_type == "eth":
        result["devtype"] = "Ethernet"
    if iface_type == "bridge":
        result["devtype"] = "Bridge"
        bypassfirewall = True
        valid = _CONFIG_TRUE + _CONFIG_FALSE
        for opt in ["bypassfirewall"]:
            if opt in opts:
                if opts[opt] in _CONFIG_TRUE:
                    bypassfirewall = True
                elif opts[opt] in _CONFIG_FALSE:
                    bypassfirewall = False
                else:
                    _raise_error_iface(iface, opts[opt], valid)

        bridgectls = [
            "net.bridge.bridge-nf-call-ip6tables",
            "net.bridge.bridge-nf-call-iptables",
            "net.bridge.bridge-nf-call-arptables",
        ]

        if bypassfirewall:
            sysctl_value = 0
        else:
            sysctl_value = 1

        for sysctl in bridgectls:
            try:
                __salt__["sysctl.persist"](sysctl, sysctl_value)
            except CommandExecutionError:
                log.warning("Failed to set sysctl: %s", sysctl)

    else:
        if "bridge" in opts:
            result["bridge"] = opts["bridge"]

    if iface_type == "ipip":
        result["devtype"] = "IPIP"
        for opt in ["my_inner_ipaddr", "my_outer_ipaddr"]:
            if opt not in opts:
                _raise_error_iface(iface, opts[opt], ["1.2.3.4"])
            else:
                result[opt] = opts[opt]
    if iface_type == "ib":
        result["devtype"] = "InfiniBand"

    if "prefix" in opts:
        if "netmask" in opts:
            msg = "Cannot use prefix and netmask together"
            log.error(msg)
            raise AttributeError(msg)
        result["prefix"] = opts["prefix"]
    elif "netmask" in opts:
        result["netmask"] = opts["netmask"]

    for opt in [
        "ipaddr",
        "master",
        "srcaddr",
        "delay",
        "domain",
        "gateway",
        "uuid",
        "nickname",
        "zone",
    ]:
        if opt in opts:
            result[opt] = opts[opt]

    for opt in ["ipv6addr", "ipv6gateway"]:
        if opt in opts:
            result[opt] = opts[opt]

    if "ipaddrs" in opts:
        result["ipaddrs"] = []
        for opt in opts["ipaddrs"]:
            if salt.utils.validate.net.ipv4_addr(opt):
                ip, prefix = [i.strip() for i in opt.split("/")]
                result["ipaddrs"].append({"ipaddr": ip, "prefix": prefix})
            else:
                msg = "ipv4 CIDR is invalid"
                log.error(msg)
                raise AttributeError(msg)

    if "ipv6addrs" in opts:
        for opt in opts["ipv6addrs"]:
            if not salt.utils.validate.net.ipv6_addr(opt):
                msg = "ipv6 CIDR is invalid"
                log.error(msg)
                raise AttributeError(msg)
            result["ipv6addrs"] = opts["ipv6addrs"]

    if "enable_ipv6" in opts:
        result["enable_ipv6"] = opts["enable_ipv6"]

    valid = _CONFIG_TRUE + _CONFIG_FALSE
    for opt in [
        "onparent",
        "peerdns",
        "peerroutes",
        "slave",
        "vlan",
        "defroute",
        "stp",
        "ipv6_peerdns",
        "ipv6_defroute",
        "ipv6_peerroutes",
        "ipv6_autoconf",
        "ipv4_failure_fatal",
        "dhcpv6c",
    ]:
        if opt in opts:
            if opts[opt] in _CONFIG_TRUE:
                result[opt] = "yes"
            elif opts[opt] in _CONFIG_FALSE:
                result[opt] = "no"
            else:
                _raise_error_iface(iface, opts[opt], valid)

    if "onboot" in opts:
        log.warning(
            "The 'onboot' option is controlled by the 'enabled' option. "
            "Interface: %s Enabled: %s",
            iface,
            enabled,
        )

    if enabled:
        result["onboot"] = "yes"
    else:
        result["onboot"] = "no"

    # If the interface is defined then we want to always take
    # control away from non-root users; unless the administrator
    # wants to allow non-root users to control the device.
    if "userctl" in opts:
        if opts["userctl"] in _CONFIG_TRUE:
            result["userctl"] = "yes"
        elif opts["userctl"] in _CONFIG_FALSE:
            result["userctl"] = "no"
        else:
            _raise_error_iface(iface, opts["userctl"], valid)
    else:
        result["userctl"] = "no"

    # This vlan is in opts, and should be only used in range interface
    # will affect jinja template for interface generating
    if "vlan" in opts:
        if opts["vlan"] in _CONFIG_TRUE:
            result["vlan"] = "yes"
        elif opts["vlan"] in _CONFIG_FALSE:
            result["vlan"] = "no"
        else:
            _raise_error_iface(iface, opts["vlan"], valid)

    if "arpcheck" in opts:
        if opts["arpcheck"] in _CONFIG_FALSE:
            result["arpcheck"] = "no"

    if "ipaddr_start" in opts:
        result["ipaddr_start"] = opts["ipaddr_start"]

    if "ipaddr_end" in opts:
        result["ipaddr_end"] = opts["ipaddr_end"]

    if "clonenum_start" in opts:
        result["clonenum_start"] = opts["clonenum_start"]

    # If NetworkManager is available, we can control whether we use
    # it or not
    if "nm_controlled" in opts:
        if opts["nm_controlled"] in _CONFIG_TRUE:
            result["nm_controlled"] = "yes"
        elif opts["nm_controlled"] in _CONFIG_FALSE:
            result["nm_controlled"] = "no"
        else:
            _raise_error_iface(iface, opts["nm_controlled"], valid)
    else:
        result["nm_controlled"] = "no"

    return result


def _parse_routes(iface, opts):
    """
    Filters given options and outputs valid settings for
    the route settings file.
    """
    # Normalize keys
    opts = dict((k.lower(), v) for (k, v) in six.iteritems(opts))
    result = {}
    if "routes" not in opts:
        _raise_error_routes(iface, "routes", "List of routes")

    for opt in opts:
        result[opt] = opts[opt]

    return result


def _parse_network_settings(opts, current):
    """
    Filters given options and outputs valid settings for
    the global network settings file.
    """
    # Normalize keys
    opts = dict((k.lower(), v) for (k, v) in six.iteritems(opts))
    current = dict((k.lower(), v) for (k, v) in six.iteritems(current))

    # Check for supported parameters
    retain_settings = opts.get("retain_settings", False)
    result = current if retain_settings else {}

    # Default quote type is an empty string, which will not quote values
    quote_type = ""

    valid = _CONFIG_TRUE + _CONFIG_FALSE
    if "enabled" not in opts:
        try:
            opts["networking"] = current["networking"]
            # If networking option is quoted, use its quote type
            quote_type = salt.utils.stringutils.is_quoted(opts["networking"])
            _log_default_network("networking", current["networking"])
        except ValueError:
            _raise_error_network("networking", valid)
    else:
        opts["networking"] = opts["enabled"]

    true_val = "{0}yes{0}".format(quote_type)
    false_val = "{0}no{0}".format(quote_type)

    networking = salt.utils.stringutils.dequote(opts["networking"])
    if networking in valid:
        if networking in _CONFIG_TRUE:
            result["networking"] = true_val
        elif networking in _CONFIG_FALSE:
            result["networking"] = false_val
    else:
        _raise_error_network("networking", valid)

    if "hostname" not in opts:
        try:
            opts["hostname"] = current["hostname"]
            _log_default_network("hostname", current["hostname"])
        except Exception:  # pylint: disable=broad-except
            _raise_error_network("hostname", ["server1.example.com"])

    if opts["hostname"]:
        result["hostname"] = "{1}{0}{1}".format(
            salt.utils.stringutils.dequote(opts["hostname"]), quote_type
        )
    else:
        _raise_error_network("hostname", ["server1.example.com"])

    if "nozeroconf" in opts:
        nozeroconf = salt.utils.stringutils.dequote(opts["nozeroconf"])
        if nozeroconf in valid:
            if nozeroconf in _CONFIG_TRUE:
                result["nozeroconf"] = true_val
            elif nozeroconf in _CONFIG_FALSE:
                result["nozeroconf"] = false_val
        else:
            _raise_error_network("nozeroconf", valid)

    for opt in opts:
        if opt not in ["networking", "hostname", "nozeroconf"]:
            result[opt] = "{1}{0}{1}".format(
                salt.utils.stringutils.dequote(opts[opt]), quote_type
            )
    return result


def _raise_error_iface(iface, option, expected):
    """
    Log and raise an error with a logical formatted message.
    """
    msg = _error_msg_iface(iface, option, expected)
    log.error(msg)
    raise AttributeError(msg)


def _raise_error_network(option, expected):
    """
    Log and raise an error with a logical formatted message.
    """
    msg = _error_msg_network(option, expected)
    log.error(msg)
    raise AttributeError(msg)


def _raise_error_routes(iface, option, expected):
    """
    Log and raise an error with a logical formatted message.
    """
    msg = _error_msg_routes(iface, option, expected)
    log.error(msg)
    raise AttributeError(msg)


def _read_file(path):
    """
    Reads and returns the contents of a file
    """
    try:
        with salt.utils.files.fopen(path, "rb") as rfh:
            lines = salt.utils.stringutils.to_unicode(rfh.read()).splitlines()
            try:
                lines.remove("")
            except ValueError:
                pass
            return lines
    except Exception:  # pylint: disable=broad-except
        return []  # Return empty list for type consistency


def _write_file_iface(iface, data, folder, pattern):
    """
    Writes a file to disk
    """
    filename = os.path.join(folder, pattern.format(iface))
    if not os.path.exists(folder):
        msg = "{0} cannot be written. {1} does not exist"
        msg = msg.format(filename, folder)
        log.error(msg)
        raise AttributeError(msg)
    with salt.utils.files.fopen(filename, "w") as fp_:
        fp_.write(salt.utils.stringutils.to_str(data))


def _write_file_network(data, filename):
    """
    Writes a file to disk
    """
    with salt.utils.files.fopen(filename, "w") as fp_:
        fp_.write(salt.utils.stringutils.to_str(data))


def _read_temp(data):
    lines = data.splitlines()
    try:  # Discard newlines if they exist
        lines.remove("")
    except ValueError:
        pass
    return lines


def build_bond(iface, **settings):
    """
    Create a bond script in /etc/modprobe.d with the passed settings
    and load the bonding kernel module.

    CLI Example:

    .. code-block:: bash

        salt '*' ip.build_bond bond0 mode=balance-alb
    """
    rh_major = __grains__["osrelease"][:1]

    opts = _parse_settings_bond(settings, iface)
    try:
        template = JINJA.get_template("conf.jinja")
    except jinja2.exceptions.TemplateNotFound:
        log.error("Could not load template conf.jinja")
        return ""
    data = template.render({"name": iface, "bonding": opts})
    _write_file_iface(iface, data, _RH_NETWORK_CONF_FILES, "{0}.conf".format(iface))
    path = os.path.join(_RH_NETWORK_CONF_FILES, "{0}.conf".format(iface))
    if rh_major == "5":
        __salt__["cmd.run"](
            'sed -i -e "/^alias\\s{0}.*/d" /etc/modprobe.conf'.format(iface),
            python_shell=False,
        )
        __salt__["cmd.run"](
            'sed -i -e "/^options\\s{0}.*/d" /etc/modprobe.conf'.format(iface),
            python_shell=False,
        )
        __salt__["file.append"]("/etc/modprobe.conf", path)
    __salt__["kmod.load"]("bonding")

    if settings["test"]:
        return _read_temp(data)

    return _read_file(path)


def build_interface(iface, iface_type, enabled, **settings):
    """
    Build an interface script for a network interface.

    CLI Example:

    .. code-block:: bash

        salt '*' ip.build_interface eth0 eth <settings>
    """
    if __grains__["os"] == "Fedora":
        if __grains__["osmajorrelease"] >= 18:
            rh_major = "7"
        else:
            rh_major = "6"
    elif __grains__["os"] == "Amazon":
        # TODO: Is there a better formula for this? -W. Werner, 2019-05-30
        # If not, it will need to be updated whenever Amazon releases
        # Amazon Linux 3
        if __grains__["osmajorrelease"] == 2:
            rh_major = "7"
        else:
            rh_major = "6"
    else:
        rh_major = __grains__["osrelease"][:1]

    iface_type = iface_type.lower()

    if iface_type not in _IFACE_TYPES:
        _raise_error_iface(iface, iface_type, _IFACE_TYPES)

    if iface_type == "slave":
        settings["slave"] = "yes"
        if "master" not in settings:
            msg = "master is a required setting for slave interfaces"
            log.error(msg)
            raise AttributeError(msg)

    if iface_type == "vlan":
        settings["vlan"] = "yes"

    if iface_type == "bridge":
        __salt__["pkg.install"]("bridge-utils")

    if iface_type in ["eth", "bond", "bridge", "slave", "vlan", "ipip", "ib", "alias"]:
        opts = _parse_settings_eth(settings, iface_type, enabled, iface)
        try:
            template = JINJA.get_template("rh{0}_eth.jinja".format(rh_major))
        except jinja2.exceptions.TemplateNotFound:
            log.error("Could not load template rh%s_eth.jinja", rh_major)
            return ""
        ifcfg = template.render(opts)

    if "test" in settings and settings["test"]:
        return _read_temp(ifcfg)

    _write_file_iface(iface, ifcfg, _RH_NETWORK_SCRIPT_DIR, "ifcfg-{0}")
    path = os.path.join(_RH_NETWORK_SCRIPT_DIR, "ifcfg-{0}".format(iface))

    return _read_file(path)


def build_routes(iface, **settings):
    """
    Build a route script for a network interface.

    CLI Example:

    .. code-block:: bash

        salt '*' ip.build_routes eth0 <settings>
    """

    template = "rh6_route_eth.jinja"
    try:
        if int(__grains__["osrelease"][0]) < 6:
            template = "route_eth.jinja"
    except ValueError:
        pass
<<<<<<< HEAD
    log.debug("Template name: %s", template)

    opts = _parse_routes(iface, settings)
    log.debug("Opts: \n %s", opts)
    try:
        template = JINJA.get_template(template)
    except jinja2.exceptions.TemplateNotFound:
        log.error("Could not load template %s", template)
        return ""
=======
    log.debug('Template name: %s', template)

    opts = _parse_routes(iface, settings)
    log.debug('Opts: \n %s', opts)
    try:
        template = JINJA.get_template(template)
    except jinja2.exceptions.TemplateNotFound:
        log.error('Could not load template %s', template)
        return ''
>>>>>>> 8abb7099
    opts6 = []
    opts4 = []
    for route in opts["routes"]:
        ipaddr = route["ipaddr"]
        if salt.utils.validate.net.ipv6_addr(ipaddr):
            opts6.append(route)
        else:
            opts4.append(route)
    log.debug("IPv4 routes:\n%s", opts4)
    log.debug("IPv6 routes:\n%s", opts6)

    routecfg = template.render(routes=opts4, iface=iface)
    routecfg6 = template.render(routes=opts6, iface=iface)

    if settings["test"]:
        routes = _read_temp(routecfg)
        routes.extend(_read_temp(routecfg6))
        return routes

    _write_file_iface(iface, routecfg, _RH_NETWORK_SCRIPT_DIR, "route-{0}")
    _write_file_iface(iface, routecfg6, _RH_NETWORK_SCRIPT_DIR, "route6-{0}")

    path = os.path.join(_RH_NETWORK_SCRIPT_DIR, "route-{0}".format(iface))
    path6 = os.path.join(_RH_NETWORK_SCRIPT_DIR, "route6-{0}".format(iface))

    routes = _read_file(path)
    routes.extend(_read_file(path6))
    return routes


def down(iface, iface_type):
    """
    Shutdown a network interface

    CLI Example:

    .. code-block:: bash

        salt '*' ip.down eth0
    """
    # Slave devices are controlled by the master.
    if iface_type not in ["slave"]:
        return __salt__["cmd.run"]("ifdown {0}".format(iface))
    return None


def get_bond(iface):
    """
    Return the content of a bond script

    CLI Example:

    .. code-block:: bash

        salt '*' ip.get_bond bond0
    """
    path = os.path.join(_RH_NETWORK_CONF_FILES, "{0}.conf".format(iface))
    return _read_file(path)


def get_interface(iface):
    """
    Return the contents of an interface script

    CLI Example:

    .. code-block:: bash

        salt '*' ip.get_interface eth0
    """
    path = os.path.join(_RH_NETWORK_SCRIPT_DIR, "ifcfg-{0}".format(iface))
    return _read_file(path)


def up(iface, iface_type):  # pylint: disable=C0103
    """
    Start up a network interface

    CLI Example:

    .. code-block:: bash

        salt '*' ip.up eth0
    """
    # Slave devices are controlled by the master.
    if iface_type not in ["slave"]:
        return __salt__["cmd.run"]("ifup {0}".format(iface))
    return None


def get_routes(iface):
    """
    Return the contents of the interface routes script.

    CLI Example:

    .. code-block:: bash

        salt '*' ip.get_routes eth0
    """
    path = os.path.join(_RH_NETWORK_SCRIPT_DIR, "route-{0}".format(iface))
    path6 = os.path.join(_RH_NETWORK_SCRIPT_DIR, "route6-{0}".format(iface))
    routes = _read_file(path)
    routes.extend(_read_file(path6))
    return routes


def get_network_settings():
    """
    Return the contents of the global network script.

    CLI Example:

    .. code-block:: bash

        salt '*' ip.get_network_settings
    """
    return _read_file(_RH_NETWORK_FILE)


def apply_network_settings(**settings):
    """
    Apply global network configuration.

    CLI Example:

    .. code-block:: bash

        salt '*' ip.apply_network_settings
    """
    if "require_reboot" not in settings:
        settings["require_reboot"] = False

    if "apply_hostname" not in settings:
        settings["apply_hostname"] = False

    hostname_res = True
    if settings["apply_hostname"] in _CONFIG_TRUE:
        if "hostname" in settings:
            hostname_res = __salt__["network.mod_hostname"](settings["hostname"])
        else:
            log.warning(
                "The network state sls is trying to apply hostname "
                "changes but no hostname is defined."
            )
            hostname_res = False

    res = True
    if settings["require_reboot"] in _CONFIG_TRUE:
        log.warning(
            "The network state sls is requiring a reboot of the system to "
            "properly apply network configuration."
        )
        res = True
    else:
        res = __salt__["service.restart"]("network")

    return hostname_res and res


def build_network_settings(**settings):
    """
    Build the global network script.

    CLI Example:

    .. code-block:: bash

        salt '*' ip.build_network_settings <settings>
    """
    # Read current configuration and store default values
    current_network_settings = _parse_rh_config(_RH_NETWORK_FILE)

    # Build settings
    opts = _parse_network_settings(settings, current_network_settings)
    try:
        template = JINJA.get_template("network.jinja")
    except jinja2.exceptions.TemplateNotFound:
        log.error("Could not load template network.jinja")
        return ""
    network = template.render(opts)

    if settings["test"]:
        return _read_temp(network)

    # Write settings
    _write_file_network(network, _RH_NETWORK_FILE)

    return _read_file(_RH_NETWORK_FILE)<|MERGE_RESOLUTION|>--- conflicted
+++ resolved
@@ -38,13 +38,8 @@
 def __virtual__():
     """
     Confine this module to RHEL/Fedora based distros
-<<<<<<< HEAD
-    """
-    if __grains__["os_family"] == "RedHat":
-=======
     '''
     if __grains__.get('os_family') == 'RedHat':
->>>>>>> 8abb7099
         return __virtualname__
     return (
         False,
@@ -124,15 +119,9 @@
     """
     Build an appropriate error message from a given option and
     a list of expected values.
-<<<<<<< HEAD
-    """
-    msg = "Invalid option -- Interface: {0}, Option: {1}, Expected: [{2}]"
-    return msg.format(iface, option, "|".join(str(e) for e in expected))
-=======
     '''
     msg = 'Invalid option -- Interface: {0}, Option: {1}, Expected: [{2}]'
     return msg.format(iface, option, '|'.join(str(e) for e in expected))
->>>>>>> 8abb7099
 
 
 def _error_msg_routes(iface, option, expected):
@@ -154,15 +143,9 @@
     """
     Build an appropriate error message from a given option and
     a list of expected values.
-<<<<<<< HEAD
-    """
-    msg = "Invalid network setting -- Setting: {0}, Expected: [{1}]"
-    return msg.format(option, "|".join(str(e) for e in expected))
-=======
     '''
     msg = 'Invalid network setting -- Setting: {0}, Expected: [{1}]'
     return msg.format(option, '|'.join(str(e) for e in expected))
->>>>>>> 8abb7099
 
 
 def _log_default_network(opt, value):
@@ -175,11 +158,7 @@
     if rh_config:
         for line in rh_config:
             line = line.strip()
-<<<<<<< HEAD
-            if len(line) == 0 or line.startswith("!") or line.startswith("#"):
-=======
             if not line or line.startswith('!') or line.startswith('#'):
->>>>>>> 8abb7099
                 continue
             pair = [p.rstrip() for p in line.split("=", 1)]
             if len(pair) != 2:
@@ -355,16 +334,6 @@
     bond.update({"mode": "0"})
 
     # ARP targets in n.n.n.n form
-<<<<<<< HEAD
-    valid = ["list of ips (up to 16)"]
-    if "arp_ip_target" in opts:
-        if isinstance(opts["arp_ip_target"], list):
-            if 1 <= len(opts["arp_ip_target"]) <= 16:
-                bond.update({"arp_ip_target": ""})
-                for ip in opts["arp_ip_target"]:  # pylint: disable=C0103
-                    if len(bond["arp_ip_target"]) > 0:
-                        bond["arp_ip_target"] = bond["arp_ip_target"] + "," + ip
-=======
     valid = ['list of ips (up to 16)']
     if 'arp_ip_target' in opts:
         if isinstance(opts['arp_ip_target'], list):
@@ -373,7 +342,6 @@
                 for ip in opts['arp_ip_target']:  # pylint: disable=C0103
                     if bond['arp_ip_target']:
                         bond['arp_ip_target'] = bond['arp_ip_target'] + ',' + ip
->>>>>>> 8abb7099
                     else:
                         bond["arp_ip_target"] = ip
             else:
@@ -441,20 +409,6 @@
     If an option has a value that is not expected, this
     function will log what the Interface, Setting and what it was
     expecting.
-<<<<<<< HEAD
-    """
-
-    bond = {"mode": "2"}
-
-    valid = ["list of ips (up to 16)"]
-    if "arp_ip_target" in opts:
-        if isinstance(opts["arp_ip_target"], list):
-            if 1 <= len(opts["arp_ip_target"]) <= 16:
-                bond.update({"arp_ip_target": ""})
-                for ip in opts["arp_ip_target"]:  # pylint: disable=C0103
-                    if len(bond["arp_ip_target"]) > 0:
-                        bond["arp_ip_target"] = bond["arp_ip_target"] + "," + ip
-=======
     '''
 
     bond = {'mode': '2'}
@@ -467,7 +421,6 @@
                 for ip in opts['arp_ip_target']:  # pylint: disable=C0103
                     if bond['arp_ip_target']:
                         bond['arp_ip_target'] = bond['arp_ip_target'] + ',' + ip
->>>>>>> 8abb7099
                     else:
                         bond["arp_ip_target"] = ip
             else:
@@ -681,15 +634,9 @@
         else:
             _raise_error_iface(iface, "vlan_id", "Positive integer")
 
-<<<<<<< HEAD
-    if "phys_dev" in opts:
-        if len(opts["phys_dev"]) > 0:
-            vlan.update({"phys_dev": opts["phys_dev"]})
-=======
     if 'phys_dev' in opts:
         if opts['phys_dev']:
             vlan.update({'phys_dev': opts['phys_dev']})
->>>>>>> 8abb7099
         else:
             _raise_error_iface(iface, "phys_dev", "Non-empty string")
 
@@ -1225,17 +1172,6 @@
             template = "route_eth.jinja"
     except ValueError:
         pass
-<<<<<<< HEAD
-    log.debug("Template name: %s", template)
-
-    opts = _parse_routes(iface, settings)
-    log.debug("Opts: \n %s", opts)
-    try:
-        template = JINJA.get_template(template)
-    except jinja2.exceptions.TemplateNotFound:
-        log.error("Could not load template %s", template)
-        return ""
-=======
     log.debug('Template name: %s', template)
 
     opts = _parse_routes(iface, settings)
@@ -1245,7 +1181,6 @@
     except jinja2.exceptions.TemplateNotFound:
         log.error('Could not load template %s', template)
         return ''
->>>>>>> 8abb7099
     opts6 = []
     opts4 = []
     for route in opts["routes"]:
