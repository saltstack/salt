--- conflicted
+++ resolved
@@ -251,11 +251,7 @@
     .. code-block:: bash
 
         salt '*' user.update bob password=secret profile=C:\\Users\\Bob
-<<<<<<< HEAD
                  home=\\server\\homeshare\\bob homedrive=U:
-=======
-                 home=\\server\\homeshare\bob homedrive=U:
->>>>>>> b5d0b860
     """
     # pylint: enable=anomalous-backslash-in-string
     if six.PY2:
