"""
The networking module for NI Linux Real-Time distro

"""

import logging
import os
import re
import time

import salt.exceptions
import salt.utils.files
import salt.utils.validate.net
from salt.ext.six.moves import configparser

try:
    import pyconnman
except ImportError:
    pyconnman = None

try:
    import dbus
except ImportError:
    dbus = None

try:
    import pyiface
    from pyiface.ifreqioctls import IFF_LOOPBACK, IFF_RUNNING
except ImportError:
    pyiface = None

try:
    from requests.structures import CaseInsensitiveDict
except ImportError:
    CaseInsensitiveDict = None

log = logging.getLogger(__name__)

# Define the module's virtual name
__virtualname__ = "ip"

SERVICE_PATH = "/net/connman/service/"
INTERFACES_CONFIG = "/var/lib/connman/interfaces.config"
NIRTCFG_PATH = "/usr/local/natinst/bin/nirtcfg"
INI_FILE = "/etc/natinst/share/ni-rt.ini"
_CONFIG_TRUE = ["yes", "on", "true", "1", True]
NIRTCFG_ETHERCAT = "EtherCAT"


def _assume_condition(condition, err):
    """
    Raise an exception if the condition is false
    """
    if not condition:
        raise RuntimeError(err)


def __virtual__():
    """
    Confine this module to NI Linux Real-Time based distros
    """
    try:
        msg = "The nilrt_ip module could not be loaded: unsupported OS family"
        _assume_condition(__grains__["os_family"] == "NILinuxRT", msg)
        _assume_condition(
            CaseInsensitiveDict, "The python package request is not installed"
        )
        _assume_condition(pyiface, "The python pyiface package is not installed")
        if __grains__["lsb_distrib_id"] != "nilrt":
            _assume_condition(
                pyconnman, "The python package pyconnman is not installed"
            )
            _assume_condition(dbus, "The python DBus package is not installed")
            _assume_condition(_get_state() != "offline", "Connman is not running")
    except RuntimeError as exc:
        return False, str(exc)
    return __virtualname__


def _get_state():
    """
    Returns the state of connman
    """
    try:
        return pyconnman.ConnManager().get_property("State")
    except KeyError:
        return "offline"
    except dbus.DBusException as exc:
        raise salt.exceptions.CommandExecutionError(
            "Connman daemon error: {}".format(exc)
        )


def _get_technologies():
    """
    Returns the technologies of connman
    """
    tech = ""
    technologies = pyconnman.ConnManager().get_technologies()
    for path, params in technologies:
        tech += "{}\n\tName = {}\n\tType = {}\n\tPowered = {}\n\tConnected = {}\n".format(
            path,
            params["Name"],
            params["Type"],
            params["Powered"] == 1,
            params["Connected"] == 1,
        )
    return tech


def _get_services():
    """
    Returns a list with all connman services
    """
    serv = []
    services = pyconnman.ConnManager().get_services()
    for path, _ in services:
        serv.append(str(path[len(SERVICE_PATH) :]))
    return serv


def _connected(service):
    """
    Verify if a connman service is connected
    """
    state = pyconnman.ConnService(os.path.join(SERVICE_PATH, service)).get_property(
        "State"
    )
    return state == "online" or state == "ready"


def _space_delimited_list(value):
    """
    validate that a value contains one or more space-delimited values
    """
    if isinstance(value, str):
        items = value.split(" ")
        valid = items and all(items)
    else:
        valid = hasattr(value, "__iter__") and (value != [])

    if valid:
        return True, "space-delimited string"
    return False, "{} is not a valid list.\n".format(value)


def _validate_ipv4(value):
    """
    validate ipv4 values
    """
    if len(value) == 3:
        if not salt.utils.validate.net.ipv4_addr(value[0].strip()):
            return False, "Invalid ip address: {} for ipv4 option".format(value[0])
        if not salt.utils.validate.net.netmask(value[1].strip()):
            return False, "Invalid netmask: {} for ipv4 option".format(value[1])
        if not salt.utils.validate.net.ipv4_addr(value[2].strip()):
            return False, "Invalid gateway: {} for ipv4 option".format(value[2])
    else:
        return False, "Invalid value: {} for ipv4 option".format(value)
    return True, ""


def _interface_to_service(iface):
    """
    returns the corresponding service to given interface if exists, otherwise return None
    """
    for _service in _get_services():
        service_info = pyconnman.ConnService(os.path.join(SERVICE_PATH, _service))
        if service_info.get_property("Ethernet")["Interface"] == iface:
            return _service
    return None


def _get_service_info(service):
    """
    return details about given connman service
    """
    service_info = pyconnman.ConnService(os.path.join(SERVICE_PATH, service))
    data = {
        "label": service,
        "wireless": service_info.get_property("Type") == "wifi",
        "connectionid": str(service_info.get_property("Ethernet")["Interface"]),
        "hwaddr": str(service_info.get_property("Ethernet")["Address"]),
    }

    state = service_info.get_property("State")
    if state == "ready" or state == "online":
        data["up"] = True
        data["ipv4"] = {"gateway": "0.0.0.0"}
        ipv4 = "IPv4"
        if service_info.get_property("IPv4")["Method"] == "manual":
            ipv4 += ".Configuration"
        ipv4_info = service_info.get_property(ipv4)
        for info in ["Method", "Address", "Netmask", "Gateway"]:
            value = ipv4_info.get(info)
            if value is None:
                log.warning("Unable to get IPv4 %s for service %s\n", info, service)
                continue
            if info == "Method":
                info = "requestmode"
                if value == "dhcp":
                    value = "dhcp_linklocal"
                elif value in ("manual", "fixed"):
                    value = "static"
            data["ipv4"][info.lower()] = str(value)

        ipv6_info = service_info.get_property("IPv6")
        for info in ["Address", "Prefix", "Gateway"]:
            value = ipv6_info.get(info)
            if value is None:
                log.warning("Unable to get IPv6 %s for service %s\n", info, service)
                continue
            data["ipv6"][info.lower()] = [str(value)]

        nameservers = []
        for nameserver_prop in service_info.get_property("Nameservers"):
            nameservers.append(str(nameserver_prop))
        data["ipv4"]["dns"] = nameservers
    else:
        data["up"] = False
        data["ipv4"] = {"requestmode": "disabled"}

    data["ipv4"]["supportedrequestmodes"] = ["dhcp_linklocal", "disabled", "static"]
    return data


def _get_dns_info():
    """
    return dns list
    """
    dns_list = []
    try:
        with salt.utils.files.fopen("/etc/resolv.conf", "r+") as dns_info:
            lines = dns_info.readlines()
            for line in lines:
                if "nameserver" in line:
                    dns = line.split()[1].strip()
                    if dns not in dns_list:
                        dns_list.append(dns)
    except OSError:
        log.warning("Could not get domain\n")
    return dns_list


def _remove_quotes(value):
    """
    Remove leading and trailing double quotes if they exist.
    """
    # nirtcfg writes values with quotes
    if len(value) > 1 and value[0] == value[-1] == '"':
        value = value[1:-1]
    return value


def _load_config(section, options, default_value="", filename=INI_FILE):
    """
    Get values for some options and a given section from a config file.

    :param section: Section Name
    :param options: List of options
    :param default_value: Default value if an option doesn't have a value. Default is empty string.
    :param filename: config file. Default is INI_FILE.
    :return:
    """
    results = {}
    if not options:
        return results
    with salt.utils.files.fopen(filename, "r") as config_file:
        config_parser = configparser.RawConfigParser(
            dict_type=CaseInsensitiveDict, converters={"unquoted": _remove_quotes}
        )
        config_parser.readfp(config_file)
        for option in options:
            results[option] = config_parser.getunquoted(
                section, option, fallback=default_value
            )

    return results


def _get_request_mode_info(interface):
    """
    return requestmode for given interface
    """
    settings = _load_config(interface, ["linklocalenabled", "dhcpenabled"], -1)
    link_local_enabled = int(settings["linklocalenabled"])
    dhcp_enabled = int(settings["dhcpenabled"])

    if dhcp_enabled == 1:
        return "dhcp_linklocal" if link_local_enabled == 1 else "dhcp_only"
    else:
        if link_local_enabled == 1:
            return "linklocal_only"
        if link_local_enabled == 0:
            return "static"

    # some versions of nirtcfg don't set the dhcpenabled/linklocalenabled variables
    # when selecting "DHCP or Link Local" from MAX, so return it by default to avoid
    # having the requestmode "None" because none of the conditions above matched.
    return "dhcp_linklocal"


def _get_adapter_mode_info(interface):
    """
    return adaptermode for given interface
    """
    mode = _load_config(interface, ["mode"])["mode"].lower()
    return mode if mode in ["disabled", "ethercat"] else "tcpip"


def _get_possible_adapter_modes(interface, blacklist):
    """
    Return possible adapter modes for a given interface using a blacklist.

    :param interface: interface name
    :param blacklist: given blacklist
    :return: list of possible adapter modes
    """
    adapter_modes = []
    protocols = _load_config("lvrt", ["AdditionalNetworkProtocols"])[
        "AdditionalNetworkProtocols"
    ].lower()
    sys_interface_path = os.readlink("/sys/class/net/{}".format(interface))
    with salt.utils.files.fopen(
        "/sys/class/net/{}/uevent".format(interface)
    ) as uevent_file:
        uevent_lines = uevent_file.readlines()
    uevent_devtype = ""
    for line in uevent_lines:
        if line.startswith("DEVTYPE="):
            uevent_devtype = line.split("=")[1].strip()
            break

    for adapter_mode in blacklist:
        if adapter_mode == "_":
            continue
        value = blacklist.get(adapter_mode, {})
        if value.get("additional_protocol") and adapter_mode not in protocols:
            continue

        if interface not in value["name"] and not any(
            (blacklist["_"][iface_type] == "sys" and iface_type in sys_interface_path)
            or (blacklist["_"][iface_type] == "uevent" and iface_type == uevent_devtype)
            for iface_type in value["type"]
        ):
            adapter_modes += [adapter_mode]
    return adapter_modes


def _get_static_info(interface):
    """
    Return information about an interface from config file.

    :param interface: interface label
    """
    data = {
        "connectionid": interface.name,
        "label": interface.name,
        "hwaddr": interface.hwaddr[:-1],
        "up": False,
        "ipv4": {
            "supportedrequestmodes": ["dhcp_linklocal", "disabled", "static"],
            "requestmode": "dhcp_linklocal",
        },
        "wireless": False,
    }
    hwaddr_section_number = "".join(data["hwaddr"].split(":"))
    if os.path.exists(INTERFACES_CONFIG):
        information = _load_config(
            "service_" + hwaddr_section_number,
            ["IPv4", "Nameservers", "IPv4.method"],
            filename=INTERFACES_CONFIG,
        )
        if information["IPv4.method"] == "manual" and information["IPv4"] != "":
            ipv4_information = information["IPv4"].split("/")
            data["ipv4"]["address"] = ipv4_information[0]
            data["ipv4"]["dns"] = (
                ""
                if information["Nameservers"] == "''"
                else information["Nameservers"].split(",")
            )
            data["ipv4"]["netmask"] = ipv4_information[1]
            data["ipv4"]["gateway"] = ipv4_information[2]
            data["ipv4"]["requestmode"] = "static"
        elif information["IPv4"] == "off":
            data["ipv4"]["requestmode"] = "disabled"

    return data


def _get_base_interface_info(interface):
    """
    return base details about given interface
    """
    blacklist = {
        "tcpip": {"name": [], "type": [], "additional_protocol": False},
        "disabled": {
            "name": ["eth0"],
            "type": ["gadget"],
            "additional_protocol": False,
        },
        "ethercat": {
            "name": ["eth0"],
            "type": ["gadget", "usb", "wlan"],
            "additional_protocol": True,
        },
        "_": {"usb": "sys", "gadget": "uevent", "wlan": "uevent"},
    }
    return {
        "label": interface.name,
        "connectionid": interface.name,
        "supported_adapter_modes": _get_possible_adapter_modes(
            interface.name, blacklist
        ),
        "adapter_mode": _get_adapter_mode_info(interface.name),
        "up": interface.flags & IFF_RUNNING != 0,
        "ipv4": {
            "supportedrequestmodes": [
                "dhcp_linklocal",
                "dhcp_only",
                "linklocal_only",
                "static",
            ],
            "requestmode": _get_request_mode_info(interface.name),
        },
        "hwaddr": interface.hwaddr[:-1],
    }


def _get_ethercat_interface_info(interface):
    """
    return details about given ethercat interface
    """
    base_information = _get_base_interface_info(interface)
    base_information["ethercat"] = {
        "masterid": _load_config(interface.name, ["MasterID"])["MasterID"]
    }
    return base_information


def _get_tcpip_interface_info(interface):
    """
    return details about given tcpip interface
    """
    base_information = _get_base_interface_info(interface)
    if base_information["ipv4"]["requestmode"] == "static":
        settings = _load_config(
            interface.name, ["IP_Address", "Subnet_Mask", "Gateway", "DNS_Address"]
        )
        base_information["ipv4"]["address"] = settings["IP_Address"]
        base_information["ipv4"]["netmask"] = settings["Subnet_Mask"]
        base_information["ipv4"]["gateway"] = settings["Gateway"]
        base_information["ipv4"]["dns"] = [settings["DNS_Address"]]
    elif base_information["up"]:
        base_information["ipv4"]["address"] = interface.sockaddrToStr(interface.addr)
        base_information["ipv4"]["netmask"] = interface.sockaddrToStr(interface.netmask)
        base_information["ipv4"]["gateway"] = "0.0.0.0"
        base_information["ipv4"]["dns"] = _get_dns_info()
        with salt.utils.files.fopen("/proc/net/route", "r") as route_file:
            pattern = re.compile(
                r"^{interface}\t[0]{{8}}\t([0-9A-Z]{{8}})".format(
                    interface=interface.name
                ),
                re.MULTILINE,
            )
            match = pattern.search(route_file.read())
            iface_gateway_hex = None if not match else match.group(1)
        if iface_gateway_hex is not None and len(iface_gateway_hex) == 8:
            base_information["ipv4"]["gateway"] = ".".join(
                [str(int(iface_gateway_hex[i : i + 2], 16)) for i in range(6, -1, -2)]
            )
    return base_information


def _get_interface_info(interface):
    """
    return details about given interface
    """
    adapter_mode = _get_adapter_mode_info(interface.name)
    if adapter_mode == "disabled":
        return _get_base_interface_info(interface)
    elif adapter_mode == "ethercat":
        return _get_ethercat_interface_info(interface)
    return _get_tcpip_interface_info(interface)


def _dict_to_string(dictionary):
    """
    converts a dictionary object into a list of strings
    """
    ret = ""
    for key, val in sorted(dictionary.items()):
        if isinstance(val, dict):
            for line in _dict_to_string(val):
                ret += str(key) + "-" + line + "\n"
        elif isinstance(val, list):
            text = " ".join([str(item) for item in val])
            ret += str(key) + ": " + text + "\n"
        else:
            ret += str(key) + ": " + str(val) + "\n"
    return ret.splitlines()


def _get_info(interface):
    """
    Return information about an interface even if it's not associated with a service.

    :param interface: interface label
    """
    service = _interface_to_service(interface.name)
    if service is not None:
        return _get_service_info(service)
    return _get_static_info(interface)


def get_interfaces_details():
    """
    Get details about all the interfaces on the minion

    :return: information about all interfaces omitting loopback
    :rtype: dictionary

    CLI Example:

    .. code-block:: bash

        salt '*' ip.get_interfaces_details
    """
    _interfaces = [
        interface
        for interface in pyiface.getIfaces()
        if interface.flags & IFF_LOOPBACK == 0
    ]
    if __grains__["lsb_distrib_id"] == "nilrt":
        return {"interfaces": list(map(_get_interface_info, _interfaces))}
    return {"interfaces": list(map(_get_info, _interfaces))}


def _change_state_legacy(interface, new_state):
    """
    Enable or disable an interface on a legacy distro

    Change adapter mode to TCP/IP. If previous adapter mode was EtherCAT, the target will need reboot.

    :param interface: interface label
    :param new_state: up or down
    :return: True if the service was enabled, otherwise an exception will be thrown.
    :rtype: bool
    """
    initial_mode = _get_adapter_mode_info(interface)
    _save_config(interface, "Mode", "TCPIP" if new_state == "up" else "Disabled")
    if initial_mode == "ethercat":
        __salt__["system.set_reboot_required_witnessed"]()
    else:
        out = __salt__["cmd.run_all"]("ip link set {} {}".format(interface, new_state))
        if out["retcode"] != 0:
            msg = "Couldn't {} interface {}. Error: {}".format(
                "enable" if new_state == "up" else "disable", interface, out["stderr"]
            )
            raise salt.exceptions.CommandExecutionError(msg)
    return True


def _change_dhcp_config(interface, enable_dhcp=True, filename=INTERFACES_CONFIG):
    """
    Enable or disable dhcp for an interface which isn't a service (in a config file)

    :param interface: interface label
    :param enable_dhcp: True to enable dhcp and False to disable dhcp. Default is True
    :param filename: Config file name. Default is INTERFACES_CONFIG.
    """
    parser = configparser.ConfigParser()
    parser.optionxform = str
    if os.path.exists(filename):
        try:
            with salt.utils.files.fopen(filename, "r") as config_file:
                parser.readfp(config_file)
        except configparser.MissingSectionHeaderError:
            pass
    interface = pyiface.Interface(name=interface)
    hwaddr = interface.hwaddr[:-1]
    hwaddr_section_number = "".join(hwaddr.split(":"))
    if parser.has_section("service_{}".format(hwaddr_section_number)):
        parser.remove_section("service_{}".format(hwaddr_section_number))
    parser.add_section("service_{}".format(hwaddr_section_number))
    parser.set("service_{}".format(hwaddr_section_number), "MAC", hwaddr)
    parser.set(
        "service_{}".format(hwaddr_section_number),
        "Name",
        "ethernet_cable_{}".format(hwaddr_section_number),
    )
    parser.set("service_{}".format(hwaddr_section_number), "Type", "ethernet")
    if enable_dhcp:
        parser.set("service_{}".format(hwaddr_section_number), "IPv4.Method", "dhcp")
        parser.set("service_{}".format(hwaddr_section_number), "AutoConnect", "true")
        parser.set("service_{}".format(hwaddr_section_number), "Nameservers", "''")
    else:
        parser.set("service_{}".format(hwaddr_section_number), "IPv4", "off")
    with salt.utils.files.fopen(filename, "w") as config_file:
        parser.write(config_file)
    return True


def _change_state(interface, new_state):
    """
    Enable or disable an interface

    Change adapter mode to TCP/IP. If previous adapter mode was EtherCAT, the target will need reboot.

    :param interface: interface label
    :param new_state: up or down
    :return: True if the service was enabled, otherwise an exception will be thrown.
    :rtype: bool
    """
    if __grains__["lsb_distrib_id"] == "nilrt":
        return _change_state_legacy(interface, new_state)
    if interface in [x.name for x in pyiface.getIfaces()]:
        return (
            _change_dhcp_config(interface)
            if new_state == "up"
            else _change_dhcp_config(interface, False)
        )
    raise salt.exceptions.CommandExecutionError(
        "Invalid interface name: {}".format(interface)
    )


def up(interface, iface_type=None):  # pylint: disable=invalid-name,unused-argument
    """
    Enable the specified interface

    Change adapter mode to TCP/IP. If previous adapter mode was EtherCAT, the target will need reboot.

    :param str interface: interface label
    :return: True if the service was enabled, otherwise an exception will be thrown.
    :rtype: bool

    CLI Example:

    .. code-block:: bash

        salt '*' ip.up interface-label
    """
    return _change_state(interface, "up")


def enable(interface):
    """
    Enable the specified interface

    Change adapter mode to TCP/IP. If previous adapter mode was EtherCAT, the target will need reboot.

    :param str interface: interface label
    :return: True if the service was enabled, otherwise an exception will be thrown.
    :rtype: bool

    CLI Example:

    .. code-block:: bash

        salt '*' ip.enable interface-label
    """
    return up(interface)


def down(interface, iface_type=None):  # pylint: disable=unused-argument
    """
    Disable the specified interface

    Change adapter mode to Disabled. If previous adapter mode was EtherCAT, the target will need reboot.

    :param str interface: interface label
    :return: True if the service was disabled, otherwise an exception will be thrown.
    :rtype: bool

    CLI Example:

    .. code-block:: bash

        salt '*' ip.down interface-label
    """
    return _change_state(interface, "down")


def disable(interface):
    """
    Disable the specified interface

    Change adapter mode to Disabled. If previous adapter mode was EtherCAT, the target will need reboot.

    :param str interface: interface label
    :return: True if the service was disabled, otherwise an exception will be thrown.
    :rtype: bool

    CLI Example:

    .. code-block:: bash

        salt '*' ip.disable interface-label
    """
    return down(interface)


def _save_config(section, token, value):
    """
    Helper function to persist a configuration in the ini file
    """
    cmd = NIRTCFG_PATH
    cmd += " --set section={},token='{}',value='{}'".format(section, token, value)
    if __salt__["cmd.run_all"](cmd)["retcode"] != 0:
        exc_msg = "Error: could not set {} to {} for {}\n".format(token, value, section)
        raise salt.exceptions.CommandExecutionError(exc_msg)


def set_ethercat(interface, master_id):
    """
    Configure specified adapter to use EtherCAT adapter mode. If successful, the target will need reboot if it doesn't
    already use EtherCAT adapter mode, otherwise will return true.

    :param interface: interface label
    :param master_id: EtherCAT Master ID
    :return: True if the settings were applied, otherwise an exception will be thrown.

    CLI Example:

    .. code-block:: bash

        salt '*' ip.set_ethercat interface-label master-id
    """
    if __grains__["lsb_distrib_id"] == "nilrt":
        initial_mode = _get_adapter_mode_info(interface)
        _save_config(interface, "Mode", NIRTCFG_ETHERCAT)
        _save_config(interface, "MasterID", master_id)
        if initial_mode != "ethercat":
            __salt__["system.set_reboot_required_witnessed"]()
        return True
    raise salt.exceptions.CommandExecutionError("EtherCAT is not supported")


def _restart(interface):
    """
    Disable and enable an interface
    """
    disable(interface)
    enable(interface)


def set_dhcp_linklocal_all(interface):
    """
    Configure specified adapter to use DHCP with linklocal fallback

    Change adapter mode to TCP/IP. If previous adapter mode was EtherCAT, the target will need reboot.

    :param str interface: interface label
    :return: True if the settings were applied, otherwise an exception will be thrown.
    :rtype: bool

    CLI Example:

    .. code-block:: bash

        salt '*' ip.set_dhcp_linklocal_all interface-label
    """
    if __grains__["lsb_distrib_id"] == "nilrt":
        initial_mode = _get_adapter_mode_info(interface)
        _save_config(interface, "Mode", "TCPIP")
        _save_config(interface, "dhcpenabled", "1")
        _save_config(interface, "linklocalenabled", "1")
        if initial_mode == "ethercat":
            __salt__["system.set_reboot_required_witnessed"]()
        else:
            _restart(interface)
        return True
    if interface in [x.name for x in pyiface.getIfaces()]:
        return _change_dhcp_config(interface)
    raise salt.exceptions.CommandExecutionError(
        "Invalid interface name: {}".format(interface)
    )


def set_dhcp_only_all(interface):
    """
    Configure specified adapter to use DHCP only

    Change adapter mode to TCP/IP. If previous adapter mode was EtherCAT, the target will need reboot.

    :param str interface: interface label
    :return: True if the settings were applied, otherwise an exception will be thrown.
    :rtype: bool

    CLI Example:

    .. code-block:: bash

        salt '*' ip.dhcp_only_all interface-label
    """
    if not __grains__["lsb_distrib_id"] == "nilrt":
        raise salt.exceptions.CommandExecutionError("Not supported in this version")
    initial_mode = _get_adapter_mode_info(interface)
    _save_config(interface, "Mode", "TCPIP")
    _save_config(interface, "dhcpenabled", "1")
    _save_config(interface, "linklocalenabled", "0")
    if initial_mode == "ethercat":
        __salt__["system.set_reboot_required_witnessed"]()
    else:
        _restart(interface)
    return True


def set_linklocal_only_all(interface):
    """
    Configure specified adapter to use linklocal only

    Change adapter mode to TCP/IP. If previous adapter mode was EtherCAT, the target will need reboot.

    :param str interface: interface label
    :return: True if the settings were applied, otherwise an exception will be thrown.
    :rtype: bool

    CLI Example:

    .. code-block:: bash

        salt '*' ip.linklocal_only_all interface-label
    """
    if not __grains__["lsb_distrib_id"] == "nilrt":
        raise salt.exceptions.CommandExecutionError("Not supported in this version")
    initial_mode = _get_adapter_mode_info(interface)
    _save_config(interface, "Mode", "TCPIP")
    _save_config(interface, "dhcpenabled", "0")
    _save_config(interface, "linklocalenabled", "1")
    if initial_mode == "ethercat":
        __salt__["system.set_reboot_required_witnessed"]()
    else:
        _restart(interface)
    return True


def _configure_static_interface(interface, **settings):
    """
    Configure an interface that is not detected as a service by Connman (i.e. link is down)

    :param interface: interface label
    :param settings:
            - ip
            - netmask
            - gateway
            - dns
            - name
    :return: True if settings were applied successfully.
    :rtype: bool
    """
    interface = pyiface.Interface(name=interface)
    parser = configparser.ConfigParser()
    parser.optionxform = str
    if os.path.exists(INTERFACES_CONFIG):
        try:
            with salt.utils.files.fopen(INTERFACES_CONFIG, "r") as config_file:
                parser.readfp(config_file)
        except configparser.MissingSectionHeaderError:
            pass
    hwaddr = interface.hwaddr[:-1]
    hwaddr_section_number = "".join(hwaddr.split(":"))
    if parser.has_section("service_{}".format(hwaddr_section_number)):
        parser.remove_section("service_{}".format(hwaddr_section_number))
    parser.add_section("service_{}".format(hwaddr_section_number))
    ip_address = settings.get("ip", "0.0.0.0")
    netmask = settings.get("netmask", "0.0.0.0")
    gateway = settings.get("gateway", "0.0.0.0")
    dns_servers = settings.get("dns", "''")
    name = settings.get("name", "ethernet_cable_{}".format(hwaddr_section_number))
    parser.set(
        "service_{}".format(hwaddr_section_number),
        "IPv4",
        "{}/{}/{}".format(ip_address, netmask, gateway),
    )
    parser.set("service_{}".format(hwaddr_section_number), "Nameservers", dns_servers)
    parser.set("service_{}".format(hwaddr_section_number), "Name", name)
    parser.set("service_{}".format(hwaddr_section_number), "MAC", hwaddr)
    parser.set("service_{}".format(hwaddr_section_number), "Type", "ethernet")
    parser.set("service_{}".format(hwaddr_section_number), "IPv4.method", "manual")
    with salt.utils.files.fopen(INTERFACES_CONFIG, "w") as config_file:
        parser.write(config_file)
    return True


def set_static_all(interface, address, netmask, gateway, nameservers=None):
    """
    Configure specified adapter to use ipv4 manual settings

    Change adapter mode to TCP/IP. If previous adapter mode was EtherCAT, the target will need reboot.

    :param str interface: interface label
    :param str address: ipv4 address
    :param str netmask: ipv4 netmask
    :param str gateway: ipv4 gateway
    :param str nameservers: list of nameservers servers separated by spaces (Optional)
    :return: True if the settings were applied, otherwise an exception will be thrown.
    :rtype: bool

    CLI Example:

    .. code-block:: bash

        salt '*' ip.set_static_all interface-label address netmask gateway nameservers
    """
    validate, msg = _validate_ipv4([address, netmask, gateway])
    if not validate:
        raise salt.exceptions.CommandExecutionError(msg)
    if nameservers:
        validate, msg = _space_delimited_list(nameservers)
        if not validate:
            raise salt.exceptions.CommandExecutionError(msg)
        if not isinstance(nameservers, list):
            nameservers = nameservers.split(" ")
    if __grains__["lsb_distrib_id"] == "nilrt":
        initial_mode = _get_adapter_mode_info(interface)
        _save_config(interface, "Mode", "TCPIP")
        _save_config(interface, "dhcpenabled", "0")
        _save_config(interface, "linklocalenabled", "0")
        _save_config(interface, "IP_Address", address)
        _save_config(interface, "Subnet_Mask", netmask)
        _save_config(interface, "Gateway", gateway)
        if nameservers:
            _save_config(interface, "DNS_Address", nameservers[0])
        if initial_mode == "ethercat":
            __salt__["system.set_reboot_required_witnessed"]()
        else:
            _restart(interface)
        return True
<<<<<<< HEAD
    service = _interface_to_service(interface)
    if not service:
        if interface in pyiface.getIfaces():
            return _configure_static_interface(
                interface,
                **{
                    "ip": address,
                    "dns": ",".join(nameservers) if nameservers else "",
                    "netmask": netmask,
                    "gateway": gateway,
                }
            )
        raise salt.exceptions.CommandExecutionError(
            "Invalid interface name: {}".format(interface)
        )
    service = pyconnman.ConnService(os.path.join(SERVICE_PATH, service))
    ipv4 = service.get_property("IPv4.Configuration")
    ipv4["Method"] = dbus.String("manual", variant_level=1)
    ipv4["Address"] = dbus.String("{}".format(address), variant_level=1)
    ipv4["Netmask"] = dbus.String("{}".format(netmask), variant_level=1)
    ipv4["Gateway"] = dbus.String("{}".format(gateway), variant_level=1)
    try:
        service.set_property("IPv4.Configuration", ipv4)
        if nameservers:
            service.set_property(
                "Nameservers.Configuration",
                [dbus.String("{}".format(d)) for d in nameservers],
            )
    except Exception as exc:  # pylint: disable=broad-except
        exc_msg = "Couldn't set manual settings for service: {}\nError: {}\n".format(
            service, exc
        )
        raise salt.exceptions.CommandExecutionError(exc_msg)
    return True
=======
    if interface in [x.name for x in pyiface.getIfaces()]:
        return _configure_static_interface(
            interface,
            **{
                "ip": address,
                "dns": ",".join(nameservers) if nameservers else "''",
                "netmask": netmask,
                "gateway": gateway,
            }
        )
    raise salt.exceptions.CommandExecutionError(
        "Invalid interface name: {}".format(interface)
    )
>>>>>>> 4fb02080


def get_interface(iface):
    """
    Returns details about given interface.

    CLI Example:

    .. code-block:: bash

        salt '*' ip.get_interface eth0
    """
    _interfaces = get_interfaces_details()
    for _interface in _interfaces["interfaces"]:
        if _interface["connectionid"] == iface:
            return _dict_to_string(_interface)
    return None


def build_interface(iface, iface_type, enabled, **settings):
    """
    Build an interface script for a network interface.

    CLI Example:

    .. code-block:: bash

        salt '*' ip.build_interface eth0 eth <settings>
    """
    if __grains__["lsb_distrib_id"] == "nilrt":
        raise salt.exceptions.CommandExecutionError("Not supported in this version.")
    if iface_type != "eth":
        raise salt.exceptions.CommandExecutionError(
            "Interface type not supported: {}:".format(iface_type)
        )

    if (
        "proto" not in settings or settings["proto"] == "dhcp"
    ):  # default protocol type used is dhcp
        set_dhcp_linklocal_all(iface)
    elif settings["proto"] != "static":
        exc_msg = "Protocol type: {} is not supported".format(settings["proto"])
        raise salt.exceptions.CommandExecutionError(exc_msg)
    else:
        address = settings["ipaddr"]
        netmask = settings["netmask"]
        gateway = settings["gateway"]
        dns = []
        for key, val in settings.items():
            if "dns" in key or "domain" in key:
                dns += val
        set_static_all(iface, address, netmask, gateway, dns)

    if enabled:
        up(iface)

    return get_interface(iface)


def build_network_settings(**settings):
    """
    Build the global network script.

    CLI Example:

    .. code-block:: bash

        salt '*' ip.build_network_settings <settings>
    """
    if __grains__["lsb_distrib_id"] == "nilrt":
        raise salt.exceptions.CommandExecutionError("Not supported in this version.")
    changes = []
    if "networking" in settings:
        if settings["networking"] in _CONFIG_TRUE:
            __salt__["service.enable"]("connman")
        else:
            __salt__["service.disable"]("connman")

    if "hostname" in settings:
        new_hostname = settings["hostname"].split(".", 1)[0]
        settings["hostname"] = new_hostname
        old_hostname = __salt__["network.get_hostname"]
        if new_hostname != old_hostname:
            __salt__["network.mod_hostname"](new_hostname)
            changes.append("hostname={}".format(new_hostname))

    return changes


def get_network_settings():
    """
    Return the contents of the global network script.

    CLI Example:

    .. code-block:: bash

        salt '*' ip.get_network_settings
    """
    if __grains__["lsb_distrib_id"] == "nilrt":
        raise salt.exceptions.CommandExecutionError("Not supported in this version.")
    settings = []
    networking = "no" if _get_state() == "offline" else "yes"
    settings.append("networking={}".format(networking))
    hostname = __salt__["network.get_hostname"]
    settings.append("hostname={}".format(hostname))
    return settings


def apply_network_settings(**settings):
    """
    Apply global network configuration.

    CLI Example:

    .. code-block:: bash

        salt '*' ip.apply_network_settings
    """
    if __grains__["lsb_distrib_id"] == "nilrt":
        raise salt.exceptions.CommandExecutionError("Not supported in this version.")
    if "require_reboot" not in settings:
        settings["require_reboot"] = False

    if "apply_hostname" not in settings:
        settings["apply_hostname"] = False

    hostname_res = True
    if settings["apply_hostname"] in _CONFIG_TRUE:
        if "hostname" in settings:
            hostname_res = __salt__["network.mod_hostname"](settings["hostname"])
        else:
            log.warning(
                "The network state sls is trying to apply hostname "
                "changes but no hostname is defined."
            )
            hostname_res = False

    res = True
    if settings["require_reboot"] in _CONFIG_TRUE:
        log.warning(
            "The network state sls is requiring a reboot of the system to "
            "properly apply network configuration."
        )
        res = True
    else:
        stop = __salt__["service.stop"]("connman")
        time.sleep(2)
        res = stop and __salt__["service.start"]("connman")

    return hostname_res and res<|MERGE_RESOLUTION|>--- conflicted
+++ resolved
@@ -928,10 +928,10 @@
         else:
             _restart(interface)
         return True
-<<<<<<< HEAD
+
     service = _interface_to_service(interface)
     if not service:
-        if interface in pyiface.getIfaces():
+        if interface in [x.name for x in pyiface.getIfaces()]:
             return _configure_static_interface(
                 interface,
                 **{
@@ -963,21 +963,6 @@
         )
         raise salt.exceptions.CommandExecutionError(exc_msg)
     return True
-=======
-    if interface in [x.name for x in pyiface.getIfaces()]:
-        return _configure_static_interface(
-            interface,
-            **{
-                "ip": address,
-                "dns": ",".join(nameservers) if nameservers else "''",
-                "netmask": netmask,
-                "gateway": gateway,
-            }
-        )
-    raise salt.exceptions.CommandExecutionError(
-        "Invalid interface name: {}".format(interface)
-    )
->>>>>>> 4fb02080
 
 
 def get_interface(iface):
