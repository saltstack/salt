--- conflicted
+++ resolved
@@ -50,21 +50,12 @@
 # Define the module's virtual name
 __virtualname__ = "ip"
 
-<<<<<<< HEAD
-SERVICE_PATH = "/net/connman/service/"
-INTERFACES_CONFIG = "/var/lib/connman/interfaces.config"
-NIRTCFG_PATH = "/usr/local/natinst/bin/nirtcfg"
-INI_FILE = "/etc/natinst/share/ni-rt.ini"
-_CONFIG_TRUE = ["yes", "on", "true", "1", True]
-NIRTCFG_ETHERCAT = "EtherCAT"
-=======
 SERVICE_PATH = '/net/connman/service/'
 INTERFACES_CONFIG = '/var/lib/connman/interfaces.config'
 NIRTCFG_PATH = '/usr/local/natinst/bin/nirtcfg'
 INI_FILE = '/etc/natinst/share/ni-rt.ini'
 _CONFIG_TRUE = ['yes', 'on', 'true', '1', True]
 NIRTCFG_ETHERCAT = 'EtherCAT'
->>>>>>> 8abb7099
 
 
 def _assume_condition(condition, err):
@@ -80,20 +71,6 @@
     Confine this module to NI Linux Real-Time based distros
     """
     try:
-<<<<<<< HEAD
-        msg = "The nilrt_ip module could not be loaded: unsupported OS family"
-        _assume_condition(__grains__["os_family"] == "NILinuxRT", msg)
-        _assume_condition(
-            CaseInsensitiveDict, "The python package request is not installed"
-        )
-        _assume_condition(pyiface, "The python pyiface package is not installed")
-        if __grains__["lsb_distrib_id"] != "nilrt":
-            _assume_condition(
-                pyconnman, "The python package pyconnman is not installed"
-            )
-            _assume_condition(dbus, "The python DBus package is not installed")
-            _assume_condition(_get_state() != "offline", "Connman is not running")
-=======
         msg = 'The nilrt_ip module could not be loaded: unsupported OS family'
         _assume_condition(__grains__.get('os_family') == 'NILinuxRT', msg)
         _assume_condition(CaseInsensitiveDict, 'The python package request is not installed')
@@ -102,7 +79,6 @@
             _assume_condition(pyconnman, 'The python package pyconnman is not installed')
             _assume_condition(dbus, 'The python DBus package is not installed')
             _assume_condition(_get_state() != 'offline', 'Connman is not running')
->>>>>>> 8abb7099
     except RuntimeError as exc:
         return False, str(exc)
     return __virtualname__
@@ -163,28 +139,16 @@
 def _space_delimited_list(value):
     """
     validate that a value contains one or more space-delimited values
-<<<<<<< HEAD
-    """
-    if isinstance(value, six.string_types):
-        items = value.split(" ")
-=======
     '''
     if isinstance(value, six.string_types):
         items = value.split(' ')
->>>>>>> 8abb7099
         valid = items and all(items)
     else:
         valid = hasattr(value, "__iter__") and (value != [])
 
     if valid:
-<<<<<<< HEAD
-        return True, "space-delimited string"
-    else:
-        return False, "{0} is not a valid list.\n".format(value)
-=======
         return True, 'space-delimited string'
     return False, '{0} is not a valid list.\n'.format(value)
->>>>>>> 8abb7099
 
 
 def _validate_ipv4(value):
@@ -255,25 +219,15 @@
             if value is None:
                 log.warning("Unable to get IPv6 %s for service %s\n", info, service)
                 continue
-<<<<<<< HEAD
-            data["ipv6"][info.lower()] = [six.text_type(value)]
-=======
             if 'ipv6' not in data:
                 data['ipv6'] = {}
             data['ipv6'][info.lower()] = [six.text_type(value)]
->>>>>>> 8abb7099
 
         nameservers = []
         for nameserver_prop in service_info.get_property("Nameservers"):
             nameservers.append(six.text_type(nameserver_prop))
         data["ipv4"]["dns"] = nameservers
     else:
-<<<<<<< HEAD
-        data["up"] = False
-
-    if "ipv4" in data:
-        data["ipv4"]["supportedrequestmodes"] = ["static", "dhcp_linklocal"]
-=======
         data['up'] = False
         data['ipv4'] = {
             'requestmode': 'disabled'
@@ -284,7 +238,6 @@
         'dhcp_linklocal',
         'disabled'
     ]
->>>>>>> 8abb7099
     return data
 
 
@@ -333,21 +286,8 @@
         config_parser = configparser.RawConfigParser(dict_type=CaseInsensitiveDict)
         config_parser.readfp(config_file)
         for option in options:
-<<<<<<< HEAD
-            if six.PY2:
-                results[option] = (
-                    _remove_quotes(config_parser.get(section, option))
-                    if config_parser.has_option(section, option)
-                    else default_value
-                )
-            else:
-                results[option] = _remove_quotes(
-                    config_parser.get(section, option, fallback=default_value)
-                )
-=======
             results[option] = _remove_quotes(config_parser.get(section, option)) \
                 if config_parser.has_option(section, option) else default_value
->>>>>>> 8abb7099
 
     return results
 
@@ -428,15 +368,6 @@
     :param interface: interface label
     """
     data = {
-<<<<<<< HEAD
-        "connectionid": interface.name,
-        "label": interface.name,
-        "hwaddr": interface.hwaddr[:-1],
-        "up": False,
-        "ipv4": {
-            "supportedrequestmodes": ["static", "dhcp_linklocal"],
-            "requestmode": "static",
-=======
         'connectionid': interface.name,
         'label': interface.name,
         'hwaddr': interface.hwaddr[:-1],
@@ -444,7 +375,6 @@
         'ipv4': {
             'supportedrequestmodes': ['static', 'dhcp_linklocal', 'disabled'],
             'requestmode': 'static'
->>>>>>> 8abb7099
         },
         "wireless": False,
     }
@@ -463,15 +393,9 @@
 
 
 def _get_base_interface_info(interface):
-<<<<<<< HEAD
-    """
+    '''
     return base details about given interface
-    """
-=======
-    '''
-    return base details about given interface
-    '''
->>>>>>> 8abb7099
+    '''
     blacklist = {
         "tcpip": {"name": [], "type": [], "additional_protocol": False},
         "disabled": {
@@ -487,23 +411,6 @@
         "_": {"usb": "sys", "gadget": "uevent", "wlan": "uevent"},
     }
     return {
-<<<<<<< HEAD
-        "label": interface.name,
-        "connectionid": interface.name,
-        "supported_adapter_modes": _get_possible_adapter_modes(
-            interface.name, blacklist
-        ),
-        "adapter_mode": _get_adapter_mode_info(interface.name),
-        "up": interface.flags & IFF_RUNNING != 0,
-        "ipv4": {
-            "supportedrequestmodes": [
-                "dhcp_linklocal",
-                "dhcp_only",
-                "linklocal_only",
-                "static",
-            ],
-            "requestmode": _get_request_mode_info(interface.name),
-=======
         'label': interface.name,
         'connectionid': interface.name,
         'supported_adapter_modes': _get_possible_adapter_modes(interface.name, blacklist),
@@ -512,65 +419,23 @@
         'ipv4': {
             'supportedrequestmodes': ['dhcp_linklocal', 'dhcp_only', 'linklocal_only', 'static'],
             'requestmode': _get_request_mode_info(interface.name)
->>>>>>> 8abb7099
         },
         "hwaddr": interface.hwaddr[:-1],
     }
 
 
 def _get_ethercat_interface_info(interface):
-<<<<<<< HEAD
-    """
-    return details about given ethercat interface
-    """
-    base_information = _get_base_interface_info(interface)
-    base_information["ethercat"] = {
-        "masterid": _load_config(interface.name, ["MasterID"])["MasterID"]
-=======
     '''
     return details about given ethercat interface
     '''
     base_information = _get_base_interface_info(interface)
     base_information['ethercat'] = {
         'masterid': _load_config(interface.name, ['MasterID'])['MasterID']
->>>>>>> 8abb7099
     }
     return base_information
 
 
 def _get_tcpip_interface_info(interface):
-<<<<<<< HEAD
-    """
-    return details about given tcpip interface
-    """
-    base_information = _get_base_interface_info(interface)
-    if base_information["ipv4"]["requestmode"] == "static":
-        settings = _load_config(
-            interface.name, ["IP_Address", "Subnet_Mask", "Gateway", "DNS_Address"]
-        )
-        base_information["ipv4"]["address"] = settings["IP_Address"]
-        base_information["ipv4"]["netmask"] = settings["Subnet_Mask"]
-        base_information["ipv4"]["gateway"] = settings["Gateway"]
-        base_information["ipv4"]["dns"] = [settings["DNS_Address"]]
-    elif base_information["up"]:
-        base_information["ipv4"]["address"] = interface.sockaddrToStr(interface.addr)
-        base_information["ipv4"]["netmask"] = interface.sockaddrToStr(interface.netmask)
-        base_information["ipv4"]["gateway"] = "0.0.0.0"
-        base_information["ipv4"]["dns"] = _get_dns_info()
-        with salt.utils.files.fopen("/proc/net/route", "r") as route_file:
-            pattern = re.compile(
-                r"^{interface}\t[0]{{8}}\t([0-9A-Z]{{8}})".format(
-                    interface=interface.name
-                ),
-                re.MULTILINE,
-            )
-            match = pattern.search(route_file.read())
-            iface_gateway_hex = None if not match else match.group(1)
-        if iface_gateway_hex is not None and len(iface_gateway_hex) == 8:
-            base_information["ipv4"]["gateway"] = ".".join(
-                [str(int(iface_gateway_hex[i : i + 2], 16)) for i in range(6, -1, -2)]
-            )
-=======
     '''
     return details about given tcpip interface
     '''
@@ -594,20 +459,10 @@
         if iface_gateway_hex is not None and len(iface_gateway_hex) == 8:
             base_information['ipv4']['gateway'] = '.'.join([str(int(iface_gateway_hex[i:i + 2], 16))
                                                             for i in range(6, -1, -2)])
->>>>>>> 8abb7099
     return base_information
 
 
 def _get_interface_info(interface):
-<<<<<<< HEAD
-    """
-    return details about given interface
-    """
-    adapter_mode = _get_adapter_mode_info(interface.name)
-    if adapter_mode == "disabled":
-        return _get_base_interface_info(interface)
-    elif adapter_mode == "ethercat":
-=======
     '''
     return details about given interface
     '''
@@ -615,7 +470,6 @@
     if adapter_mode == 'disabled':
         return _get_base_interface_info(interface)
     elif adapter_mode == 'ethercat':
->>>>>>> 8abb7099
         return _get_ethercat_interface_info(interface)
     return _get_tcpip_interface_info(interface)
 
@@ -638,13 +492,8 @@
 
 
 def _get_info(interface):
-<<<<<<< HEAD
-    """
-    Return information about an interface even if it's not associated with a service.
-=======
     '''
     Return information about an interface if it's associated with a service.
->>>>>>> 8abb7099
 
     :param interface: interface label
     """
@@ -664,17 +513,6 @@
     .. code-block:: bash
 
         salt '*' ip.get_interfaces_details
-<<<<<<< HEAD
-    """
-    _interfaces = [
-        interface
-        for interface in pyiface.getIfaces()
-        if interface.flags & IFF_LOOPBACK == 0
-    ]
-    if __grains__["lsb_distrib_id"] == "nilrt":
-        return {"interfaces": list(map(_get_interface_info, _interfaces))}
-    return {"interfaces": list(map(_get_info, _interfaces))}
-=======
     '''
     _interfaces = [interface for interface in pyiface.getIfaces() if interface.flags & IFF_LOOPBACK == 0]
     if __grains__['lsb_distrib_id'] == 'nilrt':
@@ -682,7 +520,6 @@
     # filter just the services
     _interfaces = [interface for interface in _interfaces if _interface_to_service(interface.name) is not None]
     return {'interfaces': list(map(_get_info, _interfaces))}
->>>>>>> 8abb7099
 
 
 def _change_state_legacy(interface, new_state):
@@ -719,33 +556,6 @@
     :param new_state: up or down
     :return: True if the service was enabled, otherwise an exception will be thrown.
     :rtype: bool
-<<<<<<< HEAD
-    """
-    if __grains__["lsb_distrib_id"] == "nilrt":
-        initial_mode = _get_adapter_mode_info(interface)
-        _save_config(interface, "Mode", "TCPIP" if new_state == "up" else "Disabled")
-        if initial_mode == "ethercat":
-            __salt__["system.set_reboot_required_witnessed"]()
-        else:
-            out = __salt__["cmd.run_all"](
-                "ip link set {0} {1}".format(interface, new_state)
-            )
-            if out["retcode"] != 0:
-                msg = "Couldn't {0} interface {1}. Error: {2}".format(
-                    "enable" if new_state == "up" else "disable",
-                    interface,
-                    out["stderr"],
-                )
-                raise salt.exceptions.CommandExecutionError(msg)
-        return True
-    service = _interface_to_service(interface)
-    if not service:
-        raise salt.exceptions.CommandExecutionError(
-            "Invalid interface name: {0}".format(interface)
-        )
-    connected = _connected(service)
-    if (not connected and new_state == "up") or (connected and new_state == "down"):
-=======
     '''
     if __grains__['lsb_distrib_id'] == 'nilrt':
         return _change_state_legacy(interface, new_state)
@@ -754,7 +564,6 @@
         raise salt.exceptions.CommandExecutionError('Invalid interface name: {0}'.format(interface))
     connected = _connected(service)
     if (not connected and new_state == 'up') or (connected and new_state == 'down'):
->>>>>>> 8abb7099
         service = pyconnman.ConnService(os.path.join(SERVICE_PATH, service))
         try:
             state = service.connect() if new_state == "up" else service.disconnect()
@@ -1043,13 +852,8 @@
     return True
 
 
-<<<<<<< HEAD
-def set_static_all(interface, address, netmask, gateway, nameservers):
-    """
-=======
 def set_static_all(interface, address, netmask, gateway, nameservers=None):
     '''
->>>>>>> 8abb7099
     Configure specified adapter to use ipv4 manual settings
 
     Change adapter mode to TCP/IP. If previous adapter mode was EtherCAT, the target will need reboot.
@@ -1071,14 +875,6 @@
     validate, msg = _validate_ipv4([address, netmask, gateway])
     if not validate:
         raise salt.exceptions.CommandExecutionError(msg)
-<<<<<<< HEAD
-    validate, msg = _space_delimited_list(nameservers)
-    if not validate:
-        raise salt.exceptions.CommandExecutionError(msg)
-    if not isinstance(nameservers, list):
-        nameservers = nameservers.split(" ")
-    if __grains__["lsb_distrib_id"] == "nilrt":
-=======
     if nameservers:
         validate, msg = _space_delimited_list(nameservers)
         if not validate:
@@ -1086,7 +882,6 @@
         if not isinstance(nameservers, list):
             nameservers = nameservers.split(' ')
     if __grains__['lsb_distrib_id'] == 'nilrt':
->>>>>>> 8abb7099
         initial_mode = _get_adapter_mode_info(interface)
         _save_config(interface, "Mode", "TCPIP")
         _save_config(interface, "dhcpenabled", "0")
@@ -1104,25 +899,10 @@
     service = _interface_to_service(interface)
     if not service:
         if interface in pyiface.getIfaces():
-<<<<<<< HEAD
-            return _configure_static_interface(
-                interface,
-                **{
-                    "ip": address,
-                    "dns": ",".join(nameservers),
-                    "netmask": netmask,
-                    "gateway": gateway,
-                }
-            )
-        raise salt.exceptions.CommandExecutionError(
-            "Invalid interface name: {0}".format(interface)
-        )
-=======
             return _configure_static_interface(interface, **{'ip': address,
                                                              'dns': ','.join(nameservers) if nameservers else '',
                                                              'netmask': netmask, 'gateway': gateway})
         raise salt.exceptions.CommandExecutionError('Invalid interface name: {0}'.format(interface))
->>>>>>> 8abb7099
     service = pyconnman.ConnService(os.path.join(SERVICE_PATH, service))
     ipv4 = service.get_property("IPv4.Configuration")
     ipv4["Method"] = dbus.String("manual", variant_level=1)
@@ -1130,23 +910,11 @@
     ipv4["Netmask"] = dbus.String("{0}".format(netmask), variant_level=1)
     ipv4["Gateway"] = dbus.String("{0}".format(gateway), variant_level=1)
     try:
-<<<<<<< HEAD
-        service.set_property("IPv4.Configuration", ipv4)
-        service.set_property(
-            "Nameservers.Configuration",
-            [dbus.String("{0}".format(d)) for d in nameservers],
-        )
-    except Exception as exc:  # pylint: disable=broad-except
-        exc_msg = "Couldn't set manual settings for service: {0}\nError: {1}\n".format(
-            service, exc
-        )
-=======
         service.set_property('IPv4.Configuration', ipv4)
         if nameservers:
             service.set_property('Nameservers.Configuration', [dbus.String('{0}'.format(d)) for d in nameservers])
     except Exception as exc:
         exc_msg = 'Couldn\'t set manual settings for service: {0}\nError: {1}\n'.format(service, exc)
->>>>>>> 8abb7099
         raise salt.exceptions.CommandExecutionError(exc_msg)
     return True
 
