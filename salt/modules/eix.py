--- conflicted
+++ resolved
@@ -11,20 +11,10 @@
 def __virtual__():
     """
     Only works on Gentoo systems with eix installed
-<<<<<<< HEAD
-    """
-    if __grains__["os"] == "Gentoo" and salt.utils.path.which("eix"):
-        return "eix"
-    return (
-        False,
-        "The eix execution module cannot be loaded: either the system is not Gentoo or the eix binary is not in the path.",
-    )
-=======
     '''
     if __grains__.get('os_family') == 'Gentoo' and salt.utils.path.which('eix'):
         return 'eix'
     return (False, 'The eix execution module cannot be loaded: either the system is not Gentoo or the eix binary is not in the path.')
->>>>>>> 8abb7099
 
 
 def sync():
@@ -36,13 +26,6 @@
     .. code-block:: bash
 
         salt '*' eix.sync
-<<<<<<< HEAD
-    """
-    cmd = 'eix-sync -q -C "--ask" -C "n"'
-    if "makeconf.features_contains" in __salt__ and __salt__[
-        "makeconf.features_contains"
-    ]("webrsync-gpg"):
-=======
     '''
     # Funtoo patches eix to use 'ego sync'
     if __grains__['os'] == 'Funtoo':
@@ -50,7 +33,6 @@
     else:
         cmd = 'eix-sync -q -C "--ask" -C "n"'
     if 'makeconf.features_contains' in __salt__ and __salt__['makeconf.features_contains']('webrsync-gpg'):
->>>>>>> 8abb7099
         # GPG sign verify is supported only for "webrsync"
         if salt.utils.path.which(
             "emerge-delta-webrsync"
