--- conflicted
+++ resolved
@@ -522,11 +522,7 @@
             else:
                 yield "{}{}{}{}".format(
                     name,
-<<<<<<< HEAD
                     self.sep,
-=======
-                    f" {self.sep} " if self.sep != " " else self.sep,
->>>>>>> 246d0664
                     value,
                     os.linesep,
                 )
