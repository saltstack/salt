# -*- coding: utf-8 -*-
'''
A dead simple module wrapping calls to the Chocolatey package manager
(http://chocolatey.org)

.. versionadded:: 2014.1.0
'''
from __future__ import absolute_import

# Import python libs
import logging
import os.path
import re
import tempfile
from distutils.version import LooseVersion as _LooseVersion  # pylint: disable=import-error,no-name-in-module

# Import salt libs
import salt.utils
from salt.exceptions import CommandExecutionError, CommandNotFoundError


log = logging.getLogger(__name__)

__func_alias__ = {
    'list_': 'list'
}


def __virtual__():
    '''
    Confirm this module is on a Windows system running Vista or later.

    While it is possible to make Chocolatey run under XP and Server 2003 with
    an awful lot of hassle (e.g. SSL is completely broken), the PowerShell shim
    for simulating UAC forces a GUI prompt, and is not compatible with
    salt-minion running as SYSTEM.
    '''
    if __grains__['os_family'] != 'Windows':
        return False
    elif __grains__['osrelease'] in ('XP', '2003Server'):
        return False
    return 'chocolatey'


def _clear_context():
    '''
    Clear variables stored in __context__. Run this function when a new version
    of chocolatey is installed.
    '''
    for var in (x for x in __context__ if x.startswith('chocolatey.')):
        __context__.pop(var)


def _yes():
    '''
    Returns ['--yes'] if on v0.9.9.0 or later, otherwise returns an empty list
    '''
    if 'chocolatey._yes' in __context__:
        return __context__['chocolatey._yes']
    if _LooseVersion(chocolatey_version()) >= _LooseVersion('0.9.9'):
        answer = ['--yes']
    else:
        answer = []
    __context__['chocolatey._yes'] = answer
    return answer


def _find_chocolatey():
    '''
    Returns the full path to chocolatey.bat on the host.
    '''
    if 'chocolatey._path' in __context__:
        return __context__['chocolatey._path']
    choc_defaults = ['C:\\Chocolatey\\bin\\chocolatey.bat',
                        'C:\\ProgramData\\Chocolatey\\bin\\chocolatey.exe', ]

    choc_path = __salt__['cmd.which']('chocolatey.exe')
    if not choc_path:
        for choc_dir in choc_defaults:
            if __salt__['cmd.has_exec'](choc_dir):
                choc_path = choc_dir
    if not choc_path:
        err = ('Chocolatey not installed. Use chocolatey.bootstrap to '
                'install the Chocolatey package manager.')
        log.error(err)
        raise CommandExecutionError(err)
    __context__['chocolatey._path'] = choc_path
    return choc_path


def chocolatey_version():
    '''
    .. versionadded:: 2014.7.0

    Returns the version of Chocolatey installed on the minion.

    CLI Example:

    .. code-block:: bash

        salt '*' chocolatey.chocolatey_version
    '''
    if 'chocolatey._version' in __context__:
        return __context__['chocolatey._version']
    cmd = [_find_chocolatey(), 'help']
    out = __salt__['cmd.run'](cmd, python_shell=False)
    for line in out.splitlines():
        line = line.lower()
        if line.startswith('chocolatey v'):
            __context__['chocolatey._version'] = line[12:]
            return __context__['chocolatey._version']
        elif line.startswith('version: '):
            try:
                __context__['chocolatey._version'] = \
                    line.split(None, 1)[-1].strip("'")
                return __context__['chocolatey._version']
            except Exception:
                pass
    raise CommandExecutionError('Unable to determine Chocolatey version')


def bootstrap(force=False):
    '''
    Download and install the latest version of the Chocolatey package manager
    via the official bootstrap.

    Chocolatey requires Windows PowerShell and the .NET v4.0 runtime. Depending
    on the host's version of Windows, chocolatey.bootstrap will attempt to
    ensure these prerequisites are met by downloading and executing the
    appropriate installers from Microsoft.

    Note that if PowerShell is installed, you may have to restart the host
    machine for Chocolatey to work.

    force
        Run the bootstrap process even if Chocolatey is found in the path.

    CLI Example:

    .. code-block:: bash

        salt '*' chocolatey.bootstrap
        salt '*' chocolatey.bootstrap force=True
    '''
    # Check if Chocolatey is already present in the path
    try:
        choc_path = _find_chocolatey()
    except CommandExecutionError:
        choc_path = None
    if choc_path and not force:
        return 'Chocolatey found at {0}'.format(choc_path)

    # The following lookup tables are required to determine the correct
    # download required to install PowerShell. That's right, there's more
    # than one! You're welcome.
    ps_downloads = {
        ('Vista', 'x86'): 'http://download.microsoft.com/download/A/7/5/A75BC017-63CE-47D6-8FA4-AFB5C21BAC54/Windows6.0-KB968930-x86.msu',
        ('Vista', 'AMD64'): 'http://download.microsoft.com/download/3/C/8/3C8CF51E-1D9D-4DAA-AAEA-5C48D1CD055C/Windows6.0-KB968930-x64.msu',
        ('2008Server', 'x86'): 'http://download.microsoft.com/download/F/9/E/F9EF6ACB-2BA8-4845-9C10-85FC4A69B207/Windows6.0-KB968930-x86.msu',
        ('2008Server', 'AMD64'): 'http://download.microsoft.com/download/2/8/6/28686477-3242-4E96-9009-30B16BED89AF/Windows6.0-KB968930-x64.msu'
    }

    # It took until .NET v4.0 for Microsoft got the hang of making installers,
    # this should work under any version of Windows
    net4_url = 'http://download.microsoft.com/download/1/B/E/1BE39E79-7E39-46A3-96FF-047F95396215/dotNetFx40_Full_setup.exe'

    temp_dir = tempfile.gettempdir()

    # Check if PowerShell is installed. This should be the case for every
    # Windows release following Server 2008.
    ps_path = 'C:\\Windows\\SYSTEM32\\WindowsPowerShell\\v1.0\\powershell.exe'

    if not __salt__['cmd.has_exec'](ps_path):
        if (__grains__['osrelease'], __grains__['cpuarch']) in ps_downloads:
            # Install the appropriate release of PowerShell v2.0
            url = ps_downloads[(__grains__['osrelease'], __grains__['cpuarch'])]
            dest = os.path.join(temp_dir, 'powershell.exe')
            __salt__['cp.get_url'](url, dest)
            cmd = [dest, '/quiet', '/norestart']
            result = __salt__['cmd.run_all'](cmd, python_shell=False)
            if result['retcode'] != 0:
                err = ('Installing Windows PowerShell failed. Please run the '
                       'installer GUI on the host to get a more specific '
                       'reason.')
                log.error(err)
                raise CommandExecutionError(err)
        else:
            err = 'Windows PowerShell not found'
            log.error(err)
            raise CommandNotFoundError(err)

    # Run the .NET Framework 4 web installer
    dest = os.path.join(temp_dir, 'dotnet4.exe')
    __salt__['cp.get_url'](net4_url, dest)
    cmd = [dest, '/q', '/norestart']
    result = __salt__['cmd.run_all'](cmd, python_shell=False)
    if result['retcode'] != 0:
        err = ('Installing .NET v4.0 failed. Please run the installer GUI on '
               'the host to get a more specific reason.')
        log.error(err)
        raise CommandExecutionError(err)

    # Run the Chocolatey bootstrap.
    cmd = (
        '{0} -NoProfile -ExecutionPolicy unrestricted '
        '-Command "iex ((new-object net.webclient).'
        'DownloadString(\'https://chocolatey.org/install.ps1\'))" '
        '&& SET PATH=%PATH%;%systemdrive%\\chocolatey\\bin'
        .format(ps_path)
    )
    result = __salt__['cmd.run_all'](cmd, python_shell=True)

    if result['retcode'] != 0:
        err = 'Bootstrapping Chocolatey failed: {0}'.format(result['stderr'])
        log.error(err)
        raise CommandExecutionError(err)

    return result['stdout']


<<<<<<< HEAD
def list_(narrow=None, all_versions=False, pre_versions=False, source=None, local_only=False):
=======
def list_(narrow=None,
          all_versions=False,
          pre_versions=False,
          source=None,
          local_only=False):
>>>>>>> 9f551100
    '''
    Instructs Chocolatey to pull a vague package list from the repository.

    narrow
        Term used to narrow down results. Searches against name/description/tag.

    all_versions
        Display all available package versions in results. Defaults to False.

    pre_versions
        Display pre-release packages in results. Defaults to False.

    source
        Chocolatey repository (directory, share or remote URL feed) the package
        comes from. Defaults to the official Chocolatey feed.

    local_only
        Display packages only installed locally

    CLI Example:

    .. code-block:: bash

        salt '*' chocolatey.list <narrow>
        salt '*' chocolatey.list <narrow> all_versions=True
    '''
    choc_path = _find_chocolatey()
    cmd = [choc_path, 'list']
    if narrow:
<<<<<<< HEAD
        cmd.extend([narrow])
=======
        cmd.append(narrow)
>>>>>>> 9f551100
    if salt.utils.is_true(all_versions):
        cmd.append('-AllVersions')
    if salt.utils.is_true(pre_versions):
        cmd.append('-Prerelease')
    if source:
        cmd.extend(['-Source', source])
    if local_only:
        cmd.extend(['-localonly'])

    result = __salt__['cmd.run_all'](cmd, python_shell=False)

    if result['retcode'] != 0:
        err = 'Running chocolatey failed: {0}'.format(result['stderr'])
        log.error(err)
        raise CommandExecutionError(err)

    ret = {}
    pkg_re = re.compile(r'(\S+)\s+(\S+)')
    for line in result['stdout'].split('\n'):
        if line.startswith("No packages"):
            return ret
        for name, ver in pkg_re.findall(line):
            if name not in ret:
                ret[name] = []
            ret[name].append(ver)

    return ret


def list_webpi():
    '''
    Instructs Chocolatey to pull a full package list from the Microsoft Web PI
    repository.

    CLI Example:

    .. code-block:: bash

        salt '*' chocolatey.list_webpi
    '''
    choc_path = _find_chocolatey()
    cmd = [choc_path, 'list', '-Source', 'webpi']
    result = __salt__['cmd.run_all'](cmd, python_shell=False)

    if result['retcode'] != 0:
        err = 'Running chocolatey failed: {0}'.format(result['stderr'])
        log.error(err)
        raise CommandExecutionError(err)

    return result['stdout']


def list_windowsfeatures():
    '''
    Instructs Chocolatey to pull a full package list from the Windows Features
    list, via the Deployment Image Servicing and Management tool.

    CLI Example:

    .. code-block:: bash

        salt '*' chocolatey.list_windowsfeatures
    '''
    choc_path = _find_chocolatey()
    cmd = [choc_path, 'list', '-Source', 'windowsfeatures']
    result = __salt__['cmd.run_all'](cmd, python_shell=False)

    if result['retcode'] != 0:
        err = 'Running chocolatey failed: {0}'.format(result['stderr'])
        log.error(err)
        raise CommandExecutionError(err)

    return result['stdout']


def install(name,
            version=None,
            source=None,
            force=False,
            install_args=None,
            override_args=False,
            force_x86=False):
    '''
    Instructs Chocolatey to install a package.

    name
        The name of the package to be installed. Only accepts a single argument.

    version
        Install a specific version of the package. Defaults to latest version.

    source
        Chocolatey repository (directory, share or remote URL feed) the package
        comes from. Defaults to the official Chocolatey feed.

    force
        Reinstall the current version of an existing package.

    install_args
        A list of install arguments you want to pass to the installation process
        i.e product key or feature list

    override_args
        Set to true if you want to override the original install arguments (for the native installer)
         in the package and use your own. When this is set to False install_args will be appended to the end of the
         default arguments

    force_x86
        Force x86 (32bit) installation on 64 bit systems. Defaults to false.

    CLI Example:

    .. code-block:: bash

        salt '*' chocolatey.install <package name>
        salt '*' chocolatey.install <package name> version=<package version>
        salt '*' chocolatey.install <package name> install_args=<args> override_args=True
    '''
    choc_path = _find_chocolatey()
    # chocolatey helpfully only supports a single package argument
    cmd = [choc_path, 'install', name]
    if version:
        cmd.extend(['-Version', version])
    if source:
        cmd.extend(['-Source', source])
    if salt.utils.is_true(force):
        cmd.extend(['-Force'])
    if install_args:
        cmd.extend(['-InstallArguments', install_args])
    if override_args:
        cmd.extend(['-OverrideArguments'])
    if force_x86:
        cmd.extend(['-forcex86'])
    cmd.extend(_yes())
    result = __salt__['cmd.run_all'](cmd, python_shell=False)

    if result['retcode'] != 0:
        err = 'Running chocolatey failed: {0}'.format(result['stderr'])
        log.error(err)
        raise CommandExecutionError(err)
    elif name == 'chocolatey':
        _clear_context()

    return result['stdout']


def install_cygwin(name, install_args=None, override_args=False):
    '''
    Instructs Chocolatey to install a package via Cygwin.

    name
        The name of the package to be installed. Only accepts a single argument.

    install_args
        A list of install arguments you want to pass to the installation process
        i.e product key or feature list

    override_args
        Set to true if you want to override the original install arguments (for
        the native installer) in the package and use your own. When this is set
        to False install_args will be appended to the end of the default
        arguments

    CLI Example:

    .. code-block:: bash

        salt '*' chocolatey.install_cygwin <package name>
        salt '*' chocolatey.install_cygwin <package name> install_args=<args> override_args=True
    '''
    choc_path = _find_chocolatey()
    cmd = [choc_path, 'cygwin', name]
    if install_args:
        cmd.extend(['-InstallArguments', install_args])
    if override_args:
        cmd.extend(['-OverrideArguments'])
    cmd.extend(_yes())
<<<<<<< HEAD

=======
>>>>>>> 9f551100
    result = __salt__['cmd.run_all'](cmd, python_shell=False)

    if result['retcode'] != 0:
        err = 'Running chocolatey failed: {0}'.format(result['stderr'])
        log.error(err)
        raise CommandExecutionError(err)

    return result['stdout']


def install_gem(name, version=None, install_args=None, override_args=False):
    '''
    Instructs Chocolatey to install a package via Ruby's Gems.

    name
        The name of the package to be installed. Only accepts a single argument.

    version
        Install a specific version of the package. Defaults to latest version
        available.

    install_args
        A list of install arguments you want to pass to the installation process
        i.e product key or feature list

    override_args
        Set to true if you want to override the original install arguments (for
        the native installer) in the package and use your own. When this is set
        to False install_args will be appended to the end of the default
        arguments


    CLI Example:

    .. code-block:: bash

        salt '*' chocolatey.install_gem <package name>
        salt '*' chocolatey.install_gem <package name> version=<package version>
        salt '*' chocolatey.install_gem <package name> install_args=<args> override_args=True
    '''
    choc_path = _find_chocolatey()
    cmd = [choc_path, 'gem', name]
    if version:
        cmd.extend(['-Version', version])
    if install_args:
        cmd.extend(['-InstallArguments', install_args])
    if override_args:
        cmd.extend(['-OverrideArguments'])
    cmd.extend(_yes())
<<<<<<< HEAD

=======
>>>>>>> 9f551100
    result = __salt__['cmd.run_all'](cmd, python_shell=False)

    if result['retcode'] != 0:
        err = 'Running chocolatey failed: {0}'.format(result['stderr'])
        log.error(err)
        raise CommandExecutionError(err)

    return result['stdout']


def install_missing(name, version=None, source=None):
    '''
    Instructs Chocolatey to install a package if it doesn't already exist.

    .. versionchanged:: 2014.7.0
        If the minion has Chocolatey >= 0.9.8.24 installed, this function calls
        :mod:`chocolatey.install <salt.modules.chocolatey.install>` instead, as
        ``installmissing`` is deprecated as of that version and will be removed
        in Chocolatey 1.0.

    name
        The name of the package to be installed. Only accepts a single argument.

    version
        Install a specific version of the package. Defaults to latest version
        available.

    source
        Chocolatey repository (directory, share or remote URL feed) the package
        comes from. Defaults to the official Chocolatey feed.

    CLI Example:

    .. code-block:: bash

        salt '*' chocolatey.install_missing <package name>
        salt '*' chocolatey.install_missing <package name> version=<package version>
    '''
    choc_path = _find_chocolatey()
    if _LooseVersion(chocolatey_version()) >= _LooseVersion('0.9.8.24'):
        log.warning('installmissing is deprecated, using install')
        return install(name, version=version)

    # chocolatey helpfully only supports a single package argument
    cmd = [choc_path, 'installmissing', name]
    if version:
        cmd.extend(['-Version', version])
    if source:
        cmd.extend(['-Source', source])
    # Shouldn't need this as this code should never run on v0.9.9 and newer
    cmd.extend(_yes())
    result = __salt__['cmd.run_all'](cmd, python_shell=False)

    if result['retcode'] != 0:
        err = 'Running chocolatey failed: {0}'.format(result['stderr'])
        log.error(err)
        raise CommandExecutionError(err)

    return result['stdout']


def install_python(name, version=None, install_args=None, override_args=False):
    '''
    Instructs Chocolatey to install a package via Python's easy_install.

    name
        The name of the package to be installed. Only accepts a single argument.

    version
        Install a specific version of the package. Defaults to latest version
        available.

    install_args
        A list of install arguments you want to pass to the installation process
        i.e product key or feature list

    override_args
        Set to true if you want to override the original install arguments (for
        the native installer) in the package and use your own. When this is set
        to False install_args will be appended to the end of the default
        arguments

    CLI Example:

    .. code-block:: bash

        salt '*' chocolatey.install_python <package name>
        salt '*' chocolatey.install_python <package name> version=<package version>
        salt '*' chocolatey.install_python <package name> install_args=<args> override_args=True
    '''
    choc_path = _find_chocolatey()
    cmd = [choc_path, 'python', name]
    if version:
        cmd.extend(['-Version', version])
    if install_args:
        cmd.extend(['-InstallArguments', install_args])
    if override_args:
        cmd.extend(['-OverrideArguments'])
    cmd.extend(_yes())
    result = __salt__['cmd.run_all'](cmd, python_shell=False)

    if result['retcode'] != 0:
        err = 'Running chocolatey failed: {0}'.format(result['stderr'])
        log.error(err)
        raise CommandExecutionError(err)

    return result['stdout']


def install_windowsfeatures(name):
    '''
    Instructs Chocolatey to install a Windows Feature via the Deployment Image
    Servicing and Management tool.

    name
        The name of the feature to be installed. Only accepts a single argument.

    CLI Example:

    .. code-block:: bash

        salt '*' chocolatey.install_windowsfeatures <package name>
    '''
    choc_path = _find_chocolatey()
    cmd = [choc_path, 'windowsfeatures', name]
    cmd.extend(_yes())
    result = __salt__['cmd.run_all'](cmd, python_shell=False)

    if result['retcode'] != 0:
        err = 'Running chocolatey failed: {0}'.format(result['stderr'])
        log.error(err)
        raise CommandExecutionError(err)

    return result['stdout']


def install_webpi(name, install_args=None, override_args=False):
    '''
    Instructs Chocolatey to install a package via the Microsoft Web PI service.

    name
        The name of the package to be installed. Only accepts a single argument.

    install_args
        A list of install arguments you want to pass to the installation process
        i.e product key or feature list

    override_args
        Set to true if you want to override the original install arguments (for
        the native installer) in the package and use your own. When this is set
        to False install_args will be appended to the end of the default
        arguments

    CLI Example:

    .. code-block:: bash

        salt '*' chocolatey.install_webpi <package name>
        salt '*' chocolatey.install_webpi <package name> install_args=<args> override_args=True
    '''
    choc_path = _find_chocolatey()
    cmd = [choc_path, 'webpi', name]
    if install_args:
        cmd.extend(['-InstallArguments', install_args])
    if override_args:
        cmd.extend(['-OverrideArguments'])
    cmd.extend(_yes())
    result = __salt__['cmd.run_all'](cmd, python_shell=False)

    if result['retcode'] != 0:
        err = 'Running chocolatey failed: {0}'.format(result['stderr'])
        log.error(err)
        raise CommandExecutionError(err)

    return result['stdout']


def uninstall(name, version=None, uninstall_args=None, override_args=False):
    '''
    Instructs Chocolatey to uninstall a package.

    name
        The name of the package to be uninstalled. Only accepts a single argument.

    version
        Uninstalls a specific version of the package. Defaults to latest version
        installed.

    uninstall_args
        A list of uninstall arguments you want to pass to the uninstallation process
        i.e product key or feature list

    override_args
        Set to true if you want to override the original uninstall arguments
        (for the native uninstaller) in the package and use your own. When this
        is set to False uninstall_args will be appended to the end of the
        default arguments

    CLI Example:

    .. code-block:: bash

        salt '*' chocolatey.uninstall <package name>
        salt '*' chocolatey.uninstall <package name> version=<package version>
        salt '*' chocolatey.uninstall <package name> version=<package version> uninstall_args=<args> override_args=True
    '''
    choc_path = _find_chocolatey()
    # chocolatey helpfully only supports a single package argument
    cmd = [choc_path, 'uninstall', name]
    if version:
        cmd.extend(['-Version', version])
    if uninstall_args:
        cmd.extend(['-UninstallArguments', uninstall_args])
    if override_args:
        cmd.extend(['-OverrideArguments'])
    cmd.extend(_yes())
    result = __salt__['cmd.run_all'](cmd, python_shell=False)

    if result['retcode'] != 0:
        err = 'Running chocolatey failed: {0}'.format(result['stderr'])
        log.error(err)
        raise CommandExecutionError(err)

    return result['stdout']


def update(name, source=None, pre_versions=False):
    '''
    Instructs Chocolatey to update packages on the system.

    name
        The name of the package to update, or "all" to update everything
        installed on the system.

    source
        Chocolatey repository (directory, share or remote URL feed) the package
        comes from. Defaults to the official Chocolatey feed.

    pre_versions
        Include pre-release packages in comparison. Defaults to False.

    CLI Example:

    .. code-block:: bash

        salt "*" chocolatey.update all
        salt "*" chocolatey.update <package name> pre_versions=True
    '''
    # chocolatey helpfully only supports a single package argument
    choc_path = _find_chocolatey()
    cmd = [choc_path, 'update', name]
    if source:
        cmd.extend(['-Source', source])
    if salt.utils.is_true(pre_versions):
        cmd.append('-PreRelease')
    cmd.extend(_yes())
    result = __salt__['cmd.run_all'](cmd, python_shell=False)

    if result['retcode'] != 0:
        err = 'Running chocolatey failed: {0}'.format(result['stderr'])
        log.error(err)
        raise CommandExecutionError(err)

    return result['stdout']


def version(name, check_remote=False, source=None, pre_versions=False):
    '''
    Instructs Chocolatey to check an installed package version, and optionally
    compare it to one available from a remote feed.

    name
        The name of the package to check.

    check_remote
        Get the version number of the latest package from the remote feed.
        Defaults to False.

    source
        Chocolatey repository (directory, share or remote URL feed) the package
        comes from. Defaults to the official Chocolatey feed.

    pre_versions
        Include pre-release packages in comparison. Defaults to False.

    CLI Example:

    .. code-block:: bash

        salt "*" chocolatey.version <package name>
        salt "*" chocolatey.version <package name> check_remote=True
    '''
    choc_path = _find_chocolatey()
    if not choc_path:
        err = 'Chocolatey not installed. Use chocolatey.bootstrap to install the Chocolatey package manager.'
        log.error(err)
        raise CommandExecutionError(err)

    cmd = [choc_path, 'version', name]
    if not salt.utils.is_true(check_remote):
        cmd.append('-LocalOnly')
    if salt.utils.is_true(pre_versions):
        cmd.append('-Prerelease')
    if source:
        cmd.extend(['-Source', source])

    result = __salt__['cmd.run_all'](cmd, python_shell=False)

    if result['retcode'] != 0:
        err = 'Running chocolatey failed: {0}'.format(result['stderr'])
        log.error(err)
        raise CommandExecutionError(err)

    ret = {}

    # the next bit is to deal with the stupid default PowerShell formatting.
    # printing two value pairs is shown in columns, whereas printing six
    # pairs is shown in rows...
    if not salt.utils.is_true(check_remote):
        ver_re = re.compile(r'(\S+)\s+(.+)')
        for line in result['stdout'].split('\n'):
            for name, ver in ver_re.findall(line):
                ret['name'] = name
                ret['found'] = ver
    else:
        ver_re = re.compile(r'(\S+)\s+:\s*(.*)')
        for line in result['stdout'].split('\n'):
            for key, value in ver_re.findall(line):
                ret[key] = value

    return ret<|MERGE_RESOLUTION|>--- conflicted
+++ resolved
@@ -218,15 +218,11 @@
     return result['stdout']
 
 
-<<<<<<< HEAD
-def list_(narrow=None, all_versions=False, pre_versions=False, source=None, local_only=False):
-=======
 def list_(narrow=None,
           all_versions=False,
           pre_versions=False,
           source=None,
           local_only=False):
->>>>>>> 9f551100
     '''
     Instructs Chocolatey to pull a vague package list from the repository.
 
@@ -256,11 +252,7 @@
     choc_path = _find_chocolatey()
     cmd = [choc_path, 'list']
     if narrow:
-<<<<<<< HEAD
         cmd.extend([narrow])
-=======
-        cmd.append(narrow)
->>>>>>> 9f551100
     if salt.utils.is_true(all_versions):
         cmd.append('-AllVersions')
     if salt.utils.is_true(pre_versions):
@@ -438,10 +430,6 @@
     if override_args:
         cmd.extend(['-OverrideArguments'])
     cmd.extend(_yes())
-<<<<<<< HEAD
-
-=======
->>>>>>> 9f551100
     result = __salt__['cmd.run_all'](cmd, python_shell=False)
 
     if result['retcode'] != 0:
@@ -491,10 +479,6 @@
     if override_args:
         cmd.extend(['-OverrideArguments'])
     cmd.extend(_yes())
-<<<<<<< HEAD
-
-=======
->>>>>>> 9f551100
     result = __salt__['cmd.run_all'](cmd, python_shell=False)
 
     if result['retcode'] != 0:
