--- conflicted
+++ resolved
@@ -16,12 +16,9 @@
 # Import salt libs
 import salt.utils.data
 import salt.utils.platform
-<<<<<<< HEAD
-=======
 from salt.utils.versions import _LooseVersion
 from salt.exceptions import CommandExecutionError, CommandNotFoundError, \
     SaltInvocationError, MinionError
->>>>>>> 8abb7099
 
 # Import 3rd party libs
 from requests.structures import CaseInsensitiveDict
@@ -69,13 +66,8 @@
     """
     Clear variables stored in __context__. Run this function when a new version
     of chocolatey is installed.
-<<<<<<< HEAD
-    """
-    choco_items = [x for x in __context__ if x.startswith("chocolatey.")]
-=======
     '''
     choco_items = [x for x in __context__ if x.startswith('chocolatey.')]
->>>>>>> 8abb7099
     for var in choco_items:
         __context__.pop(var)
 
@@ -84,19 +76,11 @@
     """
     Returns ['--yes'] if on v0.9.9.0 or later, otherwise returns an empty list
     Confirm all prompts (--yes_ is available on v0.9.9.0 or later
-<<<<<<< HEAD
     """
     if "chocolatey._yes" in __context__:
         return __context__["chocolatey._yes"]
     if _LooseVersion(chocolatey_version()) >= _LooseVersion("0.9.9"):
         answer = ["--yes"]
-=======
-    '''
-    if 'chocolatey._yes' in __context__:
-        return __context__['chocolatey._yes']
-    if _LooseVersion(chocolatey_version()) >= _LooseVersion('0.9.9'):
-        answer = ['--yes']
->>>>>>> 8abb7099
     else:
         answer = []
     __context__["chocolatey._yes"] = answer
@@ -115,13 +99,8 @@
     else:
         log.warning("--no-progress unsupported in choco < 0.10.4")
         answer = []
-<<<<<<< HEAD
-    __context__["chocolatey._no_progress"] = answer
-    return __context__["chocolatey._no_progress"]
-=======
     __context__['chocolatey._no_progress'] = answer
     return answer
->>>>>>> 8abb7099
 
 
 def _find_chocolatey():
@@ -182,11 +161,7 @@
 
 
 def bootstrap(force=False, source=None):
-<<<<<<< HEAD
-    """
-=======
     '''
->>>>>>> 8abb7099
     Download and install the latest version of the Chocolatey package manager
     via the official bootstrap.
 
@@ -217,15 +192,9 @@
             - http(s)://
             - ftp://
             - file:// - A local file on the system
-<<<<<<< HEAD
-
-            .. versionadded:: Sodium
-
-=======
 
             .. versionadded:: Neon
 
->>>>>>> 8abb7099
     Returns:
         str: The stdout of the Chocolatey installation script
 
@@ -242,90 +211,25 @@
 
         # To bootstrap Chocolatey from a file on C:\\Temp
         salt '*' chocolatey.bootstrap source=C:\\Temp\\chocolatey.nupkg
-<<<<<<< HEAD
-    """
-=======
     '''
->>>>>>> 8abb7099
     # Check if Chocolatey is already present in the path
     try:
         choc_path = _find_chocolatey()
     except CommandExecutionError:
         choc_path = None
     if choc_path and not force:
-<<<<<<< HEAD
-        return "Chocolatey found at {0}".format(choc_path)
-=======
         return 'Chocolatey found at {0}'.format(choc_path)
->>>>>>> 8abb7099
 
     temp_dir = tempfile.gettempdir()
 
     # Make sure PowerShell is on the System if we're passing source
     # Vista and Windows Server 2008 do not have Powershell installed
-<<<<<<< HEAD
-    powershell_info = __salt__["cmd.shell_info"](shell="powershell")
-    if not powershell_info["installed"]:
-=======
     powershell_info = __salt__['cmd.shell_info'](shell='powershell')
     if not powershell_info['installed']:
->>>>>>> 8abb7099
         # The following lookup tables are required to determine the correct
         # download required to install PowerShell. That's right, there's more
         # than one! You're welcome.
         ps_downloads = {
-<<<<<<< HEAD
-            (
-                "Vista",
-                "x86",
-            ): "http://download.microsoft.com/download/A/7/5/A75BC017-63CE-47D6-8FA4-AFB5C21BAC54/Windows6.0-KB968930-x86.msu",
-            (
-                "Vista",
-                "AMD64",
-            ): "http://download.microsoft.com/download/3/C/8/3C8CF51E-1D9D-4DAA-AAEA-5C48D1CD055C/Windows6.0-KB968930-x64.msu",
-            (
-                "2008Server",
-                "x86",
-            ): "http://download.microsoft.com/download/F/9/E/F9EF6ACB-2BA8-4845-9C10-85FC4A69B207/Windows6.0-KB968930-x86.msu",
-            (
-                "2008Server",
-                "AMD64",
-            ): "http://download.microsoft.com/download/2/8/6/28686477-3242-4E96-9009-30B16BED89AF/Windows6.0-KB968930-x64.msu",
-        }
-
-        # PowerShell needs to be installed on older systems (Vista, 2008Server)
-        if (__grains__["osrelease"], __grains__["cpuarch"]) in ps_downloads:
-
-            # Install the appropriate release of PowerShell v2.0
-            url = ps_downloads[(__grains__["osrelease"], __grains__["cpuarch"])]
-            dest = os.path.join(temp_dir, os.path.basename(url))
-            # Download the KB
-            try:
-                log.debug("Downloading PowerShell...")
-                __salt__["cp.get_url"](path=url, dest=dest)
-            except MinionError:
-                err = "Failed to download PowerShell KB for {0}" "".format(
-                    __grains__["osrelease"]
-                )
-                if source:
-                    raise CommandExecutionError(
-                        "{0}: PowerShell is required to bootstrap Chocolatey "
-                        "with Source".format(err)
-                    )
-                raise CommandExecutionError(err)
-            # Install the KB
-            cmd = [dest, "/quiet", "/norestart"]
-            log.debug("Installing PowerShell...")
-            result = __salt__["cmd.run_all"](cmd, python_shell=False)
-            if result["retcode"] != 0:
-                err = (
-                    "Failed to install PowerShell KB. For more information "
-                    "run the installer manually on the host"
-                )
-                raise CommandExecutionError(err)
-        else:
-            err = "Windows PowerShell Installation not available"
-=======
             ('Vista', 'x86'): 'http://download.microsoft.com/download/A/7/5/A75BC017-63CE-47D6-8FA4-AFB5C21BAC54/Windows6.0-KB968930-x86.msu',
             ('Vista', 'AMD64'): 'http://download.microsoft.com/download/3/C/8/3C8CF51E-1D9D-4DAA-AAEA-5C48D1CD055C/Windows6.0-KB968930-x64.msu',
             ('2008Server', 'x86'): 'http://download.microsoft.com/download/F/9/E/F9EF6ACB-2BA8-4845-9C10-85FC4A69B207/Windows6.0-KB968930-x86.msu',
@@ -360,41 +264,11 @@
                 raise CommandExecutionError(err)
         else:
             err = 'Windows PowerShell Installation not available'
->>>>>>> 8abb7099
             raise CommandNotFoundError(err)
 
     # Check that .NET v4.0+ is installed
     # Windows 7 / Windows Server 2008 R2 and below do not come with at least
     # .NET v4.0 installed
-<<<<<<< HEAD
-    if not __utils__["dotnet.version_at_least"](version="4"):
-        # It took until .NET v4.0 for Microsoft got the hang of making
-        # installers, this should work under any version of Windows
-        url = "http://download.microsoft.com/download/1/B/E/1BE39E79-7E39-46A3-96FF-047F95396215/dotNetFx40_Full_setup.exe"
-        dest = os.path.join(temp_dir, os.path.basename(url))
-        # Download the .NET Framework 4 web installer
-        try:
-            log.debug("Downloading .NET v4.0...")
-            __salt__["cp.get_url"](path=url, dest=dest)
-        except MinionError:
-            err = "Failed to download .NET v4.0 Web Installer"
-            if source:
-                err = (
-                    "{0}: .NET v4.0+ is required to bootstrap "
-                    "Chocolatey with Source".format(err)
-                )
-            raise CommandExecutionError(err)
-
-        # Run the .NET Framework 4 web installer
-        cmd = [dest, "/q", "/norestart"]
-        log.debug("Installing .NET v4.0...")
-        result = __salt__["cmd.run_all"](cmd, python_shell=False)
-        if result["retcode"] != 0:
-            err = (
-                "Failed to install .NET v4.0 failed. For more information "
-                "run the installer manually on the host"
-            )
-=======
     if not __utils__['dotnet.version_at_least'](version='4'):
         # It took until .NET v4.0 for Microsoft got the hang of making
         # installers, this should work under any version of Windows
@@ -418,53 +292,12 @@
         if result['retcode'] != 0:
             err = 'Failed to install .NET v4.0 failed. For more information ' \
                   'run the installer manually on the host'
->>>>>>> 8abb7099
             raise CommandExecutionError(err)
 
     # Define target / destination
     if source:
         url = source
     else:
-<<<<<<< HEAD
-        url = "https://chocolatey.org/install.ps1"
-    dest = os.path.join(temp_dir, os.path.basename(url))
-
-    # Download Chocolatey installer
-    try:
-        log.debug("Downloading Chocolatey: {0}".format(os.path.basename(url)))
-        script = __salt__["cp.get_url"](path=url, dest=dest)
-        log.debug("Script: {0}".format(script))
-    except MinionError:
-        err = "Failed to download Chocolatey Installer"
-        if source:
-            err = "{0} from source"
-        raise CommandExecutionError(err)
-
-    # If this is a nupkg download we need to unzip it first
-    if os.path.splitext(os.path.basename(dest))[1] == ".nupkg":
-        log.debug("Unzipping Chocolatey: {0}".format(dest))
-        __salt__["archive.unzip"](
-            zip_file=dest,
-            dest=os.path.join(os.path.dirname(dest), "chocolatey"),
-            extract_perms=False,
-        )
-        script = os.path.join(
-            os.path.dirname(dest), "chocolatey", "tools", "chocolateyInstall.ps1"
-        )
-
-    if not os.path.exists(script):
-        raise CommandExecutionError(
-            "Failed to find Chocolatey installation " "script: {0}".format(script)
-        )
-
-    # Run the Chocolatey bootstrap
-    log.debug("Installing Chocolatey: {0}".format(script))
-    result = __salt__["cmd.script"](
-        script, cwd=os.path.dirname(script), shell="powershell", python_shell=True
-    )
-    if result["retcode"] != 0:
-        err = "Bootstrapping Chocolatey failed: {0}".format(result["stderr"])
-=======
         url = 'https://chocolatey.org/install.ps1'
     dest = os.path.join(temp_dir, os.path.basename(url))
 
@@ -503,7 +336,6 @@
                                     python_shell=True)
     if result['retcode'] != 0:
         err = 'Bootstrapping Chocolatey failed: {0}'.format(result['stderr'])
->>>>>>> 8abb7099
         raise CommandExecutionError(err)
 
     return result["stdout"]
@@ -526,50 +358,6 @@
 
     .. code-block:: bash
 
-<<<<<<< HEAD
-        salt * chocolatey.unbootstrap
-    """
-    removed = []
-
-    # Delete the Chocolatey directory
-    choco_dir = os.environ.get("ChocolateyInstall", False)
-    if choco_dir:
-        if os.path.exists(choco_dir):
-            log.debug("Removing Chocolatey directory: {0}".format(choco_dir))
-            __salt__["file.remove"](path=choco_dir, force=True)
-            removed.append("Removed Directory: {0}".format(choco_dir))
-    else:
-        known_paths = [
-            os.path.join(os.environ.get("ProgramData"), "Chocolatey"),
-            os.path.join(os.environ.get("SystemDrive"), "Chocolatey"),
-        ]
-        for path in known_paths:
-            if os.path.exists(path):
-                log.debug("Removing Chocolatey directory: {0}".format(path))
-                __salt__["file.remove"](path=path, force=True)
-                removed.append("Removed Directory: {0}".format(path))
-
-    # Delete all Chocolatey environment variables
-    for env_var in __salt__["environ.items"]():
-        if env_var.lower().startswith("chocolatey"):
-            log.debug(
-                "Removing Chocolatey environment variable: {0}" "".format(env_var)
-            )
-            __salt__["environ.setval"](
-                key=env_var, val=False, false_unsets=True, permanent="HKLM"
-            )
-            __salt__["environ.setval"](
-                key=env_var, val=False, false_unsets=True, permanent="HKCU"
-            )
-            removed.append("Removed Environment Var: {0}".format(env_var))
-
-    # Remove Chocolatey from the path:
-    for path in __salt__["win_path.get_path"]():
-        if "chocolatey" in path.lower():
-            log.debug("Removing Chocolatey path item: {0}" "".format(path))
-            __salt__["win_path.remove"](path=path, rehash=True)
-            removed.append("Removed Path Item: {0}".format(path))
-=======
 def unbootstrap():
     '''
     Uninstall chocolatey from the system by doing the following:
@@ -631,22 +419,10 @@
                       ''.format(path))
             __salt__['win_path.remove'](path=path, rehash=True)
             removed.append('Removed Path Item: {0}'.format(path))
->>>>>>> 8abb7099
 
     return removed
 
 
-<<<<<<< HEAD
-def list_(
-    narrow=None,
-    all_versions=False,
-    pre_versions=False,
-    source=None,
-    local_only=False,
-    exact=False,
-):
-    """
-=======
 def list_(narrow=None,
           all_versions=False,
           pre_versions=False,
@@ -654,7 +430,6 @@
           local_only=False,
           exact=False):
     '''
->>>>>>> 8abb7099
     Instructs Chocolatey to pull a vague package list from the repository.
 
     Args:
@@ -906,7 +681,8 @@
     # Salt doesn't need to see the progress
     cmd.extend(_no_progress())
     cmd.extend(_yes())
-    result = __salt__["cmd.run_all"](cmd, python_shell=False)
+
+    result = __salt__['cmd.run_all'](cmd, python_shell=False)
 
     if result["retcode"] not in [0, 1641, 3010]:
         err = "Running chocolatey failed: {0}".format(result["stdout"])
@@ -1013,16 +789,10 @@
 
         salt '*' chocolatey.install_missing <package name>
         salt '*' chocolatey.install_missing <package name> version=<package version>
-<<<<<<< HEAD
-    """
-    if _LooseVersion(chocolatey_version()) >= _LooseVersion("0.9.8.24"):
-        log.warning("installmissing is deprecated, using install")
-=======
     '''
     if _LooseVersion(chocolatey_version()) >= _LooseVersion('0.9.8.24'):
 
         log.warning('installmissing is deprecated, using install')
->>>>>>> 8abb7099
         return install(name, version=version)
 
     # chocolatey helpfully only supports a single package argument
@@ -1305,10 +1075,11 @@
     # Salt doesn't need to see the progress
     cmd.extend(_no_progress())
     cmd.extend(_yes())
-    result = __salt__["cmd.run_all"](cmd, python_shell=False)
-
-    if result["retcode"] not in [0, 1641, 3010]:
-        err = "Running chocolatey failed: {0}".format(result["stdout"])
+
+    result = __salt__['cmd.run_all'](cmd, python_shell=False)
+
+    if result['retcode'] not in [0, 1641, 3010]:
+        err = 'Running chocolatey failed: {0}'.format(result['stdout'])
         raise CommandExecutionError(err)
 
     return result["stdout"]
@@ -1359,21 +1130,13 @@
 
         for pkg in packages:
             # Grab the current version from the package that was installed
-<<<<<<< HEAD
-            packages[pkg] = {"installed": installed[pkg]}
-=======
             packages[pkg] = {'installed': installed[pkg]}
->>>>>>> 8abb7099
 
             # If there's a remote package available, then also include that
             # in the dictionary that we return.
             if pkg in available:
-<<<<<<< HEAD
-                packages[pkg]["available"] = available[pkg]
-=======
                 packages[pkg]['available'] = available[pkg]
             continue
->>>>>>> 8abb7099
 
     return packages
 
