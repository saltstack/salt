# -*- coding: utf-8 -*-
'''
Module for returning various status data about a minion.
These data can be useful for compiling into stats later,
or for problem solving if your minion is having problems.

.. versionadded:: 0.12.0

:depends:   - pythoncom
            - wmi
'''

# Import Python Libs
from __future__ import absolute_import
import logging

# Import Salt Libs
import salt.utils
import salt.ext.six as six
import salt.utils.event
from salt._compat import subprocess
from salt.utils.network import host_to_ip as _host_to_ip

import os
import ctypes
import sys
import time
from subprocess import list2cmdline

log = logging.getLogger(__name__)

try:
    import wmi
    import salt.utils.winapi
    has_required_packages = True
except ImportError:
    if salt.utils.is_windows():
        log.exception('pywin32 and wmi python packages are required '
                      'in order to use the status module.')
    has_required_packages = False

__opts__ = {}

# Define the module's virtual name
__virtualname__ = 'status'


def __virtual__():
    '''
    Only works on Windows systems
    '''
    if salt.utils.is_windows() and has_required_packages:
        return __virtualname__
    return False


def cpuload():
    '''
    .. versionadded:: Beryllium

    Return the processor load as a percentage

    CLI Example:

    .. code-block:: bash

       salt '*' status.cpu_load
    '''

    # Pull in the information from WMIC
    cmd = list2cmdline(['wmic', 'cpu'])
    info = __salt__['cmd.run'](cmd).split('\r\n')

    # Find the location of LoadPercentage
    column = info[0].index('LoadPercentage')

    # Get the end of the number.
    end = info[1].index(' ', column+1)

    # Return pull it out of the informatin and cast it to an int
    return int(info[1][column:end])


def diskusage(human_readable=False, path=None):
    '''
    .. versionadded:: Beryllium

    Return the disk usage for this minion

    human_readable : False
        If ``True``, usage will be in KB/MB/GB etc.

    CLI Example:

    .. code-block:: bash

        salt '*' status.disk_usage path=c:/salt
    '''
    if not path:
        path = 'c:/'

    # Credit for the source and ideas for this function:
    # http://code.activestate.com/recipes/577972-disk-usage/?in=user-4178764
    _, total, free = \
        ctypes.c_ulonglong(), ctypes.c_ulonglong(), ctypes.c_longlong()
    if sys.version_info >= (3, ) or isinstance(path, six.text_type):
        fun = ctypes.windll.kernel32.GetDiskFreeSpaceExw
    else:
        fun = ctypes.windll.kernel32.GetDiskFreeSpaceExA
    ret = fun(path, ctypes.byref(_), ctypes.byref(total), ctypes.byref(free))
    if ret == 0:
        raise ctypes.WinError()
    used = total.value - free.value

    total_val = total.value
    used_val = used
    free_val = free.value

    if human_readable:
        total_val = _byte_calc(total_val)
        used_val = _byte_calc(used_val)
        free_val = _byte_calc(free_val)

    return {'total': total_val, 'used': used_val, 'free': free_val}


def procs(count=False):
    '''
    Return the process data

    count : False
        If ``True``, this function will simply return the number of processes.

        .. versionadded:: Beryllium

    CLI Example:

    .. code-block:: bash

        salt '*' status.procs
        salt '*' status.procs count
    '''
    with salt.utils.winapi.Com():
        wmi_obj = wmi.WMI()
        processes = wmi_obj.win32_process()

    #this short circuit's the function to get a short simple proc count.
    if count:
        return len(processes)

    #a propper run of the function, creating a nonsensically long out put.
    process_info = {}
    for proc in processes:
        process_info[proc.ProcessId] = _get_process_info(proc)

    return process_info


def saltmem(human_readable=False):
    '''
    .. versionadded:: Beryllium

    Returns the amount of memory that salt is using

    human_readable : False
        return the value in a nicely formated number

    CLI Example:

<<<<<<< HEAD
    .. code-black:: bash
=======
    .. code-block:: bash
>>>>>>> 3d215d03

        salt '*' status.salt_mem
        salt '*' status.salt_mem human_readable=True
    '''
    with salt.utils.winapi.Com():
        wmi_obj = wmi.WMI()
        result = wmi_obj.query(
            'SELECT WorkingSet FROM Win32_PerfRawData_PerfProc_Process '
            'WHERE IDProcess={0}'.format(os.getpid())
        )
        mem = int(result[0].wmi_property('WorkingSet').value)
        if human_readable:
            return _byte_calc(mem)
        return mem


def uptime(human_readable=False):
    '''
    .. versionadded:: Beryllium

    Return the system uptime for this machine in seconds

    human_readable : False
        If ``True``, then the number of seconds will be translated into years,
        months, days, etc.

    CLI Example:

    .. code-block:: bash

       salt '*' status.uptime
       salt '*' status.uptime human_readable=True
    '''

    # Open up a subprocess to get information from WMIC
    cmd = list2cmdline(['net', 'stats', 'srv'])
    outs = __salt__['cmd.run'](cmd)

    # Get the line that has when the computer started in it:
    stats_line = ''
    for line in outs.split('\r\n'):
        if "Statistics since" in line:
            stats_line = line

    # Extract the time string from the line and parse
    #
    # Get string
    startup_time = stats_line[len('Statistics Since '):]
    # Convert to struct
    startup_time = time.strptime(startup_time, '%d/%m/%Y %H:%M:%S')
    # eonvert to seconds since epoch
    startup_time = time.mktime(startup_time)

    # Subtract startup time from current time to get the uptime of the system
    uptime = time.time() - startup_time

    if human_readable:
        # Pull out the majority of the uptime tuple. h:m:s
        uptime = int(uptime)
        seconds = uptime % 60
        uptime /= 60
        minutes = uptime % 60
        uptime /= 60
        hours = uptime % 24
        uptime /= 24

        # Translate the h:m:s from above into HH:MM:SS format.
        ret = '{0:0>2}:{1:0>2}:{2:0>2}'.format(hours, minutes, seconds)

        # If the minion has been on for days, add that in.
        if uptime > 0:
            ret = 'Days: {0} {1}'.format(uptime % 365, ret)

        # If you have a Windows minion that has been up for years,
        # my hat is off to you sir.
        if uptime > 365:
            ret = 'Years: {0} {1}'.format(uptime / 365, ret)

        return ret

    else:
        return uptime


def _get_process_info(proc):
    '''
    Return  process information
    '''
    cmd = (proc.CommandLine or '').encode('utf-8')
    name = proc.Name.encode('utf-8')
    info = dict(
        cmd=cmd,
        name=name,
        **_get_process_owner(proc)
    )
    return info


def _get_process_owner(process):
    owner = {}
    domain, error_code, user = None, None, None
    try:
        domain, error_code, user = process.GetOwner()
        owner['user'] = user.encode('utf-8')
        owner['user_domain'] = domain.encode('utf-8')
    except Exception as exc:
        pass
    if not error_code and all((user, domain)):
        owner['user'] = user.encode('utf-8')
        owner['user_domain'] = domain.encode('utf-8')
    elif process.ProcessId in [0, 4] and error_code == 2:
        # Access Denied for System Idle Process and System
        owner['user'] = 'SYSTEM'
        owner['user_domain'] = 'NT AUTHORITY'
    else:
        log.warning('Error getting owner of process; PID=\'{0}\'; Error: {1}'
                    .format(process.ProcessId, error_code))
    return owner


def _byte_calc(val):
    if val < 1024:
        tstr = str(val)+'B'
    elif val < 1038336:
        tstr = str(val/1024)+'KB'
    elif val < 1073741824:
        tstr = str(val/1038336)+'MB'
    elif val < 1099511627776:
        tstr = str(val/1073741824)+'GB'
    else:
        tstr = str(val/1099511627776)+'TB'
    return tstr


def master(master=None, connected=True):
    '''
    .. versionadded:: 2015.5.0

    Fire an event if the minion gets disconnected from its master. This
    function is meant to be run via a scheduled job from the minion. If
    master_ip is an FQDN/Hostname, is must be resolvable to a valid IPv4
    address.

    CLI Example:

    .. code-block:: bash

        salt '*' status.master
    '''

    def _win_remotes_on(port):
        '''
        Windows specific helper function.
        Returns set of ipv4 host addresses of remote established connections
        on local or remote tcp port.

        Parses output of shell 'netstat' to get connections

        PS C:> netstat -n -p TCP

        Active Connections

          Proto  Local Address          Foreign Address        State
          TCP    10.1.1.26:3389         10.1.1.1:4505          ESTABLISHED
          TCP    10.1.1.26:56862        10.1.1.10:49155        TIME_WAIT
          TCP    10.1.1.26:56868        169.254.169.254:80     CLOSE_WAIT
          TCP    127.0.0.1:49197        127.0.0.1:49198        ESTABLISHED
          TCP    127.0.0.1:49198        127.0.0.1:49197        ESTABLISHED
        '''
        remotes = set()
        try:
            data = subprocess.check_output(['netstat', '-n', '-p', 'TCP'])  # pylint: disable=minimum-python-version
        except subprocess.CalledProcessError:
            log.error('Failed netstat')
            raise

        lines = data.split('\n')
        for line in lines:
            if 'ESTABLISHED' not in line:
                continue
            chunks = line.split()
            remote_host, remote_port = chunks[2].rsplit(':', 1)
            if int(remote_port) != port:
                continue
            remotes.add(remote_host)
        return remotes

    # the default publishing port
    port = 4505
    master_ip = None

    if __salt__['config.get']('publish_port') != '':
        port = int(__salt__['config.get']('publish_port'))

    # Check if we have FQDN/hostname defined as master
    # address and try resolving it first. _remote_port_tcp
    # only works with IP-addresses.
    if master is not None:
        tmp_ip = _host_to_ip(master)
        if tmp_ip is not None:
            master_ip = tmp_ip

    ips = _win_remotes_on(port)

    if connected:
        if master_ip not in ips:
            event = salt.utils.event.get_event(
                'minion', opts=__opts__, listen=False
            )
            event.fire_event({'master': master}, '__master_disconnected')
    else:
        if master_ip in ips:
            event = salt.utils.event.get_event(
                'minion', opts=__opts__, listen=False
            )
            event.fire_event({'master': master}, '__master_connected')<|MERGE_RESOLUTION|>--- conflicted
+++ resolved
@@ -167,11 +167,7 @@
 
     CLI Example:
 
-<<<<<<< HEAD
-    .. code-black:: bash
-=======
-    .. code-block:: bash
->>>>>>> 3d215d03
+    .. code-block:: bash
 
         salt '*' status.salt_mem
         salt '*' status.salt_mem human_readable=True
