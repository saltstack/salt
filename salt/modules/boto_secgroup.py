--- conflicted
+++ resolved
@@ -400,20 +400,6 @@
             # Security groups are a big deal - need to fail if any can't be resolved...
             # But... if we're running in test mode, it may just be that the SG is scheduled
             # to be created, and thus WOULD have been there if running "for real"...
-<<<<<<< HEAD
-            if __opts__["test"]:
-                log.warn(
-                    "Security Group `%s` could not be resolved to an ID.  This may "
-                    "cause a failure when not running in test mode.",
-                    group,
-                )
-                return []
-            else:
-                raise CommandExecutionError(
-                    "Could not resolve Security Group name "
-                    "{0} to a Group ID".format(group)
-                )
-=======
             if __opts__['test']:
                 log.warning('Security Group `%s` could not be resolved to an ID.  This may '
                             'cause a failure when not running in test mode.', group)
@@ -421,7 +407,6 @@
             else:
                 raise CommandExecutionError('Could not resolve Security Group name '
                                             '{0} to a Group ID'.format(group))
->>>>>>> 8abb7099
         else:
             group_ids.append(six.text_type(group_id))
     log.debug("security group contents %s post-conversion", group_ids)
