--- conflicted
+++ resolved
@@ -52,13 +52,8 @@
 
 
 def _check_xenapi():
-<<<<<<< HEAD
-    if __grains__["os"] == "Debian":
-        debian_xen_version = "/usr/lib/xen-common/bin/xen-version"
-=======
     if __grains__.get('os') == 'Debian':
         debian_xen_version = '/usr/lib/xen-common/bin/xen-version'
->>>>>>> 8abb7099
         if os.path.isfile(debian_xen_version):
             # __salt__ is not available in __virtual__
             xenversion = salt.modules.cmdmod._run_quiet(debian_xen_version)
@@ -312,11 +307,7 @@
         def getFreeCpuCount():
             cnt = 0
             for host_cpu_it in host_cpu_rec:
-<<<<<<< HEAD
-                if len(host_cpu_rec["cpu_pool"]) == 0:
-=======
                 if not host_cpu_rec['cpu_pool']:
->>>>>>> 8abb7099
                     cnt += 1
             return cnt
 
