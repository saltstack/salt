# -*- coding: utf-8 -*-
'''
A module to wrap (non-Windows) archive calls

.. versionadded:: 2014.1.0
'''
from __future__ import absolute_import, print_function, unicode_literals
import contextlib  # For < 2.7 compat
import copy
import errno
import glob
import logging
import os
import re
import shlex
import stat
import subprocess
import tarfile
import zipfile
try:
    from shlex import quote as _quote  # pylint: disable=E0611
except ImportError:
    from pipes import quote as _quote

# Import third party libs
from salt.ext import six
from salt.ext.six.moves.urllib.parse import urlparse as _urlparse  # pylint: disable=no-name-in-module
try:
    import rarfile
    HAS_RARFILE = True
except ImportError:
    HAS_RARFILE = False

# Import salt libs
from salt.exceptions import SaltInvocationError, CommandExecutionError
import salt.utils.decorators
import salt.utils.decorators.path
import salt.utils.files
import salt.utils.path
import salt.utils.platform
import salt.utils.stringutils
import salt.utils.templates

if salt.utils.platform.is_windows():
    import win32file

# TODO: Check that the passed arguments are correct

# Don't shadow built-in's.
__func_alias__ = {
    'zip_': 'zip',
    'list_': 'list'
}

log = logging.getLogger(__name__)


def list_(name,
          archive_format=None,
          options=None,
          strip_components=None,
          clean=False,
          verbose=False,
          saltenv='base',
          source_hash=None):
    '''
    .. versionadded:: 2016.11.0
    .. versionchanged:: 2016.11.2
        The rarfile_ Python module is now supported for listing the contents of
        rar archives. This is necessary on minions with older releases of the
        ``rar`` CLI tool, which do not support listing the contents in a
        parsable format.

    .. _rarfile: https://pypi.python.org/pypi/rarfile

    List the files and directories in an tar, zip, or rar archive.

    .. note::
        This function will only provide results for XZ-compressed archives if
        the xz_ CLI command is available, as Python does not at this time
        natively support XZ compression in its tarfile_ module. Keep in mind
        however that most Linux distros ship with xz_ already installed.

        To check if a given minion has xz_, the following Salt command can be
        run:

        .. code-block:: bash

            salt minion_id cmd.which xz

        If ``None`` is returned, then xz_ is not present and must be installed.
        It is widely available and should be packaged as either ``xz`` or
        ``xz-utils``.

    name
        Path/URL of archive

    archive_format
        Specify the format of the archive (``tar``, ``zip``, or ``rar``). If
        this argument is omitted, the archive format will be guessed based on
        the value of the ``name`` parameter.

    options
        **For tar archives only.** This function will, by default, try to use
        the tarfile_ module from the Python standard library to get a list of
        files/directories. If this method fails, then it will fall back to
        using the shell to decompress the archive to stdout and pipe the
        results to ``tar -tf -`` to produce a list of filenames. XZ-compressed
        archives are already supported automatically, but in the event that the
        tar archive uses a different sort of compression not supported natively
        by tarfile_, this option can be used to specify a command that will
        decompress the archive to stdout. For example:

        .. code-block:: bash

            salt minion_id archive.list /path/to/foo.tar.gz options='gzip --decompress --stdout'

        .. note::
            It is not necessary to manually specify options for gzip'ed
            archives, as gzip compression is natively supported by tarfile_.

    strip_components
        This argument specifies a number of top-level directories to strip from
        the results. This is similar to the paths that would be extracted if
        ``--strip-components`` (or ``--strip``) were used when extracting tar
        archives.

        .. versionadded:: 2016.11.2

    clean : False
        Set this value to ``True`` to delete the path referred to by ``name``
        once the contents have been listed. This option should be used with
        care.

        .. note::
            If there is an error listing the archive's contents, the cached
            file will not be removed, to allow for troubleshooting.

    verbose : False
        If ``False``, this function will return a list of files/dirs in the
        archive. If ``True``, it will return a dictionary categorizing the
        paths into separate keys containing the directory names, file names,
        and also directories/files present in the top level of the archive.

        .. versionchanged:: 2016.11.2
            This option now includes symlinks in their own list. Before, they
            were included with files.

    saltenv : base
        Specifies the fileserver environment from which to retrieve
        ``archive``. This is only applicable when ``archive`` is a file from
        the ``salt://`` fileserver.

    source_hash
        If ``name`` is an http(s)/ftp URL and the file exists in the minion's
        file cache, this option can be passed to keep the minion from
        re-downloading the archive if the cached copy matches the specified
        hash.

        .. versionadded:: 2018.3.0

    .. _tarfile: https://docs.python.org/2/library/tarfile.html
    .. _xz: http://tukaani.org/xz/

    CLI Examples:

    .. code-block:: bash

            salt '*' archive.list /path/to/myfile.tar.gz
            salt '*' archive.list /path/to/myfile.tar.gz strip_components=1
            salt '*' archive.list salt://foo.tar.gz
            salt '*' archive.list https://domain.tld/myfile.zip
            salt '*' archive.list https://domain.tld/myfile.zip source_hash=f1d2d2f924e986ac86fdf7b36c94bcdf32beec15
            salt '*' archive.list ftp://10.1.2.3/foo.rar
    '''
    def _list_tar(name, cached, decompress_cmd, failhard=False):
        '''
        List the contents of a tar archive.
        '''
        dirs = []
        files = []
        links = []
        try:
            open_kwargs = {'name': cached} \
                if not isinstance(cached, subprocess.Popen) \
                else {'fileobj': cached.stdout, 'mode': 'r|'}
            with contextlib.closing(tarfile.open(**open_kwargs)) as tar_archive:
                for member in tar_archive.getmembers():
                    if member.issym():
                        links.append(member.name)
                    elif member.isdir():
                        dirs.append(member.name + '/')
                    else:
                        files.append(member.name)
            return dirs, files, links

        except tarfile.ReadError:
            if failhard:
                if isinstance(cached, subprocess.Popen):
                    stderr = cached.communicate()[1]
                    if cached.returncode != 0:
                        raise CommandExecutionError(
                            'Failed to decompress {0}'.format(name),
                            info={'error': stderr}
                        )
            else:
                if not salt.utils.path.which('tar'):
                    raise CommandExecutionError('\'tar\' command not available')
                if decompress_cmd is not None:
                    # Guard against shell injection
                    try:
                        decompress_cmd = ' '.join(
                            [_quote(x) for x in shlex.split(decompress_cmd)]
                        )
                    except AttributeError:
                        raise CommandExecutionError('Invalid CLI options')
                else:
                    if salt.utils.path.which('xz') \
                            and __salt__['cmd.retcode'](['xz', '-t', cached],
                                                        python_shell=False,
                                                        ignore_retcode=True) == 0:
                        decompress_cmd = 'xz --decompress --stdout'

                if decompress_cmd:
                    decompressed = subprocess.Popen(
                        '{0} {1}'.format(decompress_cmd, _quote(cached)),
                        shell=True,
                        stdout=subprocess.PIPE,
                        stderr=subprocess.PIPE)
                    return _list_tar(name, decompressed, None, True)

        raise CommandExecutionError(
            'Unable to list contents of {0}. If this is an XZ-compressed tar '
            'archive, install XZ Utils to enable listing its contents. If it '
            'is compressed using something other than XZ, it may be necessary '
            'to specify CLI options to decompress the archive. See the '
            'documentation for details.'.format(name)
        )

    def _list_zip(name, cached):
        '''
        List the contents of a zip archive.
        Password-protected ZIP archives can still be listed by zipfile, so
        there is no reason to invoke the unzip command.
        '''
        dirs = set()
        files = []
        links = []
        try:
            with contextlib.closing(zipfile.ZipFile(cached)) as zip_archive:
                for member in zip_archive.infolist():
                    path = member.filename
                    if salt.utils.platform.is_windows():
                        if path.endswith('/'):
                            # zipfile.ZipInfo objects on windows use forward
                            # slash at end of the directory name.
                            dirs.add(path)
                        else:
                            files.append(path)
                    else:
                        mode = member.external_attr >> 16
                        if stat.S_ISLNK(mode):
                            links.append(path)
                        elif stat.S_ISDIR(mode):
                            dirs.add(path)
                        else:
                            files.append(path)

                _files = copy.deepcopy(files)
                for path in _files:
                    # ZIP files created on Windows do not add entries
                    # to the archive for directories. So, we'll need to
                    # manually add them.
                    dirname = ''.join(path.rpartition('/')[:2])
                    if dirname:
                        dirs.add(dirname)
                        if dirname in files:
                            files.remove(dirname)
            return list(dirs), files, links
        except zipfile.BadZipfile:
            raise CommandExecutionError('{0} is not a ZIP file'.format(name))

    def _list_rar(name, cached):
        '''
        List the contents of a rar archive.
        '''
        dirs = []
        files = []
        if HAS_RARFILE:
            with rarfile.RarFile(cached) as rf:
                for member in rf.infolist():
                    path = member.filename.replace('\\', '/')
                    if member.isdir():
                        dirs.append(path + '/')
                    else:
                        files.append(path)
        else:
            if not salt.utils.path.which('rar'):
                raise CommandExecutionError(
                    'rar command not available, is it installed?'
                )
            output = __salt__['cmd.run'](
                ['rar', 'lt', name],
                python_shell=False,
                ignore_retcode=False)
            matches = re.findall(r'Name:\s*([^\n]+)\s*Type:\s*([^\n]+)', output)
            for path, type_ in matches:
                if type_ == 'Directory':
                    dirs.append(path + '/')
                else:
                    files.append(path)
            if not dirs and not files:
                raise CommandExecutionError(
                    'Failed to list {0}, is it a rar file? If so, the '
                    'installed version of rar may be too old to list data in '
                    'a parsable format. Installing the rarfile Python module '
                    'may be an easier workaround if newer rar is not readily '
                    'available.'.format(name),
                    info={'error': output}
                )
        return dirs, files, []

    cached = __salt__['cp.cache_file'](name, saltenv, source_hash=source_hash)
    if not cached:
        raise CommandExecutionError('Failed to cache {0}'.format(name))

    try:
        if strip_components:
            try:
                int(strip_components)
            except ValueError:
                strip_components = -1

            if strip_components <= 0:
                raise CommandExecutionError(
                    '\'strip_components\' must be a positive integer'
                )

        parsed = _urlparse(name)
        path = parsed.path or parsed.netloc

        def _unsupported_format(archive_format):
            '''
            Raise the proper exception message for the given archive format.
            '''
            if archive_format is None:
                raise CommandExecutionError(
                    'Unable to guess archive format, please pass an '
                    '\'archive_format\' argument.'
                )
            raise CommandExecutionError(
                'Unsupported archive format \'{0}\''.format(archive_format)
            )

        if not archive_format:
            guessed_format = salt.utils.files.guess_archive_type(path)
            if guessed_format is None:
                _unsupported_format(archive_format)
            archive_format = guessed_format

        func = locals().get('_list_' + archive_format)
        if not hasattr(func, '__call__'):
            _unsupported_format(archive_format)

        args = (options,) if archive_format == 'tar' else ()
        try:
            dirs, files, links = func(name, cached, *args)
        except (IOError, OSError) as exc:
            raise CommandExecutionError(
                'Failed to list contents of {0}: {1}'.format(
                    name, exc.__str__()
                )
            )
        except CommandExecutionError as exc:
            raise
        except Exception as exc:
            raise CommandExecutionError(
                'Uncaught exception \'{0}\' when listing contents of {1}'
                .format(exc, name)
            )

        if clean:
            try:
                os.remove(cached)
                log.debug('Cleaned cached archive %s', cached)
            except OSError as exc:
                if exc.errno != errno.ENOENT:
                    log.warning(
                        'Failed to clean cached archive %s: %s',
                        cached, exc.__str__()
                    )

        if strip_components:
            for item in (dirs, files, links):
                for index, path in enumerate(item):
                    try:
                        # Strip off the specified number of directory
                        # boundaries, and grab what comes after the last
                        # stripped path separator.
                        item[index] = item[index].split(
                            os.sep, strip_components)[strip_components]
                    except IndexError:
                        # Path is excluded by strip_components because it is not
                        # deep enough. Set this to an empty string so it can
                        # be removed in the generator expression below.
                        item[index] = ''

                # Remove all paths which were excluded
                item[:] = (x for x in item if x)
                item.sort()

        if verbose:
            ret = {'dirs': sorted(dirs),
                   'files': sorted(files),
                   'links': sorted(links)}
            ret['top_level_dirs'] = [x for x in ret['dirs']
                                     if x.count('/') == 1]
            ret['top_level_files'] = [x for x in ret['files']
                                      if x.count('/') == 0]
            ret['top_level_links'] = [x for x in ret['links']
                                      if x.count('/') == 0]
        else:
            ret = sorted(dirs + files + links)
        return ret

    except CommandExecutionError as exc:
        # Reraise with cache path in the error so that the user can examine the
        # cached archive for troubleshooting purposes.
        info = exc.info or {}
        info['archive location'] = cached
        raise CommandExecutionError(exc.error, info=info)


_glob_wildcards = re.compile('[*?[]')


def _glob(pathname):
    '''
    In case ``pathname`` contains glob wildcards, performs expansion and returns
    the possibly empty list of matching pathnames. Otherwise returns a list that
    contains only ``pathname`` itself.
    '''
    if _glob_wildcards.search(pathname) is None:
        return [pathname]
    else:
        return glob.glob(pathname)


def _expand_sources(sources):
    '''
    Expands a user-provided specification of source files into a list of paths.
    '''
    if sources is None:
        return []
    if isinstance(sources, six.string_types):
        sources = [x.strip() for x in sources.split(',')]
    elif isinstance(sources, (float, six.integer_types)):
        sources = [six.text_type(sources)]
    return [path
            for source in sources
            for path in _glob(source)]


@salt.utils.decorators.path.which('tar')
def tar(options, tarfile, sources=None, dest=None,
        cwd=None, template=None, runas=None):
    '''
    .. note::

        This function has changed for version 0.17.0. In prior versions, the
        ``cwd`` and ``template`` arguments must be specified, with the source
        directories/files coming as a space-separated list at the end of the
        command. Beginning with 0.17.0, ``sources`` must be a comma-separated
        list, and the ``cwd`` and ``template`` arguments are optional.

    Uses the tar command to pack, unpack, etc. tar files


    options
        Options to pass to the tar command

        .. versionchanged:: 2015.8.0

            The mandatory `-` prefixing has been removed.  An options string
            beginning with a `--long-option`, would have uncharacteristically
            needed its first `-` removed under the former scheme.

            Also, tar will parse its options differently if short options are
            used with or without a preceding `-`, so it is better to not
            confuse the user into thinking they're using the non-`-` format,
            when really they are using the with-`-` format.

    tarfile
        The filename of the tar archive to pack/unpack

    sources
        Comma delimited list of files to **pack** into the tarfile. Can also be
        passed as a Python list.

        .. versionchanged:: 2017.7.0
            Globbing is now supported for this argument

    dest
        The destination directory into which to **unpack** the tarfile

    cwd : None
        The directory in which the tar command should be executed. If not
        specified, will default to the home directory of the user under which
        the salt minion process is running.

    template : None
        Can be set to 'jinja' or another supported template engine to render
        the command arguments before execution:

        .. code-block:: bash

            salt '*' archive.tar cjvf /tmp/salt.tar.bz2 {{grains.saltpath}} template=jinja

    CLI Examples:

    .. code-block:: bash

        # Create a tarfile
        salt '*' archive.tar cjvf /tmp/tarfile.tar.bz2 /tmp/file_1,/tmp/file_2
        # Create a tarfile using globbing (2017.7.0 and later)
        salt '*' archive.tar cjvf /tmp/tarfile.tar.bz2 '/tmp/file_*'
        # Unpack a tarfile
        salt '*' archive.tar xf foo.tar dest=/target/directory
    '''
    if not options:
        # Catch instances were people pass an empty string for the "options"
        # argument. Someone would have to be really silly to do this, but we
        # should at least let them know of their silliness.
        raise SaltInvocationError('Tar options can not be empty')

    cmd = ['tar']
    if options:
        cmd.extend(options.split())

    cmd.extend(['{0}'.format(tarfile)])
    cmd.extend(_expand_sources(sources))
    if dest:
        cmd.extend(['-C', '{0}'.format(dest)])

    return __salt__['cmd.run'](cmd,
                               cwd=cwd,
                               template=template,
                               runas=runas,
                               python_shell=False).splitlines()


@salt.utils.decorators.path.which('gzip')
def gzip(sourcefile, template=None, runas=None, options=None):
    '''
    Uses the gzip command to create gzip files

    template : None
        Can be set to 'jinja' or another supported template engine to render
        the command arguments before execution:

        .. code-block:: bash

            salt '*' archive.gzip template=jinja /tmp/{{grains.id}}.txt

    runas : None
        The user with which to run the gzip command line

    options : None
        Pass any additional arguments to gzip

        .. versionadded:: 2016.3.4

    CLI Example:

    .. code-block:: bash

        # Create /tmp/sourcefile.txt.gz
        salt '*' archive.gzip /tmp/sourcefile.txt
        salt '*' archive.gzip /tmp/sourcefile.txt options='-9 --verbose'
    '''
    cmd = ['gzip']
    if options:
        cmd.append(options)
    cmd.append('{0}'.format(sourcefile))

    return __salt__['cmd.run'](cmd,
                               template=template,
                               runas=runas,
                               python_shell=False).splitlines()


@salt.utils.decorators.path.which('gunzip')
def gunzip(gzipfile, template=None, runas=None, options=None):
    '''
    Uses the gunzip command to unpack gzip files

    template : None
        Can be set to 'jinja' or another supported template engine to render
        the command arguments before execution:

        .. code-block:: bash

            salt '*' archive.gunzip template=jinja /tmp/{{grains.id}}.txt.gz

    runas : None
        The user with which to run the gzip command line

    options : None
        Pass any additional arguments to gzip

        .. versionadded:: 2016.3.4

    CLI Example:

    .. code-block:: bash

        # Create /tmp/sourcefile.txt
        salt '*' archive.gunzip /tmp/sourcefile.txt.gz
        salt '*' archive.gunzip /tmp/sourcefile.txt options='--verbose'
    '''
    cmd = ['gunzip']
    if options:
        cmd.append(options)
    cmd.append('{0}'.format(gzipfile))

    return __salt__['cmd.run'](cmd,
                               template=template,
                               runas=runas,
                               python_shell=False).splitlines()


@salt.utils.decorators.path.which('zip')
def cmd_zip(zip_file, sources, template=None, cwd=None, runas=None):
    '''
    .. versionadded:: 2015.5.0
        In versions 2014.7.x and earlier, this function was known as
        ``archive.zip``.

    Uses the ``zip`` command to create zip files. This command is part of the
    `Info-ZIP`_ suite of tools, and is typically packaged as simply ``zip``.

    .. _`Info-ZIP`: http://www.info-zip.org/

    zip_file
        Path of zip file to be created

    sources
        Comma-separated list of sources to include in the zip file. Sources can
        also be passed in a Python list.

        .. versionchanged:: 2017.7.0
            Globbing is now supported for this argument

    template : None
        Can be set to 'jinja' or another supported template engine to render
        the command arguments before execution:

        .. code-block:: bash

            salt '*' archive.cmd_zip template=jinja /tmp/zipfile.zip /tmp/sourcefile1,/tmp/{{grains.id}}.txt

    cwd : None
        Use this argument along with relative paths in ``sources`` to create
        zip files which do not contain the leading directories. If not
        specified, the zip file will be created as if the cwd was ``/``, and
        creating a zip file of ``/foo/bar/baz.txt`` will contain the parent
        directories ``foo`` and ``bar``. To create a zip file containing just
        ``baz.txt``, the following command would be used:

        .. code-block:: bash

            salt '*' archive.cmd_zip /tmp/baz.zip baz.txt cwd=/foo/bar

        .. versionadded:: 2014.7.1

    runas : None
        Create the zip file as the specified user. Defaults to the user under
        which the minion is running.

        .. versionadded:: 2015.5.0


    CLI Example:

    .. code-block:: bash

        salt '*' archive.cmd_zip /tmp/zipfile.zip /tmp/sourcefile1,/tmp/sourcefile2
        # Globbing for sources (2017.7.0 and later)
        salt '*' archive.cmd_zip /tmp/zipfile.zip '/tmp/sourcefile*'
    '''
    cmd = ['zip', '-r']
    cmd.append('{0}'.format(zip_file))
    cmd.extend(_expand_sources(sources))
    return __salt__['cmd.run'](cmd,
                               cwd=cwd,
                               template=template,
                               runas=runas,
                               python_shell=False).splitlines()


@salt.utils.decorators.depends('zipfile', fallback_function=cmd_zip)
def zip_(zip_file, sources, template=None, cwd=None, runas=None):
    '''
    Uses the ``zipfile`` Python module to create zip files

    .. versionchanged:: 2015.5.0
        This function was rewritten to use Python's native zip file support.
        The old functionality has been preserved in the new function
        :mod:`archive.cmd_zip <salt.modules.archive.cmd_zip>`. For versions
        2014.7.x and earlier, see the :mod:`archive.cmd_zip
        <salt.modules.archive.cmd_zip>` documentation.

    zip_file
        Path of zip file to be created

    sources
        Comma-separated list of sources to include in the zip file. Sources can
        also be passed in a Python list.

        .. versionchanged:: 2017.7.0
            Globbing is now supported for this argument

    template : None
        Can be set to 'jinja' or another supported template engine to render
        the command arguments before execution:

        .. code-block:: bash

            salt '*' archive.zip template=jinja /tmp/zipfile.zip /tmp/sourcefile1,/tmp/{{grains.id}}.txt

    cwd : None
        Use this argument along with relative paths in ``sources`` to create
        zip files which do not contain the leading directories. If not
        specified, the zip file will be created as if the cwd was ``/``, and
        creating a zip file of ``/foo/bar/baz.txt`` will contain the parent
        directories ``foo`` and ``bar``. To create a zip file containing just
        ``baz.txt``, the following command would be used:

        .. code-block:: bash

            salt '*' archive.zip /tmp/baz.zip baz.txt cwd=/foo/bar

    runas : None
        Create the zip file as the specified user. Defaults to the user under
        which the minion is running.


    CLI Example:

    .. code-block:: bash

        salt '*' archive.zip /tmp/zipfile.zip /tmp/sourcefile1,/tmp/sourcefile2
        # Globbing for sources (2017.7.0 and later)
        salt '*' archive.zip /tmp/zipfile.zip '/tmp/sourcefile*'
    '''
    if runas:
        euid = os.geteuid()
        egid = os.getegid()
        uinfo = __salt__['user.info'](runas)
        if not uinfo:
            raise SaltInvocationError(
                'User \'{0}\' does not exist'.format(runas)
            )

    zip_file, sources = _render_filenames(zip_file, sources, None, template)
    sources = _expand_sources(sources)

    if not cwd:
        for src in sources:
            if not os.path.isabs(src):
                raise SaltInvocationError(
                    'Relative paths require the \'cwd\' parameter'
                )
    else:
        err_msg = 'cwd must be absolute'
        try:
            if not os.path.isabs(cwd):
                raise SaltInvocationError(err_msg)
        except AttributeError:
            raise SaltInvocationError(err_msg)

    if runas and (euid != uinfo['uid'] or egid != uinfo['gid']):
        # Change the egid first, as changing it after the euid will fail
        # if the runas user is non-privileged.
        os.setegid(uinfo['gid'])
        os.seteuid(uinfo['uid'])

    try:
        exc = None
        archived_files = []
        with contextlib.closing(zipfile.ZipFile(zip_file, 'w', zipfile.ZIP_DEFLATED)) as zfile:
            for src in sources:
                if cwd:
                    src = os.path.join(cwd, src)
                if os.path.exists(src):
                    if os.path.isabs(src):
                        rel_root = '/'
                    else:
                        rel_root = cwd if cwd is not None else '/'
                    if os.path.isdir(src):
                        for dir_name, sub_dirs, files in salt.utils.path.os_walk(src):
                            if cwd and dir_name.startswith(cwd):
                                arc_dir = os.path.relpath(dir_name, cwd)
                            else:
                                arc_dir = os.path.relpath(dir_name, rel_root)
                            if arc_dir:
                                archived_files.append(arc_dir + '/')
                                zfile.write(dir_name, arc_dir)
                            for filename in files:
                                abs_name = os.path.join(dir_name, filename)
                                arc_name = os.path.join(arc_dir, filename)
                                archived_files.append(arc_name)
                                zfile.write(abs_name, arc_name)
                    else:
                        if cwd and src.startswith(cwd):
                            arc_name = os.path.relpath(src, cwd)
                        else:
                            arc_name = os.path.relpath(src, rel_root)
                        archived_files.append(arc_name)
                        zfile.write(src, arc_name)
    except Exception as exc:
        pass
    finally:
        # Restore the euid/egid
        if runas:
            os.seteuid(euid)
            os.setegid(egid)
        if exc is not None:
            # Wait to raise the exception until euid/egid are restored to avoid
            # permission errors in writing to minion log.
            raise CommandExecutionError(
                'Exception encountered creating zipfile: {0}'.format(exc)
            )

    return archived_files


@salt.utils.decorators.path.which('unzip')
def cmd_unzip(zip_file,
              dest,
              excludes=None,
              options=None,
              template=None,
              runas=None,
              trim_output=False,
              password=None):
    '''
    .. versionadded:: 2015.5.0
        In versions 2014.7.x and earlier, this function was known as
        ``archive.unzip``.

    Uses the ``unzip`` command to unpack zip files. This command is part of the
    `Info-ZIP`_ suite of tools, and is typically packaged as simply ``unzip``.

    .. _`Info-ZIP`: http://www.info-zip.org/

    zip_file
        Path of zip file to be unpacked

    dest
        The destination directory into which the file should be unpacked

    excludes : None
        Comma-separated list of files not to unpack. Can also be passed in a
        Python list.

    template : None
        Can be set to 'jinja' or another supported template engine to render
        the command arguments before execution:

        .. code-block:: bash

            salt '*' archive.cmd_unzip template=jinja /tmp/zipfile.zip '/tmp/{{grains.id}}' excludes=file_1,file_2

    options
        Optional when using ``zip`` archives, ignored when usign other archives
        files. This is mostly used to overwrite exsiting files with ``o``.
        This options are only used when ``unzip`` binary is used.

        .. versionadded:: 2016.3.1

    runas : None
        Unpack the zip file as the specified user. Defaults to the user under
        which the minion is running.

        .. versionadded:: 2015.5.0

    trim_output : False
        The number of files we should output on success before the rest are trimmed, if this is
        set to True then it will default to 100

    password
        Password to use with password protected zip files

        .. note::
            This is not considered secure. It is recommended to instead use
            :py:func:`archive.unzip <salt.modules.archive.unzip>` for
            password-protected ZIP files. If a password is used here, then the
            unzip command run to extract the ZIP file will not show up in the
            minion log like most shell commands Salt runs do. However, the
            password will still be present in the events logged to the minion
            log at the ``debug`` log level. If the minion is logging at
            ``debug`` (or more verbose), then be advised that the password will
            appear in the log.

        .. versionadded:: 2016.11.0


    CLI Example:

    .. code-block:: bash

        salt '*' archive.cmd_unzip /tmp/zipfile.zip /home/strongbad/ excludes=file_1,file_2
    '''
    if isinstance(excludes, six.string_types):
        excludes = [x.strip() for x in excludes.split(',')]
    elif isinstance(excludes, (float, six.integer_types)):
        excludes = [six.text_type(excludes)]

    cmd = ['unzip']
    if password:
        cmd.extend(['-P', password])
    if options:
        cmd.append('{0}'.format(options))
    cmd.extend(['{0}'.format(zip_file), '-d', '{0}'.format(dest)])

    if excludes is not None:
        cmd.append('-x')
        cmd.extend(excludes)

    result = __salt__['cmd.run_all'](
        cmd,
        template=template,
        runas=runas,
        python_shell=False,
        redirect_stderr=True,
        output_loglevel='quiet' if password else 'debug')

    if result['retcode'] != 0:
        raise CommandExecutionError(result['stdout'])

    return _trim_files(result['stdout'].splitlines(), trim_output)


def unzip(zip_file,
          dest,
          excludes=None,
          options=None,
          template=None,
          runas=None,
          trim_output=False,
          password=None,
          extract_perms=True):
    '''
    Uses the ``zipfile`` Python module to unpack zip files

    .. versionchanged:: 2015.5.0
        This function was rewritten to use Python's native zip file support.
        The old functionality has been preserved in the new function
        :mod:`archive.cmd_unzip <salt.modules.archive.cmd_unzip>`. For versions
        2014.7.x and earlier, see the :mod:`archive.cmd_zip
        <salt.modules.archive.cmd_zip>` documentation.

    zip_file
        Path of zip file to be unpacked

    dest
        The destination directory into which the file should be unpacked

    excludes : None
        Comma-separated list of files not to unpack. Can also be passed in a
        Python list.

    options
        This options are only used when ``unzip`` binary is used. In this
        function is ignored.

        .. versionadded:: 2016.3.1

    template : None
        Can be set to 'jinja' or another supported template engine to render
        the command arguments before execution:

        .. code-block:: bash

            salt '*' archive.unzip template=jinja /tmp/zipfile.zip /tmp/{{grains.id}}/ excludes=file_1,file_2

    runas : None
        Unpack the zip file as the specified user. Defaults to the user under
        which the minion is running.

    trim_output : False
        The number of files we should output on success before the rest are trimmed, if this is
        set to True then it will default to 100

    CLI Example:

    .. code-block:: bash

        salt '*' archive.unzip /tmp/zipfile.zip /home/strongbad/ excludes=file_1,file_2

    password
        Password to use with password protected zip files

        .. note::
            The password will be present in the events logged to the minion log
            file at the ``debug`` log level. If the minion is logging at
            ``debug`` (or more verbose), then be advised that the password will
            appear in the log.

        .. versionadded:: 2016.3.0

    extract_perms : True
        The Python zipfile_ module does not extract file/directory attributes
        by default. When this argument is set to ``True``, Salt will attempt to
        apply the file permission attributes to the extracted files/folders.

        On Windows, only the read-only flag will be extracted as set within the
        zip file, other attributes (i.e. user/group permissions) are ignored.

        Set this argument to ``False`` to disable this behavior.

        .. versionadded:: 2016.11.0

    .. _zipfile: https://docs.python.org/2/library/zipfile.html

    CLI Example:

    .. code-block:: bash

        salt '*' archive.unzip /tmp/zipfile.zip /home/strongbad/ password='BadPassword'
    '''
    if not excludes:
        excludes = []
    if runas:
        euid = os.geteuid()
        egid = os.getegid()
        uinfo = __salt__['user.info'](runas)
        if not uinfo:
            raise SaltInvocationError(
                "User '{0}' does not exist".format(runas)
            )

    zip_file, dest = _render_filenames(zip_file, dest, None, template)

    if runas and (euid != uinfo['uid'] or egid != uinfo['gid']):
        # Change the egid first, as changing it after the euid will fail
        # if the runas user is non-privileged.
        os.setegid(uinfo['gid'])
        os.seteuid(uinfo['uid'])

    try:
        # Define cleaned_files here so that an exception will not prevent this
        # variable from being defined and cause a NameError in the return
        # statement at the end of the function.
        cleaned_files = []
        with contextlib.closing(zipfile.ZipFile(zip_file, "r")) as zfile:
            files = zfile.namelist()

            if isinstance(excludes, six.string_types):
                excludes = [x.strip() for x in excludes.split(',')]
            elif isinstance(excludes, (float, six.integer_types)):
                excludes = [six.text_type(excludes)]

            cleaned_files.extend([x for x in files if x not in excludes])
            for target in cleaned_files:
                if target not in excludes:
                    if salt.utils.platform.is_windows() is False:
                        info = zfile.getinfo(target)
                        # Check if zipped file is a symbolic link
                        if stat.S_ISLNK(info.external_attr >> 16):
                            source = zfile.read(target)
                            os.symlink(source, os.path.join(dest, target))
                            continue
                    zfile.extract(target, dest, password)
                    if extract_perms:
<<<<<<< HEAD
                        if not salt.utils.platform.is_windows():
                            perm = zfile.getinfo(target).external_attr >> 16
                            if perm == 0:
                                umask_ = os.umask(0)
                                os.umask(umask_)
                                if target.endswith('/'):
                                    perm = 0o777 & ~umask_
                                else:
                                    perm = 0o666 & ~umask_
                            os.chmod(os.path.join(dest, target), perm)
                        else:
                            win32_attr = zfile.getinfo(target).external_attr & 0xFF
                            win32file.SetFileAttributes(os.path.join(dest, target), win32_attr)
=======
                        perm = zfile.getinfo(target).external_attr >> 16
                        if perm == 0:
                            umask_ = salt.utils.files.get_umask()
                            if target.endswith('/'):
                                perm = 0o777 & ~umask_
                            else:
                                perm = 0o666 & ~umask_
                        os.chmod(os.path.join(dest, target), perm)
>>>>>>> 95586678
    except Exception as exc:
        if runas:
            os.seteuid(euid)
            os.setegid(egid)
        # Wait to raise the exception until euid/egid are restored to avoid
        # permission errors in writing to minion log.
        raise CommandExecutionError(
            'Exception encountered unpacking zipfile: {0}'.format(exc)
        )
    finally:
        # Restore the euid/egid
        if runas:
            os.seteuid(euid)
            os.setegid(egid)

    return _trim_files(cleaned_files, trim_output)


def is_encrypted(name, clean=False, saltenv='base', source_hash=None):
    '''
    .. versionadded:: 2016.11.0

    Returns ``True`` if the zip archive is password-protected, ``False`` if
    not. If the specified file is not a ZIP archive, an error will be raised.

    name
        The path / URL of the archive to check.

    clean : False
        Set this value to ``True`` to delete the path referred to by ``name``
        once the contents have been listed. This option should be used with
        care.

        .. note::
            If there is an error listing the archive's contents, the cached
            file will not be removed, to allow for troubleshooting.

    saltenv : base
        Specifies the fileserver environment from which to retrieve
        ``archive``. This is only applicable when ``archive`` is a file from
        the ``salt://`` fileserver.

    source_hash
        If ``name`` is an http(s)/ftp URL and the file exists in the minion's
        file cache, this option can be passed to keep the minion from
        re-downloading the archive if the cached copy matches the specified
        hash.

        .. versionadded:: 2018.3.0

    CLI Examples:

    .. code-block:: bash

            salt '*' archive.is_encrypted /path/to/myfile.zip
            salt '*' archive.is_encrypted salt://foo.zip
            salt '*' archive.is_encrypted salt://foo.zip saltenv=dev
            salt '*' archive.is_encrypted https://domain.tld/myfile.zip clean=True
            salt '*' archive.is_encrypted https://domain.tld/myfile.zip source_hash=f1d2d2f924e986ac86fdf7b36c94bcdf32beec15
            salt '*' archive.is_encrypted ftp://10.1.2.3/foo.zip
    '''
    cached = __salt__['cp.cache_file'](name, saltenv, source_hash=source_hash)
    if not cached:
        raise CommandExecutionError('Failed to cache {0}'.format(name))

    archive_info = {'archive location': cached}
    try:
        with contextlib.closing(zipfile.ZipFile(cached)) as zip_archive:
            zip_archive.testzip()
    except RuntimeError:
        ret = True
    except zipfile.BadZipfile:
        raise CommandExecutionError(
            '{0} is not a ZIP file'.format(name),
            info=archive_info
        )
    except Exception as exc:
        raise CommandExecutionError(exc.__str__(), info=archive_info)
    else:
        ret = False

    if clean:
        try:
            os.remove(cached)
            log.debug('Cleaned cached archive %s', cached)
        except OSError as exc:
            if exc.errno != errno.ENOENT:
                log.warning(
                    'Failed to clean cached archive %s: %s',
                    cached, exc.__str__()
                )
    return ret


@salt.utils.decorators.path.which('rar')
def rar(rarfile, sources, template=None, cwd=None, runas=None):
    '''
    Uses `rar for Linux`_ to create rar files

    .. _`rar for Linux`: http://www.rarlab.com/

    rarfile
        Path of rar file to be created

    sources
        Comma-separated list of sources to include in the rar file. Sources can
        also be passed in a Python list.

        .. versionchanged:: 2017.7.0
            Globbing is now supported for this argument

    cwd : None
        Run the rar command from the specified directory. Use this argument
        along with relative file paths to create rar files which do not
        contain the leading directories. If not specified, this will default
        to the home directory of the user under which the salt minion process
        is running.

        .. versionadded:: 2014.7.1

    template : None
        Can be set to 'jinja' or another supported template engine to render
        the command arguments before execution:

        .. code-block:: bash

            salt '*' archive.rar template=jinja /tmp/rarfile.rar '/tmp/sourcefile1,/tmp/{{grains.id}}.txt'

    CLI Example:

    .. code-block:: bash

        salt '*' archive.rar /tmp/rarfile.rar /tmp/sourcefile1,/tmp/sourcefile2
        # Globbing for sources (2017.7.0 and later)
        salt '*' archive.rar /tmp/rarfile.rar '/tmp/sourcefile*'
    '''
    cmd = ['rar', 'a', '-idp', '{0}'.format(rarfile)]
    cmd.extend(_expand_sources(sources))
    return __salt__['cmd.run'](cmd,
                               cwd=cwd,
                               template=template,
                               runas=runas,
                               python_shell=False).splitlines()


@salt.utils.decorators.path.which_bin(('unrar', 'rar'))
def unrar(rarfile, dest, excludes=None, template=None, runas=None, trim_output=False):
    '''
    Uses `rar for Linux`_ to unpack rar files

    .. _`rar for Linux`: http://www.rarlab.com/

    rarfile
        Name of rar file to be unpacked

    dest
        The destination directory into which to **unpack** the rar file

    template : None
        Can be set to 'jinja' or another supported template engine to render
        the command arguments before execution:

        .. code-block:: bash

            salt '*' archive.unrar template=jinja /tmp/rarfile.rar /tmp/{{grains.id}}/ excludes=file_1,file_2

    trim_output : False
        The number of files we should output on success before the rest are trimmed, if this is
        set to True then it will default to 100

    CLI Example:

    .. code-block:: bash

        salt '*' archive.unrar /tmp/rarfile.rar /home/strongbad/ excludes=file_1,file_2

    '''
    if isinstance(excludes, six.string_types):
        excludes = [entry.strip() for entry in excludes.split(',')]

    cmd = [salt.utils.path.which_bin(('unrar', 'rar')),
           'x', '-idp', '{0}'.format(rarfile)]
    if excludes is not None:
        for exclude in excludes:
            cmd.extend(['-x', '{0}'.format(exclude)])
    cmd.append('{0}'.format(dest))
    files = __salt__['cmd.run'](cmd,
                                template=template,
                                runas=runas,
                                python_shell=False).splitlines()

    return _trim_files(files, trim_output)


def _render_filenames(filenames, zip_file, saltenv, template):
    '''
    Process markup in the :param:`filenames` and :param:`zipfile` variables (NOT the
    files under the paths they ultimately point to) according to the markup
    format provided by :param:`template`.
    '''
    if not template:
        return (filenames, zip_file)

    # render the path as a template using path_template_engine as the engine
    if template not in salt.utils.templates.TEMPLATE_REGISTRY:
        raise CommandExecutionError(
            'Attempted to render file paths with unavailable engine '
            '{0}'.format(template)
        )

    kwargs = {}
    kwargs['salt'] = __salt__
    kwargs['pillar'] = __pillar__
    kwargs['grains'] = __grains__
    kwargs['opts'] = __opts__
    kwargs['saltenv'] = saltenv

    def _render(contents):
        '''
        Render :param:`contents` into a literal pathname by writing it to a
        temp file, rendering that file, and returning the result.
        '''
        # write out path to temp file
        tmp_path_fn = salt.utils.files.mkstemp()
        with salt.utils.files.fopen(tmp_path_fn, 'w+') as fp_:
            fp_.write(salt.utils.stringutils.to_str(contents))
        data = salt.utils.templates.TEMPLATE_REGISTRY[template](
            tmp_path_fn,
            to_str=True,
            **kwargs
        )
        salt.utils.files.safe_rm(tmp_path_fn)
        if not data['result']:
            # Failed to render the template
            raise CommandExecutionError(
                'Failed to render file path with error: {0}'.format(
                    data['data']
                )
            )
        else:
            return data['data']

    filenames = _render(filenames)
    zip_file = _render(zip_file)
    return (filenames, zip_file)


def _trim_files(files, trim_output):
    '''
    Trim the file list for output.
    '''
    count = 100
    if not isinstance(trim_output, bool):
        count = trim_output

    if not(isinstance(trim_output, bool) and trim_output is False) and len(files) > count:
        files = files[:count]
        files.append("List trimmed after {0} files.".format(count))

    return files<|MERGE_RESOLUTION|>--- conflicted
+++ resolved
@@ -1074,12 +1074,10 @@
                             continue
                     zfile.extract(target, dest, password)
                     if extract_perms:
-<<<<<<< HEAD
                         if not salt.utils.platform.is_windows():
                             perm = zfile.getinfo(target).external_attr >> 16
                             if perm == 0:
-                                umask_ = os.umask(0)
-                                os.umask(umask_)
+                                umask_ = salt.utils.files.get_umask()
                                 if target.endswith('/'):
                                     perm = 0o777 & ~umask_
                                 else:
@@ -1088,16 +1086,6 @@
                         else:
                             win32_attr = zfile.getinfo(target).external_attr & 0xFF
                             win32file.SetFileAttributes(os.path.join(dest, target), win32_attr)
-=======
-                        perm = zfile.getinfo(target).external_attr >> 16
-                        if perm == 0:
-                            umask_ = salt.utils.files.get_umask()
-                            if target.endswith('/'):
-                                perm = 0o777 & ~umask_
-                            else:
-                                perm = 0o666 & ~umask_
-                        os.chmod(os.path.join(dest, target), perm)
->>>>>>> 95586678
     except Exception as exc:
         if runas:
             os.seteuid(euid)
