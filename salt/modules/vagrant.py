--- conflicted
+++ resolved
@@ -211,17 +211,10 @@
     up-to-date.
     """
     vms = []
-<<<<<<< HEAD
-    cmd = "vagrant global-status"
-    reply = __salt__["cmd.shell"](cmd)
-    log.debug("--->\n%s", reply)
-    for line in reply.split("\n"):  # build a list of the text reply
-=======
     cmd = 'vagrant global-status'
     reply = __salt__['cmd.shell'](cmd)
     log.info('--->\n%s', reply)
     for line in reply.split('\n'):  # build a list of the text reply
->>>>>>> 8abb7099
         tokens = line.strip().split()
         try:
             _ = int(tokens[0], 16)  # valid id numbers are hexadecimal
@@ -247,17 +240,10 @@
         salt '*' vagrant.list_active_vms  cwd=/projects/project_1
     """
     vms = []
-<<<<<<< HEAD
-    cmd = "vagrant status"
-    reply = __salt__["cmd.shell"](cmd, cwd=cwd)
-    log.info("--->\n%s", reply)
-    for line in reply.split("\n"):  # build a list of the text reply
-=======
     cmd = 'vagrant status'
     reply = __salt__['cmd.shell'](cmd, cwd=cwd)
     log.info('--->\n%s', reply)
     for line in reply.split('\n'):  # build a list of the text reply
->>>>>>> 8abb7099
         tokens = line.strip().split()
         if len(tokens) > 1:
             if tokens[1] == "running":
@@ -278,17 +264,10 @@
         salt '*' virt.list_inactive_vms cwd=/projects/project_1
     """
     vms = []
-<<<<<<< HEAD
-    cmd = "vagrant status"
-    reply = __salt__["cmd.shell"](cmd, cwd=cwd)
-    log.info("--->\n%s", reply)
-    for line in reply.split("\n"):  # build a list of the text reply
-=======
     cmd = 'vagrant status'
     reply = __salt__['cmd.shell'](cmd, cwd=cwd)
     log.info('--->\n%s', reply)
     for line in reply.split('\n'):  # build a list of the text reply
->>>>>>> 8abb7099
         tokens = line.strip().split()
         if len(tokens) > 1 and tokens[-1].endswith(")"):
             if tokens[1] != "running":
@@ -339,17 +318,10 @@
         machine = ""
 
     info = []
-<<<<<<< HEAD
-    cmd = "vagrant status {}".format(machine)
-    reply = __salt__["cmd.shell"](cmd, cwd)
-    log.info("--->\n%s", reply)
-    for line in reply.split("\n"):  # build a list of the text reply
-=======
     cmd = 'vagrant status {}'.format(machine)
     reply = __salt__['cmd.shell'](cmd, cwd)
     log.info('--->\n%s', reply)
     for line in reply.split('\n'):  # build a list of the text reply
->>>>>>> 8abb7099
         tokens = line.strip().split()
         if len(tokens) > 1 and tokens[-1].endswith(")"):
             try:
@@ -625,19 +597,6 @@
 
     if network_mask:
         #  ask the new VM to report its network address
-<<<<<<< HEAD
-        command = (
-            "ssh -i {IdentityFile} -p {Port} "
-            "-oStrictHostKeyChecking={StrictHostKeyChecking} "
-            "-oUserKnownHostsFile={UserKnownHostsFile} "
-            "-oControlPath=none "
-            "{User}@{HostName} ifconfig".format(**ssh_config)
-        )
-
-        log.info("Trying ssh -p {Port} {User}@{HostName} ifconfig".format(**ssh_config))
-        reply = __salt__["cmd.shell"](command)
-        log.info("--->\n%s", reply)
-=======
         command = 'ssh -i {IdentityFile} -p {Port} ' \
                   '-oStrictHostKeyChecking={StrictHostKeyChecking} ' \
                   '-oUserKnownHostsFile={UserKnownHostsFile} ' \
@@ -650,7 +609,6 @@
         )
         reply = __salt__['cmd.shell'](command)
         log.info('--->\n%s', reply)
->>>>>>> 8abb7099
         target_network_range = ipaddress.ip_network(network_mask, strict=False)
 
         for line in reply.split("\n"):
