# -*- coding: utf-8 -*-
'''
Module to provide Postgres compatibility to salt.

:configuration: In order to connect to Postgres, certain configuration is
    required in /etc/salt/minion on the relevant minions. Some sample configs
    might look like::

        postgres.host: 'localhost'
        postgres.port: '5432'
        postgres.user: 'postgres' -> db user
        postgres.pass: ''
        postgres.maintenance_db: 'postgres'

    The default for the maintenance_db is 'postgres' and in most cases it can
    be left at the default setting.
    This data can also be passed into pillar. Options passed into opts will
    overwrite options passed into pillar

:note: This module uses MD5 hashing which may not be compliant with certain
    security audits.
'''

<<<<<<< HEAD
from __future__ import absolute_import
=======
>>>>>>> 24a9078d
# This pylint error is popping up where there are no colons?
# pylint: disable=E8203

# Import python libs
from __future__ import absolute_import
import datetime
import distutils.version  # pylint: disable=E0611
import logging
import StringIO
import hashlib
import os
import tempfile
from six.moves import zip
try:
    import pipes
    import csv
    HAS_ALL_IMPORTS = True
except ImportError:
    HAS_ALL_IMPORTS = False

# Import salt libs
import salt.utils
from salt._compat import string_types

log = logging.getLogger(__name__)


_DEFAULT_PASSWORDS_ENCRYPTION = True
_EXTENSION_NOT_INSTALLED = 'EXTENSION NOT INSTALLED'
_EXTENSION_INSTALLED = 'EXTENSION INSTALLED'
_EXTENSION_TO_UPGRADE = 'EXTENSION TO UPGRADE'
_EXTENSION_TO_MOVE = 'EXTENSION TO MOVE'
_EXTENSION_FLAGS = (
    _EXTENSION_NOT_INSTALLED,
    _EXTENSION_INSTALLED,
    _EXTENSION_TO_UPGRADE,
    _EXTENSION_TO_MOVE,
)


def __virtual__():
    '''
    Only load this module if the psql bin exists
    '''
    if all((salt.utils.which('psql'), HAS_ALL_IMPORTS)):
        return True
    return False


def _run_psql(cmd, runas=None, password=None, host=None, port=None, user=None,
              run_cmd="cmd.run_all"):
    '''
    Helper function to call psql, because the password requirement
    makes this too much code to be repeated in each function below
    '''
    kwargs = {
        'reset_system_locale': False,
        'clean_env': True,
    }
    if runas is None:
        if not host:
            host = __salt__['config.option']('postgres.host')
        if not host or host.startswith('/'):
            if 'FreeBSD' in __grains__['os_family']:
                runas = 'pgsql'
            if 'OpenBSD' in __grains__['os_family']:
                runas = '_postgresql'
            else:
                runas = 'postgres'

    if user is None:
        user = runas

    if runas:
        kwargs['runas'] = runas

    if password is None:
        password = __salt__['config.option']('postgres.pass')
    if password is not None:
        pgpassfile = salt.utils.mkstemp(text=True)
        with salt.utils.fopen(pgpassfile, 'w') as fp_:
            fp_.write('{0}:{1}:*:{2}:{3}'.format(
                'localhost' if not host or host.startswith('/') else host,
                port if port else '*',
                user if user else '*',
                password,
            ))
            __salt__['file.chown'](pgpassfile, runas, '')
            kwargs['env'] = {'PGPASSFILE': pgpassfile}

    ret = __salt__[run_cmd](cmd, **kwargs)

    if ret.get('retcode', 0) != 0:
        log.error('Error connecting to Postgresql server')
    if password is not None and not __salt__['file.remove'](pgpassfile):
        log.warning('Remove PGPASSFILE failed')

    return ret


def version(user=None, host=None, port=None, maintenance_db=None,
            password=None, runas=None):
    '''
    Return the version of a Postgres server.

    CLI Example:

    .. code-block:: bash

        salt '*' postgres.version
    '''
    query = 'SELECT setting FROM pg_catalog.pg_settings ' \
            'WHERE name = \'server_version\''
    cmd = _psql_cmd('-c', query,
                    '-t',
                    host=host,
                    user=user,
                    port=port,
                    maintenance_db=maintenance_db,
                    password=password)
    ret = _run_psql(
        cmd, runas=runas, password=password, host=host, port=port, user=user)

    for line in ret['stdout'].splitlines():
        return line


def _parsed_version(user=None, host=None, port=None, maintenance_db=None,
                    password=None, runas=None):
    '''
    Returns the server version properly parsed and int casted for internal use.

    If the Postgres server does not respond, None will be returned.
    '''

    psql_version = version(
        user,
        host=host,
        port=port,
        maintenance_db=maintenance_db,
        password=password,
        runas=runas,
    )

    if psql_version:
        return distutils.version.LooseVersion(psql_version)
    else:
        log.warning('Attempt to parse version of Postgres server failed. '
                    'Is the server responding?')
        return None


def _connection_defaults(user=None, host=None, port=None, maintenance_db=None,
                         password=None):
    '''
    Returns a tuple of (user, host, port, db) with config, pillar, or default
    values assigned to missing values.
    '''
    if not user:
        user = __salt__['config.option']('postgres.user')
    if not host:
        host = __salt__['config.option']('postgres.host')
    if not port:
        port = __salt__['config.option']('postgres.port')
    if not maintenance_db:
        maintenance_db = __salt__['config.option']('postgres.maintenance_db')
    if password is None:
        password = __salt__['config.option']('postgres.pass')

    return (user, host, port, maintenance_db, password)


def _psql_cmd(*args, **kwargs):
    '''
    Return string with fully composed psql command.

    Accept optional keyword arguments: user, host and port as well as any
    number or positional arguments to be added to the end of command.
    '''
    (user, host, port, maintenance_db, password) = _connection_defaults(
        kwargs.get('user'),
        kwargs.get('host'),
        kwargs.get('port'),
        kwargs.get('maintenance_db'),
        kwargs.get('password'))

    cmd = [salt.utils.which('psql'),
           '--no-align',
           '--no-readline',
           '--no-password']         # It is never acceptable to issue a password prompt.
    if user:
        cmd += ['--username', user]
    if host:
        cmd += ['--host', host]
    if port:
        cmd += ['--port', str(port)]
    if not maintenance_db:
        maintenance_db = 'postgres'
    cmd += ['--dbname', maintenance_db]
    cmd += args
    cmdstr = ' '.join([pipes.quote(c) for c in cmd])
    return cmdstr


def _psql_prepare_and_run(cmd,
                          host=None,
                          port=None,
                          maintenance_db=None,
                          password=None,
                          runas=None,
                          user=None):
    rcmd = _psql_cmd(
        host=host, user=user, port=port,
        maintenance_db=maintenance_db, password=password,
        *cmd)
    cmdret = _run_psql(
        rcmd, runas=runas, password=password, host=host, port=port, user=user)
    return cmdret


def psql_query(query, user=None, host=None, port=None, maintenance_db=None,
               password=None, runas=None):
    '''
    Run an SQL-Query and return the results as a list. This command
    only supports SELECT statements.  This limitation can be worked around
    with a query like this:

    WITH updated AS (UPDATE pg_authid SET rolconnlimit = 2000 WHERE
    rolname = 'rolename' RETURNING rolconnlimit) SELECT * FROM updated;

    CLI Example:

    .. code-block:: bash

        salt '*' postgres.psql_query 'select * from pg_stat_activity'
    '''
    ret = []

    csv_query = 'COPY ({0}) TO STDOUT WITH CSV HEADER'.format(
        query.strip().rstrip(';'))

    # always use the same datestyle settings to allow parsing dates
    # regardless what server settings are configured
    cmdret = _psql_prepare_and_run(['-v', 'datestyle=ISO,MDY',
                                    '-c', csv_query],
                                   runas=runas,
                                   host=host, user=user, port=port,
                                   maintenance_db=maintenance_db,
                                   password=password)
    if cmdret['retcode'] > 0:
        return ret

    csv_file = StringIO.StringIO(cmdret['stdout'])
    header = {}
    for row in csv.reader(csv_file, delimiter=',', quotechar='"'):
        if not row:
            continue
        if not header:
            header = row
            continue
        ret.append(dict(zip(header, row)))

    return ret


# Database related actions

def db_list(user=None, host=None, port=None, maintenance_db=None,
            password=None, runas=None):
    '''
    Return dictionary with information about databases of a Postgres server.

    CLI Example:

    .. code-block:: bash

        salt '*' postgres.db_list
    '''

    ret = {}

    query = (
        'SELECT datname as "Name", pga.rolname as "Owner", '
        'pg_encoding_to_char(encoding) as "Encoding", '
        'datcollate as "Collate", datctype as "Ctype", '
        'datacl as "Access privileges", spcname as "Tablespace" '
        'FROM pg_database pgd, pg_roles pga, pg_tablespace pgts '
        'WHERE pga.oid = pgd.datdba AND pgts.oid = pgd.dattablespace'
    )

    rows = psql_query(query, runas=runas, host=host, user=user,
                      port=port, maintenance_db=maintenance_db,
                      password=password)

    for row in rows:
        ret[row['Name']] = row
        ret[row['Name']].pop('Name')

    return ret


def db_exists(name, user=None, host=None, port=None, maintenance_db=None,
              password=None, runas=None):
    '''
    Checks if a database exists on the Postgres server.

    CLI Example:

    .. code-block:: bash

        salt '*' postgres.db_exists 'dbname'
    '''

    databases = db_list(user=user, host=host, port=port,
                        maintenance_db=maintenance_db,
                        password=password, runas=runas)
    return name in databases


def db_create(name,
              user=None,
              host=None,
              port=None,
              maintenance_db=None,
              password=None,
              tablespace=None,
              encoding=None,
              lc_collate=None,
              lc_ctype=None,
              owner=None,
              template=None,
              runas=None):
    '''
    Adds a databases to the Postgres server.

    CLI Example:

    .. code-block:: bash

        salt '*' postgres.db_create 'dbname'

        salt '*' postgres.db_create 'dbname' template=template_postgis

    '''

    # Base query to create a database
    query = 'CREATE DATABASE "{0}"'.format(name)

    # "With"-options to create a database
    with_args = {
        # owner needs to be enclosed in double quotes so postgres
        # doesn't get thrown by dashes in the name
        'OWNER': owner and '"{0}"'.format(owner),
        'TEMPLATE': template,
        'ENCODING': encoding and '{0!r}'.format(encoding),
        'LC_COLLATE': lc_collate and '{0!r}'.format(lc_collate),
        'LC_CTYPE': lc_ctype and '{0!r}'.format(lc_ctype),
        'TABLESPACE': tablespace,
    }
    with_chunks = []
    for key, value in with_args.items():
        if value is not None:
            with_chunks += [key, '=', value]
    # Build a final query
    if with_chunks:
        with_chunks.insert(0, ' WITH')
        query += ' '.join(with_chunks)

    # Execute the command
    ret = _psql_prepare_and_run(['-c', query],
                                user=user, host=host, port=port,
                                maintenance_db=maintenance_db,
                                password=password, runas=runas)
    return ret['retcode'] == 0


def db_alter(name, user=None, host=None, port=None, maintenance_db=None,
             password=None, tablespace=None, owner=None,
             runas=None):
    '''
    Change tablespace or/and owner of database.

    CLI Example:

    .. code-block:: bash

        salt '*' postgres.db_alter dbname owner=otheruser
    '''
    if not any((tablespace, owner)):
        return True  # Nothing todo?

    queries = []
    if owner:
        queries.append('ALTER DATABASE "{0}" OWNER TO "{1}"'.format(
            name, owner
        ))
    if tablespace:
        queries.append('ALTER DATABASE "{0}" SET TABLESPACE "{1}"'.format(
            name, tablespace
        ))
    for query in queries:
        ret = _psql_prepare_and_run(['-c', query],
                                    user=user, host=host, port=port,
                                    maintenance_db=maintenance_db,
                                    password=password, runas=runas)
        if ret['retcode'] != 0:
            return False

    return True


def db_remove(name, user=None, host=None, port=None, maintenance_db=None,
              password=None, runas=None):
    '''
    Removes a databases from the Postgres server.

    CLI Example:

    .. code-block:: bash

        salt '*' postgres.db_remove 'dbname'
    '''

    # db doesn't exist, proceed
    query = 'DROP DATABASE {0}'.format(name)
    ret = _psql_prepare_and_run(['-c', query],
                                user=user,
                                host=host,
                                port=port,
                                runas=runas,
                                maintenance_db=maintenance_db,
                                password=password)
    return ret['retcode'] == 0


# User related actions

def user_list(user=None, host=None, port=None, maintenance_db=None,
              password=None, runas=None, return_password=False):
    '''
    Return a dict with information about users of a Postgres server.

    Set return_password to True to get password hash in the result.

    CLI Example:

    .. code-block:: bash

        salt '*' postgres.user_list
    '''

    ret = {}

    ver = _parsed_version(user=user,
                          host=host,
                          port=port,
                          maintenance_db=maintenance_db,
                          password=password,
                          runas=runas)
    if ver:
        if ver >= distutils.version.LooseVersion('9.1'):
            replication_column = 'pg_roles.rolreplication'
        else:
            replication_column = 'NULL'
    else:
        log.error('Could not retrieve Postgres version. Is Postgresql server running?')
        return False

    # will return empty string if return_password = False
    _x = lambda s: s if return_password else ''

    query = (''.join([
        'SELECT '
        'pg_roles.rolname as "name",'
        'pg_roles.rolsuper as "superuser", '
        'pg_roles.rolinherit as "inherits privileges", '
        'pg_roles.rolcreaterole as "can create roles", '
        'pg_roles.rolcreatedb as "can create databases", '
        'pg_roles.rolcatupdate as "can update system catalogs", '
        'pg_roles.rolcanlogin as "can login", '
        '{0} as "replication", '
        'pg_roles.rolconnlimit as "connections", '
        'pg_roles.rolvaliduntil::timestamp(0) as "expiry time", '
        'pg_roles.rolconfig  as "defaults variables" '
        , _x(', COALESCE(pg_shadow.passwd, pg_authid.rolpassword) as "password" '),
        'FROM pg_roles '
        , _x('LEFT JOIN pg_authid ON pg_roles.oid = pg_authid.oid ')
        , _x('LEFT JOIN pg_shadow ON pg_roles.oid = pg_shadow.usesysid')
    ]).format(replication_column))

    rows = psql_query(query,
                      runas=runas,
                      host=host,
                      user=user,
                      port=port,
                      maintenance_db=maintenance_db,
                      password=password)

    def get_bool(rowdict, key):
        '''
        Returns the boolean value of the key, instead of 't' and 'f' strings.
        '''
        if rowdict[key] == 't':
            return True
        elif rowdict[key] == 'f':
            return False
        else:
            return None

    for row in rows:
        retrow = {}
        for key in ('superuser', 'inherits privileges', 'can create roles',
                    'can create databases', 'can update system catalogs',
                    'can login', 'replication', 'connections'):
            retrow[key] = get_bool(row, key)
        for date_key in ('expiry time',):
            try:
                retrow[date_key] = datetime.datetime.strptime(
                    row['date_key'], '%Y-%m-%d %H:%M:%S')
            except (ValueError, KeyError):
                retrow[date_key] = None
        retrow['defaults variables'] = row['defaults variables']
        if return_password:
            retrow['password'] = row['password']
        ret[row['name']] = retrow

    return ret


def role_get(name, user=None, host=None, port=None, maintenance_db=None,
             password=None, runas=None, return_password=False):
    '''
    Return a dict with information about users of a Postgres server.

    Set return_password to True to get password hash in the result.

    CLI Example:

    .. code-block:: bash

        salt '*' postgres.role_get postgres
    '''
    all_users = user_list(user=user,
                          host=host,
                          port=port,
                          maintenance_db=maintenance_db,
                          password=password,
                          runas=runas,
                          return_password=return_password)
    try:
        return all_users.get(name, None)
    except AttributeError:
        log.error('Could not retrieve Postgres role. Is Postgres running?')
        return False


def user_exists(name,
                user=None, host=None, port=None, maintenance_db=None,
                password=None,
                runas=None):
    '''
    Checks if a user exists on the Postgres server.

    CLI Example:

    .. code-block:: bash

        salt '*' postgres.user_exists 'username'
    '''
    return bool(
        role_get(name,
                 user=user,
                 host=host,
                 port=port,
                 maintenance_db=maintenance_db,
                 password=password,
                 runas=runas,
                 return_password=False))


def _add_role_flag(string,
                   test,
                   flag,
                   cond=None,
                   prefix='NO',
                   addtxt='',
                   skip=False):
    if not skip:
        if cond is None:
            cond = test
        if test is not None:
            if cond:
                string = '{0} {1}'.format(string, flag)
            else:
                string = '{0} {2}{1}'.format(string, flag, prefix)
        if addtxt:
            string = '{0} {1}'.format(string, addtxt)
    return string


def _maybe_encrypt_password(role,
                            password,
                            encrypted=_DEFAULT_PASSWORDS_ENCRYPTION):
    '''
    pgsql passwords are md5 hashes of the string: 'md5{password}{rolename}'
    '''
    if encrypted and password and not password.startswith('md5'):
        password = "md5{0}".format(
            hashlib.md5('{0}{1}'.format(password, role)).hexdigest())
    return password


def _role_cmd_args(name,
                   sub_cmd='',
                   typ_='role',
                   encrypted=None,
                   login=None,
                   connlimit=None,
                   inherit=None,
                   createdb=None,
                   createuser=None,
                   createroles=None,
                   superuser=None,
                   groups=None,
                   replication=None,
                   rolepassword=None,
                   db_role=None):
    if createuser is not None and superuser is None:
        superuser = createuser
    if inherit is None:
        if typ_ in ['user', 'group']:
            inherit = True
    if login is None:
        if typ_ == 'user':
            login = True
        if typ_ == 'group':
            login = False
    # defaults to encrypted passwords (md5{password}{rolename})
    if encrypted is None:
        encrypted = _DEFAULT_PASSWORDS_ENCRYPTION
    skip_passwd = False
    escaped_password = ''
    if not (
        rolepassword is not None
        # first is passwd set
        # second is for handling NOPASSWD
        and (
            isinstance(rolepassword, string_types) and bool(rolepassword)
        )
        or (
            isinstance(rolepassword, bool)
        )
    ):
        skip_passwd = True
    if isinstance(rolepassword, string_types) and bool(rolepassword):
        escaped_password = '{0!r}'.format(
            _maybe_encrypt_password(name,
                                    rolepassword.replace('\'', '\'\''),
                                    encrypted=encrypted))
    skip_superuser = False
    if bool(db_role) and bool(superuser) == bool(db_role['superuser']):
        skip_superuser = True
    flags = (
        {'flag': 'INHERIT', 'test': inherit},
        {'flag': 'CREATEDB', 'test': createdb},
        {'flag': 'CREATEROLE', 'test': createroles},
        {'flag': 'SUPERUSER', 'test': superuser,
         'skip': skip_superuser},
        {'flag': 'REPLICATION', 'test': replication},
        {'flag': 'LOGIN', 'test': login},
        {'flag': 'CONNECTION LIMIT',
         'test': bool(connlimit),
         'addtxt': str(connlimit),
         'skip': connlimit is None},
        {'flag': 'ENCRYPTED',
         'test': (encrypted is not None and bool(rolepassword)),
         'skip': skip_passwd or isinstance(rolepassword, bool),
         'cond': encrypted,
         'prefix': 'UN'},
        {'flag': 'PASSWORD', 'test': bool(rolepassword),
         'skip': skip_passwd,
         'addtxt': escaped_password},
    )
    for data in flags:
        sub_cmd = _add_role_flag(sub_cmd, **data)
    if sub_cmd.endswith('WITH'):
        sub_cmd = sub_cmd.replace(' WITH', '')
    if groups:
        for group in groups.split(','):
            sub_cmd = '{0}; GRANT "{1}" TO "{2}"'.format(sub_cmd, group, name)
    return sub_cmd


def _role_create(name,
                 user=None,
                 host=None,
                 port=None,
                 maintenance_db=None,
                 password=None,
                 createdb=None,
                 createroles=None,
                 createuser=None,
                 encrypted=None,
                 superuser=None,
                 login=None,
                 connlimit=None,
                 inherit=None,
                 replication=None,
                 rolepassword=None,
                 typ_='role',
                 groups=None,
                 runas=None):
    '''
    Creates a Postgres role. Users and Groups are both roles in postgres.
    However, users can login, groups cannot.
    '''

    # check if role exists
    if user_exists(name, user, host, port, maintenance_db,
                   password=password, runas=runas):
        log.info('{0} {1!r} already exists'.format(typ_.capitalize(), name))
        return False

    sub_cmd = 'CREATE ROLE "{0}" WITH'.format(name)
    sub_cmd = '{0} {1}'.format(sub_cmd, _role_cmd_args(
        name,
        typ_=typ_,
        encrypted=encrypted,
        login=login,
        connlimit=connlimit,
        inherit=inherit,
        createdb=createdb,
        createroles=createroles,
        createuser=createuser,
        superuser=superuser,
        groups=groups,
        replication=replication,
        rolepassword=rolepassword
    ))
    ret = _psql_prepare_and_run(['-c', sub_cmd],
                                runas=runas, host=host, user=user, port=port,
                                maintenance_db=maintenance_db,
                                password=password)

    return ret['retcode'] == 0


def user_create(username,
                user=None,
                host=None,
                port=None,
                maintenance_db=None,
                password=None,
                createdb=None,
                createuser=None,
                createroles=None,
                inherit=None,
                login=None,
                connlimit=None,
                encrypted=None,
                superuser=None,
                replication=None,
                rolepassword=None,
                groups=None,
                runas=None):
    '''
    Creates a Postgres user.

    CLI Examples:

    .. code-block:: bash

        salt '*' postgres.user_create 'username' user='user' \\
                host='hostname' port='port' password='password' \\
                rolepassword='rolepassword'
    '''
    return _role_create(username,
                        typ_='user',
                        user=user,
                        host=host,
                        port=port,
                        maintenance_db=maintenance_db,
                        password=password,
                        createdb=createdb,
                        createuser=createuser,
                        createroles=createroles,
                        inherit=inherit,
                        login=login,
                        connlimit=connlimit,
                        encrypted=encrypted,
                        superuser=superuser,
                        replication=replication,
                        rolepassword=rolepassword,
                        groups=groups,
                        runas=runas)


def _role_update(name,
                 user=None,
                 host=None,
                 port=None,
                 maintenance_db=None,
                 password=None,
                 createdb=None,
                 createuser=None,
                 typ_='role',
                 createroles=None,
                 inherit=None,
                 login=None,
                 connlimit=None,
                 encrypted=None,
                 superuser=None,
                 replication=None,
                 rolepassword=None,
                 groups=None,
                 runas=None):
    '''
    Updates a postgres role.
    '''
    role = role_get(name,
                    user=user,
                    host=host,
                    port=port,
                    maintenance_db=maintenance_db,
                    password=password,
                    runas=runas,
                    return_password=False)

    # check if user exists
    if not bool(role):
        log.info('{0} {1!r} could not be found'.format(typ_.capitalize(), name))
        return False

    sub_cmd = 'ALTER ROLE "{0}" WITH'.format(name)
    sub_cmd = '{0} {1}'.format(sub_cmd, _role_cmd_args(
        name,
        encrypted=encrypted,
        login=login,
        connlimit=connlimit,
        inherit=inherit,
        createdb=createdb,
        createuser=createuser,
        createroles=createroles,
        superuser=superuser,
        groups=groups,
        replication=replication,
        rolepassword=rolepassword,
        db_role=role
    ))
    ret = _psql_prepare_and_run(['-c', sub_cmd],
                                runas=runas, host=host, user=user, port=port,
                                maintenance_db=maintenance_db,
                                password=password)

    return ret['retcode'] == 0


def user_update(username,
                user=None,
                host=None,
                port=None,
                maintenance_db=None,
                password=None,
                createdb=None,
                createuser=None,
                createroles=None,
                encrypted=None,
                superuser=None,
                inherit=None,
                login=None,
                connlimit=None,
                replication=None,
                rolepassword=None,
                groups=None,
                runas=None):
    '''
    Updates a Postgres user.

    CLI Examples:

    .. code-block:: bash

        salt '*' postgres.user_update 'username' user='user' \\
                host='hostname' port='port' password='password' \\
                rolepassword='rolepassword'
    '''
    return _role_update(username,
                        user=user,
                        host=host,
                        port=port,
                        maintenance_db=maintenance_db,
                        password=password,
                        typ_='user',
                        inherit=inherit,
                        login=login,
                        connlimit=connlimit,
                        createdb=createdb,
                        createuser=createuser,
                        createroles=createroles,
                        encrypted=encrypted,
                        superuser=superuser,
                        replication=replication,
                        rolepassword=rolepassword,
                        groups=groups,
                        runas=runas)


def _role_remove(name, user=None, host=None, port=None, maintenance_db=None,
                 password=None, runas=None):
    '''
    Removes a role from the Postgres Server
    '''

    # check if user exists
    if not user_exists(name, user, host, port, maintenance_db,
                       password=password, runas=runas):
        log.info('User {0!r} does not exist'.format(name))
        return False

    # user exists, proceed
    sub_cmd = 'DROP ROLE {0}'.format(name)
    _psql_prepare_and_run(
        ['-c', sub_cmd],
        runas=runas, host=host, user=user, port=port,
        maintenance_db=maintenance_db, password=password)

    if not user_exists(name, user, host, port, maintenance_db,
                       password=password, runas=runas):
        return True
    else:
        log.info('Failed to delete user {0!r}.'.format(name))
        return False


def available_extensions(user=None,
                         host=None,
                         port=None,
                         maintenance_db=None,
                         password=None,
                         runas=None):
    '''
    List available postgresql extensions

    CLI Example:

    .. code-block:: bash

        salt '*' postgres.available_extensions

    '''
    exts = []
    query = (
        'select * '
        'from pg_available_extensions();'
    )
    ret = psql_query(query, user=user, host=host, port=port,
                     maintenance_db=maintenance_db,
                     password=password, runas=runas)
    exts = {}
    for row in ret:
        if 'default_version' in row and 'name' in row:
            exts[row['name']] = row
    return exts


def installed_extensions(user=None,
                         host=None,
                         port=None,
                         maintenance_db=None,
                         password=None,
                         runas=None):
    '''
    List installed postgresql extensions

    CLI Example:

    .. code-block:: bash

        salt '*' postgres.installed_extensions

    '''
    exts = []
    query = (
        'select a.*, b.nspname as schema_name '
        'from pg_extension a,  pg_namespace b where a.extnamespace = b.oid;'
    )
    ret = psql_query(query, user=user, host=host, port=port,
                     maintenance_db=maintenance_db,
                     password=password, runas=runas)
    exts = {}
    for row in ret:
        if 'extversion' in row and 'extname' in row:
            exts[row['extname']] = row
    return exts


def get_available_extension(name,
                            user=None,
                            host=None,
                            port=None,
                            maintenance_db=None,
                            password=None,
                            runas=None):
    '''
    Get info about an available postgresql extension

    CLI Example:

    .. code-block:: bash

        salt '*' postgres.get_available_extension plpgsql

    '''
    return available_extensions(user=user,
                                host=host,
                                port=port,
                                maintenance_db=maintenance_db,
                                password=password,
                                runas=runas).get(name, None)


def get_installed_extension(name,
                            user=None,
                            host=None,
                            port=None,
                            maintenance_db=None,
                            password=None,
                            runas=None):
    '''
    Get info about an installed postgresql extension

    CLI Example:

    .. code-block:: bash

        salt '*' postgres.get_installed_extension plpgsql

    '''
    return installed_extensions(user=user,
                                host=host,
                                port=port,
                                maintenance_db=maintenance_db,
                                password=password,
                                runas=runas).get(name, None)


def is_available_extension(name,
                           user=None,
                           host=None,
                           port=None,
                           maintenance_db=None,
                           password=None,
                           runas=None):
    '''
    Test if a specific extension is available

    CLI Example:

    .. code-block:: bash

        salt '*' postgres.is_available_extension

    '''
    exts = available_extensions(user=user,
                                host=host,
                                port=port,
                                maintenance_db=maintenance_db,
                                password=password,
                                runas=runas)
    if name.lower() in [
        a.lower()
        for a in exts
    ]:
        return True
    return False


def _pg_is_older_ext_ver(a, b):
    '''Return true if version a is lesser than b
    TODO: be more intelligent to test versions

    '''
    return a < b


def is_installed_extension(name,
                           user=None,
                           host=None,
                           port=None,
                           maintenance_db=None,
                           password=None,
                           runas=None):
    '''
    Test if a specific extension is installed

    CLI Example:

    .. code-block:: bash

        salt '*' postgres.is_installed_extension

    '''
    installed_ext = get_installed_extension(
        name,
        user=user,
        host=host,
        port=port,
        maintenance_db=maintenance_db,
        password=password,
        runas=runas)
    return bool(installed_ext)


def create_metadata(name,
                    ext_version=None,
                    schema=None,
                    user=None,
                    host=None,
                    port=None,
                    maintenance_db=None,
                    password=None,
                    runas=None):
    '''
    Get lifecycle information about an extension

    CLI Example:

    .. code-block:: bash

        salt '*' postgres.create_metadata adminpack

    '''
    installed_ext = get_installed_extension(
        name,
        user=user,
        host=host,
        port=port,
        maintenance_db=maintenance_db,
        password=password,
        runas=runas)
    ret = [_EXTENSION_NOT_INSTALLED]
    if installed_ext:
        ret = [_EXTENSION_INSTALLED]
        if (
            ext_version is not None
            and _pg_is_older_ext_ver(
                installed_ext.get('extversion', ext_version),
                ext_version
            )
        ):
            ret.append(_EXTENSION_TO_UPGRADE)
        if (
            schema is not None
            and installed_ext.get('extrelocatable', 'f') == 't'
            and installed_ext.get('schema_name', schema) != schema
        ):
            ret.append(_EXTENSION_TO_MOVE)
    return ret


def drop_extension(name,
                   if_exists=None,
                   restrict=None,
                   cascade=None,
                   user=None,
                   host=None,
                   port=None,
                   maintenance_db=None,
                   password=None,
                   runas=None):
    '''
    Drop an installed postgresql extension

    CLI Example:

    .. code-block:: bash

        salt '*' postgres.drop_extension 'adminpack'

    '''
    if cascade is None:
        cascade = True
    if if_exists is None:
        if_exists = False
    if restrict is None:
        restrict = False
    args = ['DROP EXTENSION']
    if if_exists:
        args.append('IF EXISTS')
    args.append(name)
    if cascade:
        args.append('CASCADE')
    if restrict:
        args.append('RESTRICT')
    args.append(';')
    cmd = ' '.join(args)
    if is_installed_extension(name,
                              user=user,
                              host=host,
                              port=port,
                              maintenance_db=maintenance_db,
                              password=password,
                              runas=runas):
        _psql_prepare_and_run(
            ['-c', cmd],
            runas=runas, host=host, user=user, port=port,
            maintenance_db=maintenance_db, password=password)
    ret = not is_installed_extension(name,
                                     user=user,
                                     host=host,
                                     port=port,
                                     maintenance_db=maintenance_db,
                                     password=password,
                                     runas=runas)
    if not ret:
        log.info('Failed to drop ext: {0}'.format(name))
    return ret


def create_extension(name,
                     if_not_exists=None,
                     schema=None,
                     ext_version=None,
                     from_version=None,
                     user=None,
                     host=None,
                     port=None,
                     maintenance_db=None,
                     password=None,
                     runas=None):
    '''
    Install a postgresql extension

    CLI Example:

    .. code-block:: bash

        salt '*' postgres.create_extension 'adminpack'

    '''
    if if_not_exists is None:
        if_not_exists = True
    mtdata = create_metadata(name,
                             ext_version=ext_version,
                             schema=schema,
                             user=user,
                             host=host,
                             port=port,
                             maintenance_db=maintenance_db,
                             password=password,
                             runas=runas)
    installed = _EXTENSION_NOT_INSTALLED not in mtdata
    installable = is_available_extension(name,
                                         user=user,
                                         host=host,
                                         port=port,
                                         maintenance_db=maintenance_db,
                                         password=password,
                                         runas=runas)
    if installable:
        if not installed:
            args = ['CREATE EXTENSION']
            if if_not_exists:
                args.append('IF NOT EXISTS')
            args.append('"{0}"'.format(name))
            sargs = []
            if schema:
                sargs.append('SCHEMA {0}'.format(schema))
            if ext_version:
                sargs.append('VERSION {0}'.format(ext_version))
            if from_version:
                sargs.append('FROM {0}'.format(from_version))
            if sargs:
                args.append('WITH')
                args.extend(sargs)
            args.append(';')
            cmd = ' '.join(args).strip()
        else:
            args = []
            if schema and _EXTENSION_TO_MOVE in mtdata:
                args.append('ALTER EXTENSION "{0}" SET SCHEMA {1};'.format(
                    name, schema))
            if ext_version and _EXTENSION_TO_UPGRADE in mtdata:
                args.append('ALTER EXTENSION "{0}" UPDATE TO {1};'.format(
                    name, ext_version))
            cmd = ' '.join(args).strip()
        if cmd:
            _psql_prepare_and_run(
                ['-c', cmd],
                runas=runas, host=host, user=user, port=port,
                maintenance_db=maintenance_db, password=password)
    mtdata = create_metadata(name,
                             ext_version=ext_version,
                             schema=schema,
                             user=user,
                             host=host,
                             port=port,
                             maintenance_db=maintenance_db,
                             password=password,
                             runas=runas)
    ret = True
    for i in _EXTENSION_FLAGS:
        if (i in mtdata) and (i != _EXTENSION_INSTALLED):
            ret = False
    if not ret:
        log.info('Failed to create ext: {0}'.format(name))
    return ret


def user_remove(username,
                user=None,
                host=None,
                port=None,
                maintenance_db=None,
                password=None,
                runas=None):
    '''
    Removes a user from the Postgres server.

    CLI Example:

    .. code-block:: bash

        salt '*' postgres.user_remove 'username'
    '''
    return _role_remove(username,
                        user=user,
                        host=host,
                        port=port,
                        maintenance_db=maintenance_db,
                        password=password,
                        runas=runas)


# Group related actions

def group_create(groupname,
                 user=None,
                 host=None,
                 port=None,
                 maintenance_db=None,
                 password=None,
                 createdb=None,
                 createuser=None,
                 createroles=None,
                 encrypted=None,
                 login=None,
                 inherit=None,
                 superuser=None,
                 replication=None,
                 rolepassword=None,
                 groups=None,
                 runas=None):
    '''
    Creates a Postgres group. A group is postgres is similar to a user, but
    cannot login.

    CLI Example:

    .. code-block:: bash

        salt '*' postgres.group_create 'groupname' user='user' \\
                host='hostname' port='port' password='password' \\
                rolepassword='rolepassword'
    '''
    return _role_create(groupname,
                        user=user,
                        typ_='group',
                        host=host,
                        port=port,
                        maintenance_db=maintenance_db,
                        password=password,
                        createdb=createdb,
                        createroles=createroles,
                        createuser=createuser,
                        encrypted=encrypted,
                        login=login,
                        inherit=inherit,
                        superuser=superuser,
                        replication=replication,
                        rolepassword=rolepassword,
                        groups=groups,
                        runas=runas)


def group_update(groupname,
                 user=None,
                 host=None,
                 port=None,
                 maintenance_db=None,
                 password=None,
                 createdb=None,
                 createroles=None,
                 createuser=None,
                 encrypted=None,
                 inherit=None,
                 login=None,
                 superuser=None,
                 replication=None,
                 rolepassword=None,
                 groups=None,
                 runas=None):
    '''
    Updates a postgres group

    CLI Examples:

    .. code-block:: bash

        salt '*' postgres.group_update 'username' user='user' \\
                host='hostname' port='port' password='password' \\
                rolepassword='rolepassword'
    '''
    return _role_update(groupname,
                        user=user,
                        host=host,
                        port=port,
                        maintenance_db=maintenance_db,
                        password=password,
                        createdb=createdb,
                        typ_='group',
                        createroles=createroles,
                        createuser=createuser,
                        encrypted=encrypted,
                        login=login,
                        inherit=inherit,
                        superuser=superuser,
                        replication=replication,
                        rolepassword=rolepassword,
                        groups=groups,
                        runas=runas)


def group_remove(groupname,
                 user=None,
                 host=None,
                 port=None,
                 maintenance_db=None,
                 password=None,
                 runas=None):
    '''
    Removes a group from the Postgres server.

    CLI Example:

    .. code-block:: bash

        salt '*' postgres.group_remove 'groupname'
    '''
    return _role_remove(groupname,
                        user=user,
                        host=host,
                        port=port,
                        maintenance_db=maintenance_db,
                        password=password,
                        runas=runas)


def owner_to(dbname,
             ownername,
             user=None,
             host=None,
             port=None,
             password=None,
             runas=None):
    '''
    Set the owner of all schemas, functions, tables, views and sequences to
    the given username.

    CLI Example:

    .. code-block:: bash

        salt '*' postgres.owner_to 'dbname' 'username'
    '''

    sqlfile = tempfile.NamedTemporaryFile()
    sqlfile.write('begin;\n')
    sqlfile.write(
        'alter database {0} owner to {1};\n'.format(
            dbname, ownername
        )
    )

    queries = (
        # schemas
        ('alter schema {n} owner to {owner};',
         'select quote_ident(schema_name) as n from '
         'information_schema.schemata;'),
        # tables and views
        ('alter table {n} owner to {owner};',
         'select quote_ident(table_schema)||\'.\'||quote_ident(table_name) as '
         'n from information_schema.tables where table_schema not in '
         '(\'pg_catalog\', \'information_schema\');'),
        # functions
        ('alter function {n} owner to {owner};',
         'select p.oid::regprocedure::text as n from pg_catalog.pg_proc p '
         'join pg_catalog.pg_namespace ns on p.pronamespace=ns.oid where '
         'ns.nspname not in (\'pg_catalog\', \'information_schema\') '
         ' and not p.proisagg;'),
        # aggregate functions
        ('alter aggregate {n} owner to {owner};',
         'select p.oid::regprocedure::text as n from pg_catalog.pg_proc p '
         'join pg_catalog.pg_namespace ns on p.pronamespace=ns.oid where '
         'ns.nspname not in (\'pg_catalog\', \'information_schema\') '
         'and p.proisagg;'),
        # sequences
        ('alter sequence {n} owner to {owner};',
         'select quote_ident(sequence_schema)||\'.\'||'
         'quote_ident(sequence_name) as n from information_schema.sequences;')
    )

    for fmt, query in queries:
        ret = psql_query(query, user=user, host=host, port=port,
                         maintenance_db=dbname, password=password, runas=runas)
        for row in ret:
            sqlfile.write(fmt.format(owner=ownername, n=row['n']) + '\n')

    sqlfile.write('commit;\n')
    sqlfile.flush()
    os.chmod(sqlfile.name, 0o644)  # ensure psql can read the file

    # run the generated sqlfile in the db
    cmdret = _psql_prepare_and_run(['-f', sqlfile.name],
                                   user=user,
                                   runas=runas,
                                   host=host,
                                   port=port,
                                   password=password,
                                   maintenance_db=dbname)
    return cmdret

# Schema related actions


def schema_create(dbname, name, owner=None,
                  user=None,
                  db_user=None, db_password=None,
                  db_host=None, db_port=None):
    '''
    Creates a Postgres schema.

    CLI Example:

    .. code-block:: bash

        salt '*' postgres.schema_create dbname name owner='owner' \\
                user='user' \\
                db_user='user' db_password='password'
                db_host='hostname' db_port='port'
    '''

    # check if schema exists
    if schema_exists(dbname, name,
                     db_user=db_user, db_password=db_password,
                     db_host=db_host, db_port=db_port):
        log.info('{0!r} already exists in {1!r}'.format(name, dbname))
        return False

    sub_cmd = 'CREATE SCHEMA {0}'.format(name)
    if owner is not None:
        sub_cmd = '{0} AUTHORIZATION {1}'.format(sub_cmd, owner)

    ret = _psql_prepare_and_run(['-c', sub_cmd],
                                user=db_user, password=db_password,
                                port=db_port, host=db_host,
                                maintenance_db=dbname, runas=user)

    return ret['retcode'] == 0


def schema_remove(dbname, name,
                  user=None,
                  db_user=None, db_password=None,
                  db_host=None, db_port=None):
    '''
    Removes a schema from the Postgres server.

    CLI Example:

    .. code-block:: bash

        salt '*' postgres.schema_remove dbname schemaname

    dbname
        Database name we work on

    schemaname
        The schema's name we'll remove

    user
        System user all operations should be performed on behalf of

    db_user
        database username if different from config or default

    db_password
        user password if any password for a specified user

    db_host
        Database host if different from config or default

    db_port
        Database port if different from config or default

    '''

    # check if schema exists
    if not schema_exists(dbname, name,
                         db_user=db_user, db_password=db_password,
                         db_host=db_host, db_port=db_port):
        log.info('Schema {0!r} does not exist in {1!r}'.format(name, dbname))
        return False

    # schema exists, proceed
    sub_cmd = 'DROP SCHEMA {0}'.format(name)
    _psql_prepare_and_run(
        ['-c', sub_cmd],
        runas=user,
        maintenance_db=dbname,
        host=db_host, user=db_user, port=db_port, password=db_password)

    if not schema_exists(dbname, name,
                         db_user=db_user, db_password=db_password,
                         db_host=db_host, db_port=db_port):
        return True
    else:
        log.info('Failed to delete schema {0!r}.'.format(name))
        return False


def schema_exists(dbname, name,
                  db_user=None, db_password=None,
                  db_host=None, db_port=None):
    '''
    Checks if a schema exists on the Postgres server.

    CLI Example:

    .. code-block:: bash

        salt '*' postgres.schema_exists dbname schemaname

    dbname
        Database name we query on

    name
       Schema name we look for

    db_user
        database username if different from config or default

    db_password
        user password if any password for a specified user

    db_host
        Database host if different from config or default

    db_port
        Database port if different from config or default

    '''
    return bool(
        schema_get(dbname, name,
                   db_user=db_user,
                   db_host=db_host,
                   db_port=db_port,
                   db_password=db_password))


def schema_get(dbname, name,
               db_user=None, db_password=None,
               db_host=None, db_port=None):
    '''
    Return a dict with information about schemas in a database.

    CLI Example:

    .. code-block:: bash

        salt '*' postgres.schema_get dbname name

    dbname
        Database name we query on

    name
       Schema name we look for

    db_user
        database username if different from config or default

    db_password
        user password if any password for a specified user

    db_host
        Database host if different from config or default

    db_port
        Database port if different from config or default
    '''
    all_schemas = schema_list(dbname,
                              db_user=db_user,
                              db_host=db_host,
                              db_port=db_port,
                              db_password=db_password)
    try:
        return all_schemas.get(name, None)
    except AttributeError:
        log.error('Could not retrieve Postgres schema. Is Postgres running?')
        return False


def schema_list(dbname,
                db_user=None, db_password=None,
                db_host=None, db_port=None):
    '''
    Return a dict with information about schemas in a Postgres database.

    CLI Example:

    .. code-block:: bash

        salt '*' postgres.schema_list dbname

    dbname
        Database name we query on

    db_user
        database username if different from config or default

    db_password
        user password if any password for a specified user

    db_host
        Database host if different from config or default

    db_port
        Database port if different from config or default
    '''

    ret = {}

    query = (''.join([
        'SELECT '
        'pg_namespace.nspname as "name",'
        'pg_namespace.nspacl as "acl", '
        'pg_roles.rolname as "owner" '
        'FROM pg_namespace '
        'LEFT JOIN pg_roles ON pg_roles.oid = pg_namespace.nspowner '
    ]))

    rows = psql_query(query,
                      host=db_host,
                      user=db_user,
                      port=db_port,
                      maintenance_db=dbname,
                      password=db_password)

    for row in rows:
        retrow = {}
        for key in ('owner', 'acl'):
            retrow[key] = row[key]
        ret[row['name']] = retrow

    return ret<|MERGE_RESOLUTION|>--- conflicted
+++ resolved
@@ -21,10 +21,6 @@
     security audits.
 '''
 
-<<<<<<< HEAD
-from __future__ import absolute_import
-=======
->>>>>>> 24a9078d
 # This pylint error is popping up where there are no colons?
 # pylint: disable=E8203
 
