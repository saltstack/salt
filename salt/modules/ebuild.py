--- conflicted
+++ resolved
@@ -419,11 +419,7 @@
     return ret_pkgs
 
 
-<<<<<<< HEAD
-def remove(pkg, **kwargs):
-=======
 def remove(pkg, slot=None, **kwargs):
->>>>>>> 66f9c964
     '''
     Remove a single package via emerge --unmerge
 
