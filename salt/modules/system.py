--- conflicted
+++ resolved
@@ -664,18 +664,10 @@
         try:
             os.makedirs(dir_path)
         except OSError as ex:
-<<<<<<< HEAD
             raise SaltInvocationError("Error creating {0} (-{1}): {2}"
                                       .format(dir_path, ex.errno, ex.strerror))
 
         rdict = __salt__["cmd.run_all"]("touch {0}".format(reboot_flag_file))
-=======
-            raise SaltInvocationError(
-                "Error creating {} (-{}): {}".format(dir_path, ex.errno, ex.strerror)
-            )
-
-        rdict = __salt__["cmd.run_all"]("touch {}".format(NILRT_REBOOT_WITNESS_PATH))
->>>>>>> c798380a
         errcode = rdict["retcode"]
 
     return errcode == 0
