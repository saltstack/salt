# -*- coding: utf-8 -*-
"""
Module for the management of upstart systems. The Upstart system only supports
service starting, stopping and restarting.

.. important::
    If you feel that Salt should be using this module to manage services on a
    minion, and it is using a different module (or gives an error similar to
    *'service.start' is not available*), see :ref:`here
    <module-provider-override>`.

Currently (as of Ubuntu 12.04) there is no tool available to disable
Upstart services (like update-rc.d). This[1] is the recommended way to
disable an Upstart service. So we assume that all Upstart services
that have not been disabled in this manner are enabled.

But this is broken because we do not check to see that the dependent
services are enabled. Otherwise we would have to do something like
parse the output of "initctl show-config" to determine if all service
dependencies are enabled to start on boot. For example, see the "start
on" condition for the lightdm service below[2]. And this would be too
hard. So we wait until the upstart developers have solved this
problem. :) This is to say that an Upstart service that is enabled may
not really be enabled.

Also, when an Upstart service is enabled, should the dependent
services be enabled too? Probably not. But there should be a notice
about this, at least.

[1] http://upstart.ubuntu.com/cookbook/#disabling-a-job-from-automatically-starting

[2] example upstart configuration file::

    lightdm
    emits login-session-start
    emits desktop-session-start
    emits desktop-shutdown
    start on ((((filesystem and runlevel [!06]) and started dbus) and (drm-device-added card0 PRIMARY_DEVICE_FOR_DISPLAY=1 or stopped udev-fallback-graphics)) or runlevel PREVLEVEL=S)
    stop on runlevel [016]

.. warning::
    This module should not be used on Red Hat systems. For these,
    the :mod:`rh_service <salt.modules.rh_service>` module should be
    used, as it supports the hybrid upstart/sysvinit system used in
    RHEL/CentOS 6.
"""
from __future__ import absolute_import, print_function, unicode_literals

import fnmatch

# Import python libs
import glob
import os
import re
<<<<<<< HEAD
=======
import fnmatch
>>>>>>> 8abb7099

# Import salt libs
import salt.modules.cmdmod
import salt.utils.files
import salt.utils.path
import salt.utils.systemd
<<<<<<< HEAD
from salt.ext.six.moves import filter  # pylint: disable=import-error,redefined-builtin
=======
from salt.ext.six.moves import filter
>>>>>>> 8abb7099

__func_alias__ = {"reload_": "reload"}

# Define the module's virtual name
__virtualname__ = "service"


def __virtual__():
    """
    Only work on Ubuntu
    """
    # Disable on these platforms, specific service modules exist:
    if salt.utils.systemd.booted(__context__):
<<<<<<< HEAD
        return (
            False,
            "The upstart execution module failed to load: this system was booted with systemd.",
        )
    elif __grains__["os"] in ("Ubuntu", "Linaro", "elementary OS", "Mint"):
        return __virtualname__
    elif __grains__["os"] in ("Debian", "Raspbian"):
        debian_initctl = "/sbin/initctl"
=======
        return (False, 'The upstart execution module failed to load: this system was booted with systemd.')
    elif __grains__.get('os') in ('Ubuntu', 'Linaro', 'elementary OS', 'Mint'):
        return __virtualname__
    elif __grains__.get('os') in ('Debian', 'Raspbian'):
        debian_initctl = '/sbin/initctl'
>>>>>>> 8abb7099
        if os.path.isfile(debian_initctl):
            initctl_version = salt.modules.cmdmod._run_quiet(
                debian_initctl + " version"
            )
            if "upstart" in initctl_version:
                return __virtualname__
    return (
        False,
        "The upstart execution module failed to load: "
        " the system must be Ubuntu-based, or Debian-based with upstart support.",
    )


def _find_utmp():
    """
    Figure out which utmp file to use when determining runlevel.
    Sometimes /var/run/utmp doesn't exist, /run/utmp is the new hotness.
    """
    result = {}
    # These are the likely locations for the file on Ubuntu
    for utmp in "/var/run/utmp", "/run/utmp":
        try:
            result[os.stat(utmp).st_mtime] = utmp
        except Exception:  # pylint: disable=broad-except
            pass
    if result:
        return result[sorted(result).pop()]
    else:
        return False


def _default_runlevel():
    """
    Try to figure out the default runlevel.  It is kept in
    /etc/init/rc-sysinit.conf, but can be overridden with entries
    in /etc/inittab, or via the kernel command-line at boot
    """
    # Try to get the "main" default.  If this fails, throw up our
    # hands and just guess "2", because things are horribly broken
    try:
        with salt.utils.files.fopen("/etc/init/rc-sysinit.conf") as fp_:
            for line in fp_:
                line = salt.utils.stringutils.to_unicode(line)
                if line.startswith("env DEFAULT_RUNLEVEL"):
                    runlevel = line.split("=")[-1].strip()
    except Exception:  # pylint: disable=broad-except
        return "2"

    # Look for an optional "legacy" override in /etc/inittab
    try:
        with salt.utils.files.fopen("/etc/inittab") as fp_:
            for line in fp_:
                line = salt.utils.stringutils.to_unicode(line)
                if not line.startswith("#") and "initdefault" in line:
                    runlevel = line.split(":")[1]
    except Exception:  # pylint: disable=broad-except
        pass

    # The default runlevel can also be set via the kernel command-line.
    # Kinky.
    try:
        valid_strings = set(
            ("0", "1", "2", "3", "4", "5", "6", "s", "S", "-s", "single")
        )
        with salt.utils.files.fopen("/proc/cmdline") as fp_:
            for line in fp_:
                line = salt.utils.stringutils.to_unicode(line)
                for arg in line.strip().split():
                    if arg in valid_strings:
                        runlevel = arg
                        break
    except Exception:  # pylint: disable=broad-except
        pass

    return runlevel


def _runlevel():
    """
    Return the current runlevel
    """
    if "upstart._runlevel" in __context__:
        return __context__["upstart._runlevel"]
    ret = _default_runlevel()
    utmp = _find_utmp()
    if utmp:
        out = __salt__["cmd.run"](["runlevel", "{0}".format(utmp)], python_shell=False)
        try:
            ret = out.split()[1]
        except IndexError:
            pass
    __context__["upstart._runlevel"] = ret
    return ret


def _is_symlink(name):
    return os.path.abspath(name) != os.path.realpath(name)


def _service_is_upstart(name):
    """
    From "Writing Jobs" at
    http://upstart.ubuntu.com/getting-started.html:

    Jobs are defined in files placed in /etc/init, the name of the job
    is the filename under this directory without the .conf extension.
    """
    return os.access("/etc/init/{0}.conf".format(name), os.R_OK)


def _upstart_is_disabled(name):
    """
    An Upstart service is assumed disabled if a manual stanza is
    placed in /etc/init/[name].override.
    NOTE: An Upstart service can also be disabled by placing "manual"
    in /etc/init/[name].conf.
<<<<<<< HEAD
    """
    files = ["/etc/init/{0}.conf".format(name), "/etc/init/{0}.override".format(name)]
=======
    '''
    files = ['/etc/init/{0}.conf'.format(name), '/etc/init/{0}.override'.format(name)]
>>>>>>> 8abb7099
    for file_name in filter(os.path.isfile, files):
        with salt.utils.files.fopen(file_name) as fp_:
            if re.search(
                r"^\s*manual",
                salt.utils.stringutils.to_unicode(fp_.read()),
                re.MULTILINE,
            ):
                return True
    return False


def _upstart_is_enabled(name):
    """
    Assume that if an Upstart service is not disabled then it must be
    enabled.
    """
    return not _upstart_is_disabled(name)


def _service_is_sysv(name):
    """
    A System-V style service will have a control script in
    /etc/init.d. We make sure to skip over symbolic links that point
    to Upstart's /lib/init/upstart-job, and anything that isn't an
    executable, like README or skeleton.
    """
    script = "/etc/init.d/{0}".format(name)
    return not _service_is_upstart(name) and os.access(script, os.X_OK)


def _sysv_is_disabled(name):
    """
    A System-V style service is assumed disabled if there is no
    start-up link (starts with "S") to its script in /etc/init.d in
    the current runlevel.
    """
    return not bool(glob.glob("/etc/rc{0}.d/S*{1}".format(_runlevel(), name)))


def _sysv_is_enabled(name):
    """
    Assume that if a System-V style service is not disabled then it
    must be enabled.
    """
    return not _sysv_is_disabled(name)


def _iter_service_names():
    """
    Detect all of the service names available to upstart via init configuration
    files and via classic sysv init scripts
    """
    found = set()
    for line in glob.glob("/etc/init.d/*"):
        name = os.path.basename(line)
        found.add(name)
        yield name

    # This walk method supports nested services as per the init man page
    # definition 'For example a configuration file /etc/init/rc-sysinit.conf
    # is named rc-sysinit, while a configuration file /etc/init/net/apache.conf
    # is named net/apache'
    init_root = "/etc/init/"
    for root, dirnames, filenames in salt.utils.path.os_walk(init_root):
        relpath = os.path.relpath(root, init_root)
        for filename in fnmatch.filter(filenames, "*.conf"):
            if relpath == ".":
                # service is defined in the root, no need to append prefix.
                name = filename[:-5]
            else:
                # service is nested, append its relative path prefix.
                name = os.path.join(relpath, filename[:-5])
            if name in found:
                continue
            yield name


def get_enabled():
    """
    Return the enabled services

    CLI Example:

    .. code-block:: bash

        salt '*' service.get_enabled
    """
    ret = set()
    for name in _iter_service_names():
        if _service_is_upstart(name):
            if _upstart_is_enabled(name):
                ret.add(name)
        else:
            if _service_is_sysv(name):
                if _sysv_is_enabled(name):
                    ret.add(name)
    return sorted(ret)


def get_disabled():
    """
    Return the disabled services

    CLI Example:

    .. code-block:: bash

        salt '*' service.get_disabled
    """
    ret = set()
    for name in _iter_service_names():
        if _service_is_upstart(name):
            if _upstart_is_disabled(name):
                ret.add(name)
        else:
            if _service_is_sysv(name):
                if _sysv_is_disabled(name):
                    ret.add(name)
    return sorted(ret)


def available(name):
    """
    Returns ``True`` if the specified service is available, otherwise returns
    ``False``.

    CLI Example:

    .. code-block:: bash

        salt '*' service.available sshd
    """
    return name in get_all()


def missing(name):
    """
    The inverse of service.available.
    Returns ``True`` if the specified service is not available, otherwise returns
    ``False``.

    CLI Example:

    .. code-block:: bash

        salt '*' service.missing sshd
    """
    return name not in get_all()


def get_all():
    """
    Return all installed services

    CLI Example:

    .. code-block:: bash

        salt '*' service.get_all
    """
    return sorted(get_enabled() + get_disabled())


def start(name):
    """
    Start the specified service

    CLI Example:

    .. code-block:: bash

        salt '*' service.start <service name>
    """
    cmd = ["service", name, "start"]
    return not __salt__["cmd.retcode"](cmd, python_shell=False)


def stop(name):
    """
    Stop the specified service

    CLI Example:

    .. code-block:: bash

        salt '*' service.stop <service name>
    """
    cmd = ["service", name, "stop"]
    return not __salt__["cmd.retcode"](cmd, python_shell=False)


def restart(name):
    """
    Restart the named service

    CLI Example:

    .. code-block:: bash

        salt '*' service.restart <service name>
    """
    cmd = ["service", name, "restart"]
    return not __salt__["cmd.retcode"](cmd, python_shell=False)


def full_restart(name):
    """
    Do a full restart (stop/start) of the named service

    CLI Example:

    .. code-block:: bash

        salt '*' service.full_restart <service name>
    """
    cmd = ["service", name, "--full-restart"]
    return not __salt__["cmd.retcode"](cmd, python_shell=False)


def reload_(name):
    """
    Reload the named service

    CLI Example:

    .. code-block:: bash

        salt '*' service.reload <service name>
    """
    cmd = ["service", name, "reload"]
    return not __salt__["cmd.retcode"](cmd, python_shell=False)


def force_reload(name):
    """
    Force-reload the named service

    CLI Example:

    .. code-block:: bash

        salt '*' service.force_reload <service name>
    """
    cmd = ["service", name, "force-reload"]
    return not __salt__["cmd.retcode"](cmd, python_shell=False)


def status(name, sig=None):
    """
    Return the status for a service.
    If the name contains globbing, a dict mapping service name to True/False
    values is returned.

    .. versionchanged:: 2018.3.0
        The service name can now be a glob (e.g. ``salt*``)

    Args:
        name (str): The name of the service to check
        sig (str): Signature to use to find the service via ps

    Returns:
        bool: True if running, False otherwise
        dict: Maps service name to True if running, False otherwise

    CLI Example:

    .. code-block:: bash

        salt '*' service.status <service name> [service signature]
    """
    if sig:
        return bool(__salt__["status.pid"](sig))

    contains_globbing = bool(re.search(r"\*|\?|\[.+\]", name))
    if contains_globbing:
        services = fnmatch.filter(get_all(), name)
    else:
        services = [name]
    results = {}
    for service in services:
        cmd = ["service", service, "status"]
        if _service_is_upstart(service):
            # decide result base on cmd output, thus ignore retcode,
            # which makes cmd output not at error lvl even when cmd fail.
            results[service] = "start/running" in __salt__["cmd.run"](
                cmd, python_shell=False, ignore_retcode=True
            )
        else:
            # decide result base on retcode, thus ignore output (set quite)
            # because there is no way to avoid logging at error lvl when
            # service is not running - retcode != 0 (which is totally relevant).
            results[service] = not bool(
                __salt__["cmd.retcode"](
                    cmd, python_shell=False, ignore_retcode=True, quite=True
                )
            )
    if contains_globbing:
        return results
    return results[name]


def _get_service_exec():
    """
    Debian uses update-rc.d to manage System-V style services.
    http://www.debian.org/doc/debian-policy/ch-opersys.html#s9.3.3
    """
    executable = "update-rc.d"
    salt.utils.path.check_or_die(executable)
    return executable


def _upstart_disable(name):
    """
    Disable an Upstart service.
    """
    if _upstart_is_disabled(name):
        return _upstart_is_disabled(name)
    override = "/etc/init/{0}.override".format(name)
    with salt.utils.files.fopen(override, "a") as ofile:
        ofile.write(salt.utils.stringutils.to_str("manual\n"))
    return _upstart_is_disabled(name)


def _upstart_enable(name):
    """
    Enable an Upstart service.
    """
    if _upstart_is_enabled(name):
        return _upstart_is_enabled(name)
<<<<<<< HEAD
    override = "/etc/init/{0}.override".format(name)
    files = ["/etc/init/{0}.conf".format(name), override]
    for file_name in filter(os.path.isfile, files):
        with salt.utils.files.fopen(file_name, "r+") as fp_:
            new_text = re.sub(
                r"^\s*manual\n?",
                "",
                salt.utils.stringutils.to_unicode(fp_.read()),
                0,
                re.MULTILINE,
=======
    override = '/etc/init/{0}.override'.format(name)
    files = ['/etc/init/{0}.conf'.format(name), override]
    for file_name in filter(os.path.isfile, files):
        with salt.utils.files.fopen(file_name, 'r+') as fp_:
            new_text = re.sub(r'^\s*manual\n?',
                              '',
                              salt.utils.stringutils.to_unicode(fp_.read()),
                              0,
                              re.MULTILINE)
            fp_.seek(0)
            fp_.write(
                salt.utils.stringutils.to_str(
                    new_text
                )
>>>>>>> 8abb7099
            )
            fp_.seek(0)
            fp_.write(salt.utils.stringutils.to_str(new_text))
            fp_.truncate()
    if os.access(override, os.R_OK) and os.path.getsize(override) == 0:
        os.unlink(override)
    return _upstart_is_enabled(name)


def enable(name, **kwargs):
    """
    Enable the named service to start at boot

    CLI Example:

    .. code-block:: bash

        salt '*' service.enable <service name>
    """
    if _service_is_upstart(name):
        return _upstart_enable(name)
    executable = _get_service_exec()
    cmd = "{0} -f {1} defaults".format(executable, name)
    return not __salt__["cmd.retcode"](cmd, python_shell=False)


def disable(name, **kwargs):
    """
    Disable the named service from starting on boot

    CLI Example:

    .. code-block:: bash

        salt '*' service.disable <service name>
    """
    if _service_is_upstart(name):
        return _upstart_disable(name)
    executable = _get_service_exec()
    cmd = [executable, "-f", name, "remove"]
    return not __salt__["cmd.retcode"](cmd, python_shell=False)


def enabled(name, **kwargs):
    """
    Check to see if the named service is enabled to start on boot

    CLI Example:

    .. code-block:: bash

        salt '*' service.enabled <service name>
    """
    if _service_is_upstart(name):
        return _upstart_is_enabled(name)
    else:
        if _service_is_sysv(name):
            return _sysv_is_enabled(name)
    return None


def disabled(name):
    """
    Check to see if the named service is disabled to start on boot

    CLI Example:

    .. code-block:: bash

        salt '*' service.disabled <service name>
    """
    if _service_is_upstart(name):
        return _upstart_is_disabled(name)
    else:
        if _service_is_sysv(name):
            return _sysv_is_disabled(name)
    return None<|MERGE_RESOLUTION|>--- conflicted
+++ resolved
@@ -52,21 +52,14 @@
 import glob
 import os
 import re
-<<<<<<< HEAD
-=======
 import fnmatch
->>>>>>> 8abb7099
 
 # Import salt libs
 import salt.modules.cmdmod
 import salt.utils.files
 import salt.utils.path
 import salt.utils.systemd
-<<<<<<< HEAD
-from salt.ext.six.moves import filter  # pylint: disable=import-error,redefined-builtin
-=======
 from salt.ext.six.moves import filter
->>>>>>> 8abb7099
 
 __func_alias__ = {"reload_": "reload"}
 
@@ -80,22 +73,11 @@
     """
     # Disable on these platforms, specific service modules exist:
     if salt.utils.systemd.booted(__context__):
-<<<<<<< HEAD
-        return (
-            False,
-            "The upstart execution module failed to load: this system was booted with systemd.",
-        )
-    elif __grains__["os"] in ("Ubuntu", "Linaro", "elementary OS", "Mint"):
-        return __virtualname__
-    elif __grains__["os"] in ("Debian", "Raspbian"):
-        debian_initctl = "/sbin/initctl"
-=======
         return (False, 'The upstart execution module failed to load: this system was booted with systemd.')
     elif __grains__.get('os') in ('Ubuntu', 'Linaro', 'elementary OS', 'Mint'):
         return __virtualname__
     elif __grains__.get('os') in ('Debian', 'Raspbian'):
         debian_initctl = '/sbin/initctl'
->>>>>>> 8abb7099
         if os.path.isfile(debian_initctl):
             initctl_version = salt.modules.cmdmod._run_quiet(
                 debian_initctl + " version"
@@ -212,13 +194,8 @@
     placed in /etc/init/[name].override.
     NOTE: An Upstart service can also be disabled by placing "manual"
     in /etc/init/[name].conf.
-<<<<<<< HEAD
-    """
-    files = ["/etc/init/{0}.conf".format(name), "/etc/init/{0}.override".format(name)]
-=======
     '''
     files = ['/etc/init/{0}.conf'.format(name), '/etc/init/{0}.override'.format(name)]
->>>>>>> 8abb7099
     for file_name in filter(os.path.isfile, files):
         with salt.utils.files.fopen(file_name) as fp_:
             if re.search(
@@ -548,18 +525,6 @@
     """
     if _upstart_is_enabled(name):
         return _upstart_is_enabled(name)
-<<<<<<< HEAD
-    override = "/etc/init/{0}.override".format(name)
-    files = ["/etc/init/{0}.conf".format(name), override]
-    for file_name in filter(os.path.isfile, files):
-        with salt.utils.files.fopen(file_name, "r+") as fp_:
-            new_text = re.sub(
-                r"^\s*manual\n?",
-                "",
-                salt.utils.stringutils.to_unicode(fp_.read()),
-                0,
-                re.MULTILINE,
-=======
     override = '/etc/init/{0}.override'.format(name)
     files = ['/etc/init/{0}.conf'.format(name), override]
     for file_name in filter(os.path.isfile, files):
@@ -574,7 +539,6 @@
                 salt.utils.stringutils.to_str(
                     new_text
                 )
->>>>>>> 8abb7099
             )
             fp_.seek(0)
             fp_.write(salt.utils.stringutils.to_str(new_text))
