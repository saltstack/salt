--- conflicted
+++ resolved
@@ -44,10 +44,6 @@
     RHEL/CentOS 6.
 """
 
-<<<<<<< HEAD
-# Import python libs
-=======
->>>>>>> 1a066c15
 import fnmatch
 import glob
 import os
