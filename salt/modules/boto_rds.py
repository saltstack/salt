# -*- coding: utf-8 -*-
"""
Connection module for Amazon RDS

.. versionadded:: 2015.8.0

:configuration: This module accepts explicit rds credentials but can also
    utilize IAM roles assigned to the instance through Instance Profiles.
    Dynamic credentials are then automatically obtained from AWS API and no
    further configuration is necessary. More Information available at:

    .. code-block:: text

        http://docs.aws.amazon.com/AWSEC2/latest/UserGuide/iam-roles-for-amazon-ec2.html

    If IAM roles are not used you need to specify them either in a pillar or
    in the minion's config file:

    .. code-block:: yaml

        rds.keyid: GKTADJGHEIQSXMKKRBJ08H
        rds.key: askdjghsdfjkghWupUjasdflkdfklgjsdfjajkghs

    A region may also be specified in the configuration:

    .. code-block:: yaml

        rds.region: us-east-1

    If a region is not specified, the default is us-east-1.

    It's also possible to specify key, keyid and region via a profile, either
    as a passed in dict, or as a string to pull from pillars or minion config:

    .. code-block:: yaml

        myprofile:
            keyid: GKTADJGHEIQSXMKKRBJ08H
            key: askdjghsdfjkghWupUjasdflkdfklgjsdfjajkghs
            region: us-east-1

:depends: boto3
"""
# keep lint from choking on _get_conn and _cache_id
# pylint: disable=E0602
# pylint whinging perfectly valid code
# pylint: disable=W0106


# Import Python libs
from __future__ import absolute_import, print_function, unicode_literals

import logging
import time

# Import Salt libs
import salt.utils.compat
import salt.utils.odict as odict
import salt.utils.versions
from salt.exceptions import SaltInvocationError

# Import third party libs
from salt.ext import six

log = logging.getLogger(__name__)


# pylint: disable=import-error
try:
    # pylint: disable=unused-import
    import boto
    import boto3

    # pylint: enable=unused-import
    from botocore.exceptions import ClientError

    logging.getLogger("boto").setLevel(logging.CRITICAL)
    logging.getLogger("boto3").setLevel(logging.CRITICAL)
    HAS_BOTO = True
except ImportError:
    HAS_BOTO = False
# pylint: enable=import-error

boto3_param_map = {
    "allocated_storage": ("AllocatedStorage", int),
    "allow_major_version_upgrade": ("AllowMajorVersionUpgrade", bool),
    "apply_immediately": ("ApplyImmediately", bool),
    "auto_minor_version_upgrade": ("AutoMinorVersionUpgrade", bool),
    "availability_zone": ("AvailabilityZone", str),
    "backup_retention_period": ("BackupRetentionPeriod", int),
    "ca_certificate_identifier": ("CACertificateIdentifier", str),
    "character_set_name": ("CharacterSetName", str),
    "copy_tags_to_snapshot": ("CopyTagsToSnapshot", bool),
    "db_cluster_identifier": ("DBClusterIdentifier", str),
    "db_instance_class": ("DBInstanceClass", str),
    "db_name": ("DBName", str),
    "db_parameter_group_name": ("DBParameterGroupName", str),
    "db_port_number": ("DBPortNumber", int),
    "db_security_groups": ("DBSecurityGroups", list),
    "db_subnet_group_name": ("DBSubnetGroupName", str),
    "domain": ("Domain", str),
    "domain_iam_role_name": ("DomainIAMRoleName", str),
    "engine": ("Engine", str),
    "engine_version": ("EngineVersion", str),
    "iops": ("Iops", int),
    "kms_key_id": ("KmsKeyId", str),
    "license_model": ("LicenseModel", str),
    "master_user_password": ("MasterUserPassword", str),
    "master_username": ("MasterUsername", str),
    "monitoring_interval": ("MonitoringInterval", int),
    "monitoring_role_arn": ("MonitoringRoleArn", str),
    "multi_az": ("MultiAZ", bool),
    "name": ("DBInstanceIdentifier", str),
    "new_db_instance_identifier": ("NewDBInstanceIdentifier", str),
    "option_group_name": ("OptionGroupName", str),
    "port": ("Port", int),
    "preferred_backup_window": ("PreferredBackupWindow", str),
    "preferred_maintenance_window": ("PreferredMaintenanceWindow", str),
    "promotion_tier": ("PromotionTier", int),
    "publicly_accessible": ("PubliclyAccessible", bool),
    "storage_encrypted": ("StorageEncrypted", bool),
    "storage_type": ("StorageType", str),
    "tags": ("Tags", list),
    "tde_credential_arn": ("TdeCredentialArn", str),
    "tde_credential_password": ("TdeCredentialPassword", str),
    "vpc_security_group_ids": ("VpcSecurityGroupIds", list),
}


def __virtual__():
    """
    Only load if boto libraries exist and if boto libraries are greater than
    a given version.
    """
    return salt.utils.versions.check_boto_reqs(boto3_ver="1.3.1")


def __init__(opts):
    salt.utils.compat.pack_dunder(__name__)
    if HAS_BOTO:
        __utils__["boto3.assign_funcs"](__name__, "rds")


def exists(name, tags=None, region=None, key=None, keyid=None, profile=None):
    """
    Check to see if an RDS exists.

    CLI example::

        salt myminion boto_rds.exists myrds region=us-east-1
    """
    conn = _get_conn(region=region, key=key, keyid=keyid, profile=profile)

    try:
        rds = conn.describe_db_instances(DBInstanceIdentifier=name)
        return {"exists": bool(rds)}
    except ClientError as e:
        return {"error": __utils__["boto3.get_error"](e)}


def option_group_exists(
    name, tags=None, region=None, key=None, keyid=None, profile=None
):
    """
    Check to see if an RDS option group exists.

    CLI example::

        salt myminion boto_rds.option_group_exists myoptiongr region=us-east-1
    """
    conn = _get_conn(region=region, key=key, keyid=keyid, profile=profile)

    try:
        rds = conn.describe_option_groups(OptionGroupName=name)
        return {"exists": bool(rds)}
    except ClientError as e:
        return {"error": __utils__["boto3.get_error"](e)}


def parameter_group_exists(
    name, tags=None, region=None, key=None, keyid=None, profile=None
):
    """
    Check to see if an RDS parameter group exists.

    CLI example::

        salt myminion boto_rds.parameter_group_exists myparametergroup \
                region=us-east-1
    """
    conn = _get_conn(region=region, key=key, keyid=keyid, profile=profile)

    try:
        rds = conn.describe_db_parameter_groups(DBParameterGroupName=name)
        return {"exists": bool(rds), "error": None}
    except ClientError as e:
        resp = {}
        if e.response["Error"]["Code"] == "DBParameterGroupNotFound":
            resp["exists"] = False
        resp["error"] = __utils__["boto3.get_error"](e)
        return resp


def subnet_group_exists(
    name, tags=None, region=None, key=None, keyid=None, profile=None
):
    """
    Check to see if an RDS subnet group exists.

    CLI example::

        salt myminion boto_rds.subnet_group_exists my-param-group \
                region=us-east-1
    """
    try:
        conn = _get_conn(region=region, key=key, keyid=keyid, profile=profile)
        if not conn:
            return {"exists": bool(conn)}

        rds = conn.describe_db_subnet_groups(DBSubnetGroupName=name)
        return {"exists": bool(rds)}
    except ClientError as e:
        if "DBSubnetGroupNotFoundFault" in e.message:
            return {"exists": False}
        else:
            return {"error": __utils__["boto3.get_error"](e)}


def create(
    name,
    allocated_storage,
    db_instance_class,
    engine,
    master_username,
    master_user_password,
    db_name=None,
    db_security_groups=None,
    vpc_security_group_ids=None,
    vpc_security_groups=None,
    availability_zone=None,
    db_subnet_group_name=None,
    preferred_maintenance_window=None,
    db_parameter_group_name=None,
    backup_retention_period=None,
    preferred_backup_window=None,
    port=None,
    multi_az=None,
    engine_version=None,
    auto_minor_version_upgrade=None,
    license_model=None,
    iops=None,
    option_group_name=None,
    character_set_name=None,
    publicly_accessible=None,
    wait_status=None,
    tags=None,
    db_cluster_identifier=None,
    storage_type=None,
    tde_credential_arn=None,
    tde_credential_password=None,
    storage_encrypted=None,
    kms_key_id=None,
    domain=None,
    copy_tags_to_snapshot=None,
    monitoring_interval=None,
    monitoring_role_arn=None,
    domain_iam_role_name=None,
    region=None,
    promotion_tier=None,
    key=None,
    keyid=None,
    profile=None,
):
    """
    Create an RDS Instance

    CLI example to create an RDS Instance::

        salt myminion boto_rds.create myrds 10 db.t2.micro MySQL sqlusr sqlpassw
    """
    if not allocated_storage:
        raise SaltInvocationError("allocated_storage is required")
    if not db_instance_class:
        raise SaltInvocationError("db_instance_class is required")
    if not engine:
        raise SaltInvocationError("engine is required")
    if not master_username:
        raise SaltInvocationError("master_username is required")
    if not master_user_password:
        raise SaltInvocationError("master_user_password is required")
    if availability_zone and multi_az:
        raise SaltInvocationError(
            "availability_zone and multi_az are mutually" " exclusive arguments."
        )
    if wait_status:
        wait_stati = ["available", "modifying", "backing-up"]
        if wait_status not in wait_stati:
            raise SaltInvocationError(
                "wait_status can be one of: {0}".format(wait_stati)
            )
    if vpc_security_groups:
        v_tmp = __salt__["boto_secgroup.convert_to_group_ids"](
            groups=vpc_security_groups,
            region=region,
            key=key,
            keyid=keyid,
            profile=profile,
        )
        vpc_security_group_ids = (
            vpc_security_group_ids + v_tmp if vpc_security_group_ids else v_tmp
        )

    try:
        conn = _get_conn(region=region, key=key, keyid=keyid, profile=profile)
        if not conn:
            return {"results": bool(conn)}

        kwargs = {}
        boto_params = set(boto3_param_map.keys())
        keys = set(locals().keys())
        tags = _tag_doc(tags)

        for param_key in keys.intersection(boto_params):
            val = locals()[param_key]
            if val is not None:
                mapped = boto3_param_map[param_key]
                kwargs[mapped[0]] = mapped[1](val)

        # Validation doesn't want parameters that are None
        # https://github.com/boto/boto3/issues/400
        kwargs = dict((k, v) for k, v in six.iteritems(kwargs) if v is not None)

        rds = conn.create_db_instance(**kwargs)

        if not rds:
            return {"created": False}
        if not wait_status:
            return {
                "created": True,
                "message": "RDS instance {0} created.".format(name),
            }

        while True:
<<<<<<< HEAD
            jmespath = "DBInstances[*].DBInstanceStatus"
            status = describe_db_instances(
                name=name,
                jmespath=jmespath,
                region=region,
                key=key,
                keyid=keyid,
                profile=profile,
            )
=======
            jmespath = 'DBInstances[*].DBInstanceStatus'
            status = describe_db_instances(name=name, jmespath=jmespath,
                                           region=region, key=key, keyid=keyid,
                                           profile=profile)
>>>>>>> 8abb7099
            if status:
                stat = status[0]
            else:
                # Whoops, something is horribly wrong...
                return {
                    "created": False,
                    "error": "RDS instance {0} should have been created but"
                    " now I can't find it.".format(name),
                }
            if stat == wait_status:
                return {
                    "created": True,
                    "message": "RDS instance {0} created (current status "
                    "{1})".format(name, stat),
                }
            time.sleep(10)
            log.info("Instance status after 10 seconds is: %s", stat)

    except ClientError as e:
        return {"error": __utils__["boto3.get_error"](e)}


def create_read_replica(
    name,
    source_name,
    db_instance_class=None,
    availability_zone=None,
    port=None,
    auto_minor_version_upgrade=None,
    iops=None,
    option_group_name=None,
    publicly_accessible=None,
    tags=None,
    db_subnet_group_name=None,
    storage_type=None,
    copy_tags_to_snapshot=None,
    monitoring_interval=None,
    monitoring_role_arn=None,
    region=None,
    key=None,
    keyid=None,
    profile=None,
):
    """
    Create an RDS read replica

    CLI example to create an RDS  read replica::

        salt myminion boto_rds.create_read_replica replicaname source_name
    """
    if not backup_retention_period:
        raise SaltInvocationError("backup_retention_period is required")
    res = __salt__["boto_rds.exists"](source_name, tags, region, key, keyid, profile)
    if not res.get("exists"):
        return {
            "exists": bool(res),
            "message": "RDS instance source {0} does not exists.".format(source_name),
        }

    res = __salt__["boto_rds.exists"](name, tags, region, key, keyid, profile)
    if res.get("exists"):
        return {
            "exists": bool(res),
            "message": "RDS replica instance {0} already exists.".format(name),
        }

    try:
        conn = _get_conn(region=region, key=key, keyid=keyid, profile=profile)
        kwargs = {}
        for key in ("OptionGroupName", "MonitoringRoleArn"):
            if locals()[key] is not None:
                kwargs[key] = str(
                    locals()[key]
                )  # future lint: disable=blacklisted-function

        for key in ("MonitoringInterval", "Iops", "Port"):
            if locals()[key] is not None:
                kwargs[key] = int(locals()[key])

        for key in ("CopyTagsToSnapshot", "AutoMinorVersionUpgrade"):
            if locals()[key] is not None:
                kwargs[key] = bool(locals()[key])

        taglist = _tag_doc(tags)

        rds_replica = conn.create_db_instance_read_replica(
            DBInstanceIdentifier=name,
            SourceDBInstanceIdentifier=source_name,
            DBInstanceClass=db_instance_class,
            AvailabilityZone=availability_zone,
            PubliclyAccessible=publicly_accessible,
            Tags=taglist,
            DBSubnetGroupName=db_subnet_group_name,
            StorageType=storage_type,
            **kwargs
        )

        return {"exists": bool(rds_replica)}
    except ClientError as e:
        return {"error": __utils__["boto3.get_error"](e)}


def create_option_group(
    name,
    engine_name,
    major_engine_version,
    option_group_description,
    tags=None,
    region=None,
    key=None,
    keyid=None,
    profile=None,
):
    """
    Create an RDS option group

    CLI example to create an RDS option group::

        salt myminion boto_rds.create_option_group my-opt-group mysql 5.6 \
                "group description"
    """
    res = __salt__["boto_rds.option_group_exists"](
        name, tags, region, key, keyid, profile
    )
    if res.get("exists"):
        return {"exists": bool(res)}

    try:
        conn = _get_conn(region=region, key=key, keyid=keyid, profile=profile)
        if not conn:
            return {"results": bool(conn)}

        taglist = _tag_doc(tags)
        rds = conn.create_option_group(
            OptionGroupName=name,
            EngineName=engine_name,
            MajorEngineVersion=major_engine_version,
            OptionGroupDescription=option_group_description,
            Tags=taglist,
        )

        return {"exists": bool(rds)}
    except ClientError as e:
        return {"error": __utils__["boto3.get_error"](e)}


def create_parameter_group(
    name,
    db_parameter_group_family,
    description,
    tags=None,
    region=None,
    key=None,
    keyid=None,
    profile=None,
):
    """
    Create an RDS parameter group

    CLI example to create an RDS parameter group::

        salt myminion boto_rds.create_parameter_group my-param-group mysql5.6 \
                "group description"
    """
    res = __salt__["boto_rds.parameter_group_exists"](
        name, tags, region, key, keyid, profile
    )
    if res.get("exists"):
        return {"exists": bool(res)}

    try:
        conn = _get_conn(region=region, key=key, keyid=keyid, profile=profile)
        if not conn:
            return {"results": bool(conn)}

        taglist = _tag_doc(tags)
        rds = conn.create_db_parameter_group(
            DBParameterGroupName=name,
            DBParameterGroupFamily=db_parameter_group_family,
            Description=description,
            Tags=taglist,
        )
        if not rds:
            return {
                "created": False,
                "message": "Failed to create RDS parameter group {0}".format(name),
            }

        return {
            "exists": bool(rds),
            "message": "Created RDS parameter group {0}".format(name),
        }
    except ClientError as e:
        return {"error": __utils__["boto3.get_error"](e)}


def create_subnet_group(
    name,
    description,
    subnet_ids,
    tags=None,
    region=None,
    key=None,
    keyid=None,
    profile=None,
):
    """
    Create an RDS subnet group

    CLI example to create an RDS subnet group::

        salt myminion boto_rds.create_subnet_group my-subnet-group \
            "group description" '[subnet-12345678, subnet-87654321]' \
            region=us-east-1
    """
    res = __salt__["boto_rds.subnet_group_exists"](
        name, tags, region, key, keyid, profile
    )
    if res.get("exists"):
        return {"exists": bool(res)}

    try:
        conn = _get_conn(region=region, key=key, keyid=keyid, profile=profile)
        if not conn:
            return {"results": bool(conn)}

        taglist = _tag_doc(tags)
        rds = conn.create_db_subnet_group(
            DBSubnetGroupName=name,
            DBSubnetGroupDescription=description,
            SubnetIds=subnet_ids,
            Tags=taglist,
        )

        return {"created": bool(rds)}
    except ClientError as e:
        return {"error": __utils__["boto3.get_error"](e)}


def update_parameter_group(
    name,
    parameters,
    apply_method="pending-reboot",
    tags=None,
    region=None,
    key=None,
    keyid=None,
    profile=None,
):
    """
    Update an RDS parameter group.

    CLI example::

        salt myminion boto_rds.update_parameter_group my-param-group \
                parameters='{"back_log":1, "binlog_cache_size":4096}' \
                region=us-east-1
    """

    res = __salt__["boto_rds.parameter_group_exists"](
        name, tags, region, key, keyid, profile
    )
    if not res.get("exists"):
        return {
            "exists": bool(res),
            "message": "RDS parameter group {0} does not exist.".format(name),
        }

    param_list = []
    for key, value in six.iteritems(parameters):
        item = odict.OrderedDict()
        item.update({"ParameterName": key})
        item.update({"ApplyMethod": apply_method})
        if type(value) is bool:
            item.update({"ParameterValue": "on" if value else "off"})
        else:
            item.update(
                {"ParameterValue": str(value)}
            )  # future lint: disable=blacklisted-function
        param_list.append(item)

    if not param_list:
<<<<<<< HEAD
        return {"results": False}
=======
        return {'results': False}
>>>>>>> 8abb7099

    try:
        conn = _get_conn(region=region, key=key, keyid=keyid, profile=profile)
        if not conn:
            return {"results": bool(conn)}

        res = conn.modify_db_parameter_group(
            DBParameterGroupName=name, Parameters=param_list
        )
        return {"results": bool(res)}
    except ClientError as e:
        return {"error": __utils__["boto3.get_error"](e)}


def describe(name, tags=None, region=None, key=None, keyid=None, profile=None):
    """
    Return RDS instance details.

    CLI example::

        salt myminion boto_rds.describe myrds

    """
    res = __salt__["boto_rds.exists"](name, tags, region, key, keyid, profile)
    if not res.get("exists"):
        return {
            "exists": bool(res),
            "message": "RDS instance {0} does not exist.".format(name),
        }

    try:
        conn = _get_conn(region=region, key=key, keyid=keyid, profile=profile)
        if not conn:
            return {"results": bool(conn)}

        rds = conn.describe_db_instances(DBInstanceIdentifier=name)
        rds = [
            i
            for i in rds.get("DBInstances", [])
            if i.get("DBInstanceIdentifier") == name
        ].pop(0)

        if rds:
            keys = (
                "DBInstanceIdentifier",
                "DBInstanceClass",
                "Engine",
                "DBInstanceStatus",
                "DBName",
                "AllocatedStorage",
                "PreferredBackupWindow",
                "BackupRetentionPeriod",
                "AvailabilityZone",
                "PreferredMaintenanceWindow",
                "LatestRestorableTime",
                "EngineVersion",
                "AutoMinorVersionUpgrade",
                "LicenseModel",
                "Iops",
                "CharacterSetName",
                "PubliclyAccessible",
                "StorageType",
                "TdeCredentialArn",
                "DBInstancePort",
                "DBClusterIdentifier",
                "StorageEncrypted",
                "KmsKeyId",
                "DbiResourceId",
                "CACertificateIdentifier",
                "CopyTagsToSnapshot",
                "MonitoringInterval",
                "MonitoringRoleArn",
                "PromotionTier",
                "DomainMemberships",
            )
            return {"rds": dict([(k, rds.get(k)) for k in keys])}
        else:
            return {"rds": None}
    except ClientError as e:
        return {"error": __utils__["boto3.get_error"](e)}
    except IndexError:
        return {"rds": None}


def describe_db_instances(
    name=None,
    filters=None,
    jmespath="DBInstances",
    region=None,
    key=None,
    keyid=None,
    profile=None,
):
    """
    Return a detailed listing of some, or all, DB Instances visible in the
    current scope.  Arbitrary subelements or subsections of the returned dataset
    can be selected by passing in a valid JMSEPath filter as well.

    CLI example::

        salt myminion boto_rds.describe_db_instances jmespath='DBInstances[*].DBInstanceIdentifier'

    """
    conn = _get_conn(region=region, key=key, keyid=keyid, profile=profile)
    pag = conn.get_paginator("describe_db_instances")
    args = {}
    args.update({"DBInstanceIdentifier": name}) if name else None
    args.update({"Filters": filters}) if filters else None
    pit = pag.paginate(**args)
    pit = pit.search(jmespath) if jmespath else pit
    try:
        return [p for p in pit]
    except ClientError as e:
        code = getattr(e, "response", {}).get("Error", {}).get("Code")
        if code != "DBInstanceNotFound":
            log.error(__utils__["boto3.get_error"](e))
    return []


def describe_db_subnet_groups(
    name=None,
    filters=None,
    jmespath="DBSubnetGroups",
    region=None,
    key=None,
    keyid=None,
    profile=None,
):
    """
    Return a detailed listing of some, or all, DB Subnet Groups visible in the
    current scope.  Arbitrary subelements or subsections of the returned dataset
    can be selected by passing in a valid JMSEPath filter as well.

    CLI example::

        salt myminion boto_rds.describe_db_subnet_groups

    """
    conn = _get_conn(region=region, key=key, keyid=keyid, profile=profile)
    pag = conn.get_paginator("describe_db_subnet_groups")
    args = {}
    args.update({"DBSubnetGroupName": name}) if name else None
    args.update({"Filters": filters}) if filters else None
    pit = pag.paginate(**args)
    pit = pit.search(jmespath) if jmespath else pit
    return [p for p in pit]


def get_endpoint(name, tags=None, region=None, key=None, keyid=None, profile=None):
    """
    Return the endpoint of an RDS instance.

    CLI example::

        salt myminion boto_rds.get_endpoint myrds

    """
    endpoint = False
    res = __salt__["boto_rds.exists"](name, tags, region, key, keyid, profile)
    if res.get("exists"):
        try:
            conn = _get_conn(region=region, key=key, keyid=keyid, profile=profile)
            if conn:
                rds = conn.describe_db_instances(DBInstanceIdentifier=name)

                if rds and "Endpoint" in rds["DBInstances"][0]:
                    endpoint = rds["DBInstances"][0]["Endpoint"]["Address"]
                    return endpoint

        except ClientError as e:
            return {"error": __utils__["boto3.get_error"](e)}

    return endpoint


def delete(
    name,
    skip_final_snapshot=None,
    final_db_snapshot_identifier=None,
    region=None,
    key=None,
    keyid=None,
    profile=None,
    tags=None,
    wait_for_deletion=True,
    timeout=180,
):
    """
    Delete an RDS instance.

    CLI example::

        salt myminion boto_rds.delete myrds skip_final_snapshot=True \
                region=us-east-1
    """
    if timeout == 180 and not skip_final_snapshot:
        timeout = 420

    if not skip_final_snapshot and not final_db_snapshot_identifier:
        raise SaltInvocationError(
            "At least one of the following must"
            " be specified: skip_final_snapshot"
            " final_db_snapshot_identifier"
        )

    try:
        conn = _get_conn(region=region, key=key, keyid=keyid, profile=profile)
        if not conn:
            return {"deleted": bool(conn)}

        kwargs = {}
        if locals()["skip_final_snapshot"] is not None:
            kwargs["SkipFinalSnapshot"] = bool(locals()["skip_final_snapshot"])

        if locals()["final_db_snapshot_identifier"] is not None:
            kwargs["FinalDBSnapshotIdentifier"] = str(
                locals()["final_db_snapshot_identifier"]
            )  # future lint: disable=blacklisted-function

        res = conn.delete_db_instance(DBInstanceIdentifier=name, **kwargs)

        if not wait_for_deletion:
            return {
                "deleted": bool(res),
                "message": "Deleted RDS instance {0}.".format(name),
            }

        start_time = time.time()
        while True:
            res = __salt__["boto_rds.exists"](
                name=name,
                tags=tags,
                region=region,
                key=key,
                keyid=keyid,
                profile=profile,
            )
            if not res.get("exists"):
                return {
                    "deleted": bool(res),
                    "message": "Deleted RDS instance {0} completely.".format(name),
                }

            if time.time() - start_time > timeout:
                raise SaltInvocationError(
                    "RDS instance {0} has not been "
                    "deleted completely after {1} "
                    "seconds".format(name, timeout)
                )
            log.info(
                "Waiting up to %s seconds for RDS instance %s to be " "deleted.",
                timeout,
                name,
            )
            time.sleep(10)
    except ClientError as e:
        return {"error": __utils__["boto3.get_error"](e)}


def delete_option_group(name, region=None, key=None, keyid=None, profile=None):
    """
    Delete an RDS option group.

    CLI example::

        salt myminion boto_rds.delete_option_group my-opt-group \
                region=us-east-1
    """
    try:
        conn = _get_conn(region=region, key=key, keyid=keyid, profile=profile)
        if not conn:
            return {"deleted": bool(conn)}

        res = conn.delete_option_group(OptionGroupName=name)
        if not res:
            return {
                "deleted": bool(res),
                "message": "Failed to delete RDS option group {0}.".format(name),
            }

        return {
            "deleted": bool(res),
            "message": "Deleted RDS option group {0}.".format(name),
        }
    except ClientError as e:
        return {"error": __utils__["boto3.get_error"](e)}


def delete_parameter_group(name, region=None, key=None, keyid=None, profile=None):
    """
    Delete an RDS parameter group.

    CLI example::

        salt myminion boto_rds.delete_parameter_group my-param-group \
                region=us-east-1
    """
    try:
        conn = _get_conn(region=region, key=key, keyid=keyid, profile=profile)
        if not conn:
            return {"results": bool(conn)}

        r = conn.delete_db_parameter_group(DBParameterGroupName=name)
        return {
            "deleted": bool(r),
            "message": "Deleted RDS parameter group {0}.".format(name),
        }
    except ClientError as e:
        return {"error": __utils__["boto3.get_error"](e)}


def delete_subnet_group(name, region=None, key=None, keyid=None, profile=None):
    """
    Delete an RDS subnet group.

    CLI example::

        salt myminion boto_rds.delete_subnet_group my-subnet-group \
                region=us-east-1
    """
    try:
        conn = _get_conn(region=region, key=key, keyid=keyid, profile=profile)
        if not conn:
            return {"results": bool(conn)}

        r = conn.delete_db_subnet_group(DBSubnetGroupName=name)
        return {
            "deleted": bool(r),
            "message": "Deleted RDS subnet group {0}.".format(name),
        }
    except ClientError as e:
        return {"error": __utils__["boto3.get_error"](e)}


def describe_parameter_group(
    name,
    Filters=None,
    MaxRecords=None,
    Marker=None,
    region=None,
    key=None,
    keyid=None,
    profile=None,
):
    """
    Returns a list of `DBParameterGroup` descriptions.
    CLI example to description of parameter group::

        salt myminion boto_rds.describe_parameter_group parametergroupname\
            region=us-east-1
    """
    res = __salt__["boto_rds.parameter_group_exists"](
        name, tags=None, region=region, key=key, keyid=keyid, profile=profile
    )
    if not res.get("exists"):
        return {"exists": bool(res)}

    try:
        conn = _get_conn(region=region, key=key, keyid=keyid, profile=profile)
        if not conn:
            return {"results": bool(conn)}

        kwargs = {}
        for key in ("Marker", "Filters"):
            if locals()[key] is not None:
                kwargs[key] = str(
                    locals()[key]
                )  # future lint: disable=blacklisted-function

        if locals()["MaxRecords"] is not None:
            kwargs["MaxRecords"] = int(locals()["MaxRecords"])

        info = conn.describe_db_parameter_groups(DBParameterGroupName=name, **kwargs)

        if not info:
            return {
                "results": bool(info),
                "message": "Failed to get RDS description for group {0}.".format(name),
            }

        return {
            "results": bool(info),
            "message": "Got RDS descrition for group {0}.".format(name),
        }
    except ClientError as e:
        return {"error": __utils__["boto3.get_error"](e)}


def describe_parameters(
    name,
    Source=None,
    MaxRecords=None,
    Marker=None,
    region=None,
    key=None,
    keyid=None,
    profile=None,
):
    """
    Returns a list of `DBParameterGroup` parameters.
    CLI example to description of parameters ::

        salt myminion boto_rds.describe_parameters parametergroupname\
            region=us-east-1
    """
    res = __salt__["boto_rds.parameter_group_exists"](
        name, tags=None, region=region, key=key, keyid=keyid, profile=profile
    )
    if not res.get("exists"):
        return {
            "result": False,
            "message": "Parameter group {0} does not exist".format(name),
        }

    try:
        conn = _get_conn(region=region, key=key, keyid=keyid, profile=profile)
        if not conn:
            return {
                "result": False,
                "message": "Could not establish a connection to RDS",
            }

        kwargs = {}
        kwargs.update({"DBParameterGroupName": name})
        for key in ("Marker", "Source"):
            if locals()[key] is not None:
                kwargs[key] = str(
                    locals()[key]
                )  # future lint: disable=blacklisted-function

        if locals()["MaxRecords"] is not None:
            kwargs["MaxRecords"] = int(locals()["MaxRecords"])

        pag = conn.get_paginator("describe_db_parameters")
        pit = pag.paginate(**kwargs)

        keys = [
            "ParameterName",
            "ParameterValue",
            "Description",
            "Source",
            "ApplyType",
            "DataType",
            "AllowedValues",
            "IsModifieable",
            "MinimumEngineVersion",
            "ApplyMethod",
        ]

        parameters = odict.OrderedDict()
        ret = {"result": True}

        for p in pit:
            for result in p["Parameters"]:
                data = odict.OrderedDict()
                for k in keys:
                    data[k] = result.get(k)

                parameters[result.get("ParameterName")] = data

        ret["parameters"] = parameters
        return ret
    except ClientError as e:
        return {"error": __utils__["boto3.get_error"](e)}


def modify_db_instance(
    name,
    allocated_storage=None,
    allow_major_version_upgrade=None,
    apply_immediately=None,
    auto_minor_version_upgrade=None,
    backup_retention_period=None,
    ca_certificate_identifier=None,
    character_set_name=None,
    copy_tags_to_snapshot=None,
    db_cluster_identifier=None,
    db_instance_class=None,
    db_name=None,
    db_parameter_group_name=None,
    db_port_number=None,
    db_security_groups=None,
    db_subnet_group_name=None,
    domain=None,
    domain_iam_role_name=None,
    engine_version=None,
    iops=None,
    kms_key_id=None,
    license_model=None,
    master_user_password=None,
    monitoring_interval=None,
    monitoring_role_arn=None,
    multi_az=None,
    new_db_instance_identifier=None,
    option_group_name=None,
    preferred_backup_window=None,
    preferred_maintenance_window=None,
    promotion_tier=None,
    publicly_accessible=None,
    storage_encrypted=None,
    storage_type=None,
    tde_credential_arn=None,
    tde_credential_password=None,
    vpc_security_group_ids=None,
    region=None,
    key=None,
    keyid=None,
    profile=None,
):
    """
    Modify settings for a DB instance.
    CLI example to description of parameters ::

        salt myminion boto_rds.modify_db_instance db_instance_identifier region=us-east-1
    """
    res = __salt__["boto_rds.exists"](
        name, tags=None, region=region, key=key, keyid=keyid, profile=profile
    )
    if not res.get("exists"):
        return {
            "modified": False,
            "message": "RDS db instance {0} does not exist.".format(name),
        }

    try:
        conn = _get_conn(region=region, key=key, keyid=keyid, profile=profile)
        if not conn:
            return {"modified": False}

        kwargs = {}
        excluded = set(("name",))
        boto_params = set(boto3_param_map.keys())
        keys = set(locals().keys())
        for key in keys.intersection(boto_params).difference(excluded):
            val = locals()[key]
            if val is not None:
                mapped = boto3_param_map[key]
                kwargs[mapped[0]] = mapped[1](val)

        info = conn.modify_db_instance(DBInstanceIdentifier=name, **kwargs)

        if not info:
            return {
                "modified": bool(info),
                "message": "Failed to modify RDS db instance {0}.".format(name),
            }

        return {
            "modified": bool(info),
            "message": "Modified RDS db instance {0}.".format(name),
            "results": dict(info),
        }
    except ClientError as e:
        return {"error": __utils__["boto3.get_error"](e)}


def _tag_doc(tags):
    taglist = []
    if tags is not None:
        for k, v in six.iteritems(tags):
            if six.text_type(k).startswith("__"):
                continue
            taglist.append({"Key": six.text_type(k), "Value": six.text_type(v)})
    return taglist<|MERGE_RESOLUTION|>--- conflicted
+++ resolved
@@ -341,22 +341,10 @@
             }
 
         while True:
-<<<<<<< HEAD
-            jmespath = "DBInstances[*].DBInstanceStatus"
-            status = describe_db_instances(
-                name=name,
-                jmespath=jmespath,
-                region=region,
-                key=key,
-                keyid=keyid,
-                profile=profile,
-            )
-=======
             jmespath = 'DBInstances[*].DBInstanceStatus'
             status = describe_db_instances(name=name, jmespath=jmespath,
                                            region=region, key=key, keyid=keyid,
                                            profile=profile)
->>>>>>> 8abb7099
             if status:
                 stat = status[0]
             else:
@@ -639,11 +627,7 @@
         param_list.append(item)
 
     if not param_list:
-<<<<<<< HEAD
-        return {"results": False}
-=======
         return {'results': False}
->>>>>>> 8abb7099
 
     try:
         conn = _get_conn(region=region, key=key, keyid=keyid, profile=profile)
