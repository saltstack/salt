--- conflicted
+++ resolved
@@ -273,17 +273,6 @@
         conn = _get_conn(region=region, key=key, keyid=keyid, profile=profile)
         if ZipFile:
             if S3Bucket or S3Key or S3ObjectVersion:
-<<<<<<< HEAD
-                raise SaltInvocationError(
-                    "Either ZipFile must be specified, or "
-                    "S3Bucket and S3Key must be provided."
-                )
-            if "://" in ZipFile:  # Looks like a remote URL to me...
-                dlZipFile = __salt__["cp.cache_file"](path=ZipFile)
-                if dlZipFile is False:
-                    ret["result"] = False
-                    ret["comment"] = "Failed to cache ZipFile `{0}`.".format(ZipFile)
-=======
                 raise SaltInvocationError('Either ZipFile must be specified, or '
                                           'S3Bucket and S3Key must be provided.')
             if '://' in ZipFile:  # Looks like a remote URL to me...
@@ -291,7 +280,6 @@
                 if dlZipFile is False:
                     ret['result'] = False
                     ret['comment'] = 'Failed to cache ZipFile `{0}`.'.format(ZipFile)
->>>>>>> 8abb7099
                     return ret
                 ZipFile = dlZipFile
             code = {
@@ -1197,19 +1185,12 @@
 
         salt myminion boto_lambda.describe_event_source_mapping uuid
 
-<<<<<<< HEAD
-    """
-    ids = _get_ids(UUID, EventSourceArn=EventSourceArn, FunctionName=FunctionName)
-    if not ids:
-        return {"event_source_mapping": None}
-=======
     '''
 
     ids = _get_ids(UUID, EventSourceArn=EventSourceArn,
                    FunctionName=FunctionName)
     if not ids:
         return {'event_source_mapping': None}
->>>>>>> 8abb7099
 
     UUID = ids[0]
     try:
