# -*- coding: utf-8 -*-
'''
Support for RFC 2136 dynamic DNS updates.

:depends:   - dnspython Python module
:configuration: If you want to use TSIG authentication for the server, there
    are a couple of optional configuration parameters made available to
    support this (the keyname is only needed if the keyring contains more
    than one key)::

        keyfile: keyring file (default=None)
        keyname: key name in file (default=None)
        keyalgorithm: algorithm used to create the key
                      (default='HMAC-MD5.SIG-ALG.REG.INT').
            Other possible values: hmac-sha1, hmac-sha224, hmac-sha256,
                hmac-sha384, hmac-sha512


    The keyring file needs to be in json format and the key name needs to end
    with an extra period in the file, similar to this:

    .. code-block:: json

        {"keyname.": "keycontent"}
'''
from __future__ import absolute_import
# Import python libs
import logging
import json

log = logging.getLogger(__name__)

try:
    import dns.query
    import dns.update
    import dns.tsigkeyring

    dns_support = True
except ImportError as e:
    dns_support = False

import salt.utils


def __virtual__():
    '''
    Confirm dnspython is available.
    '''
    if dns_support:
        return 'ddns'
    return False


def _config(name, key=None, **kwargs):
    '''
    Return a value for 'name' from command line args then config file options.
    Specify 'key' if the config file option is not the same as 'name'.
    '''
    if key is None:
        key = name
    if name in kwargs:
        value = kwargs[name]
    else:
        value = __salt__['config.option']('ddns.{0}'.format(key))
        if not value:
            value = None
    return value


def _get_keyring(keyfile):
    keyring = None
    if keyfile:
        with salt.utils.fopen(keyfile) as _f:
            keyring = dns.tsigkeyring.from_text(json.load(_f))
    return keyring


def add_host(zone, name, ttl, ip, nameserver='127.0.0.1', replace=True,
             **kwargs):
    '''
    Add, replace, or update the A and PTR (reverse) records for a host.

    CLI Example:

    .. code-block:: bash

        salt ns1 ddns.add_host example.com host1 60 10.1.1.1
    '''
    res = update(zone, name, ttl, 'A', ip, nameserver, replace, **kwargs)
    if res is False:
        return False

    fqdn = '{0}.{1}.'.format(name, zone)
    parts = ip.split('.')[::-1]
    popped = []

    # Iterate over possible reverse zones
    while len(parts) > 1:
        p = parts.pop(0)
        popped.append(p)
        zone = '{0}.{1}'.format('.'.join(parts), 'in-addr.arpa.')
        name = '.'.join(popped)
        ptr = update(zone, name, ttl, 'PTR', fqdn, nameserver, replace,
                     **kwargs)
        if ptr:
            return True
    return res


def delete_host(zone, name, nameserver='127.0.0.1', **kwargs):
    '''
    Delete the forward and reverse records for a host.

    Returns true if any records are deleted.

    CLI Example:

    .. code-block:: bash

        salt ns1 ddns.delete_host example.com host1
    '''
    fqdn = '{0}.{1}'.format(name, zone)
    request = dns.message.make_query(fqdn, 'A')
    answer = dns.query.udp(request, nameserver)
    try:
        ips = [i.address for i in answer.answer[0].items]
    except IndexError:
        ips = []

    res = delete(zone, name, nameserver=nameserver, **kwargs)

    fqdn = fqdn + '.'
    for ip in ips:
        parts = ip.split('.')[::-1]
        popped = []

        # Iterate over possible reverse zones
        while len(parts) > 1:
            p = parts.pop(0)
            popped.append(p)
            zone = '{0}.{1}'.format('.'.join(parts), 'in-addr.arpa.')
            name = '.'.join(popped)
            ptr = delete(zone, name, 'PTR', fqdn, nameserver=nameserver,
                         **kwargs)
        if ptr:
            res = True
    return res


def update(zone, name, ttl, rdtype, data, nameserver='127.0.0.1',
           replace=False, **kwargs):
    '''
    Add, replace, or update a DNS record.
    nameserver must be an IP address and the minion running this module
    must have update privileges on that server.
    If replace is true, first deletes all records for this name and type.

    CLI Example:

    .. code-block:: bash

        salt ns1 ddns.update example.com host1 60 A 10.0.0.1
    '''
    name = str(name)
    fqdn = '{0}.{1}'.format(name, zone)
    request = dns.message.make_query(fqdn, rdtype)
    answer = dns.query.udp(request, nameserver)

    rdtype = dns.rdatatype.from_text(rdtype)
    rdata = dns.rdata.from_text(dns.rdataclass.IN, rdtype, data)

    keyring = _get_keyring(_config('keyfile', **kwargs))
    keyname = _config('keyname', **kwargs)
<<<<<<< HEAD
    keyalgorithm = _config('keyalgorithm', **kwargs) or 'HMAC-MD5.SIG-ALG.REG.INT'
=======
    keyalgorithm = _config('keyalgorithm',
                           **kwargs) or 'HMAC-MD5.SIG-ALG.REG.INT'
>>>>>>> a2d46547

    is_exist = False
    for rrset in answer.answer:
        if rdata in rrset.items:
            if ttl == rrset.ttl:
                if len(answer.answer) >= 1 or len(rrset.items) >= 1:
                    is_exist = True
                    break

<<<<<<< HEAD
    dns_update = dns.update.Update(zone, keyring=keyring, keyname=keyname, keyalgorithm=keyalgorithm)
=======
    dns_update = dns.update.Update(zone, keyring=keyring, keyname=keyname,
                                   keyalgorithm=keyalgorithm)
>>>>>>> a2d46547
    if replace:
        dns_update.replace(name, ttl, rdata)
    elif not is_exist:
        dns_update.add(name, ttl, rdata)
    answer = dns.query.udp(dns_update, nameserver)
    if answer.rcode() > 0:
        return False
    return True


def delete(zone, name, rdtype=None, data=None, nameserver='127.0.0.1',
           **kwargs):
    '''
    Delete a DNS record.

    CLI Example:

    .. code-block:: bash

        salt ns1 ddns.delete example.com host1 A
    '''
    name = str(name)
    fqdn = '{0}.{1}'.format(name, zone)
    request = dns.message.make_query(fqdn, (rdtype or 'ANY'))

    answer = dns.query.udp(request, nameserver)
    if not answer.answer:
        return None

    keyring = _get_keyring(_config('keyfile', **kwargs))
    keyname = _config('keyname', **kwargs)
    keyalgorithm = _config('keyalgorithm',
                           **kwargs) or 'HMAC-MD5.SIG-ALG.REG.INT'

    dns_update = dns.update.Update(zone, keyring=keyring, keyname=keyname,
                                   keyalgorithm=keyalgorithm)

    if rdtype:
        rdtype = dns.rdatatype.from_text(rdtype)
        if data:
            rdata = dns.rdata.from_text(dns.rdataclass.IN, rdtype, data)
            dns_update.delete(name, rdata)
        else:
            dns_update.delete(name, rdtype)
    else:
        dns_update.delete(name)

    answer = dns.query.udp(dns_update, nameserver)
    if answer.rcode() > 0:
        return False
    return True<|MERGE_RESOLUTION|>--- conflicted
+++ resolved
@@ -171,12 +171,8 @@
 
     keyring = _get_keyring(_config('keyfile', **kwargs))
     keyname = _config('keyname', **kwargs)
-<<<<<<< HEAD
-    keyalgorithm = _config('keyalgorithm', **kwargs) or 'HMAC-MD5.SIG-ALG.REG.INT'
-=======
     keyalgorithm = _config('keyalgorithm',
                            **kwargs) or 'HMAC-MD5.SIG-ALG.REG.INT'
->>>>>>> a2d46547
 
     is_exist = False
     for rrset in answer.answer:
@@ -186,12 +182,8 @@
                     is_exist = True
                     break
 
-<<<<<<< HEAD
-    dns_update = dns.update.Update(zone, keyring=keyring, keyname=keyname, keyalgorithm=keyalgorithm)
-=======
     dns_update = dns.update.Update(zone, keyring=keyring, keyname=keyname,
                                    keyalgorithm=keyalgorithm)
->>>>>>> a2d46547
     if replace:
         dns_update.replace(name, ttl, rdata)
     elif not is_exist:
