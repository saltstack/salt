# -*- coding: utf-8 -*-
'''
Return/control aspects of the grains data
'''

# Import python libs
import collections
import math
import operator
import os
import random
import yaml

# Import salt libs
import salt.utils
import salt.utils.dictupdate
from salt.exceptions import SaltException

__proxyenabled__ = ['*']

# Seed the grains dict so cython will build
__grains__ = {}

# Change the default outputter to make it more readable
__outputter__ = {
    'items': 'grains',
    'item': 'grains',
    'setval': 'grains',
}

# http://stackoverflow.com/a/12414913/127816
_infinitedict = lambda: collections.defaultdict(_infinitedict)


def _serial_sanitizer(instr):
    '''Replaces the last 1/4 of a string with X's'''
    length = len(instr)
    index = int(math.floor(length * .75))
    return '{0}{1}'.format(instr[:index], 'X' * (length - index))


_FQDN_SANITIZER = lambda x: 'MINION.DOMAINNAME'
_HOSTNAME_SANITIZER = lambda x: 'MINION'
_DOMAINNAME_SANITIZER = lambda x: 'DOMAINNAME'


# A dictionary of grain -> function mappings for sanitizing grain output. This
# is used when the 'sanitize' flag is given.
_SANITIZERS = {
    'serialnumber': _serial_sanitizer,
    'domain': _DOMAINNAME_SANITIZER,
    'fqdn': _FQDN_SANITIZER,
    'id': _FQDN_SANITIZER,
    'host': _HOSTNAME_SANITIZER,
    'localhost': _HOSTNAME_SANITIZER,
    'nodename': _HOSTNAME_SANITIZER,
}


def get(key, default=''):
    '''
    Attempt to retrieve the named value from grains, if the named value is not
    available return the passed default. The default return is an empty string.

    The value can also represent a value in a nested dict using a ":" delimiter
    for the dict. This means that if a dict in grains looks like this::

        {'pkg': {'apache': 'httpd'}}

    To retrieve the value associated with the apache key in the pkg dict this
    key can be passed::

        pkg:apache

    CLI Example:

    .. code-block:: bash

        salt '*' grains.get pkg:apache
    '''
    return salt.utils.traverse_dict(__grains__, key, default)


def has_value(key):
    '''
    Determine whether a named value exists in the grains dictionary.

    Given a grains dictionary that contains the following structure::

        {'pkg': {'apache': 'httpd'}}

    One would determine if the apache key in the pkg dict exists by::

        pkg:apache

    CLI Example:

    .. code-block:: bash

        salt '*' grains.has_value pkg:apache
    '''
    return True if salt.utils.traverse_dict(__grains__, key, False) else False


def items(sanitize=False):
    '''
    Return all of the minion's grains

    CLI Example:

    .. code-block:: bash

        salt '*' grains.items

    Sanitized CLI Example:

    .. code-block:: bash

        salt '*' grains.items sanitize=True
    '''
    if salt.utils.is_true(sanitize):
        out = dict(__grains__)
        for key, func in _SANITIZERS.items():
            if key in out:
                out[key] = func(out[key])
        return out
    else:
        return __grains__


def item(*args, **kwargs):
    '''
    Return one or more grains

    CLI Example:

    .. code-block:: bash

        salt '*' grains.item os
        salt '*' grains.item os osrelease oscodename

    Sanitized CLI Example:

    .. code-block:: bash

        salt '*' grains.item host sanitize=True
    '''
    ret = {}
    for arg in args:
        try:
            ret[arg] = __grains__[arg]
        except KeyError:
            pass
    if salt.utils.is_true(kwargs.get('sanitize')):
        for arg, func in _SANITIZERS.items():
            if arg in ret:
                ret[arg] = func(ret[arg])
    return ret


def setval(key, val, destructive=False):
    '''
    Set a grains value in the grains config file

    :param Destructive: If an operation results in a key being removed, delete the key, too. Defaults to False.

    CLI Example:

    .. code-block:: bash

        salt '*' grains.setval key val
        salt '*' grains.setval key "{'sub-key': 'val', 'sub-key2': 'val2'}"
    '''
    grains = {}
    if os.path.isfile(__opts__['conf_file']):
        gfn = os.path.join(
            os.path.dirname(__opts__['conf_file']),
            'grains'
        )
    elif os.path.isdir(__opts__['conf_file']):
        gfn = os.path.join(
            __opts__['conf_file'],
            'grains'
        )
    else:
        gfn = os.path.join(
            os.path.dirname(__opts__['conf_file']),
            'grains'
        )

    if os.path.isfile(gfn):
        with salt.utils.fopen(gfn, 'rb') as fp_:
            try:
                grains = yaml.safe_load(fp_.read())
            except Exception as e:
                return 'Unable to read existing grains file: {0}'.format(e)
        if not isinstance(grains, dict):
            grains = {}
    if val is None and destructive is True:
        print('SETVAL DESTRUCTIVE ')
        if key in grains:
            del grains[key]
    else:
        grains[key] = val
    # Cast defaultdict to dict; is there a more central place to put this?
    yaml.representer.SafeRepresenter.add_representer(collections.defaultdict,
            yaml.representer.SafeRepresenter.represent_dict)
    cstr = yaml.safe_dump(grains, default_flow_style=False)
    with salt.utils.fopen(gfn, 'w+') as fp_:
        fp_.write(cstr)
    fn_ = os.path.join(__opts__['cachedir'], 'module_refresh')
    with salt.utils.fopen(fn_, 'w+') as fp_:
        fp_.write('')
    # Sync the grains
    __salt__['saltutil.sync_grains']()
    # Return the grain we just set to confirm everything was OK
    return {key: val}


def append(key, val):
    '''
    .. versionadded:: 0.17.0

    Append a value to a list in the grains config file

    CLI Example:

    .. code-block:: bash

        salt '*' grains.append key val
    '''
    grains = get(key, [])
    if not isinstance(grains, list):
        return 'The key {0} is not a valid list'.format(key)
    if val in grains:
        return 'The val {0} was already in the list {1}'.format(val, key)
    grains.append(val)
    return setval(key, grains)


def remove(key, val):
    '''
    .. versionadded:: 0.17.0

    Remove a value from a list in the grains config file

    CLI Example:

    .. code-block:: bash

        salt '*' grains.remove key val
    '''
    grains = get(key, [])
    if not isinstance(grains, list):
        return 'The key {0} is not a valid list'.format(key)
    if val not in grains:
        return 'The val {0} was not in the list {1}'.format(val, key)
    grains.remove(val)
    return setval(key, grains)


def delval(key, destructive=False):
    '''
    .. versionadded:: 0.17.0

    Delete a grain from the grains config file

    :param Destructive: Delete the key, too. Defaults to False.

    CLI Example:

    .. code-block:: bash

        salt '*' grains.delval key
    '''

    setval(key, None, destructive=destructive)


def ls():  # pylint: disable=C0103
    '''
    Return a list of all available grains

    CLI Example:

    .. code-block:: bash

        salt '*' grains.ls
    '''
    return sorted(__grains__)


def filter_by(lookup_dict, grain='os_family', merge=None, default='default'):
    '''
    .. versionadded:: 0.17.0

    Look up the given grain in a given dictionary for the current OS and return
    the result

    Although this may occasionally be useful at the CLI, the primary intent of
    this function is for use in Jinja to make short work of creating lookup
    tables for OS-specific data. For example:

    .. code-block:: jinja

        {% set apache = salt['grains.filter_by']({
            'Debian': {'pkg': 'apache2', 'srv': 'apache2'},
            'RedHat': {'pkg': 'httpd', 'srv': 'httpd'},
            'default': {'pkg': 'apache', 'srv': 'apache'},
        }) %}

        myapache:
          pkg:
            - installed
            - name: {{ apache.pkg }}
          service:
            - running
            - name: {{ apache.srv }}

    Values in the lookup table may be overridden by values in Pillar. An
    example Pillar to override values in the example above could be as follows:

    .. code-block:: yaml

        apache:
          lookup:
            pkg: apache_13
            srv: apache

    The call to ``filter_by()`` would be modified as follows to reference those
    Pillar values:

    .. code-block:: jinja

        {% set apache = salt['grains.filter_by']({
            ...
        }, merge=salt['pillar.get']('apache:lookup')) %}


    :param lookup_dict: A dictionary, keyed by a grain, containing a value or
        values relevant to systems matching that grain. For example, a key
        could be the grain for an OS and the value could the name of a package
        on that particular OS.
    :param grain: The name of a grain to match with the current system's
        grains. For example, the value of the "os_family" grain for the current
        system could be used to pull values from the ``lookup_dict``
        dictionary.
    :param merge: A dictionary to merge with the ``lookup_dict`` before doing
        the lookup. This allows Pillar to override the values in the
        ``lookup_dict``. This could be useful, for example, to override the
        values for non-standard package names such as when using a different
        Python version from the default Python version provided by the OS
        (e.g., ``python26-mysql`` instead of ``python-mysql``).
    :param default: default lookup_dict's key used if the grain does not exists
         or if the grain value has no match on lookup_dict.

<<<<<<< HEAD
         .. versionadded:: 2014.1
=======
         .. versionadded:: 2014.1.0 (Hydrogen)
>>>>>>> a2de0418

    CLI Example:

    .. code-block:: bash

        salt '*' grains.filter_by '{Debian: Debheads rule, RedHat: I love my hat}'
        # this one will render {D: {E: I, G: H}, J: K}
        salt '*' grains.filter_by '{A: B, C: {D: {E: F,G: H}}}' 'xxx' '{D: {E: I},J: K}' 'C'
    '''
    ret = lookup_dict.get(
            __grains__.get(
                grain, default),
            lookup_dict.get(
                default, None)
            )

    if merge:
        if not isinstance(merge, collections.Mapping):
            raise SaltException('filter_by merge argument must be a dictionary.')

        else:

            if ret is None:
                ret = merge

            else:
                salt.utils.dictupdate.update(ret, merge)

    return ret


def _dict_from_path(path, val, delim=':'):
    '''
    Given a lookup string in the form of 'foo:bar:baz" return a nested
    dictionary of the appropriate depth with the final segment as a value.

    >>> _dict_from_path('foo:bar:baz', 'somevalue')
    {"foo": {"bar": {"baz": "somevalue"}}
    '''
    nested_dict = _infinitedict()
    keys = path.rsplit(delim)
    lastplace = reduce(operator.getitem, keys[:-1], nested_dict)
    lastplace[keys[-1]] = val

    return nested_dict


def get_or_set_hash(name,
        length=8,
        chars='abcdefghijklmnopqrstuvwxyz0123456789!@#$%^&*(-_=+)'):
    '''
    Perform a one-time generation of a hash and write it to the local grains.
    If that grain has already been set return the value instead.

    This is useful for generating passwords or keys that are specific to a
    single minion that don't need to be stored somewhere centrally.

    State Example:

    .. code-block:: yaml

        some_mysql_user:
          mysql_user:
            - present
            - host: localhost
            - password: {{ grains.get_or_set_hash('mysql:some_mysql_user') }}

    CLI Example:

    .. code-block:: bash

        salt '*' grains.get_or_set_hash 'django:SECRET_KEY' 50
    '''
    ret = get(name, None)

    if ret is None:
        val = ''.join([random.choice(chars) for _ in range(length)])

        if ':' in name:
            name, rest = name.split(':', 1)
            val = _dict_from_path(rest, val)

        setval(name, val)

    return get(name)<|MERGE_RESOLUTION|>--- conflicted
+++ resolved
@@ -354,11 +354,7 @@
     :param default: default lookup_dict's key used if the grain does not exists
          or if the grain value has no match on lookup_dict.
 
-<<<<<<< HEAD
-         .. versionadded:: 2014.1
-=======
          .. versionadded:: 2014.1.0 (Hydrogen)
->>>>>>> a2de0418
 
     CLI Example:
 
