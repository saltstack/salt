# -*- coding: utf-8 -*-
'''
Module for running ZFS zpool command
'''
from __future__ import absolute_import

# Import Python libs
import os
import stat
import logging

# Import Salt libs
import salt.utils
import salt.utils.decorators as decorators

log = logging.getLogger(__name__)

__func_alias__ = {
    'import_': 'import'
}


@decorators.memoize
def _check_zpool():
    '''
    Looks to see if zpool is present on the system
    '''
    return salt.utils.which('zpool')


@decorators.memoize
def _check_mkfile():
    '''
    Looks to see if mkfile is present on the system
    '''
    return salt.utils.which('mkfile')


def __virtual__():
    '''
    Provides zpool.
    '''
    if _check_zpool():
        return 'zpool'
    return False


def status(name=''):
    '''
    Return the status of the named zpool

    CLI Example:

    .. code-block:: bash

        salt '*' zpool.status
    '''
    zpool = _check_zpool()
    res = __salt__['cmd.run']('{0} status {1}'.format(zpool, name))
    ret = res.splitlines()
    return ret


def iostat(name=''):
    '''
    Display I/O statistics for the given pools

    CLI Example:

    .. code-block:: bash

        salt '*' zpool.iostat
    '''
    zpool = _check_zpool()
    res = __salt__['cmd.run']('{0} iostat -v {1}'.format(zpool, name))
    ret = res.splitlines()
    return ret


def zpool_list():
    '''
    Return a list of all pools in the system with health status and space usage

    CLI Example:

    .. code-block:: bash

        salt '*' zpool.zpool_list
    '''
    zpool = _check_zpool()
    res = __salt__['cmd.run']('{0} list'.format(zpool))
    pool_list = [l for l in res.splitlines()]
    return {'pools': pool_list}


def exists(pool_name):
    '''
    Check if a ZFS storage pool is active

    CLI Example:

    .. code-block:: bash

        salt '*' zpool.exists myzpool
    '''
    zpool = _check_zpool()
    cmd = '{0} list {1}'.format(zpool, pool_name)
    res = __salt__['cmd.run'](cmd, ignore_retcode=True)
    if "no such pool" in res:
        return None
    return True


def destroy(pool_name):
    '''
    Destroys a storage pool

    CLI Example:

    .. code-block:: bash

        salt '*' zpool.destroy myzpool
    '''
    ret = {}
    if exists(pool_name):
        zpool = _check_zpool()
        cmd = '{0} destroy {1}'.format(zpool, pool_name)
        __salt__['cmd.run'](cmd)
        if not exists(pool_name):
            ret[pool_name] = "Deleted"
            return ret
    else:
        ret['Error'] = 'Storage pool {0} does not exist'.format(pool_name)


def scrub(pool_name=None):
    '''
    Begin a scrub

    CLI Example:

    .. code-block:: bash

        salt '*' zpool.scrub myzpool
    '''
    ret = {}
    if not pool_name:
        ret['Error'] = 'zpool name parameter is mandatory.'
        return ret
    if exists(pool_name):
        zpool = _check_zpool()
        cmd = '{0} scrub {1}'.format(zpool, pool_name)
        res = __salt__['cmd.run'](cmd)
        ret[pool_name] = res.splitlines()
        return ret
    else:
        ret['Error'] = 'Storage pool {0} does not exist'.format(pool_name)


def create(pool_name, *vdevs, **kwargs):
    '''
    Create a simple zpool, a mirrored zpool, a zpool having nested VDEVs, a hybrid zpool with cache and log drives or a zpool with RAIDZ-1, RAIDZ-2 or RAIDZ-3

    CLI Example:

    .. code-block:: bash

        salt '*' zpool.create myzpool /path/to/vdev1 [...] [force=True|False]
        salt '*' zpool.create myzpool mirror /path/to/vdev1 /path/to/vdev2 [...] [force=True|False]
        salt '*' zpool.create myzpool raidz1 /path/to/vdev1 /path/to/vdev2 raidz2 /path/to/vdev3 /path/to/vdev4 /path/to/vdev5 [...] [force=True|False]
        salt '*' zpool.create myzpool mirror /path/to/vdev1 [...] mirror /path/to/vdev2 /path/to/vdev3 [...] [force=True|False]
        salt '*' zpool.create myhybridzpool mirror /tmp/file1 [...] log mirror /path/to/vdev1 [...] cache /path/to/vdev2 [...] [force=True|False]
    '''
    ret = {}
    dlist = []

    # Check if the pool_name is already being used
    if exists(pool_name):
        ret['Error'] = 'Storage Pool `{0}` already exists'.format(pool_name)
        return ret

    # make sure files are present on filesystem
    for vdev in vdevs:
        if vdev not in ['mirror', 'log', 'cache', 'raidz1', 'raidz2', 'raidz3']:
            if not os.path.exists(vdev):
                # Path doesn't exist so error and return
                ret[vdev] = '{0} not present on filesystem'.format(vdev)
                return ret
            mode = os.stat(vdev).st_mode
            if not stat.S_ISBLK(mode) and not stat.S_ISREG(mode):
                # Not a block device or file vdev so error and return
                ret[vdev] = '{0} is not a block device or a file vdev'.format(vdev)
                return ret
        dlist.append(vdev)

    devs = ' '.join(dlist)
    zpool = _check_zpool()
    force = kwargs.get('force', False)
    if force is True:
        cmd = '{0} create -f {1} {2}'.format(zpool, pool_name, devs)
    else:
        cmd = '{0} create {1} {2}'.format(zpool, pool_name, devs)

    # Create storage pool
    res = __salt__['cmd.run'](cmd)

    # Check and see if the pools is available
    if exists(pool_name):
        ret[pool_name] = 'created'
        return ret
    else:
        ret['Error'] = {}
        ret['Error']['Messsage'] = 'Unable to create storage pool {0}'.format(pool_name)
        ret['Error']['Reason'] = res

    return ret


def add(pool_name, vdev):
    '''
    Add the specified vdev to the given pool

    CLI Example:

    .. code-block:: bash

        salt '*' zpool.add myzpool /path/to/vdev
    '''
    ret = {}
    # check for pool
    if not exists(pool_name):
        ret['Error'] = 'Can\'t add {0} to {1} pool is not available'.format(
                pool_name,
                vdev)
        return ret

    # check device is a file
    if not os.path.isfile(vdev):
        ret['Error'] = '{0} not on filesystem'.format(vdev)
        return ret

    # try and add watch out for mismatched replication levels
    zpool = _check_zpool()
    cmd = '{0} add {1} {2}'.format(zpool, pool_name, vdev)
    res = __salt__['cmd.run'](cmd)
    if 'errors' not in res.splitlines():
        ret['Added'] = '{0} to {1}'.format(vdev, pool_name)
        return ret
    ret['Error'] = 'Something went wrong add {0} to {1}'.format(vdev, pool_name)


def replace(pool_name, old, new):
    '''
    Replaces old device with new device.

    CLI Example:

    .. code-block:: bash

        salt '*' zpool.replace myzpool /path/to/vdev1 /path/to/vdev2
    '''
    ret = {}
    # Make sure pools there
    if not exists(pool_name):
        ret['Error'] = '{0}: pool does not exists.'.format(pool_name)
        return ret

    # make sure old, new vdevs are on filesystem
    if not os.path.isfile(old):
        ret['Error'] = '{0}: is not on the file system.'.format(old)
        return ret
    if not os.path.isfile(new):
        ret['Error'] = '{0}: is not on the file system.'.format(new)
        return ret

    # Replace vdevs
    zpool = _check_zpool()
    cmd = '{0} replace {1} {2} {3}'.format(zpool, pool_name, old, new)
    __salt__['cmd.run'](cmd)

    # check for new vdev in pool
    res = status(name=pool_name)
    for line in res:
        if new in line:
            ret['replaced'] = '{0} with {1}'.format(old, new)
            return ret
    ret['Error'] = 'Does not look like devices where swapped check status'
    return ret


def create_file_vdev(size, *vdevs):
    '''
    Creates file based ``virtual devices`` for a zpool

    ``*vdevs`` is a list of full paths for mkfile to create

    CLI Example:

    .. code-block:: bash

        salt '*' zpool.create_file_vdev 7g /path/to/vdev1 [/path/to/vdev2] [...]

        Depending on file size this may take a while to return
    '''
    ret = {}
    if not _check_mkfile():
        return False
    dlist = []
    # Get file names to create
    for vdev in vdevs:
        # check if file is present if not add it
        if os.path.isfile(vdev):
            ret[vdev] = 'File: {0} already present'.format(vdev)
        else:
            dlist.append(vdev)

    devs = ' '.join(dlist)
    mkfile = _check_mkfile()
    cmd = '{0} {1} {2}'.format(mkfile, size, devs)
    __salt__['cmd.run'](cmd)

    # Makesure the files are there
    for vdev in vdevs:
        if not os.path.isfile(vdev):
            ret[vdev] = 'The vdev can\'t be created'
    ret['status'] = True
    ret[cmd] = cmd
    return ret


def export(*pools, **kwargs):
    '''
    Export storage pools

    CLI Example:

    .. code-block:: bash

        salt '*' zpool.export myzpool ... [force=True|False]
        salt '*' zpool.export myzpool2 myzpool2 ... [force=True|False]
    '''
    ret = {}
    pool_list = []
    if not pools:
        ret['Error'] = 'zpool name parameter is mandatory'
        return ret

    for pool in pools:
        if not exists(pool):
            ret['Error'] = 'Storage pool {0} does not exist'.format(pool)
            return ret
        pool_list.append(pool)

    pools = ' '.join(pool_list)
    zpool = _check_zpool()
    force = kwargs.get('force', False)
    if force is True:
        cmd = '{0} export -f {1}'.format(zpool, pools)
    else:
        cmd = '{0} export {1}'.format(zpool, pools)
    res = __salt__['cmd.run'](cmd, ignore_retcode=True)
    if res:
        ret['Error'] = {}
        ret['Error']['Message'] = 'Import failed!'
        ret['Error']['Reason'] = res
    else:
        for pool in pool_list:
            ret[pool] = 'Exported'
    return ret


<<<<<<< HEAD
def import_(pool_name='', new_name='', force=False, **kwargs):
=======
def import_(pool_name='', new_name='', **kwargs):
>>>>>>> 24a9078d
    '''
    Import storage pools or list pools available for import

    CLI Example:

    .. code-block:: bash

        salt '*' zpool.import [all=True|False]
        salt '*' zpool.import myzpool [mynewzpool] [force=True|False]
    '''
    ret = {}
    zpool = _check_zpool()
<<<<<<< HEAD
    all = kwargs.get('all', False)

    if not pool_name:
        if all is True:
=======
    import_all = kwargs.get('all', False)
    force = kwargs.get('force', False)

    if not pool_name:
        if import_all is True:
>>>>>>> 24a9078d
            cmd = '{0} import -a'.format(zpool)
        else:
            cmd = '{0} import'.format(zpool)
        res = __salt__['cmd.run'](cmd, ignore_retcode=True)
<<<<<<< HEAD
        if not res and all is False:
            ret['Error'] = 'No pools available for import'
        elif all is False:
=======
        if not res and import_all is False:
            ret['Error'] = 'No pools available for import'
        elif import_all is False:
>>>>>>> 24a9078d
            pool_list = [l for l in res.splitlines()]
            ret['pools'] = pool_list
        else:
            ret['pools'] = 'Imported all pools'
        return ret

    if exists(pool_name) and not new_name:
        ret['Error'] = 'Storage pool {0} already exists. Import the pool under a different name instead'.format(pool_name)
    elif exists(new_name):
        ret['Error'] = 'Storage pool {0} already exists. Import the pool under a different name instead'.format(new_name)
    else:
        if force is True:
<<<<<<< HEAD
            cmd = '{0} import -f {1}'.format(zpool, pool_name, new_name)
        else:
            cmd = '{0} import {1}'.format(zpool, pool_name, new_name)
=======
            cmd = '{0} import -f {1} {2}'.format(zpool, pool_name, new_name)
        else:
            cmd = '{0} import {1} {2}'.format(zpool, pool_name, new_name)
>>>>>>> 24a9078d
        res = __salt__['cmd.run'](cmd, ignore_retcode=True)
        if res:
            ret['Error'] = {}
            ret['Error']['Message'] = 'Import failed!'
            ret['Error']['Reason'] = res
        else:
            ret[pool_name] = 'Imported'
    return ret<|MERGE_RESOLUTION|>--- conflicted
+++ resolved
@@ -369,11 +369,7 @@
     return ret
 
 
-<<<<<<< HEAD
-def import_(pool_name='', new_name='', force=False, **kwargs):
-=======
 def import_(pool_name='', new_name='', **kwargs):
->>>>>>> 24a9078d
     '''
     Import storage pools or list pools available for import
 
@@ -386,31 +382,18 @@
     '''
     ret = {}
     zpool = _check_zpool()
-<<<<<<< HEAD
-    all = kwargs.get('all', False)
-
-    if not pool_name:
-        if all is True:
-=======
     import_all = kwargs.get('all', False)
     force = kwargs.get('force', False)
 
     if not pool_name:
         if import_all is True:
->>>>>>> 24a9078d
             cmd = '{0} import -a'.format(zpool)
         else:
             cmd = '{0} import'.format(zpool)
         res = __salt__['cmd.run'](cmd, ignore_retcode=True)
-<<<<<<< HEAD
-        if not res and all is False:
-            ret['Error'] = 'No pools available for import'
-        elif all is False:
-=======
         if not res and import_all is False:
             ret['Error'] = 'No pools available for import'
         elif import_all is False:
->>>>>>> 24a9078d
             pool_list = [l for l in res.splitlines()]
             ret['pools'] = pool_list
         else:
@@ -423,15 +406,9 @@
         ret['Error'] = 'Storage pool {0} already exists. Import the pool under a different name instead'.format(new_name)
     else:
         if force is True:
-<<<<<<< HEAD
-            cmd = '{0} import -f {1}'.format(zpool, pool_name, new_name)
-        else:
-            cmd = '{0} import {1}'.format(zpool, pool_name, new_name)
-=======
             cmd = '{0} import -f {1} {2}'.format(zpool, pool_name, new_name)
         else:
             cmd = '{0} import {1} {2}'.format(zpool, pool_name, new_name)
->>>>>>> 24a9078d
         res = __salt__['cmd.run'](cmd, ignore_retcode=True)
         if res:
             ret['Error'] = {}
