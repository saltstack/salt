--- conflicted
+++ resolved
@@ -272,12 +272,9 @@
 
 def list_(name=None, **kwargs):
     '''
-<<<<<<< HEAD
-=======
     .. versionadded:: 2015.5.0
     .. versionchanged:: 2018.3.0
 
->>>>>>> 7382654c
     Return a list of all datasets or a specified dataset on the system and the
     values of their used, available, referenced, and mountpoint properties.
 
@@ -299,11 +296,6 @@
     parsable : boolean
         display numbers in parsable (exact) values
         .. versionadded:: 2018.3.0
-<<<<<<< HEAD
-
-    .. versionadded:: 2015.5.0
-=======
->>>>>>> 7382654c
 
     CLI Example:
 
@@ -1166,12 +1158,9 @@
 
 def get(*dataset, **kwargs):
     '''
-<<<<<<< HEAD
-=======
     .. versionadded:: 2016.3.0
     .. versionchanged:: 2018.3.0
 
->>>>>>> 7382654c
     Displays properties for the given datasets.
 
     *dataset : string
@@ -1191,11 +1180,7 @@
         comma-separated list of sources to display. Must be one of the following:
         local, default, inherited, temporary, and none. The default value is all sources.
     parsable : boolean
-<<<<<<< HEAD
         display numbers in parsable (exact) values (default = True)
-=======
-        display numbers in parsable (exact) values
->>>>>>> 7382654c
         .. versionadded:: 2018.3.0
 
     .. note::
