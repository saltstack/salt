# -*- coding: utf-8 -*-
'''
Connection module for Amazon EC2

.. versionadded:: 2015.8.0

:configuration: This module accepts explicit EC2 credentials but can also
    utilize IAM roles assigned to the instance through Instance Profiles.
    Dynamic credentials are then automatically obtained from AWS API and no
    further configuration is necessary. More Information available at:

    .. code-block:: text

        http://docs.aws.amazon.com/AWSEC2/latest/UserGuide/iam-roles-for-amazon-ec2.html

    If IAM roles are not used you need to specify them either in a pillar or
    in the minion's config file:

    .. code-block:: yaml

        ec2.keyid: GKTADJGHEIQSXMKKRBJ08H
        ec2.key: askdjghsdfjkghWupUjasdflkdfklgjsdfjajkghs

    A region may also be specified in the configuration:

    .. code-block:: yaml

        ec2.region: us-east-1

    If a region is not specified, the default is us-east-1.

    It's also possible to specify key, keyid, and region via a profile, either
    as a passed in dict, or as a string to pull from pillars or minion config:

    .. code-block:: yaml

        myprofile:
          keyid: GKTADJGHEIQSXMKKRBJ08H
          key: askdjghsdfjkghWupUjasdflkdfklgjsdfjajkghs
          region: us-east-1

:depends: boto

'''
# keep lint from choking on _get_conn and _cache_id
#pylint: disable=E0602

# Import Python libs
from __future__ import absolute_import
import logging
import time
import json
from distutils.version import LooseVersion as _LooseVersion  # pylint: disable=import-error,no-name-in-module

# Import Salt libs
import salt.utils
import salt.utils.compat
import salt.ext.six as six
from salt.exceptions import SaltInvocationError, CommandExecutionError

# Import third party libs
try:
    # pylint: disable=unused-import
    import boto
    import boto.ec2
    # pylint: enable=unused-import
    from boto.ec2.blockdevicemapping import BlockDeviceMapping, BlockDeviceType
    HAS_BOTO = True
except ImportError:
    HAS_BOTO = False


log = logging.getLogger(__name__)


def __virtual__():
    '''
    Only load if boto libraries exist and if boto libraries are greater than
    a given version.
    '''
    required_boto_version = '2.8.0'
    # the boto_ec2 execution module relies on the connect_to_region() method
    # which was added in boto 2.8.0
    # https://github.com/boto/boto/commit/33ac26b416fbb48a60602542b4ce15dcc7029f12
    if not HAS_BOTO:
        return (False, "The boto_ec2 module cannot be loaded: boto library not found")
    elif _LooseVersion(boto.__version__) < _LooseVersion(required_boto_version):
        return (False, "The boto_ec2 module cannot be loaded: boto library version incorrect ")
    else:
        __utils__['boto.assign_funcs'](__name__, 'ec2', pack=__salt__)
        return True


def __init__(opts):
    salt.utils.compat.pack_dunder(__name__)
    if HAS_BOTO:
        __utils__['boto.assign_funcs'](__name__, 'ec2')


def _get_all_eip_addresses(addresses=None, allocation_ids=None, region=None,
                           key=None, keyid=None, profile=None):
    '''
    Get all EIP's associated with the current credentials.

    addresses
        (list) - Optional list of addresses.  If provided, only those those in the
        list will be returned.
    allocation_ids
        (list) - Optional list of allocation IDs.  If provided, only the
        addresses associated with the given allocation IDs will be returned.

    returns
        (list) - The requested Addresses as a list of :class:`boto.ec2.address.Address`
    '''
    conn = _get_conn(region=region, key=key, keyid=keyid, profile=profile)

    try:
        return conn.get_all_addresses(addresses=addresses, allocation_ids=allocation_ids)
    except boto.exception.BotoServerError as e:
        log.error(e)
        return []


def get_all_eip_addresses(addresses=None, allocation_ids=None, region=None,
                           key=None, keyid=None, profile=None):
    '''
    Get public addresses of some, or all EIPs associated with the current account.

    addresses
        (list) - Optional list of addresses.  If provided, only the addresses
        associated with those in the list will be returned.
    allocation_ids
        (list) - Optional list of allocation IDs.  If provided, only the
        addresses associated with the given allocation IDs will be returned.

    returns
        (list) - A list of the requested EIP addresses

    CLI Example:

    .. code-block:: bash

        salt-call boto_ec2.get_all_eip_addresses

    .. versionadded:: 2016.3.0
    '''
    return [x.public_ip for x in _get_all_eip_addresses(addresses, allocation_ids, region,
                key, keyid, profile)]


def get_unassociated_eip_address(domain='standard', region=None, key=None,
                                 keyid=None, profile=None):
    '''
    Return the first unassociated EIP

    domain
        Indicates whether the address is a EC2 address or a VPC address
        (standard|vpc).

    CLI Example:

    .. code-block:: bash

        salt-call boto_ec2.get_unassociated_eip_address

    .. versionadded:: 2016.3.0
    '''
    eip = None
    for address in get_all_eip_addresses(region=region, key=key, keyid=keyid,
                                         profile=profile):
        address_info = get_eip_address_info(addresses=address, region=region,
                                            key=key, keyid=keyid,
                                            profile=profile)[0]
        if address_info['instance_id']:
            log.debug('{0} is already associated with the instance {1}'.format(
                address, address_info['instance_id']))
            continue

        if address_info['network_interface_id']:
            log.debug('{0} is already associated with the network interface {1}'
                      .format(address, address_info['network_interface_id']))
            continue

        if address_info['domain'] == domain:
            log.debug("The first unassociated EIP address in the domain '{0}' "
                      "is {1}".format(domain, address))
            eip = address
            break

    if not eip:
        log.debug('No unassociated Elastic IP found!')

    return eip


def get_eip_address_info(addresses=None, allocation_ids=None, region=None, key=None,
                         keyid=None, profile=None):
    '''
    Get 'interesting' info about some, or all EIPs associated with the current account.

    addresses
        (list) - Optional list of addresses.  If provided, only the addresses
        associated with those in the list will be returned.
    allocation_ids
        (list) - Optional list of allocation IDs.  If provided, only the
        addresses associated with the given allocation IDs will be returned.

    returns
        (list of dicts) - A list of dicts, each containing the info for one of the requested EIPs.

    CLI Example:

    .. code-block:: bash

        salt-call boto_ec2.get_eip_address_info addresses=52.4.2.15

    .. versionadded:: 2016.3.0
    '''
    if type(addresses) == (type('string')):
        addresses = [addresses]
    if type(allocation_ids) == (type('string')):
        allocation_ids = [allocation_ids]

    ret = _get_all_eip_addresses(addresses=addresses, allocation_ids=allocation_ids,
                       region=region, key=key, keyid=keyid, profile=profile)

    interesting = ['allocation_id', 'association_id', 'domain', 'instance_id',
                   'network_interface_id', 'network_interface_owner_id', 'public_ip',
                   'private_ip_address']

    return [dict([(x, getattr(address, x)) for x in interesting]) for address in ret]


def allocate_eip_address(domain=None, region=None, key=None, keyid=None, profile=None):
    '''
    Allocate a new Elastic IP address and associate it with your account.

    domain
        (string) Optional param - if set to exactly 'vpc', the address will be
        allocated to the VPC.  The default simply maps the EIP to your
        account container.

    returns
        (dict) dict of 'interesting' information about the newly allocated EIP,
        with probably the most interesting keys being 'public_ip'; and
        'allocation_id' iff 'domain=vpc' was passed.

    CLI Example:

    .. code-block:: bash

        salt-call boto_ec2.allocate_eip_address domain=vpc

    .. versionadded:: 2016.3.0
    '''
    if domain and domain != 'vpc':
        raise SaltInvocationError('The only permitted value for the \'domain\' param is \'vpc\'.')

    conn = _get_conn(region=region, key=key, keyid=keyid, profile=profile)

    try:
        address = conn.allocate_address(domain=domain)
    except boto.exception.BotoServerError as e:
        log.error(e)
        return False

    interesting = ['allocation_id', 'association_id', 'domain', 'instance_id',
                   'network_interface_id', 'network_interface_owner_id', 'public_ip',
                   'private_ip_address']

    return dict([(x, getattr(address, x)) for x in interesting])


def release_eip_address(public_ip=None, allocation_id=None, region=None, key=None,
                        keyid=None, profile=None):
    '''
    Free an Elastic IP address.  Pass either a public IP address to release an
    EC2 Classic EIP, or an AllocationId to release a VPC EIP.

    public_ip
        (string) - The public IP address - for EC2 elastic IPs.
    allocation_id
        (string) - The Allocation ID - for VPC elastic IPs.

    returns
        (bool) - True on success, False on failure

    CLI Example:

    .. code-block:: bash

        salt myminion boto_ec2.release_eip_address allocation_id=eipalloc-ef382c8a

    .. versionadded:: 2016.3.0
    '''
    if not salt.utils.exactly_one((public_ip, allocation_id)):
        raise SaltInvocationError("Exactly one of 'public_ip' OR "
                                  "'allocation_id' must be provided")

    conn = _get_conn(region=region, key=key, keyid=keyid, profile=profile)

    try:
        return conn.release_address(public_ip, allocation_id)
    except boto.exception.BotoServerError as e:
        log.error(e)
        return False


def associate_eip_address(instance_id=None, instance_name=None, public_ip=None,
                          allocation_id=None, network_interface_id=None,
                          network_interface_name=None, private_ip_address=None,
                          allow_reassociation=False, region=None, key=None,
                          keyid=None, profile=None):
    '''
    Associate an Elastic IP address with a currently running instance or a network interface.
    This requires exactly one of either 'public_ip' or 'allocation_id', depending
    on whether you’re associating a VPC address or a plain EC2 address.

    instance_id
        (string) – ID of the instance to associate with (exclusive with 'instance_name')
    instance_name
        (string) – Name tag of the instance to associate with (exclusive with 'instance_id')
    public_ip
        (string) – Public IP address, for standard EC2 based allocations.
    allocation_id
        (string) – Allocation ID for a VPC-based EIP.
    network_interface_id
        (string) - ID of the network interface to associate the EIP with
    network_interface_name
        (string) - Name of the network interface to associate the EIP with
    private_ip_address
        (string) – The primary or secondary private IP address to associate with the Elastic IP address.
    allow_reassociation
        (bool)   – Allow a currently associated EIP to be re-associated with the new instance or interface.

    returns
        (bool)   - True on success, False on failure.

    CLI Example:

    .. code-block:: bash

        salt myminion boto_ec2.associate_eip_address instance_name=bubba.ho.tep allocation_id=eipalloc-ef382c8a

    .. versionadded:: 2016.3.0
    '''
    if not salt.utils.exactly_one((instance_id, instance_name,
                                   network_interface_id,
                                   network_interface_name)):
        raise SaltInvocationError("Exactly one of 'instance_id', "
                                  "'instance_name', 'network_interface_id', "
                                  "'network_interface_name' must be provided")

    conn = _get_conn(region=region, key=key, keyid=keyid, profile=profile)

    if instance_name:
        try:
            instance_id = get_id(name=instance_name, region=region, key=key,
                                 keyid=keyid, profile=profile)
        except boto.exception.BotoServerError as e:
            log.error(e)
            return False
        if not instance_id:
            log.error("Given instance_name '{0}' cannot be mapped to an "
                      "instance_id".format(instance_name))
            return False

    if network_interface_name:
        try:
            network_interface_id = get_network_interface_id(
                network_interface_name, region=region, key=key, keyid=keyid,
                profile=profile)
        except boto.exception.BotoServerError as e:
            log.error(e)
            return False
        if not network_interface_id:
            log.error("Given network_interface_name '{0}' cannot be mapped to "
                      "an network_interface_id".format(network_interface_name))
            return False

    try:
        return conn.associate_address(instance_id=instance_id,
                                      public_ip=public_ip,
                                      allocation_id=allocation_id,
                                      network_interface_id=network_interface_id,
                                      private_ip_address=private_ip_address,
                                      allow_reassociation=allow_reassociation)
    except boto.exception.BotoServerError as e:
        log.error(e)
        return False


def disassociate_eip_address(public_ip=None, association_id=None, region=None,
                             key=None, keyid=None, profile=None):
    '''
    Disassociate an Elastic IP address from a currently running instance. This
    requires exactly one of either 'association_id' or 'public_ip', depending
    on whether you’re dealing with a VPC or EC2 Classic address.

    public_ip
        (string) – Public IP address, for EC2 Classic allocations.
    association_id
        (string) – Association ID for a VPC-bound EIP.

    returns
        (bool)   - True on success, False on failure.

    CLI Example:

    .. code-block:: bash

        salt myminion boto_ec2.disassociate_eip_address association_id=eipassoc-e3ba2d16

    .. versionadded:: 2016.3.0
    '''
    conn = _get_conn(region=region, key=key, keyid=keyid, profile=profile)

    try:
        return conn.disassociate_address(public_ip, association_id)
    except boto.exception.BotoServerError as e:
        log.error(e)
        return False


def assign_private_ip_addresses(network_interface_name=None, network_interface_id=None,
                                private_ip_addresses=None, secondary_private_ip_address_count=None,
                                allow_reassignment=False, region=None, key=None,
                                keyid=None, profile=None):
    '''
    Assigns one or more secondary private IP addresses to a network interface.

    network_interface_id
        (string) - ID of the network interface to associate the IP with (exclusive with 'network_interface_name')
    network_interface_name
        (string) - Name of the network interface to associate the IP with (exclusive with 'network_interface_id')
    private_ip_addresses
        (list) - Assigns the specified IP addresses as secondary IP addresses to the network interface (exclusive with 'secondary_private_ip_address_count')
    secondary_private_ip_address_count
        (int) - The number of secondary IP addresses to assign to the network interface. (exclusive with 'private_ip_addresses')
    allow_reassociation
        (bool)   – Allow a currently associated EIP to be re-associated with the new instance or interface.

    returns
        (bool)   - True on success, False on failure.

    CLI Example:

    .. code-block:: bash

        salt myminion boto_ec2.assign_private_ip_addresses network_interface_name=my_eni private_ip_addresses=private_ip
        salt myminion boto_ec2.assign_private_ip_addresses network_interface_name=my_eni secondary_private_ip_address_count=2

    .. versionadded:: Nitrogen
    '''
    if not salt.utils.exactly_one((network_interface_name,
                                   network_interface_id)):
        raise SaltInvocationError("Exactly one of 'network_interface_name', "
                                  "'network_interface_id' must be provided")

    conn = _get_conn(region=region, key=key, keyid=keyid, profile=profile)

    if network_interface_name:
        try:
            network_interface_id = get_network_interface_id(
                network_interface_name, region=region, key=key, keyid=keyid,
                profile=profile)
        except boto.exception.BotoServerError as e:
            log.error(e)
            return False
        if not network_interface_id:
            log.error("Given network_interface_name '{0}' cannot be mapped to "
                      "an network_interface_id".format(network_interface_name))
            return False

    try:
        return conn.assign_private_ip_addresses(network_interface_id=network_interface_id,
                                                private_ip_addresses=private_ip_addresses,
                                                secondary_private_ip_address_count=secondary_private_ip_address_count,
                                                allow_reassignment=allow_reassignment)
    except boto.exception.BotoServerError as e:
        log.error(e)
        return False


def unassign_private_ip_addresses(network_interface_name=None, network_interface_id=None,
                                  private_ip_addresses=None, region=None,
                                  key=None, keyid=None, profile=None):
    '''
    Unassigns one or more secondary private IP addresses from a network interface

    network_interface_id
        (string) - ID of the network interface to associate the IP with (exclusive with 'network_interface_name')
    network_interface_name
        (string) - Name of the network interface to associate the IP with (exclusive with 'network_interface_id')
    private_ip_addresses
        (list) - Assigns the specified IP addresses as secondary IP addresses to the network interface.

    returns
        (bool)   - True on success, False on failure.

    CLI Example:

    .. code-block:: bash

        salt myminion boto_ec2.unassign_private_ip_addresses network_interface_name=my_eni private_ip_addresses=private_ip

    .. versionadded:: Nitrogen
    '''
    if not salt.utils.exactly_one((network_interface_name,
                                   network_interface_id)):
        raise SaltInvocationError("Exactly one of 'network_interface_name', "
                                  "'network_interface_id' must be provided")

    conn = _get_conn(region=region, key=key, keyid=keyid, profile=profile)

    if network_interface_name:
        try:
            network_interface_id = get_network_interface_id(
                network_interface_name, region=region, key=key, keyid=keyid,
                profile=profile)
        except boto.exception.BotoServerError as e:
            log.error(e)
            return False
        if not network_interface_id:
            log.error("Given network_interface_name '{0}' cannot be mapped to "
                      "an network_interface_id".format(network_interface_name))
            return False

    try:
        return conn.unassign_private_ip_addresses(network_interface_id=network_interface_id,
                                                  private_ip_addresses=private_ip_addresses)
    except boto.exception.BotoServerError as e:
        log.error(e)
        return False


def get_zones(region=None, key=None, keyid=None, profile=None):
    '''
    Get a list of AZs for the configured region.

    CLI Example:

    .. code-block:: bash

        salt myminion boto_ec2.get_zones
    '''
    conn = _get_conn(region=region, key=key, keyid=keyid, profile=profile)

    return [z.name for z in conn.get_all_zones()]


def find_instances(instance_id=None, name=None, tags=None, region=None,
                   key=None, keyid=None, profile=None, return_objs=False,
                   in_states=None, filters=None):

    '''
    Given instance properties, find and return matching instance ids

    CLI Examples:

    .. code-block:: bash

        salt myminion boto_ec2.find_instances # Lists all instances
        salt myminion boto_ec2.find_instances name=myinstance
        salt myminion boto_ec2.find_instances tags='{"mytag": "value"}'
        salt myminion boto_ec2.find_instances filters='{"vpc-id": "vpc-12345678"}'

    '''
    conn = _get_conn(region=region, key=key, keyid=keyid, profile=profile)

    try:
        filter_parameters = {'filters': {}}

        if instance_id:
            filter_parameters['instance_ids'] = [instance_id]

        if name:
            filter_parameters['filters']['tag:Name'] = name

        if tags:
            for tag_name, tag_value in six.iteritems(tags):
                filter_parameters['filters']['tag:{0}'.format(tag_name)] = tag_value

        if filters:
            filter_parameters['filters'].update(filters)

        reservations = conn.get_all_reservations(**filter_parameters)
        instances = [i for r in reservations for i in r.instances]
        log.debug('The filters criteria {0} matched the following '
                  'instances:{1}'.format(filter_parameters, instances))

        if in_states:
            instances = [i for i in instances if i.state in in_states]
            log.debug('Limiting instance matches to those in the requested '
                      'states: {0}'.format(instances))
        if instances:
            if return_objs:
                return instances
            return [instance.id for instance in instances]
        else:
            return []
    except boto.exception.BotoServerError as exc:
        log.error(exc)
        return []


def create_image(ami_name, instance_id=None, instance_name=None, tags=None, region=None,
                 key=None, keyid=None, profile=None, description=None, no_reboot=False,
                 dry_run=False, filters=None):
    '''
    Given instance properties that define exactly one instance, create AMI and return AMI-id.

    CLI Examples:

    .. code-block:: bash

        salt myminion boto_ec2.create_instance ami_name instance_name=myinstance
        salt myminion boto_ec2.create_instance another_ami_name tags='{"mytag": "value"}' description='this is my ami'

    '''

    instances = find_instances(instance_id=instance_id, name=instance_name, tags=tags,
                               region=region, key=key, keyid=keyid, profile=profile,
                               return_objs=True, filters=filters)

    if not instances:
        log.error('Source instance not found')
        return False
    if len(instances) > 1:
        log.error('Multiple instances found, must match exactly only one instance to create an image from')
        return False

    instance = instances[0]
    try:
        return instance.create_image(ami_name, description=description,
                                     no_reboot=no_reboot, dry_run=dry_run)
    except boto.exception.BotoServerError as exc:
        log.error(exc)
        return False


def find_images(ami_name=None, executable_by=None, owners=None, image_ids=None, tags=None,
                region=None, key=None, keyid=None, profile=None, return_objs=False):

    '''
    Given image properties, find and return matching AMI ids

    CLI Examples:

    .. code-block:: bash

        salt myminion boto_ec2.find_images tags='{"mytag": "value"}'

    '''
    conn = _get_conn(region=region, key=key, keyid=keyid, profile=profile)

    try:
        filter_parameters = {'filters': {}}

        if image_ids:
            filter_parameters['image_ids'] = [image_ids]

        if executable_by:
            filter_parameters['executable_by'] = [executable_by]

        if owners:
            filter_parameters['owners'] = [owners]

        if ami_name:
            filter_parameters['filters']['name'] = ami_name

        if tags:
            for tag_name, tag_value in six.iteritems(tags):
                filter_parameters['filters']['tag:{0}'.format(tag_name)] = tag_value

        images = conn.get_all_images(**filter_parameters)
        log.debug('The filters criteria {0} matched the following '
                  'images:{1}'.format(filter_parameters, images))

        if images:
            if return_objs:
                return images
            return [image.id for image in images]
        else:
            return False
    except boto.exception.BotoServerError as exc:
        log.error(exc)
        return False


def terminate(instance_id=None, name=None, region=None,
              key=None, keyid=None, profile=None, filters=None):
    '''
    Terminate the instance described by instance_id or name.

    CLI Example:

    .. code-block:: bash

        salt myminion boto_ec2.terminate name=myinstance
        salt myminion boto_ec2.terminate instance_id=i-a46b9f
    '''
    instances = find_instances(instance_id=instance_id, name=name,
                               region=region, key=key, keyid=keyid,
                               profile=profile, return_objs=True,
                               filters=filters)
    if instances in (False, None, []):
        return instances

    if len(instances) == 1:
        instances[0].terminate()
        return True
    else:
        log.warning('Refusing to terminate multiple instances at once')
        return False


def get_id(name=None, tags=None, region=None, key=None,
           keyid=None, profile=None, in_states=None, filters=None):

    '''
    Given instance properties, return the instance id if it exists.

    CLI Example:

    .. code-block:: bash

        salt myminion boto_ec2.get_id myinstance

    '''
    instance_ids = find_instances(name=name, tags=tags, region=region, key=key,
                                  keyid=keyid, profile=profile, in_states=in_states,
                                  filters=filters)
    if instance_ids:
        log.info("Instance ids: {0}".format(" ".join(instance_ids)))
        if len(instance_ids) == 1:
            return instance_ids[0]
        else:
            raise CommandExecutionError('Found more than one instance '
                                        'matching the criteria.')
    else:
        log.warning('Could not find instance.')
        return None


def exists(instance_id=None, name=None, tags=None, region=None, key=None,
           keyid=None, profile=None, in_states=None, filters=None):
    '''
    Given a instance id, check to see if the given instance id exists.

    Returns True if the given an instance with the given id, name, or tags
    exists; otherwise, False is returned.

    CLI Example:

    .. code-block:: bash

        salt myminion boto_ec2.exists myinstance
    '''
    instances = find_instances(instance_id=instance_id, name=name, tags=tags,
                               region=region, key=key, keyid=keyid,
                               profile=profile, in_states=in_states, filters=filters)
    if instances:
        log.info('Instance exists.')
        return True
    else:
        log.warning('Instance does not exist.')
        return False


def _to_blockdev_map(thing):
    '''
    Convert a string, or a json payload, or a dict in the right
    format, into a boto.ec2.blockdevicemapping.BlockDeviceMapping as
    needed by instance_present().  The following YAML is a direct
    representation of what is expected by the underlying boto EC2 code.

    YAML example:

    .. code-block:: yaml
        device-maps:
            /dev/sdb:
                ephemeral_name: ephemeral0
            /dev/sdc:
                ephemeral_name: ephemeral1
            /dev/sdd:
                ephemeral_name: ephemeral2
            /dev/sde:
                ephemeral_name: ephemeral3
            /dev/sdf:
                size: 20
                volume_type: gp2

    '''
    if not thing:
        return None
    if isinstance(thing, BlockDeviceMapping):
        return thing
    if isinstance(thing, six.string_types):
        thing = json.loads(thing)
    if not isinstance(thing, dict):
        log.error("Can't convert '{0}' of type {1} to a "
                  "boto.ec2.blockdevicemapping.BlockDeviceMapping".format(thing, type(thing)))
        return None

    bdm = BlockDeviceMapping()
    for d, t in six.iteritems(thing):
        bdt = BlockDeviceType(ephemeral_name=t.get('ephemeral_name'),
                              no_device=t.get('no_device', False),
                              volume_id=t.get('volume_id'),
                              snapshot_id=t.get('snapshot_id'),
                              status=t.get('status'),
                              attach_time=t.get('attach_time'),
                              delete_on_termination=t.get('delete_on_termination', False),
                              size=t.get('size'),
                              volume_type=t.get('volume_type'),
                              iops=t.get('iops'),
                              encrypted=t.get('encrypted'))
        bdm[d] = bdt

    return bdm


def run(image_id, name=None, tags=None, key_name=None, security_groups=None,
        user_data=None, instance_type='m1.small', placement=None,
        kernel_id=None, ramdisk_id=None, monitoring_enabled=None, vpc_id=None,
        vpc_name=None, subnet_id=None, subnet_name=None, private_ip_address=None,
        block_device_map=None, disable_api_termination=None,
        instance_initiated_shutdown_behavior=None, placement_group=None,
        client_token=None, security_group_ids=None, security_group_names=None,
        additional_info=None, tenancy=None, instance_profile_arn=None,
        instance_profile_name=None, ebs_optimized=None,
        network_interface_id=None, network_interface_name=None,
        region=None, key=None, keyid=None, profile=None, network_interfaces=None):
    #TODO: support multi-instance reservations
    '''
    Create and start an EC2 instance.

    Returns True if the instance was created; otherwise False.

    CLI Example:

    .. code-block:: bash

        salt myminion boto_ec2.run ami-b80c2b87 name=myinstance

    image_id
        (string) – The ID of the image to run.
    name
        (string) - The name of the instance.
    tags
        (dict of key: value pairs) - tags to apply to the instance.
    key_name
        (string) – The name of the key pair with which to launch instances.
    security_groups
        (list of strings) – The names of the EC2 classic security groups with
        which to associate instances
    user_data
        (string) – The Base64-encoded MIME user data to be made available to the
        instance(s) in this reservation.
    instance_type
        (string) – The type of instance to run.  Note that some image types
        (e.g. hvm) only run on some instance types.
    placement
        (string) – The Availability Zone to launch the instance into.
    kernel_id
        (string) – The ID of the kernel with which to launch the instances.
    ramdisk_id
        (string) – The ID of the RAM disk with which to launch the instances.
    monitoring_enabled
        (bool) – Enable detailed CloudWatch monitoring on the instance.
    vpc_id
        (string) - ID of a VPC to bind the instance to.  Exclusive with vpc_name.
    vpc_name
        (string) - Name of a VPC to bind the instance to.  Exclusive with vpc_id.
    subnet_id
        (string) – The subnet ID within which to launch the instances for VPC.
    subnet_name
        (string) – The name of a subnet within which to launch the instances for VPC.
    private_ip_address
        (string) – If you’re using VPC, you can optionally use this parameter to
        assign the instance a specific available IP address from the subnet
        (e.g. 10.0.0.25).
    block_device_map
        (boto.ec2.blockdevicemapping.BlockDeviceMapping) – A BlockDeviceMapping
        data structure describing the EBS volumes associated with the Image.
        (string) - A string representation of a BlockDeviceMapping structure
        (dict) - A dict describing a BlockDeviceMapping structure
        YAML example:
        .. code-block:: yaml
            device-maps:
                /dev/sdb:
                    ephemeral_name: ephemeral0
                /dev/sdc:
                    ephemeral_name: ephemeral1
                /dev/sdd:
                    ephemeral_name: ephemeral2
                /dev/sde:
                    ephemeral_name: ephemeral3
                /dev/sdf:
                    size: 20
                    volume_type: gp2
    disable_api_termination
        (bool) – If True, the instances will be locked and will not be able to
        be terminated via the API.
    instance_initiated_shutdown_behavior
        (string) – Specifies whether the instance stops or terminates on
        instance-initiated shutdown. Valid values are: stop, terminate
    placement_group
        (string) – If specified, this is the name of the placement group in
        which the instance(s) will be launched.
    client_token
        (string) – Unique, case-sensitive identifier you provide to ensure
        idempotency of the request. Maximum 64 ASCII characters.
    security_group_ids
        (list of strings) – The ID(s) of the VPC security groups with which to
        associate instances.
    security_group_names
        (list of strings) – The name(s) of the VPC security groups with which to
        associate instances.
    additional_info
        (string) – Specifies additional information to make available to the
        instance(s).
    tenancy
        (string) – The tenancy of the instance you want to launch. An instance
        with a tenancy of ‘dedicated’ runs on single-tenant hardware and can
        only be launched into a VPC. Valid values are:”default” or “dedicated”.
        NOTE: To use dedicated tenancy you MUST specify a VPC subnet-ID as well.
    instance_profile_arn
        (string) – The Amazon resource name (ARN) of the IAM Instance Profile
        (IIP) to associate with the instances.
    instance_profile_name
        (string) – The name of the IAM Instance Profile (IIP) to associate with
        the instances.
    ebs_optimized
        (bool) – Whether the instance is optimized for EBS I/O. This
        optimization provides dedicated throughput to Amazon EBS and an
        optimized configuration stack to provide optimal EBS I/O performance.
        This optimization isn’t available with all instance types.
    network_interfaces
        (boto.ec2.networkinterface.NetworkInterfaceCollection) – A
        NetworkInterfaceCollection data structure containing the ENI
        specifications for the instance.
    network_interface_id
        (string) - ID of the network interface to attach to the instance
    network_interface_name
        (string) - Name of the network interface to attach to the instance

    '''
    if all((subnet_id, subnet_name)):
        raise SaltInvocationError('Only one of subnet_name or subnet_id may be '
                                  'provided.')
    if subnet_name:
        r = __salt__['boto_vpc.get_resource_id']('subnet', subnet_name,
                                                 region=region, key=key,
                                                 keyid=keyid, profile=profile)
        if 'id' not in r:
            log.warning('Couldn\'t resolve subnet name {0}.').format(subnet_name)
            return False
        subnet_id = r['id']

    if all((security_group_ids, security_group_names)):
        raise SaltInvocationError('Only one of security_group_ids or '
                                  'security_group_names may be provided.')
    if security_group_names:
        security_group_ids = []
        for sgn in security_group_names:
            r = __salt__['boto_secgroup.get_group_id'](sgn, vpc_name=vpc_name,
                                                       region=region, key=key,
                                                       keyid=keyid, profile=profile)
            if not r:
                log.warning('Couldn\'t resolve security group name ' + str(sgn))
                return False
            security_group_ids += [r]

    if all((network_interface_id, network_interface_name)):
        raise SaltInvocationError('Only one of network_interface_id or '
                                  'network_interface_name may be provided.')
    if network_interface_name:
        result = get_network_interface_id(network_interface_name,
                                                        region=region, key=key,
                                                        keyid=keyid,
                                                        profile=profile)
        network_interface_id = result['result']
        if not network_interface_id:
            log.warning(
                "Given network_interface_name '{0}' cannot be mapped to an "
                "network_interface_id".format(network_interface_name)
            )

    if network_interface_id:
        interface = boto.ec2.networkinterface.NetworkInterfaceSpecification(
            network_interface_id=network_interface_id,
            device_index=0
        )
    else:
        interface = boto.ec2.networkinterface.NetworkInterfaceSpecification(
            subnet_id=subnet_id,
            groups=security_group_ids,
            device_index=0
        )
    interfaces = boto.ec2.networkinterface.NetworkInterfaceCollection(interface)

    conn = _get_conn(region=region, key=key, keyid=keyid, profile=profile)

    reservation = conn.run_instances(image_id, key_name=key_name, security_groups=security_groups,
                                     user_data=user_data, instance_type=instance_type,
                                     placement=placement, kernel_id=kernel_id, ramdisk_id=ramdisk_id,
                                     monitoring_enabled=monitoring_enabled,
                                     private_ip_address=private_ip_address,
                                     block_device_map=_to_blockdev_map(block_device_map),
                                     disable_api_termination=disable_api_termination,
                                     instance_initiated_shutdown_behavior=instance_initiated_shutdown_behavior,
                                     placement_group=placement_group, client_token=client_token,
                                     additional_info=additional_info,
                                     tenancy=tenancy, instance_profile_arn=instance_profile_arn,
                                     instance_profile_name=instance_profile_name, ebs_optimized=ebs_optimized,
                                     network_interfaces=interfaces)
    if not reservation:
        log.warning('Instance could not be reserved')
        return False

    instance = reservation.instances[0]

    status = 'pending'
    while status == 'pending':
        time.sleep(5)
        status = instance.update()
    if status == 'running':
        if name:
            instance.add_tag('Name', name)
        if tags:
            instance.add_tags(tags)
        return {'instance_id': instance.id}
    else:
        log.warning('Instance could not be started -- '
                    'status is "{0}"'.format(status))


def get_key(key_name, region=None, key=None, keyid=None, profile=None):
    '''
    Check to see if a key exists. Returns fingerprint and name if
    it does and False if it doesn't
    CLI Example:

    .. code-block:: bash

        salt myminion boto_ec2.get_key mykey
    '''
    conn = _get_conn(region=region, key=key, keyid=keyid, profile=profile)

    try:
        key = conn.get_key_pair(key_name)
        log.debug("the key to return is : {0}".format(key))
        if key is None:
            return False
        return key.name, key.fingerprint
    except boto.exception.BotoServerError as e:
        log.debug(e)
        return False


def create_key(key_name, save_path, region=None, key=None, keyid=None,
               profile=None):
    '''
    Creates a key and saves it to a given path.
    Returns the private key.

    CLI Example:

    .. code-block:: bash

        salt myminion boto_ec2.create_key mykey /root/
    '''
    conn = _get_conn(region=region, key=key, keyid=keyid, profile=profile)

    try:
        key = conn.create_key_pair(key_name)
        log.debug("the key to return is : {0}".format(key))
        key.save(save_path)
        return key.material
    except boto.exception.BotoServerError as e:
        log.debug(e)
        return False


def import_key(key_name, public_key_material, region=None, key=None,
               keyid=None, profile=None):
    '''
    Imports the public key from an RSA key pair that you created with a third-party tool.
    Supported formats:
    - OpenSSH public key format (e.g., the format in ~/.ssh/authorized_keys)
    - Base64 encoded DER format
    - SSH public key file format as specified in RFC4716
    - DSA keys are not supported. Make sure your key generator is set up to create RSA keys.
    Supported lengths: 1024, 2048, and 4096.

    CLI Example:

    .. code-block:: bash

        salt myminion boto_ec2.import mykey publickey
    '''
    conn = _get_conn(region=region, key=key, keyid=keyid, profile=profile)

    try:
        key = conn.import_key_pair(key_name, public_key_material)
        log.debug("the key to return is : {0}".format(key))
        return key.fingerprint
    except boto.exception.BotoServerError as e:
        log.debug(e)
        return False


def delete_key(key_name, region=None, key=None, keyid=None, profile=None):
    '''
    Deletes a key. Always returns True

    CLI Example:

    .. code-block:: bash

        salt myminion boto_ec2.delete_key mykey
    '''
    conn = _get_conn(region=region, key=key, keyid=keyid, profile=profile)

    try:
        key = conn.delete_key_pair(key_name)
        log.debug("the key to return is : {0}".format(key))
        return key
    except boto.exception.BotoServerError as e:
        log.debug(e)
        return False


def get_keys(keynames=None, filters=None, region=None, key=None,
             keyid=None, profile=None):
    '''
    Gets all keys or filters them by name and returns a list.
    keynames (list):: A list of the names of keypairs to retrieve.
    If not provided, all key pairs will be returned.
    filters (dict) :: Optional filters that can be used to limit the
    results returned. Filters are provided in the form of a dictionary
    consisting of filter names as the key and filter values as the
    value. The set of allowable filter names/values is dependent on
    the request being performed. Check the EC2 API guide for details.

    CLI Example:

    .. code-block:: bash

        salt myminion boto_ec2.get_keys
    '''
    conn = _get_conn(region=region, key=key, keyid=keyid, profile=profile)

    try:
        keys = conn.get_all_key_pairs(keynames, filters)
        log.debug("the key to return is : {0}".format(keys))
        key_values = []
        if keys:
            for key in keys:
                key_values.append(key.name)
        return key_values
    except boto.exception.BotoServerError as e:
        log.debug(e)
        return False


def get_attribute(attribute, instance_name=None, instance_id=None, region=None, key=None,
                  keyid=None, profile=None, filters=None):
    '''
    Get an EC2 instance attribute.

    CLI Example:

    .. code-block:: bash

        salt myminion boto_ec2.get_attribute sourceDestCheck instance_name=my_instance

    Available attributes:
        * instanceType
        * kernel
        * ramdisk
        * userData
        * disableApiTermination
        * instanceInitiatedShutdownBehavior
        * rootDeviceName
        * blockDeviceMapping
        * productCodes
        * sourceDestCheck
        * groupSet
        * ebsOptimized
        * sriovNetSupport
    '''
    conn = _get_conn(region=region, key=key, keyid=keyid, profile=profile)

    attribute_list = ['instanceType', 'kernel', 'ramdisk', 'userData', 'disableApiTermination',
                      'instanceInitiatedShutdownBehavior', 'rootDeviceName', 'blockDeviceMapping', 'productCodes',
                      'sourceDestCheck', 'groupSet', 'ebsOptimized', 'sriovNetSupport']
    if not any((instance_name, instance_id)):
        raise SaltInvocationError('At least one of the following must be specified: '
                                  'instance_name or instance_id.')
    if instance_name and instance_id:
        raise SaltInvocationError('Both instance_name and instance_id can not be specified in the same command.')
    if attribute not in attribute_list:
        raise SaltInvocationError('Attribute must be one of: {0}.'.format(attribute_list))
    try:
        if instance_name:
            instances = find_instances(name=instance_name, region=region, key=key, keyid=keyid, profile=profile,
                                      filters=filters)
            if len(instances) > 1:
                log.error('Found more than one EC2 instance matching the criteria.')
                return False
            elif len(instances) < 1:
                log.error('Found no EC2 instance matching the criteria.')
                return False
            instance_id = instances[0]
        instance_attribute = conn.get_instance_attribute(instance_id, attribute)
        if not instance_attribute:
            return False
        return {attribute: instance_attribute[attribute]}
    except boto.exception.BotoServerError as exc:
        log.error(exc)
        return False


def set_attribute(attribute, attribute_value, instance_name=None, instance_id=None, region=None, key=None, keyid=None,
                  profile=None, filters=None):
    '''
    Set an EC2 instance attribute.
    Returns whether the operation succeeded or not.

    CLI Example:

    .. code-block:: bash

        salt myminion boto_ec2.set_attribute sourceDestCheck False instance_name=my_instance

    Available attributes:
        * instanceType
        * kernel
        * ramdisk
        * userData
        * disableApiTermination
        * instanceInitiatedShutdownBehavior
        * rootDeviceName
        * blockDeviceMapping
        * productCodes
        * sourceDestCheck
        * groupSet
        * ebsOptimized
        * sriovNetSupport
    '''
    conn = _get_conn(region=region, key=key, keyid=keyid, profile=profile)

    attribute_list = ['instanceType', 'kernel', 'ramdisk', 'userData', 'disableApiTermination',
                      'instanceInitiatedShutdownBehavior', 'rootDeviceName', 'blockDeviceMapping', 'productCodes',
                      'sourceDestCheck', 'groupSet', 'ebsOptimized', 'sriovNetSupport']
    if not any((instance_name, instance_id)):
        raise SaltInvocationError('At least one of the following must be specified: instance_name or instance_id.')
    if instance_name and instance_id:
        raise SaltInvocationError('Both instance_name and instance_id can not be specified in the same command.')
    if attribute not in attribute_list:
        raise SaltInvocationError('Attribute must be one of: {0}.'.format(attribute_list))
    try:
        if instance_name:
            instances = find_instances(name=instance_name, region=region, key=key, keyid=keyid, profile=profile,
                                      filters=filters)
            if len(instances) != 1:
                raise CommandExecutionError('Found more than one EC2 instance matching the criteria.')
            instance_id = instances[0]
        attribute = conn.modify_instance_attribute(instance_id, attribute, attribute_value)
        if not attribute:
            return False
        return attribute
    except boto.exception.BotoServerError as exc:
        log.error(exc)
        return False


def get_network_interface_id(name, region=None, key=None, keyid=None,
                             profile=None):
    '''
    Get an Elastic Network Interface id from its name tag.

    .. versionadded:: 2016.3.0

    CLI Example:

    .. code-block:: bash

        salt myminion boto_ec2.get_network_interface_id name=my_eni
    '''
    conn = _get_conn(region=region, key=key, keyid=keyid, profile=profile)
    r = {}
    try:
        enis = conn.get_all_network_interfaces(filters={'tag:Name': name})
        if not enis:
            r['error'] = {'message': 'No ENIs found.'}
        elif len(enis) > 1:
            r['error'] = {'message': 'Name specified is tagged on multiple ENIs.'}
        else:
            eni = enis[0]
            r['result'] = eni.id
    except boto.exception.EC2ResponseError as e:
        r['error'] = __utils__['boto.get_error'](e)
    return r


def get_network_interface(name=None, network_interface_id=None, region=None,
                          key=None, keyid=None, profile=None):
    '''
    Get an Elastic Network Interface.

    .. versionadded:: 2016.3.0

    CLI Example:

    .. code-block:: bash

        salt myminion boto_ec2.get_network_interface name=my_eni
    '''
    conn = _get_conn(region=region, key=key, keyid=keyid, profile=profile)
    r = {}
    result = _get_network_interface(conn, name, network_interface_id)
    if 'error' in result:
        if result['error']['message'] == 'No ENIs found.':
            r['result'] = None
            return r
        return result
    eni = result['result']
    r['result'] = _describe_network_interface(eni)
    return r


def _get_network_interface(conn, name=None, network_interface_id=None):
    r = {}
    if not (name or network_interface_id):
        raise SaltInvocationError(
            'Either name or network_interface_id must be provided.'
        )
    try:
        if network_interface_id:
            enis = conn.get_all_network_interfaces([network_interface_id])
        else:
            enis = conn.get_all_network_interfaces(filters={'tag:Name': name})

        if not enis:
            r['error'] = {'message': 'No ENIs found.'}
        elif len(enis) > 1:
            r['error'] = {'message': 'Name specified is tagged on multiple ENIs.'}
        else:
            eni = enis[0]
            r['result'] = eni
    except boto.exception.EC2ResponseError as e:
        r['error'] = __utils__['boto.get_error'](e)
    return r


def _describe_network_interface(eni):
    r = {}
    for attr in ['status', 'description', 'availability_zone', 'requesterId',
                 'requester_managed', 'mac_address', 'private_ip_address',
                 'vpc_id', 'id', 'source_dest_check', 'owner_id', 'tags',
                 'subnet_id', 'associationId', 'publicDnsName', 'owner_id',
                 'ipOwnerId', 'publicIp', 'allocationId']:
        if hasattr(eni, attr):
            r[attr] = getattr(eni, attr)
    r['region'] = eni.region.name
    r['groups'] = []
    for group in eni.groups:
        r['groups'].append({'name': group.name, 'id': group.id})
    r['private_ip_addresses'] = []
    for address in eni.private_ip_addresses:
        r['private_ip_addresses'].append(
            {'private_ip_address': address.private_ip_address,
             'primary': address.primary}
        )
    r['attachment'] = {}
    for attr in ['status', 'attach_time', 'device_index',
                 'delete_on_termination', 'instance_id',
                 'instance_owner_id', 'id']:
        if hasattr(eni.attachment, attr):
            r['attachment'][attr] = getattr(eni.attachment, attr)
    return r


def create_network_interface(name, subnet_id=None, subnet_name=None,
                             private_ip_address=None, description=None,
                             groups=None, region=None, key=None, keyid=None,
                             profile=None):
    '''
    Create an Elastic Network Interface.

    .. versionadded:: 2016.3.0

    CLI Example:

    .. code-block:: bash

        salt myminion boto_ec2.create_network_interface my_eni subnet-12345 description=my_eni groups=['my_group']
    '''
    if not salt.utils.exactly_one((subnet_id, subnet_name)):
        raise SaltInvocationError('One (but not both) of subnet_id or '
                                  'subnet_name must be provided.')

    if subnet_name:
        resource = __salt__['boto_vpc.get_resource_id']('subnet', subnet_name,
                                                        region=region, key=key,
                                                        keyid=keyid,
                                                        profile=profile)
        if 'id' not in resource:
            log.warning('Couldn\'t resolve subnet name {0}.').format(
                subnet_name)
            return False
        subnet_id = resource['id']

    conn = _get_conn(region=region, key=key, keyid=keyid, profile=profile)
    r = {}
    result = _get_network_interface(conn, name)
    if 'result' in result:
        r['error'] = {'message': 'An ENI with this Name tag already exists.'}
        return r
    vpc_id = __salt__['boto_vpc.get_subnet_association'](
        [subnet_id], region=region, key=key, keyid=keyid, profile=profile
    )
    vpc_id = vpc_id.get('vpc_id')
    if not vpc_id:
        msg = 'subnet_id {0} does not map to a valid vpc id.'.format(subnet_id)
        r['error'] = {'message': msg}
        return r
    _groups = __salt__['boto_secgroup.convert_to_group_ids'](
        groups, vpc_id=vpc_id, region=region, key=key,
        keyid=keyid, profile=profile
    )
    try:
        eni = conn.create_network_interface(
            subnet_id,
            private_ip_address=private_ip_address,
            description=description,
            groups=_groups
        )
        eni.add_tag('Name', name)
    except boto.exception.EC2ResponseError as e:
        r['error'] = __utils__['boto.get_error'](e)
        return r
    r['result'] = _describe_network_interface(eni)
    return r


def delete_network_interface(
        name=None, network_interface_id=None, region=None, key=None,
        keyid=None, profile=None):
    '''
    Create an Elastic Network Interface.

    .. versionadded:: 2016.3.0

    CLI Example:

    .. code-block:: bash

        salt myminion boto_ec2.create_network_interface my_eni subnet-12345 description=my_eni groups=['my_group']
    '''
    if not (name or network_interface_id):
        raise SaltInvocationError(
            'Either name or network_interface_id must be provided.'
        )
    conn = _get_conn(region=region, key=key, keyid=keyid, profile=profile)
    r = {}
    result = _get_network_interface(conn, name, network_interface_id)
    if 'error' in result:
        return result
    eni = result['result']
    try:
        info = _describe_network_interface(eni)
        network_interface_id = info['id']
    except KeyError:
        r['error'] = {'message': 'ID not found for this network interface.'}
        return r
    try:
        r['result'] = conn.delete_network_interface(network_interface_id)
    except boto.exception.EC2ResponseError as e:
        r['error'] = __utils__['boto.get_error'](e)
    return r


def attach_network_interface(device_index, name=None, network_interface_id=None,
                             instance_name=None, instance_id=None,
                             region=None, key=None, keyid=None, profile=None):
    '''
    Attach an Elastic Network Interface.

    .. versionadded:: 2016.3.0

    CLI Example:

    .. code-block:: bash

        salt myminion boto_ec2.attach_network_interface my_eni instance_name=salt-master device_index=0
    '''
    if not salt.utils.exactly_one((name, network_interface_id)):
        raise SaltInvocationError(
            "Exactly one (but not both) of 'name' or 'network_interface_id' "
            "must be provided."
        )

    if not salt.utils.exactly_one((instance_name, instance_id)):
        raise SaltInvocationError(
            "Exactly one (but not both) of 'instance_name' or 'instance_id' "
            "must be provided."
        )

    conn = _get_conn(region=region, key=key, keyid=keyid, profile=profile)
    r = {}
    result = _get_network_interface(conn, name, network_interface_id)
    if 'error' in result:
        return result
    eni = result['result']
    try:
        info = _describe_network_interface(eni)
        network_interface_id = info['id']
    except KeyError:
        r['error'] = {'message': 'ID not found for this network interface.'}
        return r

    if instance_name:
        try:
            instance_id = get_id(name=instance_name, region=region, key=key,
                                 keyid=keyid, profile=profile)
        except boto.exception.BotoServerError as e:
            log.error(e)
            return False

    try:
        r['result'] = conn.attach_network_interface(
            network_interface_id, instance_id, device_index
        )
    except boto.exception.EC2ResponseError as e:
        r['error'] = __utils__['boto.get_error'](e)
    return r


def detach_network_interface(
        name=None, network_interface_id=None, attachment_id=None,
        force=False, region=None, key=None, keyid=None, profile=None):
    '''
    Detach an Elastic Network Interface.

    .. versionadded:: 2016.3.0

    CLI Example:

    .. code-block:: bash

        salt myminion boto_ec2.detach_network_interface my_eni
    '''
    if not (name or network_interface_id or attachment_id):
        raise SaltInvocationError(
            'Either name or network_interface_id or attachment_id must be'
            ' provided.'
        )
    conn = _get_conn(region=region, key=key, keyid=keyid, profile=profile)
    r = {}
    if not attachment_id:
        result = _get_network_interface(conn, name, network_interface_id)
        if 'error' in result:
            return result
        eni = result['result']
        info = _describe_network_interface(eni)
        try:
            attachment_id = info['attachment']['id']
        except KeyError:
            r['error'] = {'message': 'Attachment id not found for this ENI.'}
            return r
    try:
        r['result'] = conn.detach_network_interface(attachment_id, force)
    except boto.exception.EC2ResponseError as e:
        r['error'] = __utils__['boto.get_error'](e)
    return r


def modify_network_interface_attribute(
        name=None, network_interface_id=None, attr=None,
        value=None, region=None, key=None, keyid=None, profile=None):
    '''
    Modify an attribute of an Elastic Network Interface.

    .. versionadded:: 2016.3.0

    CLI Example:

    .. code-block:: bash

        salt myminion boto_ec2.modify_network_interface_attribute my_eni attr=description value='example description'
    '''
    if not (name or network_interface_id):
        raise SaltInvocationError(
            'Either name or network_interface_id must be provided.'
        )
    if attr is None and value is None:
        raise SaltInvocationError(
            'attr and value must be provided.'
        )
    r = {}
    conn = _get_conn(region=region, key=key, keyid=keyid, profile=profile)
    result = _get_network_interface(conn, name, network_interface_id)
    if 'error' in result:
        return result
    eni = result['result']
    info = _describe_network_interface(eni)
    network_interface_id = info['id']
    # munge attr into what the API requires
    if attr == 'groups':
        _attr = 'groupSet'
    elif attr == 'source_dest_check':
        _attr = 'sourceDestCheck'
    elif attr == 'delete_on_termination':
        _attr = 'deleteOnTermination'
    else:
        _attr = attr
    _value = value
    if info.get('vpc_id') and _attr == 'groupSet':
        _value = __salt__['boto_secgroup.convert_to_group_ids'](
            value, vpc_id=info.get('vpc_id'), region=region, key=key,
            keyid=keyid, profile=profile
        )
        if not _value:
            r['error'] = {
                'message': ('Security groups do not map to valid security'
                            ' group ids')
            }
            return r
    _attachment_id = None
    if _attr == 'deleteOnTermination':
        try:
            _attachment_id = info['attachment']['id']
        except KeyError:
            r['error'] = {
                'message': ('No attachment id found for this ENI. The ENI must'
                            ' be attached before delete_on_termination can be'
                            ' modified')
            }
            return r
    try:
        r['result'] = conn.modify_network_interface_attribute(
            network_interface_id, _attr, _value, attachment_id=_attachment_id
        )
    except boto.exception.EC2ResponseError as e:
        r['error'] = __utils__['boto.get_error'](e)
    return r


def get_all_volumes(volume_ids=None, filters=None, return_objs=False,
                    region=None, key=None, keyid=None, profile=None):
    '''
    Get a list of all EBS volumes, optionally filtered by provided 'filters' param

    .. versionadded:: 2016.11.0

    volume_ids
        (list) - Optional list of volume_ids.  If provided, only the volumes
        associated with those in the list will be returned.
    filters
        (dict) - Additional constraints on which volumes to return.  Valid filters are:
            attachment.attach-time - The time stamp when the attachment initiated.
            attachment.delete-on-termination - Whether the volume is deleted on instance termination.
            attachment.device - The device name that is exposed to the instance (for example, /dev/sda1).
            attachment.instance-id - The ID of the instance the volume is attached to.
            attachment.status - The attachment state (attaching | attached | detaching | detached).
            availability-zone - The Availability Zone in which the volume was created.
            create-time - The time stamp when the volume was created.
            encrypted - The encryption status of the volume.
            size - The size of the volume, in GiB.
            snapshot-id - The snapshot from which the volume was created.
            status - The status of the volume (creating | available | in-use | deleting | deleted | error).
            tag:key=value - The key/value combination of a tag assigned to the resource.
            volume-id - The volume ID.
            volume-type - The Amazon EBS volume type. This can be gp2 for General Purpose SSD, io1 for
                          Provisioned IOPS SSD, st1 for Throughput Optimized HDD, sc1 for Cold HDD, or
                          standard for Magnetic volumes.
    return_objs
        (bool) - Changes the return type from list of volume IDs to list of boto.ec2.volume.Volume objects

    returns
        (list) - A list of the requested values:  Either the volume IDs; or, if return_objs is true,
                 boto.ec2.volume.Volume objects.

    CLI Example:

    .. code-block:: bash

        salt-call boto_ec2.get_all_volumes filters='{"tag:Name": "myVolume01"}'

    '''
    conn = _get_conn(region=region, key=key, keyid=keyid, profile=profile)

    try:
        ret = conn.get_all_volumes(volume_ids=volume_ids, filters=filters)
        return ret if return_objs else [r.id for r in ret]
    except boto.exception.BotoServerError as e:
        log.error(e)
        return []


def set_volumes_tags(tag_maps, authoritative=False, dry_run=False,
                    region=None, key=None, keyid=None, profile=None):
    '''
<<<<<<< HEAD
    tag_maps (list)
        List of dicts of filters and tags, where 'filters' is a dict suitable for passing to the
        'filters' argument of get_all_volumes() above, and 'tags' is a dict of tags to be set on
        volumes (via create_tags/delete_tags) as matched by the given filters.  The filter syntax
        is extended to permit passing either a list of volume_ids or an instance_name (with
        instance_name being the Name tag of the instance to which the desired volumes are mapped).
        Each mapping in the list is applied separately, so multiple sets of volumes can be all
        tagged differently with one call to this function.  If filtering by instance Name, You may
        additionally limit the instances matched by passing in a list of desired instance states.
        The default set of states is ('pending', 'rebooting', 'running', 'stopping', 'stopped').
=======
    .. versionadded:: 2016.11.0

    tag_maps
        (list) - List of dicts of filters and tags, where 'filters' is a dict suitable for passing
                 to the 'filters' argument of get_all_volumes() above, and 'tags' is a dict of tags
                 to be set on volumes (via create_tags/delete_tags) as matched by the given filters.
                 The filter syntax is extended to permit passing either a list of volume_ids or an
                 instance_name (with instance_name being the Name tag of the instance to which the
                 desired volumes are mapped).  Each mapping in the list is applied separately, so
                 multiple sets of volumes can be all tagged differently with one call to this
                 function.
>>>>>>> 63ba6b03

    YAML example fragment:

    .. code-block:: yaml
        - filters:
            attachment.instance_id: i-abcdef12
          tags:
            Name: dev-int-abcdef12.aws-foo.com
        - filters:
            attachment.device: /dev/sdf
          tags:
            ManagedSnapshots: true
            BillingGroup: bubba.hotep@aws-foo.com
          in_states:
          - stopped
          - terminated
        - filters:
            instance_name: prd-foo-01.aws-foo.com
          tags:
            Name: prd-foo-01.aws-foo.com
            BillingGroup: infra-team@aws-foo.com
        - filters:
            volume_ids: [ vol-12345689, vol-abcdef12 ]
          tags:
            BillingGroup: infra-team@aws-foo.com

    authoritative (bool)
        If true, any existing tags on the matched volumes, and not explicitly requested here, will
        be removed.

    dry_run (bool)
        If true, don't change anything, just return a dictionary describing any changes which
        would have been applied.

    returns (dict)
        A dict dsecribing status and any changes.

    '''
    ret = {'success': True, 'comment': '', 'changes': {}}
    running_states = ('pending', 'rebooting', 'running', 'stopping', 'stopped')
    for tm in tag_maps:
        filters = tm.get('filters')
        tags = tm.get('tags')
        if not isinstance(filters, dict):
            raise SaltInvocationError('Tag filters must be a dictionary: got {0}'.format(filters))
        if not isinstance(tags, dict):
            raise SaltInvocationError('Tags must be a dictionary: got {0}'.format(tags))
        args = {'return_objs': True, 'region': region, 'key': key, 'keyid': keyid, 'profile': profile}
        new_filters = {}
        log.debug('got filters: {0}'.format(filters))
        instance_id = None
        in_states = tm.get('in_states', running_states)
        try:
            for k, v in six.iteritems(filters):
                if k == 'volume_ids':
                    args['volume_ids'] = v
                elif k == 'instance_name':
                    instance_id = get_id(name=v, in_states=in_states, region=region, key=key,
                                         keyid=keyid, profile=profile)
                    if not instance_id:
                        msg = "Couldn't resolve instance Name {0} to an ID.".format(v)
                        raise CommandExecutionError(msg)
                    new_filters['attachment.instance_id'] = instance_id
                else:
                    new_filters[k] = v
        except CommandExecutionError as e:
            log.warning(e)
            continue  # Hmme, abort or do what we can...?  Guess the latter for now.
        args['filters'] = new_filters
        volumes = get_all_volumes(**args)
        log.debug('got volume list: {0}'.format(volumes))
        changes = {'old': {}, 'new': {}}
        for vol in volumes:
            log.debug('current tags on vol.id {0}: {1}'.format(vol.id, dict(getattr(vol, 'tags', {}))))
            curr = set(dict(getattr(vol, 'tags', {})).keys())
            log.debug('requested tags on vol.id {0}: {1}'.format(vol.id, tags))
            req = set(tags.keys())
            add = list(req - curr)
            update = [r for r in (req & curr) if vol.tags[r] != tags[r]]
            remove = list(curr - req)
            if add or update or (authoritative and remove):
                changes['old'][vol.id] = dict(getattr(vol, 'tags', {}))
                changes['new'][vol.id] = tags
            else:
                log.debug('No changes needed for vol.id {0}'.format(vol.id))
            if len(add):
                d = dict((k, tags[k]) for k in add)
                log.debug('New tags for vol.id {0}: {1}'.format(vol.id, d))
            if len(update):
                d = dict((k, tags[k]) for k in update)
                log.debug('Updated tags for vol.id {0}: {1}'.format(vol.id, d))
            if not dry_run:
                if not create_tags(vol.id, tags, region=region, key=key, keyid=keyid, profile=profile):
                    ret['success'] = False
                    ret['comment'] = "Failed to set tags on vol.id {0}: {1}".format(vol.id, tags)
                    return ret
                if authoritative:
                    if len(remove):
                        log.debug('Removed tags for vol.id {0}: {1}'.format(vol.id, remove))
                        if not delete_tags(vol.id, remove, region=region, key=key, keyid=keyid, profile=profile):
                            ret['success'] = False
                            ret['comment'] = "Failed to remove tags on vol.id {0}: {1}".format(vol.id, remove)
                            return ret
        ret['changes'].update(changes) if changes['old'] or changes['new'] else None  # pylint: disable=W0106
    return ret


def create_tags(resource_ids, tags, region=None, key=None, keyid=None, profile=None):
    '''
    Create new metadata tags for the specified resource ids.

    .. versionadded:: 2016.11.0

    resource_ids
        (string) or (list) – List of resource IDs.  A plain string will be converted to a list of one element.
    tags
        (dict) – Dictionary of name/value pairs. To create only a tag name, pass '' as the value.

    returns
        (bool) - True on success, False on failure.

    CLI Example:

    .. code-block:: bash

        salt-call boto_ec2.create_tags vol-12345678 '{"Name": "myVolume01"}'

    '''
    if not isinstance(resource_ids, list):
        resource_ids = [resource_ids]

    conn = _get_conn(region=region, key=key, keyid=keyid, profile=profile)
    try:
        conn.create_tags(resource_ids, tags)
        return True
    except boto.exception.BotoServerError as e:
        log.error(e)
        return False


def delete_tags(resource_ids, tags, region=None, key=None, keyid=None, profile=None):
    '''
    Delete metadata tags for the specified resource ids.

    .. versionadded:: 2016.11.0

    resource_ids
        (string) or (list) – List of resource IDs.  A plain string will be converted to a list of one element.
    tags
        (dict) or (list) – Either a dictionary containing name/value pairs or a list containing just tag names.
                           If you pass in a dictionary, the values must match the actual tag values or the tag
                           will not be deleted. If you pass in a value of None for the tag value, all tags with
                           that name will be deleted.

    returns
        (bool) - True on success, False on failure.

    CLI Example:

    .. code-block:: bash

        salt-call boto_ec2.delete_tags vol-12345678 '{"Name": "myVolume01"}'
        salt-call boto_ec2.delete_tags vol-12345678 '["Name","MountPoint"]'

    '''
    if not isinstance(resource_ids, list):
        resource_ids = [resource_ids]

    conn = _get_conn(region=region, key=key, keyid=keyid, profile=profile)
    try:
        conn.delete_tags(resource_ids, tags)
        return True
    except boto.exception.BotoServerError as e:
        log.error(e)
        return False


def detach_volume(volume_id, instance_id=None, device=None, force=False,
                  region=None, key=None, keyid=None, profile=None):
    '''
    Detach an EBS volume from an EC2 instance.

    .. versionadded:: 2016.11.0

    volume_id
        (string) – The ID of the EBS volume to be detached.
    instance_id
        (string) – The ID of the EC2 instance from which it will be detached.
    device
        (string) – The device on the instance through which the volume is exposted (e.g. /dev/sdh)
    force
        (bool) – Forces detachment if the previous detachment attempt did not occur cleanly.
                 This option can lead to data loss or a corrupted file system. Use this option
                 only as a last resort to detach a volume from a failed instance. The instance
                 will not have an opportunity to flush file system caches nor file system meta data.
                 If you use this option, you must perform file system check and repair procedures.

    returns
        (bool) - True on success, False on failure.

    CLI Example:

    .. code-block:: bash

        salt-call boto_ec2.detach_volume vol-12345678 i-87654321

    '''
    conn = _get_conn(region=region, key=key, keyid=keyid, profile=profile)
    try:
        return conn.detach_volume(volume_id, instance_id, device, force)
    except boto.exception.BotoServerError as e:
        log.error(e)
        return False


def delete_volume(volume_id, instance_id=None, device=None, force=False,
                  region=None, key=None, keyid=None, profile=None):
    '''
    Detach an EBS volume from an EC2 instance.

    .. versionadded:: 2016.11.0

    volume_id
        (string) – The ID of the EBS volume to be deleted.
    force
        (bool) – Forces deletion even if the device has not yet been detached from its instance.

    returns
        (bool) - True on success, False on failure.

    CLI Example:

    .. code-block:: bash

        salt-call boto_ec2.delete_volume vol-12345678

    '''
    conn = _get_conn(region=region, key=key, keyid=keyid, profile=profile)
    try:
        return conn.delete_volume(volume_id)
    except boto.exception.BotoServerError as e:
        if not force:
            log.error(e)
            return False
    try:
        conn.detach_volume(volume_id, force=force)
        return conn.delete_volume(volume_id)
    except boto.exception.BotoServerError as e:
        log.error(e)
        return False<|MERGE_RESOLUTION|>--- conflicted
+++ resolved
@@ -1706,18 +1706,6 @@
 def set_volumes_tags(tag_maps, authoritative=False, dry_run=False,
                     region=None, key=None, keyid=None, profile=None):
     '''
-<<<<<<< HEAD
-    tag_maps (list)
-        List of dicts of filters and tags, where 'filters' is a dict suitable for passing to the
-        'filters' argument of get_all_volumes() above, and 'tags' is a dict of tags to be set on
-        volumes (via create_tags/delete_tags) as matched by the given filters.  The filter syntax
-        is extended to permit passing either a list of volume_ids or an instance_name (with
-        instance_name being the Name tag of the instance to which the desired volumes are mapped).
-        Each mapping in the list is applied separately, so multiple sets of volumes can be all
-        tagged differently with one call to this function.  If filtering by instance Name, You may
-        additionally limit the instances matched by passing in a list of desired instance states.
-        The default set of states is ('pending', 'rebooting', 'running', 'stopping', 'stopped').
-=======
     .. versionadded:: 2016.11.0
 
     tag_maps
@@ -1729,7 +1717,6 @@
                  desired volumes are mapped).  Each mapping in the list is applied separately, so
                  multiple sets of volumes can be all tagged differently with one call to this
                  function.
->>>>>>> 63ba6b03
 
     YAML example fragment:
 
