--- conflicted
+++ resolved
@@ -1539,11 +1539,7 @@
                 log.error("Found more than one EC2 instance matching the criteria.")
                 return False
             elif not instances:
-<<<<<<< HEAD
-                log.error("Found no EC2 instance matching the criteria.")
-=======
                 log.error('Found no EC2 instance matching the criteria.')
->>>>>>> 8abb7099
                 return False
             instance_id = instances[0]
         instance_attribute = conn.get_instance_attribute(instance_id, attribute)
@@ -2273,17 +2269,10 @@
             changes["old"][vol.id] = dict(getattr(vol, "tags", {}))
             changes["new"][vol.id] = tags
         else:
-<<<<<<< HEAD
-            log.debug("No changes needed for vol.id %s", vol.id)
-        if add:
-            d = dict((k, tags[k]) for k in add)
-            log.debug("New tags for vol.id %s: %s", vol.id, d)
-=======
             log.debug('No changes needed for vol.id %s', vol.id)
         if add:
             d = dict((k, tags[k]) for k in add)
             log.debug('New tags for vol.id %s: %s', vol.id, d)
->>>>>>> 8abb7099
         if update:
             d = dict((k, tags[k]) for k in update)
             log.debug("Updated tags for vol.id %s: %s", vol.id, d)
@@ -2298,28 +2287,10 @@
                 return ret
             if authoritative:
                 if remove:
-<<<<<<< HEAD
-                    log.debug("Removed tags for vol.id %s: %s", vol.id, remove)
-                    if not delete_tags(
-                        vol.id,
-                        remove,
-                        region=region,
-                        key=key,
-                        keyid=keyid,
-                        profile=profile,
-                    ):
-                        ret["success"] = False
-                        ret[
-                            "comment"
-                        ] = "Failed to remove tags on vol.id {0}: {1}".format(
-                            vol.id, remove
-                        )
-=======
                     log.debug('Removed tags for vol.id %s: %s', vol.id, remove)
                     if not delete_tags(vol.id, remove, region=region, key=key, keyid=keyid, profile=profile):
                         ret['success'] = False
                         ret['comment'] = "Failed to remove tags on vol.id {0}: {1}".format(vol.id, remove)
->>>>>>> 8abb7099
                         return ret
     if changes["old"] or changes["new"]:
         ret["changes"].update(changes)
