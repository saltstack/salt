# -*- coding: utf-8 -*-
'''
Manage Dell DRAC
'''

# Import python libs
from __future__ import absolute_import
import logging

# Import Salt libs
import salt.utils

# Import 3rd-party libs
import salt.ext.six as six
from salt.ext.six.moves import range  # pylint: disable=import-error,no-name-in-module,redefined-builtin

log = logging.getLogger(__name__)


def __virtual__():
    if salt.utils.which('racadm'):
        return True

    return False


def __parse_drac(output):
    '''
    Parse Dell DRAC output
    '''
    drac = {}
    section = ''

    for i in output.splitlines():
        if len(i.rstrip()) > 0 and '=' in i:
            if section in drac:
                drac[section].update(dict(
                    [[prop.strip() for prop in i.split('=')]]
                ))
        else:
            section = i.strip()[:-1]
            if section not in drac and section:
                drac[section] = {}

    return drac


def __execute_cmd(command):
    '''
    Execute rac commands
    '''
    cmd = __salt__['cmd.run_all']('racadm {0}'.format(command))

    if cmd['retcode'] != 0:
        log.warn('racadm return an exit code \'{0}\'.'.format(cmd['retcode']))
        return False

    return True


def system_info():
    '''
    Return System information

    CLI Example:

    .. code-block:: bash

        salt dell drac.getsysinfo
    '''
    cmd = __salt__['cmd.run_all']('racadm getsysinfo')

    if cmd['retcode'] != 0:
        log.warn('racadm return an exit code \'{0}\'.'.format(cmd['retcode']))

    return __parse_drac(cmd['stdout'])


def network_info():
    '''
    Return Network Configuration

    CLI Example:

    .. code-block:: bash

        salt dell drac.getniccfg
    '''

    cmd = __salt__['cmd.run_all']('racadm getniccfg')

    if cmd['retcode'] != 0:
        log.warn('racadm return an exit code \'{0}\'.'.format(cmd['retcode']))

    return __parse_drac(cmd['stdout'])


def nameservers(*ns):
    '''
    Configure the nameservers on the DRAC

    CLI Example:

    .. code-block:: bash

        salt dell drac.nameservers [NAMESERVERS]
        salt dell drac.nameservers ns1.example.com ns2.example.com
    '''
    if len(ns) > 2:
        log.warn('racadm only supports two nameservers')
        return False

    for i in range(1, len(ns) + 1):
        if not __execute_cmd('config -g cfgLanNetworking -o \
                cfgDNSServer{0} {1}'.format(i, ns[i - 1])):
            return False

    return True


def syslog(server, enable=True):
    '''
    Configure syslog remote logging, by default syslog will automatically be
    enabled if a server is specified. However, if you want to disable syslog
    you will need to specify a server followed by False

    CLI Example:

    .. code-block:: bash

        salt dell drac.syslog [SYSLOG IP] [ENABLE/DISABLE]
        salt dell drac.syslog 0.0.0.0 False
    '''
    if enable and __execute_cmd('config -g cfgRemoteHosts -o \
                cfgRhostsSyslogEnable 1'):
        return __execute_cmd('config -g cfgRemoteHosts -o \
                cfgRhostsSyslogServer1 {0}'.format(server))

    return __execute_cmd('config -g cfgRemoteHosts -o cfgRhostsSyslogEnable 0')


def email_alerts(action):
    '''
    Enable/Disable email alerts

    CLI Example:

    .. code-block:: bash

        salt dell drac.email_alerts True
        salt dell drac.email_alerts False
    '''

    if action:
        return __execute_cmd('config -g cfgEmailAlert -o \
                cfgEmailAlertEnable -i 1 1')
    else:
        return __execute_cmd('config -g cfgEmailAlert -o \
                cfgEmailAlertEnable -i 1 0')


def list_users():
    '''
    List all DRAC users

    CLI Example:

    .. code-block:: bash

        salt dell drac.list_users
    '''
    users = {}
    _username = ''

<<<<<<< HEAD
    for idx in range(1, 12):
=======
    for idx in range(1, 17):
>>>>>>> fd7b0e3b
        cmd = __salt__['cmd.run_all']('racadm getconfig -g \
                cfgUserAdmin -i {0}'.format(idx))

        if cmd['retcode'] != 0:
            log.warn('racadm return an exit \
                    code \'{0}\'.'.format(cmd['retcode']))

        for user in cmd['stdout'].splitlines():
            if not user.startswith('cfg'):
                continue

            (key, val) = user.split('=')

            if key.startswith('cfgUserAdminUserName'):
                _username = val.strip()

                if val:
                    users[_username] = {'index': idx}
                else:
                    break
            else:
                users[_username].update({key: val})

    return users


def delete_user(username, uid=None):
    '''
    Delete a user

    CLI Example:

    .. code-block:: bash

        salt dell drac.delete_user [USERNAME] [UID - optional]
        salt dell drac.delete_user diana 4
    '''
    if uid is None:
        user = list_users()
        uid = user[username]['index']

    if uid:
        return __execute_cmd('config -g cfgUserAdmin -o \
                              cfgUserAdminUserName -i {0} ""'.format(uid))

    else:
        log.warn('\'{0}\' does not exist'.format(username))
        return False

    return True


def change_password(username, password, uid=None):
    '''
    Change users password

    CLI Example:

    .. code-block:: bash

        salt dell drac.change_password [USERNAME] [PASSWORD] [UID - optional]
        salt dell drac.change_password diana secret
    '''
    if uid is None:
        user = list_users()
        uid = user[username]['index']

    if uid:
        return __execute_cmd('config -g cfgUserAdmin -o \
                cfgUserAdminPassword -i {0} {1}'.format(uid, password))
    else:
        log.warn('\'{0}\' does not exist'.format(username))
        return False

    return True


def create_user(username, password, permissions, users=None):
    '''
    Create user accounts

    CLI Example:

    .. code-block:: bash

        salt dell drac.create_user [USERNAME] [PASSWORD] [PRIVELEGES]
        salt dell drac.create_user diana secret login,test_alerts,clear_logs

    DRAC Privileges
      * login                   : Login to iDRAC
      * drac                    : Configure iDRAC
      * user_management         : Configure Users
      * clear_logs              : Clear Logs
      * server_control_commands : Execute Server Control Commands
      * console_redirection     : Access Console Redirection
      * virtual_media           : Access Virtual Media
      * test_alerts             : Test Alerts
      * debug_commands          : Execute Debug Commands
    '''
    _uids = set()

    if users is None:
        users = list_users()

    if username in users:
        log.warn('\'{0}\' already exists'.format(username))
        return False

    for idx in six.iterkeys(users):
        _uids.add(users[idx]['index'])

    uid = sorted(list(set(range(2, 12)) - _uids), reverse=True).pop()

    # Create user accountvfirst
    if not __execute_cmd('config -g cfgUserAdmin -o \
                 cfgUserAdminUserName -i {0} {1}'.format(uid, username)):
        delete_user(username, uid)
        return False

    # Configure users permissions
    if not set_permissions(username, permissions, uid):
        log.warn('unable to set user permissions')
        delete_user(username, uid)
        return False

    # Configure users password
    if not change_password(username, password, uid):
        log.warn('unable to set user password')
        delete_user(username, uid)
        return False

    # Enable users admin
    if not __execute_cmd('config -g cfgUserAdmin -o \
                          cfgUserAdminEnable -i {0} 1'.format(uid)):
        delete_user(username, uid)
        return False

    return True


def set_permissions(username, permissions, uid=None):
    '''
    Configure users permissions

    CLI Example:

    .. code-block:: bash

        salt dell drac.set_permissions [USERNAME] [PRIVELEGES] [USER INDEX - optional]
        salt dell drac.set_permissions diana login,test_alerts,clear_logs 4

    DRAC Privileges
      * login                   : Login to iDRAC
      * drac                    : Configure iDRAC
      * user_management         : Configure Users
      * clear_logs              : Clear Logs
      * server_control_commands : Execute Server Control Commands
      * console_redirection     : Access Console Redirection
      * virtual_media           : Access Virtual Media
      * test_alerts             : Test Alerts
      * debug_commands          : Execute Debug Commands
    '''
    privileges = {'login': '0x0000001',
                  'drac': '0x0000002',
                  'user_management': '0x0000004',
                  'clear_logs': '0x0000008',
                  'server_control_commands': '0x0000010',
                  'console_redirection': '0x0000020',
                  'virtual_media': '0x0000040',
                  'test_alerts': '0x0000080',
                  'debug_commands': '0x0000100'}

    permission = 0

    # When users don't provide a user ID we need to search for this
    if uid is None:
        user = list_users()
        uid = user[username]['index']

    # Generate privilege bit mask
    for i in permissions.split(','):
        perm = i.strip()

        if perm in privileges:
            permission += int(privileges[perm], 16)

    return __execute_cmd('config -g cfgUserAdmin -o \
            cfgUserAdminPrivilege -i {0} 0x{1:08X}'.format(uid, permission))


def set_snmp(community):
    '''
    Configure SNMP community string

    CLI Example:

    .. code-block:: bash

        salt dell drac.set_snmp [COMMUNITY]
        salt dell drac.set_snmp public
    '''
    return __execute_cmd('config -g cfgOobSnmp -o \
            cfgOobSnmpAgentCommunity {0}'.format(community))


def set_network(ip, netmask, gateway):
    '''
    Configure Network

    CLI Example:

    .. code-block:: bash

        salt dell drac.set_network [DRAC IP] [NETMASK] [GATEWAY]
        salt dell drac.set_network 192.168.0.2 255.255.255.0 192.168.0.1
    '''
    return __execute_cmd('setniccfg -s {0} {1} {2}'.format(
        ip, netmask, gateway
        ))


def server_reboot():
    '''
    Issues a power-cycle operation on the managed server. This action is
    similar to pressing the power button on the system's front panel to
    power down and then power up the system.

    CLI Example:

    .. code-block:: bash

        salt dell drac.server_reboot
    '''
    return __execute_cmd('serveraction powercycle')


def server_poweroff():
    '''
    Powers down the managed server.

    CLI Example:

    .. code-block:: bash

        salt dell drac.server_poweroff
    '''
    return __execute_cmd('serveraction powerdown')


def server_poweron():
    '''
    Powers up the managed server.

    CLI Example:

    .. code-block:: bash

        salt dell drac.server_poweron
    '''
    return __execute_cmd('serveraction powerup')


def server_hardreset():
    '''
    Performs a reset (reboot) operation on the managed server.

    CLI Example:

    .. code-block:: bash

        salt dell drac.server_hardreset
    '''
    return __execute_cmd('serveraction hardreset')


def server_pxe():
    '''
    Configure server to PXE perform a one off PXE boot

    CLI Example:

    .. code-block:: bash

        salt dell drac.server_pxe
    '''
    if __execute_cmd('config -g cfgServerInfo -o \
            cfgServerFirstBootDevice PXE'):
        if __execute_cmd('config -g cfgServerInfo -o cfgServerBootOnce 1'):
            return server_reboot
        else:
            log.warn('failed to set boot order')
            return False

    log.warn('failed to to configure PXE boot')
    return False<|MERGE_RESOLUTION|>--- conflicted
+++ resolved
@@ -172,11 +172,7 @@
     users = {}
     _username = ''
 
-<<<<<<< HEAD
-    for idx in range(1, 12):
-=======
     for idx in range(1, 17):
->>>>>>> fd7b0e3b
         cmd = __salt__['cmd.run_all']('racadm getconfig -g \
                 cfgUserAdmin -i {0}'.format(idx))
 
