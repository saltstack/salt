# -*- coding: utf-8 -*-
'''
Manage Dell DRAC
'''

# Import python libs
from __future__ import absolute_import
import logging

# Import Salt libs
import salt.utils

# Import 3rd-party libs
import salt.ext.six as six
from salt.ext.six.moves import range  # pylint: disable=import-error,no-name-in-module,redefined-builtin

log = logging.getLogger(__name__)


def __virtual__():
    if salt.utils.which('racadm'):
        return True

    return False


def __parse_drac(output):
    '''
    Parse Dell DRAC output
    '''
    drac = {}
    section = ''

    for i in output.splitlines():
        if len(i.rstrip()) > 0 and '=' in i:
            if section in drac:
                drac[section].update(dict(
                    [[prop.strip() for prop in i.split('=')]]
                ))
        else:
            section = i.strip()[:-1]
            if section not in drac and section:
                drac[section] = {}

    return drac


def __execute_cmd(command):
    '''
    Execute rac commands
    '''
    cmd = __salt__['cmd.run_all']('racadm {0}'.format(command))

    if cmd['retcode'] != 0:
        log.warn('racadm return an exit code \'{0}\'.'.format(cmd['retcode']))
        return False

    return True


def system_info():
    '''
    Return System information

    CLI Example:

    .. code-block:: bash

        salt dell drac.getsysinfo
    '''
    cmd = __salt__['cmd.run_all']('racadm getsysinfo')

    if cmd['retcode'] != 0:
        log.warn('racadm return an exit code \'{0}\'.'.format(cmd['retcode']))

    return __parse_drac(cmd['stdout'])


def network_info():
    '''
    Return Network Configuration

    CLI Example:

    .. code-block:: bash

        salt dell drac.getniccfg
    '''

    cmd = __salt__['cmd.run_all']('racadm getniccfg')

    if cmd['retcode'] != 0:
        log.warn('racadm return an exit code \'{0}\'.'.format(cmd['retcode']))

    return __parse_drac(cmd['stdout'])


def nameservers(*ns):
    '''
    Configure the nameservers on the DRAC

    CLI Example:

    .. code-block:: bash

        salt dell drac.nameservers [NAMESERVERS]
        salt dell drac.nameservers ns1.example.com ns2.example.com
    '''
    if len(ns) > 2:
        log.warn('racadm only supports two nameservers')
        return False

    for i in range(1, len(ns) + 1):
        if not __execute_cmd('config -g cfgLanNetworking -o \
                cfgDNSServer{0} {1}'.format(i, ns[i - 1])):
            return False

    return True


def syslog(server, enable=True):
    '''
    Configure syslog remote logging, by default syslog will automatically be
    enabled if a server is specified. However, if you want to disable syslog
    you will need to specify a server followed by False

    CLI Example:

    .. code-block:: bash

        salt dell drac.syslog [SYSLOG IP] [ENABLE/DISABLE]
        salt dell drac.syslog 0.0.0.0 False
    '''
    if enable and __execute_cmd('config -g cfgRemoteHosts -o \
                cfgRhostsSyslogEnable 1'):
        return __execute_cmd('config -g cfgRemoteHosts -o \
                cfgRhostsSyslogServer1 {0}'.format(server))

    return __execute_cmd('config -g cfgRemoteHosts -o cfgRhostsSyslogEnable 0')


def email_alerts(action):
    '''
    Enable/Disable email alerts

    CLI Example:

    .. code-block:: bash

        salt dell drac.email_alerts True
        salt dell drac.email_alerts False
    '''

    if action:
        return __execute_cmd('config -g cfgEmailAlert -o \
                cfgEmailAlertEnable -i 1 1')
    else:
        return __execute_cmd('config -g cfgEmailAlert -o \
                cfgEmailAlertEnable -i 1 0')


def list_users():
    '''
    List all DRAC users

    CLI Example:

    .. code-block:: bash

        salt dell drac.list_users
    '''
    users = {}
    _username = ''

<<<<<<< HEAD
    for idx in range(1, 17):
=======
    for idx in range(1, 16):
>>>>>>> 6a37571b
        cmd = __salt__['cmd.run_all']('racadm getconfig -g \
                cfgUserAdmin -i {0}'.format(idx))

        if cmd['retcode'] != 0:
            log.warn('racadm return an exit \
                    code \'{0}\'.'.format(cmd['retcode']))

        for user in cmd['stdout'].splitlines():
            if not user.startswith('cfg'):
                continue

            (key, val) = user.split('=')

            if key.startswith('cfgUserAdminUserName'):
                _username = val.strip()

                if val:
                    users[_username] = {'index': idx}
                else:
                    break
            else:
                users[_username].update({key: val})

    return users


def delete_user(username, uid=None):
    '''
    Delete a user

    CLI Example:

    .. code-block:: bash

        salt dell drac.delete_user [USERNAME] [UID - optional]
        salt dell drac.delete_user diana 4
    '''
    if uid is None:
        user = list_users()
        uid = user[username]['index']

    if uid:
        return __execute_cmd('config -g cfgUserAdmin -o \
                              cfgUserAdminUserName -i {0} ""'.format(uid))

    else:
        log.warn('\'{0}\' does not exist'.format(username))
        return False

    return True


def change_password(username, password, uid=None):
    '''
    Change users password

    CLI Example:

    .. code-block:: bash

        salt dell drac.change_password [USERNAME] [PASSWORD] [UID - optional]
        salt dell drac.change_password diana secret
    '''
    if uid is None:
        user = list_users()
        uid = user[username]['index']

    if uid:
        return __execute_cmd('config -g cfgUserAdmin -o \
                cfgUserAdminPassword -i {0} {1}'.format(uid, password))
    else:
        log.warn('\'{0}\' does not exist'.format(username))
        return False

    return True


def create_user(username, password, permissions, users=None):
    '''
    Create user accounts

    CLI Example:

    .. code-block:: bash

        salt dell drac.create_user [USERNAME] [PASSWORD] [PRIVELEGES]
        salt dell drac.create_user diana secret login,test_alerts,clear_logs

    DRAC Privileges
      * login                   : Login to iDRAC
      * drac                    : Configure iDRAC
      * user_management         : Configure Users
      * clear_logs              : Clear Logs
      * server_control_commands : Execute Server Control Commands
      * console_redirection     : Access Console Redirection
      * virtual_media           : Access Virtual Media
      * test_alerts             : Test Alerts
      * debug_commands          : Execute Debug Commands
    '''
    _uids = set()

    if users is None:
        users = list_users()

    if username in users:
        log.warn('\'{0}\' already exists'.format(username))
        return False

    for idx in six.iterkeys(users):
        _uids.add(users[idx]['index'])

    uid = sorted(list(set(range(2, 12)) - _uids), reverse=True).pop()

    # Create user accountvfirst
    if not __execute_cmd('config -g cfgUserAdmin -o \
                 cfgUserAdminUserName -i {0} {1}'.format(uid, username)):
        delete_user(username, uid)
        return False

    # Configure users permissions
    if not set_permissions(username, permissions, uid):
        log.warn('unable to set user permissions')
        delete_user(username, uid)
        return False

    # Configure users password
    if not change_password(username, password, uid):
        log.warn('unable to set user password')
        delete_user(username, uid)
        return False

    # Enable users admin
    if not __execute_cmd('config -g cfgUserAdmin -o \
                          cfgUserAdminEnable -i {0} 1'.format(uid)):
        delete_user(username, uid)
        return False

    return True


def set_permissions(username, permissions, uid=None):
    '''
    Configure users permissions

    CLI Example:

    .. code-block:: bash

        salt dell drac.set_permissions [USERNAME] [PRIVELEGES] [USER INDEX - optional]
        salt dell drac.set_permissions diana login,test_alerts,clear_logs 4

    DRAC Privileges
      * login                   : Login to iDRAC
      * drac                    : Configure iDRAC
      * user_management         : Configure Users
      * clear_logs              : Clear Logs
      * server_control_commands : Execute Server Control Commands
      * console_redirection     : Access Console Redirection
      * virtual_media           : Access Virtual Media
      * test_alerts             : Test Alerts
      * debug_commands          : Execute Debug Commands
    '''
    privileges = {'login': '0x0000001',
                  'drac': '0x0000002',
                  'user_management': '0x0000004',
                  'clear_logs': '0x0000008',
                  'server_control_commands': '0x0000010',
                  'console_redirection': '0x0000020',
                  'virtual_media': '0x0000040',
                  'test_alerts': '0x0000080',
                  'debug_commands': '0x0000100'}

    permission = 0

    # When users don't provide a user ID we need to search for this
    if uid is None:
        user = list_users()
        uid = user[username]['index']

    # Generate privilege bit mask
    for i in permissions.split(','):
        perm = i.strip()

        if perm in privileges:
            permission += int(privileges[perm], 16)

    return __execute_cmd('config -g cfgUserAdmin -o \
            cfgUserAdminPrivilege -i {0} 0x{1:08X}'.format(uid, permission))


def set_snmp(community):
    '''
    Configure SNMP community string

    CLI Example:

    .. code-block:: bash

        salt dell drac.set_snmp [COMMUNITY]
        salt dell drac.set_snmp public
    '''
    return __execute_cmd('config -g cfgOobSnmp -o \
            cfgOobSnmpAgentCommunity {0}'.format(community))


def set_network(ip, netmask, gateway):
    '''
    Configure Network

    CLI Example:

    .. code-block:: bash

        salt dell drac.set_network [DRAC IP] [NETMASK] [GATEWAY]
        salt dell drac.set_network 192.168.0.2 255.255.255.0 192.168.0.1
    '''
    return __execute_cmd('setniccfg -s {0} {1} {2}'.format(
        ip, netmask, gateway
        ))


def server_reboot():
    '''
    Issues a power-cycle operation on the managed server. This action is
    similar to pressing the power button on the system's front panel to
    power down and then power up the system.

    CLI Example:

    .. code-block:: bash

        salt dell drac.server_reboot
    '''
    return __execute_cmd('serveraction powercycle')


def server_poweroff():
    '''
    Powers down the managed server.

    CLI Example:

    .. code-block:: bash

        salt dell drac.server_poweroff
    '''
    return __execute_cmd('serveraction powerdown')


def server_poweron():
    '''
    Powers up the managed server.

    CLI Example:

    .. code-block:: bash

        salt dell drac.server_poweron
    '''
    return __execute_cmd('serveraction powerup')


def server_hardreset():
    '''
    Performs a reset (reboot) operation on the managed server.

    CLI Example:

    .. code-block:: bash

        salt dell drac.server_hardreset
    '''
    return __execute_cmd('serveraction hardreset')


def server_pxe():
    '''
    Configure server to PXE perform a one off PXE boot

    CLI Example:

    .. code-block:: bash

        salt dell drac.server_pxe
    '''
    if __execute_cmd('config -g cfgServerInfo -o \
            cfgServerFirstBootDevice PXE'):
        if __execute_cmd('config -g cfgServerInfo -o cfgServerBootOnce 1'):
            return server_reboot
        else:
            log.warn('failed to set boot order')
            return False

    log.warn('failed to to configure PXE boot')
    return False<|MERGE_RESOLUTION|>--- conflicted
+++ resolved
@@ -172,11 +172,7 @@
     users = {}
     _username = ''
 
-<<<<<<< HEAD
-    for idx in range(1, 17):
-=======
     for idx in range(1, 16):
->>>>>>> 6a37571b
         cmd = __salt__['cmd.run_all']('racadm getconfig -g \
                 cfgUserAdmin -i {0}'.format(idx))
 
