--- conflicted
+++ resolved
@@ -64,13 +64,8 @@
 def __virtual__():
     """
     Confirm this module is on a Gentoo based system
-<<<<<<< HEAD
-    """
-    if HAS_PORTAGE and __grains__["os"] == "Gentoo":
-=======
     '''
     if HAS_PORTAGE and __grains__.get('os_family') == 'Gentoo':
->>>>>>> 8abb7099
         return __virtualname__
     return (
         False,
@@ -208,14 +203,10 @@
     ret = {}
     for name in names:
         if name in ret:
-<<<<<<< HEAD
-            log.warning("pkg.check_db: Duplicate package name '%s' submitted", name)
-=======
             log.warning(
                 'pkg.check_db: Duplicate package name \'%s\' submitted',
                 name
             )
->>>>>>> 8abb7099
             continue
         if "/" not in name:
             ret.setdefault(name, {})["found"] = False
@@ -276,11 +267,7 @@
     refresh = salt.utils.data.is_true(kwargs.pop("refresh", True))
 
     if not names:
-<<<<<<< HEAD
-        return ""
-=======
         return ''
->>>>>>> 8abb7099
 
     # Refresh before looking for the latest version available
     if refresh:
@@ -391,13 +378,8 @@
     return _get_upgradable(backtrack)
 
 
-<<<<<<< HEAD
-def upgrade_available(name):
-    """
-=======
 def upgrade_available(name, **kwargs):
     '''
->>>>>>> 8abb7099
     Check whether or not an upgrade is available for a given package
 
     CLI Example:
@@ -477,13 +459,8 @@
     return ret
 
 
-<<<<<<< HEAD
-def refresh_db():
-    """
-=======
 def refresh_db(**kwargs):
     '''
->>>>>>> 8abb7099
     Update the portage tree using the first available method from the following
     list:
 
@@ -521,16 +498,8 @@
         now = datetime.datetime.now()
         timestamp = datetime.datetime.fromtimestamp(os.path.getmtime(main_repo_root))
         if now - timestamp < day:
-<<<<<<< HEAD
-            log.info(
-                "Did not sync package tree since last sync was done at"
-                " %s, less than 1 day ago",
-                timestamp,
-            )
-=======
             log.info('Did not sync package tree since last sync was done at'
                      ' %s, less than 1 day ago', timestamp)
->>>>>>> 8abb7099
             return False
 
     if has_emaint:
@@ -682,19 +651,6 @@
 
         {'<package>': {'old': '<old-version>',
                        'new': '<new-version>'}}
-<<<<<<< HEAD
-    """
-    log.debug(
-        "Called modules.pkg.install: %s",
-        {
-            "name": name,
-            "refresh": refresh,
-            "pkgs": pkgs,
-            "sources": sources,
-            "kwargs": kwargs,
-            "binhost": binhost,
-        },
-=======
     '''
     log.debug('Called modules.pkg.install: %s',
         {
@@ -705,7 +661,6 @@
             'kwargs': kwargs,
             'binhost': binhost,
         }
->>>>>>> 8abb7099
     )
     if salt.utils.data.is_true(refresh):
         refresh_db()
@@ -765,15 +720,9 @@
                     prefix = gt_lt or ""
                     prefix += eq or ""
                     # If no prefix characters were supplied and verstr contains a version, use '='
-<<<<<<< HEAD
-                    if len(verstr) > 0 and verstr[0] != ":" and verstr[0] != "[":
-                        prefix = prefix or "="
-                        target = "{0}{1}-{2}".format(prefix, param, verstr)
-=======
                     if verstr and verstr[0] != ':' and verstr[0] != '[':
                         prefix = prefix or '='
                         target = '{0}{1}-{2}'.format(prefix, param, verstr)
->>>>>>> 8abb7099
                     else:
                         target = "{0}{1}".format(param, verstr)
                 else:
@@ -844,13 +793,8 @@
     return changes
 
 
-<<<<<<< HEAD
-def update(pkg, slot=None, fromrepo=None, refresh=False, binhost=None):
-    """
-=======
 def update(pkg, slot=None, fromrepo=None, refresh=False, binhost=None, **kwargs):
     '''
->>>>>>> 8abb7099
     .. versionchanged:: 2015.8.12,2016.3.3,2016.11.0
         On minions running systemd>=205, `systemd-run(1)`_ is now used to
         isolate commands which modify installed packages from the
@@ -936,13 +880,8 @@
     return ret
 
 
-<<<<<<< HEAD
-def upgrade(refresh=True, binhost=None, backtrack=3):
-    """
-=======
 def upgrade(refresh=True, binhost=None, backtrack=3, **kwargs):
     '''
->>>>>>> 8abb7099
     .. versionchanged:: 2015.8.12,2016.3.3,2016.11.0
         On minions running systemd>=205, `systemd-run(1)`_ is now used to
         isolate commands which modify installed packages from the
@@ -1314,11 +1253,7 @@
     try:
         cpv = _porttree().dbapi.xmatch("bestmatch-visible", atom)
     except portage.exception.InvalidAtom as iae:
-<<<<<<< HEAD
-        log.error("Unable to find a matching package for %s: (%s)", atom, iae)
-=======
         log.error('Unable to find a matching package for %s: (%s)', atom, iae)
->>>>>>> 8abb7099
         return False
 
     if cpv == "":
@@ -1335,16 +1270,7 @@
 
     des_uses = set(portage.dep.dep_getusedeps(atom))
     cur_use = cur_use.split()
-<<<<<<< HEAD
-    if (
-        len(
-            [x for x in des_uses.difference(cur_use) if x[0] != "-" or x[1:] in cur_use]
-        )
-        > 0
-    ):
-=======
     if [x for x in des_uses.difference(cur_use) if x[0] != '-' or x[1:] in cur_use]:
->>>>>>> 8abb7099
         return False
 
     if keyword:
