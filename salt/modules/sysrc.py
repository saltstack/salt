--- conflicted
+++ resolved
@@ -74,12 +74,7 @@
 
     if 'jail' in kwargs:
         cmd += ' -j '+kwargs['jail']
-
-<<<<<<< HEAD
-    cmd += ' '+name+"=\""+value+"\"
-=======
     cmd += ' '+name+"=\""+value+"\""
->>>>>>> 1df9927e
 
     sysrcs = __salt__['cmd.run'](cmd, python_shell=False)
 
