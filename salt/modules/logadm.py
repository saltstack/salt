--- conflicted
+++ resolved
@@ -55,13 +55,8 @@
 def __virtual__():
     """
     Only work on Solaris based systems
-<<<<<<< HEAD
-    """
-    if "Solaris" in __grains__["os_family"]:
-=======
     '''
     if 'Solaris' in __grains__.get('os_family'):
->>>>>>> 8abb7099
         return True
     return (
         False,
