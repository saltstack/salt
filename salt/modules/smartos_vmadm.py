# -*- coding: utf-8 -*-
'''
Module for running vmadm command on SmartOS
'''
from __future__ import absolute_import

# Import Python libs
import logging
import json
import os
try:
    from shlex import quote as _quote_args  # pylint: disable=E0611
except ImportError:
    from pipes import quote as _quote_args

# Import Salt libs
import salt.utils
import salt.utils.decorators as decorators
from salt.utils.odict import OrderedDict

log = logging.getLogger(__name__)

# Function aliases
__func_alias__ = {
    'list_vms': 'list'
}

# Define the module's virtual name
__virtualname__ = 'vmadm'


@decorators.memoize
def _check_vmadm():
    '''
    Looks to see if vmadm is present on the system
    '''
    return salt.utils.which('vmadm')


def _check_zfs():
    '''
    Looks to see if zfs is present on the system
    '''
    return salt.utils.which('zfs')


def __virtual__():
    '''
    Provides vmadm on SmartOS
    '''
    if salt.utils.is_smartos_globalzone() and _check_vmadm():
        return __virtualname__
    return False


def _exit_status(retcode):
    '''
    Translate exit status of vmadm
    '''
    ret = {0: 'Successful completion.',
           1: 'An error occurred.',
           2: 'Usage error.'}[retcode]
    return ret


def _create_update_from_file(mode='create', uuid=None, path=None):
    '''
    Create vm from file
    '''
    ret = {}
    vmadm = _check_vmadm()
    if not os.path.isfile(path) or path is None:
        ret['Error'] = 'File ({0}) does not exists!'.format(path)
        return ret
    # vmadm validate create|update [-f <filename>]
    cmd = '{vmadm} validate {mode} {brand} -f {path}'.format(
        vmadm=vmadm,
        mode=mode,
        brand=get(uuid)['brand'] if uuid is not None else '',
        path=path
    )
    res = __salt__['cmd.run_all'](cmd)
    retcode = res['retcode']
    if retcode != 0:
        ret['Error'] = _exit_status(retcode)
        if 'stderr' in res:
            if res['stderr'][0] == '{':
                ret['Error'] = json.loads(res['stderr'])
            else:
                ret['Error'] = res['stderr']
        return ret
    # vmadm create|update [-f <filename>]
    cmd = '{vmadm} {mode} {uuid} -f {path}'.format(
        vmadm=vmadm,
        mode=mode,
        uuid=uuid if uuid is not None else '',
        path=path
    )
    res = __salt__['cmd.run_all'](cmd)
    retcode = res['retcode']
    if retcode != 0:
        ret['Error'] = _exit_status(retcode)
        if 'stderr' in res:
            if res['stderr'][0] == '{':
                ret['Error'] = json.loads(res['stderr'])
            else:
                ret['Error'] = res['stderr']
        return ret
    else:
        if res['stderr'].startswith('Successfully created VM'):
            return res['stderr'][24:]
    return True


def _create_update_from_cfg(mode='create', uuid=None, vmcfg=None):
    '''
    Create vm from configuration
    '''
    ret = {}
<<<<<<< HEAD
    nics = {}
    check_args = (
        'image_uuid', 'alias', 'hostname',
        'max_physical_memory', 'quota', 'nic_tag',
        'ip', 'netmask', 'gateway')
    nics_args = ('nic_tag', 'ip', 'netmask', 'gateway')
    # Lazy check of arguments
    if not all(key in kwargs for key in check_args):
        raise CommandExecutionError('Missing arguments for JSON generation')
    # This one is mandatory for OS virt
    ret.update(brand='joyent')
    # Populate JSON without NIC information
    ret.update((key, kwargs[key]) for key in check_args if key in kwargs and key not in nics_args)
    # NICs are defined in a subdict
    nics.update((key, kwargs[key]) for key in nics_args if key in kwargs)
    ret.update(nics=[nics])

    return json.dumps(ret)


def init(**kwargs):
    '''
    Initialize a new VM
=======
    vmadm = _check_vmadm()
    # vmadm validate create|update [-f <filename>]
    cmd = 'echo {vmcfg} | {vmadm} validate {mode} {brand}'.format(
        vmadm=vmadm,
        mode=mode,
        brand=get(uuid)['brand'] if uuid is not None else '',
        vmcfg=_quote_args(json.dumps(vmcfg))
    )
    res = __salt__['cmd.run_all'](cmd, python_shell=True)
    retcode = res['retcode']
    if retcode != 0:
        ret['Error'] = _exit_status(retcode)
        if 'stderr' in res:
            if res['stderr'][0] == '{':
                ret['Error'] = json.loads(res['stderr'])
            else:
                ret['Error'] = res['stderr']
        return ret
    # vmadm create|update [-f <filename>]
    cmd = 'echo {vmcfg} | {vmadm} {mode} {uuid}'.format(
        vmadm=vmadm,
        mode=mode,
        uuid=uuid if uuid is not None else '',
        vmcfg=_quote_args(json.dumps(vmcfg))
    )
    res = __salt__['cmd.run_all'](cmd, python_shell=True)
    retcode = res['retcode']
    if retcode != 0:
        ret['Error'] = _exit_status(retcode)
        if 'stderr' in res:
            if res['stderr'][0] == '{':
                ret['Error'] = json.loads(res['stderr'])
            else:
                ret['Error'] = res['stderr']
        return ret
    else:
        if res['stderr'].startswith('Successfully created VM'):
            return res['stderr'][24:]
    return True


def start(vm=None, options=None, key='uuid'):
    '''
    Start a vm

    vm : string
        Specifies the vm to be started
    options : string
        Specifies additional options
    key : string
        Specifies if 'vm' is a uuid, alias or hostname.
>>>>>>> a2d46547

    CLI Example:

    .. code-block:: bash

        salt '*' vmadm.start 186da9ab-7392-4f55-91a5-b8f1fe770543
        salt '*' vmadm.start 186da9ab-7392-4f55-91a5-b8f1fe770543 'order=c,once=d cdrom=/path/to/image.iso,ide'
        salt '*' vmadm.start vm=nacl key=alias
        salt '*' vmadm.start vm=nina.example.org key=hostname
    '''
    ret = {}
    vmadm = _check_vmadm()
<<<<<<< HEAD
    check_zone_args = ('image_uuid', 'alias', 'hostname', 'max_physical_memory',
                       'quota', 'nic_tag', 'ip', 'netmask', 'gateway')
    check_kvm_args = ('to_be_implemented')
    # check routines for mandatory arguments
    # Zones
    if all(key in kwargs for key in check_zone_args):
        ret = _gen_zone_json(**kwargs)
        # validation first
        cmd = 'echo {0} | {1} validate create'.format(_cmd_quote(ret), _cmd_quote(vmadm))
        res = __salt__['cmd.run_all'](cmd, python_shell=True)
        retcode = res['retcode']
        if retcode != 0:
            return CommandExecutionError(_exit_status(retcode))
        # if succedeed, proceed to the VM creation
        cmd = 'echo {0} | {1} create'.format(_cmd_quote(ret), _cmd_quote(vmadm))
        res = __salt__['cmd.run_all'](cmd, python_shell=True)
        retcode = res['retcode']
        if retcode != 0:
            return CommandExecutionError(_exit_status(retcode))
        return True
    # KVM
    elif all(key in kwargs for key in check_kvm_args):
        raise CommandExecutionError('KVM is not yet implemented')
    else:
        raise CommandExecutionError('Missing mandatory arguments')


def _call_vmadm(cmd):
    '''
    Call vmadm and return the result or raise an exception.

    :param cmd: command params for the vmadm on SmartOS.
    :return:
    '''
    res = __salt__['cmd.run_all']('{vmadm} {cmd}'.format(vmadm=_check_vmadm(), cmd=cmd))
    if res['retcode'] != 0:
        raise CommandExecutionError(_exit_status(res['retcode']))

    return res


def list_domains():
=======
    if vm is None:
        ret['Error'] = 'uuid, alias or hostname must be provided'
        return ret
    if key not in ['uuid', 'alias', 'hostname']:
        ret['Error'] = 'Key must be either uuid, alias or hostname'
        return ret
    vm = lookup('{0}={1}'.format(key, vm), one=True)
    if 'Error' in vm:
        return vm
    # vmadm start <uuid> [option=value ...]
    cmd = '{vmadm} start {uuid} {options}'.format(
        vmadm=vmadm,
        uuid=vm,
        options=options if options else ''
    )
    res = __salt__['cmd.run_all'](cmd)
    retcode = res['retcode']
    if retcode != 0:
        ret['Error'] = res['stderr'] if 'stderr' in res else _exit_status(retcode)
        return ret
    return True


def stop(vm=None, force=False, key='uuid'):
>>>>>>> a2d46547
    '''
    Stop a vm

    vm : string
        Specifies the vm to be stopped
    force : boolean
        Specifies if the vm should be force stopped
    key : string
        Specifies if 'vm' is a uuid, alias or hostname.

    CLI Example:

    .. code-block:: bash

<<<<<<< HEAD
        salt '*' virt.list_domains
=======
        salt '*' vmadm.stop 186da9ab-7392-4f55-91a5-b8f1fe770543
        salt '*' vmadm.stop 186da9ab-7392-4f55-91a5-b8f1fe770543 True
        salt '*' vmadm.stop vm=nacl key=alias
        salt '*' vmadm.stop vm=nina.example.org key=hostname
>>>>>>> a2d46547
    '''
    ret = {}
    vmadm = _check_vmadm()
    if vm is None:
        ret['Error'] = 'uuid, alias or hostname must be provided'
        return ret
    if key not in ['uuid', 'alias', 'hostname']:
        ret['Error'] = 'Key must be either uuid, alias or hostname'
        return ret
    vm = lookup('{0}={1}'.format(key, vm), one=True)
    if 'Error' in vm:
        return vm
    # vmadm stop <uuid> [-F]
    cmd = '{vmadm} stop {force} {uuid}'.format(
        vmadm=vmadm,
        force='-F' if force else '',
        uuid=vm
    )
    res = __salt__['cmd.run_all'](cmd)
    retcode = res['retcode']
    if retcode != 0:
        ret['Error'] = _exit_status(retcode)
        return ret
    return True


def reboot(vm=None, force=False, key='uuid'):
    '''
    Reboot a vm

    vm : string
        Specifies the vm to be rebooted
    force : boolean
        Specifies if the vm should be force rebooted
    key : string
        Specifies if 'vm' is a uuid, alias or hostname.

    CLI Example:

    .. code-block:: bash

        salt '*' vmadm.reboot 186da9ab-7392-4f55-91a5-b8f1fe770543
        salt '*' vmadm.reboot 186da9ab-7392-4f55-91a5-b8f1fe770543 True
        salt '*' vmadm.reboot vm=nacl key=alias
        salt '*' vmadm.reboot vm=nina.example.org key=hostname
    '''
    ret = {}
    vmadm = _check_vmadm()
    if vm is None:
        ret['Error'] = 'uuid, alias or hostname must be provided'
        return ret
    if key not in ['uuid', 'alias', 'hostname']:
        ret['Error'] = 'Key must be either uuid, alias or hostname'
        return ret
    vm = lookup('{0}={1}'.format(key, vm), one=True)
    if 'Error' in vm:
        return vm
    # vmadm reboot <uuid> [-F]
    cmd = '{vmadm} reboot {force} {uuid}'.format(
        vmadm=vmadm,
        force='-F' if force else '',
        uuid=vm
    )
    res = __salt__['cmd.run_all'](cmd)
    retcode = res['retcode']
    if retcode != 0:
        ret['Error'] = res['stderr'] if 'stderr' in res else _exit_status(retcode)
        return ret
    return True


def list_vms(search=None, sort=None, order='uuid,type,ram,state,alias', keyed=False):
    '''
    Return a list of VMs

    search : string
        Specifies the vmadm filter property
    sort : string
        Specifies the vmadm sort (-s) property
    order : string
        Specifies the vmadm order (-o) property
        Default: uuid,type,ram,state,alias
    keyed : boolean
        Specified if the output should be an array (False) or dict (True)
          Dict key is first field from order parameter
          Note: if key is not unique last vm wins.

    CLI Example:

    .. code-block:: bash

        salt '*' vmadm.list
        salt '*' vmadm.list order=alias,ram,cpu_cap sort=-ram,-cpu_cap
        salt '*' vmadm.list search='type=KVM'
    '''
    ret = {}
    vmadm = _check_vmadm()
    # vmadm list [-p] [-H] [-o field,...] [-s field,...] [field=value ...]
    cmd = '{vmadm} list -p -H {order} {sort} {search}'.format(
        vmadm=vmadm,
        order='-o {0}'.format(order) if order else '',
        sort='-s {0}'.format(sort) if sort else '',
        search=search if search else ''
    )
    res = __salt__['cmd.run_all'](cmd)
    retcode = res['retcode']
    result = OrderedDict() if keyed else []
    if retcode != 0:
        ret['Error'] = res['stderr'] if 'stderr' in res else _exit_status(retcode)
        return ret

    fields = order.split(',')

    for vm in res['stdout'].splitlines():
        vm_data = OrderedDict()
        vm = vm.split(':')
        if keyed:
            for field in fields:
                if fields.index(field) == 0:
                    continue
                vm_data[field.strip()] = vm[fields.index(field)].strip()
            result[vm[0]] = vm_data
        else:
            if len(vm) > 1:
                for field in fields:
                    vm_data[field.strip()] = vm[fields.index(field)].strip()
            else:
                vm_data = vm[0]
            result.append(vm_data)
    return result


def lookup(search=None, order=None, one=False):
    '''
    Return a list of VMs using lookup

    search : string
        Specifies the vmadm filter property
    order : string
        Specifies the vmadm order (-o) property
        Default: uuid,type,ram,state,alias
    one : boolean
        Specifies if you to one result only (-1)

    CLI Example:

    .. code-block:: bash

        salt '*' vmadm.lookup search='state=running'
        salt '*' vmadm.lookup search='state=running' order=uuid,alias,hostname
        salt '*' vmadm.lookup search='alias=nacl' one=True
    '''
    ret = {}
    vmadm = _check_vmadm()
    # vmadm lookup [-j|-1] [-o field,...] [field=value ...]
    cmd = '{vmadm} lookup {one} {order} {search}'.format(
        vmadm=vmadm,
        one='-1' if one else '-j',
        order='-o {0}'.format(order) if order else '',
        search=search if search else ''
    )
    res = __salt__['cmd.run_all'](cmd)
    retcode = res['retcode']
    result = []
    if retcode != 0:
        ret['Error'] = res['stderr'] if 'stderr' in res else _exit_status(retcode)
        return ret

    if one:
        result = res['stdout']
    else:
        for vm in json.loads(res['stdout']):
            result.append(vm)

    return result

<<<<<<< HEAD
def vm_info(uuid):
=======

def sysrq(vm=None, action='nmi', key='uuid'):
>>>>>>> a2d46547
    '''
    Send non-maskable interupt to vm or capture a screenshot

    vm : string
        Specifies the vm
    action : string
        Specifies the action nmi or screenshot
    key : string
        Specifies what 'vm' is. Value = uuid|alias|hostname

    CLI Example:

    .. code-block:: bash

        salt '*' vmadm.sysrq 186da9ab-7392-4f55-91a5-b8f1fe770543 nmi
        salt '*' vmadm.sysrq 186da9ab-7392-4f55-91a5-b8f1fe770543 screenshot
        salt '*' vmadm.sysrq nacl nmi key=alias
    '''
<<<<<<< HEAD
    res = __salt__['cmd.run_all']('{0} get {1}'.format(_check_vmadm(), uuid))
    if res['retcode'] != 0:
        raise CommandExecutionError(_exit_status(res['retcode']))

    return res['stdout']


def start(uuid):
=======
    ret = {}
    vmadm = _check_vmadm()
    if vm is None:
        ret['Error'] = 'uuid, alias or hostname must be provided'
        return ret
    if key not in ['uuid', 'alias', 'hostname']:
        ret['Error'] = 'Key must be either uuid, alias or hostname'
        return ret
    if action not in ['nmi', 'screenshot']:
        ret['Error'] = 'Action must be either nmi or screenshot'
        return ret
    vm = lookup('{0}={1}'.format(key, vm), one=True)
    if 'Error' in vm:
        return vm
    # vmadm sysrq <uuid> <nmi|screenshot>
    cmd = '{vmadm} sysrq {uuid} {action}'.format(
        vmadm=vmadm,
        uuid=vm,
        action=action
    )
    res = __salt__['cmd.run_all'](cmd)
    retcode = res['retcode']
    if retcode != 0:
        ret['Error'] = res['stderr'] if 'stderr' in res else _exit_status(retcode)
        return ret
    return True


def delete(vm=None, key='uuid'):
>>>>>>> a2d46547
    '''
    Delete a vm

    vm : string
        Specifies the vm
    key : string
        Specifies what 'vm' is. Value = uuid|alias|hostname

    CLI Example:

    .. code-block:: bash

        salt '*' vmadm.delete 186da9ab-7392-4f55-91a5-b8f1fe770543
        salt '*' vmadm.delete nacl key=alias
    '''
<<<<<<< HEAD
    if uuid in list_active_vms():
        raise CommandExecutionError('The specified vm is already running')
=======
    ret = {}
    vmadm = _check_vmadm()
    if vm is None:
        ret['Error'] = 'uuid, alias or hostname must be provided'
        return ret
    if key not in ['uuid', 'alias', 'hostname']:
        ret['Error'] = 'Key must be either uuid, alias or hostname'
        return ret
    vm = lookup('{0}={1}'.format(key, vm), one=True)
    if 'Error' in vm:
        return vm
    # vmadm delete <uuid>
    cmd = '{vmadm} delete {uuid}'.format(
        vmadm=vmadm,
        uuid=vm
    )
    res = __salt__['cmd.run_all'](cmd)
    retcode = res['retcode']
    if retcode != 0:
        ret['Error'] = res['stderr'] if 'stderr' in res else _exit_status(retcode)
        return ret
    return True
>>>>>>> a2d46547

    _call_vmadm('start {0}'.format(uuid))

    return uuid in list_active_vms()

<<<<<<< HEAD

def shutdown(uuid):
=======
def get(vm=None, key='uuid'):
>>>>>>> a2d46547
    '''
    Output the JSON object describing a VM

    vm : string
        Specifies the vm
    key : string
        Specifies what 'vm' is. Value = uuid|alias|hostname

    CLI Example:

    .. code-block:: bash

        salt '*' vmadm.get 186da9ab-7392-4f55-91a5-b8f1fe770543
        salt '*' vmadm.get nacl key=alias
    '''
<<<<<<< HEAD
    if uuid in list_inactive_vms():
        raise CommandExecutionError('The specified vm is already stopped')
=======
    ret = {}
    vmadm = _check_vmadm()
    if vm is None:
        ret['Error'] = 'uuid, alias or hostname must be provided'
        return ret
    if key not in ['uuid', 'alias', 'hostname']:
        ret['Error'] = 'Key must be either uuid, alias or hostname'
        return ret
    vm = lookup('{0}={1}'.format(key, vm), one=True)
    if 'Error' in vm:
        return vm
    # vmadm get <uuid>
    cmd = '{vmadm} get {uuid}'.format(
        vmadm=vmadm,
        uuid=vm
    )
    res = __salt__['cmd.run_all'](cmd)
    retcode = res['retcode']
    if retcode != 0:
        ret['Error'] = res['stderr'] if 'stderr' in res else _exit_status(retcode)
        return ret
    return json.loads(res['stdout'])
>>>>>>> a2d46547

    _call_vmadm('stop {0}'.format(uuid))

    return uuid in list_inactive_vms()

<<<<<<< HEAD

def reboot(uuid):
=======
def info(vm=None, info_type='all', key='uuid'):
>>>>>>> a2d46547
    '''
    Lookup info on running kvm

    vm : string
        Specifies the vm
    info_type : string
        Specifies what info to return.
        Value = all|block|blockstats|chardev|cpus|kvm|pci|spice|version|vnc
    key : string
        Specifies what 'vm' is. Value = uuid|alias|hostname

    CLI Example:

    .. code-block:: bash

        salt '*' vmadm.info 186da9ab-7392-4f55-91a5-b8f1fe770543
        salt '*' vmadm.info 186da9ab-7392-4f55-91a5-b8f1fe770543 vnc
        salt '*' vmadm.info nacl key=alias
        salt '*' vmadm.info nacl vnc key=alias
    '''
<<<<<<< HEAD
    if uuid in list_inactive_vms():
        raise CommandExecutionError('The specified vm is stopped')
=======
    ret = {}
    vmadm = _check_vmadm()
    if vm is None:
        ret['Error'] = 'uuid, alias or hostname must be provided'
        return ret
    if info_type not in ['all', 'block', 'blockstats', 'chardev', 'cpus', 'kvm', 'pci', 'spice', 'version', 'vnc']:
        ret['Error'] = 'Requested info_type is not available'
        return ret
    if key not in ['uuid', 'alias', 'hostname']:
        ret['Error'] = 'Key must be either uuid, alias or hostname'
        return ret
    vm = lookup('{0}={1}'.format(key, vm), one=True)
    if 'Error' in vm:
        return vm
    # vmadm info <uuid> [type,...]
    cmd = '{vmadm} info {uuid} {type}'.format(
        vmadm=vmadm,
        uuid=vm,
        type=info_type
    )
    res = __salt__['cmd.run_all'](cmd)
    retcode = res['retcode']
    if retcode != 0:
        ret['Error'] = res['stderr'] if 'stderr' in res else _exit_status(retcode)
        return ret
    return json.loads(res['stdout'])
>>>>>>> a2d46547

    _call_vmadm('reboot {0}'.format(uuid))

<<<<<<< HEAD
    return uuid in list_active_vms()


def stop(uuid):
    '''
    Hard power down the virtual machine, this is equivalent to powering off the hardware.
=======
def create_snapshot(vm=None, name=None, key='uuid'):
    '''
    Create snapshot of a vm

    vm : string
        Specifies the vm
    name : string
        Name of snapshot.
        The snapname must be 64 characters or less
        and must only contain alphanumeric characters and
        characters in the set [-_.:%] to comply with ZFS restrictions.
    key : string
        Specifies what 'vm' is. Value = uuid|alias|hostname
>>>>>>> a2d46547

    CLI Example:

    .. code-block:: bash

        salt '*' vmadm.create_snapshot 186da9ab-7392-4f55-91a5-b8f1fe770543 baseline
        salt '*' vmadm.create_snapshot nacl baseline key=alias
    '''
<<<<<<< HEAD
    if uuid in list_inactive_vms():
        raise CommandExecutionError('The specified vm is stopped')

    _call_vmadm('delete {0}'.format(uuid))
=======
    ret = {}
    vmadm = _check_vmadm()
    if vm is None:
        ret['Error'] = 'uuid, alias or hostname must be provided'
        return ret
    if name is None:
        ret['Error'] = 'Snapshot name most be specified'
        return ret
    if key not in ['uuid', 'alias', 'hostname']:
        ret['Error'] = 'Key must be either uuid, alias or hostname'
        return ret
    vm = lookup('{0}={1}'.format(key, vm), one=True)
    if 'Error' in vm:
        return vm
    vmobj = get(vm)
    if 'datasets' in vmobj:
        ret['Error'] = 'VM cannot have datasets'
        return ret
    if vmobj['brand'] in ['kvm']:
        ret['Error'] = 'VM must be of type OS'
        return ret
    if vmobj['zone_state'] not in ['running']:  # work around a vmadm bug
        ret['Error'] = 'VM must be running to take a snapshot'
        return ret
    # vmadm create-snapshot <uuid> <snapname>
    cmd = '{vmadm} create-snapshot {uuid} {snapshot}'.format(
        vmadm=vmadm,
        snapshot=name,
        uuid=vm
    )
    res = __salt__['cmd.run_all'](cmd)
    retcode = res['retcode']
    if retcode != 0:
        ret['Error'] = res['stderr'] if 'stderr' in res else _exit_status(retcode)
        return ret
    return True
>>>>>>> a2d46547

    return uuid in list_inactive_vms()

<<<<<<< HEAD

def vm_virt_type(uuid):
=======
def delete_snapshot(vm=None, name=None, key='uuid'):
>>>>>>> a2d46547
    '''
    Delete snapshot of a vm

    vm : string
        Specifies the vm
    name : string
        Name of snapshot.
        The snapname must be 64 characters or less
        and must only contain alphanumeric characters and
        characters in the set [-_.:%] to comply with ZFS restrictions.
    key : string
        Specifies what 'vm' is. Value = uuid|alias|hostname

    CLI Example:

    .. code-block:: bash

        salt '*' vmadm.delete_snapshot 186da9ab-7392-4f55-91a5-b8f1fe770543 baseline
        salt '*' vmadm.delete_snapshot nacl baseline key=alias
    '''
<<<<<<< HEAD
    ret = _call_vmadm('list -p -o type uuid={0}'.format(uuid))['stdout']
    if not ret:
        raise CommandExecutionError('We can\'t determine the type of this VM')
    return ret
=======
    ret = {}
    vmadm = _check_vmadm()
    if vm is None:
        ret['Error'] = 'uuid, alias or hostname must be provided'
        return ret
    if name is None:
        ret['Error'] = 'Snapshot name most be specified'
        return ret
    if key not in ['uuid', 'alias', 'hostname']:
        ret['Error'] = 'Key must be either uuid, alias or hostname'
        return ret
    vm = lookup('{0}={1}'.format(key, vm), one=True)
    if 'Error' in vm:
        return vm
    vmobj = get(vm)
    if 'datasets' in vmobj:
        ret['Error'] = 'VM cannot have datasets'
        return ret
    if vmobj['brand'] in ['kvm']:
        ret['Error'] = 'VM must be of type OS'
        return ret
    # vmadm delete-snapshot <uuid> <snapname>
    cmd = '{vmadm} delete-snapshot {uuid} {snapshot}'.format(
        vmadm=vmadm,
        snapshot=name,
        uuid=vm
    )
    res = __salt__['cmd.run_all'](cmd)
    retcode = res['retcode']
    if retcode != 0:
        ret['Error'] = res['stderr'] if 'stderr' in res else _exit_status(retcode)
        return ret
    return True
>>>>>>> a2d46547


def rollback_snapshot(vm=None, name=None, key='uuid'):
    '''
    Rollback snapshot of a vm

    vm : string
        Specifies the vm
    name : string
        Name of snapshot.
        The snapname must be 64 characters or less
        and must only contain alphanumeric characters and
        characters in the set [-_.:%] to comply with ZFS restrictions.

    key : string
        Specifies what 'vm' is. Value = uuid|alias|hostname

    CLI Example:

    .. code-block:: bash

        salt '*' vmadm.rollback_snapshot 186da9ab-7392-4f55-91a5-b8f1fe770543 baseline
        salt '*' vmadm.rollback_snapshot nacl baseline key=alias
    '''
<<<<<<< HEAD
    warning = None
    vmtype = vm_virt_type(uuid)
    if vmtype == 'OS':
        cmd = 'update {1} max_physical_memory={2}'.format(uuid, memory)
    elif vmtype == 'KVM':
        cmd = 'update {1} ram={2}'.format(uuid, memory)
        warning = 'Changes will be applied after the VM restart.'
    else:
        raise CommandExecutionError('Unknown VM type')

    retcode = _call_vmadm(cmd)['retcode']
    if retcode:
        raise CommandExecutionError(_exit_status(retcode))
=======
    ret = {}
    vmadm = _check_vmadm()
    if vm is None:
        ret['Error'] = 'uuid, alias or hostname must be provided'
        return ret
    if name is None:
        ret['Error'] = 'Snapshot name most be specified'
        return ret
    if key not in ['uuid', 'alias', 'hostname']:
        ret['Error'] = 'Key must be either uuid, alias or hostname'
        return ret
    vm = lookup('{0}={1}'.format(key, vm), one=True)
    if 'Error' in vm:
        return vm
    vmobj = get(vm)
    if 'datasets' in vmobj:
        ret['Error'] = 'VM cannot have datasets'
        return ret
    if vmobj['brand'] in ['kvm']:
        ret['Error'] = 'VM must be of type OS'
        return ret
    # vmadm rollback-snapshot <uuid> <snapname>
    cmd = '{vmadm} rollback-snapshot {uuid} {snapshot}'.format(
        vmadm=vmadm,
        snapshot=name,
        uuid=vm
    )
    res = __salt__['cmd.run_all'](cmd)
    retcode = res['retcode']
    if retcode != 0:
        ret['Error'] = res['stderr'] if 'stderr' in res else _exit_status(retcode)
        return ret
    return True
>>>>>>> a2d46547

    return warning or None

<<<<<<< HEAD

def get_macs(uuid):
=======
def reprovision(vm=None, image=None, key='uuid'):
>>>>>>> a2d46547
    '''
    Reprovision a vm

    vm : string
        Specifies the vm
    image : string
        uuid of new image
    key : string
        Specifies what 'vm' is. Value = uuid|alias|hostname

    CLI Example:

    .. code-block:: bash

        salt '*' vmadm.reprovision 186da9ab-7392-4f55-91a5-b8f1fe770543 c02a2044-c1bd-11e4-bd8c-dfc1db8b0182
        salt '*' vmadm.reprovision nacl c02a2044-c1bd-11e4-bd8c-dfc1db8b0182 key=alias
    '''
<<<<<<< HEAD
    dladm = _check_dladm()
    cmd = '{0} show-vnic -o MACADDRESS -p -z {1}'.format(dladm, uuid)
    res = __salt__['cmd.run_all'](cmd)
    ret = res['stdout']
    if ret != '':
=======
    ret = {}
    vmadm = _check_vmadm()
    if vm is None:
        ret['Error'] = 'uuid, alias or hostname must be provided'
        return ret
    if image is None:
        ret['Error'] = 'Image uuid must be specified'
        return ret
    if key not in ['uuid', 'alias', 'hostname']:
        ret['Error'] = 'Key must be either uuid, alias or hostname'
        return ret
    vm = lookup('{0}={1}'.format(key, vm), one=True)
    if 'Error' in vm:
        return vm
    if image not in __salt__['imgadm.list']():
        ret['Error'] = 'Image ({0}) is not present on this host'.format(image)
        return ret
    # vmadm reprovision <uuid> [-f <filename>]
    cmd = 'echo {image} | {vmadm} reprovision {uuid}'.format(
        vmadm=vmadm,
        uuid=vm,
        image=_quote_args(json.dumps({'image_uuid': image}))
    )
    res = __salt__['cmd.run_all'](cmd, python_shell=True)
    retcode = res['retcode']
    if retcode != 0:
        ret['Error'] = res['stderr'] if 'stderr' in res else _exit_status(retcode)
>>>>>>> a2d46547
        return ret
    return True


def create(**kwargs):
    '''
    Create a new vm

    from_file : string
        Specifies the json file to create the vm from.
        Note: when this is present all other options will be ignored.
    * : string|int|...
        Specifies options to set for the vm.
        Example: image_uuid=UUID, will specify the image_uuid for the vm to be created.
                 nics='[{"nic_tag": "admin", "ip": "198.51.100.123", "netmask": "255.255.255.0"}]', adds 1 nic over the admin tag

    CLI Example:

    .. code-block:: bash

        salt '*' vmadm.create from_file=/tmp/new_vm.json
        salt '*' vmadm.create image_uuid='...' alias='...' nics='[{ "nic_tag": "admin", "ip": "198.51.100.123", ...}, {...}]' [...]
    '''
    ret = {}
    vmadm = _check_vmadm()
    # prepare vmcfg
    vmcfg = {}
    for key, value in kwargs.iteritems():
        if key.startswith('_'):
            continue
        vmcfg[key] = value

    if 'from_file' in vmcfg:
        return _create_update_from_file('create', path=vmcfg['from_file'])
    else:
        return _create_update_from_cfg('create', vmcfg=vmcfg)


def update(**kwargs):
    '''
    Update a new vm

    vm : string
        Specifies the vm to be updated
    key : string
        Specifies if 'vm' is a uuid, alias or hostname.
    from_file : string
        Specifies the json file to update the vm with.
        Note: when this is present all other options except 'vm' and 'key' will be ignored.
    * : string|int|...
        Specifies options to updte for the vm.
        Example: image_uuid=UUID, will specify the image_uuid for the vm to be created.
                 add_nics='[{"nic_tag": "admin", "ip": "198.51.100.123", "netmask": "255.255.255.0"}]', adds 1 nic over the admin tag
                 remove_nics='[ "12:ae:d3:28:98:b8" ], remove nics with mac 12:ae:d3:28:98:b8

    CLI Example:

    .. code-block:: bash

        salt '*' vmadm.update vm=186da9ab-7392-4f55-91a5-b8f1fe770543 from_file=/tmp/new_vm.json
        salt '*' vmadm.update vm=nacl key=alias from_file=/tmp/new_vm.json
        salt '*' vmadm.update vm=186da9ab-7392-4f55-91a5-b8f1fe770543 max_physical_memory=1024
    '''
    ret = {}
    vmadm = _check_vmadm()
    # prepare vmcfg
    vmcfg = {}
    for key, value in kwargs.iteritems():
        if key.startswith('_'):
            continue
        vmcfg[key] = value

    if 'vm' not in vmcfg:
        ret['Error'] = 'uuid, alias or hostname must be provided'
        return ret
    key = 'uuid' if 'key' not in vmcfg else vmcfg['key']
    if key not in ['uuid', 'alias', 'hostname']:
        ret['Error'] = 'Key must be either uuid, alias or hostname'
        return ret
    uuid = lookup('{0}={1}'.format(key, vmcfg['vm']), one=True)
    if 'Error' in uuid:
        return uuid
    if 'vm' in vmcfg:
        del vmcfg['vm']
    if 'key' in vmcfg:
        del vmcfg['key']

    if 'from_file' in vmcfg:
        return _create_update_from_file('update', uuid, path=vmcfg['from_file'])
    else:
        return _create_update_from_cfg('update', uuid, vmcfg=vmcfg)


def send(vm=None, target=None, key='uuid'):
    '''
    Send a vm to a directory

    vm : string
        Specifies the vm to be started
    target : string
        Specifies the target. Can be a directory path.
    key : string
        Specifies if 'vm' is a uuid, alias or hostname.

    CLI Example:

    .. code-block:: bash

        salt '*' vmadm.send 186da9ab-7392-4f55-91a5-b8f1fe770543 /opt/backups
        salt '*' vmadm.send vm=nacl target=/opt/backups key=alias
    '''
    ret = {}
    vmadm = _check_vmadm()
    zfs = _check_zfs()
    if vm is None:
        ret['Error'] = 'uuid, alias or hostname must be provided'
        return ret
    if key not in ['uuid', 'alias', 'hostname']:
        ret['Error'] = 'Key must be either uuid, alias or hostname'
        return ret
    if target is None:
        ret['Error'] = 'Target must be specified'
        return ret
    if not os.path.isdir(target):
        ret['Error'] = 'Target must be a directory or host'
        return ret
    vm = lookup('{0}={1}'.format(key, vm), one=True)
    if 'Error' in vm:
        return vm
    # vmadm send <uuid> [target]
    cmd = '{vmadm} send {uuid} > {target}'.format(
        vmadm=vmadm,
        uuid=vm,
        target=os.path.join(target, '{0}.vmdata'.format(vm))
    )
    res = __salt__['cmd.run_all'](cmd, python_shell=True)
    retcode = res['retcode']
    if retcode != 0:
        ret['Error'] = res['stderr'] if 'stderr' in res else _exit_status(retcode)
        return ret
    vmobj = get(vm)
    if 'datasets' not in vmobj:
        return True
    log.warning('one or more datasets detected, this is not supported!')
    log.warning('trying to zfs send datasets...')
    for dataset in vmobj['datasets']:
        name = dataset.split('/')
        name = name[-1]
        cmd = '{zfs} send {dataset} > {target}'.format(
            zfs=zfs,
            dataset=dataset,
            target=os.path.join(target, '{0}-{1}.zfsds'.format(vm, name))
        )
        res = __salt__['cmd.run_all'](cmd, python_shell=True)
        retcode = res['retcode']
        if retcode != 0:
            ret['Error'] = res['stderr'] if 'stderr' in res else _exit_status(retcode)
            return ret
    return True


def receive(uuid=None, source=None):
    '''
    Receive a vm from a directory

    uuid : string
        Specifies uuid of vm to receive
    source : string
        Specifies the target. Can be a directory path.

    CLI Example:

    .. code-block:: bash

        salt '*' vmadm.receive 186da9ab-7392-4f55-91a5-b8f1fe770543 /opt/backups
    '''
    ret = {}
    vmadm = _check_vmadm()
    zfs = _check_zfs()
    if uuid is None:
        ret['Error'] = 'uuid must be provided'
        return ret
    if source is None:
        ret['Error'] = 'Source must be specified'
        return ret
    if not os.path.isdir(source):
        ret['Error'] = 'Source must be a directory or host'
        return ret
    if not os.path.exists(os.path.join(source, '{0}.vmdata'.format(uuid))):
        ret['Error'] = 'Unknow vm with uuid in {0}'.format(source)
        return ret
    # vmadm receive
    cmd = '{vmadm} receive < {source}'.format(
        vmadm=vmadm,
        source=os.path.join(source, '{0}.vmdata'.format(uuid))
    )
    res = __salt__['cmd.run_all'](cmd, python_shell=True)
    retcode = res['retcode']
    if retcode != 0 and not res['stderr'].endswith('datasets'):
        ret['Error'] = res['stderr'] if 'stderr' in res else _exit_status(retcode)
        return ret
    vmobj = get(uuid)
    if 'datasets' not in vmobj:
        return True
    log.warning('one or more datasets detected, this is not supported!')
    log.warning('trying to restore datasets, mountpoints will need to be set again...')
    for dataset in vmobj['datasets']:
        name = dataset.split('/')
        name = name[-1]
        cmd = '{zfs} receive {dataset} < {source}'.format(
            zfs=zfs,
            dataset=dataset,
            source=os.path.join(source, '{0}-{1}.zfsds'.format(uuid, name))
        )
        res = __salt__['cmd.run_all'](cmd, python_shell=True)
        retcode = res['retcode']
        if retcode != 0:
            ret['Error'] = res['stderr'] if 'stderr' in res else _exit_status(retcode)
            return ret
    cmd = '{vmadm} install {uuid}'.format(
        vmadm=vmadm,
        uuid=uuid
    )
    res = __salt__['cmd.run_all'](cmd, python_shell=True)
    retcode = res['retcode']
    if retcode != 0 and not res['stderr'].endswith('datasets'):
        ret['Error'] = res['stderr'] if 'stderr' in res else _exit_status(retcode)
        return ret
    return True

# Deprecated aliases
def create(domain):
    '''
    .. deprecated:: Boron
       Use :py:func:`~salt.modules.virt.start` instead.

    Start a defined domain

    CLI Example:

    .. code-block:: bash

        salt '*' virt.create <domain>
    '''
    salt.utils.warn_until('Nitrogen', 'Use "virt.start" instead.')
    return start(domain)


def destroy(domain):
    '''
    .. deprecated:: Boron
       Use :py:func:`~salt.modules.virt.stop` instead.

    Power off a defined domain

    CLI Example:

    .. code-block:: bash

        salt '*' virt.destroy <domain>
    '''
    salt.utils.warn_until('Nitrogen', 'Use "virt.stop" instead.')
    return stop(domain)


def list_vms():
    '''
    .. deprecated:: Boron
       Use :py:func:`~salt.modules.virt.list_domains` instead.

    List all virtual machines.

    CLI Example:

    .. code-block:: bash

        salt '*' virt.list_vms <domain>
    '''
    salt.utils.warn_until('Nitrogen', 'Use "virt.list_domains" instead.')
    return list_domains()<|MERGE_RESOLUTION|>--- conflicted
+++ resolved
@@ -117,31 +117,6 @@
     Create vm from configuration
     '''
     ret = {}
-<<<<<<< HEAD
-    nics = {}
-    check_args = (
-        'image_uuid', 'alias', 'hostname',
-        'max_physical_memory', 'quota', 'nic_tag',
-        'ip', 'netmask', 'gateway')
-    nics_args = ('nic_tag', 'ip', 'netmask', 'gateway')
-    # Lazy check of arguments
-    if not all(key in kwargs for key in check_args):
-        raise CommandExecutionError('Missing arguments for JSON generation')
-    # This one is mandatory for OS virt
-    ret.update(brand='joyent')
-    # Populate JSON without NIC information
-    ret.update((key, kwargs[key]) for key in check_args if key in kwargs and key not in nics_args)
-    # NICs are defined in a subdict
-    nics.update((key, kwargs[key]) for key in nics_args if key in kwargs)
-    ret.update(nics=[nics])
-
-    return json.dumps(ret)
-
-
-def init(**kwargs):
-    '''
-    Initialize a new VM
-=======
     vmadm = _check_vmadm()
     # vmadm validate create|update [-f <filename>]
     cmd = 'echo {vmcfg} | {vmadm} validate {mode} {brand}'.format(
@@ -193,7 +168,6 @@
         Specifies additional options
     key : string
         Specifies if 'vm' is a uuid, alias or hostname.
->>>>>>> a2d46547
 
     CLI Example:
 
@@ -206,50 +180,6 @@
     '''
     ret = {}
     vmadm = _check_vmadm()
-<<<<<<< HEAD
-    check_zone_args = ('image_uuid', 'alias', 'hostname', 'max_physical_memory',
-                       'quota', 'nic_tag', 'ip', 'netmask', 'gateway')
-    check_kvm_args = ('to_be_implemented')
-    # check routines for mandatory arguments
-    # Zones
-    if all(key in kwargs for key in check_zone_args):
-        ret = _gen_zone_json(**kwargs)
-        # validation first
-        cmd = 'echo {0} | {1} validate create'.format(_cmd_quote(ret), _cmd_quote(vmadm))
-        res = __salt__['cmd.run_all'](cmd, python_shell=True)
-        retcode = res['retcode']
-        if retcode != 0:
-            return CommandExecutionError(_exit_status(retcode))
-        # if succedeed, proceed to the VM creation
-        cmd = 'echo {0} | {1} create'.format(_cmd_quote(ret), _cmd_quote(vmadm))
-        res = __salt__['cmd.run_all'](cmd, python_shell=True)
-        retcode = res['retcode']
-        if retcode != 0:
-            return CommandExecutionError(_exit_status(retcode))
-        return True
-    # KVM
-    elif all(key in kwargs for key in check_kvm_args):
-        raise CommandExecutionError('KVM is not yet implemented')
-    else:
-        raise CommandExecutionError('Missing mandatory arguments')
-
-
-def _call_vmadm(cmd):
-    '''
-    Call vmadm and return the result or raise an exception.
-
-    :param cmd: command params for the vmadm on SmartOS.
-    :return:
-    '''
-    res = __salt__['cmd.run_all']('{vmadm} {cmd}'.format(vmadm=_check_vmadm(), cmd=cmd))
-    if res['retcode'] != 0:
-        raise CommandExecutionError(_exit_status(res['retcode']))
-
-    return res
-
-
-def list_domains():
-=======
     if vm is None:
         ret['Error'] = 'uuid, alias or hostname must be provided'
         return ret
@@ -274,7 +204,6 @@
 
 
 def stop(vm=None, force=False, key='uuid'):
->>>>>>> a2d46547
     '''
     Stop a vm
 
@@ -289,14 +218,10 @@
 
     .. code-block:: bash
 
-<<<<<<< HEAD
-        salt '*' virt.list_domains
-=======
         salt '*' vmadm.stop 186da9ab-7392-4f55-91a5-b8f1fe770543
         salt '*' vmadm.stop 186da9ab-7392-4f55-91a5-b8f1fe770543 True
         salt '*' vmadm.stop vm=nacl key=alias
         salt '*' vmadm.stop vm=nina.example.org key=hostname
->>>>>>> a2d46547
     '''
     ret = {}
     vmadm = _check_vmadm()
@@ -473,12 +398,8 @@
 
     return result
 
-<<<<<<< HEAD
-def vm_info(uuid):
-=======
 
 def sysrq(vm=None, action='nmi', key='uuid'):
->>>>>>> a2d46547
     '''
     Send non-maskable interupt to vm or capture a screenshot
 
@@ -497,16 +418,6 @@
         salt '*' vmadm.sysrq 186da9ab-7392-4f55-91a5-b8f1fe770543 screenshot
         salt '*' vmadm.sysrq nacl nmi key=alias
     '''
-<<<<<<< HEAD
-    res = __salt__['cmd.run_all']('{0} get {1}'.format(_check_vmadm(), uuid))
-    if res['retcode'] != 0:
-        raise CommandExecutionError(_exit_status(res['retcode']))
-
-    return res['stdout']
-
-
-def start(uuid):
-=======
     ret = {}
     vmadm = _check_vmadm()
     if vm is None:
@@ -536,7 +447,6 @@
 
 
 def delete(vm=None, key='uuid'):
->>>>>>> a2d46547
     '''
     Delete a vm
 
@@ -552,10 +462,6 @@
         salt '*' vmadm.delete 186da9ab-7392-4f55-91a5-b8f1fe770543
         salt '*' vmadm.delete nacl key=alias
     '''
-<<<<<<< HEAD
-    if uuid in list_active_vms():
-        raise CommandExecutionError('The specified vm is already running')
-=======
     ret = {}
     vmadm = _check_vmadm()
     if vm is None:
@@ -578,18 +484,9 @@
         ret['Error'] = res['stderr'] if 'stderr' in res else _exit_status(retcode)
         return ret
     return True
->>>>>>> a2d46547
-
-    _call_vmadm('start {0}'.format(uuid))
-
-    return uuid in list_active_vms()
-
-<<<<<<< HEAD
-
-def shutdown(uuid):
-=======
+
+
 def get(vm=None, key='uuid'):
->>>>>>> a2d46547
     '''
     Output the JSON object describing a VM
 
@@ -605,10 +502,6 @@
         salt '*' vmadm.get 186da9ab-7392-4f55-91a5-b8f1fe770543
         salt '*' vmadm.get nacl key=alias
     '''
-<<<<<<< HEAD
-    if uuid in list_inactive_vms():
-        raise CommandExecutionError('The specified vm is already stopped')
-=======
     ret = {}
     vmadm = _check_vmadm()
     if vm is None:
@@ -631,18 +524,9 @@
         ret['Error'] = res['stderr'] if 'stderr' in res else _exit_status(retcode)
         return ret
     return json.loads(res['stdout'])
->>>>>>> a2d46547
-
-    _call_vmadm('stop {0}'.format(uuid))
-
-    return uuid in list_inactive_vms()
-
-<<<<<<< HEAD
-
-def reboot(uuid):
-=======
+
+
 def info(vm=None, info_type='all', key='uuid'):
->>>>>>> a2d46547
     '''
     Lookup info on running kvm
 
@@ -663,10 +547,6 @@
         salt '*' vmadm.info nacl key=alias
         salt '*' vmadm.info nacl vnc key=alias
     '''
-<<<<<<< HEAD
-    if uuid in list_inactive_vms():
-        raise CommandExecutionError('The specified vm is stopped')
-=======
     ret = {}
     vmadm = _check_vmadm()
     if vm is None:
@@ -693,18 +573,8 @@
         ret['Error'] = res['stderr'] if 'stderr' in res else _exit_status(retcode)
         return ret
     return json.loads(res['stdout'])
->>>>>>> a2d46547
-
-    _call_vmadm('reboot {0}'.format(uuid))
-
-<<<<<<< HEAD
-    return uuid in list_active_vms()
-
-
-def stop(uuid):
-    '''
-    Hard power down the virtual machine, this is equivalent to powering off the hardware.
-=======
+
+
 def create_snapshot(vm=None, name=None, key='uuid'):
     '''
     Create snapshot of a vm
@@ -718,7 +588,6 @@
         characters in the set [-_.:%] to comply with ZFS restrictions.
     key : string
         Specifies what 'vm' is. Value = uuid|alias|hostname
->>>>>>> a2d46547
 
     CLI Example:
 
@@ -727,12 +596,6 @@
         salt '*' vmadm.create_snapshot 186da9ab-7392-4f55-91a5-b8f1fe770543 baseline
         salt '*' vmadm.create_snapshot nacl baseline key=alias
     '''
-<<<<<<< HEAD
-    if uuid in list_inactive_vms():
-        raise CommandExecutionError('The specified vm is stopped')
-
-    _call_vmadm('delete {0}'.format(uuid))
-=======
     ret = {}
     vmadm = _check_vmadm()
     if vm is None:
@@ -769,16 +632,9 @@
         ret['Error'] = res['stderr'] if 'stderr' in res else _exit_status(retcode)
         return ret
     return True
->>>>>>> a2d46547
-
-    return uuid in list_inactive_vms()
-
-<<<<<<< HEAD
-
-def vm_virt_type(uuid):
-=======
+
+
 def delete_snapshot(vm=None, name=None, key='uuid'):
->>>>>>> a2d46547
     '''
     Delete snapshot of a vm
 
@@ -799,12 +655,6 @@
         salt '*' vmadm.delete_snapshot 186da9ab-7392-4f55-91a5-b8f1fe770543 baseline
         salt '*' vmadm.delete_snapshot nacl baseline key=alias
     '''
-<<<<<<< HEAD
-    ret = _call_vmadm('list -p -o type uuid={0}'.format(uuid))['stdout']
-    if not ret:
-        raise CommandExecutionError('We can\'t determine the type of this VM')
-    return ret
-=======
     ret = {}
     vmadm = _check_vmadm()
     if vm is None:
@@ -838,7 +688,6 @@
         ret['Error'] = res['stderr'] if 'stderr' in res else _exit_status(retcode)
         return ret
     return True
->>>>>>> a2d46547
 
 
 def rollback_snapshot(vm=None, name=None, key='uuid'):
@@ -863,21 +712,6 @@
         salt '*' vmadm.rollback_snapshot 186da9ab-7392-4f55-91a5-b8f1fe770543 baseline
         salt '*' vmadm.rollback_snapshot nacl baseline key=alias
     '''
-<<<<<<< HEAD
-    warning = None
-    vmtype = vm_virt_type(uuid)
-    if vmtype == 'OS':
-        cmd = 'update {1} max_physical_memory={2}'.format(uuid, memory)
-    elif vmtype == 'KVM':
-        cmd = 'update {1} ram={2}'.format(uuid, memory)
-        warning = 'Changes will be applied after the VM restart.'
-    else:
-        raise CommandExecutionError('Unknown VM type')
-
-    retcode = _call_vmadm(cmd)['retcode']
-    if retcode:
-        raise CommandExecutionError(_exit_status(retcode))
-=======
     ret = {}
     vmadm = _check_vmadm()
     if vm is None:
@@ -911,16 +745,9 @@
         ret['Error'] = res['stderr'] if 'stderr' in res else _exit_status(retcode)
         return ret
     return True
->>>>>>> a2d46547
-
-    return warning or None
-
-<<<<<<< HEAD
-
-def get_macs(uuid):
-=======
+
+
 def reprovision(vm=None, image=None, key='uuid'):
->>>>>>> a2d46547
     '''
     Reprovision a vm
 
@@ -938,13 +765,6 @@
         salt '*' vmadm.reprovision 186da9ab-7392-4f55-91a5-b8f1fe770543 c02a2044-c1bd-11e4-bd8c-dfc1db8b0182
         salt '*' vmadm.reprovision nacl c02a2044-c1bd-11e4-bd8c-dfc1db8b0182 key=alias
     '''
-<<<<<<< HEAD
-    dladm = _check_dladm()
-    cmd = '{0} show-vnic -o MACADDRESS -p -z {1}'.format(dladm, uuid)
-    res = __salt__['cmd.run_all'](cmd)
-    ret = res['stdout']
-    if ret != '':
-=======
     ret = {}
     vmadm = _check_vmadm()
     if vm is None:
@@ -972,7 +792,6 @@
     retcode = res['retcode']
     if retcode != 0:
         ret['Error'] = res['stderr'] if 'stderr' in res else _exit_status(retcode)
->>>>>>> a2d46547
         return ret
     return True
 
@@ -1203,53 +1022,4 @@
         return ret
     return True
 
-# Deprecated aliases
-def create(domain):
-    '''
-    .. deprecated:: Boron
-       Use :py:func:`~salt.modules.virt.start` instead.
-
-    Start a defined domain
-
-    CLI Example:
-
-    .. code-block:: bash
-
-        salt '*' virt.create <domain>
-    '''
-    salt.utils.warn_until('Nitrogen', 'Use "virt.start" instead.')
-    return start(domain)
-
-
-def destroy(domain):
-    '''
-    .. deprecated:: Boron
-       Use :py:func:`~salt.modules.virt.stop` instead.
-
-    Power off a defined domain
-
-    CLI Example:
-
-    .. code-block:: bash
-
-        salt '*' virt.destroy <domain>
-    '''
-    salt.utils.warn_until('Nitrogen', 'Use "virt.stop" instead.')
-    return stop(domain)
-
-
-def list_vms():
-    '''
-    .. deprecated:: Boron
-       Use :py:func:`~salt.modules.virt.list_domains` instead.
-
-    List all virtual machines.
-
-    CLI Example:
-
-    .. code-block:: bash
-
-        salt '*' virt.list_vms <domain>
-    '''
-    salt.utils.warn_until('Nitrogen', 'Use "virt.list_domains" instead.')
-    return list_domains()+# vim: tabstop=4 expandtab shiftwidth=4 softtabstop=4