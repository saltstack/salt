# -*- coding: utf-8 -*-
"""
Module to provide RabbitMQ compatibility to Salt.
Todo: A lot, need to add cluster support, logging, and minion configuration
data.
"""
# Import Python libs
from __future__ import absolute_import, print_function, unicode_literals

import logging
import os
import random
import re
import string

# Import Salt libs
import salt.utils.itertools
import salt.utils.json
import salt.utils.path
import salt.utils.platform
import salt.utils.user
from salt.exceptions import CommandExecutionError, SaltInvocationError

# Import 3rd-party libs
from salt.ext import six
from salt.ext.six.moves import range
from salt.utils.versions import LooseVersion as _LooseVersion

log = logging.getLogger(__name__)

RABBITMQCTL = None
RABBITMQ_PLUGINS = None


def __virtual__():
    """
    Verify RabbitMQ is installed.
    """
    global RABBITMQCTL
    global RABBITMQ_PLUGINS

    if salt.utils.platform.is_windows():
        from salt.ext.six.moves import winreg

        key = None
        try:
            key = winreg.OpenKeyEx(
                winreg.HKEY_LOCAL_MACHINE,
                "SOFTWARE\\VMware, Inc.\\RabbitMQ Server",
                0,
                winreg.KEY_READ | winreg.KEY_WOW64_32KEY,
            )
            (dir_path, value_type) = winreg.QueryValueEx(key, "Install_Dir")
            if value_type != winreg.REG_SZ:
                raise TypeError(
                    "Invalid RabbitMQ Server directory type: {0}".format(value_type)
                )
            if not os.path.isdir(dir_path):
                raise IOError("RabbitMQ directory not found: {0}".format(dir_path))
            subdir_match = ""
            for name in os.listdir(dir_path):
                if name.startswith("rabbitmq_server-"):
                    subdir_path = os.path.join(dir_path, name)
                    # Get the matching entry that is last in ASCII order.
                    if os.path.isdir(subdir_path) and subdir_path > subdir_match:
                        subdir_match = subdir_path
            if not subdir_match:
                raise IOError(
                    '"rabbitmq_server-*" subdirectory not found in: {0}'.format(
                        dir_path
                    )
                )
            RABBITMQCTL = os.path.join(subdir_match, "sbin", "rabbitmqctl.bat")
            RABBITMQ_PLUGINS = os.path.join(
                subdir_match, "sbin", "rabbitmq-plugins.bat"
            )
        except Exception:  # pylint: disable=broad-except
            pass
        finally:
            if key is not None:
                winreg.CloseKey(key)
    else:
        RABBITMQCTL = salt.utils.path.which("rabbitmqctl")
        RABBITMQ_PLUGINS = salt.utils.path.which("rabbitmq-plugins")

    if not RABBITMQCTL:
        return (False, "Module rabbitmq: module only works when RabbitMQ is installed")
    return True


def _check_response(response):
    if isinstance(response, dict):
        if response["retcode"] != 0 or response["stderr"]:
            raise CommandExecutionError(
                "RabbitMQ command failed: {0}".format(response["stderr"])
            )
    else:
        if "Error" in response:
            raise CommandExecutionError("RabbitMQ command failed: {0}".format(response))


def _format_response(response, msg):
    if isinstance(response, dict):
        if response["retcode"] != 0 or response["stderr"]:
            raise CommandExecutionError(
                "RabbitMQ command failed: {0}".format(response["stderr"])
            )
        else:
            response = response["stdout"]
    else:
        if "Error" in response:
            raise CommandExecutionError("RabbitMQ command failed: {0}".format(response))
    return {msg: response}


def _get_rabbitmq_plugin():
    """
    Returns the rabbitmq-plugin command path if we're running an OS that
    doesn't put it in the standard /usr/bin or /usr/local/bin
    This works by taking the rabbitmq-server version and looking for where it
    seems to be hidden in /usr/lib.
    """
    global RABBITMQ_PLUGINS

    if RABBITMQ_PLUGINS is None:
        version = __salt__["pkg.version"]("rabbitmq-server").split("-")[0]
        RABBITMQ_PLUGINS = (
            "/usr/lib/rabbitmq/lib/rabbitmq_server-{0}" "/sbin/rabbitmq-plugins"
        ).format(version)

    return RABBITMQ_PLUGINS


def _safe_output(line):
    """
    Looks for rabbitmqctl warning, or general formatting, strings that aren't
    intended to be parsed as output.
    Returns a boolean whether the line can be parsed as rabbitmqctl output.
    """
    return not any(
        [
            line.startswith("Listing") and line.endswith("..."),
            line.startswith("Listing") and "\t" not in line,
            "...done" in line,
            line.startswith("WARNING:"),
            len(line) == 0,
        ]
    )


def _strip_listing_to_done(output_list):
    """
    Conditionally remove non-relevant first and last line,
    "Listing ..." - "...done".
    outputlist: rabbitmq command output split by newline
    return value: list, conditionally modified, may be empty.
    """
    return [line for line in output_list if _safe_output(line)]


def _output_to_dict(cmdoutput, values_mapper=None):
    """
    Convert rabbitmqctl output to a dict of data
    cmdoutput: string output of rabbitmqctl commands
    values_mapper: function object to process the values part of each line
    """
    if isinstance(cmdoutput, dict):
        if cmdoutput["retcode"] != 0 or cmdoutput["stderr"]:
            raise CommandExecutionError(
                "RabbitMQ command failed: {0}".format(cmdoutput["stderr"])
            )
        cmdoutput = cmdoutput["stdout"]

    ret = {}
    if values_mapper is None:
        values_mapper = lambda string: string.split("\t")

    # remove first and last line: Listing ... - ...done
    data_rows = _strip_listing_to_done(cmdoutput.splitlines())

    for row in data_rows:
        try:
            key, values = row.split("\t", 1)
        except ValueError:
            # If we have reached this far, we've hit an edge case where the row
            # only has one item: the key. The key doesn't have any values, so we
            # set it to an empty string to preserve rabbitmq reporting behavior.
            # e.g. A user's permission string for '/' is set to ['', '', ''],
            # Rabbitmq reports this only as '/' from the rabbitmqctl command.
            log.debug(
                "Could not find any values for key '%s'. "
                "Setting to '%s' to an empty string.",
                row,
                row,
            )
            ret[row] = ""
            continue
        ret[key] = values_mapper(values)
    return ret


def _output_to_list(cmdoutput):
    """
    Convert rabbitmqctl output to a list of strings (assuming whitespace-delimited output).
    Ignores output lines that shouldn't be parsed, like warnings.
    cmdoutput: string output of rabbitmqctl commands
    """
    return [
        item
        for line in cmdoutput.splitlines()
        if _safe_output(line)
        for item in line.split()
    ]


def _output_lines_to_list(cmdoutput):
    """
    Convert rabbitmqctl output to a list of strings (assuming newline-delimited output).
    Ignores output lines that shouldn't be parsed, like warnings.
    cmdoutput: string output of rabbitmqctl commands
    """
    return [line.strip() for line in cmdoutput.splitlines() if _safe_output(line)]


def list_users(runas=None):
    """
    Return a list of users based off of rabbitmqctl user_list.

    CLI Example:

    .. code-block:: bash

        salt '*' rabbitmq.list_users
    """
    # Windows runas currently requires a password.
    # Due to this, don't use a default value for
    # runas in Windows.
    if runas is None and not salt.utils.platform.is_windows():
        runas = salt.utils.user.get_user()
    res = __salt__["cmd.run_all"](
        [RABBITMQCTL, "list_users", "-q"],
        reset_system_locale=False,
        runas=runas,
        python_shell=False,
    )

    # func to get tags from string such as "[admin, monitoring]"
    func = (
        lambda string: [x.strip() for x in string[1:-1].split(",")]
        if "," in string
        else [x for x in string[1:-1].split(" ")]
    )
    return _output_to_dict(res, func)


def list_vhosts(runas=None):
    """
    Return a list of vhost based on rabbitmqctl list_vhosts.

    CLI Example:

    .. code-block:: bash

        salt '*' rabbitmq.list_vhosts
    """
    if runas is None and not salt.utils.platform.is_windows():
        runas = salt.utils.user.get_user()
    res = __salt__["cmd.run_all"](
        [RABBITMQCTL, "list_vhosts", "-q"],
        reset_system_locale=False,
        runas=runas,
        python_shell=False,
    )
    _check_response(res)
    return _output_to_list(res["stdout"])


def list_upstreams(runas=None):
    """
    Returns a dict of upstreams based on rabbitmqctl list_parameters.

    :param str runas: The name of the user to run this command as.

    CLI Example:

    .. code-block:: bash

        salt '*' rabbitmq.list_upstreams

    .. versionadded:: 3000
    """
    if runas is None and not salt.utils.platform.is_windows():
        runas = salt.utils.user.get_user()
    ret = {}
    res = __salt__["cmd.run_all"](
        [RABBITMQCTL, "list_parameters", "-q"],
        reset_system_locale=False,
        runas=runas,
        python_shell=False,
    )
    for raw_line in res["stdout"].split("\n"):
        if _safe_output(raw_line):
            (_, name, definition) = raw_line.split("\t")
            ret[name] = definition
    return ret


def user_exists(name, runas=None):
    """
    Return whether the user exists based on rabbitmqctl list_users.

    CLI Example:

    .. code-block:: bash

        salt '*' rabbitmq.user_exists rabbit_user
    """
    if runas is None and not salt.utils.platform.is_windows():
        runas = salt.utils.user.get_user()
    return name in list_users(runas=runas)


def vhost_exists(name, runas=None):
    """
    Return whether the vhost exists based on rabbitmqctl list_vhosts.

    CLI Example:

    .. code-block:: bash

        salt '*' rabbitmq.vhost_exists rabbit_host
    """
    if runas is None and not salt.utils.platform.is_windows():
        runas = salt.utils.user.get_user()
    return name in list_vhosts(runas=runas)


def upstream_exists(name, runas=None):
    """
    Return whether the upstreamexists based on rabbitmqctl list_parameters.

    :param str name: The name of the upstream to check for.
    :param str runas: The name of the user to run the command as.

    CLI Example:

    .. code-block:: bash

        salt '*' rabbitmq.upstream_exists rabbit_upstream

    .. versionadded:: 3000
    """
    if runas is None and not salt.utils.platform.is_windows():
        runas = salt.utils.user.get_user()
    return name in list_upstreams(runas=runas)


def add_user(name, password=None, runas=None):
    """
    Add a rabbitMQ user via rabbitmqctl user_add <user> <password>

    CLI Example:

    .. code-block:: bash

        salt '*' rabbitmq.add_user rabbit_user password
    """
    clear_pw = False

    if password is None:
        # Generate a random, temporary password. RabbitMQ requires one.
        clear_pw = True
        password = "".join(
            random.SystemRandom().choice(string.ascii_uppercase + string.digits)
            for x in range(15)
        )

    if runas is None and not salt.utils.platform.is_windows():
        runas = salt.utils.user.get_user()

    if salt.utils.platform.is_windows():
        # On Windows, if the password contains a special character
        # such as '|', normal execution will fail. For example:
        # cmd: rabbitmq.add_user abc "asdf|def"
        # stderr: 'def' is not recognized as an internal or external
        #         command,\r\noperable program or batch file.
        # Work around this by using a shell and a quoted command.
        python_shell = True
        cmd = '"{0}" add_user "{1}" "{2}"'.format(RABBITMQCTL, name, password)
    else:
        python_shell = False
        cmd = [RABBITMQCTL, "add_user", name, password]

    res = __salt__["cmd.run_all"](
        cmd,
        reset_system_locale=False,
        output_loglevel="quiet",
        runas=runas,
        python_shell=python_shell,
    )

    if clear_pw:
        # Now, Clear the random password from the account, if necessary
        try:
            clear_password(name, runas)
        except Exception:  # pylint: disable=broad-except
            # Clearing the password failed. We should try to cleanup
            # and rerun and error.
            delete_user(name, runas)
            raise

    msg = "Added"
    return _format_response(res, msg)


def delete_user(name, runas=None):
    """
    Deletes a user via rabbitmqctl delete_user.

    CLI Example:

    .. code-block:: bash

        salt '*' rabbitmq.delete_user rabbit_user
    """
    if runas is None and not salt.utils.platform.is_windows():
        runas = salt.utils.user.get_user()
    res = __salt__["cmd.run_all"](
        [RABBITMQCTL, "delete_user", name],
        reset_system_locale=False,
        python_shell=False,
        runas=runas,
    )
    msg = "Deleted"

    return _format_response(res, msg)


def change_password(name, password, runas=None):
    """
    Changes a user's password.

    CLI Example:

    .. code-block:: bash

        salt '*' rabbitmq.change_password rabbit_user password
    """
    if runas is None and not salt.utils.platform.is_windows():
        runas = salt.utils.user.get_user()
    if salt.utils.platform.is_windows():
        # On Windows, if the password contains a special character
        # such as '|', normal execution will fail. For example:
        # cmd: rabbitmq.add_user abc "asdf|def"
        # stderr: 'def' is not recognized as an internal or external
        #         command,\r\noperable program or batch file.
        # Work around this by using a shell and a quoted command.
        python_shell = True
        cmd = '"{0}" change_password "{1}" "{2}"'.format(RABBITMQCTL, name, password)
    else:
        python_shell = False
        cmd = [RABBITMQCTL, "change_password", name, password]
    res = __salt__["cmd.run_all"](
        cmd,
        reset_system_locale=False,
        runas=runas,
        output_loglevel="quiet",
        python_shell=python_shell,
    )
    msg = "Password Changed"

    return _format_response(res, msg)


def clear_password(name, runas=None):
    """
    Removes a user's password.

    CLI Example:

    .. code-block:: bash

        salt '*' rabbitmq.clear_password rabbit_user
    """
    if runas is None and not salt.utils.platform.is_windows():
        runas = salt.utils.user.get_user()
    res = __salt__["cmd.run_all"](
        [RABBITMQCTL, "clear_password", name],
        reset_system_locale=False,
        runas=runas,
        python_shell=False,
    )
    msg = "Password Cleared"

    return _format_response(res, msg)


<<<<<<< HEAD
def _get_server_version(runas=None):
    '''
    Uses rabbitmqctl to get the version of the running rabbitmq server
    '''
=======
def check_password(name, password, runas=None):
    """
    .. versionadded:: 2016.3.0

    Checks if a user's password is valid.

    CLI Example:

    .. code-block:: bash

        salt '*' rabbitmq.check_password rabbit_user password
    """
    # try to get the rabbitmq-version - adapted from _get_rabbitmq_plugin

>>>>>>> 22b9e30a
    if runas is None and not salt.utils.platform.is_windows():
        runas = salt.utils.user.get_user()

    try:
        res = __salt__["cmd.run"](
            [RABBITMQCTL, "status"],
            reset_system_locale=False,
            runas=runas,
            python_shell=False,
        )
        # Check regex against older RabbitMQ version status output
        old_server_version = re.search(r'\{rabbit,"RabbitMQ","(.+)"\}', res)
        # Check regex against newer RabbitMQ version status output
        server_version = re.search(r"RabbitMQ version:\s*(.+)", res)

<<<<<<< HEAD
        if server_version is None:
            server_version = re.search(r'^RabbitMQ version: (.*)$', res, re.M)

        if server_version is None:
            raise ValueError

        server_version = server_version.group(1).split('-')[0]
        version = [int(i) for i in server_version.split('.')]

        if len(version) < 3:
            raise ValueError
=======
        if server_version is None and old_server_version is None:
            raise ValueError

        if old_server_version:
            server_version = old_server_version
        server_version = server_version.group(1).split("-")[0]
        version = [int(i) for i in server_version.split(".")]

>>>>>>> 22b9e30a
    except ValueError:
        version = None

    return version


def check_password(name, password, runas=None):
    '''
    .. versionadded:: 2016.3.0

    Checks if a user's password is valid.

    CLI Example:

    .. code-block:: bash

        salt '*' rabbitmq.check_password rabbit_user password
    '''
    version = _get_server_version(runas=runas)

    # rabbitmq introduced a native api to check a username and password in version 3.5.7.
    if version is None or tuple(version) >= (3, 5, 7):
        if salt.utils.platform.is_windows():
            # On Windows, if the password contains a special character
            # such as '|', normal execution will fail. For example:
            # cmd: rabbitmq.add_user abc "asdf|def"
            # stderr: 'def' is not recognized as an internal or external
            #         command,\r\noperable program or batch file.
            # Work around this by using a shell and a quoted command.
            python_shell = True
            cmd = '"{0}" authenticate_user "{1}" "{2}"'.format(
                RABBITMQCTL, name, password
            )
        else:
            python_shell = False
            cmd = [RABBITMQCTL, "authenticate_user", name, password]

        res = __salt__["cmd.run_all"](
            cmd,
            reset_system_locale=False,
            runas=runas,
            output_loglevel="quiet",
            python_shell=python_shell,
        )

        if res["retcode"] != 0 or res["stderr"]:
            return False
        return True

    cmd = (
        "rabbit_auth_backend_internal:check_user_login"
        '(<<"{0}">>, [{{password, <<"{1}">>}}]).'
    ).format(name.replace('"', '\\"'), password.replace('"', '\\"'))

    res = __salt__["cmd.run_all"](
        [RABBITMQCTL, "eval", cmd],
        reset_system_locale=False,
        runas=runas,
        output_loglevel="quiet",
        python_shell=False,
    )
    msg = "password-check"

    _response = _format_response(res, msg)
    _key = next(iter(_response))

    if "invalid credentials" in _response[_key]:
        return False

    return True


def add_vhost(vhost, runas=None):
    """
    Adds a vhost via rabbitmqctl add_vhost.

    CLI Example:

    .. code-block:: bash

        salt '*' rabbitmq add_vhost '<vhost_name>'
    """
    if runas is None and not salt.utils.platform.is_windows():
        runas = salt.utils.user.get_user()
    res = __salt__["cmd.run_all"](
        [RABBITMQCTL, "add_vhost", vhost],
        reset_system_locale=False,
        runas=runas,
        python_shell=False,
    )

    msg = "Added"
    return _format_response(res, msg)


def delete_vhost(vhost, runas=None):
    """
    Deletes a vhost rabbitmqctl delete_vhost.

    CLI Example:

    .. code-block:: bash

        salt '*' rabbitmq.delete_vhost '<vhost_name>'
    """
    if runas is None and not salt.utils.platform.is_windows():
        runas = salt.utils.user.get_user()
    res = __salt__["cmd.run_all"](
        [RABBITMQCTL, "delete_vhost", vhost],
        reset_system_locale=False,
        runas=runas,
        python_shell=False,
    )
    msg = "Deleted"
    return _format_response(res, msg)


def set_permissions(vhost, user, conf=".*", write=".*", read=".*", runas=None):
    """
    Sets permissions for vhost via rabbitmqctl set_permissions

    CLI Example:

    .. code-block:: bash

        salt '*' rabbitmq.set_permissions myvhost myuser
    """
    if runas is None and not salt.utils.platform.is_windows():
        runas = salt.utils.user.get_user()
    res = __salt__["cmd.run_all"](
        [RABBITMQCTL, "set_permissions", "-p", vhost, user, conf, write, read],
        reset_system_locale=False,
        runas=runas,
        python_shell=False,
    )
    msg = "Permissions Set"
    return _format_response(res, msg)


def list_permissions(vhost, runas=None):
    """
    Lists permissions for vhost via rabbitmqctl list_permissions

    CLI Example:

    .. code-block:: bash

        salt '*' rabbitmq.list_permissions /myvhost
    """
    if runas is None and not salt.utils.platform.is_windows():
        runas = salt.utils.user.get_user()
    res = __salt__["cmd.run_all"](
        [RABBITMQCTL, "list_permissions", "-q", "-p", vhost],
        reset_system_locale=False,
        runas=runas,
        python_shell=False,
    )

    return _output_to_dict(res)


def list_user_permissions(name, runas=None):
    """
    List permissions for a user via rabbitmqctl list_user_permissions

    CLI Example:

    .. code-block:: bash

        salt '*' rabbitmq.list_user_permissions user
    """
    if runas is None and not salt.utils.platform.is_windows():
        runas = salt.utils.user.get_user()
    res = __salt__["cmd.run_all"](
        [RABBITMQCTL, "list_user_permissions", name, "-q"],
        reset_system_locale=False,
        runas=runas,
        python_shell=False,
    )

    return _output_to_dict(res)


def set_user_tags(name, tags, runas=None):
    """Add user tags via rabbitmqctl set_user_tags

    CLI Example:

    .. code-block:: bash

        salt '*' rabbitmq.set_user_tags myadmin administrator
    """
    if runas is None and not salt.utils.platform.is_windows():
        runas = salt.utils.user.get_user()

    if not isinstance(tags, (list, tuple)):
        tags = [tags]

    res = __salt__["cmd.run_all"](
        [RABBITMQCTL, "set_user_tags", name] + list(tags),
        reset_system_locale=False,
        runas=runas,
        python_shell=False,
    )
    msg = "Tag(s) set"
    return _format_response(res, msg)


def status(runas=None):
    """
    return rabbitmq status

    CLI Example:

    .. code-block:: bash

        salt '*' rabbitmq.status
    """
    if runas is None and not salt.utils.platform.is_windows():
        runas = salt.utils.user.get_user()
    res = __salt__["cmd.run_all"](
        [RABBITMQCTL, "status"],
        reset_system_locale=False,
        runas=runas,
        python_shell=False,
    )
    _check_response(res)
    return res["stdout"]


def cluster_status(runas=None):
    """
    return rabbitmq cluster_status

    CLI Example:

    .. code-block:: bash

        salt '*' rabbitmq.cluster_status
    """
    if runas is None and not salt.utils.platform.is_windows():
        runas = salt.utils.user.get_user()
    res = __salt__["cmd.run_all"](
        [RABBITMQCTL, "cluster_status"],
        reset_system_locale=False,
        runas=runas,
        python_shell=False,
    )
    _check_response(res)
    return res["stdout"]


def join_cluster(host, user="rabbit", ram_node=None, runas=None):
    """
    Join a rabbit cluster

    CLI Example:

    .. code-block:: bash

        salt '*' rabbitmq.join_cluster rabbit.example.com rabbit
    """
    cmd = [RABBITMQCTL, "join_cluster"]
    if ram_node:
        cmd.append("--ram")
    cmd.append("{0}@{1}".format(user, host))

    if runas is None and not salt.utils.platform.is_windows():
        runas = salt.utils.user.get_user()
    stop_app(runas)
    res = __salt__["cmd.run_all"](
        cmd, reset_system_locale=False, runas=runas, python_shell=False
    )
    start_app(runas)

    return _format_response(res, "Join")


def stop_app(runas=None):
    """
    Stops the RabbitMQ application, leaving the Erlang node running.

    CLI Example:

    .. code-block:: bash

        salt '*' rabbitmq.stop_app
    """
    if runas is None and not salt.utils.platform.is_windows():
        runas = salt.utils.user.get_user()
    res = __salt__["cmd.run_all"](
        [RABBITMQCTL, "stop_app"],
        reset_system_locale=False,
        runas=runas,
        python_shell=False,
    )
    _check_response(res)
    return res["stdout"]


def start_app(runas=None):
    """
    Start the RabbitMQ application.

    CLI Example:

    .. code-block:: bash

        salt '*' rabbitmq.start_app
    """
    if runas is None and not salt.utils.platform.is_windows():
        runas = salt.utils.user.get_user()
    res = __salt__["cmd.run_all"](
        [RABBITMQCTL, "start_app"],
        reset_system_locale=False,
        runas=runas,
        python_shell=False,
    )
    _check_response(res)
    return res["stdout"]


def reset(runas=None):
    """
    Return a RabbitMQ node to its virgin state

    CLI Example:

    .. code-block:: bash

        salt '*' rabbitmq.reset
    """
    if runas is None and not salt.utils.platform.is_windows():
        runas = salt.utils.user.get_user()
    res = __salt__["cmd.run_all"](
        [RABBITMQCTL, "reset"],
        reset_system_locale=False,
        runas=runas,
        python_shell=False,
    )
    _check_response(res)
    return res["stdout"]


def force_reset(runas=None):
    """
    Forcefully Return a RabbitMQ node to its virgin state

    CLI Example:

    .. code-block:: bash

        salt '*' rabbitmq.force_reset
    """
    if runas is None and not salt.utils.platform.is_windows():
        runas = salt.utils.user.get_user()
    res = __salt__["cmd.run_all"](
        [RABBITMQCTL, "force_reset"],
        reset_system_locale=False,
        runas=runas,
        python_shell=False,
    )
    _check_response(res)
    return res["stdout"]


def list_queues(runas=None, *args):
    """
    Returns queue details of the / virtual host

    CLI Example:

    .. code-block:: bash

        salt '*' rabbitmq.list_queues messages consumers
    """
    if runas is None and not salt.utils.platform.is_windows():
        runas = salt.utils.user.get_user()
    cmd = [RABBITMQCTL, "list_queues", "-q"]
    cmd.extend(args)
    res = __salt__["cmd.run_all"](
        cmd, reset_system_locale=False, runas=runas, python_shell=False
    )
    _check_response(res)
    return _output_to_dict(res["stdout"])


def list_queues_vhost(vhost, runas=None, *args):
    """
    Returns queue details of specified virtual host. This command will consider
    first parameter as the vhost name and rest will be treated as
    queueinfoitem. For getting details on vhost ``/``, use :mod:`list_queues
    <salt.modules.rabbitmq.list_queues>` instead).

    CLI Example:

    .. code-block:: bash

        salt '*' rabbitmq.list_queues messages consumers
    """
    if runas is None and not salt.utils.platform.is_windows():
        runas = salt.utils.user.get_user()
    cmd = [RABBITMQCTL, "list_queues", "-q", "-p", vhost]
    cmd.extend(args)
    res = __salt__["cmd.run_all"](
        cmd, reset_system_locale=False, runas=runas, python_shell=False
    )
    _check_response(res)
    return _output_to_dict(res["stdout"])


def list_policies(vhost="/", runas=None):
    """
    Return a dictionary of policies nested by vhost and name
    based on the data returned from rabbitmqctl list_policies.

    Reference: http://www.rabbitmq.com/ha.html

    CLI Example:

    .. code-block:: bash

        salt '*' rabbitmq.list_policies
    """
    ret = {}
    if runas is None and not salt.utils.platform.is_windows():
        runas = salt.utils.user.get_user()
    res = __salt__["cmd.run_all"](
        [RABBITMQCTL, "list_policies", "-q", "-p", vhost],
        reset_system_locale=False,
        runas=runas,
        python_shell=False,
    )
    _check_response(res)
    output = res["stdout"]

<<<<<<< HEAD
    version = _get_server_version(runas=runas)
=======
    if __grains__["os_family"] != "FreeBSD":
        version = __salt__["pkg.version"]("rabbitmq-server").split("-")[0]
    else:
        version = __salt__["pkg.version"]("rabbitmq").split("-")[0]
>>>>>>> 22b9e30a

    for line in _output_lines_to_list(output):
        parts = line.split("\t")

        if len(parts) not in (5, 6):
            continue

        vhost, name = parts[0], parts[1]
        if vhost not in ret:
            ret[vhost] = {}
        ret[vhost][name] = {}

        if version is None or tuple(version) >= (3, 7):
            # in version 3.7 the position of apply_to and pattern has been
            # switched
            ret[vhost][name]["pattern"] = parts[2]
            ret[vhost][name]["apply_to"] = parts[3]
            ret[vhost][name]["definition"] = parts[4]
            ret[vhost][name]["priority"] = parts[5]
        else:
            # How many fields are there? - 'apply_to' was inserted in position
            # 2 at some point
            # and in version 3.7 the position of apply_to and pattern has been
            # switched
            offset = len(parts) - 5
            if len(parts) == 6:
                ret[vhost][name]["apply_to"] = parts[2]
            ret[vhost][name].update(
                {
                    "pattern": parts[offset + 2],
                    "definition": parts[offset + 3],
                    "priority": parts[offset + 4],
                }
            )

    return ret


def set_policy(
    vhost, name, pattern, definition, priority=None, runas=None, apply_to=None
):
    """
    Set a policy based on rabbitmqctl set_policy.

    Reference: http://www.rabbitmq.com/ha.html

    CLI Example:

    .. code-block:: bash

        salt '*' rabbitmq.set_policy / HA '.*' '{"ha-mode":"all"}'
    """
    if runas is None and not salt.utils.platform.is_windows():
        runas = salt.utils.user.get_user()
    if isinstance(definition, dict):
        definition = salt.utils.json.dumps(definition)
    if not isinstance(definition, six.string_types):
        raise SaltInvocationError(
            "The 'definition' argument must be a dictionary or JSON string"
        )
    cmd = [RABBITMQCTL, "set_policy", "-p", vhost]
    if priority:
        cmd.extend(["--priority", priority])
    if apply_to:
        cmd.extend(["--apply-to", apply_to])
    cmd.extend([name, pattern, definition])
    res = __salt__["cmd.run_all"](
        cmd, reset_system_locale=False, runas=runas, python_shell=False
    )
    log.debug("Set policy: %s", res["stdout"])
    return _format_response(res, "Set")


def delete_policy(vhost, name, runas=None):
    """
    Delete a policy based on rabbitmqctl clear_policy.

    Reference: http://www.rabbitmq.com/ha.html

    CLI Example:

    .. code-block:: bash

        salt '*' rabbitmq.delete_policy / HA
    """
    if runas is None and not salt.utils.platform.is_windows():
        runas = salt.utils.user.get_user()
    res = __salt__["cmd.run_all"](
        [RABBITMQCTL, "clear_policy", "-p", vhost, name],
        reset_system_locale=False,
        runas=runas,
        python_shell=False,
    )
    log.debug("Delete policy: %s", res["stdout"])
    return _format_response(res, "Deleted")


def policy_exists(vhost, name, runas=None):
    """
    Return whether the policy exists based on rabbitmqctl list_policies.

    Reference: http://www.rabbitmq.com/ha.html

    CLI Example:

    .. code-block:: bash

        salt '*' rabbitmq.policy_exists / HA
    """
    if runas is None and not salt.utils.platform.is_windows():
        runas = salt.utils.user.get_user()
    policies = list_policies(runas=runas)
    return bool(vhost in policies and name in policies[vhost])


def list_available_plugins(runas=None):
    """
    Returns a list of the names of all available plugins (enabled and disabled).

    CLI Example:

    .. code-block:: bash

        salt '*' rabbitmq.list_available_plugins
    """
    if runas is None and not salt.utils.platform.is_windows():
        runas = salt.utils.user.get_user()
    cmd = [_get_rabbitmq_plugin(), "list", "-m"]
    ret = __salt__["cmd.run_all"](
        cmd, reset_system_locale=False, runas=runas, python_shell=False
    )
    _check_response(ret)
    return _output_to_list(ret["stdout"])


def list_enabled_plugins(runas=None):
    """
    Returns a list of the names of the enabled plugins.

    CLI Example:

    .. code-block:: bash

        salt '*' rabbitmq.list_enabled_plugins
    """
    if runas is None and not salt.utils.platform.is_windows():
        runas = salt.utils.user.get_user()
    cmd = [_get_rabbitmq_plugin(), "list", "-m", "-e"]
    ret = __salt__["cmd.run_all"](
        cmd, reset_system_locale=False, runas=runas, python_shell=False
    )
    _check_response(ret)
    return _output_to_list(ret["stdout"])


def plugin_is_enabled(name, runas=None):
    """
    Return whether the plugin is enabled.

    CLI Example:

    .. code-block:: bash

        salt '*' rabbitmq.plugin_is_enabled rabbitmq_plugin_name
    """
    if runas is None and not salt.utils.platform.is_windows():
        runas = salt.utils.user.get_user()
    return name in list_enabled_plugins(runas)


def enable_plugin(name, runas=None):
    """
    Enable a RabbitMQ plugin via the rabbitmq-plugins command.

    CLI Example:

    .. code-block:: bash

        salt '*' rabbitmq.enable_plugin foo
    """
    if runas is None and not salt.utils.platform.is_windows():
        runas = salt.utils.user.get_user()
    cmd = [_get_rabbitmq_plugin(), "enable", name]
    ret = __salt__["cmd.run_all"](
        cmd, reset_system_locale=False, runas=runas, python_shell=False
    )
    return _format_response(ret, "Enabled")


def disable_plugin(name, runas=None):
    """
    Disable a RabbitMQ plugin via the rabbitmq-plugins command.

    CLI Example:

    .. code-block:: bash

        salt '*' rabbitmq.disable_plugin foo
    """
    if runas is None and not salt.utils.platform.is_windows():
        runas = salt.utils.user.get_user()
    cmd = [_get_rabbitmq_plugin(), "disable", name]
    ret = __salt__["cmd.run_all"](
        cmd, reset_system_locale=False, runas=runas, python_shell=False
    )
    return _format_response(ret, "Disabled")


def set_upstream(
    name,
    uri,
    prefetch_count=None,
    reconnect_delay=None,
    ack_mode=None,
    trust_user_id=None,
    exchange=None,
    max_hops=None,
    expires=None,
    message_ttl=None,
    ha_policy=None,
    queue=None,
    runas=None,
):
    """
    Configures an upstream via rabbitmqctl set_parameter. This can be an exchange-upstream,
    a queue-upstream or both.

    :param str name: The name of the upstream to configure.

    The following parameters apply to federated exchanges and federated queues:

    :param str uri: The AMQP URI(s) for the upstream.
    :param int prefetch_count: The maximum number of unacknowledged messages copied
        over a link at any one time. Default: 1000
    :param int reconnect_delay: The duration (in seconds) to wait before reconnecting
        to the broker after being disconnected. Default: 1
    :param str ack_mode: Determines how the link should acknowledge messages.
        If set to ``on-confirm`` (the default), messages are acknowledged to the
        upstream broker after they have been confirmed downstream. This handles
        network errors and broker failures without losing messages, and is the
        slowest option.
        If set to ``on-publish``, messages are acknowledged to the upstream broker
        after they have been published downstream. This handles network errors
        without losing messages, but may lose messages in the event of broker failures.
        If set to ``no-ack``, message acknowledgements are not used. This is the
        fastest option, but may lose messages in the event of network or broker failures.
    :param bool trust_user_id: Determines how federation should interact with the
        validated user-id feature. If set to true, federation will pass through
        any validated user-id from the upstream, even though it cannot validate
        it itself. If set to false or not set, it will clear any validated user-id
        it encounters. You should only set this to true if you trust the upstream
        server (and by extension, all its upstreams) not to forge user-ids.

    The following parameters apply to federated exchanges only:

    :param str exchange: The name of the upstream exchange. Default is to use the
        same name as the federated exchange.
    :param int max_hops: The maximum number of federation links that a message
        published to a federated exchange can traverse before it is discarded.
        Default is 1. Note that even if max-hops is set to a value greater than 1,
        messages will never visit the same node twice due to travelling in a loop.
        However, messages may still be duplicated if it is possible for them to
        travel from the source to the destination via multiple routes.
    :param int expires: The expiry time (in milliseconds) after which an upstream
        queue for a federated exchange may be deleted, if a connection to the upstream
        broker is lost. The default is 'none', meaning the queue should never expire.
        This setting controls how long the upstream queue will last before it is
        eligible for deletion if the connection is lost.
        This value is used to set the "x-expires" argument for the upstream queue.
    :param int message_ttl: The expiry time for messages in the upstream queue
        for a federated exchange (see expires), in milliseconds. Default is ``None``,
        meaning messages should never expire. This does not apply to federated queues.
        This value is used to set the "x-message-ttl" argument for the upstream queue.
    :param str ha_policy: Determines the "x-ha-policy" argument for the upstream
        queue for a federated exchange (see expires). This is only of interest
        when connecting to old brokers which determine queue HA mode using this
        argument. Default is ``None``, meaning the queue is not HA.

    The following parameter applies to federated queues only:

    :param str queue: The name of the upstream queue. Default is to use the same
        name as the federated queue.

    :param str runas: The name of the user to run the command as.

    CLI Example:

    .. code-block:: bash

        salt '*' rabbitmq.set_upstream upstream_name ack_mode=on-confirm max_hops=1 \
            trust_user_id=True uri=amqp://hostname

    .. versionadded:: 3000
    """
    if runas is None and not salt.utils.platform.is_windows():
        runas = salt.utils.user.get_user()
    params = salt.utils.data.filter_falsey(
        {
            "uri": uri,
            "prefetch-count": prefetch_count,
            "reconnect-delay": reconnect_delay,
            "ack-mode": ack_mode,
            "trust-user-id": trust_user_id,
            "exchange": exchange,
            "max-hops": max_hops,
            "expires": expires,
            "message-ttl": message_ttl,
            "ha-policy": ha_policy,
            "queue": queue,
        }
    )
    res = __salt__["cmd.run_all"](
        [
            RABBITMQCTL,
            "set_parameter",
            "federation-upstream",
            name,
            salt.utils.json.dumps(params),
        ],
        reset_system_locale=False,
        runas=runas,
        python_shell=False,
    )
    _check_response(res)
    return True


def delete_upstream(name, runas=None):
    """
    Deletes an upstream via rabbitmqctl clear_parameter.

    :param str name: The name of the upstream to delete.
    :param str runas: The name of the user to run the command as.

    CLI Example:

    .. code-block:: bash

        salt '*' rabbitmq.delete_upstream upstream_name

    .. versionadded:: 3000
    """
    if runas is None and not salt.utils.platform.is_windows():
        runas = salt.utils.user.get_user()
    res = __salt__["cmd.run_all"](
        [RABBITMQCTL, "clear_parameter", "federation-upstream", name],
        reset_system_locale=False,
        runas=runas,
        python_shell=False,
    )
    _check_response(res)
    return True<|MERGE_RESOLUTION|>--- conflicted
+++ resolved
@@ -495,27 +495,10 @@
     return _format_response(res, msg)
 
 
-<<<<<<< HEAD
 def _get_server_version(runas=None):
     '''
     Uses rabbitmqctl to get the version of the running rabbitmq server
     '''
-=======
-def check_password(name, password, runas=None):
-    """
-    .. versionadded:: 2016.3.0
-
-    Checks if a user's password is valid.
-
-    CLI Example:
-
-    .. code-block:: bash
-
-        salt '*' rabbitmq.check_password rabbit_user password
-    """
-    # try to get the rabbitmq-version - adapted from _get_rabbitmq_plugin
-
->>>>>>> 22b9e30a
     if runas is None and not salt.utils.platform.is_windows():
         runas = salt.utils.user.get_user()
 
@@ -531,7 +514,6 @@
         # Check regex against newer RabbitMQ version status output
         server_version = re.search(r"RabbitMQ version:\s*(.+)", res)
 
-<<<<<<< HEAD
         if server_version is None:
             server_version = re.search(r'^RabbitMQ version: (.*)$', res, re.M)
 
@@ -543,16 +525,6 @@
 
         if len(version) < 3:
             raise ValueError
-=======
-        if server_version is None and old_server_version is None:
-            raise ValueError
-
-        if old_server_version:
-            server_version = old_server_version
-        server_version = server_version.group(1).split("-")[0]
-        version = [int(i) for i in server_version.split(".")]
-
->>>>>>> 22b9e30a
     except ValueError:
         version = None
 
@@ -989,14 +961,7 @@
     _check_response(res)
     output = res["stdout"]
 
-<<<<<<< HEAD
     version = _get_server_version(runas=runas)
-=======
-    if __grains__["os_family"] != "FreeBSD":
-        version = __salt__["pkg.version"]("rabbitmq-server").split("-")[0]
-    else:
-        version = __salt__["pkg.version"]("rabbitmq").split("-")[0]
->>>>>>> 22b9e30a
 
     for line in _output_lines_to_list(output):
         parts = line.split("\t")
