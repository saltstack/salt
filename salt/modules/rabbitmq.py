--- conflicted
+++ resolved
@@ -517,30 +517,20 @@
             [RABBITMQCTL, "status"],
             reset_system_locale=False,
             runas=runas,
-<<<<<<< HEAD
             python_shell=False)
         # Check regex against older RabbitMQ version status output
         old_server_version = re.search(r'\{rabbit,"RabbitMQ","(.+)"\}', res)
         # Check regex against newer RabbitMQ version status output
         server_version = re.search(r'RabbitMQ version:\s*(.+)', res)
-=======
-            python_shell=False,
-        )
-        server_version = re.search(r'\{rabbit,"RabbitMQ","(.+)"\}', res)
->>>>>>> 6258f6b6
 
         if server_version is None and old_server_version is None:
             raise ValueError
 
-<<<<<<< HEAD
         if old_server_version:
             server_version = old_server_version
         server_version = server_version.group(1).split('-')[0]
         version = [int(i) for i in server_version.split('.')]
-=======
-        server_version = server_version.group(1).split("-")[0]
-        version = [int(i) for i in server_version.split(".")]
->>>>>>> 6258f6b6
+
     except ValueError:
         version = (0, 0, 0)
     if len(version) < 3:
