--- conflicted
+++ resolved
@@ -51,14 +51,8 @@
     if rabbitmq is None:
         version = __salt__['pkg.version']('rabbitmq-server').split('-')[0]
 
-<<<<<<< HEAD
-        path = '/usr/lib/rabbitmq/lib/rabbitmq_server-{0}/\
-                sbin/rabbitmq-plugins'
-        rabbitmq = path.format(version)
-=======
         rabbitmq = ('/usr/lib/rabbitmq/lib/rabbitmq_server-{0}'
                     '/sbin/rabbitmq-plugins').format(version)
->>>>>>> 24a9078d
 
     return rabbitmq
 
@@ -276,12 +270,7 @@
     return _format_response(res, msg)
 
 
-<<<<<<< HEAD
-def set_permissions(vhost, user, conf='.*', write='.*', read='.*',
-                    runas=None):
-=======
 def set_permissions(vhost, user, conf='.*', write='.*', read='.*', runas=None):
->>>>>>> 24a9078d
     '''
     Sets permissions for vhost via rabbitmqctl set_permissions
 
@@ -525,10 +514,6 @@
 
         salt '*' rabbitmq.list_queues messages consumers
     '''
-<<<<<<< HEAD
-    res = __salt__['cmd.run']('rabbitmqctl list_queues -p\
-                              {0} {1}'.format(vhost, ' '.join(list(kwargs))))
-=======
     if runas is None:
         runas = salt.utils.get_user()
     res = __salt__['cmd.run'](
@@ -538,7 +523,6 @@
             ),
         runas=runas,
         )
->>>>>>> 24a9078d
     return res
 
 
