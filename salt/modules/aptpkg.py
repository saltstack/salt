--- conflicted
+++ resolved
@@ -148,11 +148,7 @@
                         if realpkg not in __context__['pkg._get_virtual']:
                             __context__['pkg._get_virtual'][realpkg] = []
                         __context__['pkg._get_virtual'][realpkg].append(pkg.name)
-<<<<<<< HEAD
-        return __context__['pkg._get_virtual']
-=======
     return __context__['pkg._get_virtual']
->>>>>>> 4e1e1500
 
 
 def _warn_software_properties(repo):
