--- conflicted
+++ resolved
@@ -1504,14 +1504,11 @@
     return None
 
 
-<<<<<<< HEAD
-=======
 def _get_opts(line):
     """
     Return all opts in [] for a repo line
     """
     get_opts = re.search(r"\[(.*=.*?)\]", line)
-    log.error("WTFSON %s", get_opts)
 
     ret = OrderedDict()
     if not get_opts:
@@ -1536,7 +1533,6 @@
     return ret
 
 
->>>>>>> 0fc0c206
 def _split_repo_str(repo):
     """
     Return APT source entry as a dictionary
@@ -1972,14 +1968,11 @@
 
     if not aptkey:
         if not keydir:
-            log.error("MEH 1")
             keydir = pathlib.Path("/etc", "apt", "keyrings")
         if not isinstance(keydir, pathlib.Path):
-            log.error("MEH 2")
             keydir = pathlib.Path(keydir)
 
         if not keydir.is_dir():
-            log.error("MEH 3")
             log.error(
                 "The directory %s does not exist. Please create this directory only writable by root",
                 keydir,
