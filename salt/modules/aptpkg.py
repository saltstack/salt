--- conflicted
+++ resolved
@@ -2295,17 +2295,13 @@
                         key,
                     )
                     return False
-<<<<<<< HEAD
-                # The key is dearmoured to a temp file.
-                encrypted_key = __salt__["temp.file"]
-                cmd = ["gpg", "--yes", "--output", encrypted_key, "--dearmor", key]
-=======
+
                 decrypted_key = str(key) + ".decrypted"
                 cmd = ["gpg", "--yes", "--output", decrypted_key, "--dearmor", key]
->>>>>>> 45ead10a
                 if not __salt__["cmd.run_all"](cmd)["retcode"] == 0:
                     log.error("Failed to decrypt the key %s", key)
                 return decrypted_key
+                
     except UnicodeDecodeError:
         log.debug("Key is not ASCII Armored. Do not need to decrypt")
     return key
@@ -2395,17 +2391,8 @@
             # dearmoured key in the correct location
             if not key or not keyfile:
                 return False
-<<<<<<< HEAD
-            cmd = ["cp", key, keyfile]
-=======
-            key = pathlib.Path(str(key))
-            if not keyfile:
-                keyfile = key.name
-                if keyfile.endswith(".decrypted"):
-                    keyfile = keyfile[:-10]
-            shutil.copyfile(str(key), str(keydir / keyfile))
+            shutil.copyfile(str(key), keyfile)
             return True
->>>>>>> 45ead10a
         else:
             cmd.extend(["add", cached_source_path])
     elif text:
