"""
Support for APT (Advanced Packaging Tool)

.. important::
    If you feel that Salt should be using this module to manage packages on a
    minion, and it is using a different module (or gives an error similar to
    *'pkg.install' is not available*), see :ref:`here
    <module-provider-override>`.
"""

import copy
import datetime
import fnmatch
import logging
import os
import pathlib
import re
import shutil
import time
from collections import OrderedDict
from urllib.error import HTTPError
from urllib.request import Request as _Request
from urllib.request import urlopen as _urlopen

import salt.config
import salt.syspaths
import salt.utils.args
import salt.utils.data
import salt.utils.environment
import salt.utils.files
import salt.utils.functools
import salt.utils.itertools
import salt.utils.json
import salt.utils.path
import salt.utils.pkg
import salt.utils.pkg.deb
import salt.utils.stringutils
import salt.utils.systemd
import salt.utils.versions
import salt.utils.yaml
from salt.exceptions import (
    CommandExecutionError,
    CommandNotFoundError,
    MinionError,
    SaltInvocationError,
)
from salt.modules.cmdmod import _parse_env
from salt.utils.pkg.deb import SourceEntry, SourcesList

log = logging.getLogger(__name__)

APT_LISTS_PATH = "/var/lib/apt/lists"
PKG_ARCH_SEPARATOR = ":"

# Source format for urllib fallback on PPA handling
LP_SRC_FORMAT = "deb http://ppa.launchpad.net/{0}/{1}/ubuntu {2} main"
LP_PVT_SRC_FORMAT = "deb https://{0}private-ppa.launchpad.net/{1}/{2}/ubuntu {3} main"

_MODIFY_OK = frozenset(
    ["uri", "comps", "architectures", "disabled", "file", "dist", "signedby"]
)
DPKG_ENV_VARS = {
    "APT_LISTBUGS_FRONTEND": "none",
    "APT_LISTCHANGES_FRONTEND": "none",
    "DEBIAN_FRONTEND": "noninteractive",
    "UCF_FORCE_CONFFOLD": "1",
}

# Define the module's virtual name
__virtualname__ = "pkg"


def __virtual__():
    """
    Confirm this module is on a Debian-based system
    """
    # If your minion is running an OS which is Debian-based but does not have
    # an "os_family" grain of Debian, then the proper fix is NOT to check for
    # the minion's "os_family" grain here in the __virtual__. The correct fix
    # is to add the value from the minion's "os" grain to the _OS_FAMILY_MAP
    # dict in salt/grains/core.py, so that we assign the correct "os_family"
    # grain to the minion.
    if __grains__.get("os_family") == "Debian":
        return __virtualname__
    return False, "The pkg module could not be loaded: unsupported OS family"


def __init__(opts):
    """
    For Debian and derivative systems, set up
    a few env variables to keep apt happy and
    non-interactive.
    """
    if __virtual__() == __virtualname__:
        # Export these puppies so they persist
        os.environ.update(DPKG_ENV_VARS)


<<<<<<< HEAD
=======
def _invalid(line):
    """
    This is a workaround since python3-apt does not support
    the signed-by argument. This function was removed from
    the class to ensure users using the python3-apt module or
    not can use the signed-by option.
    """
    disabled = False
    invalid = False
    comment = ""
    line = line.strip()
    if not line:
        invalid = True
        return disabled, invalid, comment, ""

    if line.startswith("#"):
        disabled = True
        line = line[1:]

    idx = line.find("#")
    if idx > 0:
        comment = line[idx + 1 :]
        line = line[:idx]

    cdrom_match = re.match(r"(.*)(cdrom:.*/)(.*)", line.strip())
    if cdrom_match:
        repo_line = (
            [p.strip() for p in cdrom_match.group(1).split()]
            + [cdrom_match.group(2).strip()]
            + [p.strip() for p in cdrom_match.group(3).split()]
        )
    else:
        repo_line = line.strip().split()
    if (
        not repo_line
        or repo_line[0] not in ["deb", "deb-src", "rpm", "rpm-src"]
        or len(repo_line) < 3
    ):
        invalid = True
        return disabled, invalid, comment, repo_line

    if repo_line[1].startswith("["):
        if not any(x.endswith("]") for x in repo_line[1:]):
            invalid = True
            return disabled, invalid, comment, repo_line

    return disabled, invalid, comment, repo_line


if not HAS_APT:

    class SourceEntry:  # pylint: disable=function-redefined
        def __init__(self, line, file=None):
            self.invalid = False
            self.comps = []
            self.disabled = False
            self.comment = ""
            self.dist = ""
            self.type = ""
            self.uri = ""
            self.line = line
            self.architectures = []
            self.signedby = ""
            self.file = file
            if not self.file:
                self.file = str(pathlib.Path(os.sep, "etc", "apt", "sources.list"))
            self._parse_sources(line)

        def str(self):
            return self.repo_line()

        def repo_line(self):
            """
            Return the repo line for the sources file
            """
            repo_line = []
            if self.invalid:
                return self.line
            if self.disabled:
                repo_line.append("#")

            repo_line.append(self.type)
            opts = _get_opts(self.line)
            if self.architectures:
                if "arch" not in opts:
                    opts["arch"] = {}
                opts["arch"]["full"] = f"arch={','.join(self.architectures)}"
                opts["arch"]["value"] = self.architectures
            if self.signedby:
                if "signedby" not in opts:
                    opts["signedby"] = {}
                opts["signedby"]["full"] = f"signed-by={self.signedby}"
                opts["signedby"]["value"] = self.signedby

            ordered_opts = []

            for opt in opts.values():
                if opt["full"] != "":
                    ordered_opts.append(opt["full"])

            if ordered_opts:
                repo_line.append(f"[{' '.join(ordered_opts)}]")

            repo_line += [self.uri, self.dist, " ".join(self.comps)]
            if self.comment:
                repo_line.append(f"#{self.comment}")
            return " ".join(repo_line) + "\n"

        def _parse_sources(self, line):
            """
            Parse lines from sources files
            """
            self.disabled, self.invalid, self.comment, repo_line = _invalid(line)
            if self.invalid:
                return False
            if repo_line[1].startswith("["):
                repo_line = [x for x in (line.strip("[]") for line in repo_line) if x]
                opts = _get_opts(self.line)
                if "arch" in opts:
                    self.architectures.extend(opts["arch"]["value"])
                if "signedby" in opts:
                    self.signedby = opts["signedby"]["value"]
                for opt in opts.values():
                    opt = opt["full"]
                    if opt:
                        try:
                            repo_line.pop(repo_line.index(opt))
                        except ValueError:
                            repo_line.pop(repo_line.index("[" + opt + "]"))
            self.type = repo_line[0]
            self.uri = repo_line[1]
            self.dist = repo_line[2]
            self.comps = repo_line[3:]
            return True

    class SourcesList:  # pylint: disable=function-redefined
        def __init__(self):
            self.list = []
            self.files = [
                pathlib.Path(os.sep, "etc", "apt", "sources.list"),
                pathlib.Path(os.sep, "etc", "apt", "sources.list.d"),
            ]
            for file in self.files:
                if file.is_dir():
                    for fp in file.glob("*.list"):
                        self.add_file(file=fp)
                else:
                    self.add_file(file)

        def __iter__(self):
            yield from self.list

        def add_file(self, file):
            """
            Add the lines of a file to self.list
            """
            if file.is_file():
                with salt.utils.files.fopen(str(file)) as source:
                    for line in source:
                        self.list.append(SourceEntry(line, file=str(file)))
            else:
                log.debug("The apt sources file %s does not exist", file)

        def add(self, type, uri, dist, orig_comps, architectures, signedby):
            opts_count = []
            opts_line = ""
            if architectures:
                architectures = "arch={}".format(",".join(architectures))
                opts_count.append(architectures)
            if signedby:
                signedby = f"signed-by={signedby}"
                opts_count.append(signedby)
            if len(opts_count) > 1:
                opts_line = "[" + " ".join(opts_count) + "]"
            elif len(opts_count) == 1:
                opts_line = "[" + "".join(opts_count) + "]"
            repo_line = [
                type,
                opts_line,
                uri,
                dist,
                " ".join(orig_comps),
            ]
            return SourceEntry(" ".join([line for line in repo_line if line.strip()]))

        def remove(self, source):
            """
            remove a source from the list of sources
            """
            self.list.remove(source)

        def save(self):
            """
            write all of the sources from the list of sources
            to the file.
            """
            filemap = {}
            with tempfile.TemporaryDirectory() as tmpdir:
                for source in self.list:
                    fname = pathlib.Path(tmpdir, pathlib.Path(source.file).name)
                    with salt.utils.files.fopen(str(fname), "a") as fp:
                        fp.write(source.repo_line())
                    if source.file not in filemap:
                        filemap[source.file] = {"tmp": fname}

                for fp in filemap:
                    shutil.move(str(filemap[fp]["tmp"]), fp)


>>>>>>> 4a066034
def _get_ppa_info_from_launchpad(owner_name, ppa_name):
    """
    Idea from softwareproperties.ppa.
    Uses urllib2 which sacrifices server cert verification.

    This is used as fall-back code or for secure PPAs

    :param owner_name:
    :param ppa_name:
    :return:
    """

    lp_url = f"https://launchpad.net/api/1.0/~{owner_name}/+archive/{ppa_name}"
    request = _Request(lp_url, headers={"Accept": "application/json"})
    lp_page = _urlopen(request)
    return salt.utils.json.load(lp_page)


def _call_apt(args, scope=True, **kwargs):
    """
    Call apt* utilities.
    """
    cmd = []
    if (
        scope
        and salt.utils.systemd.has_scope(__context__)
        and __salt__["config.get"]("systemd.scope", True)
    ):
        cmd.extend(["systemd-run", "--scope", "--description", f'"{__name__}"'])
    cmd.extend(args)

    params = {
        "output_loglevel": "trace",
        "python_shell": False,
        "env": salt.utils.environment.get_module_environment(globals()),
    }
    params.update(kwargs)

    cmd_ret = __salt__["cmd.run_all"](cmd, **params)
    count = 0
    while "Could not get lock" in cmd_ret.get("stderr", "") and count < 10:
        count += 1
        log.warning("Waiting for dpkg lock release: retrying... %s/100", count)
        time.sleep(2**count)
        cmd_ret = __salt__["cmd.run_all"](cmd, **params)
    return cmd_ret


def normalize_name(name):
    """
    Strips the architecture from the specified package name, if necessary.

    CLI Example:

    .. code-block:: bash

        salt '*' pkg.normalize_name zsh:amd64
    """
    try:
        pkgname, pkgarch = name.rsplit(PKG_ARCH_SEPARATOR, 1)
    except ValueError:
        pkgname = name
        pkgarch = __grains__["osarch"]

    return pkgname if pkgarch in (__grains__["osarch"], "all", "any") else name


def parse_arch(name):
    """
    Parse name and architecture from the specified package name.

    CLI Example:

    .. code-block:: bash

        salt '*' pkg.parse_arch zsh:amd64
    """
    try:
        _name, _arch = name.rsplit(PKG_ARCH_SEPARATOR, 1)
    except ValueError:
        _name, _arch = name, None
    return {"name": _name, "arch": _arch}


def latest_version(*names, **kwargs):
    # pylint: disable=W0640
    """
    .. versionchanged:: 3007.0

    Return the latest version of the named package available for upgrade or
    installation. If more than one package name is specified, a dict of
    name/version pairs is returned.

    If the latest version of a given package is already installed, an empty
    string will be returned for that package.

    A specific repo can be requested using the ``fromrepo`` keyword argument.

    cache_valid_time

        .. versionadded:: 2016.11.0

        Skip refreshing the package database if refresh has already occurred within
        <value> seconds

    CLI Example:

    .. code-block:: bash

        salt '*' pkg.latest_version <package name>
        salt '*' pkg.latest_version <package name> fromrepo=unstable
        salt '*' pkg.latest_version <package1> <package2> <package3> ...
    """
    refresh = salt.utils.data.is_true(kwargs.pop("refresh", True))
    show_installed = salt.utils.data.is_true(kwargs.pop("show_installed", False))
    if "repo" in kwargs:
        raise SaltInvocationError(
            "The 'repo' argument is invalid, use 'fromrepo' instead"
        )
    fromrepo = kwargs.pop("fromrepo", None)
    cache_valid_time = kwargs.pop("cache_valid_time", 0)
    names = list(names)

    if not names:
        return ""
    ret = {name: "" for name in names}  # Initialize the dict with empty strings
    pkgs = list_pkgs(versions_as_list=True)
    repo = ["-o", f"APT::Default-Release={fromrepo}"] if fromrepo else None

    # Refresh before looking for the latest version available
    if refresh:
        refresh_db(cache_valid_time)

    cmd = ["apt-cache", "-q", "policy"]
    cmd.extend(names)
    if repo is not None:
        cmd.extend(repo)
    out = _call_apt(cmd, scope=False)

    short_names = [nom.split(":", maxsplit=1)[0] for nom in names]

    candidates = {}
    for line in salt.utils.itertools.split(out["stdout"], "\n"):
        line = line.strip()
        if line.endswith(":") and not line.startswith("Version table"):
            if any(
                [
                    line[:-1] in names,  # native package
                    line[:-1].split(":")[0] in short_names,  # foreign package by name
                ]
            ):
                this_pkg = line[:-1]
        elif line.startswith("Candidate"):
            candidate = ""
            comps = line.split()
            if len(comps) >= 2:
                candidate = comps[-1]
                if candidate.lower() == "(none)":
                    candidate = ""
            candidates[this_pkg] = candidate

    _extensions, _pops = [], []
    while True:
        for name in names:
            # no native package found, extend with possible foreign arch ones
            if name not in candidates:
                _extensions.extend(
                    filter(lambda pkg: pkg.startswith(f"{name}:"), candidates)
                )

                # since foreign packages are returned only when faced with a lack of
                # native ones, remove the original package name; this does, however,
                # risk a case of returning multiple foreign arch packages
                _pops.append(name)

            # continue with populating entries as usual
            installed = pkgs.get(name, [])
            if not installed:
                ret[name] = candidates.get(name, "")
            elif installed and show_installed:
                ret[name] = candidates.get(name, "")
            elif candidates.get(name):
                # If there are no installed versions that are greater than or equal
                # to the install candidate, then the candidate is an upgrade, so
                # add it to the return dict
                if not any(
                    salt.utils.versions.compare(
                        ver1=x,
                        oper=">=",
                        ver2=candidates.get(name, ""),
                        cmp_func=version_cmp,
                    )
                    for x in installed
                ):
                    ret[name] = candidates.get(name, "")

        if not any([_extensions, _pops]):
            break

        names.extend(_extensions)
        _extensions.clear()
        list(map(names.remove, _pops))
        _pops.clear()

    # Return a string if only one package name passed
    if len(names) == 1:
        return ret[names[0]]
    return ret


# available_version is being deprecated
available_version = salt.utils.functools.alias_function(
    latest_version, "available_version"
)


def version(*names, **kwargs):
    """
    Returns a string representing the package version or an empty string if not
    installed. If more than one package name is specified, a dict of
    name/version pairs is returned.

    CLI Example:

    .. code-block:: bash

        salt '*' pkg.version <package name>
        salt '*' pkg.version <package1> <package2> <package3> ...
    """
    return __salt__["pkg_resource.version"](*names, **kwargs)


def refresh_db(cache_valid_time=0, failhard=False, **kwargs):
    """
    Updates the APT database to latest packages based upon repositories

    Returns a dict, with the keys being package databases and the values being
    the result of the update attempt. Values can be one of the following:

    - ``True``: Database updated successfully
    - ``False``: Problem updating database
    - ``None``: Database already up-to-date

    cache_valid_time

        .. versionadded:: 2016.11.0

        Skip refreshing the package database if refresh has already occurred within
        <value> seconds

    failhard

        If False, return results of Err lines as ``False`` for the package database that
        encountered the error.
        If True, raise an error with a list of the package databases that encountered
        errors.

    CLI Example:

    .. code-block:: bash

        salt '*' pkg.refresh_db
    """
    # Remove rtag file to keep multiple refreshes from happening in pkg states
    salt.utils.pkg.clear_rtag(__opts__)
    failhard = salt.utils.data.is_true(failhard)
    ret = {}
    error_repos = list()

    if cache_valid_time:
        try:
            latest_update = os.stat(APT_LISTS_PATH).st_mtime
            now = time.time()
            log.debug(
                "now: %s, last update time: %s, expire after: %s seconds",
                now,
                latest_update,
                cache_valid_time,
            )
            if latest_update + cache_valid_time > now:
                return ret
        except TypeError as exp:
            log.warning(
                "expected integer for cache_valid_time parameter, failed with: %s", exp
            )
        except OSError as exp:
            log.warning("could not stat cache directory due to: %s", exp)

    call = _call_apt(["apt-get", "-q", "update"], scope=False)
    if call["retcode"] != 0:
        comment = ""
        if "stderr" in call:
            comment += call["stderr"]

        raise CommandExecutionError(comment)
    else:
        out = call["stdout"]

    for line in out.splitlines():
        cols = line.split()
        if not cols:
            continue
        ident = " ".join(cols[1:])
        if "Get" in cols[0]:
            # Strip filesize from end of line
            ident = re.sub(r" \[.+B\]$", "", ident)
            ret[ident] = True
        elif "Ign" in cols[0]:
            ret[ident] = False
        elif "Hit" in cols[0]:
            ret[ident] = None
        elif "Err" in cols[0]:
            ret[ident] = False
            error_repos.append(ident)

    if failhard and error_repos:
        raise CommandExecutionError(f"Error getting repos: {', '.join(error_repos)}")

    return ret


def install(
    name=None,
    refresh=False,
    fromrepo=None,
    skip_verify=False,
    debconf=None,
    pkgs=None,
    sources=None,
    reinstall=False,
    downloadonly=False,
    ignore_epoch=False,
    **kwargs,
):
    """
    .. versionchanged:: 2015.8.12,2016.3.3,2016.11.0
        On minions running systemd>=205, `systemd-run(1)`_ is now used to
        isolate commands which modify installed packages from the
        ``salt-minion`` daemon's control group. This is done to keep systemd
        from killing any apt-get/dpkg commands spawned by Salt when the
        ``salt-minion`` service is restarted. (see ``KillMode`` in the
        `systemd.kill(5)`_ manpage for more information). If desired, usage of
        `systemd-run(1)`_ can be suppressed by setting a :mod:`config option
        <salt.modules.config.get>` called ``systemd.scope``, with a value of
        ``False`` (no quotes).

    .. _`systemd-run(1)`: https://www.freedesktop.org/software/systemd/man/systemd-run.html
    .. _`systemd.kill(5)`: https://www.freedesktop.org/software/systemd/man/systemd.kill.html

    Install the passed package, add refresh=True to update the dpkg database.

    name
        The name of the package to be installed. Note that this parameter is
        ignored if either "pkgs" or "sources" is passed. Additionally, please
        note that this option can only be used to install packages from a
        software repository. To install a package file manually, use the
        "sources" option.

        32-bit packages can be installed on 64-bit systems by appending the
        architecture designation (``:i386``, etc.) to the end of the package
        name.

        CLI Example:

        .. code-block:: bash

            salt '*' pkg.install <package name>

    refresh
        Whether or not to refresh the package database before installing.

    cache_valid_time

        .. versionadded:: 2016.11.0

        Skip refreshing the package database if refresh has already occurred within
        <value> seconds

    fromrepo
        Specify a package repository to install from
        (e.g., ``apt-get -t unstable install somepackage``)

    skip_verify
        Skip the GPG verification check (e.g., ``--allow-unauthenticated``, or
        ``--force-bad-verify`` for install from package file).

    debconf
        Provide the path to a debconf answers file, processed before
        installation.

    version
        Install a specific version of the package, e.g. 1.2.3~0ubuntu0. Ignored
        if "pkgs" or "sources" is passed.

        .. note::
            Remember that versions that contain a single `.` will be interpreted
            as numbers and must be double-quoted. For example, version
            ``3006.10`` will be rendered as ``3006.1``. To pass ``3006.10``
            you'll need to use double-quotes. ``version="'3006.10'"``

        .. versionchanged:: 2018.3.0
            version can now contain comparison operators (e.g. ``>1.2.3``,
            ``<=2.0``, etc.)

    reinstall : False
        Specifying reinstall=True will use ``apt-get install --reinstall``
        rather than simply ``apt-get install`` for requested packages that are
        already installed.

        If a version is specified with the requested package, then ``apt-get
        install --reinstall`` will only be used if the installed version
        matches the requested version.

        .. versionadded:: 2015.8.0

    ignore_epoch : False
        Only used when the version of a package is specified using a comparison
        operator (e.g. ``>4.1``). If set to ``True``, then the epoch will be
        ignored when comparing the currently-installed version to the desired
        version.

        .. versionadded:: 2018.3.0

    Multiple Package Installation Options:

    pkgs
        A list of packages to install from a software repository. Must be
        passed as a python list.

        CLI Example:

        .. code-block:: bash

            salt '*' pkg.install pkgs='["foo", "bar"]'
            salt '*' pkg.install pkgs='["foo", {"bar": "1.2.3-0ubuntu0"}]'

    sources
        A list of DEB packages to install. Must be passed as a list of dicts,
        with the keys being package names, and the values being the source URI
        or local path to the package.  Dependencies are automatically resolved
        and marked as auto-installed.

        32-bit packages can be installed on 64-bit systems by appending the
        architecture designation (``:i386``, etc.) to the end of the package
        name.

        .. versionchanged:: 2014.7.0

        CLI Example:

        .. code-block:: bash

            salt '*' pkg.install sources='[{"foo": "salt://foo.deb"},{"bar": "salt://bar.deb"}]'

    force_yes
        Passes ``--force-yes`` to the apt-get command.  Don't use this unless
        you know what you're doing.

        .. versionadded:: 0.17.4

    install_recommends
        Whether to install the packages marked as recommended.  Default is True.

        .. versionadded:: 2015.5.0

    only_upgrade
        Only upgrade the packages, if they are already installed. Default is False.

        .. versionadded:: 2015.5.0

    force_conf_new
        Always install the new version of any configuration files.

        .. versionadded:: 2015.8.0

    Returns a dict containing the new package names and versions::

        {'<package>': {'old': '<old-version>',
                       'new': '<new-version>'}}
    """
    _refresh_db = False
    if salt.utils.data.is_true(refresh):
        _refresh_db = True
        if "version" in kwargs and kwargs["version"]:
            _refresh_db = False
            _latest_version = latest_version(name, refresh=False, show_installed=True)
            _version = kwargs.get("version")
            # If the versions don't match, refresh is True, otherwise no need
            # to refresh
            if not _latest_version == _version:
                _refresh_db = True

        if pkgs:
            _refresh_db = False
            for pkg in pkgs:
                if isinstance(pkg, dict):
                    _name = next(iter(pkg.keys()))
                    _latest_version = latest_version(
                        _name, refresh=False, show_installed=True
                    )
                    _version = pkg[_name]
                    # If the versions don't match, refresh is True, otherwise
                    # no need to refresh
                    if not _latest_version == _version:
                        _refresh_db = True
                else:
                    # No version specified, so refresh should be True
                    _refresh_db = True

    if debconf:
        __salt__["debconf.set_file"](debconf)

    try:
        pkg_params, pkg_type = __salt__["pkg_resource.parse_targets"](
            name, pkgs, sources, **kwargs
        )
    except MinionError as exc:
        raise CommandExecutionError(exc)

    # Support old "repo" argument
    repo = kwargs.get("repo", "")
    if not fromrepo and repo:
        fromrepo = repo

    if not pkg_params:
        return {}

    cmd_prefix = []

    old = list_pkgs()
    targets = []
    downgrade = []
    to_reinstall = {}
    errors = []
    if pkg_type == "repository":
        pkg_params_items = list(pkg_params.items())
        has_comparison = [
            x
            for x, y in pkg_params_items
            if y is not None and (y.startswith("<") or y.startswith(">"))
        ]
        _available = (
            list_repo_pkgs(*has_comparison, byrepo=False, **kwargs)
            if has_comparison
            else {}
        )
    else:
        pkg_params_items = []
        # we don't need to do the test below for every package in the list.
        # it either exists or doesn't. test once then loop.
        if "lowpkg.bin_pkg_info" in __salt__:
            for pkg_source in pkg_params:
                deb_info = __salt__["lowpkg.bin_pkg_info"](pkg_source)
                pkg_params_items.append(
                    [deb_info["name"], pkg_source, deb_info["version"]]
                )
        else:
            for pkg_source in pkg_params:
                log.error(
                    "pkg.install: Unable to get deb information for %s. "
                    "Version comparisons will be unavailable.",
                    pkg_source,
                )
                pkg_params_items.append([pkg_source])

    # Build command prefix
    cmd_prefix.extend(["apt-get", "-q", "-y"])
    if kwargs.get("force_yes", False):
        cmd_prefix.append("--force-yes")
    if "force_conf_new" in kwargs and kwargs["force_conf_new"]:
        cmd_prefix.extend(["-o", "DPkg::Options::=--force-confnew"])
    else:
        cmd_prefix.extend(
            [
                "-o",
                "DPkg::Options::=--force-confold",
                "-o",
                "DPkg::Options::=--force-confdef",
            ]
        )
    if "install_recommends" in kwargs:
        if not kwargs["install_recommends"]:
            cmd_prefix.append("--no-install-recommends")
        else:
            cmd_prefix.append("--install-recommends")
    if "only_upgrade" in kwargs and kwargs["only_upgrade"]:
        cmd_prefix.append("--only-upgrade")
    if skip_verify:
        cmd_prefix.append("--allow-unauthenticated")
    if fromrepo and pkg_type == "repository":
        cmd_prefix.extend(["-t", fromrepo])
    cmd_prefix.append("install")
    for pkg_item_list in pkg_params_items:
        if pkg_type == "repository":
            pkgname, version_num = pkg_item_list
            if name and pkgs is None and kwargs.get("version") and len(pkg_params) == 1:
                # Only use the 'version' param if 'name' was not specified as a
                # comma-separated list
                version_num = kwargs["version"]
        else:
            try:
                pkgname, pkgpath, version_num = pkg_item_list
            except ValueError:
                pkgname = None
                pkgpath = pkg_item_list[0]
                version_num = None

        if version_num is None:
            if pkg_type == "repository":
                if reinstall and pkgname in old:
                    to_reinstall[pkgname] = pkgname
                else:
                    targets.append(pkgname)
            else:
                targets.append(pkgpath)
        else:
            # If we are installing a package file and not one from the repo,
            # and version_num is not None, then we can assume that pkgname is
            # not None, since the only way version_num is not None is if DEB
            # metadata parsing was successful.
            if pkg_type == "repository":
                # Remove leading equals sign(s) to keep from building a pkgstr
                # with multiple equals (which would be invalid)
                version_num = version_num.lstrip("=")
                if pkgname in has_comparison:
                    candidates = _available.get(pkgname, [])
                    target = salt.utils.pkg.match_version(
                        version_num,
                        candidates,
                        cmp_func=version_cmp,
                        ignore_epoch=ignore_epoch,
                    )
                    if target is None:
                        errors.append(
                            f"No version matching '{pkgname}{version_num}' could be found "
                            f"(available: {', '.join(candidates) if candidates else None})"
                        )
                        continue
                    else:
                        version_num = target
                pkgstr = f"{pkgname}={version_num}"
            else:
                pkgstr = pkgpath

            cver = old.get(pkgname, "")
            if (
                reinstall
                and cver
                and salt.utils.versions.compare(
                    ver1=version_num, oper="==", ver2=cver, cmp_func=version_cmp
                )
            ):
                to_reinstall[pkgname] = pkgstr
            elif not cver or salt.utils.versions.compare(
                ver1=version_num, oper=">=", ver2=cver, cmp_func=version_cmp
            ):
                targets.append(pkgstr)
            else:
                downgrade.append(pkgstr)

    if fromrepo and not sources:
        log.info("Targeting repo '%s'", fromrepo)

    cmds = []
    all_pkgs = []
    if targets:
        all_pkgs.extend(targets)
        cmd = copy.deepcopy(cmd_prefix)
        cmd.extend(targets)
        cmds.append(cmd)

    if downgrade:
        cmd = copy.deepcopy(cmd_prefix)
        if pkg_type == "repository" and "--force-yes" not in cmd:
            # Downgrading requires --force-yes. Insert this before 'install'
            cmd.insert(-1, "--force-yes")
        cmd.extend(downgrade)
        cmds.append(cmd)

    if downloadonly:
        cmd.append("--download-only")

    if to_reinstall:
        all_pkgs.extend(to_reinstall)
        cmd = copy.deepcopy(cmd_prefix)
        if not sources:
            cmd.append("--reinstall")
        cmd.extend([x for x in to_reinstall.values()])
        cmds.append(cmd)

    if not cmds:
        ret = {}
    else:
        cache_valid_time = kwargs.pop("cache_valid_time", 0)
        if _refresh_db:
            refresh_db(cache_valid_time)

        env = _parse_env(kwargs.get("env"))
        env.update(DPKG_ENV_VARS.copy())

        hold_pkgs = get_selections(state="hold").get("hold", [])
        # all_pkgs contains the argument to be passed to apt-get install, which
        # when a specific version is requested will be in the format
        # name=version.  Strip off the '=' if present so we can compare the
        # held package names against the packages we are trying to install.
        targeted_names = [x.split("=")[0] for x in all_pkgs]
        to_unhold = [x for x in hold_pkgs if x in targeted_names]

        if to_unhold:
            unhold(pkgs=to_unhold)

        for cmd in cmds:
            out = _call_apt(cmd, **kwargs)
            if out["retcode"] != 0 and out["stderr"]:
                errors.append(out["stderr"])

        __context__.pop("pkg.list_pkgs", None)
        new = list_pkgs()
        ret = salt.utils.data.compare_dicts(old, new)

        for pkgname in to_reinstall:
            if pkgname not in ret or pkgname in old:
                ret.update(
                    {
                        pkgname: {
                            "old": old.get(pkgname, ""),
                            "new": new.get(pkgname, ""),
                        }
                    }
                )

        if to_unhold:
            hold(pkgs=to_unhold)

    if errors:
        raise CommandExecutionError(
            "Problem encountered installing package(s)",
            info={"errors": errors, "changes": ret},
        )

    return ret


def _uninstall(action="remove", name=None, pkgs=None, **kwargs):
    """
    remove and purge do identical things but with different apt-get commands,
    this function performs the common logic.
    """
    try:
        pkg_params = __salt__["pkg_resource.parse_targets"](name, pkgs)[0]
    except MinionError as exc:
        raise CommandExecutionError(exc)

    old = list_pkgs()
    old_removed = list_pkgs(removed=True)
    targets = [
        _pkg for _pkg in salt.utils.pkg.match_wildcard(old, pkg_params) if _pkg in old
    ]
    if action == "purge":
        targets.extend(
            [
                _pkg
                for _pkg in salt.utils.pkg.match_wildcard(old_removed, pkg_params)
                if _pkg in old_removed
            ]
        )
    if not targets:
        return {}
    cmd = ["apt-get", "-q", "-y", action]
    cmd.extend(targets)
    env = _parse_env(kwargs.get("env"))
    env.update(DPKG_ENV_VARS.copy())
    out = _call_apt(cmd, env=env)
    if out["retcode"] != 0 and out["stderr"]:
        errors = [out["stderr"]]
    else:
        errors = []

    __context__.pop("pkg.list_pkgs", None)
    new = list_pkgs()
    new_removed = list_pkgs(removed=True)

    changes = salt.utils.data.compare_dicts(old, new)
    if action == "purge":
        ret = {
            "removed": salt.utils.data.compare_dicts(old_removed, new_removed),
            "installed": changes,
        }
    else:
        ret = changes

    if errors:
        raise CommandExecutionError(
            "Problem encountered removing package(s)",
            info={"errors": errors, "changes": ret},
        )

    return ret


def autoremove(list_only=False, purge=False):
    """
    .. versionadded:: 2015.5.0

    Remove packages not required by another package using ``apt-get
    autoremove``.

    list_only : False
        Only retrieve the list of packages to be auto-removed, do not actually
        perform the auto-removal.

    purge : False
        Also remove package config data when autoremoving packages.

        .. versionadded:: 2015.8.0

    CLI Example:

    .. code-block:: bash

        salt '*' pkg.autoremove
        salt '*' pkg.autoremove list_only=True
        salt '*' pkg.autoremove purge=True
    """
    cmd = []
    if list_only:
        ret = []
        cmd.extend(["apt-get", "--assume-no"])
        if purge:
            cmd.append("--purge")
        cmd.append("autoremove")
        out = _call_apt(cmd, ignore_retcode=True)["stdout"]
        found = False
        for line in out.splitlines():
            if found is True:
                if line.startswith(" "):
                    ret.extend(line.split())
                else:
                    found = False
            elif "The following packages will be REMOVED:" in line:
                found = True
        ret.sort()
        return ret
    else:
        old = list_pkgs()
        cmd.extend(["apt-get", "--assume-yes"])
        if purge:
            cmd.append("--purge")
        cmd.append("autoremove")
        _call_apt(cmd, ignore_retcode=True)
        __context__.pop("pkg.list_pkgs", None)
        new = list_pkgs()
        return salt.utils.data.compare_dicts(old, new)


def remove(name=None, pkgs=None, **kwargs):
    """
    .. versionchanged:: 2015.8.12,2016.3.3,2016.11.0
        On minions running systemd>=205, `systemd-run(1)`_ is now used to
        isolate commands which modify installed packages from the
        ``salt-minion`` daemon's control group. This is done to keep systemd
        from killing any apt-get/dpkg commands spawned by Salt when the
        ``salt-minion`` service is restarted. (see ``KillMode`` in the
        `systemd.kill(5)`_ manpage for more information). If desired, usage of
        `systemd-run(1)`_ can be suppressed by setting a :mod:`config option
        <salt.modules.config.get>` called ``systemd.scope``, with a value of
        ``False`` (no quotes).

    .. _`systemd-run(1)`: https://www.freedesktop.org/software/systemd/man/systemd-run.html
    .. _`systemd.kill(5)`: https://www.freedesktop.org/software/systemd/man/systemd.kill.html

    Remove packages using ``apt-get remove``.

    name
        The name of the package to be deleted.


    Multiple Package Options:

    pkgs
        A list of packages to delete. Must be passed as a python list. The
        ``name`` parameter will be ignored if this option is passed.

    .. versionadded:: 0.16.0


    Returns a dict containing the changes.

    CLI Example:

    .. code-block:: bash

        salt '*' pkg.remove <package name>
        salt '*' pkg.remove <package1>,<package2>,<package3>
        salt '*' pkg.remove pkgs='["foo", "bar"]'
    """
    return _uninstall(action="remove", name=name, pkgs=pkgs, **kwargs)


def purge(name=None, pkgs=None, **kwargs):
    """
    .. versionchanged:: 2015.8.12,2016.3.3,2016.11.0
        On minions running systemd>=205, `systemd-run(1)`_ is now used to
        isolate commands which modify installed packages from the
        ``salt-minion`` daemon's control group. This is done to keep systemd
        from killing any apt-get/dpkg commands spawned by Salt when the
        ``salt-minion`` service is restarted. (see ``KillMode`` in the
        `systemd.kill(5)`_ manpage for more information). If desired, usage of
        `systemd-run(1)`_ can be suppressed by setting a :mod:`config option
        <salt.modules.config.get>` called ``systemd.scope``, with a value of
        ``False`` (no quotes).

    .. _`systemd-run(1)`: https://www.freedesktop.org/software/systemd/man/systemd-run.html
    .. _`systemd.kill(5)`: https://www.freedesktop.org/software/systemd/man/systemd.kill.html

    Remove packages via ``apt-get purge`` along with all configuration files.

    name
        The name of the package to be deleted.


    Multiple Package Options:

    pkgs
        A list of packages to delete. Must be passed as a python list. The
        ``name`` parameter will be ignored if this option is passed.

    .. versionadded:: 0.16.0


    Returns a dict containing the changes.

    CLI Example:

    .. code-block:: bash

        salt '*' pkg.purge <package name>
        salt '*' pkg.purge <package1>,<package2>,<package3>
        salt '*' pkg.purge pkgs='["foo", "bar"]'
    """
    return _uninstall(action="purge", name=name, pkgs=pkgs, **kwargs)


def upgrade(refresh=True, dist_upgrade=False, **kwargs):
    """
    .. versionchanged:: 2015.8.12,2016.3.3,2016.11.0
        On minions running systemd>=205, `systemd-run(1)`_ is now used to
        isolate commands which modify installed packages from the
        ``salt-minion`` daemon's control group. This is done to keep systemd
        from killing any apt-get/dpkg commands spawned by Salt when the
        ``salt-minion`` service is restarted. (see ``KillMode`` in the
        `systemd.kill(5)`_ manpage for more information). If desired, usage of
        `systemd-run(1)`_ can be suppressed by setting a :mod:`config option
        <salt.modules.config.get>` called ``systemd.scope``, with a value of
        ``False`` (no quotes).

    .. _`systemd-run(1)`: https://www.freedesktop.org/software/systemd/man/systemd-run.html
    .. _`systemd.kill(5)`: https://www.freedesktop.org/software/systemd/man/systemd.kill.html

    Upgrades all packages via ``apt-get upgrade`` or ``apt-get dist-upgrade``
    if  ``dist_upgrade`` is ``True``.

    Returns a dictionary containing the changes:

    .. code-block:: python

        {'<package>':  {'old': '<old-version>',
                        'new': '<new-version>'}}

    dist_upgrade
        Whether to perform the upgrade using dist-upgrade vs upgrade.  Default
        is to use upgrade.

        .. versionadded:: 2014.7.0

    refresh : True
        If ``True``, the apt cache will be refreshed first. By default,
        this is ``True`` and a refresh is performed.

    cache_valid_time

        .. versionadded:: 2016.11.0

        Skip refreshing the package database if refresh has already occurred within
        <value> seconds

    download_only (or downloadonly)
        Only download the packages, don't unpack or install them. Use
        downloadonly to be in line with yum and zypper module.

        .. versionadded:: 2018.3.0

    force_conf_new
        Always install the new version of any configuration files.

        .. versionadded:: 2015.8.0

    allow_downgrades
        Allow apt to downgrade packages without a prompt.

        .. versionadded:: 3005

    CLI Example:

    .. code-block:: bash

        salt '*' pkg.upgrade
    """
    cache_valid_time = kwargs.pop("cache_valid_time", 0)
    if salt.utils.data.is_true(refresh):
        refresh_db(cache_valid_time)

    old = list_pkgs()
    if "force_conf_new" in kwargs and kwargs["force_conf_new"]:
        dpkg_options = ["--force-confnew"]
    else:
        dpkg_options = ["--force-confold", "--force-confdef"]
    cmd = [
        "apt-get",
        "-q",
        "-y",
    ]
    for option in dpkg_options:
        cmd.append("-o")
        cmd.append(f"DPkg::Options::={option}")

    if kwargs.get("force_yes", False):
        cmd.append("--force-yes")
    if kwargs.get("skip_verify", False):
        cmd.append("--allow-unauthenticated")
    if kwargs.get("download_only", False) or kwargs.get("downloadonly", False):
        cmd.append("--download-only")
    if kwargs.get("allow_downgrades", False):
        cmd.append("--allow-downgrades")

    cmd.append("dist-upgrade" if dist_upgrade else "upgrade")
    result = _call_apt(cmd, env=DPKG_ENV_VARS.copy())
    __context__.pop("pkg.list_pkgs", None)
    new = list_pkgs()
    ret = salt.utils.data.compare_dicts(old, new)

    if result["retcode"] != 0:
        raise CommandExecutionError(
            "Problem encountered upgrading packages",
            info={"changes": ret, "result": result},
        )

    return ret


def hold(name=None, pkgs=None, sources=None, **kwargs):  # pylint: disable=W0613
    """
    .. versionadded:: 2014.7.0

    Set package in 'hold' state, meaning it will not be upgraded.

    name
        The name of the package, e.g., 'tmux'

        CLI Example:

        .. code-block:: bash

            salt '*' pkg.hold <package name>

    pkgs
        A list of packages to hold. Must be passed as a python list.

        CLI Example:

        .. code-block:: bash

            salt '*' pkg.hold pkgs='["foo", "bar"]'
    """
    if not name and not pkgs and not sources:
        raise SaltInvocationError("One of name, pkgs, or sources must be specified.")
    if pkgs and sources:
        raise SaltInvocationError("Only one of pkgs or sources can be specified.")

    targets = []
    if pkgs:
        targets.extend(pkgs)
    elif sources:
        for source in sources:
            targets.append(next(iter(source)))
    else:
        targets.append(name)

    ret = {}
    for target in targets:
        if isinstance(target, dict):
            target = next(iter(target))

        ret[target] = {"name": target, "changes": {}, "result": False, "comment": ""}

        state = get_selections(pattern=target, state="hold")
        if not state:
            ret[target]["comment"] = f"Package {target} not currently held."
        elif not salt.utils.data.is_true(state.get("hold", False)):
            if "test" in __opts__ and __opts__["test"]:
                ret[target].update(result=None)
                ret[target]["comment"] = f"Package {target} is set to be held."
            else:
                result = set_selections(selection={"hold": [target]})
                ret[target].update(changes=result[target], result=True)
                ret[target]["comment"] = f"Package {target} is now being held."
        else:
            ret[target].update(result=True)
            ret[target]["comment"] = f"Package {target} is already set to be held."
    return ret


def unhold(name=None, pkgs=None, sources=None, **kwargs):  # pylint: disable=W0613
    """
    .. versionadded:: 2014.7.0

    Set package current in 'hold' state to install state,
    meaning it will be upgraded.

    name
        The name of the package, e.g., 'tmux'

        CLI Example:

        .. code-block:: bash

            salt '*' pkg.unhold <package name>

    pkgs
        A list of packages to unhold. Must be passed as a python list.

        CLI Example:

        .. code-block:: bash

            salt '*' pkg.unhold pkgs='["foo", "bar"]'
    """
    if not name and not pkgs and not sources:
        raise SaltInvocationError("One of name, pkgs, or sources must be specified.")
    if pkgs and sources:
        raise SaltInvocationError("Only one of pkgs or sources can be specified.")

    targets = []
    if pkgs:
        targets.extend(pkgs)
    elif sources:
        for source in sources:
            targets.append(next(iter(source)))
    else:
        targets.append(name)

    ret = {}
    for target in targets:
        if isinstance(target, dict):
            target = next(iter(target))

        ret[target] = {"name": target, "changes": {}, "result": False, "comment": ""}

        state = get_selections(pattern=target)
        if not state:
            ret[target]["comment"] = f"Package {target} does not have a state."
        elif salt.utils.data.is_true(state.get("hold", False)):
            if "test" in __opts__ and __opts__["test"]:
                ret[target].update(result=None)
                ret[target]["comment"] = f"Package {target} is set not to be held."
            else:
                result = set_selections(selection={"install": [target]})
                ret[target].update(changes=result[target], result=True)
                ret[target]["comment"] = f"Package {target} is no longer being held."
        else:
            ret[target].update(result=True)
            ret[target]["comment"] = f"Package {target} is already set not to be held."
    return ret


def _list_pkgs_from_context(versions_as_list, removed, purge_desired):
    """
    Use pkg list from __context__
    """
    if removed:
        ret = copy.deepcopy(__context__["pkg.list_pkgs"]["removed"])
    else:
        ret = copy.deepcopy(__context__["pkg.list_pkgs"]["purge_desired"])
        if not purge_desired:
            ret.update(__context__["pkg.list_pkgs"]["installed"])
    if not versions_as_list:
        __salt__["pkg_resource.stringify"](ret)
    return ret


def list_pkgs(
    versions_as_list=False, removed=False, purge_desired=False, **kwargs
):  # pylint: disable=W0613
    """
    List the packages currently installed in a dict::

        {'<package_name>': '<version>'}

    removed
        If ``True``, then only packages which have been removed (but not
        purged) will be returned.

    purge_desired
        If ``True``, then only packages which have been marked to be purged,
        but can't be purged due to their status as dependencies for other
        installed packages, will be returned. Note that these packages will
        appear in installed

        .. versionchanged:: 2014.1.1

            Packages in this state now correctly show up in the output of this
            function.

    CLI Example:

    .. code-block:: bash

        salt '*' pkg.list_pkgs
        salt '*' pkg.list_pkgs versions_as_list=True
    """
    versions_as_list = salt.utils.data.is_true(versions_as_list)
    removed = salt.utils.data.is_true(removed)
    purge_desired = salt.utils.data.is_true(purge_desired)

    if "pkg.list_pkgs" in __context__ and kwargs.get("use_context", True):
        return _list_pkgs_from_context(versions_as_list, removed, purge_desired)

    ret = {"installed": {}, "removed": {}, "purge_desired": {}}
    cmd = [
        "dpkg-query",
        "--showformat",
        "${Status} ${Package} ${Version} ${Architecture}\n",
        "-W",
    ]

    out = __salt__["cmd.run_stdout"](cmd, output_loglevel="trace", python_shell=False)
    # Typical lines of output:
    # install ok installed zsh 4.3.17-1ubuntu1 amd64
    # deinstall ok config-files mc 3:4.8.1-2ubuntu1 amd64
    for line in out.splitlines():
        cols = line.split()
        try:
            linetype, status, name, version_num, arch = (
                cols[x] for x in (0, 2, 3, 4, 5)
            )
        except (ValueError, IndexError):
            continue
        if __grains__.get("cpuarch", "") == "x86_64":
            osarch = __grains__.get("osarch", "")
            if arch != "all" and osarch == "amd64" and osarch != arch:
                name += f":{arch}"
        if cols:
            if ("install" in linetype or "hold" in linetype) and "installed" in status:
                __salt__["pkg_resource.add_pkg"](ret["installed"], name, version_num)
            elif "deinstall" in linetype:
                __salt__["pkg_resource.add_pkg"](ret["removed"], name, version_num)
            elif "purge" in linetype and status == "installed":
                __salt__["pkg_resource.add_pkg"](
                    ret["purge_desired"], name, version_num
                )

    for pkglist_type in ("installed", "removed", "purge_desired"):
        __salt__["pkg_resource.sort_pkglist"](ret[pkglist_type])

    __context__["pkg.list_pkgs"] = copy.deepcopy(ret)

    if removed:
        ret = ret["removed"]
    else:
        ret = copy.deepcopy(__context__["pkg.list_pkgs"]["purge_desired"])
        if not purge_desired:
            ret.update(__context__["pkg.list_pkgs"]["installed"])
    if not versions_as_list:
        __salt__["pkg_resource.stringify"](ret)
    return ret


def _get_upgradable(dist_upgrade=True, **kwargs):
    """
    Utility function to get upgradable packages

    Sample return data:
    { 'pkgname': '1.2.3-45', ... }
    """

    cmd = ["apt-get", "--just-print"]
    if dist_upgrade:
        cmd.append("dist-upgrade")
    else:
        cmd.append("upgrade")
    try:
        cmd.extend(["-o", f"APT::Default-Release={kwargs['fromrepo']}"])
    except KeyError:
        pass

    call = _call_apt(cmd)
    if call["retcode"] != 0:
        msg = "Failed to get upgrades"
        for key in ("stderr", "stdout"):
            if call[key]:
                msg += ": " + call[key]
                break
        raise CommandExecutionError(msg)
    else:
        out = call["stdout"]

    # rexp parses lines that look like the following:
    # Conf libxfont1 (1:1.4.5-1 Debian:testing [i386])
    rexp = re.compile(r"(?m)^Conf ([^ ]+) \(([^ ]+)")  # Package name  # Version
    keys = ["name", "version"]

    def _get(line, k):
        return line[keys.index(k)]

    upgrades = rexp.findall(out)

    ret = {}
    for line in upgrades:
        name = _get(line, "name")
        version_num = _get(line, "version")
        ret[name] = version_num

    return ret


def list_upgrades(refresh=True, dist_upgrade=True, **kwargs):
    """
    List all available package upgrades.

    refresh
        Whether to refresh the package database before listing upgrades.
        Default: True.

    cache_valid_time

        .. versionadded:: 2016.11.0

        Skip refreshing the package database if refresh has already occurred within
        <value> seconds

    dist_upgrade
        Whether to list the upgrades using dist-upgrade vs upgrade.  Default is
        to use dist-upgrade.

    CLI Example:

    .. code-block:: bash

        salt '*' pkg.list_upgrades
    """
    cache_valid_time = kwargs.pop("cache_valid_time", 0)
    if salt.utils.data.is_true(refresh):
        refresh_db(cache_valid_time)
    return _get_upgradable(dist_upgrade, **kwargs)


def upgrade_available(name, **kwargs):
    """
    Check whether or not an upgrade is available for a given package

    CLI Example:

    .. code-block:: bash

        salt '*' pkg.upgrade_available <package name>
    """
    return latest_version(name) != ""


def version_cmp(pkg1, pkg2, ignore_epoch=False, **kwargs):
    """
    Do a cmp-style comparison on two packages. Return -1 if pkg1 < pkg2, 0 if
    pkg1 == pkg2, and 1 if pkg1 > pkg2. Return None if there was a problem
    making the comparison.

    ignore_epoch : False
        Set to ``True`` to ignore the epoch when comparing versions

        .. versionadded:: 2015.8.10,2016.3.2

    CLI Example:

    .. code-block:: bash

        salt '*' pkg.version_cmp '0.2.4-0ubuntu1' '0.2.4.1-0ubuntu1'
    """

    def normalize(x):
        return str(x).split(":", 1)[-1] if ignore_epoch else str(x)

    # both apt_pkg.version_compare and _cmd_quote need string arguments.
    pkg1 = normalize(pkg1)
    pkg2 = normalize(pkg2)

    # if we have apt_pkg, this will be quickier this way
    # and also do not rely on shell.
    try:
        for oper, ret in (("lt", -1), ("eq", 0), ("gt", 1)):
            cmd = ["dpkg", "--compare-versions", pkg1, oper, pkg2]
            retcode = __salt__["cmd.retcode"](
                cmd, output_loglevel="trace", python_shell=False, ignore_retcode=True
            )
            if retcode == 0:
                return ret
    except Exception as exc:  # pylint: disable=broad-except
        log.error(exc)
    return None


def _get_opts(line):
    """
    Return all opts in [] for a repo line
    """
    get_opts = re.search(r"\[(.*=.*?)\]", line)

    ret = OrderedDict()
    if not get_opts:
        return ret
    opts = get_opts.group(0).strip("[]")
    architectures = []
    for opt in opts.split():
        if opt.startswith("arch"):
            architectures.extend(opt.split("=", 1)[1].split(","))
            ret["arch"] = {}
            ret["arch"]["full"] = opt
            ret["arch"]["value"] = architectures
        elif opt.startswith("signed-by"):
            ret["signedby"] = {}
            ret["signedby"]["full"] = opt
            ret["signedby"]["value"] = opt.split("=", 1)[1]
        else:
            other_opt = opt.split("=", 1)[0]
            ret[other_opt] = {}
            ret[other_opt]["full"] = opt
            ret[other_opt]["value"] = opt.split("=", 1)[1]
    return ret


def _split_repo_str(repo):
    """
    Return APT source entry as a dictionary
    """
    entry = SourceEntry(repo)
    invalid = entry.invalid
    signedby = entry.signedby

    return {
        "invalid": invalid,
        "type": entry.type,
        "architectures": entry.architectures,
        "uri": entry.uri,
        "dist": entry.dist,
        "comps": entry.comps,
        "signedby": signedby,
    }


def _consolidate_repo_sources(sources):
    """
    Consolidate APT sources.
    """
    if not isinstance(sources, SourcesList):
        raise TypeError(f"'{type(sources)}' not a '{SourcesList}'")

    consolidated = {}
    delete_files = set()
    base_file = SourceEntry("").file

    repos = [s for s in sources.list if not s.invalid]

    for repo in repos:
        key = str(
            (
                getattr(repo, "architectures", []),
                repo.disabled,
                repo.type,
                repo.uri,
                repo.dist,
            )
        )
        if key in consolidated:
            combined = consolidated[key]
            combined_comps = set(repo.comps).union(set(combined.comps))
            consolidated[key].comps = list(combined_comps)
        else:
            consolidated[key] = SourceEntry(repo.line)

        if repo.file != base_file:
            delete_files.add(repo.file)

    sources.list = list(consolidated.values())
    sources.save()
    for file_ in delete_files:
        try:
            os.remove(file_)
        except OSError:
            pass
    return sources


def list_repo_pkgs(*args, **kwargs):  # pylint: disable=unused-import
    """
    .. versionadded:: 2017.7.0

    Returns all available packages. Optionally, package names (and name globs)
    can be passed and the results will be filtered to packages matching those
    names.

    This function can be helpful in discovering the version or repo to specify
    in a :mod:`pkg.installed <salt.states.pkg.installed>` state.

    The return data will be a dictionary mapping package names to a list of
    version numbers, ordered from newest to oldest. For example:

    .. code-block:: python

        {
            'bash': ['4.3-14ubuntu1.1',
                     '4.3-14ubuntu1'],
            'nginx': ['1.10.0-0ubuntu0.16.04.4',
                      '1.9.15-0ubuntu1']
        }

    CLI Examples:

    .. code-block:: bash

        salt '*' pkg.list_repo_pkgs
        salt '*' pkg.list_repo_pkgs foo bar baz
    """
    if args:
        # Get only information about packages in args
        cmd = ["apt-cache", "show"] + [arg for arg in args]
    else:
        # Get information about all available packages
        cmd = ["apt-cache", "dump"]

    out = _call_apt(cmd, scope=False, ignore_retcode=True)

    ret = {}
    pkg_name = None
    new_pkg = re.compile("^Package: (.+)")
    for line in salt.utils.itertools.split(out["stdout"], "\n"):
        if not line.strip():
            continue
        try:
            cur_pkg = new_pkg.match(line).group(1)
        except AttributeError:
            pass
        else:
            if cur_pkg != pkg_name:
                pkg_name = cur_pkg
                continue
        comps = line.strip().split(None, 1)
        if comps[0] == "Version:":
            ret.setdefault(pkg_name, []).append(comps[1])

    return ret


def _skip_source(source):
    """
    Decide to skip source or not.

    :param source:
    :return:
    """
    if source.invalid:
        if (
            source.uri
            and source.type
            and source.type in ("deb", "deb-src", "rpm", "rpm-src")
        ):
            pieces = source.mysplit(source.line)
            if pieces[1].strip()[0] == "[":
                options = pieces.pop(1).strip("[]").split()
                if len(options) > 0:
                    log.debug(
                        "Source %s will be included although is marked invalid",
                        source.uri,
                    )
                    return False
            return True
        else:
            return True
    return False


def list_repos(**kwargs):
    """
    Lists all repos in the sources.list (and sources.lists.d) files

    CLI Example:

    .. code-block:: bash

       salt '*' pkg.list_repos
       salt '*' pkg.list_repos disabled=True
    """
    repos = {}
    sources = SourcesList()
    for source in sources.list:
        if _skip_source(source):
            continue
        signedby = source.signedby
        repo = {}
        repo["file"] = source.file
        repo["comps"] = getattr(source, "comps", [])
        repo["disabled"] = source.disabled
        repo["dist"] = source.dist
        repo["type"] = source.type
        repo["uri"] = source.uri
        repo["line"] = source.line.strip()
        repo["architectures"] = getattr(source, "architectures", [])
        repo["signedby"] = signedby
        repos.setdefault(source.uri, []).append(repo)
    return repos


def get_repo(repo, **kwargs):
    """
    Display a repo from the sources.list / sources.list.d

    The repo passed in needs to be a complete repo entry.

    CLI Examples:

    .. code-block:: bash

        salt '*' pkg.get_repo "myrepo definition"
    """
    ppa_auth = kwargs.get("ppa_auth", None)
    # we have to be clever about this since the repo definition formats
    # are a bit more "loose" than in some other distributions
    if repo.startswith("ppa:") and __grains__["os"] in ("Ubuntu", "Mint", "neon"):
        # This is a PPA definition meaning special handling is needed
        # to derive the name.
        dist = __grains__["oscodename"]
        owner_name, ppa_name = repo[4:].split("/")
        if ppa_auth:
            auth_info = f"{ppa_auth}@"
            repo = LP_PVT_SRC_FORMAT.format(auth_info, owner_name, ppa_name, dist)
        else:
            repo = LP_SRC_FORMAT.format(owner_name, ppa_name, dist)

    repos = list_repos()

    if repos:
        try:
            repo_entry = _split_repo_str(repo)
            if ppa_auth:
                uri_match = re.search("(http[s]?://)(.+)", repo_entry["uri"])
                if uri_match:
                    if not uri_match.group(2).startswith(ppa_auth):
                        repo_entry["uri"] = (
                            f"{uri_match.group(1)}{ppa_auth}@{uri_match.group(2)}"
                        )
        except SyntaxError:
            raise CommandExecutionError(
                f"Error: repo '{repo}' is not a well formatted definition"
            )

        for source in repos.values():
            for sub in source:
                if (
                    sub["type"] == repo_entry["type"]
                    and sub["uri"].rstrip("/") == repo_entry["uri"].rstrip("/")
                    and sub["dist"] == repo_entry["dist"]
                ):
                    if not repo_entry["comps"]:
                        return sub
                    for comp in repo_entry["comps"]:
                        if comp in sub.get("comps", []):
                            return sub
    return {}


def del_repo(repo, **kwargs):
    """
    Delete a repo from the sources.list / sources.list.d

    If the .list file is in the sources.list.d directory
    and the file that the repo exists in does not contain any other
    repo configuration, the file itself will be deleted.

    The repo passed in must be a fully formed repository definition
    string.

    CLI Examples:

    .. code-block:: bash

        salt '*' pkg.del_repo "myrepo definition"
    """
    is_ppa = False
    if repo.startswith("ppa:") and __grains__["os"] in ("Ubuntu", "Mint", "neon"):
        # This is a PPA definition meaning special handling is needed
        # to derive the name.
        is_ppa = True
        dist = __grains__["oscodename"]
        owner_name, ppa_name = repo[4:].split("/")
        if "ppa_auth" in kwargs:
            auth_info = f"{kwargs['ppa_auth']}@"
            repo = LP_PVT_SRC_FORMAT.format(auth_info, dist, owner_name, ppa_name)
        else:
            repo = LP_SRC_FORMAT.format(owner_name, ppa_name, dist)

    sources = SourcesList()
    repos = [s for s in sources.list if not s.invalid]
    if repos:
        deleted_from = dict()
        try:
            repo_entry = _split_repo_str(repo)
        except SyntaxError:
            raise SaltInvocationError(
                f"Error: repo '{repo}' not a well formatted definition"
            )

        for source in repos:
            if (
                source.type == repo_entry["type"]
                and source.architectures == repo_entry["architectures"]
                and source.uri.rstrip("/") == repo_entry["uri"].rstrip("/")
                and source.dist == repo_entry["dist"]
            ):

                s_comps = set(source.comps)
                r_comps = set(repo_entry["comps"])
                if s_comps.intersection(r_comps) or (not s_comps and not r_comps):
                    deleted_from[source.file] = 0
                    source.comps = list(s_comps.difference(r_comps))
                    if not source.comps:
                        try:
                            sources.remove(source)
                        except ValueError:
                            pass
            # PPAs are special and can add deb-src where expand_ppa_line
            # doesn't always reflect this.  Lets just cleanup here for good
            # measure
            if (
                is_ppa
                and repo_entry["type"] == "deb"
                and source.type == "deb-src"
                and source.uri == repo_entry["uri"]
                and source.dist == repo_entry["dist"]
            ):

                s_comps = set(source.comps)
                r_comps = set(repo_entry["comps"])
                if s_comps.intersection(r_comps) or (not s_comps and not r_comps):
                    deleted_from[source.file] = 0
                    source.comps = list(s_comps.difference(r_comps))
                    if not source.comps:
                        try:
                            sources.remove(source)
                        except ValueError:
                            pass
            sources.save()
        if deleted_from:
            ret = ""
            for source in sources:
                if source.file in deleted_from:
                    deleted_from[source.file] += 1
            for repo_file, count in deleted_from.items():
                msg = "Repo '{0}' has been removed from {1}.\n"
                if count == 0 and "sources.list.d/" in repo_file:
                    if os.path.isfile(repo_file):
                        msg = "File {1} containing repo '{0}' has been removed."
                        try:
                            os.remove(repo_file)
                        except OSError:
                            pass
                ret += msg.format(repo, repo_file)
            # explicit refresh after a repo is deleted
            refresh_db()
            return ret

    raise CommandExecutionError(f"Repo {repo} doesn't exist in the sources.list(s)")


def _convert_if_int(value):
    """
    .. versionadded:: 2017.7.0

    Convert to an int if necessary.

    :param str value: The value to check/convert.

    :return: The converted or passed value.
    :rtype: bool|int|str
    """
    try:
        value = int(str(value))
    except ValueError:
        pass
    return value


def _parse_repo_keys_output(cmd_ret):
    """ """
    ret = dict()
    repo_keys = list()

    lines = [line for line in cmd_ret.splitlines() if line.strip()]

    # Reference for the meaning of each item in the colon-separated
    # record can be found here: https://goo.gl/KIZbvp
    for line in lines:
        items = [
            _convert_if_int(item.strip()) if item.strip() else None
            for item in line.split(":")
        ]
        key_props = dict()

        if len(items) < 2:
            log.debug("Skipping line: %s", line)
            continue

        if items[0] in ("pub", "sub"):
            key_props.update(
                {
                    "algorithm": items[3],
                    "bits": items[2],
                    "capability": items[11],
                    "date_creation": items[5],
                    "date_expiration": items[6],
                    "keyid": str(items[4]),
                    "validity": items[1],
                }
            )

            if items[0] == "pub":
                repo_keys.append(key_props)
            else:
                repo_keys[-1]["subkey"] = key_props
        elif items[0] == "fpr":
            if repo_keys[-1].get("subkey", False):
                repo_keys[-1]["subkey"].update({"fingerprint": items[9]})
            else:
                repo_keys[-1].update({"fingerprint": items[9]})
        elif items[0] == "uid":
            repo_keys[-1].update({"uid": items[9], "uid_hash": items[7]})

    for repo_key in repo_keys:
        ret[repo_key["keyid"]] = repo_key
    return ret


def get_repo_keys(aptkey=True, keydir=None):
    """
    .. versionadded:: 2017.7.0

    List known repo key details.
    :param bool aptkey: Use the binary apt-key.
    :param str keydir: The directory path to save keys. The default directory
    is /etc/apt/keyrings/ which is the recommended path
    for adding third party keys. This argument is only used
    when aptkey is False.

    :return: A dictionary containing the repo keys.
    :rtype: dict

    CLI Examples:

    .. code-block:: bash

        salt '*' pkg.get_repo_keys
    """
    if not salt.utils.path.which("apt-key"):
        aptkey = False

    if not aptkey:
        if not keydir:
            keydir = pathlib.Path("/etc", "apt", "keyrings")
        if not isinstance(keydir, pathlib.Path):
            keydir = pathlib.Path(keydir)

        if not keydir.is_dir():
            log.error(
                "The directory %s does not exist. Please create this directory only writable by root",
                keydir,
            )
            return False

        ret_output = []
        for file in os.listdir(str(keydir)):
            key_file = keydir / file
            cmd_ret = __salt__["cmd.run_all"](
                [
                    "gpg",
                    "--no-default-keyring",
                    "--keyring",
                    key_file,
                    "--list-keys",
                    "--with-colons",
                ]
            )
            ret_output.append(cmd_ret["stdout"])

        ret = _parse_repo_keys_output(" ".join(ret_output))
    # The double usage of '--with-fingerprint' is necessary in order to
    # retrieve the fingerprint of the subkey.
    else:
        cmd = [
            "apt-key",
            "adv",
            "--batch",
            "--list-public-keys",
            "--with-fingerprint",
            "--with-fingerprint",
            "--with-colons",
            "--fixed-list-mode",
        ]

        cmd_ret = _call_apt(cmd, scope=False)
        if cmd_ret["retcode"] != 0:
            log.error(cmd_ret["stderr"])
            return ret

        ret = _parse_repo_keys_output(cmd_ret["stdout"])
    return ret


def _decrypt_key(key):
    """
    Check if the key needs to be decrypted. If it needs
    to be decrypt it, do so with the gpg binary.
    """
    try:
        with salt.utils.files.fopen(key, "r") as fp:
            if fp.read().strip("-").startswith("BEGIN PGP"):
                if not salt.utils.path.which("gpg"):
                    log.error(
                        "Detected an ASCII armored key %s and the gpg binary is not available. Not decrypting the key.",
                        key,
                    )
                    return False
                decrypted_key = str(key) + ".decrypted"
                cmd = ["gpg", "--yes", "--output", decrypted_key, "--dearmor", key]
                if not __salt__["cmd.run_all"](cmd)["retcode"] == 0:
                    log.error("Failed to decrypt the key %s", key)
                return decrypted_key
    except UnicodeDecodeError:
        log.debug("Key is not ASCII Armored. Do not need to decrypt")
    return key


def add_repo_key(
    path=None,
    text=None,
    keyserver=None,
    keyid=None,
    saltenv="base",
    aptkey=True,
    keydir=None,
    keyfile=None,
):
    """
    .. versionadded:: 2017.7.0

    Add a repo key using ``apt-key add``.

    :param str path: The path of the key file to import.
    :param str text: The key data to import, in string form.
    :param str keyserver: The server to download the repo key specified by the keyid.
    :param str keyid: The key id of the repo key to add.
    :param str saltenv: The environment the key file resides in.
    :param bool aptkey: Use the binary apt-key.
    :param str keydir: The directory path to save keys. The default directory
                       is /etc/apt/keyrings/ which is the recommended path
                       for adding third party keys. This argument is only used
                       when aptkey is False.

    :param str keyfile: The name of the key to add. This is only required when
                        aptkey is False and you are using a keyserver. This
                        argument is only used when aptkey is False.

    :return: A boolean representing whether the repo key was added.
    :rtype: bool

    .. warning::
       The apt-key binary is deprecated and will last be available
       in Debian 11 and Ubuntu 22.04. It is recommended to use aptkey=False
       when using this module.

    CLI Examples:

    .. code-block:: bash

        salt '*' pkg.add_repo_key 'salt://apt/sources/test.key'

        salt '*' pkg.add_repo_key text="'$KEY1'"

        salt '*' pkg.add_repo_key keyserver='keyserver.example' keyid='0000AAAA'
    """
    if not keydir:
        keydir = pathlib.Path("/etc", "apt", "keyrings")
    if not isinstance(keydir, pathlib.Path):
        keydir = pathlib.Path(keydir)
    if not aptkey and not keydir.is_dir():
        log.error(
            "The directory %s does not exist. Please create this directory only writable by root",
            keydir,
        )
        return False

    if not salt.utils.path.which("apt-key"):
        aptkey = False
    cmd = ["apt-key"]
    kwargs = {}

    # If the keyid is provided or determined, check it against the existing
    # repo key ids to determine whether it needs to be imported.
    if keyid:
        for current_keyid in get_repo_keys(aptkey=aptkey, keydir=keydir):
            if current_keyid[-(len(keyid)) :] == keyid:
                log.debug("The keyid '%s' already present: %s", keyid, current_keyid)
                return True

    if path:
        cached_source_path = __salt__["cp.cache_file"](path, saltenv)

        if not cached_source_path:
            log.error("Unable to get cached copy of file: %s", path)
            return False

        if not aptkey:
            key = _decrypt_key(cached_source_path)
            if not key:
                return False
            key = pathlib.Path(str(key))
            if not keyfile:
                keyfile = key.name
                if keyfile.endswith(".decrypted"):
                    keyfile = keyfile[:-10]
            shutil.copyfile(str(key), str(keydir / keyfile))
            return True
        else:
            cmd.extend(["add", cached_source_path])
    elif text:
        log.debug("Received value: %s", text)

        cmd.extend(["add", "-"])
        kwargs.update({"stdin": text})
    elif keyserver:
        if not keyid:
            error_msg = f"No keyid or keyid too short for keyserver: {keyserver}"
            raise SaltInvocationError(error_msg)

        if not aptkey:
            if not keyfile:
                log.error(
                    "You must define the name of the key file to save the key. See keyfile argument"
                )
                return False
            cmd = [
                "gpg",
                "--no-default-keyring",
                "--keyring",
                keydir / keyfile,
                "--keyserver",
                keyserver,
                "--recv-keys",
                keyid,
            ]
        else:
            cmd.extend(["adv", "--batch", "--keyserver", keyserver, "--recv", keyid])
    elif keyid:
        error_msg = f"No keyserver specified for keyid: {keyid}"
        raise SaltInvocationError(error_msg)
    else:
        raise TypeError(
            f"{add_repo_key.__name__}() takes at least 1 argument (0 given)"
        )

    cmd_ret = _call_apt(cmd, **kwargs)

    if cmd_ret["retcode"] == 0:
        return True
    log.error("Unable to add repo key: %s", cmd_ret["stderr"])
    return False


def _get_key_from_id(keydir, keyid):
    """
    Find and return the key file from the keyid.
    """
    if not len(keyid) in (8, 16):
        log.error("The keyid needs to be either 8 or 16 characters")
        return False
    for file in os.listdir(str(keydir)):
        key_file = keydir / file
        key_output = __salt__["cmd.run_all"](
            [
                "gpg",
                "--no-default-keyring",
                "--keyring",
                key_file,
                "--list-keys",
                "--with-colons",
            ]
        )
        ret = _parse_repo_keys_output(key_output["stdout"])
        for key in ret:
            if ret[key]["keyid"].endswith(keyid):
                return key_file
    log.error("Could not find the key file for keyid: %s", keyid)
    return False


def del_repo_key(name=None, aptkey=True, keydir=None, **kwargs):
    """
    .. versionadded:: 2015.8.0

    Remove a repo key using ``apt-key del``

    name
        Repo from which to remove the key. Unnecessary if ``keyid`` is passed.

    keyid
        The KeyID of the GPG key to remove

    keyid_ppa : False
        If set to ``True``, the repo's GPG key ID will be looked up from
        ppa.launchpad.net and removed.

        .. note::

            Setting this option to ``True`` requires that the ``name`` param
            also be passed.

    aptkey
        Use the binary apt-key.

    keydir
        The directory path to save keys. The default directory
        is /etc/apt/keyrings/ which is the recommended path
        for adding third party keys.

    .. warning::
       The apt-key binary is deprecated and will last be available
       in Debian 11 and Ubuntu 22.04. It is recommended to use aptkey=False
       when using this module.

    CLI Examples:

    .. code-block:: bash

        salt '*' pkg.del_repo_key keyid=0123ABCD
        salt '*' pkg.del_repo_key name='ppa:foo/bar' keyid_ppa=True
    """
    if not keydir:
        keydir = pathlib.Path("/etc", "apt", "keyrings")
    if not isinstance(keydir, pathlib.Path):
        keydir = pathlib.Path(keydir)
    if not aptkey and not keydir.is_dir():
        log.error(
            "The directory %s does not exist. Please create this directory only writable by root",
            keydir,
        )
        return False

    if not salt.utils.path.which("apt-key"):
        aptkey = False

    if kwargs.get("keyid_ppa", False):
        if isinstance(name, str) and name.startswith("ppa:"):
            owner_name, ppa_name = name[4:].split("/")
            ppa_info = _get_ppa_info_from_launchpad(owner_name, ppa_name)
            keyid = ppa_info["signing_key_fingerprint"][-8:]
        else:
            raise SaltInvocationError("keyid_ppa requires that a PPA be passed")
    else:
        if "keyid" in kwargs:
            keyid = kwargs.get("keyid")
        else:
            raise SaltInvocationError("keyid or keyid_ppa and PPA name must be passed")

    if not aptkey:
        key_file = _get_key_from_id(keydir=keydir, keyid=keyid)
        if not key_file:
            return False
        pathlib.Path(key_file).unlink()
    else:
        result = _call_apt(["apt-key", "del", keyid], scope=False)
        if result["retcode"] != 0:
            msg = "Failed to remove keyid {0}"
            if result["stderr"]:
                msg += ": {}".format(result["stderr"])
            raise CommandExecutionError(msg)
    return keyid


def mod_repo(repo, saltenv="base", aptkey=True, **kwargs):
    """
    Modify one or more values for a repo.  If the repo does not exist, it will
    be created, so long as the definition is well formed.  For Ubuntu the
    ``ppa:<project>/repo`` format is acceptable. ``ppa:`` format can only be
    used to create a new repository.

    The following options are available to modify a repo definition:

    architectures
        A comma-separated list of supported architectures, e.g. ``amd64`` If
        this option is not set, all architectures (configured in the system)
        will be used.

    comps
        A comma separated list of components for the repo, e.g. ``main``

    file
        A file name to be used

    keyserver
        Keyserver to get gpg key from

    keyid
        Key ID or a list of key IDs to load with the ``keyserver`` argument

    key_url
        URL to a GPG key to add to the APT GPG keyring

    key_text
        GPG key in string form to add to the APT GPG keyring

        .. versionadded:: 2018.3.0

    consolidate : False
        If ``True``, will attempt to de-duplicate and consolidate sources

    comments
        Sometimes you want to supply additional information, but not as
        enabled configuration. All comments provided here will be joined
        into a single string and appended to the repo configuration with a
        comment marker (#) before it.

        .. versionadded:: 2015.8.9

    refresh : True
        Enable or disable (True or False) refreshing of the apt package
        database. The previous ``refresh_db`` argument was deprecated in
        favor of ``refresh```. The ``refresh_db`` argument will still
        continue to work to ensure backwards compatibility, but please
        change to using the preferred ``refresh``.

    .. note::
        Due to the way keys are stored for APT, there is a known issue where
        the key won't be updated unless another change is made at the same
        time. Keys should be properly added on initial configuration.

    CLI Examples:

    .. code-block:: bash

        salt '*' pkg.mod_repo 'myrepo definition' uri=http://new/uri
        salt '*' pkg.mod_repo 'myrepo definition' comps=main,universe
    """
    if "refresh_db" in kwargs:
        refresh = kwargs["refresh_db"]
    else:
        refresh = kwargs.get("refresh", True)

    if not salt.utils.path.which("apt-key"):
        aptkey = False

    # to ensure no one sets some key values that _shouldn't_ be changed on the
    # object itself, this is just a white-list of "ok" to set properties
    if repo.startswith("ppa:"):
        if __grains__["os"] in ("Ubuntu", "Mint", "neon"):
            # secure PPAs cannot be supported as of the time of this code
            # implementation via apt-add-repository.  The code path for
            # secure PPAs should be the same as urllib method
            if salt.utils.path.which("apt-add-repository") and "ppa_auth" not in kwargs:
                repo_info = get_repo(repo)
                if repo_info:
                    return {repo: repo_info}
                else:
                    env = None
                    http_proxy_url = _get_http_proxy_url()
                    if http_proxy_url:
                        env = {
                            "http_proxy": http_proxy_url,
                            "https_proxy": http_proxy_url,
                        }
                    if float(__grains__["osrelease"]) < 12.04:
                        cmd = ["apt-add-repository", repo]
                    else:
                        cmd = ["apt-add-repository", "-y", repo]
                    out = _call_apt(cmd, env=env, scope=False, **kwargs)
                    if out["retcode"]:
                        raise CommandExecutionError(
                            f"Unable to add PPA '{repo[4:]}'. '{cmd}' exited with status {out['retcode']!s}: '{out['stderr']}'"
                        )
                    # explicit refresh when a repo is modified.
                    if refresh:
                        refresh_db()
                    return {repo: out}
            else:

                # fall back to urllib style
                try:
                    owner_name, ppa_name = repo[4:].split("/", 1)
                except ValueError:
                    raise CommandExecutionError(
                        f"Unable to get PPA info from argument. Expected format \"<PPA_OWNER>/<PPA_NAME>\" (e.g. saltstack/salt) not found.  Received '{repo[4:]}' instead."
                    )
                dist = __grains__["oscodename"]
                # ppa has a lot of implicit arguments. Make them explicit.
                # These will defer to any user-defined variants
                kwargs["dist"] = dist
                ppa_auth = ""
                if "file" not in kwargs:
                    filename = (
                        f"/etc/apt/sources.list.d/{owner_name}-{ppa_name}-{dist}.list"
                    )
                    kwargs["file"] = filename
                try:
                    launchpad_ppa_info = _get_ppa_info_from_launchpad(
                        owner_name, ppa_name
                    )
                    if "ppa_auth" not in kwargs:
                        kwargs["keyid"] = launchpad_ppa_info["signing_key_fingerprint"]
                    else:
                        if "keyid" not in kwargs:
                            raise CommandExecutionError(
                                f"Private PPAs require a keyid to be specified: {owner_name}/{ppa_name}"
                            )
                except HTTPError as exc:
                    raise CommandExecutionError(
                        f"Launchpad does not know about {owner_name}/{ppa_name}: {exc}"
                    )
                except IndexError as exc:
                    raise CommandExecutionError(
                        f"Launchpad knows about {owner_name}/{ppa_name} but did not return a fingerprint. Please set keyid manually: {exc}"
                    )

                if "keyserver" not in kwargs:
                    kwargs["keyserver"] = "keyserver.ubuntu.com"
                if "ppa_auth" in kwargs:
                    if not launchpad_ppa_info["private"]:
                        raise CommandExecutionError(
                            f"PPA is not private but auth credentials passed: {repo}"
                        )
                # assign the new repo format to the "repo" variable
                # so we can fall through to the "normal" mechanism
                # here.
                if "ppa_auth" in kwargs:
                    ppa_auth = f"{kwargs['ppa_auth']}@"
                    repo = LP_PVT_SRC_FORMAT.format(
                        ppa_auth, owner_name, ppa_name, dist
                    )
                else:
                    repo = LP_SRC_FORMAT.format(owner_name, ppa_name, dist)
        else:
            raise CommandExecutionError(
                f'cannot parse "ppa:" style repo definitions: {repo}'
            )

    sources = SourcesList()
    if kwargs.get("consolidate", False):
        # attempt to de-dup and consolidate all sources
        # down to entries in sources.list
        # this option makes it easier to keep the sources
        # list in a "sane" state.
        #
        # this should remove duplicates, consolidate comps
        # for a given source down to one line
        # and eliminate "invalid" and comment lines
        #
        # the second side effect is removal of files
        # that are not the main sources.list file
        sources = _consolidate_repo_sources(sources)

    repos = []
    for source in sources:
        repos.append(source)

    mod_source = None
    try:
        repo_entry = _split_repo_str(repo)
        if repo_entry.get("invalid"):
            raise SaltInvocationError(
                f"Name {repo} is not valid. This must be the complete repo entry as seen in the sources file"
            )
    except SyntaxError:
        raise SyntaxError(f"Error: repo '{repo}' not a well formatted definition")

    full_comp_list = {comp.strip() for comp in repo_entry["comps"]}
    no_proxy = __salt__["config.option"]("no_proxy")

    kwargs["signedby"] = (
        pathlib.Path(repo_entry["signedby"]) if repo_entry["signedby"] else ""
    )

    if not aptkey and not kwargs["signedby"]:
        raise SaltInvocationError("missing 'signedby' option when apt-key is missing")

    if "keyid" in kwargs:
        keyid = kwargs.pop("keyid", None)
        keyserver = kwargs.pop("keyserver", None)
        if not keyid or not keyserver:
            error_str = "both keyserver and keyid options required."
            raise NameError(error_str)
        if not isinstance(keyid, list):
            keyid = [keyid]

        for key in keyid:
            if isinstance(
                key, int
            ):  # yaml can make this an int, we need the hex version
                key = hex(key)
            if not aptkey:
                imported = False
                output = get_repo_keys(aptkey=aptkey, keydir=kwargs["signedby"].parent)
                if output.get(key):
                    imported = True
            else:
                cmd = ["apt-key", "export", key]
                output = __salt__["cmd.run_stdout"](cmd, python_shell=False, **kwargs)
                imported = output.startswith("-----BEGIN PGP")
            if keyserver:
                if not imported:
                    http_proxy_url = _get_http_proxy_url()
                    if http_proxy_url and keyserver not in no_proxy:
                        cmd = [
                            "apt-key",
                            "adv",
                            "--batch",
                            "--keyserver-options",
                            f"http-proxy={http_proxy_url}",
                            "--keyserver",
                            keyserver,
                            "--logger-fd",
                            "1",
                            "--recv-keys",
                            key,
                        ]
                    else:
                        if not aptkey:
                            key_file = kwargs["signedby"]
                            if not add_repo_key(
                                keyid=key,
                                keyserver=keyserver,
                                aptkey=False,
                                keydir=key_file.parent,
                                keyfile=key_file,
                            ):
                                raise CommandExecutionError(
                                    f"Error: Could not add key: {key}"
                                )

                        else:
                            cmd = [
                                "apt-key",
                                "adv",
                                "--batch",
                                "--keyserver",
                                keyserver,
                                "--logger-fd",
                                "1",
                                "--recv-keys",
                                key,
                            ]
                            ret = _call_apt(cmd, scope=False, **kwargs)
                            if ret["retcode"] != 0:
                                raise CommandExecutionError(
                                    f"Error: key retrieval failed: {ret['stdout']}"
                                )

    elif "key_url" in kwargs:
        key_url = kwargs["key_url"]
        fn_ = pathlib.Path(__salt__["cp.cache_file"](key_url, saltenv))
        if not fn_:
            raise CommandExecutionError(f"Error: file not found: {key_url}")

        if kwargs["signedby"] and fn_.name != kwargs["signedby"].name:
            # override the signedby defined in the name with the
            # one defined in kwargs.
            new_path = fn_.parent / kwargs["signedby"].name
            fn_.rename(new_path)
            fn_ = new_path

        if not aptkey:
            func_kwargs = {}
            if kwargs.get("signedby"):
                func_kwargs["keydir"] = kwargs.get("signedby").parent

            if not add_repo_key(path=str(fn_), aptkey=False, **func_kwargs):
                raise CommandExecutionError(f"Error: Could not add key: {str(fn_)}")
        else:
            cmd = ["apt-key", "add", str(fn_)]
            out = __salt__["cmd.run_stdout"](cmd, python_shell=False, **kwargs)
            if not out.upper().startswith("OK"):
                raise CommandExecutionError(f"Error: failed to add key from {key_url}")

    elif "key_text" in kwargs:
        key_text = kwargs["key_text"]
        cmd = ["apt-key", "add", "-"]
        out = __salt__["cmd.run_stdout"](
            cmd, stdin=key_text, python_shell=False, **kwargs
        )
        if not out.upper().startswith("OK"):
            raise CommandExecutionError(f"Error: failed to add key:\n{key_text}")

    if "comps" in kwargs:
        kwargs["comps"] = [comp.strip() for comp in kwargs["comps"].split(",")]
        full_comp_list |= set(kwargs["comps"])
    else:
        kwargs["comps"] = list(full_comp_list)

    if "architectures" in kwargs:
        kwargs["architectures"] = kwargs["architectures"].split(",")
    else:
        kwargs["architectures"] = repo_entry["architectures"]

    if "disabled" in kwargs:
        kwargs["disabled"] = salt.utils.data.is_true(kwargs["disabled"])
    elif "enabled" in kwargs:
        kwargs["disabled"] = not salt.utils.data.is_true(kwargs["enabled"])

    kw_type = kwargs.get("type")
    kw_dist = kwargs.get("dist")

    for apt_source in repos:
        # This series of checks will identify the starting source line
        # and the resulting source line.  The idea here is to ensure
        # we are not returning bogus data because the source line
        # has already been modified on a previous run.
        repo_matches = (
            apt_source.type == repo_entry["type"]
            and apt_source.uri.rstrip("/") == repo_entry["uri"].rstrip("/")
            and apt_source.dist == repo_entry["dist"]
        )
        kw_matches = apt_source.dist == kw_dist and apt_source.type == kw_type

        if repo_matches or kw_matches:
            for comp in full_comp_list:
                if comp in getattr(apt_source, "comps", []):
                    mod_source = apt_source
            if not apt_source.comps:
                mod_source = apt_source
            if kwargs["architectures"] != apt_source.architectures:
                mod_source = apt_source
            if mod_source:
                break

    if "comments" in kwargs:
        kwargs["comments"] = salt.utils.pkg.deb.combine_comments(kwargs["comments"])

    repo_source_entry = SourceEntry(repo)
    if not mod_source:
        mod_source = SourceEntry(repo)
        if "comments" in kwargs:
            mod_source.comment = kwargs["comments"]
        sources.list.append(mod_source)
    elif "comments" in kwargs:
        mod_source.comment = kwargs["comments"]

    mod_source.line = repo_source_entry.line
    if not mod_source.line.endswith("\n"):
        mod_source.line = mod_source.line + "\n"

    for key in kwargs:
        if key in _MODIFY_OK and hasattr(mod_source, key):
            setattr(mod_source, key, kwargs[key])

    if mod_source.uri != repo_entry["uri"]:
        mod_source.uri = repo_entry["uri"]
        mod_source.line = mod_source.str()

    sources.save()
    # on changes, explicitly refresh
    if refresh:
        refresh_db()

    signedby = mod_source.signedby

    return {
        repo: {
            "architectures": getattr(mod_source, "architectures", []),
            "comps": mod_source.comps,
            "disabled": mod_source.disabled,
            "file": mod_source.file,
            "type": mod_source.type,
            "uri": mod_source.uri,
            "line": mod_source.line,
            "signedby": signedby,
        }
    }


def file_list(*packages, **kwargs):
    """
    List the files that belong to a package. Not specifying any packages will
    return a list of _every_ file on the system's package database (not
    generally recommended).

    CLI Examples:

    .. code-block:: bash

        salt '*' pkg.file_list httpd
        salt '*' pkg.file_list httpd postfix
        salt '*' pkg.file_list
    """
    return __salt__["lowpkg.file_list"](*packages)


def file_dict(*packages, **kwargs):
    """
    List the files that belong to a package, grouped by package. Not
    specifying any packages will return a list of _every_ file on the system's
    package database (not generally recommended).

    CLI Examples:

    .. code-block:: bash

        salt '*' pkg.file_dict httpd
        salt '*' pkg.file_dict httpd postfix
        salt '*' pkg.file_dict
    """
    return __salt__["lowpkg.file_dict"](*packages)


def _expand_repo_def(os_name, os_codename=None, **kwargs):
    """
    Take a repository definition and expand it to the full pkg repository dict
    that can be used for comparison.  This is a helper function to make
    the Debian/Ubuntu apt sources sane for comparison in the pkgrepo states.

    This is designed to be called from pkgrepo states and will have little use
    being called on the CLI.
    """
    if "repo" not in kwargs:
        raise SaltInvocationError("missing 'repo' argument")

    sanitized = {}
    repo = kwargs["repo"]
    if repo.startswith("ppa:") and os_name in ("Ubuntu", "Mint", "neon"):
        dist = os_codename
        owner_name, ppa_name = repo[4:].split("/", 1)
        if "ppa_auth" in kwargs:
            auth_info = "{}@".format(kwargs["ppa_auth"])
            repo = LP_PVT_SRC_FORMAT.format(auth_info, owner_name, ppa_name, dist)
        else:
            repo = LP_SRC_FORMAT.format(owner_name, ppa_name, dist)

        if "file" not in kwargs:
            kwargs["file"] = (
                f"/etc/apt/sources.list.d/{owner_name}-{ppa_name}-{dist}.list"
            )

    source_entry = SourceEntry(repo)
    for list_args in ("architectures", "comps"):
        if list_args in kwargs:
            kwargs[list_args] = [
                kwarg.strip() for kwarg in kwargs[list_args].split(",")
            ]
    for kwarg in _MODIFY_OK:
        if kwarg in kwargs:
            setattr(source_entry, kwarg, kwargs[kwarg])

    source_list = SourcesList()
    kwargs = {}
    signedby = source_entry.signedby
    kwargs["signedby"] = signedby

    _source_entry = source_list.add(
        type=source_entry.type,
        uri=source_entry.uri,
        dist=source_entry.dist,
        orig_comps=getattr(source_entry, "comps", []),
        architectures=getattr(source_entry, "architectures", []),
        **kwargs,
    )
    if hasattr(_source_entry, "set_enabled"):
        _source_entry.set_enabled(not source_entry.disabled)
    else:
        _source_entry.disabled = source_entry.disabled
        _source_entry.line = _source_entry.repo_line()

    sanitized["file"] = _source_entry.file
    sanitized["comps"] = getattr(_source_entry, "comps", [])
    sanitized["disabled"] = _source_entry.disabled
    sanitized["dist"] = _source_entry.dist
    sanitized["type"] = _source_entry.type
    sanitized["uri"] = _source_entry.uri
    sanitized["line"] = _source_entry.line.strip()
    sanitized["architectures"] = getattr(_source_entry, "architectures", [])
    sanitized["signedby"] = signedby

    return sanitized


def _parse_selections(dpkgselection):
    """
    Parses the format from ``dpkg --get-selections`` and return a format that
    pkg.get_selections and pkg.set_selections work with.
    """
    ret = {}
    if isinstance(dpkgselection, str):
        dpkgselection = dpkgselection.split("\n")
    for line in dpkgselection:
        if line:
            _pkg, _state = line.split()
            if _state in ret:
                ret[_state].append(_pkg)
            else:
                ret[_state] = [_pkg]
    return ret


def get_selections(pattern=None, state=None):
    """
    View package state from the dpkg database.

    Returns a dict of dicts containing the state, and package names:

    .. code-block:: python

        {'<host>':
            {'<state>': ['pkg1',
                         ...
                        ]
            },
            ...
        }

    CLI Example:

    .. code-block:: bash

        salt '*' pkg.get_selections
        salt '*' pkg.get_selections 'python-*'
        salt '*' pkg.get_selections state=hold
        salt '*' pkg.get_selections 'openssh*' state=hold
    """
    ret = {}
    cmd = ["dpkg", "--get-selections"]
    cmd.append(pattern if pattern else "*")
    stdout = __salt__["cmd.run_stdout"](
        cmd, output_loglevel="trace", python_shell=False
    )
    ret = _parse_selections(stdout)
    if state:
        return {state: ret.get(state, [])}
    return ret


# TODO: allow state=None to be set, and that *args will be set to that state
# TODO: maybe use something similar to pkg_resources.pack_pkgs to allow a list
# passed to selection, with the default state set to whatever is passed by the
# above, but override that if explicitly specified
# TODO: handle path to selection file from local fs as well as from salt file
# server
def set_selections(path=None, selection=None, clear=False, saltenv="base"):
    """
    Change package state in the dpkg database.

    The state can be any one of, documented in ``dpkg(1)``:

    - install
    - hold
    - deinstall
    - purge

    This command is commonly used to mark specific packages to be held from
    being upgraded, that is, to be kept at a certain version. When a state is
    changed to anything but being held, then it is typically followed by
    ``apt-get -u dselect-upgrade``.

    Note: Be careful with the ``clear`` argument, since it will start
    with setting all packages to deinstall state.

    Returns a dict of dicts containing the package names, and the new and old
    versions:

    .. code-block:: python

        {'<host>':
            {'<package>': {'new': '<new-state>',
                           'old': '<old-state>'}
            },
            ...
        }

    CLI Example:

    .. code-block:: bash

        salt '*' pkg.set_selections selection='{"install": ["netcat"]}'
        salt '*' pkg.set_selections selection='{"hold": ["openssh-server", "openssh-client"]}'
        salt '*' pkg.set_selections salt://path/to/file
        salt '*' pkg.set_selections salt://path/to/file clear=True
    """
    ret = {}
    if not path and not selection:
        return ret
    if path and selection:
        err = (
            "The 'selection' and 'path' arguments to "
            "pkg.set_selections are mutually exclusive, and cannot be "
            "specified together"
        )
        raise SaltInvocationError(err)

    if isinstance(selection, str):
        try:
            selection = salt.utils.yaml.safe_load(selection)
        except (
            salt.utils.yaml.parser.ParserError,
            salt.utils.yaml.scanner.ScannerError,
        ) as exc:
            raise SaltInvocationError(f"Improperly-formatted selection: {exc}")

    if path:
        path = __salt__["cp.cache_file"](path, saltenv)
        with salt.utils.files.fopen(path, "r") as ifile:
            content = [salt.utils.stringutils.to_unicode(x) for x in ifile.readlines()]
        selection = _parse_selections(content)

    if selection:
        valid_states = ("install", "hold", "deinstall", "purge")
        bad_states = [x for x in selection if x not in valid_states]
        if bad_states:
            raise SaltInvocationError(f"Invalid state(s): {', '.join(bad_states)}")

        if clear:
            cmd = ["dpkg", "--clear-selections"]
            if not __opts__["test"]:
                result = _call_apt(cmd, scope=False)
                if result["retcode"] != 0:
                    err = "Running dpkg --clear-selections failed: {}".format(
                        result["stderr"]
                    )
                    log.error(err)
                    raise CommandExecutionError(err)

        sel_revmap = {}
        for _state, _pkgs in get_selections().items():
            sel_revmap.update({_pkg: _state for _pkg in _pkgs})

        for _state, _pkgs in selection.items():
            for _pkg in _pkgs:
                if _state == sel_revmap.get(_pkg):
                    continue
                cmd = ["dpkg", "--set-selections"]
                cmd_in = f"{_pkg} {_state}"
                if not __opts__["test"]:
                    result = _call_apt(cmd, scope=False, stdin=cmd_in)
                    if result["retcode"] != 0:
                        log.error("failed to set state %s for package %s", _state, _pkg)
                    else:
                        ret[_pkg] = {"old": sel_revmap.get(_pkg), "new": _state}
    return ret


def owner(*paths, **kwargs):
    """
    .. versionadded:: 2014.7.0

    Return the name of the package that owns the file. Multiple file paths can
    be passed. Like :mod:`pkg.version <salt.modules.aptpkg.version>`, if a
    single path is passed, a string will be returned, and if multiple paths are
    passed, a dictionary of file/package name pairs will be returned.

    If the file is not owned by a package, or is not present on the minion,
    then an empty string will be returned for that path.

    CLI Example:

    .. code-block:: bash

        salt '*' pkg.owner /usr/bin/apachectl
        salt '*' pkg.owner /usr/bin/apachectl /usr/bin/basename
    """
    if not paths:
        return ""
    ret = {}
    for path in paths:
        cmd = ["dpkg", "-S", path]
        output = __salt__["cmd.run_stdout"](
            cmd, output_loglevel="trace", python_shell=False
        )
        ret[path] = output.split(":")[0]
        if "no path found" in ret[path].lower():
            ret[path] = ""
    if len(ret) == 1:
        return next(iter(ret.values()))
    return ret


def show(*names, **kwargs):
    """
    .. versionadded:: 2019.2.0

    Runs an ``apt-cache show`` on the passed package names, and returns the
    results in a nested dictionary. The top level of the return data will be
    the package name, with each package name mapping to a dictionary of version
    numbers to any additional information returned by ``apt-cache show``.

    filter
        An optional comma-separated list (or quoted Python list) of
        case-insensitive keys on which to filter. This allows one to restrict
        the information returned for each package to a smaller selection of
        pertinent items.

    refresh : False
        If ``True``, the apt cache will be refreshed first. By default, no
        refresh is performed.

    CLI Examples:

    .. code-block:: bash

        salt myminion pkg.show gawk
        salt myminion pkg.show 'nginx-*'
        salt myminion pkg.show 'nginx-*' filter=description,provides
    """
    kwargs = salt.utils.args.clean_kwargs(**kwargs)
    refresh = kwargs.pop("refresh", False)
    filter_ = salt.utils.args.split_input(
        kwargs.pop("filter", []),
        lambda x: str(x) if not isinstance(x, str) else x.lower(),
    )
    if kwargs:
        salt.utils.args.invalid_kwargs(kwargs)

    if refresh:
        refresh_db()

    if not names:
        return {}

    result = _call_apt(["apt-cache", "show"] + list(names), scope=False)

    def _add(ret, pkginfo):
        name = pkginfo.pop("Package", None)
        version = pkginfo.pop("Version", None)
        if name is not None and version is not None:
            ret.setdefault(name, {}).setdefault(version, {}).update(pkginfo)

    def _check_filter(key):
        key = key.lower()
        return True if key in ("package", "version") or not filter_ else key in filter_

    ret = {}
    pkginfo = {}
    for line in salt.utils.itertools.split(result["stdout"], "\n"):
        line = line.strip()
        if line:
            try:
                key, val = (x.strip() for x in line.split(":", 1))
            except ValueError:
                pass
            else:
                if _check_filter(key):
                    pkginfo[key] = val
        else:
            # We've reached a blank line, which separates packages
            _add(ret, pkginfo)
            # Clear out the pkginfo dict for the next package
            pkginfo = {}
            continue

    # Make sure to add whatever was in the pkginfo dict when we reached the end
    # of the output.
    _add(ret, pkginfo)

    return ret


def info_installed(*names, **kwargs):
    """
    Return the information of the named package(s) installed on the system.

    .. versionadded:: 2015.8.1

    names
        The names of the packages for which to return information.

    failhard
        Whether to throw an exception if none of the packages are installed.
        Defaults to True.

        .. versionadded:: 2016.11.3

    CLI Example:

    .. code-block:: bash

        salt '*' pkg.info_installed <package1>
        salt '*' pkg.info_installed <package1> <package2> <package3> ...
        salt '*' pkg.info_installed <package1> failhard=false
    """
    kwargs = salt.utils.args.clean_kwargs(**kwargs)
    failhard = kwargs.pop("failhard", True)
    if kwargs:
        salt.utils.args.invalid_kwargs(kwargs)

    ret = dict()
    for pkg_name, pkg_nfo in __salt__["lowpkg.info"](*names, failhard=failhard).items():
        t_nfo = dict()
        if pkg_nfo.get("status", "ii")[1] != "i":
            continue  # return only packages that are really installed
        # Translate dpkg-specific keys to a common structure
        for key, value in pkg_nfo.items():
            if key == "package":
                t_nfo["name"] = value
            elif key == "origin":
                t_nfo["vendor"] = value
            elif key == "section":
                t_nfo["group"] = value
            elif key == "maintainer":
                t_nfo["packager"] = value
            elif key == "homepage":
                t_nfo["url"] = value
            elif key == "status":
                continue  # only installed pkgs are returned, no need for status
            else:
                t_nfo[key] = value

        ret[pkg_name] = t_nfo

    return ret


def _get_http_proxy_url():
    """
    Returns the http_proxy_url if proxy_username, proxy_password, proxy_host, and proxy_port
    config values are set.

    Returns a string.
    """
    http_proxy_url = ""
    host = __salt__["config.option"]("proxy_host")
    port = __salt__["config.option"]("proxy_port")
    username = __salt__["config.option"]("proxy_username")
    password = __salt__["config.option"]("proxy_password")

    # Set http_proxy_url for use in various internet facing actions...eg apt-key adv
    if host and port:
        if username and password:
            http_proxy_url = f"http://{username}:{password}@{host}:{port}"
        else:
            http_proxy_url = f"http://{host}:{port}"

    return http_proxy_url


def list_downloaded(root=None, **kwargs):
    """
    .. versionadded:: 3000

    List prefetched packages downloaded by apt in the local disk.

    root
        operate on a different root directory.

    CLI Example:

    .. code-block:: bash

        salt '*' pkg.list_downloaded
    """
    CACHE_DIR = "/var/cache/apt"
    if root:
        CACHE_DIR = os.path.join(root, os.path.relpath(CACHE_DIR, os.path.sep))

    ret = {}
    for root, dirnames, filenames in salt.utils.path.os_walk(CACHE_DIR):
        for filename in fnmatch.filter(filenames, "*.deb"):
            package_path = os.path.join(root, filename)
            pkg_info = __salt__["lowpkg.bin_pkg_info"](package_path)
            pkg_timestamp = int(os.path.getctime(package_path))
            ret.setdefault(pkg_info["name"], {})[pkg_info["version"]] = {
                "path": package_path,
                "size": os.path.getsize(package_path),
                "creation_date_time_t": pkg_timestamp,
                "creation_date_time": datetime.datetime.utcfromtimestamp(
                    pkg_timestamp
                ).isoformat(),
            }
    return ret


def services_need_restart(**kwargs):
    """
    .. versionadded:: 3003

    List services that use files which have been changed by the
    package manager. It might be needed to restart them.

    Requires checkrestart from the debian-goodies package.

    CLI Examples:

    .. code-block:: bash

        salt '*' pkg.services_need_restart
    """
    if not salt.utils.path.which_bin(["checkrestart"]):
        raise CommandNotFoundError(
            "'checkrestart' is needed. It is part of the 'debian-goodies' "
            "package which can be installed from official repositories."
        )

    cmd = ["checkrestart", "--machine", "--package"]
    services = set()

    cr_output = __salt__["cmd.run_stdout"](cmd, python_shell=False)
    for line in cr_output.split("\n"):
        if not line.startswith("SERVICE:"):
            continue
        end_of_name = line.find(",")
        service = line[8:end_of_name]  # skip "SERVICE:"
        services.add(service)

    return list(services)


def which(path):
    """
    Displays which package installed a specific file

    CLI Examples:

    .. code-block:: bash

        salt * pkg.which <file name>
    """
    filepath = pathlib.Path(path)
    cmd = ["dpkg"]
    if filepath.is_absolute():
        if filepath.exists():
            cmd.extend(["-S", str(filepath)])
        else:
            log.debug("%s does not exist", filepath)
            return False
    else:
        log.debug("%s is not absolute path", filepath)
        return False
    cmd_ret = _call_apt(cmd)
    if "no path found matching pattern" in cmd_ret["stdout"]:
        return None
    pkg = cmd_ret["stdout"].split(":")[0]
    return pkg<|MERGE_RESOLUTION|>--- conflicted
+++ resolved
@@ -16,6 +16,7 @@
 import pathlib
 import re
 import shutil
+import tempfile
 import time
 from collections import OrderedDict
 from urllib.error import HTTPError
@@ -45,9 +46,31 @@
     SaltInvocationError,
 )
 from salt.modules.cmdmod import _parse_env
-from salt.utils.pkg.deb import SourceEntry, SourcesList
 
 log = logging.getLogger(__name__)
+
+# pylint: disable=import-error
+try:
+    from aptsources.sourceslist import SourceEntry, SourcesList
+
+    HAS_APT = True
+except ImportError:
+    HAS_APT = False
+
+try:
+    import apt_pkg  # pylint: disable=unused-import
+
+    HAS_APTPKG = True
+except ImportError:
+    HAS_APTPKG = False
+
+try:
+    import softwareproperties.ppa  # pylint: disable=unused-import
+
+    HAS_SOFTWAREPROPERTIES = True
+except ImportError:
+    HAS_SOFTWAREPROPERTIES = False
+# pylint: enable=import-error
 
 APT_LISTS_PATH = "/var/lib/apt/lists"
 PKG_ARCH_SEPARATOR = ":"
@@ -96,8 +119,6 @@
         os.environ.update(DPKG_ENV_VARS)
 
 
-<<<<<<< HEAD
-=======
 def _invalid(line):
     """
     This is a workaround since python3-apt does not support
@@ -307,7 +328,6 @@
                     shutil.move(str(filemap[fp]["tmp"]), fp)
 
 
->>>>>>> 4a066034
 def _get_ppa_info_from_launchpad(owner_name, ppa_name):
     """
     Idea from softwareproperties.ppa.
