# -*- coding: utf-8 -*-
'''
Support for APT (Advanced Packaging Tool)

.. note::

    For virtual package support, either the ``python-apt`` or ``dctrl-tools``
    package must be installed.

    For repository management, the ``python-apt`` package must be installed.
'''
from __future__ import absolute_import

# Import python libs
import copy
import os
import re
import logging
import json
try:
    from shlex import quote as _cmd_quote  # pylint: disable=E0611
except ImportError:
    from pipes import quote as _cmd_quote

# Import third party libs
import yaml
# pylint: disable=no-name-in-module,import-error,redefined-builtin
import salt.ext.six as six
from salt.ext.six.moves import range
from salt.ext.six.moves.urllib.error import HTTPError
from salt.ext.six.moves.urllib.request import Request as _Request, urlopen as _urlopen
# pylint: enable=no-name-in-module,import-error,redefined-builtin

# Import salt libs
from salt.modules.cmdmod import _parse_env
import salt.utils
from salt.exceptions import (
    CommandExecutionError, MinionError, SaltInvocationError
)

log = logging.getLogger(__name__)

# pylint: disable=import-error
try:
    import apt.cache
    import apt.debfile
    from aptsources import sourceslist
    HAS_APT = True
except ImportError:
    HAS_APT = False

try:
    import softwareproperties.ppa
    HAS_SOFTWAREPROPERTIES = True
except ImportError:
    HAS_SOFTWAREPROPERTIES = False
# pylint: enable=import-error

# Source format for urllib fallback on PPA handling
LP_SRC_FORMAT = 'deb http://ppa.launchpad.net/{0}/{1}/ubuntu {2} main'
LP_PVT_SRC_FORMAT = 'deb https://{0}private-ppa.launchpad.net/{1}/{2}/ubuntu' \
                    ' {3} main'

_MODIFY_OK = frozenset(['uri', 'comps', 'architectures', 'disabled',
                        'file', 'dist'])
DPKG_ENV_VARS = {
    'APT_LISTBUGS_FRONTEND': 'none',
    'APT_LISTCHANGES_FRONTEND': 'none',
    'DEBIAN_FRONTEND': 'noninteractive',
    'UCF_FORCE_CONFFOLD': '1',
}

# Define the module's virtual name
__virtualname__ = 'pkg'


def __virtual__():
    '''
    Confirm this module is on a Debian based system
    '''
    if __grains__.get('os_family', False) == 'Kali':
        return __virtualname__
    elif __grains__.get('os_family', False) == 'Debian':
        return __virtualname__
    return False


def __init__():
    '''
    For Debian and derivative systems, set up
    a few env variables to keep apt happy and
    non-interactive.
    '''
    if __virtual__():
        # Export these puppies so they persist
        os.environ.update(DPKG_ENV_VARS)


def _get_ppa_info_from_launchpad(owner_name, ppa_name):
    '''
    Idea from softwareproperties.ppa.
    Uses urllib2 which sacrifices server cert verification.

    This is used as fall-back code or for secure PPAs

    :param owner_name:
    :param ppa_name:
    :return:
    '''

    lp_url = 'https://launchpad.net/api/1.0/~{0}/+archive/{1}'.format(
        owner_name, ppa_name)
    request = _Request(lp_url, headers={'Accept': 'application/json'})
    lp_page = _urlopen(request)
    return json.load(lp_page)


def _reconstruct_ppa_name(owner_name, ppa_name):
    '''
    Stringify PPA name from args.
    '''
    return 'ppa:{0}/{1}'.format(owner_name, ppa_name)


def _get_repo(**kwargs):
    '''
    Check the kwargs for either 'fromrepo' or 'repo' and return the value.
    'fromrepo' takes precedence over 'repo'.
    '''
    for key in ('fromrepo', 'repo'):
        try:
            return kwargs[key]
        except KeyError:
            pass
    return ''


def _check_apt():
    '''
    Abort if python-apt is not installed
    '''
    if not HAS_APT:
        raise CommandExecutionError(
            'Error: \'python-apt\' package not installed'
        )


def _has_dctrl_tools():
    '''
    Return a boolean depending on whether or not dctrl-tools was installed.
    '''
    try:
        return __context__['pkg._has_dctrl_tools']
    except KeyError:
        __context__['pkg._has_dctrl_tools'] = \
            __salt__['cmd.has_exec']('grep-available')
        return __context__['pkg._has_dctrl_tools']


def _get_virtual():
    '''
    Return a dict of virtual package information
    '''
    try:
        return __context__['pkg._get_virtual']
    except KeyError:
        __context__['pkg._get_virtual'] = {}
        if HAS_APT:
            apt_cache = apt.cache.Cache()
            pkgs = getattr(apt_cache._cache, 'packages', [])
            for pkg in pkgs:
                for item in getattr(pkg, 'provides_list', []):
                    realpkg = item[2].parent_pkg.name
                    if realpkg not in __context__['pkg._get_virtual']:
                        __context__['pkg._get_virtual'][realpkg] = []
                    __context__['pkg._get_virtual'][realpkg].append(pkg.name)
        elif _has_dctrl_tools():
            cmd = 'grep-available -F Provides -s Package,Provides -e "^.+$"'
            out = __salt__['cmd.run_stdout'](cmd, output_loglevel='trace')
            virtpkg_re = re.compile(r'Package: (\S+)\nProvides: ([\S, ]+)')
            for realpkg, provides in virtpkg_re.findall(out):
                __context__['pkg._get_virtual'][realpkg] = provides.split(', ')
        return __context__['pkg._get_virtual']


def _warn_software_properties(repo):
    '''
    Warn of missing python-software-properties package.
    '''
    log.warning('The \'python-software-properties\' package is not installed. '
                'For more accurate support of PPA repositories, you should '
                'install this package.')
    log.warning('Best guess at ppa format: {0}'.format(repo))


def latest_version(*names, **kwargs):
    '''
    Return the latest version of the named package available for upgrade or
    installation. If more than one package name is specified, a dict of
    name/version pairs is returned.

    If the latest version of a given package is already installed, an empty
    string will be returned for that package.

    A specific repo can be requested using the ``fromrepo`` keyword argument.

    CLI Example:

    .. code-block:: bash

        salt '*' pkg.latest_version <package name>
        salt '*' pkg.latest_version <package name> fromrepo=unstable
        salt '*' pkg.latest_version <package1> <package2> <package3> ...
    '''
    refresh = salt.utils.is_true(kwargs.pop('refresh', True))
    show_installed = salt.utils.is_true(kwargs.pop('show_installed', False))

    if 'repo' in kwargs:
        # Remember to kill _get_repo() too when removing this warning.
        salt.utils.warn_until(
            'Hydrogen',
            'The \'repo\' argument to apt.latest_version is deprecated, and '
            'will be removed in Salt {version}. Please use \'fromrepo\' '
            'instead.'
        )
    fromrepo = _get_repo(**kwargs)
    kwargs.pop('fromrepo', None)
    kwargs.pop('repo', None)

    if len(names) == 0:
        return ''
    ret = {}
    # Initialize the dict with empty strings
    for name in names:
        ret[name] = ''
    pkgs = list_pkgs(versions_as_list=True)
    repo = ['-o', 'APT::Default-Release={0}'.format(fromrepo)] \
        if fromrepo else ''

    # Refresh before looking for the latest version available
    if refresh:
        refresh_db()

    virtpkgs = _get_virtual()
    all_virt = set()
    for provides in six.itervalues(virtpkgs):
        all_virt.update(provides)

    for name in names:
        cmd = ['apt-cache', '-q', 'policy', name]
        if isinstance(repo, list):
            cmd = cmd + repo
        out = __salt__['cmd.run_all'](cmd, python_shell=False,
                                      output_loglevel='trace')
        candidate = ''
        for line in out['stdout'].splitlines():
            if 'Candidate' in line:
                candidate = line.split()
        if len(candidate) >= 2:
            candidate = candidate[-1]
            if candidate.lower() == '(none)':
                # Virtual package is a candidate for installation if and only
                # if it is not currently installed.
                if name in all_virt and name not in pkgs:
                    candidate = '1'
                else:
                    candidate = ''
        else:
            candidate = ''

        installed = pkgs.get(name, [])
        if not installed:
            ret[name] = candidate
        elif installed and show_installed:
            ret[name] = candidate
        elif candidate:
            # If there are no installed versions that are greater than or equal
            # to the install candidate, then the candidate is an upgrade, so
            # add it to the return dict
            if not any(
                (salt.utils.compare_versions(ver1=x,
                                             oper='>=',
                                             ver2=candidate,
                                             cmp_func=version_cmp)
                 for x in installed)
            ):
                ret[name] = candidate

    # Return a string if only one package name passed
    if len(names) == 1:
        return ret[names[0]]
    return ret

# available_version is being deprecated
available_version = latest_version


def version(*names, **kwargs):
    '''
    Returns a string representing the package version or an empty string if not
    installed. If more than one package name is specified, a dict of
    name/version pairs is returned.

    CLI Example:

    .. code-block:: bash

        salt '*' pkg.version <package name>
        salt '*' pkg.version <package1> <package2> <package3> ...
    '''
    return __salt__['pkg_resource.version'](*names, **kwargs)


def refresh_db():
    '''
    Updates the APT database to latest packages based upon repositories

    Returns a dict, with the keys being package databases and the values being
    the result of the update attempt. Values can be one of the following:

    - ``True``: Database updated successfully
    - ``False``: Problem updating database
    - ``None``: Database already up-to-date

    CLI Example:

    .. code-block:: bash

        salt '*' pkg.refresh_db
    '''
    ret = {}
    cmd = 'apt-get -q update'
    call = __salt__['cmd.run_all'](cmd, output_loglevel='trace')
    if call['retcode'] != 0:
        comment = ''
        if 'stderr' in call:
            comment += call['stderr']

        raise CommandExecutionError(
            '{0}'.format(comment)
        )
    else:
        out = call['stdout']

    for line in out.splitlines():
        cols = line.split()
        if not cols:
            continue
        ident = ' '.join(cols[1:])
        if 'Get' in cols[0]:
            # Strip filesize from end of line
            ident = re.sub(r' \[.+B\]$', '', ident)
            ret[ident] = True
        elif cols[0] == 'Ign':
            ret[ident] = False
        elif cols[0] == 'Hit':
            ret[ident] = None
    return ret


def _parse_version(version):
    prefix = ''
    match = re.match('^([<>])?(=)?([^<>=]*)$', version)
    if match:
        gt_lt, eq, version = match.groups()
        prefix = gt_lt or ''
        prefix += eq or ''
        if not prefix:
            prefix = '='
    return (prefix, version)


def install(name=None,
            refresh=False,
            fromrepo=None,
            skip_verify=False,
            debconf=None,
            pkgs=None,
            sources=None,
            **kwargs):
    '''
    Install the passed package, add refresh=True to update the dpkg database.

    name
        The name of the package to be installed. Note that this parameter is
        ignored if either "pkgs" or "sources" is passed. Additionally, please
        note that this option can only be used to install packages from a
        software repository. To install a package file manually, use the
        "sources" option.

        32-bit packages can be installed on 64-bit systems by appending the
        architecture designation (``:i386``, etc.) to the end of the package
        name.

        CLI Example:

        .. code-block:: bash

            salt '*' pkg.install <package name>

    refresh
        Whether or not to refresh the package database before installing.

    fromrepo
        Specify a package repository to install from
        (e.g., ``apt-get -t unstable install somepackage``)

    skip_verify
        Skip the GPG verification check (e.g., ``--allow-unauthenticated``, or
        ``--force-bad-verify`` for install from package file).

    debconf
        Provide the path to a debconf answers file, processed before
        installation.

    version
        Install a specific version of the package, e.g. 1.2.3~0ubuntu0. Ignored
        if "pkgs" or "sources" is passed.


    Multiple Package Installation Options:

    pkgs
        A list of packages to install from a software repository. Must be
        passed as a python list.

        CLI Example:

        .. code-block:: bash

            salt '*' pkg.install pkgs='["foo", "bar"]'
            salt '*' pkg.install pkgs='["foo", {"bar": "1.2.3-0ubuntu0"}]'

    sources
        A list of DEB packages to install. Must be passed as a list of dicts,
        with the keys being package names, and the values being the source URI
        or local path to the package.  Dependencies are automatically resolved
        and marked as auto-installed.

        32-bit packages can be installed on 64-bit systems by appending the
        architecture designation (``:i386``, etc.) to the end of the package
        name.

        .. versionchanged:: 2014.7.0

        CLI Example:

        .. code-block:: bash

            salt '*' pkg.install sources='[{"foo": "salt://foo.deb"},{"bar": "salt://bar.deb"}]'

    force_yes
        Passes ``--force-yes`` to the apt-get command.  Don't use this unless
        you know what you're doing.

        .. versionadded:: 0.17.4

    install_recommends
        Whether to install the packages marked as recommended.  Default is True.

        .. versionadded:: 2015.2.0

    only_upgrade
        Only upgrade the packages, if they are already installed. Default is False.

        .. versionadded:: 2015.2.0

    Returns a dict containing the new package names and versions::

        {'<package>': {'old': '<old-version>',
                       'new': '<new-version>'}}
    '''
    refreshdb = False
    if salt.utils.is_true(refresh):
        refreshdb = True
        if 'version' in kwargs and kwargs['version']:
            refreshdb = False
            _latest_version = latest_version(name, refresh=False, show_installed=True)
            _prefix, _version = _parse_version(kwargs.get('version'))
            # If the versions don't match, refresh is True, otherwise no need to refresh
            if not _latest_version == _version:
                refreshdb = True

        if pkgs:
            refreshdb = False
            for pkg in pkgs:
                if isinstance(pkg, dict):
                    _name = next(six.iterkeys(pkg))
                    _latest_version = latest_version(_name, refresh=False, show_installed=True)
                    _version = pkg[_name]
                    # If the versions don't match, refresh is True, otherwise no need to refresh
                    if not _latest_version == _version:
                        refreshdb = True
                else:
                    # No version specified, so refresh should be True
                    refreshdb = True

    if debconf:
        __salt__['debconf.set_file'](debconf)

    try:
        pkg_params, pkg_type = __salt__['pkg_resource.parse_targets'](
            name, pkgs, sources, **kwargs
        )
    except MinionError as exc:
        raise CommandExecutionError(exc)

    # Support old "repo" argument
    repo = kwargs.get('repo', '')
    if not fromrepo and repo:
        fromrepo = repo

    old = list_pkgs()

    downgrade = False
    if pkg_params is None or len(pkg_params) == 0:
        return {}
    elif pkg_type == 'file':
        cmd = ['dpkg', '-i', '--force-confold']
        if skip_verify:
            cmd.append('--force-bad-verify')
        if HAS_APT:
            _resolve_deps(name, pkg_params, **kwargs)
        cmd.extend(pkg_params)
    elif pkg_type == 'repository':
        if pkgs is None and kwargs.get('version') and len(pkg_params) == 1:
            # Only use the 'version' param if 'name' was not specified as a
            # comma-separated list
            pkg_params = {name: kwargs.get('version')}
        targets = []
        for param, version_num in six.iteritems(pkg_params):
            if version_num is None:
                targets.append(param)
            else:
                _prefix, version_num = _parse_version(version_num)
                cver = old.get(param)
                if cver is not None \
                        and salt.utils.compare_versions(ver1=version_num,
                                                        oper='<',
                                                        ver2=cver,
                                                        cmp_func=version_cmp):
                    downgrade = True
                targets.append('{0}{1}{2}'.format(param, _prefix, version_num))
        if fromrepo:
            log.info('Targeting repo {0!r}'.format(fromrepo))
        cmd = ['apt-get', '-q', '-y']
        if downgrade or kwargs.get('force_yes', False):
            cmd.append('--force-yes')
        cmd = cmd + ['-o', 'DPkg::Options::=--force-confold']
        cmd = cmd + ['-o', 'DPkg::Options::=--force-confdef']
        if 'install_recommends' in kwargs and not kwargs['install_recommends']:
            cmd.append('--no-install-recommends')
        if 'only_upgrade' in kwargs and kwargs['only_upgrade']:
            cmd.append('--only-upgrade')
        if skip_verify:
            cmd.append('--allow-unauthenticated')
        if fromrepo:
            cmd.extend(['-t', fromrepo])
        cmd.append('install')
        cmd.extend(targets)

    if refreshdb:
        refresh_db()

    env = _parse_env(kwargs.get('env'))
    env.update(DPKG_ENV_VARS.copy())
    __salt__['cmd.run'](cmd, python_shell=False, env=env)
    __context__.pop('pkg.list_pkgs', None)
    new = list_pkgs()
    return salt.utils.compare_dicts(old, new)


def _uninstall(action='remove', name=None, pkgs=None, **kwargs):
    '''
    remove and purge do identical things but with different apt-get commands,
    this function performs the common logic.
    '''
    try:
        pkg_params = __salt__['pkg_resource.parse_targets'](name, pkgs)[0]
    except MinionError as exc:
        raise CommandExecutionError(exc)

    old = list_pkgs()
    old_removed = list_pkgs(removed=True)
    targets = [x for x in pkg_params if x in old]
    if action == 'purge':
        targets.extend([x for x in pkg_params if x in old_removed])
    if not targets:
        return {}
    cmd = ['apt-get', '-q', '-y', action]
    cmd.extend(targets)
    env = _parse_env(kwargs.get('env'))
    env.update(DPKG_ENV_VARS.copy())
    __salt__['cmd.run'](
        cmd,
        env=env,
        python_shell=False,
        output_loglevel='trace'
    )
    __context__.pop('pkg.list_pkgs', None)
    new = list_pkgs()
    new_removed = list_pkgs(removed=True)

    ret = {'installed': salt.utils.compare_dicts(old, new)}
    if action == 'purge':
        ret['removed'] = salt.utils.compare_dicts(old_removed, new_removed)
        return ret
    else:
        return ret['installed']


def autoremove(list_only=False):
    '''
    .. versionadded:: 2015.2.0

    Remove packages not required by another package using ``apt-get
    autoremove``.

    list_only : False
        Only retrieve the list of packages to be auto-removed, do not actually
        perform the auto-removal.


    CLI Example:

    .. code-block:: bash

        salt '*' pkg.autoremove
        salt '*' pkg.autoremove list_only=True
    '''
    if list_only:
        ret = []
        out = __salt__['cmd.run'](
            ['apt-get', '--assume-no', 'autoremove'],
            python_shell=False,
            ignore_retcode=True
        )
        found = False
        for line in out.splitlines():
            if found is True:
                if line.startswith(' '):
                    ret.extend(line.split())
                else:
                    found = False
            elif 'The following packages will be REMOVED:' in line:
                found = True
        ret.sort()
        return ret
    else:
        old = list_pkgs()
        __salt__['cmd.run'](
            ['apt-get', '--assume-yes', 'autoremove'],
            python_shell=False
        )
        __context__.pop('pkg.list_pkgs', None)
        new = list_pkgs()
        return salt.utils.compare_dicts(old, new)


def remove(name=None, pkgs=None, **kwargs):
    '''
    Remove packages using ``apt-get remove``.

    name
        The name of the package to be deleted.


    Multiple Package Options:

    pkgs
        A list of packages to delete. Must be passed as a python list. The
        ``name`` parameter will be ignored if this option is passed.

    .. versionadded:: 0.16.0


    Returns a dict containing the changes.

    CLI Example:

    .. code-block:: bash

        salt '*' pkg.remove <package name>
        salt '*' pkg.remove <package1>,<package2>,<package3>
        salt '*' pkg.remove pkgs='["foo", "bar"]'
    '''
    return _uninstall(action='remove', name=name, pkgs=pkgs, **kwargs)


def purge(name=None, pkgs=None, **kwargs):
    '''
    Remove packages via ``apt-get purge`` along with all configuration files.

    name
        The name of the package to be deleted.


    Multiple Package Options:

    pkgs
        A list of packages to delete. Must be passed as a python list. The
        ``name`` parameter will be ignored if this option is passed.

    .. versionadded:: 0.16.0


    Returns a dict containing the changes.

    CLI Example:

    .. code-block:: bash

        salt '*' pkg.purge <package name>
        salt '*' pkg.purge <package1>,<package2>,<package3>
        salt '*' pkg.purge pkgs='["foo", "bar"]'
    '''
    return _uninstall(action='purge', name=name, pkgs=pkgs, **kwargs)


def upgrade(refresh=True, dist_upgrade=True):
    '''
    Upgrades all packages via ``apt-get dist-upgrade``

    Returns a dict containing the changes.

        {'<package>':  {'old': '<old-version>',
                        'new': '<new-version>'}}

    dist_upgrade
        Whether to perform the upgrade using dist-upgrade vs upgrade.  Default
        is to use dist-upgrade.

    .. versionadded:: 2014.7.0

    CLI Example:

    .. code-block:: bash

        salt '*' pkg.upgrade
    '''
    ret = {'changes': {},
           'result': True,
           'comment': '',
           }

    if salt.utils.is_true(refresh):
        refresh_db()

    old = list_pkgs()
    if dist_upgrade:
        cmd = ['apt-get', '-q', '-y', '-o', 'DPkg::Options::=--force-confold',
               '-o', 'DPkg::Options::=--force-confdef', 'dist-upgrade']
    else:
        cmd = ['apt-get', '-q', '-y', '-o', 'DPkg::Options::=--force-confold',
               '-o', 'DPkg::Options::=--force-confdef', 'upgrade']
    call = __salt__['cmd.run_all'](cmd, python_shell=False, output_loglevel='trace',
                                   env=DPKG_ENV_VARS.copy())
    if call['retcode'] != 0:
        ret['result'] = False
        if 'stderr' in call:
            ret['comment'] += call['stderr']
        if 'stdout' in call:
            ret['comment'] += call['stdout']
    else:
        __context__.pop('pkg.list_pkgs', None)
        new = list_pkgs()
        ret['changes'] = salt.utils.compare_dicts(old, new)
    return ret


def hold(name=None, pkgs=None, sources=None, **kwargs):  # pylint: disable=W0613
    '''
    .. versionadded:: 2014.7.0

    Set package in 'hold' state, meaning it will not be upgraded.

    name
        The name of the package, e.g., 'tmux'

        CLI Example:

        .. code-block:: bash

            salt '*' pkg.hold <package name>

    pkgs
        A list of packages to hold. Must be passed as a python list.

        CLI Example:

        .. code-block:: bash

            salt '*' pkg.hold pkgs='["foo", "bar"]'
    '''
    if not name and not pkgs and not sources:
        raise SaltInvocationError(
            'One of name, pkgs, or sources must be specified.'
        )
    if pkgs and sources:
        raise SaltInvocationError(
            'Only one of pkgs or sources can be specified.'
        )

    targets = []
    if pkgs:
        targets.extend(pkgs)
    elif sources:
        for source in sources:
            targets.append(next(iter(source)))
    else:
        targets.append(name)

    ret = {}
    for target in targets:
        if isinstance(target, dict):
            target = next(iter(target))

        ret[target] = {'name': target,
                       'changes': {},
                       'result': False,
                       'comment': ''}

        state = get_selections(pattern=target, state='hold')
        if not state:
            ret[target]['comment'] = ('Package {0} not currently held.'
                                      .format(target))
        elif not salt.utils.is_true(state.get('hold', False)):
            if 'test' in __opts__ and __opts__['test']:
                ret[target].update(result=None)
                ret[target]['comment'] = ('Package {0} is set to be held.'
                                          .format(target))
            else:
                result = set_selections(selection={'hold': [target]})
                ret[target].update(changes=result[target], result=True)
                ret[target]['comment'] = ('Package {0} is now being held.'
                                          .format(target))
        else:
            ret[target].update(result=True)
            ret[target]['comment'] = ('Package {0} is already set to be held.'
                                      .format(target))
    return ret


def unhold(name=None, pkgs=None, sources=None, **kwargs):  # pylint: disable=W0613
    '''
    .. versionadded:: 2014.7.0

    Set package current in 'hold' state to install state,
    meaning it will be upgraded.

    name
        The name of the package, e.g., 'tmux'

        CLI Example:

        .. code-block:: bash

            salt '*' pkg.unhold <package name>

    pkgs
        A list of packages to hold. Must be passed as a python list.

        CLI Example:

        .. code-block:: bash

            salt '*' pkg.unhold pkgs='["foo", "bar"]'
    '''
    if not name and not pkgs and not sources:
        raise SaltInvocationError(
            'One of name, pkgs, or sources must be specified.'
        )
    if pkgs and sources:
        raise SaltInvocationError(
            'Only one of pkgs or sources can be specified.'
        )

    targets = []
    if pkgs:
        targets.extend(pkgs)
    elif sources:
        for source in sources:
            targets.append(next(iter(source)))
    else:
        targets.append(name)

    ret = {}
    for target in targets:
        if isinstance(target, dict):
            target = next(iter(target))

        ret[target] = {'name': target,
                       'changes': {},
                       'result': False,
                       'comment': ''}

        state = get_selections(pattern=target)
        if not state:
            ret[target]['comment'] = ('Package {0} does not have a state.'
                                      .format(target))
        elif salt.utils.is_true(state.get('hold', False)):
            if 'test' in __opts__ and __opts__['test']:
                ret[target].update(result=None)
                ret['comment'] = ('Package {0} is set not to be held.'
                                  .format(target))
            else:
                result = set_selections(selection={'install': [target]})
                ret[target].update(changes=result[target], result=True)
                ret[target]['comment'] = ('Package {0} is no longer being '
                                          'held.'.format(target))
        else:
            ret[target].update(result=True)
            ret[target]['comment'] = ('Package {0} is already set not to be '
                                      'held.'.format(target))
    return ret


def _clean_pkglist(pkgs):
    '''
    Go through package list and, if any packages have more than one virtual
    package marker and no actual package versions, remove all virtual package
    markers. If there is a mix of actual package versions and virtual package
    markers, remove the virtual package markers.
    '''
    for name, versions in six.iteritems(pkgs):
        stripped = [v for v in versions if v != '1']
        if not stripped:
            pkgs[name] = ['1']
        elif versions != stripped:
            pkgs[name] = stripped


def list_pkgs(versions_as_list=False,
              removed=False,
              purge_desired=False,
              **kwargs):  # pylint: disable=W0613
    '''
    List the packages currently installed in a dict::

        {'<package_name>': '<version>'}

    removed
        If ``True``, then only packages which have been removed (but not
        purged) will be returned.

    purge_desired
        If ``True``, then only packages which have been marked to be purged,
        but can't be purged due to their status as dependencies for other
        installed packages, will be returned. Note that these packages will
        appear in installed

        .. versionchanged:: 2014.1.1

            Packages in this state now correctly show up in the output of this
            function.

    .. note:: External dependencies

        Virtual package resolution requires the ``dctrl-tools`` package to be
        installed. Virtual packages will show a version of ``1``.

    CLI Example:

    .. code-block:: bash

        salt '*' pkg.list_pkgs
        salt '*' pkg.list_pkgs versions_as_list=True
    '''
    versions_as_list = salt.utils.is_true(versions_as_list)
    removed = salt.utils.is_true(removed)
    purge_desired = salt.utils.is_true(purge_desired)

    if 'pkg.list_pkgs' in __context__:
        if removed:
            ret = copy.deepcopy(__context__['pkg.list_pkgs']['removed'])
        else:
            ret = copy.deepcopy(__context__['pkg.list_pkgs']['purge_desired'])
            if not purge_desired:
                ret.update(__context__['pkg.list_pkgs']['installed'])
        if not versions_as_list:
            __salt__['pkg_resource.stringify'](ret)
        return ret

    ret = {'installed': {}, 'removed': {}, 'purge_desired': {}}
    cmd = ['dpkg-query', '--showformat',
           '${Status} ${Package} ${Version} ${Architecture}\n', '-W']

    out = __salt__['cmd.run_stdout'](
            cmd,
            output_loglevel='trace',
            python_shell=False)
    # Typical lines of output:
    # install ok installed zsh 4.3.17-1ubuntu1 amd64
    # deinstall ok config-files mc 3:4.8.1-2ubuntu1 amd64
    for line in out.splitlines():
        cols = line.split()
        try:
            linetype, status, name, version_num, arch = \
                [cols[x] for x in (0, 2, 3, 4, 5)]
        except (ValueError, IndexError):
            continue
        if __grains__.get('cpuarch', '') == 'x86_64':
            osarch = __grains__.get('osarch', '')
            if arch != 'all' and osarch == 'amd64' and osarch != arch:
                name += ':{0}'.format(arch)
        if len(cols):
            if ('install' in linetype or 'hold' in linetype) and \
                    'installed' in status:
                __salt__['pkg_resource.add_pkg'](ret['installed'],
                                                 name,
                                                 version_num)
            elif 'deinstall' in linetype:
                __salt__['pkg_resource.add_pkg'](ret['removed'],
                                                 name,
                                                 version_num)
            elif 'purge' in linetype and status == 'installed':
                __salt__['pkg_resource.add_pkg'](ret['purge_desired'],
                                                 name,
                                                 version_num)

    # Check for virtual packages. We need dctrl-tools for this.
    if not removed:
        virtpkgs_all = _get_virtual()
        virtpkgs = set()
        for realpkg, provides in six.iteritems(virtpkgs_all):
            # grep-available returns info on all virtual packages. Ignore any
            # virtual packages that do not have the real package installed.
            if realpkg in ret['installed']:
                virtpkgs.update(provides)
        for virtname in virtpkgs:
            # Set virtual package versions to '1'
            __salt__['pkg_resource.add_pkg'](ret['installed'], virtname, '1')

    for pkglist_type in ('installed', 'removed', 'purge_desired'):
        __salt__['pkg_resource.sort_pkglist'](ret[pkglist_type])
        _clean_pkglist(ret[pkglist_type])

    __context__['pkg.list_pkgs'] = copy.deepcopy(ret)

    if removed:
        ret = ret['removed']
    else:
        ret = copy.deepcopy(__context__['pkg.list_pkgs']['purge_desired'])
        if not purge_desired:
            ret.update(__context__['pkg.list_pkgs']['installed'])
    if not versions_as_list:
        __salt__['pkg_resource.stringify'](ret)
    return ret


def _get_upgradable(dist_upgrade=True):
    '''
    Utility function to get upgradable packages

    Sample return data:
    { 'pkgname': '1.2.3-45', ... }
    '''

    cmd = ['apt-get', '--just-print']
    if dist_upgrade:
        cmd.append('dist-upgrade')
    else:
        cmd.append('upgrade')
    call = __salt__['cmd.run_all'](cmd, output_loglevel='trace', python_shell=False)

    if call['retcode'] != 0:
        comment = ''
        if 'stderr' in call:
            comment += call['stderr']
        if 'stdout' in call:
            comment += call['stdout']
        raise CommandExecutionError(
            '{0}'.format(comment)
        )
    else:
        out = call['stdout']

    # rexp parses lines that look like the following:
    # Conf libxfont1 (1:1.4.5-1 Debian:testing [i386])
    rexp = re.compile('(?m)^Conf '
                      '([^ ]+) '          # Package name
                      r'\(([^ ]+)')       # Version
    keys = ['name', 'version']
    _get = lambda l, k: l[keys.index(k)]

    upgrades = rexp.findall(out)

    ret = {}
    for line in upgrades:
        name = _get(line, 'name')
        version_num = _get(line, 'version')
        ret[name] = version_num

    return ret


def list_upgrades(refresh=True, dist_upgrade=True):
    '''
    List all available package upgrades.

    refresh
        Whether to refresh the package database before listing upgrades.
        Default: True.

    dist_upgrade
        Whether to list the upgrades using dist-upgrade vs upgrade.  Default is
        to use dist-upgrade.

    CLI Example:

    .. code-block:: bash

        salt '*' pkg.list_upgrades
    '''
    if salt.utils.is_true(refresh):
        refresh_db()
    return _get_upgradable(dist_upgrade)


def upgrade_available(name):
    '''
    Check whether or not an upgrade is available for a given package

    CLI Example:

    .. code-block:: bash

        salt '*' pkg.upgrade_available <package name>
    '''
    return latest_version(name) != ''


def version_cmp(pkg1, pkg2):
    '''
    Do a cmp-style comparison on two packages. Return -1 if pkg1 < pkg2, 0 if
    pkg1 == pkg2, and 1 if pkg1 > pkg2. Return None if there was a problem
    making the comparison.

    CLI Example:

    .. code-block:: bash

        salt '*' pkg.version_cmp '0.2.4-0ubuntu1' '0.2.4.1-0ubuntu1'
    '''
    try:
        for oper, ret in (('lt', -1), ('eq', 0), ('gt', 1)):
            cmd = 'dpkg --compare-versions {0!r} {1} ' \
                  '{2!r}'.format(_cmd_quote(pkg1), oper, _cmd_quote(pkg2))
            retcode = __salt__['cmd.retcode'](
                cmd, output_loglevel='trace', ignore_retcode=True
            )
            if retcode == 0:
                return ret
    except Exception as exc:
        log.error(exc)
    return None


def _split_repo_str(repo):
    '''
    Return APT source entry as a tuple.
    '''
    split = sourceslist.SourceEntry(repo)
    return split.type, split.uri, split.dist, split.comps


def _consolidate_repo_sources(sources):
    '''
    Consolidate APT sources.
    '''
    if not isinstance(sources, sourceslist.SourcesList):
        raise TypeError('{0!r} not a {1!r}'.format(type(sources),
                                                   sourceslist.SourcesList))

    consolidated = {}
    delete_files = set()
    base_file = sourceslist.SourceEntry('').file

    repos = [s for s in sources.list if not s.invalid]

    for repo in repos:
        repo.uri = repo.uri.rstrip('/')
        key = str((getattr(repo, 'architectures', []),
                   repo.disabled, repo.type, repo.uri, repo.dist))
        if key in consolidated:
            combined = consolidated[key]
            combined_comps = set(repo.comps).union(set(combined.comps))
            consolidated[key].comps = list(combined_comps)
        else:
            consolidated[key] = sourceslist.SourceEntry(_strip_uri(repo.line))

        if repo.file != base_file:
            delete_files.add(repo.file)

    sources.list = list(consolidated.values())
    sources.save()
    for file_ in delete_files:
        try:
            os.remove(file_)
        except Exception:
            pass
    return sources


def list_repos():
    '''
    Lists all repos in the sources.list (and sources.lists.d) files

    CLI Example:

    .. code-block:: bash

       salt '*' pkg.list_repos
       salt '*' pkg.list_repos disabled=True
    '''
    _check_apt()
    repos = {}
    sources = sourceslist.SourcesList()
    for source in sources.list:
        if source.invalid:
            continue
        repo = {}
        repo['file'] = source.file
        repo['comps'] = getattr(source, 'comps', [])
        repo['disabled'] = source.disabled
        repo['dist'] = source.dist
        repo['type'] = source.type
        repo['uri'] = source.uri.rstrip('/')
        repo['line'] = _strip_uri(source.line.strip())
        repo['architectures'] = getattr(source, 'architectures', [])
        repos.setdefault(source.uri, []).append(repo)
    return repos


def get_repo(repo, **kwargs):
    '''
    Display a repo from the sources.list / sources.list.d

    The repo passed in needs to be a complete repo entry.

    CLI Examples:

    .. code-block:: bash

        salt '*' pkg.get_repo "myrepo definition"
    '''
    _check_apt()
    ppa_auth = kwargs.get('ppa_auth', None)
    # we have to be clever about this since the repo definition formats
    # are a bit more "loose" than in some other distributions
    if repo.startswith('ppa:') and __grains__['os'] == 'Ubuntu':
        # This is a PPA definition meaning special handling is needed
        # to derive the name.
        dist = __grains__['lsb_distrib_codename']
        owner_name, ppa_name = repo[4:].split('/')
        if ppa_auth:
            auth_info = '{0}@'.format(ppa_auth)
            repo = LP_PVT_SRC_FORMAT.format(auth_info, owner_name,
                                            ppa_name, dist)
        else:
            if HAS_SOFTWAREPROPERTIES:
                if hasattr(softwareproperties.ppa, 'PPAShortcutHandler'):
                    repo = softwareproperties.ppa.PPAShortcutHandler(repo).expand(
                        __grains__['lsb_distrib_codename'])[0]
                else:
                    repo = softwareproperties.ppa.expand_ppa_line(
                        repo,
                        __grains__['lsb_distrib_codename'])[0]
            else:
                repo = LP_SRC_FORMAT.format(owner_name, ppa_name, dist)

    repos = list_repos()

    if repos:
        try:
            repo_type, repo_uri, repo_dist, repo_comps = _split_repo_str(repo)
            if ppa_auth:
                uri_match = re.search('(http[s]?://)(.+)', repo_uri)
                if uri_match:
                    if not uri_match.group(2).startswith(ppa_auth):
                        repo_uri = '{0}{1}@{2}'.format(uri_match.group(1),
                                                       ppa_auth,
                                                       uri_match.group(2))
        except SyntaxError:
            raise CommandExecutionError(
                'Error: repo {0!r} is not a well formatted definition'
                .format(repo)
            )

        for source in six.itervalues(repos):
            for sub in source:
                if (sub['type'] == repo_type and
                    # strip trailing '/' from repo_uri, it's valid in definition
                    # but not valid when compared to persisted source
                    sub['uri'].rstrip('/') == repo_uri.rstrip('/') and
                        sub['dist'] == repo_dist):
                    if not repo_comps:
                        return sub
                    for comp in repo_comps:
                        if comp in sub.get('comps', []):
                            return sub
    return {}


def del_repo(repo, **kwargs):
    '''
    Delete a repo from the sources.list / sources.list.d

    If the .list file is in the sources.list.d directory
    and the file that the repo exists in does not contain any other
    repo configuration, the file itself will be deleted.

    The repo passed in must be a fully formed repository definition
    string.

    CLI Examples:

    .. code-block:: bash

        salt '*' pkg.del_repo "myrepo definition"
    '''
    _check_apt()
    is_ppa = False
    if repo.startswith('ppa:') and __grains__['os'] == 'Ubuntu':
        # This is a PPA definition meaning special handling is needed
        # to derive the name.
        is_ppa = True
        dist = __grains__['lsb_distrib_codename']
        if not HAS_SOFTWAREPROPERTIES:
            _warn_software_properties(repo)
            owner_name, ppa_name = repo[4:].split('/')
            if 'ppa_auth' in kwargs:
                auth_info = '{0}@'.format(kwargs['ppa_auth'])
                repo = LP_PVT_SRC_FORMAT.format(auth_info, dist, owner_name,
                                                ppa_name)
            else:
                repo = LP_SRC_FORMAT.format(owner_name, ppa_name, dist)
        else:
            if hasattr(softwareproperties.ppa, 'PPAShortcutHandler'):
                repo = softwareproperties.ppa.PPAShortcutHandler(repo).expand(dist)[0]
            else:
                repo = softwareproperties.ppa.expand_ppa_line(repo, dist)[0]

    sources = sourceslist.SourcesList()
    repos = [s for s in sources.list if not s.invalid]
    if repos:
        deleted_from = dict()
        try:
            repo_type, repo_uri, repo_dist, repo_comps = _split_repo_str(repo)
        except SyntaxError:
            error_str = 'Error: repo {0!r} not a well formatted definition'
            return error_str.format(repo)

        for source in repos:
            if (source.type == repo_type and source.uri == repo_uri and
                    source.dist == repo_dist):

                s_comps = set(source.comps)
                r_comps = set(repo_comps)
                if s_comps.intersection(r_comps):
                    deleted_from[source.file] = 0
                    source.comps = list(s_comps.difference(r_comps))
                    if not source.comps:
                        try:
                            sources.remove(source)
                        except ValueError:
                            pass
            # PPAs are special and can add deb-src where expand_ppa_line doesn't
            # always reflect this.  Lets just cleanup here for good measure
            if (is_ppa and repo_type == 'deb' and source.type == 'deb-src' and
                    source.uri == repo_uri and source.dist == repo_dist):

                s_comps = set(source.comps)
                r_comps = set(repo_comps)
                if s_comps.intersection(r_comps):
                    deleted_from[source.file] = 0
                    source.comps = list(s_comps.difference(r_comps))
                    if not source.comps:
                        try:
                            sources.remove(source)
                        except ValueError:
                            pass
            sources.save()
        if deleted_from:
            ret = ''
            for source in sources:
                if source.file in deleted_from:
                    deleted_from[source.file] += 1
            for repo_file, count in six.iteritems(deleted_from):
                msg = 'Repo {0!r} has been removed from {1}.\n'
                if count == 0 and 'sources.list.d/' in repo_file:
                    if os.path.isfile(repo_file):
                        msg = ('File {1} containing repo {0!r} has been '
                               'removed.\n')
                        try:
                            os.remove(repo_file)
                        except OSError:
                            pass
                ret += msg.format(repo, repo_file)
            # explicit refresh after a repo is deleted
            refresh_db()
            return ret

    return "Repo {0} doesn't exist in the sources.list(s)".format(repo)


def mod_repo(repo, saltenv='base', **kwargs):
    '''
    Modify one or more values for a repo.  If the repo does not exist, it will
    be created, so long as the definition is well formed.  For Ubuntu the
    "ppa:<project>/repo" format is acceptable. "ppa:" format can only be
    used to create a new repository.

    The following options are available to modify a repo definition::

        comps (a comma separated list of components for the repo, e.g. "main")
        file (a file name to be used)
        keyserver (keyserver to get gpg key from)
        keyid (key id to load with the keyserver argument)
        key_url (URL to a gpg key to add to the apt gpg keyring)
        consolidate (if true, will attempt to de-dup and consolidate sources)

        * Note: Due to the way keys are stored for apt, there is a known issue
                where the key wont be updated unless another change is made
                at the same time.  Keys should be properly added on initial
                configuration.

    CLI Examples:

    .. code-block:: bash

        salt '*' pkg.mod_repo 'myrepo definition' uri=http://new/uri
        salt '*' pkg.mod_repo 'myrepo definition' comps=main,universe
    '''
    _check_apt()
    # to ensure no one sets some key values that _shouldn't_ be changed on the
    # object itself, this is just a white-list of "ok" to set properties
    if repo.startswith('ppa:'):
        if __grains__['os'] == 'Ubuntu':
            # secure PPAs cannot be supported as of the time of this code
            # implementation via apt-add-repository.  The code path for
            # secure PPAs should be the same as urllib method
            if HAS_SOFTWAREPROPERTIES and 'ppa_auth' not in kwargs:
                repo_info = get_repo(repo)
                if repo_info:
                    return {repo: repo_info}
                else:
                    if float(__grains__['osrelease']) < 12.04:
                        cmd = 'apt-add-repository {0}'.format(_cmd_quote(repo))
                    else:
                        cmd = 'apt-add-repository -y {0}'.format(_cmd_quote(repo))
                    out = __salt__['cmd.run_stdout'](cmd, **kwargs)
                    # explicit refresh when a repo is modified.
                    if kwargs.get('refresh_db', True):
                        refresh_db()
                    return {repo: out}
            else:
                if not HAS_SOFTWAREPROPERTIES:
                    _warn_software_properties(repo)
                else:
                    log.info('Falling back to urllib method for private PPA')

                # fall back to urllib style
                try:
                    owner_name, ppa_name = repo[4:].split('/', 1)
                except ValueError:
                    raise CommandExecutionError(
                        'Unable to get PPA info from argument. '
                        'Expected format "<PPA_OWNER>/<PPA_NAME>" '
                        '(e.g. saltstack/salt) not found.  Received '
                        '{0!r} instead.'.format(repo[4:])
                    )
                dist = __grains__['lsb_distrib_codename']
                # ppa has a lot of implicit arguments. Make them explicit.
                # These will defer to any user-defined variants
                kwargs['dist'] = dist
                ppa_auth = ''
                if 'file' not in kwargs:
                    filename = '/etc/apt/sources.list.d/{0}-{1}-{2}.list'
                    kwargs['file'] = filename.format(owner_name, ppa_name,
                                                     dist)
                try:
                    launchpad_ppa_info = _get_ppa_info_from_launchpad(
                        owner_name, ppa_name)
                    if 'ppa_auth' not in kwargs:
                        kwargs['keyid'] = launchpad_ppa_info[
                            'signing_key_fingerprint']
                    else:
                        if 'keyid' not in kwargs:
                            error_str = 'Private PPAs require a ' \
                                        'keyid to be specified: {0}/{1}'
                            raise CommandExecutionError(
                                error_str.format(owner_name, ppa_name)
                            )
                except HTTPError as exc:
                    raise CommandExecutionError(
                        'Launchpad does not know about {0}/{1}: {2}'.format(
                            owner_name, ppa_name, exc)
                    )
                except IndexError as exc:
                    raise CommandExecutionError(
                        'Launchpad knows about {0}/{1} but did not '
                        'return a fingerprint. Please set keyid '
                        'manually: {2}'.format(owner_name, ppa_name, exc)
                    )

                if 'keyserver' not in kwargs:
                    kwargs['keyserver'] = 'keyserver.ubuntu.com'
                if 'ppa_auth' in kwargs:
                    if not launchpad_ppa_info['private']:
                        raise CommandExecutionError(
                            'PPA is not private but auth credentials '
                            'passed: {0}'.format(repo)
                        )
                # assign the new repo format to the "repo" variable
                # so we can fall through to the "normal" mechanism
                # here.
                if 'ppa_auth' in kwargs:
                    ppa_auth = '{0}@'.format(kwargs['ppa_auth'])
                    repo = LP_PVT_SRC_FORMAT.format(ppa_auth, owner_name,
                                                    ppa_name, dist)
                else:
                    repo = LP_SRC_FORMAT.format(owner_name, ppa_name, dist)
        else:
            raise CommandExecutionError(
                'cannot parse "ppa:" style repo definitions: {0}'
                .format(repo)
            )

    sources = sourceslist.SourcesList()
    if kwargs.get('consolidate', False):
        # attempt to de-dup and consolidate all sources
        # down to entries in sources.list
        # this option makes it easier to keep the sources
        # list in a "sane" state.
        #
        # this should remove duplicates, consolidate comps
        # for a given source down to one line
        # and eliminate "invalid" and comment lines
        #
        # the second side effect is removal of files
        # that are not the main sources.list file
        sources = _consolidate_repo_sources(sources)

    repos = [s for s in sources if not s.invalid]
    mod_source = None
    try:
        repo_type, repo_uri, repo_dist, repo_comps = _split_repo_str(repo)
    except SyntaxError:
        raise SyntaxError(
            'Error: repo {0!r} not a well formatted definition'.format(repo)
        )

    full_comp_list = set(repo_comps)

    if 'keyid' in kwargs:
        keyid = kwargs.pop('keyid', None)
        keyserver = kwargs.pop('keyserver', None)
        if not keyid or not keyserver:
            error_str = 'both keyserver and keyid options required.'
            raise NameError(error_str)
        if isinstance(keyid, int):  # yaml can make this an int, we need the hex version
            keyid = hex(keyid)
        cmd = 'apt-key export {0}'.format(_cmd_quote(keyid))
        output = __salt__['cmd.run_stdout'](cmd, **kwargs)
        imported = output.startswith('-----BEGIN PGP')
        if keyserver:
            if not imported:
                cmd = ('apt-key adv --keyserver {0} --logger-fd 1 '
                       '--recv-keys {1}')
                ret = __salt__['cmd.run_all'](cmd.format(_cmd_quote(keyserver),
                                                         _cmd_quote(keyid)),
                                                         **kwargs)
                if ret['retcode'] != 0:
                    raise CommandExecutionError(
                        'Error: key retrieval failed: {0}'
                        .format(ret['stdout'])
                    )

    elif 'key_url' in kwargs:
        key_url = kwargs['key_url']
        fn_ = __salt__['cp.cache_file'](key_url, saltenv)
        cmd = 'apt-key add {0}'.format(_cmd_quote(fn_))
        out = __salt__['cmd.run_stdout'](cmd, **kwargs)
        if not out.upper().startswith('OK'):
            raise CommandExecutionError(
                'Error: key retrieval failed: {0}'.format(cmd.format(key_url))
            )

    if 'comps' in kwargs:
        kwargs['comps'] = kwargs['comps'].split(',')
        full_comp_list |= set(kwargs['comps'])
    else:
        kwargs['comps'] = list(full_comp_list)

    if 'architectures' in kwargs:
        kwargs['architectures'] = kwargs['architectures'].split(',')

    if 'disabled' in kwargs:
        kw_disabled = kwargs['disabled']
        if kw_disabled is True or str(kw_disabled).lower() == 'true':
            kwargs['disabled'] = True
        else:
            kwargs['disabled'] = False

    kw_type = kwargs.get('type')
    kw_dist = kwargs.get('dist')

    for source in repos:
        # This series of checks will identify the starting source line
        # and the resulting source line.  The idea here is to ensure
        # we are not retuning bogus data because the source line
        # has already been modified on a previous run.
        if ((source.type == repo_type and source.uri == repo_uri
             and source.dist == repo_dist) or
            (source.dist == kw_dist and source.type == kw_type
             and source.type == kw_type)):

            for comp in full_comp_list:
                if comp in getattr(source, 'comps', []):
                    mod_source = source
            if not source.comps:
                mod_source = source
            if mod_source:
                break

    if not mod_source:
        mod_source = sourceslist.SourceEntry(repo)
        if 'comments' in kwargs:
            mod_source.comment = " ".join(str(c) for c in kwargs['comments'])
        sources.list.append(mod_source)

    # if all comps aren't part of the disable
    # match, it is important we keep the comps
    # not destined to be disabled/enabled in
    # the original state
    if ('disabled' in kwargs and
            mod_source.disabled != kwargs['disabled']):

        s_comps = set(mod_source.comps)
        r_comps = set(repo_comps)
        if s_comps.symmetric_difference(r_comps):
            new_source = sourceslist.SourceEntry(source.line)
            new_source.file = source.file
            new_source.comps = list(r_comps.difference(s_comps))
            source.comps = list(s_comps.difference(r_comps))
            sources.insert(sources.index(source), new_source)
            sources.save()

    for key in kwargs:
        if key in _MODIFY_OK and hasattr(mod_source, key):
            setattr(mod_source, key, kwargs[key])
    sources.save()
    # on changes, explicitly refresh
    if kwargs.get('refresh_db', True):
        refresh_db()
    return {
        repo: {
            'architectures': getattr(mod_source, 'architectures', []),
            'comps': mod_source.comps,
            'disabled': mod_source.disabled,
            'file': mod_source.file,
            'type': mod_source.type,
            'uri': mod_source.uri,
            'line': mod_source.line
        }
    }


def file_list(*packages):
    '''
    List the files that belong to a package. Not specifying any packages will
    return a list of _every_ file on the system's package database (not
    generally recommended).

    CLI Examples:

    .. code-block:: bash

        salt '*' pkg.file_list httpd
        salt '*' pkg.file_list httpd postfix
        salt '*' pkg.file_list
    '''
    return __salt__['lowpkg.file_list'](*packages)


def file_dict(*packages):
    '''
    List the files that belong to a package, grouped by package. Not
    specifying any packages will return a list of _every_ file on the system's
    package database (not generally recommended).

    CLI Examples:

    .. code-block:: bash

        salt '*' pkg.file_list httpd
        salt '*' pkg.file_list httpd postfix
        salt '*' pkg.file_list
    '''
    return __salt__['lowpkg.file_dict'](*packages)


def _strip_uri(repo):
    '''
    Remove the trailing slash from the URI in a repo definition
    '''
    splits = repo.split()
    for idx in range(len(splits)):
        if any(splits[idx].startswith(x)
               for x in ('http://', 'https://', 'ftp://')):
            splits[idx] = splits[idx].rstrip('/')
    return ' '.join(splits)


def expand_repo_def(repokwargs):
    '''
    Take a repository definition and expand it to the full pkg repository dict
    that can be used for comparison.  This is a helper function to make
    the Debian/Ubuntu apt sources sane for comparison in the pkgrepo states.

    There is no use to calling this function via the CLI.
    '''
    _check_apt()

    sanitized = {}
    repo = _strip_uri(repokwargs['repo'])
    if repo.startswith('ppa:') and __grains__['os'] == 'Ubuntu':
        dist = __grains__['lsb_distrib_codename']
        owner_name, ppa_name = repo[4:].split('/', 1)
        if 'ppa_auth' in repokwargs:
            auth_info = '{0}@'.format(repokwargs['ppa_auth'])
            repo = LP_PVT_SRC_FORMAT.format(auth_info, owner_name, ppa_name,
                                            dist)
        else:
            if HAS_SOFTWAREPROPERTIES:
                if hasattr(softwareproperties.ppa, 'PPAShortcutHandler'):
                    repo = softwareproperties.ppa.PPAShortcutHandler(repo).expand(dist)[0]
                else:
                    repo = softwareproperties.ppa.expand_ppa_line(repo, dist)[0]
            else:
                repo = LP_SRC_FORMAT.format(owner_name, ppa_name, dist)

        if 'file' not in repokwargs:
            filename = '/etc/apt/sources.list.d/{0}-{1}-{2}.list'
            repokwargs['file'] = filename.format(owner_name, ppa_name,
                                                 dist)

    source_entry = sourceslist.SourceEntry(repo)
    for kwarg in _MODIFY_OK:
        if kwarg in repokwargs:
            setattr(source_entry, kwarg, repokwargs[kwarg])

    sanitized['file'] = source_entry.file
    sanitized['comps'] = getattr(source_entry, 'comps', [])
    sanitized['disabled'] = source_entry.disabled
    sanitized['dist'] = source_entry.dist
    sanitized['type'] = source_entry.type
    sanitized['uri'] = source_entry.uri.rstrip('/')
    sanitized['line'] = source_entry.line.strip()
    sanitized['architectures'] = getattr(source_entry, 'architectures', [])

    return sanitized


def _parse_selections(dpkgselection):
    '''
    Parses the format from ``dpkg --get-selections`` and return a format that
    pkg.get_selections and pkg.set_selections work with.
    '''
    ret = {}
    if isinstance(dpkgselection, six.string_types):
        dpkgselection = dpkgselection.split('\n')
    for line in dpkgselection:
        if line:
            _pkg, _state = line.split()
            if _state in ret:
                ret[_state].append(_pkg)
            else:
                ret[_state] = [_pkg]
    return ret


def get_selections(pattern=None, state=None):
    '''
    View package state from the dpkg database.

    Returns a dict of dicts containing the state, and package names:

    .. code-block:: python

        {'<host>':
            {'<state>': ['pkg1',
                         ...
                        ]
            },
            ...
        }

    CLI Example:

    .. code-block:: bash

        salt '*' pkg.get_selections
        salt '*' pkg.get_selections 'python-*'
        salt '*' pkg.get_selections state=hold
        salt '*' pkg.get_selections 'openssh*' state=hold
    '''
    ret = {}
    cmd = 'dpkg --get-selections'
    if pattern:
        cmd += ' {0!r}'.format(_cmd_quote(pattern))
    else:
        cmd += ' "*"'
    stdout = __salt__['cmd.run_stdout'](cmd, output_loglevel='trace')
    ret = _parse_selections(stdout)
    if state:
        return {state: ret.get(state, [])}
    return ret


# TODO: allow state=None to be set, and that *args will be set to that state
# TODO: maybe use something similar to pkg_resources.pack_pkgs to allow a list
# passed to selection, with the default state set to whatever is passed by the
# above, but override that if explicitly specified
# TODO: handle path to selection file from local fs as well as from salt file
# server
def set_selections(path=None, selection=None, clear=False, saltenv='base'):
    '''
    Change package state in the dpkg database.

    The state can be any one of, documented in ``dpkg(1)``:

     - install
     - hold
     - deinstall
     - purge

    This command is commonly used to mark specific packages to be held from
    being upgraded, that is, to be kept at a certain version. When a state is
    changed to anything but being held, then it is typically followed by
    ``apt-get -u dselect-upgrade``.

    Note: Be careful with the ``clear`` argument, since it will start
    with setting all packages to deinstall state.

    Returns a dict of dicts containing the package names, and the new and old
    versions:

    .. code-block:: python

        {'<host>':
            {'<package>': {'new': '<new-state>',
                           'old': '<old-state>'}
            },
            ...
        }

    CLI Example:

    .. code-block:: bash

        salt '*' pkg.set_selections selection='{"install": ["netcat"]}'
        salt '*' pkg.set_selections selection='{"hold": ["openssh-server", "openssh-client"]}'
        salt '*' pkg.set_selections salt://path/to/file
        salt '*' pkg.set_selections salt://path/to/file clear=True
    '''
    ret = {}
    if not path and not selection:
        return ret
    if path and selection:
        err = ('The \'selection\' and \'path\' arguments to '
               'pkg.set_selections are mutually exclusive, and cannot be '
               'specified together')
        raise SaltInvocationError(err)

    if isinstance(selection, six.string_types):
        try:
            selection = yaml.safe_load(selection)
        except (yaml.parser.ParserError, yaml.scanner.ScannerError) as exc:
            raise SaltInvocationError(
                'Improperly-formatted selection: {0}'.format(exc)
            )

    if path:
        path = __salt__['cp.cache_file'](path, saltenv)
        with salt.utils.fopen(path, 'r') as ifile:
            content = ifile.readlines()
        selection = _parse_selections(content)

    if selection:
        valid_states = ('install', 'hold', 'deinstall', 'purge')
        bad_states = [x for x in selection if x not in valid_states]
        if bad_states:
            raise SaltInvocationError(
                'Invalid state(s): {0}'.format(', '.join(bad_states))
            )

        if clear:
            cmd = 'dpkg --clear-selections'
            if not __opts__['test']:
                result = __salt__['cmd.run_all'](cmd, output_loglevel='trace')
                if result['retcode'] != 0:
                    err = ('Running dpkg --clear-selections failed: '
                           '{0}'.format(result['stderr']))
                    log.error(err)
                    raise CommandExecutionError(err)

        sel_revmap = {}
        for _state, _pkgs in six.iteritems(get_selections()):
            sel_revmap.update(dict((_pkg, _state) for _pkg in _pkgs))

        for _state, _pkgs in six.iteritems(selection):
            for _pkg in _pkgs:
                if _state == sel_revmap.get(_pkg):
                    continue
                cmd = 'dpkg --set-selections'
                cmd_in = '{0} {1}'.format(_pkg, _state)
                if not __opts__['test']:
                    result = __salt__['cmd.run_all'](cmd,
                                                     stdin=cmd_in,
                                                     output_loglevel='trace')
                    if result['retcode'] != 0:
                        log.error(
                            'failed to set state {0} for package '
                            '{1}'.format(_state, _pkg)
                        )
                    else:
                        ret[_pkg] = {'old': sel_revmap.get(_pkg),
                                     'new': _state}
    return ret


def _resolve_deps(name, pkgs, **kwargs):
    '''
    Installs missing dependencies and marks them as auto installed so they
    are removed when no more manually installed packages depend on them.

    .. versionadded:: 2014.7.0

    :depends:   - python-apt module
    '''
    missing_deps = []
    for pkg_file in pkgs:
        deb = apt.debfile.DebPackage(filename=pkg_file, cache=apt.Cache())
        if deb.check():
            missing_deps.extend(deb.missing_deps)

    if missing_deps:
        cmd = ['apt-get', '-q', '-y']
        cmd = cmd + ['-o', 'DPkg::Options::=--force-confold']
        cmd = cmd + ['-o', 'DPkg::Options::=--force-confdef']
        cmd.append('install')
        cmd.extend(missing_deps)

        ret = __salt__['cmd.retcode'](
            cmd,
            env=kwargs.get('env'),
            python_shell=False
        )

        if ret != 0:
            raise CommandExecutionError(
                    'Error: unable to resolve dependencies for: {0}'.format(name)
            )
        else:
            try:
                cmd = ['apt-mark', 'auto'] + missing_deps
                __salt__['cmd.run'](
                    cmd,
                    env=kwargs.get('env'),
                    python_shell=False
                )
            except MinionError as exc:
                raise CommandExecutionError(exc)
    return


def owner(*paths):
    '''
    .. versionadded:: 2014.7.0

    Return the name of the package that owns the file. Multiple file paths can
    be passed. Like :mod:`pkg.version <salt.modules.aptpkg.version>`, if a
    single path is passed, a string will be returned, and if multiple paths are
    passed, a dictionary of file/package name pairs will be returned.

    If the file is not owned by a package, or is not present on the minion,
    then an empty string will be returned for that path.

    CLI Example:

    .. code-block:: bash

        salt '*' pkg.owner /usr/bin/apachectl
        salt '*' pkg.owner /usr/bin/apachectl /usr/bin/basename
    '''
    if not paths:
        return ''
    ret = {}
    cmd = 'dpkg -S {0!r}'
    for path in paths:
        output = __salt__['cmd.run_stdout'](cmd.format(_cmd_quote(path)),
                                            output_loglevel='trace')
        ret[path] = output.split(':')[0]
        if 'no path found' in ret[path].lower():
            ret[path] = ''
    if len(ret) == 1:
<<<<<<< HEAD
        return next(six.itervalues(ret))
    return ret
=======
        return next(ret.itervalues())
    return ret


def check_extra_requirements(pkgname, pkgver):
    ops = {'>': [1],
           '<': [-1],
           '=': [0],
           '>=': [0, 1],
           '<=': [-1, 0]}
    prefix, pkgver = _parse_version(pkgver)
    if prefix:
        _pkgver = version(pkgname)
        if not _pkgver:
            return False
        compare = version_cmp(_pkgver, pkgver)
        return compare in ops[prefix]
    else:
        return True
>>>>>>> b3e396ee
<|MERGE_RESOLUTION|>--- conflicted
+++ resolved
@@ -2006,11 +2006,7 @@
         if 'no path found' in ret[path].lower():
             ret[path] = ''
     if len(ret) == 1:
-<<<<<<< HEAD
         return next(six.itervalues(ret))
-    return ret
-=======
-        return next(ret.itervalues())
     return ret
 
 
@@ -2028,5 +2024,4 @@
         compare = version_cmp(_pkgver, pkgver)
         return compare in ops[prefix]
     else:
-        return True
->>>>>>> b3e396ee
+        return True