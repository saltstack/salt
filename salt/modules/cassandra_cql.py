--- conflicted
+++ resolved
@@ -993,19 +993,6 @@
     return True
 
 
-<<<<<<< HEAD
-def list_permissions(
-    username=None,
-    resource=None,
-    resource_type="keyspace",
-    permission=None,
-    contact_points=None,
-    port=None,
-    cql_user=None,
-    cql_pass=None,
-):
-    """
-=======
 def create_role(username, password, superuser=False, login=False, contact_points=None, port=None, cql_user=None, cql_pass=None):
     '''
     Create a new cassandra role with credentials and superuser status.
@@ -1063,7 +1050,6 @@
 def list_permissions(username=None, resource=None, resource_type='keyspace', permission=None, contact_points=None,
                      port=None, cql_user=None, cql_pass=None):
     '''
->>>>>>> 8abb7099
     List permissions.
 
     :param username:       The name of the user to list permissions for.
