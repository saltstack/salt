--- conflicted
+++ resolved
@@ -513,9 +513,6 @@
 
         salt '*' ps.boot_time
     '''
-<<<<<<< HEAD
-    return psutil.get_boot_time()
-=======
     try:
         b_time = int(psutil.boot_time())
     except AttributeError:
@@ -530,7 +527,6 @@
         except TypeError as exc:
             raise SaltInvocationError('Invalid format string: {0}'.format(exc))
     return b_time
->>>>>>> 9d0722d6
 
 
 def network_io_counters():
