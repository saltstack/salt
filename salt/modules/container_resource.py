# -*- coding: utf-8 -*-
'''
Common resources for LXC and systemd-nspawn containers

.. versionadded:: Beryllium

These functions are not designed to be called directly, but instead from the
:mod:`lxc <salt.modules.lxc>`, :mod:`nspawn <salt.modules.nspawn>`, and
:mod:`docker-ng <salt.modules.dockerng>` execution modules. They provide for
common logic to be re-used for common actions.
'''

# Import python libs
from __future__ import absolute_import
import functools
import logging
import os
import pipes
import time
import traceback

# Import salt libs
import salt.utils
from salt.exceptions import CommandExecutionError, SaltInvocationError
from salt.utils import vt

log = logging.getLogger(__name__)

PATH = 'PATH=/bin:/usr/bin:/sbin:/usr/sbin:/opt/bin:' \
       '/usr/local/bin:/usr/local/sbin'


def _validate(wrapped):
    '''
    Decorator for common function argument validation
    '''
    @functools.wraps(wrapped)
    def wrapper(*args, **kwargs):
        container_type = kwargs.get('container_type')
        exec_driver = kwargs.get('exec_driver')
        valid_driver = {
            'docker-ng': ('lxc-attach', 'nsenter', 'docker-exec'),
            'lxc': ('lxc-attach',),
            'nspawn': ('nsenter',),
        }
        if container_type not in valid_driver:
            raise SaltInvocationError(
                'Invalid container type \'{0}\'. Valid types are: {1}'
                .format(container_type, ', '.join(sorted(valid_driver)))
            )
        if exec_driver not in valid_driver[container_type]:
            raise SaltInvocationError(
                'Invalid command execution driver. Valid drivers are: {0}'
                .format(', '.join(valid_driver[container_type]))
            )
        if exec_driver == 'lxc-attach' and not salt.utils.which('lxc-attach'):
            raise SaltInvocationError(
                'The \'lxc-attach\' execution driver has been chosen, but '
                'lxc-attach is not available. LXC may not be installed.'
            )
        return wrapped(*args, **salt.utils.clean_kwargs(**kwargs))
    return wrapper


def _nsenter(pid):
    '''
    Return the nsenter command to attach to the named container
    '''
    return (
        'nsenter --target {0} --mount --uts --ipc --net --pid'
        .format(pid)
    )


def _get_md5(name, path, run_func):
    '''
    Get the MD5 checksum of a file from a container
    '''
    output = run_func(name,
                      'md5sum {0}'.format(pipes.quote(path)),
                      ignore_retcode=True)['stdout']
    try:
        return output.split()[0]
    except IndexError:
        # Destination file does not exist or could not be accessed
        return None


def cache_file(source):
    '''
    Wrapper for cp.cache_file which raises an error if the file was unable to
    be cached.

    CLI Example:

<<<<<<< HEAD
    .. code-block::
=======
    .. code-block:: bash
>>>>>>> 3d215d03

        salt myminion container_resource.cache_file salt://foo/bar/baz.txt
    '''
    try:
        # Don't just use cp.cache_file for this. Docker has its own code to
        # pull down images from the web.
        if source.startswith('salt://'):
            cached_source = __salt__['cp.cache_file'](source)
            if not cached_source:
                raise CommandExecutionError(
                    'Unable to cache {0}'.format(source)
                )
            return cached_source
    except AttributeError:
        raise SaltInvocationError('Invalid source file {0}'.format(source))
    return source


@_validate
def run(name,
        cmd,
        container_type=None,
        exec_driver=None,
        output=None,
        no_start=False,
        stdin=None,
        python_shell=True,
        output_loglevel='debug',
        ignore_retcode=False,
        use_vt=False,
        keep_env=None):
    '''
    Common logic for running shell commands in containers

    CLI Example:

<<<<<<< HEAD
    .. code-block::
=======
    .. code-block:: bash
>>>>>>> 3d215d03

        salt myminion container_resource.run mycontainer 'ps aux' container_type=docker exec_driver=nsenter output=stdout
    '''
    valid_output = ('stdout', 'stderr', 'retcode', 'all')
    if output is None:
        cmd_func = 'cmd.run'
    elif output not in valid_output:
        raise SaltInvocationError(
            '\'output\' param must be one of the following: {0}'
            .format(', '.join(valid_output))
        )
    else:
        cmd_func = 'cmd.run_all'

    if keep_env is None or isinstance(keep_env, bool):
        to_keep = []
    elif not isinstance(keep_env, (list, tuple)):
        try:
            to_keep = keep_env.split(',')
        except AttributeError:
            log.warning('Invalid keep_env value, ignoring')
            to_keep = []
    else:
        to_keep = keep_env

    if exec_driver == 'lxc-attach':
        full_cmd = 'lxc-attach '
        if keep_env is not True:
            full_cmd += '--clear-env '
            if 'PATH' not in to_keep:
                full_cmd += '--set-var {0} '.format(PATH)
                # --clear-env results in a very restrictive PATH
                # (/bin:/usr/bin), use a good fallback.
        full_cmd += ' '.join(
            ['--set-var {0}={1}'.format(x, pipes.quote(os.environ[x]))
                for x in to_keep
                if x in os.environ]
        )
        full_cmd += ' -n {0} -- {1}'.format(pipes.quote(name), cmd)
    elif exec_driver == 'nsenter':
        pid = __salt__['{0}.pid'.format(container_type)](name)
        full_cmd = (
            'nsenter --target {0} --mount --uts --ipc --net --pid -- '
            .format(pid)
        )
        if keep_env is not True:
            full_cmd += 'env -i '
            if 'PATH' not in to_keep:
                full_cmd += '{0} '.format(PATH)
        full_cmd += ' '.join(
            ['{0}={1}'.format(x, pipes.quote(os.environ[x]))
                for x in to_keep
                if x in os.environ]
        )
        full_cmd += ' {0}'.format(cmd)
    elif exec_driver == 'docker-exec':
        # We're using docker exec on the CLI as opposed to via docker-py, since
        # the Docker API doesn't return stdout and stderr separately.
        full_cmd = 'docker exec '
        if stdin:
            full_cmd += '-i '
        full_cmd += '{0} '.format(name)
        if keep_env is not True:
            full_cmd += 'env -i '
            if 'PATH' not in to_keep:
                full_cmd += '{0} '.format(PATH)
        full_cmd += ' '.join(
            ['{0}={1}'.format(x, pipes.quote(os.environ[x]))
                for x in to_keep
                if x in os.environ]
        )
        full_cmd += ' {0}'.format(cmd)

    if not use_vt:
        ret = __salt__[cmd_func](full_cmd,
                                 stdin=stdin,
                                 python_shell=python_shell,
                                 output_loglevel=output_loglevel,
                                 ignore_retcode=ignore_retcode)
    else:
        stdout, stderr = '', ''
        try:
            proc = vt.Terminal(full_cmd,
                               shell=python_shell,
                               log_stdin_level=output_loglevel if
                                               output_loglevel == 'quiet'
                                               else 'info',
                               log_stdout_level=output_loglevel,
                               log_stderr_level=output_loglevel,
                               log_stdout=True,
                               log_stderr=True,
                               stream_stdout=False,
                               stream_stderr=False)
            # Consume output
            while proc.has_unread_data:
                try:
                    cstdout, cstderr = proc.recv()
                    if cstdout:
                        stdout += cstdout
                    if cstderr:
                        if output is None:
                            stdout += cstderr
                        else:
                            stderr += cstderr
                    time.sleep(0.5)
                except KeyboardInterrupt:
                    break
            ret = stdout if output is None \
                else {'retcode': proc.exitstatus,
                      'pid': 2,
                      'stdout': stdout,
                      'stderr': stderr}
        except vt.TerminalException:
            trace = traceback.format_exc()
            log.error(trace)
            ret = stdout if output is None \
                else {'retcode': 127,
                      'pid': 2,
                      'stdout': stdout,
                      'stderr': stderr}
        finally:
            proc.terminate()

    return ret


@_validate
def copy_to(name,
            source,
            dest,
            container_type=None,
            exec_driver=None,
            overwrite=False,
            makedirs=False):
    '''
    Common logic for copying files to containers

    CLI Example:

<<<<<<< HEAD
    .. code-block::
=======
    .. code-block:: bash
>>>>>>> 3d215d03

        salt myminion container_resource.copy_to mycontainer /local/file/path /container/file/path container_type=docker exec_driver=nsenter
    '''
    # Get the appropriate functions
    state = __salt__['{0}.state'.format(container_type)]
    run_all = __salt__['{0}.run_all'.format(container_type)]

    c_state = state(name)
    if c_state != 'running':
        raise CommandExecutionError(
            'Container \'{0}\' is not running'.format(name)
        )

    local_file = cache_file(source)
    source_dir, source_name = os.path.split(local_file)

    # Source file sanity checks
    if not os.path.isabs(local_file):
        raise SaltInvocationError('Source path must be absolute')
    elif not os.path.exists(local_file):
        raise SaltInvocationError(
            'Source file {0} does not exist'.format(local_file)
        )
    elif not os.path.isfile(local_file):
        raise SaltInvocationError('Source must be a regular file')

    # Destination file sanity checks
    if not os.path.isabs(dest):
        raise SaltInvocationError('Destination path must be absolute')
    if run_all(name,
               'test -d {0}'.format(pipes.quote(dest)),
               ignore_retcode=True)['retcode'] == 0:
        # Destination is a directory, full path to dest file will include the
        # basename of the source file.
        dest = os.path.join(dest, source_name)
    else:
        # Destination was not a directory. We will check to see if the parent
        # dir is a directory, and then (if makedirs=True) attempt to create the
        # parent directory.
        dest_dir, dest_name = os.path.split(dest)
        if run_all(name,
                   'test -d {0}'.format(pipes.quote(dest_dir)),
                   ignore_retcode=True)['retcode'] != 0:
            if makedirs:
                result = run_all(name,
                                 'mkdir -p {0}'.format(pipes.quote(dest_dir)))
                if result['retcode'] != 0:
                    error = ('Unable to create destination directory {0} in '
                             'container \'{1}\''.format(dest_dir, name))
                    if result['stderr']:
                        error += ': {0}'.format(result['stderr'])
                    raise CommandExecutionError(error)
            else:
                raise SaltInvocationError(
                    'Directory {0} does not exist on {1} container \'{2}\''
                    .format(dest_dir, container_type, name)
                )
    if not overwrite and run_all(name,
                                 'test -e {0}'.format(pipes.quote(dest)),
                                 ignore_retcode=True)['retcode'] == 0:
        raise CommandExecutionError(
            'Destination path {0} already exists. Use overwrite=True to '
            'overwrite it'.format(dest)
        )

    # Before we try to replace the file, compare checksums.
    source_md5 = __salt__['file.get_sum'](local_file, 'md5')
    if source_md5 == _get_md5(name, dest, run_all):
        log.debug('{0} and {1}:{2} are the same file, skipping copy'
                  .format(source, name, dest))
        return True

    log.debug('Copying {0} to {1} container \'{2}\' as {3}'
              .format(source, container_type, name, dest))

    # Using cat here instead of opening the file, reading it into memory,
    # and passing it as stdin to run(). This will keep down memory
    # usage for the minion and make the operation run quicker.
    if exec_driver == 'lxc-attach':
        copy_cmd = (
            'cat "{0}" | lxc-attach --clear-env --set-var {1} -n {2} -- '
            'tee "{3}"'.format(local_file, PATH, name, dest)
        )
    elif exec_driver == 'nsenter':
        pid = __salt__['{0}.pid'.format(container_type)](name)
        copy_cmd = (
            'cat "{0}" | {1} env -i {2} tee "{3}"'
            .format(local_file, _nsenter(pid), PATH, dest)
        )
    elif exec_driver == 'docker-exec':
        copy_cmd = (
            'cat "{0}" | docker exec -i {1} env -i {2} tee "{3}"'
            .format(local_file, name, PATH, dest)
        )
    __salt__['cmd.run'](copy_cmd, python_shell=True, output_loglevel='quiet')
    return source_md5 == _get_md5(name, dest, run_all)<|MERGE_RESOLUTION|>--- conflicted
+++ resolved
@@ -93,11 +93,7 @@
 
     CLI Example:
 
-<<<<<<< HEAD
-    .. code-block::
-=======
     .. code-block:: bash
->>>>>>> 3d215d03
 
         salt myminion container_resource.cache_file salt://foo/bar/baz.txt
     '''
@@ -134,11 +130,7 @@
 
     CLI Example:
 
-<<<<<<< HEAD
-    .. code-block::
-=======
     .. code-block:: bash
->>>>>>> 3d215d03
 
         salt myminion container_resource.run mycontainer 'ps aux' container_type=docker exec_driver=nsenter output=stdout
     '''
@@ -278,11 +270,7 @@
 
     CLI Example:
 
-<<<<<<< HEAD
-    .. code-block::
-=======
     .. code-block:: bash
->>>>>>> 3d215d03
 
         salt myminion container_resource.copy_to mycontainer /local/file/path /container/file/path container_type=docker exec_driver=nsenter
     '''
