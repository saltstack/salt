# -*- coding: utf-8 -*-
'''
Common resources for LXC and systemd-nspawn containers

.. versionadded:: Beryllium

These functions are not designed to be called directly, but instead from the
:mod:`lxc <salt.modules.lxc>`, :mod:`nspawn <salt.modules.nspawn>`, and
:mod:`docker-ng <salt.modules.dockerng>` execution modules. They provide for
common logic to be re-used for common actions.
'''

# Import python libs
from __future__ import absolute_import
import functools
import copy
import logging
import os
import pipes
import time
import traceback

# Import salt libs
import salt.utils
from salt.exceptions import CommandExecutionError, SaltInvocationError
from salt.utils import vt

log = logging.getLogger(__name__)

PATH = 'PATH=/bin:/usr/bin:/sbin:/usr/sbin:/opt/bin:' \
       '/usr/local/bin:/usr/local/sbin'


def _validate(wrapped):
    '''
    Decorator for common function argument validation
    '''
    @functools.wraps(wrapped)
    def wrapper(*args, **kwargs):
        container_type = kwargs.get('container_type')
        exec_driver = kwargs.get('exec_driver')
        valid_driver = {
            'docker-ng': ('lxc-attach', 'nsenter', 'docker-exec'),
            'lxc': ('lxc-attach',),
            'nspawn': ('nsenter',),
        }
        if container_type not in valid_driver:
            raise SaltInvocationError(
                'Invalid container type \'{0}\'. Valid types are: {1}'
                .format(container_type, ', '.join(sorted(valid_driver)))
            )
        if exec_driver not in valid_driver[container_type]:
            raise SaltInvocationError(
                'Invalid command execution driver. Valid drivers are: {0}'
                .format(', '.join(valid_driver[container_type]))
            )
        if exec_driver == 'lxc-attach' and not salt.utils.which('lxc-attach'):
            raise SaltInvocationError(
                'The \'lxc-attach\' execution driver has been chosen, but '
                'lxc-attach is not available. LXC may not be installed.'
            )
        return wrapped(*args, **salt.utils.clean_kwargs(**kwargs))
    return wrapper


def _nsenter(pid):
    '''
    Return the nsenter command to attach to the named container
    '''
    return (
        'nsenter --target {0} --mount --uts --ipc --net --pid'
        .format(pid)
    )


def _get_md5(name, path, run_func):
    '''
    Get the MD5 checksum of a file from a container
    '''
    output = run_func(name,
                      'md5sum {0}'.format(pipes.quote(path)),
                      ignore_retcode=True)['stdout']
    try:
        return output.split()[0]
    except IndexError:
        # Destination file does not exist or could not be accessed
        return None


def cache_file(source):
    '''
    Wrapper for cp.cache_file which raises an error if the file was unable to
    be cached.

    CLI Example:

    .. code-block:: bash

        salt myminion container_resource.cache_file salt://foo/bar/baz.txt
    '''
    try:
        # Don't just use cp.cache_file for this. Docker has its own code to
        # pull down images from the web.
        if source.startswith('salt://'):
            cached_source = __salt__['cp.cache_file'](source)
            if not cached_source:
                raise CommandExecutionError(
                    'Unable to cache {0}'.format(source)
                )
            return cached_source
    except AttributeError:
        raise SaltInvocationError('Invalid source file {0}'.format(source))
    return source


@_validate
def run(name,
        cmd,
        container_type=None,
        exec_driver=None,
        output=None,
        no_start=False,
        stdin=None,
        python_shell=True,
        output_loglevel='debug',
        ignore_retcode=False,
        path=None,
        use_vt=False,
        keep_env=None):
    '''
    Common logic for running shell commands in containers

    path
        path to the container parent (for LXC only)
        default: /var/lib/lxc (system default)

<<<<<<< HEAD
        .. versionadded:: 2015.5.0
=======
        .. versionadded:: Beryllium
>>>>>>> f50e6daf

    CLI Example:

    .. code-block:: bash

        salt myminion container_resource.run mycontainer 'ps aux' container_type=docker exec_driver=nsenter output=stdout
    '''
    valid_output = ('stdout', 'stderr', 'retcode', 'all')
    if output is None:
        cmd_func = 'cmd.run'
    elif output not in valid_output:
        raise SaltInvocationError(
            '\'output\' param must be one of the following: {0}'
            .format(', '.join(valid_output))
        )
    else:
        cmd_func = 'cmd.run_all'

    if keep_env is None or isinstance(keep_env, bool):
        to_keep = []
    elif not isinstance(keep_env, (list, tuple)):
        try:
            to_keep = keep_env.split(',')
        except AttributeError:
            log.warning('Invalid keep_env value, ignoring')
            to_keep = []
    else:
        to_keep = keep_env

    if exec_driver == 'lxc-attach':
        full_cmd = 'lxc-attach '
        if path:
            full_cmd += '-P {0} '.format(pipes.quote(path))
        if keep_env is not True:
            full_cmd += '--clear-env '
            if 'PATH' not in to_keep:
                full_cmd += '--set-var {0} '.format(PATH)
                # --clear-env results in a very restrictive PATH
                # (/bin:/usr/bin), use a good fallback.
        full_cmd += ' '.join(
            ['--set-var {0}={1}'.format(x, pipes.quote(os.environ[x]))
                for x in to_keep
                if x in os.environ]
        )
        full_cmd += ' -n {0} -- {1}'.format(pipes.quote(name), cmd)
    elif exec_driver == 'nsenter':
        pid = __salt__['{0}.pid'.format(container_type)](name)
        full_cmd = (
            'nsenter --target {0} --mount --uts --ipc --net --pid -- '
            .format(pid)
        )
        if keep_env is not True:
            full_cmd += 'env -i '
            if 'PATH' not in to_keep:
                full_cmd += '{0} '.format(PATH)
        full_cmd += ' '.join(
            ['{0}={1}'.format(x, pipes.quote(os.environ[x]))
                for x in to_keep
                if x in os.environ]
        )
        full_cmd += ' {0}'.format(cmd)
    elif exec_driver == 'docker-exec':
        # We're using docker exec on the CLI as opposed to via docker-py, since
        # the Docker API doesn't return stdout and stderr separately.
        full_cmd = 'docker exec '
        if stdin:
            full_cmd += '-i '
        full_cmd += '{0} '.format(name)
        if keep_env is not True:
            full_cmd += 'env -i '
            if 'PATH' not in to_keep:
                full_cmd += '{0} '.format(PATH)
        full_cmd += ' '.join(
            ['{0}={1}'.format(x, pipes.quote(os.environ[x]))
                for x in to_keep
                if x in os.environ]
        )
        full_cmd += ' {0}'.format(cmd)

    if not use_vt:
        ret = __salt__[cmd_func](full_cmd,
                                 stdin=stdin,
                                 python_shell=python_shell,
                                 output_loglevel=output_loglevel,
                                 ignore_retcode=ignore_retcode)
    else:
        stdout, stderr = '', ''
        try:
            proc = vt.Terminal(full_cmd,
                               shell=python_shell,
                               log_stdin_level=output_loglevel if
                                               output_loglevel == 'quiet'
                                               else 'info',
                               log_stdout_level=output_loglevel,
                               log_stderr_level=output_loglevel,
                               log_stdout=True,
                               log_stderr=True,
                               stream_stdout=False,
                               stream_stderr=False)
            # Consume output
            while proc.has_unread_data:
                try:
                    cstdout, cstderr = proc.recv()
                    if cstdout:
                        stdout += cstdout
                    if cstderr:
                        if output is None:
                            stdout += cstderr
                        else:
                            stderr += cstderr
                    time.sleep(0.5)
                except KeyboardInterrupt:
                    break
            ret = stdout if output is None \
                else {'retcode': proc.exitstatus,
                      'pid': 2,
                      'stdout': stdout,
                      'stderr': stderr}
        except vt.TerminalException:
            trace = traceback.format_exc()
            log.error(trace)
            ret = stdout if output is None \
                else {'retcode': 127,
                      'pid': 2,
                      'stdout': stdout,
                      'stderr': stderr}
        finally:
            proc.terminate()

    return ret


@_validate
def copy_to(name,
            source,
            dest,
            container_type=None,
            path=None,
            exec_driver=None,
            overwrite=False,
            makedirs=False):
    '''
    Common logic for copying files to containers

    path
        path to the container parent (for LXC only)
        default: /var/lib/lxc (system default)

<<<<<<< HEAD
        .. versionadded:: 2015.5.0
=======
        .. versionadded:: Beryllium
>>>>>>> f50e6daf

    CLI Example:

    .. code-block:: bash

        salt myminion container_resource.copy_to mycontainer /local/file/path /container/file/path container_type=docker exec_driver=nsenter
    '''
    # Get the appropriate functions
    state = __salt__['{0}.state'.format(container_type)]

    def run_all(*args, **akwargs):
        akwargs = copy.deepcopy(akwargs)
        if container_type in ['lxc'] and 'path' not in akwargs:
            akwargs['path'] = path
        return __salt__['{0}.run_all'.format(container_type)](
            *args, **akwargs)

    state_kwargs = {}
    cmd_kwargs = {'ignore_retcode': True}
    if container_type in ['lxc']:
        cmd_kwargs['path'] = path
        state_kwargs['path'] = path

    def _state(name):
        if state_kwargs:
            return state(name, **state_kwargs)
        else:
            return state(name)

    c_state = _state(name)
    if c_state != 'running':
        raise CommandExecutionError(
            'Container \'{0}\' is not running'.format(name)
        )

    local_file = cache_file(source)
    source_dir, source_name = os.path.split(local_file)

    # Source file sanity checks
    if not os.path.isabs(local_file):
        raise SaltInvocationError('Source path must be absolute')
    elif not os.path.exists(local_file):
        raise SaltInvocationError(
            'Source file {0} does not exist'.format(local_file)
        )
    elif not os.path.isfile(local_file):
        raise SaltInvocationError('Source must be a regular file')

    # Destination file sanity checks
    if not os.path.isabs(dest):
        raise SaltInvocationError('Destination path must be absolute')
    if run_all(name,
               'test -d {0}'.format(pipes.quote(dest)),
               **cmd_kwargs)['retcode'] == 0:
        # Destination is a directory, full path to dest file will include the
        # basename of the source file.
        dest = os.path.join(dest, source_name)
    else:
        # Destination was not a directory. We will check to see if the parent
        # dir is a directory, and then (if makedirs=True) attempt to create the
        # parent directory.
        dest_dir, dest_name = os.path.split(dest)
        if run_all(name,
                   'test -d {0}'.format(pipes.quote(dest_dir)),
                   **cmd_kwargs)['retcode'] != 0:
            if makedirs:
                result = run_all(name,
                                 'mkdir -p {0}'.format(pipes.quote(dest_dir)),
                                 **cmd_kwargs)
                if result['retcode'] != 0:
                    error = ('Unable to create destination directory {0} in '
                             'container \'{1}\''.format(dest_dir, name))
                    if result['stderr']:
                        error += ': {0}'.format(result['stderr'])
                    raise CommandExecutionError(error)
            else:
                raise SaltInvocationError(
                    'Directory {0} does not exist on {1} container \'{2}\''
                    .format(dest_dir, container_type, name)
                )
    if not overwrite and run_all(name,
                                 'test -e {0}'.format(pipes.quote(dest)),
                                 **cmd_kwargs)['retcode'] == 0:
        raise CommandExecutionError(
            'Destination path {0} already exists. Use overwrite=True to '
            'overwrite it'.format(dest)
        )

    # Before we try to replace the file, compare checksums.
    source_md5 = __salt__['file.get_sum'](local_file, 'md5')
    if source_md5 == _get_md5(name, dest, run_all):
        log.debug('{0} and {1}:{2} are the same file, skipping copy'
                  .format(source, name, dest))
        return True

    log.debug('Copying {0} to {1} container \'{2}\' as {3}'
              .format(source, container_type, name, dest))

    # Using cat here instead of opening the file, reading it into memory,
    # and passing it as stdin to run(). This will keep down memory
    # usage for the minion and make the operation run quicker.
    if exec_driver == 'lxc-attach':
        lxcattach = 'lxc-attach'
        if path:
            lxcattach += ' -P {0}'.format(pipes.quote(path))
        copy_cmd = (
            'cat "{0}" | {4} --clear-env --set-var {1} -n {2} -- '
            'tee "{3}"'.format(local_file, PATH, name, dest, lxcattach)
        )
    elif exec_driver == 'nsenter':
        pid = __salt__['{0}.pid'.format(container_type)](name)
        copy_cmd = (
            'cat "{0}" | {1} env -i {2} tee "{3}"'
            .format(local_file, _nsenter(pid), PATH, dest)
        )
    elif exec_driver == 'docker-exec':
        copy_cmd = (
            'cat "{0}" | docker exec -i {1} env -i {2} tee "{3}"'
            .format(local_file, name, PATH, dest)
        )
    __salt__['cmd.run'](copy_cmd, python_shell=True, output_loglevel='quiet')
    return source_md5 == _get_md5(name, dest, run_all)<|MERGE_RESOLUTION|>--- conflicted
+++ resolved
@@ -134,11 +134,7 @@
         path to the container parent (for LXC only)
         default: /var/lib/lxc (system default)
 
-<<<<<<< HEAD
-        .. versionadded:: 2015.5.0
-=======
         .. versionadded:: Beryllium
->>>>>>> f50e6daf
 
     CLI Example:
 
@@ -287,11 +283,7 @@
         path to the container parent (for LXC only)
         default: /var/lib/lxc (system default)
 
-<<<<<<< HEAD
-        .. versionadded:: 2015.5.0
-=======
         .. versionadded:: Beryllium
->>>>>>> f50e6daf
 
     CLI Example:
 
