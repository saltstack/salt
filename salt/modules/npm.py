--- conflicted
+++ resolved
@@ -51,18 +51,6 @@
     """
     Check the version of npm to ensure this module will work. Currently
     npm must be at least version 1.2.
-<<<<<<< HEAD
-    """
-
-    # Locate the full path to npm
-    npm_path = salt.utils.path.which("npm")
-
-    # pylint: disable=no-member
-    res = salt.modules.cmdmod.run(
-        "{npm} --version".format(npm=npm_path), output_loglevel="quiet"
-    )
-    npm_version, valid_version = _LooseVersion(res), _LooseVersion("1.2")
-=======
     '''
 
     # Locate the full path to npm
@@ -71,7 +59,6 @@
     # pylint: disable=no-member
     res = salt.modules.cmdmod.run('{npm} --version'.format(npm=npm_path), output_loglevel='quiet')
     npm_version, valid_version = _LooseVersion(res), _LooseVersion('1.2')
->>>>>>> 8abb7099
     # pylint: enable=no-member
     if npm_version < valid_version:
         raise CommandExecutionError(
