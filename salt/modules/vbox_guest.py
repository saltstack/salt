# -*- coding: utf-8 -*-
"""
VirtualBox Guest Additions installer
"""
from __future__ import absolute_import, print_function, unicode_literals

# Import python libs
import contextlib
import functools
import glob
import logging
import os
import re
import tempfile

# Import Salt libs
from salt.ext import six

log = logging.getLogger(__name__)
__virtualname__ = "vbox_guest"
_additions_dir_prefix = "VBoxGuestAdditions"
_shared_folders_group = "vboxsf"


def __virtual__():
    """
    Set the vbox_guest module if the OS Linux
    """
    if __grains__.get("kernel", "") not in ("Linux",):
        return (
            False,
            "The vbox_guest execution module failed to load: only available on Linux systems.",
        )
    return __virtualname__


def additions_mount():
    """
    Mount VirtualBox Guest Additions CD to the temp directory.

    To connect VirtualBox Guest Additions via VirtualBox graphical interface
    press 'Host+D' ('Host' is usually 'Right Ctrl').

    CLI Example:

    .. code-block:: bash

        salt '*' vbox_guest.additions_mount

    :return: True or OSError exception
    """
    mount_point = tempfile.mkdtemp()
    ret = __salt__["mount.mount"](mount_point, "/dev/cdrom")
    if ret is True:
        return mount_point
    else:
        raise OSError(ret)


def additions_umount(mount_point):
    """
    Unmount VirtualBox Guest Additions CD from the temp directory.

    CLI Example:

    .. code-block:: bash

        salt '*' vbox_guest.additions_umount

    :param mount_point: directory VirtualBox Guest Additions is mounted to
    :return: True or an string with error
    """
    ret = __salt__["mount.umount"](mount_point)
    if ret:
        os.rmdir(mount_point)
    return ret


@contextlib.contextmanager
def _additions_mounted():
    mount_point = additions_mount()
    yield mount_point
    additions_umount(mount_point)


def _return_mount_error(f):
    @functools.wraps(f)
    def wrapper(*args, **kwargs):
        try:
            return f(*args, **kwargs)
        except OSError as e:
            return six.text_type(e)

    return wrapper


def _additions_install_program_path(mount_point):
    return os.path.join(
        mount_point,
        {
            "Linux": "VBoxLinuxAdditions.run",
            "Solaris": "VBoxSolarisAdditions.pkg",
            "Windows": "VBoxWindowsAdditions.exe",
        }[__grains__.get("kernel", "")],
    )


def _additions_install_opensuse(**kwargs):
    kernel_type = re.sub(r"^(\d|\.|-)*", "", __grains__.get("kernelrelease", ""))
    kernel_devel = "kernel-{0}-devel".format(kernel_type)
    return __states__["pkg.installed"](None, pkgs=["make", "gcc", kernel_devel])


def _additions_install_ubuntu(**kwargs):
    return __states__["pkg.installed"](None, pkgs=["dkms"])


def _additions_install_fedora(**kwargs):
    return __states__["pkg.installed"](None, pkgs=["dkms", "gcc"])


def _additions_install_linux(mount_point, **kwargs):
    reboot = kwargs.pop("reboot", False)
    restart_x11 = kwargs.pop("restart_x11", False)
    upgrade_os = kwargs.pop("upgrade_os", False)
    if upgrade_os:
        __salt__["pkg.upgrade"]()
    # dangerous: do not call variable `os` as it will hide os module
    guest_os = __grains__.get("os", "")
    if guest_os == "openSUSE":
        _additions_install_opensuse(**kwargs)
    elif guest_os == "ubuntu":
        _additions_install_ubuntu(**kwargs)
    elif guest_os == "fedora":
        _additions_install_fedora(**kwargs)
    else:
        log.warning("%s is not fully supported yet.", guest_os)
    installer_path = _additions_install_program_path(mount_point)
    installer_ret = __salt__["cmd.run_all"](installer_path)
    if installer_ret["retcode"] in (0, 1):
        if reboot:
            __salt__["system.reboot"]()
        elif restart_x11:
            raise NotImplementedError("Restarting x11 is not supported yet.")
        else:
            # VirtualBox script enables module itself, need to restart OS
            # anyway, probably don't need that.
            # for service in ('vboxadd', 'vboxadd-service', 'vboxadd-x11'):
            #     __salt__['service.start'](service)
            pass
        return additions_version()
    elif installer_ret["retcode"] in (127, "127"):
        return (
            "'{0}' not found on CD. Make sure that VirtualBox Guest "
            "Additions CD is attached to the CD IDE Controller.".format(
                os.path.basename(installer_path)
            )
        )
    else:
        return installer_ret["stderr"]


@_return_mount_error
def additions_install(**kwargs):
    """
    Install VirtualBox Guest Additions. Uses the CD, connected by VirtualBox.

    To connect VirtualBox Guest Additions via VirtualBox graphical interface
    press 'Host+D' ('Host' is usually 'Right Ctrl').

    See https://www.virtualbox.org/manual/ch04.html#idp52733088 for more details.

    CLI Example:

    .. code-block:: bash

        salt '*' vbox_guest.additions_install
        salt '*' vbox_guest.additions_install reboot=True
        salt '*' vbox_guest.additions_install upgrade_os=True

    :param reboot: reboot computer to complete installation
    :type reboot: bool
    :param upgrade_os: upgrade OS (to ensure the latests version of kernel and developer tools are installed)
    :type upgrade_os: bool
    :return: version of VirtualBox Guest Additions or string with error
    """
    with _additions_mounted() as mount_point:
        kernel = __grains__.get("kernel", "")
        if kernel == "Linux":
            return _additions_install_linux(mount_point, **kwargs)


def _additions_dir():
    root = "/opt"
    dirs = glob.glob(os.path.join(root, _additions_dir_prefix) + "*")
    if dirs:
        return dirs[0]
    else:
        raise EnvironmentError("No VirtualBox Guest Additions dirs found!")


def _additions_remove_linux_run(cmd):
    uninstaller_ret = __salt__["cmd.run_all"](cmd)
    return uninstaller_ret["retcode"] in (0,)


def _additions_remove_linux(**kwargs):
    try:
        return _additions_remove_linux_run(
            os.path.join(_additions_dir(), "uninstall.sh")
        )
    except EnvironmentError:
        return False


def _additions_remove_linux_use_cd(mount_point, **kwargs):
    force = kwargs.pop("force", False)
    args = ""
    if force:
        args += "--force"
    return _additions_remove_linux_run(
        "{program} uninstall {args}".format(
            program=_additions_install_program_path(mount_point), args=args
        )
    )


@_return_mount_error
def _additions_remove_use_cd(**kwargs):
    """
    Remove VirtualBox Guest Additions.

    It uses the CD, connected by VirtualBox.
    """

    with _additions_mounted() as mount_point:
        kernel = __grains__.get("kernel", "")
        if kernel == "Linux":
            return _additions_remove_linux_use_cd(mount_point, **kwargs)


def additions_remove(**kwargs):
    """
    Remove VirtualBox Guest Additions.

    Firstly it tries to uninstall itself by executing
    '/opt/VBoxGuestAdditions-VERSION/uninstall.run uninstall'.
    It uses the CD, connected by VirtualBox if it failes.

    CLI Example:

    .. code-block:: bash

        salt '*' vbox_guest.additions_remove
        salt '*' vbox_guest.additions_remove force=True

    :param force: force VirtualBox Guest Additions removing
    :type force: bool
    :return: True if VirtualBox Guest Additions were removed successfully else False

    """
    kernel = __grains__.get("kernel", "")
    if kernel == "Linux":
        ret = _additions_remove_linux()
    if not ret:
        ret = _additions_remove_use_cd(**kwargs)
    return ret


def additions_version():
    """
    Check VirtualBox Guest Additions version.

    CLI Example:

    .. code-block:: bash

        salt '*' vbox_guest.additions_version

    :return: version of VirtualBox Guest Additions or False if they are not installed
    """
    try:
        d = _additions_dir()
    except EnvironmentError:
        return False
<<<<<<< HEAD
    if d and len(os.listdir(d)) > 0:
        return re.sub(r"^{0}-".format(_additions_dir_prefix), "", os.path.basename(d))
=======
    if d and os.listdir(d):
        return re.sub(r'^{0}-'.format(_additions_dir_prefix), '',
                os.path.basename(d))
>>>>>>> 8abb7099
    return False


def grant_access_to_shared_folders_to(name, users=None):
    """
    Grant access to auto-mounted shared folders to the users.

    User is specified by its name. To grant access for several users use argument `users`.
    Access will be denied to the users not listed in `users` argument.

    See https://www.virtualbox.org/manual/ch04.html#sf_mount_auto for more details.

    CLI Example:

    .. code-block:: bash

        salt '*' vbox_guest.grant_access_to_shared_folders_to fred
        salt '*' vbox_guest.grant_access_to_shared_folders_to users ['fred', 'roman']

    :param name: name of the user to grant access to auto-mounted shared folders to
    :type name: str
    :param users: list of names of users to grant access to auto-mounted shared folders to (if specified, `name` will not be taken into account)
    :type users: list of str
    :return: list of users who have access to auto-mounted shared folders
    """
    if users is None:
        users = [name]
    if __salt__["group.members"](_shared_folders_group, ",".join(users)):
        return users
    else:
        if not __salt__["group.info"](_shared_folders_group):
            if not additions_version:
                return (
                    "VirtualBox Guest Additions are not installed. Ιnstall "
                    "them firstly. You can do it with the help of command "
                    "vbox_guest.additions_install."
                )
            else:
                return (
                    "VirtualBox Guest Additions seems to be installed, but "
                    "group '{0}' not found. Check your installation and fix "
                    "it. You can uninstall VirtualBox Guest Additions with "
                    "the help of command :py:func:`vbox_guest.additions_remove "
                    "<salt.modules.vbox_guest.additions_remove> (it has "
                    "`force` argument to fix complex situations; use "
                    "it with care) and then install it again. You can do "
                    "it with the help of :py:func:`vbox_guest.additions_install "
                    "<salt.modules.vbox_guest.additions_install>`."
                    "".format(_shared_folders_group)
                )
        else:
            return "Cannot replace members of the '{0}' group." "".format(
                _shared_folders_group
            )


def list_shared_folders_users():
    """
    List users who have access to auto-mounted shared folders.

    See https://www.virtualbox.org/manual/ch04.html#sf_mount_auto for more details.

    CLI Example:

    .. code-block:: bash

        salt '*' vbox_guest.list_shared_folders_users

    :return: list of users who have access to auto-mounted shared folders
    """
    try:
        return __salt__["group.info"](_shared_folders_group)["members"]
    except KeyError:
        return []<|MERGE_RESOLUTION|>--- conflicted
+++ resolved
@@ -283,14 +283,9 @@
         d = _additions_dir()
     except EnvironmentError:
         return False
-<<<<<<< HEAD
-    if d and len(os.listdir(d)) > 0:
-        return re.sub(r"^{0}-".format(_additions_dir_prefix), "", os.path.basename(d))
-=======
     if d and os.listdir(d):
         return re.sub(r'^{0}-'.format(_additions_dir_prefix), '',
                 os.path.basename(d))
->>>>>>> 8abb7099
     return False
 
 
