"""
Interact with Consul

https://www.consul.io

"""

import base64
import http.client
import logging
import urllib

import salt.utils.http
import salt.utils.json
from salt.exceptions import SaltInvocationError

log = logging.getLogger(__name__)


# Don't shadow built-ins.
__func_alias__ = {"list_": "list"}

__virtualname__ = "consul"


def _get_config():
    """
    Retrieve Consul configuration
    """
    return __salt__["config.get"]("consul.url") or __salt__["config.get"]("consul:url")


def _get_token():
    """
    Retrieve Consul configuration
    """
    return __salt__["config.get"]("consul.token") or __salt__["config.get"](
        "consul:token"
    )


def _query(
    function,
    consul_url,
    token=None,
    method="GET",
    api_version="v1",
    data=None,
    query_params=None,
):
    """
    Consul object method function to construct and execute on the API URL.

    :param api_url:     The Consul api url.
    :param api_version  The Consul api version
    :param function:    The Consul api function to perform.
    :param method:      The HTTP method, e.g. GET or POST.
    :param data:        The data to be sent for POST method. This param is ignored for GET requests.
    :return:            The json response from the API call or False.
    """

    if not query_params:
        query_params = {}

    ret = {"data": "", "res": True}

    if not token:
        token = _get_token()

    headers = {"X-Consul-Token": token, "Content-Type": "application/json"}
    base_url = urllib.parse.urljoin(consul_url, "{}/".format(api_version))
    url = urllib.parse.urljoin(base_url, function, False)

    if method == "GET":
        data = None
    else:
        if data is None:
            data = {}
        data = salt.utils.json.dumps(data)

    result = salt.utils.http.query(
        url,
        method=method,
        params=query_params,
        data=data,
        decode=True,
        status=True,
        header_dict=headers,
        opts=__opts__,
    )

    if result.get("status", None) == http.client.OK:
        ret["data"] = result.get("dict", result)
        ret["res"] = True
    elif result.get("status", None) == http.client.NO_CONTENT:
        ret["data"] = "No content available."
        ret["res"] = False
    elif result.get("status", None) == http.client.NOT_FOUND:
        ret["data"] = "Key not found."
        ret["res"] = False
    elif result.get("error", None):
        ret["data"] = "An error occurred."
        ret["error"] = result["error"]
        ret["res"] = False
    else:
        if result:
            ret["data"] = result
            ret["res"] = True
        else:
            ret["res"] = False
    return ret


def list_(consul_url=None, token=None, key=None, **kwargs):
    """
    List keys in Consul

    :param consul_url: The Consul server URL.
    :param key: The key to use as the starting point for the list.
    :return: The list of keys.

    CLI Example:

    .. code-block:: bash

        salt '*' consul.list
        salt '*' consul.list key='web'

    """
    ret = {}

    if not consul_url:
        consul_url = _get_config()
        if not consul_url:
            log.error("No Consul URL found.")
            ret["message"] = "No Consul URL found."
            ret["res"] = False
            return ret

    query_params = {}

    if "recurse" in kwargs:
        query_params["recurse"] = "True"

    # No key so recurse and show all values
    if not key:
        query_params["recurse"] = "True"
        function = "kv/"
    else:
        function = "kv/{}".format(key)

    query_params["keys"] = "True"
    query_params["separator"] = "/"
    ret = _query(
        consul_url=consul_url, function=function, token=token, query_params=query_params
    )
    return ret


def get(consul_url=None, key=None, token=None, recurse=False, decode=False, raw=False):
    """
    Get key from Consul

    :param consul_url: The Consul server URL.
    :param key: The key to use as the starting point for the list.
    :param recurse: Return values recursively beginning at the value of key.
    :param decode: By default values are stored as Base64 encoded values,
                   decode will return the whole key with the value decoded.
    :param raw: Simply return the decoded value of the key.
    :return: The keys in Consul.

    CLI Example:

    .. code-block:: bash

        salt '*' consul.get key='web/key1'
        salt '*' consul.get key='web' recurse=True
        salt '*' consul.get key='web' recurse=True decode=True

    By default values stored in Consul are base64 encoded, passing the
    decode option will show them as the decoded values.

    .. code-block:: bash

        salt '*' consul.get key='web' recurse=True decode=True raw=True

    By default Consult will return other information about the key, the raw
    option will return only the raw value.

    """
    ret = {}
    if not consul_url:
        consul_url = _get_config()
        if not consul_url:
            log.error("No Consul URL found.")
            ret["message"] = "No Consul URL found."
            ret["res"] = False
            return ret

    if not key:
        raise SaltInvocationError('Required argument "key" is missing.')

    query_params = {}
    function = "kv/{}".format(key)
    if recurse:
        query_params["recurse"] = "True"
    if raw:
        query_params["raw"] = True
    ret = _query(
        consul_url=consul_url, function=function, token=token, query_params=query_params
    )

    if ret["res"]:
        if decode:
            for item in ret["data"]:
                if item["Value"] is not None:
                    item["Value"] = base64.b64decode(item["Value"])
                else:
                    item["Value"] = ""
    return ret


def put(consul_url=None, token=None, key=None, value=None, **kwargs):
    """
    Put values into Consul

    :param consul_url: The Consul server URL.
    :param key: The key to use as the starting point for the list.
    :param value: The value to set the key to.
    :param flags: This can be used to specify an unsigned value
                  between 0 and 2^64-1. Clients can choose to use
                  this however makes sense for their application.
    :param cas: This flag is used to turn the PUT into a
                Check-And-Set operation.
    :param acquire: This flag is used to turn the PUT into a
                    lock acquisition operation.
    :param release: This flag is used to turn the PUT into a
                    lock release operation.
    :return: Boolean & message of success or failure.

    CLI Example:

    .. code-block:: bash

        salt '*' consul.put key='web/key1' value="Hello there"

        salt '*' consul.put key='web/key1' value="Hello there" acquire='d5d371f4-c380-5280-12fd-8810be175592'

        salt '*' consul.put key='web/key1' value="Hello there" release='d5d371f4-c380-5280-12fd-8810be175592'

    """
    ret = {}
    if not consul_url:
        consul_url = _get_config()
        if not consul_url:
            log.error("No Consul URL found.")
            ret["message"] = "No Consul URL found."
            ret["res"] = False
            return ret

    if not key:
        raise SaltInvocationError('Required argument "key" is missing.')

    # Invalid to specified these together
    conflicting_args = ["cas", "release", "acquire"]
    for _l1 in conflicting_args:
        for _l2 in conflicting_args:
            if _l1 in kwargs and _l2 in kwargs and _l1 != _l2:
                raise SaltInvocationError(
                    "Using arguments `{}` and `{}` together is invalid.".format(
                        _l1, _l2
                    )
                )

    query_params = {}

    available_sessions = session_list(consul_url=consul_url, return_list=True)
    _current = get(consul_url=consul_url, token=token, key=key)

    if "flags" in kwargs:
        if kwargs["flags"] >= 0 and kwargs["flags"] <= 2 ** 64:
            query_params["flags"] = kwargs["flags"]

    if "cas" in kwargs:
        if _current["res"]:
            if kwargs["cas"] == 0:
                ret["message"] = "Key {} exists, index must be non-zero.".format(key)
                ret["res"] = False
                return ret

            if kwargs["cas"] != _current["data"]["ModifyIndex"]:
                ret["message"] = "Key {} exists, but indexes do not match.".format(key)
                ret["res"] = False
                return ret
            query_params["cas"] = kwargs["cas"]
        else:
            ret[
                "message"
            ] = "Key {} does not exists, CAS argument can not be used.".format(key)
            ret["res"] = False
            return ret

    if "acquire" in kwargs:
        if kwargs["acquire"] not in available_sessions:
            ret["message"] = "{} is not a valid session.".format(kwargs["acquire"])
            ret["res"] = False
            return ret

        query_params["acquire"] = kwargs["acquire"]

    if "release" in kwargs:
        if _current["res"]:
            if "Session" in _current["data"]:
                if _current["data"]["Session"] == kwargs["release"]:
                    query_params["release"] = kwargs["release"]
                else:
                    ret["message"] = "{} locked by another session.".format(key)
                    ret["res"] = False
                    return ret

            else:
                ret["message"] = "{} is not a valid session.".format(kwargs["acquire"])
                ret["res"] = False
        else:
            log.error("Key {0} does not exist. Skipping release.")

    data = value
    function = "kv/{}".format(key)
    method = "PUT"
    res = _query(
        consul_url=consul_url,
        token=token,
        function=function,
        method=method,
        data=data,
        query_params=query_params,
    )

    if res["res"]:
        ret["res"] = True
        ret["data"] = "Added key {} with value {}.".format(key, value)
    else:
        ret["res"] = False
        ret["data"] = "Unable to add key {} with value {}.".format(key, value)
        if "error" in res:
            ret["error"] = res["error"]
    return ret


def delete(consul_url=None, token=None, key=None, **kwargs):
    """
    Delete values from Consul

    :param consul_url: The Consul server URL.
    :param key: The key to use as the starting point for the list.
    :param recurse: Delete values recursively beginning at the value of key.
    :param cas: This flag is used to turn the DELETE into
                a Check-And-Set operation.
    :return: Boolean & message of success or failure.

    CLI Example:

    .. code-block:: bash

        salt '*' consul.delete key='web'
        salt '*' consul.delete key='web' recurse='True'

    """
    ret = {}
    if not consul_url:
        consul_url = _get_config()
        if not consul_url:
            log.error("No Consul URL found.")
            ret["message"] = "No Consul URL found."
            ret["res"] = False
            return ret

    if not key:
        raise SaltInvocationError('Required argument "key" is missing.')

    query_params = {}

    if "recurse" in kwargs:
        query_params["recurse"] = True

    if "cas" in kwargs:
        if kwargs["cas"] > 0:
            query_params["cas"] = kwargs["cas"]
        else:
            ret["message"] = (
                "Check and Set Operation ",
                "value must be greater than 0.",
            )
            ret["res"] = False
            return ret

    function = "kv/{}".format(key)
    res = _query(
        consul_url=consul_url,
        token=token,
        function=function,
        method="DELETE",
        query_params=query_params,
    )

    if res["res"]:
        ret["res"] = True
        ret["message"] = "Deleted key {}.".format(key)
    else:
        ret["res"] = False
        ret["message"] = "Unable to delete key {}.".format(key)
        if "error" in res:
            ret["error"] = res["error"]
    return ret


def agent_checks(consul_url=None, token=None):
    """
    Returns the checks the local agent is managing

    :param consul_url: The Consul server URL.
    :return: Returns the checks the local agent is managing

    CLI Example:

    .. code-block:: bash

        salt '*' consul.agent_checks

    """
    ret = {}
    if not consul_url:
        consul_url = _get_config()
        if not consul_url:
            log.error("No Consul URL found.")
            ret["message"] = "No Consul URL found."
            ret["res"] = False
            return ret

    function = "agent/checks"
    ret = _query(consul_url=consul_url, function=function, token=token, method="GET")
    return ret


def agent_services(consul_url=None, token=None):
    """
    Returns the services the local agent is managing

    :param consul_url: The Consul server URL.
    :return: Returns the services the local agent is managing

    CLI Example:

    .. code-block:: bash

        salt '*' consul.agent_services

    """
    ret = {}
    if not consul_url:
        consul_url = _get_config()
        if not consul_url:
            log.error("No Consul URL found.")
            ret["message"] = "No Consul URL found."
            ret["res"] = False
            return ret

    function = "agent/services"
    ret = _query(consul_url=consul_url, function=function, token=token, method="GET")
    return ret


def agent_members(consul_url=None, token=None, **kwargs):
    """
    Returns the members as seen by the local serf agent

    :param consul_url: The Consul server URL.
    :return: Returns the members as seen by the local serf agent

    CLI Example:

    .. code-block:: bash

        salt '*' consul.agent_members

    """
    ret = {}
    query_params = {}
    if not consul_url:
        consul_url = _get_config()
        if not consul_url:
            log.error("No Consul URL found.")
            ret["message"] = "No Consul URL found."
            ret["res"] = False
            return ret

    if "wan" in kwargs:
        query_params["wan"] = kwargs["wan"]

    function = "agent/members"
    ret = _query(
        consul_url=consul_url,
        function=function,
        token=token,
        method="GET",
        query_params=query_params,
    )
    return ret


def agent_self(consul_url=None, token=None):
    """
    Returns the local node configuration

    :param consul_url: The Consul server URL.
    :return: Returns the local node configuration

    CLI Example:

    .. code-block:: bash

        salt '*' consul.agent_self

    """
    ret = {}
    query_params = {}
    if not consul_url:
        consul_url = _get_config()
        if not consul_url:
            log.error("No Consul URL found.")
            ret["message"] = "No Consul URL found."
            ret["res"] = False
            return ret

    function = "agent/self"
    ret = _query(
        consul_url=consul_url,
        function=function,
        token=token,
        method="GET",
        query_params=query_params,
    )
    return ret


def agent_maintenance(consul_url=None, token=None, **kwargs):
    """
    Manages node maintenance mode

    :param consul_url: The Consul server URL.
    :param enable: The enable flag is required.
                   Acceptable values are either true
                   (to enter maintenance mode) or
                   false (to resume normal operation).
    :param reason: If provided, its value should be a
                   text string explaining the reason for
                   placing the node into maintenance mode.
    :return: Boolean and message indicating success or failure.

    CLI Example:

    .. code-block:: bash

        salt '*' consul.agent_maintenance enable='False' reason='Upgrade in progress'

    """
    ret = {}
    query_params = {}
    if not consul_url:
        consul_url = _get_config()
        if not consul_url:
            log.error("No Consul URL found.")
            ret["message"] = "No Consul URL found."
            ret["res"] = False
            return ret

    if "enable" in kwargs:
        query_params["enable"] = kwargs["enable"]
    else:
        ret["message"] = 'Required parameter "enable" is missing.'
        ret["res"] = False
        return ret

    if "reason" in kwargs:
        query_params["reason"] = kwargs["reason"]

    function = "agent/maintenance"
    res = _query(
        consul_url=consul_url,
        function=function,
        token=token,
        method="PUT",
        query_params=query_params,
    )
    if res["res"]:
        ret["res"] = True
        ret["message"] = "Agent maintenance mode {}ed.".format(kwargs["enable"])
    else:
        ret["res"] = True
        ret["message"] = "Unable to change maintenance mode for agent."
    return ret


def agent_join(consul_url=None, token=None, address=None, **kwargs):
    """
    Triggers the local agent to join a node

    :param consul_url: The Consul server URL.
    :param address: The address for the agent to connect to.
    :param wan: Causes the agent to attempt to join using the WAN pool.
    :return: Boolean and message indicating success or failure.

    CLI Example:

    .. code-block:: bash

        salt '*' consul.agent_join address='192.168.1.1'

    """
    ret = {}
    query_params = {}
    if not consul_url:
        consul_url = _get_config()
        if not consul_url:
            log.error("No Consul URL found.")
            ret["message"] = "No Consul URL found."
            ret["res"] = False
            return ret

    if not address:
        raise SaltInvocationError('Required argument "address" is missing.')

    if "wan" in kwargs:
        query_params["wan"] = kwargs["wan"]

    function = "agent/join/{}".format(address)
    res = _query(
        consul_url=consul_url,
        function=function,
        token=token,
        method="GET",
        query_params=query_params,
    )
    if res["res"]:
        ret["res"] = True
        ret["message"] = "Agent joined the cluster"
    else:
        ret["res"] = False
        ret["message"] = "Unable to join the cluster."
    return ret


def agent_leave(consul_url=None, token=None, node=None):
    """
    Used to instruct the agent to force a node into the left state.

    :param consul_url: The Consul server URL.
    :param node: The node the agent will force into left state
    :return: Boolean and message indicating success or failure.

    CLI Example:

    .. code-block:: bash

        salt '*' consul.agent_leave node='web1.example.com'

    """
    ret = {}
    query_params = {}
    if not consul_url:
        consul_url = _get_config()
        if not consul_url:
            log.error("No Consul URL found.")
            ret["message"] = "No Consul URL found."
            ret["res"] = False
            return ret

    if not node:
        raise SaltInvocationError('Required argument "node" is missing.')

    function = "agent/force-leave/{}".format(node)
    res = _query(
        consul_url=consul_url,
        function=function,
        token=token,
        method="GET",
        query_params=query_params,
    )
    if res["res"]:
        ret["res"] = True
        ret["message"] = "Node {} put in leave state.".format(node)
    else:
        ret["res"] = False
        ret["message"] = "Unable to change state for {}.".format(node)
    return ret


def agent_check_register(consul_url=None, token=None, **kwargs):
    """
    The register endpoint is used to add a new check to the local agent.

    :param consul_url: The Consul server URL.
    :param name: The description of what the check is for.
    :param id: The unique name to use for the check, if not
               provided 'name' is used.
    :param notes: Human readable description of the check.
    :param script: If script is provided, the check type is
                   a script, and Consul will evaluate that script
                   based on the interval parameter.
    :param http: Check will perform an HTTP GET request against
                 the value of HTTP (expected to be a URL) based
                 on the interval parameter.
    :param ttl: If a TTL type is used, then the TTL update endpoint
                must be used periodically to update the state of the check.
    :param interval: Interval at which the check should run.
    :return: Boolean and message indicating success or failure.

    CLI Example:

    .. code-block:: bash

        salt '*' consul.agent_check_register name='Memory Utilization' script='/usr/local/bin/check_mem.py' interval='15s'

    """
    ret = {}
    data = {}
    if not consul_url:
        consul_url = _get_config()
        if not consul_url:
            log.error("No Consul URL found.")
            ret["message"] = "No Consul URL found."
            ret["res"] = False
            return ret

    if "name" in kwargs:
        data["Name"] = kwargs["name"]
    else:
        raise SaltInvocationError('Required argument "name" is missing.')

    if True not in [True for item in ("script", "http", "ttl") if item in kwargs]:
        ret["message"] = 'Required parameter "script" or "http" is missing.'
        ret["res"] = False
        return ret

    if "id" in kwargs:
        data["ID"] = kwargs["id"]

    if "notes" in kwargs:
        data["Notes"] = kwargs["notes"]

    if "script" in kwargs:
        if "interval" not in kwargs:
            ret["message"] = 'Required parameter "interval" is missing.'
            ret["res"] = False
            return ret
        data["Script"] = kwargs["script"]
        data["Interval"] = kwargs["interval"]

    if "http" in kwargs:
        if "interval" not in kwargs:
            ret["message"] = 'Required parameter "interval" is missing.'
            ret["res"] = False
            return ret
        data["HTTP"] = kwargs["http"]
        data["Interval"] = kwargs["interval"]

    if "ttl" in kwargs:
        data["TTL"] = kwargs["ttl"]

    function = "agent/check/register"
    res = _query(
        consul_url=consul_url, function=function, token=token, method="PUT", data=data
    )

    if res["res"]:
        ret["res"] = True
        ret["message"] = "Check {} added to agent.".format(kwargs["name"])
    else:
        ret["res"] = False
        ret["message"] = "Unable to add check to agent."
    return ret


def agent_check_deregister(consul_url=None, token=None, checkid=None):
    """
    The agent will take care of deregistering the check from the Catalog.

    :param consul_url: The Consul server URL.
    :param checkid: The ID of the check to deregister from Consul.
    :return: Boolean and message indicating success or failure.

    CLI Example:

    .. code-block:: bash

        salt '*' consul.agent_check_deregister checkid='Memory Utilization'

    """
    ret = {}
    if not consul_url:
        consul_url = _get_config()
        if not consul_url:
            log.error("No Consul URL found.")
            ret["message"] = "No Consul URL found."
            ret["res"] = False
            return ret

    if not checkid:
        raise SaltInvocationError('Required argument "checkid" is missing.')

    function = "agent/check/deregister/{}".format(checkid)
    res = _query(consul_url=consul_url, function=function, token=token, method="GET")
    if res["res"]:
        ret["res"] = True
        ret["message"] = "Check {} removed from agent.".format(checkid)
    else:
        ret["res"] = False
        ret["message"] = "Unable to remove check from agent."
    return ret


def agent_check_pass(consul_url=None, token=None, checkid=None, **kwargs):
    """
    This endpoint is used with a check that is of the TTL type. When this
    is called, the status of the check is set to passing and the TTL
    clock is reset.

    :param consul_url: The Consul server URL.
    :param checkid: The ID of the check to mark as passing.
    :param note: A human-readable message with the status of the check.
    :return: Boolean and message indicating success or failure.

    CLI Example:

    .. code-block:: bash

        salt '*' consul.agent_check_pass checkid='redis_check1' note='Forcing check into passing state.'

    """
    ret = {}
    query_params = {}
    if not consul_url:
        consul_url = _get_config()
        if not consul_url:
            log.error("No Consul URL found.")
            ret["message"] = "No Consul URL found."
            ret["res"] = False
            return ret

    if not checkid:
        raise SaltInvocationError('Required argument "checkid" is missing.')

    if "note" in kwargs:
        query_params["note"] = kwargs["note"]

    function = "agent/check/pass/{}".format(checkid)
    res = _query(
        consul_url=consul_url,
        function=function,
        token=token,
        query_params=query_params,
        method="GET",
    )
    if res["res"]:
        ret["res"] = True
        ret["message"] = "Check {} marked as passing.".format(checkid)
    else:
        ret["res"] = False
        ret["message"] = "Unable to update check {}.".format(checkid)
    return ret


def agent_check_warn(consul_url=None, token=None, checkid=None, **kwargs):
    """
    This endpoint is used with a check that is of the TTL type. When this
    is called, the status of the check is set to warning and the TTL
    clock is reset.

    :param consul_url: The Consul server URL.
    :param checkid: The ID of the check to deregister from Consul.
    :param note: A human-readable message with the status of the check.
    :return: Boolean and message indicating success or failure.

    CLI Example:

    .. code-block:: bash

        salt '*' consul.agent_check_warn checkid='redis_check1' note='Forcing check into warning state.'

    """
    ret = {}
    query_params = {}
    if not consul_url:
        consul_url = _get_config()
        if not consul_url:
            log.error("No Consul URL found.")
            ret["message"] = "No Consul URL found."
            ret["res"] = False
            return ret

    if not checkid:
        raise SaltInvocationError('Required argument "checkid" is missing.')

    if "note" in kwargs:
        query_params["note"] = kwargs["note"]

    function = "agent/check/warn/{}".format(checkid)
    res = _query(
        consul_url=consul_url,
        function=function,
        token=token,
        query_params=query_params,
        method="GET",
    )
    if res["res"]:
        ret["res"] = True
        ret["message"] = "Check {} marked as warning.".format(checkid)
    else:
        ret["res"] = False
        ret["message"] = "Unable to update check {}.".format(checkid)
    return ret


def agent_check_fail(consul_url=None, token=None, checkid=None, **kwargs):
    """
    This endpoint is used with a check that is of the TTL type. When this
    is called, the status of the check is set to critical and the
    TTL clock is reset.

    :param consul_url: The Consul server URL.
    :param checkid: The ID of the check to deregister from Consul.
    :param note: A human-readable message with the status of the check.
    :return: Boolean and message indicating success or failure.

    CLI Example:

    .. code-block:: bash

        salt '*' consul.agent_check_fail checkid='redis_check1' note='Forcing check into critical state.'

    """
    ret = {}
    query_params = {}
    if not consul_url:
        consul_url = _get_config()
        if not consul_url:
            log.error("No Consul URL found.")
            ret["message"] = "No Consul URL found."
            ret["res"] = False
            return ret

    if not checkid:
        raise SaltInvocationError('Required argument "checkid" is missing.')

    if "note" in kwargs:
        query_params["note"] = kwargs["note"]

    function = "agent/check/fail/{}".format(checkid)
    res = _query(
        consul_url=consul_url,
        function=function,
        token=token,
        query_params=query_params,
        method="GET",
    )
    if res["res"]:
        ret["res"] = True
        ret["message"] = "Check {} marked as critical.".format(checkid)
    else:
        ret["res"] = False
        ret["message"] = "Unable to update check {}.".format(checkid)
    return ret


def agent_service_register(consul_url=None, token=None, **kwargs):
    """
    The used to add a new service, with an optional
    health check, to the local agent.

    :param consul_url: The Consul server URL.
    :param name: A name describing the service.
    :param address: The address used by the service, defaults
                    to the address of the agent.
    :param port: The port used by the service.
    :param id: Unique ID to identify the service, if not
               provided the value of the name parameter is used.
    :param tags: Identifying tags for service, string or list.
    :param script: If script is provided, the check type is
                   a script, and Consul will evaluate that script
                   based on the interval parameter.
    :param http: Check will perform an HTTP GET request against
                 the value of HTTP (expected to be a URL) based
                 on the interval parameter.
    :param check_ttl: If a TTL type is used, then the TTL update
                      endpoint must be used periodically to update
                      the state of the check.
    :param check_interval: Interval at which the check should run.
    :return: Boolean and message indicating success or failure.

    CLI Example:

    .. code-block:: bash

        salt '*' consul.agent_service_register name='redis' tags='["master", "v1"]' address="127.0.0.1" port="8080" check_script="/usr/local/bin/check_redis.py" interval="10s"

    """
    ret = {}
    data = {}
    if not consul_url:
        consul_url = _get_config()
        if not consul_url:
            log.error("No Consul URL found.")
            ret["message"] = "No Consul URL found."
            ret["res"] = False
            return ret

    lc_kwargs = dict()
    for k, v in kwargs.items():
        lc_kwargs[k.lower()] = v

    if "name" in lc_kwargs:
        data["Name"] = lc_kwargs["name"]
    else:
        raise SaltInvocationError('Required argument "name" is missing.')

    if "address" in lc_kwargs:
        data["Address"] = lc_kwargs["address"]

    if "port" in lc_kwargs:
        data["Port"] = lc_kwargs["port"]

    if "id" in lc_kwargs:
        data["ID"] = lc_kwargs["id"]

    if "tags" in lc_kwargs:
        _tags = lc_kwargs["tags"]
        if not isinstance(_tags, list):
            _tags = [_tags]
        data["Tags"] = _tags

    if "enabletagoverride" in lc_kwargs:
        data["EnableTagOverride"] = lc_kwargs["enabletagoverride"]

    if "check" in lc_kwargs:
        dd = dict()
        for k, v in lc_kwargs["check"].items():
            dd[k.lower()] = v
        interval_required = False
        check_dd = dict()

        if "script" in dd:
            interval_required = True
            check_dd["Script"] = dd["script"]
        if "http" in dd:
            interval_required = True
            check_dd["HTTP"] = dd["http"]
        if "ttl" in dd:
            check_dd["TTL"] = dd["ttl"]
        if "interval" in dd:
            check_dd["Interval"] = dd["interval"]

        if interval_required:
            if "Interval" not in check_dd:
                ret["message"] = 'Required parameter "interval" is missing.'
                ret["res"] = False
                return ret
        else:
            if "Interval" in check_dd:
                del check_dd["Interval"]  # not required, so ignore it

        if check_dd:
            data["Check"] = check_dd  # if empty, ignore it

    function = "agent/service/register"
    res = _query(
        consul_url=consul_url, function=function, token=token, method="PUT", data=data
    )
    if res["res"]:
        ret["res"] = True
        ret["message"] = "Service {} registered on agent.".format(kwargs["name"])
    else:
        ret["res"] = False
        ret["message"] = "Unable to register service {}.".format(kwargs["name"])
    return ret


def agent_service_deregister(consul_url=None, token=None, serviceid=None):
    """
    Used to remove a service.

    :param consul_url: The Consul server URL.
    :param serviceid: A serviceid describing the service.
    :return: Boolean and message indicating success or failure.

    CLI Example:

    .. code-block:: bash

        salt '*' consul.agent_service_deregister serviceid='redis'

    """
    ret = {}
    data = {}
    if not consul_url:
        consul_url = _get_config()
        if not consul_url:
            log.error("No Consul URL found.")
            ret["message"] = "No Consul URL found."
            ret["res"] = False
            return ret

    if not serviceid:
        raise SaltInvocationError('Required argument "serviceid" is missing.')

    function = "agent/service/deregister/{}".format(serviceid)
    res = _query(
        consul_url=consul_url, function=function, token=token, method="PUT", data=data
    )
    if res["res"]:
        ret["res"] = True
        ret["message"] = "Service {} removed from agent.".format(serviceid)
    else:
        ret["res"] = False
        ret["message"] = "Unable to remove service {}.".format(serviceid)
    return ret


def agent_service_maintenance(consul_url=None, token=None, serviceid=None, **kwargs):
    """
    Used to place a service into maintenance mode.

    :param consul_url: The Consul server URL.
    :param serviceid: A name of the service.
    :param enable: Whether the service should be enabled or disabled.
    :param reason: A human readable message of why the service was
                   enabled or disabled.
    :return: Boolean and message indicating success or failure.

    CLI Example:

    .. code-block:: bash

        salt '*' consul.agent_service_deregister serviceid='redis' enable='True' reason='Down for upgrade'

    """
    ret = {}
    query_params = {}
    if not consul_url:
        consul_url = _get_config()
        if not consul_url:
            log.error("No Consul URL found.")
            ret["message"] = "No Consul URL found."
            ret["res"] = False
            return ret

    if not serviceid:
        raise SaltInvocationError('Required argument "serviceid" is missing.')

    if "enable" in kwargs:
        query_params["enable"] = kwargs["enable"]
    else:
        ret["message"] = 'Required parameter "enable" is missing.'
        ret["res"] = False
        return ret

    if "reason" in kwargs:
        query_params["reason"] = kwargs["reason"]

    function = "agent/service/maintenance/{}".format(serviceid)
    res = _query(
        consul_url=consul_url, token=token, function=function, query_params=query_params
    )

    if res["res"]:
        ret["res"] = True
        ret["message"] = "Service {} set in maintenance mode.".format(serviceid)
    else:
        ret["res"] = False
        ret["message"] = "Unable to set service {} to maintenance mode.".format(
            serviceid
        )
    return ret


def session_create(consul_url=None, token=None, **kwargs):
    """
    Used to create a session.

    :param consul_url: The Consul server URL.
    :param lockdelay: Duration string using a "s" suffix for seconds.
                      The default is 15s.
    :param node: Must refer to a node that is already registered,
                 if specified. By default, the agent's own node
                 name is used.
    :param name: A human-readable name for the session
    :param checks: A list of associated health checks. It is highly
                   recommended that, if you override this list, you
                   include the default "serfHealth".
    :param behavior: Can be set to either release or delete. This controls
                     the behavior when a session is invalidated. By default,
                     this is release, causing any locks that are held to be
                     released. Changing this to delete causes any locks that
                     are held to be deleted. delete is useful for creating
                     ephemeral key/value entries.
    :param ttl: Session is invalidated if it is not renewed before
                the TTL expires
    :return: Boolean and message indicating success or failure.

    CLI Example:

    .. code-block:: bash

        salt '*' consul.session_create node='node1' name='my-session' behavior='delete' ttl='3600s'

    """
    ret = {}
    if not consul_url:
        consul_url = _get_config()
        if not consul_url:
            log.error("No Consul URL found.")
            ret["message"] = "No Consul URL found."
            ret["res"] = False
            return ret
    data = {}

    if "lockdelay" in kwargs:
        data["LockDelay"] = kwargs["lockdelay"]

    if "node" in kwargs:
        data["Node"] = kwargs["node"]

    if "name" in kwargs:
        data["Name"] = kwargs["name"]
    else:
        raise SaltInvocationError('Required argument "name" is missing.')

    if "checks" in kwargs:
        data["Touch"] = kwargs["touch"]

    if "behavior" in kwargs:
        if not kwargs["behavior"] in ("delete", "release"):
            ret["message"] = ("Behavior must be ", "either delete or release.")
            ret["res"] = False
            return ret
        data["Behavior"] = kwargs["behavior"]

    if "ttl" in kwargs:
        _ttl = kwargs["ttl"]
        if str(_ttl).endswith("s"):
            _ttl = _ttl[:-1]

        if int(_ttl) < 0 or int(_ttl) > 3600:
            ret["message"] = ("TTL must be ", "between 0 and 3600.")
            ret["res"] = False
            return ret
        data["TTL"] = "{}s".format(_ttl)

    function = "session/create"
    res = _query(
        consul_url=consul_url, function=function, token=token, method="PUT", data=data
    )

    if res["res"]:
        ret["res"] = True
        ret["message"] = "Created session {}.".format(kwargs["name"])
    else:
        ret["res"] = False
        ret["message"] = "Unable to create session {}.".format(kwargs["name"])
    return ret


def session_list(consul_url=None, token=None, return_list=False, **kwargs):
    """
    Used to list sessions.

    :param consul_url: The Consul server URL.
    :param dc: By default, the datacenter of the agent is queried;
               however, the dc can be provided using the "dc" parameter.
    :param return_list: By default, all information about the sessions is
                        returned, using the return_list parameter will return
                        a list of session IDs.
    :return: A list of all available sessions.

    CLI Example:

    .. code-block:: bash

        salt '*' consul.session_list

    """
    ret = {}
    if not consul_url:
        consul_url = _get_config()
        if not consul_url:
            log.error("No Consul URL found.")
            ret["message"] = "No Consul URL found."
            ret["res"] = False
            return ret

    query_params = {}

    if "dc" in kwargs:
        query_params["dc"] = kwargs["dc"]

    function = "session/list"
    ret = _query(
        consul_url=consul_url, function=function, token=token, query_params=query_params
    )

    if return_list:
        _list = []
        for item in ret["data"]:
            _list.append(item["ID"])
        return _list
    return ret


def session_destroy(consul_url=None, token=None, session=None, **kwargs):
    """
    Destroy session

    :param consul_url: The Consul server URL.
    :param session: The ID of the session to destroy.
    :param dc: By default, the datacenter of the agent is queried;
               however, the dc can be provided using the "dc" parameter.
    :return: Boolean & message of success or failure.

    CLI Example:

    .. code-block:: bash

        salt '*' consul.session_destroy session='c1c4d223-91cb-3d1f-1ee8-f2af9e7b6716'

    """
    ret = {}
    if not consul_url:
        consul_url = _get_config()
        if not consul_url:
            log.error("No Consul URL found.")
            ret["message"] = "No Consul URL found."
            ret["res"] = False
            return ret

    if not session:
        raise SaltInvocationError('Required argument "session" is missing.')

    query_params = {}

    if "dc" in kwargs:
        query_params["dc"] = kwargs["dc"]

    function = "session/destroy/{}".format(session)
    res = _query(
        consul_url=consul_url,
        function=function,
        token=token,
        method="PUT",
        query_params=query_params,
    )
    if res["res"]:
        ret["res"] = True
        ret["message"] = "Destroyed Session {}.".format(session)
    else:
        ret["res"] = False
        ret["message"] = "Unable to destroy session {}.".format(session)
    return ret


def session_info(consul_url=None, token=None, session=None, **kwargs):
    """
    Information about a session

    :param consul_url: The Consul server URL.
    :param session: The ID of the session to return information about.
    :param dc: By default, the datacenter of the agent is queried;
               however, the dc can be provided using the "dc" parameter.
    :return: Boolean & message of success or failure.

    CLI Example:

    .. code-block:: bash

        salt '*' consul.session_info session='c1c4d223-91cb-3d1f-1ee8-f2af9e7b6716'

    """
    ret = {}
    if not consul_url:
        consul_url = _get_config()
        if not consul_url:
            log.error("No Consul URL found.")
            ret["message"] = "No Consul URL found."
            ret["res"] = False
            return ret

    if not session:
        raise SaltInvocationError('Required argument "session" is missing.')

    query_params = {}

    if "dc" in kwargs:
        query_params["dc"] = kwargs["dc"]

    function = "session/info/{}".format(session)
    ret = _query(
        consul_url=consul_url, function=function, token=token, query_params=query_params
    )
    return ret


def catalog_register(consul_url=None, token=None, **kwargs):
    """
    Registers a new node, service, or check

    :param consul_url: The Consul server URL.
    :param dc: By default, the datacenter of the agent is queried;
               however, the dc can be provided using the "dc" parameter.
    :param node: The node to register.
    :param address: The address of the node.
    :param service: The service that will be registered.
    :param service_address: The address that the service listens on.
    :param service_port: The port for the service.
    :param service_id: A unique identifier for the service, if this is not
                       provided "name" will be used.
    :param service_tags: Any tags associated with the service.
    :param check: The name of the health check to register
    :param check_status: The initial status of the check,
                         must be one of unknown, passing, warning, or critical.
    :param check_service: The service that the check is performed against.
    :param check_id: Unique identifier for the service.
    :param check_notes: An opaque field that is meant to hold human-readable text.
    :return: Boolean & message of success or failure.

    CLI Example:

    .. code-block:: bash

        salt '*' consul.catalog_register node='node1' address='192.168.1.1' service='redis' service_address='127.0.0.1' service_port='8080' service_id='redis_server1'

    """
    ret = {}
    data = {}
    data["NodeMeta"] = {}
    if not consul_url:
        consul_url = _get_config()
        if not consul_url:
            log.error("No Consul URL found.")
            ret["message"] = "No Consul URL found."
            ret["res"] = False
            return ret

    if "datacenter" in kwargs:
        data["Datacenter"] = kwargs["datacenter"]

    if "node" in kwargs:
        data["Node"] = kwargs["node"]
    else:
        ret["message"] = "Required argument node argument is missing."
        ret["res"] = False
        return ret

    if "address" in kwargs:
        if isinstance(kwargs["address"], list):
            _address = kwargs["address"][0]
        else:
            _address = kwargs["address"]
        data["Address"] = _address
    else:
        ret["message"] = "Required argument address argument is missing."
        ret["res"] = False
        return ret

    if "ip_interfaces" in kwargs:
        data["TaggedAddresses"] = {}
        for k in kwargs["ip_interfaces"]:
            if kwargs["ip_interfaces"].get(k):
                data["TaggedAddresses"][k] = kwargs["ip_interfaces"][k][0]

    if "service" in kwargs:
        data["Service"] = {}
        data["Service"]["Service"] = kwargs["service"]

        if "service_address" in kwargs:
            data["Service"]["Address"] = kwargs["service_address"]

        if "service_port" in kwargs:
            data["Service"]["Port"] = kwargs["service_port"]

        if "service_id" in kwargs:
            data["Service"]["ID"] = kwargs["service_id"]

        if "service_tags" in kwargs:
            _tags = kwargs["service_tags"]
            if not isinstance(_tags, list):
                _tags = [_tags]
            data["Service"]["Tags"] = _tags

    if "cpu" in kwargs:
        data["NodeMeta"]["Cpu"] = kwargs["cpu"]

    if "num_cpus" in kwargs:
        data["NodeMeta"]["Cpu_num"] = kwargs["num_cpus"]

    if "mem" in kwargs:
        data["NodeMeta"]["Memory"] = kwargs["mem"]

    if "oscode" in kwargs:
        data["NodeMeta"]["Os"] = kwargs["oscode"]

    if "osarch" in kwargs:
        data["NodeMeta"]["Osarch"] = kwargs["osarch"]

    if "kernel" in kwargs:
        data["NodeMeta"]["Kernel"] = kwargs["kernel"]

    if "kernelrelease" in kwargs:
        data["NodeMeta"]["Kernelrelease"] = kwargs["kernelrelease"]

    if "localhost" in kwargs:
        data["NodeMeta"]["localhost"] = kwargs["localhost"]

    if "nodename" in kwargs:
        data["NodeMeta"]["nodename"] = kwargs["nodename"]

    if "os_family" in kwargs:
        data["NodeMeta"]["os_family"] = kwargs["os_family"]

    if "lsb_distrib_description" in kwargs:
        data["NodeMeta"]["lsb_distrib_description"] = kwargs["lsb_distrib_description"]

    if "master" in kwargs:
        data["NodeMeta"]["master"] = kwargs["master"]

    if "check" in kwargs:
        data["Check"] = {}
        data["Check"]["Name"] = kwargs["check"]

        if "check_status" in kwargs:
            if kwargs["check_status"] not in (
                "unknown",
                "passing",
                "warning",
                "critical",
            ):
                ret[
                    "message"
                ] = "Check status must be unknown, passing, warning, or critical."
                ret["res"] = False
                return ret
            data["Check"]["Status"] = kwargs["check_status"]

        if "check_service" in kwargs:
            data["Check"]["ServiceID"] = kwargs["check_service"]

        if "check_id" in kwargs:
            data["Check"]["CheckID"] = kwargs["check_id"]

        if "check_notes" in kwargs:
            data["Check"]["Notes"] = kwargs["check_notes"]

    function = "catalog/register"
    res = _query(
        consul_url=consul_url, function=function, token=token, method="PUT", data=data
    )
    if res["res"]:
        ret["res"] = True
        ret["message"] = "Catalog registration for {} successful.".format(
            kwargs["node"]
        )
    else:
        ret["res"] = False
        ret["message"] = "Catalog registration for {} failed.".format(kwargs["node"])
    ret["data"] = data
    return ret


def catalog_deregister(consul_url=None, token=None, **kwargs):
    """
    Deregisters a node, service, or check

    :param consul_url: The Consul server URL.
    :param node: The node to deregister.
    :param datacenter: By default, the datacenter of the agent is queried;
               however, the dc can be provided using the "dc" parameter.
    :param checkid: The ID of the health check to deregister.
    :param serviceid: The ID of the service to deregister.
    :return: Boolean & message of success or failure.

    CLI Example:

    .. code-block:: bash

        salt '*' consul.catalog_register node='node1' serviceid='redis_server1' checkid='redis_check1'

    """
    ret = {}
    data = {}
    if not consul_url:
        consul_url = _get_config()
        if not consul_url:
            log.error("No Consul URL found.")
            ret["message"] = "No Consul URL found."
            ret["res"] = False
            return ret

    if "datacenter" in kwargs:
        data["Datacenter"] = kwargs["datacenter"]

    if "node" in kwargs:
        data["Node"] = kwargs["node"]
    else:
        ret["message"] = "Node argument required."
        ret["res"] = False
        return ret

    if "checkid" in kwargs:
        data["CheckID"] = kwargs["checkid"]

    if "serviceid" in kwargs:
        data["ServiceID"] = kwargs["serviceid"]

    function = "catalog/deregister"
    res = _query(
        consul_url=consul_url, function=function, token=token, method="PUT", data=data
    )

    if res["res"]:
        ret["res"] = True
        ret["message"] = "Catalog item {} removed.".format(kwargs["node"])
    else:
        ret["res"] = False
        ret["message"] = "Removing Catalog item {} failed.".format(kwargs["node"])
    return ret


def catalog_datacenters(consul_url=None, token=None):
    """
    Return list of available datacenters from catalog.

    :param consul_url: The Consul server URL.
    :return: The list of available datacenters.

    CLI Example:

    .. code-block:: bash

        salt '*' consul.catalog_datacenters

    """
    ret = {}
    if not consul_url:
        consul_url = _get_config()
        if not consul_url:
            log.error("No Consul URL found.")
            ret["message"] = "No Consul URL found."
            ret["res"] = False
            return ret

    function = "catalog/datacenters"
    ret = _query(consul_url=consul_url, function=function, token=token)
    return ret


def catalog_nodes(consul_url=None, token=None, **kwargs):
    """
    Return list of available nodes from catalog.

    :param consul_url: The Consul server URL.
    :param dc: By default, the datacenter of the agent is queried;
               however, the dc can be provided using the "dc" parameter.
    :return: The list of available nodes.

    CLI Example:

    .. code-block:: bash

        salt '*' consul.catalog_nodes

    """
    ret = {}
    query_params = {}
    if not consul_url:
        consul_url = _get_config()
        if not consul_url:
            log.error("No Consul URL found.")
            ret["message"] = "No Consul URL found."
            ret["res"] = False
            return ret

    if "dc" in kwargs:
        query_params["dc"] = kwargs["dc"]

    function = "catalog/nodes"
    ret = _query(
        consul_url=consul_url, function=function, token=token, query_params=query_params
    )
    return ret


def catalog_services(consul_url=None, token=None, **kwargs):
    """
    Return list of available services rom catalog.

    :param consul_url: The Consul server URL.
    :param dc: By default, the datacenter of the agent is queried;
               however, the dc can be provided using the "dc" parameter.
    :return: The list of available services.

    CLI Example:

    .. code-block:: bash

        salt '*' consul.catalog_services

    """
    ret = {}
    query_params = {}
    if not consul_url:
        consul_url = _get_config()
        if not consul_url:
            log.error("No Consul URL found.")
            ret["message"] = "No Consul URL found."
            ret["res"] = False
            return ret

    if "dc" in kwargs:
        query_params["dc"] = kwargs["dc"]

    function = "catalog/services"
    ret = _query(
        consul_url=consul_url, function=function, token=token, query_params=query_params
    )
    return ret


def catalog_service(consul_url=None, token=None, service=None, **kwargs):
    """
    Information about the registered service.

    :param consul_url: The Consul server URL.
    :param dc: By default, the datacenter of the agent is queried;
               however, the dc can be provided using the "dc" parameter.
    :param tag: Filter returned services with tag parameter.
    :return: Information about the requested service.

    CLI Example:

    .. code-block:: bash

        salt '*' consul.catalog_service service='redis'

    """
    ret = {}
    query_params = {}
    if not consul_url:
        consul_url = _get_config()
        if not consul_url:
            log.error("No Consul URL found.")
            ret["message"] = "No Consul URL found."
            ret["res"] = False
            return ret

    if not service:
        raise SaltInvocationError('Required argument "service" is missing.')

    if "dc" in kwargs:
        query_params["dc"] = kwargs["dc"]

    if "tag" in kwargs:
        query_params["tag"] = kwargs["tag"]

    function = "catalog/service/{}".format(service)
    ret = _query(
        consul_url=consul_url, function=function, token=token, query_params=query_params
    )
    return ret


def catalog_node(consul_url=None, token=None, node=None, **kwargs):
    """
    Information about the registered node.

    :param consul_url: The Consul server URL.
    :param node: The node to request information about.
    :param dc: By default, the datacenter of the agent is queried;
               however, the dc can be provided using the "dc" parameter.
    :return: Information about the requested node.

    CLI Example:

    .. code-block:: bash

        salt '*' consul.catalog_service service='redis'

    """
    ret = {}
    query_params = {}
    if not consul_url:
        consul_url = _get_config()
        if not consul_url:
            log.error("No Consul URL found.")
            ret["message"] = "No Consul URL found."
            ret["res"] = False
            return ret

    if not node:
        raise SaltInvocationError('Required argument "node" is missing.')

    if "dc" in kwargs:
        query_params["dc"] = kwargs["dc"]

    function = "catalog/node/{}".format(node)
    ret = _query(
        consul_url=consul_url, function=function, token=token, query_params=query_params
    )
    return ret


def health_node(consul_url=None, token=None, node=None, **kwargs):
    """
    Health information about the registered node.

    :param consul_url: The Consul server URL.
    :param node: The node to request health information about.
    :param dc: By default, the datacenter of the agent is queried;
               however, the dc can be provided using the "dc" parameter.
    :return: Health information about the requested node.

    CLI Example:

    .. code-block:: bash

        salt '*' consul.health_node node='node1'

    """
    ret = {}
    query_params = {}
    if not consul_url:
        consul_url = _get_config()
        if not consul_url:
            log.error("No Consul URL found.")
            ret["message"] = "No Consul URL found."
            ret["res"] = False
            return ret

    if not node:
        raise SaltInvocationError('Required argument "node" is missing.')

    if "dc" in kwargs:
        query_params["dc"] = kwargs["dc"]

    function = "health/node/{}".format(node)
    ret = _query(
        consul_url=consul_url, function=function, token=token, query_params=query_params
    )
    return ret


def health_checks(consul_url=None, token=None, service=None, **kwargs):
    """
    Health information about the registered service.

    :param consul_url: The Consul server URL.
    :param service: The service to request health information about.
    :param dc: By default, the datacenter of the agent is queried;
               however, the dc can be provided using the "dc" parameter.
    :return: Health information about the requested node.

    CLI Example:

    .. code-block:: bash

        salt '*' consul.health_checks service='redis1'

    """
    ret = {}
    query_params = {}
    if not consul_url:
        consul_url = _get_config()
        if not consul_url:
            log.error("No Consul URL found.")
            ret["message"] = "No Consul URL found."
            ret["res"] = False
            return ret

    if not service:
        raise SaltInvocationError('Required argument "service" is missing.')

    if "dc" in kwargs:
        query_params["dc"] = kwargs["dc"]

    function = "health/checks/{}".format(service)
    ret = _query(
        consul_url=consul_url, function=function, token=token, query_params=query_params
    )
    return ret


def health_service(consul_url=None, token=None, service=None, **kwargs):
    """
    Health information about the registered service.

    :param consul_url: The Consul server URL.
    :param service: The service to request health information about.
    :param dc: By default, the datacenter of the agent is queried;
               however, the dc can be provided using the "dc" parameter.
    :param tag: Filter returned services with tag parameter.
    :param passing: Filter results to only nodes with all
                    checks in the passing state.
    :return: Health information about the requested node.

    CLI Example:

    .. code-block:: bash

        salt '*' consul.health_service service='redis1'

        salt '*' consul.health_service service='redis1' passing='True'

    """
    ret = {}
    query_params = {}
    if not consul_url:
        consul_url = _get_config()
        if not consul_url:
            log.error("No Consul URL found.")
            ret["message"] = "No Consul URL found."
            ret["res"] = False
            return ret

    if not service:
        raise SaltInvocationError('Required argument "service" is missing.')

    if "dc" in kwargs:
        query_params["dc"] = kwargs["dc"]

    if "tag" in kwargs:
        query_params["tag"] = kwargs["tag"]

    if "passing" in kwargs:
        query_params["passing"] = kwargs["passing"]

    function = "health/service/{}".format(service)
    ret = _query(
        consul_url=consul_url, function=function, token=token, query_params=query_params
    )
    return ret


def health_state(consul_url=None, token=None, state=None, **kwargs):
    """
    Returns the checks in the state provided on the path.

    :param consul_url: The Consul server URL.
    :param state: The state to show checks for. The supported states
                  are any, unknown, passing, warning, or critical.
                  The any state is a wildcard that can be used to
                  return all checks.
    :param dc: By default, the datacenter of the agent is queried;
               however, the dc can be provided using the "dc" parameter.
    :return: The checks in the provided state.

    CLI Example:

    .. code-block:: bash

        salt '*' consul.health_state state='redis1'

        salt '*' consul.health_state service='redis1' passing='True'

    """
    ret = {}
    query_params = {}
    if not consul_url:
        consul_url = _get_config()
        if not consul_url:
            log.error("No Consul URL found.")
            ret["message"] = "No Consul URL found."
            ret["res"] = False
            return ret

    if not state:
        raise SaltInvocationError('Required argument "state" is missing.')

    if "dc" in kwargs:
        query_params["dc"] = kwargs["dc"]

    if state not in ("any", "unknown", "passing", "warning", "critical"):
        ret["message"] = "State must be any, unknown, passing, warning, or critical."
        ret["res"] = False
        return ret

    function = "health/state/{}".format(state)
    ret = _query(
        consul_url=consul_url, function=function, token=token, query_params=query_params
    )
    return ret


def status_leader(consul_url=None, token=None):
    """
    Returns the current Raft leader

    :param consul_url: The Consul server URL.
    :return: The address of the Raft leader.

    CLI Example:

    .. code-block:: bash

        salt '*' consul.status_leader

    """
    ret = {}
    if not consul_url:
        consul_url = _get_config()
        if not consul_url:
            log.error("No Consul URL found.")
            ret["message"] = "No Consul URL found."
            ret["res"] = False
            return ret

    function = "status/leader"
    ret = _query(consul_url=consul_url, function=function, token=token)
    return ret


def status_peers(consul_url, token=None):
    """
    Returns the current Raft peer set

    :param consul_url: The Consul server URL.
    :return: Retrieves the Raft peers for the
             datacenter in which the agent is running.

    CLI Example:

    .. code-block:: bash

        salt '*' consul.status_peers

    """
    ret = {}
    if not consul_url:
        consul_url = _get_config()
        if not consul_url:
            log.error("No Consul URL found.")
            ret["message"] = "No Consul URL found."
            ret["res"] = False
            return ret

    function = "status/peers"
    ret = _query(consul_url=consul_url, function=function, token=token)
    return ret


def acl_create(consul_url=None, token=None, **kwargs):
    """
    Create a new ACL token.

    :param consul_url: The Consul server URL.
    :param name: Meaningful indicator of the ACL's purpose.
    :param type: Type is either client or management. A management
                 token is comparable to a root user and has the
                 ability to perform any action including creating,
                 modifying, and deleting ACLs.
    :param rules: The Consul server URL.
    :return: Boolean & message of success or failure.

    CLI Example:

    .. code-block:: bash

        salt '*' consul.acl_create

    """
    ret = {}
    data = {}
    if not consul_url:
        consul_url = _get_config()
        if not consul_url:
            log.error("No Consul URL found.")
            ret["message"] = "No Consul URL found."
            ret["res"] = False
            return ret

    if "id" in kwargs:
        data["id"] = kwargs["id"]

    if "name" in kwargs:
        data["Name"] = kwargs["name"]
    else:
        raise SaltInvocationError('Required argument "name" is missing.')

    if "type" in kwargs:
        data["Type"] = kwargs["type"]

    if "rules" in kwargs:
        data["Rules"] = kwargs["rules"]

    function = "acl/create"
    res = _query(
        consul_url=consul_url, token=token, data=data, method="PUT", function=function
    )

    if res["res"]:
        ret["res"] = True
        ret["message"] = "ACL {} created.".format(kwargs["name"])
    else:
        ret["res"] = False
        ret["message"] = "Removing Catalog item {} failed.".format(kwargs["name"])
    return ret


def acl_update(consul_url=None, token=None, **kwargs):
    """
    Update an ACL token.

    :param consul_url: The Consul server URL.
    :param name: Meaningful indicator of the ACL's purpose.
    :param id: Unique identifier for the ACL to update.
    :param type: Type is either client or management. A management
                 token is comparable to a root user and has the
                 ability to perform any action including creating,
                 modifying, and deleting ACLs.
    :param rules: The Consul server URL.
    :return: Boolean & message of success or failure.

    CLI Example:

    .. code-block:: bash

        salt '*' consul.acl_update

    """
    ret = {}
    data = {}
    if not consul_url:
        consul_url = _get_config()
        if not consul_url:
            log.error("No Consul URL found.")
            ret["message"] = "No Consul URL found."
            ret["res"] = False
            return ret

    if "id" in kwargs:
        data["ID"] = kwargs["id"]
    else:
        ret["message"] = 'Required parameter "id" is missing.'
        ret["res"] = False
        return ret

    if "name" in kwargs:
        data["Name"] = kwargs["name"]
    else:
        raise SaltInvocationError('Required argument "name" is missing.')

    if "type" in kwargs:
        data["Type"] = kwargs["type"]

    if "rules" in kwargs:
        data["Rules"] = kwargs["rules"]

    function = "acl/update"
    res = _query(
        consul_url=consul_url, token=token, data=data, method="PUT", function=function
    )

    if res["res"]:
        ret["res"] = True
        ret["message"] = "ACL {} created.".format(kwargs["name"])
    else:
        ret["res"] = False
<<<<<<< HEAD
        ret["message"] = "Updating ACL " "{} failed.".format(kwargs["name"])
=======
        ret["message"] = "Adding ACL {} failed.".format(kwargs["name"])
>>>>>>> a2117d43

    return ret


def acl_delete(consul_url=None, token=None, **kwargs):
    """
    Delete an ACL token.

    :param consul_url: The Consul server URL.
    :param id: Unique identifier for the ACL to update.
    :return: Boolean & message of success or failure.

    CLI Example:

    .. code-block:: bash

        salt '*' consul.acl_delete id='c1c4d223-91cb-3d1f-1ee8-f2af9e7b6716'

    """
    ret = {}
    data = {}
    if not consul_url:
        consul_url = _get_config()
        if not consul_url:
            log.error("No Consul URL found.")
            ret["message"] = "No Consul URL found."
            ret["res"] = False
            return ret

    if "id" not in kwargs:
        ret["message"] = 'Required parameter "id" is missing.'
        ret["res"] = False
        return ret

    function = "acl/destroy/{}".format(kwargs["id"])
    res = _query(
        consul_url=consul_url, token=token, data=data, method="PUT", function=function
    )

    if res["res"]:
        ret["res"] = True
        ret["message"] = "ACL {} deleted.".format(kwargs["id"])
    else:
        ret["res"] = False
        ret["message"] = "Removing ACL {} failed.".format(kwargs["id"])

    return ret


def acl_info(consul_url=None, **kwargs):
    """
    Information about an ACL token.

    :param consul_url: The Consul server URL.
    :param id: Unique identifier for the ACL to update.
    :return: Information about the ACL requested.

    CLI Example:

    .. code-block:: bash

        salt '*' consul.acl_info id='c1c4d223-91cb-3d1f-1ee8-f2af9e7b6716'

    """
    ret = {}
    data = {}
    if not consul_url:
        consul_url = _get_config()
        if not consul_url:
            log.error("No Consul URL found.")
            ret["message"] = "No Consul URL found."
            ret["res"] = False
            return ret

    if "id" not in kwargs:
        ret["message"] = 'Required parameter "id" is missing.'
        ret["res"] = False
        return ret

    function = "acl/info/{}".format(kwargs["id"])
    ret = _query(consul_url=consul_url, data=data, method="GET", function=function)
    return ret


def acl_clone(consul_url=None, token=None, **kwargs):
    """
    Information about an ACL token.

    :param consul_url: The Consul server URL.
    :param id: Unique identifier for the ACL to update.
    :return: Boolean, message of success or
             failure, and new ID of cloned ACL.

    CLI Example:

    .. code-block:: bash

        salt '*' consul.acl_info id='c1c4d223-91cb-3d1f-1ee8-f2af9e7b6716'

    """
    ret = {}
    data = {}
    if not consul_url:
        consul_url = _get_config()
        if not consul_url:
            log.error("No Consul URL found.")
            ret["message"] = "No Consul URL found."
            ret["res"] = False
            return ret

    if "id" not in kwargs:
        ret["message"] = 'Required parameter "id" is missing.'
        ret["res"] = False
        return ret

    function = "acl/clone/{}".format(kwargs["id"])
    res = _query(
        consul_url=consul_url, token=token, data=data, method="PUT", function=function
    )
    if res["res"]:
        ret["res"] = True
        ret["message"] = "ACL {} cloned.".format(kwargs["name"])
        ret["ID"] = ret["data"]
    else:
        ret["res"] = False
        ret["message"] = "Cloning ACL item {} failed.".format(kwargs["name"])
    return ret


def acl_list(consul_url=None, token=None, **kwargs):
    """
    List the ACL tokens.

    :param consul_url: The Consul server URL.
    :return: List of ACLs

    CLI Example:

    .. code-block:: bash

        salt '*' consul.acl_list

    """
    ret = {}
    data = {}
    if not consul_url:
        consul_url = _get_config()
        if not consul_url:
            log.error("No Consul URL found.")
            ret["message"] = "No Consul URL found."
            ret["res"] = False
            return ret

    function = "acl/list"
    ret = _query(
        consul_url=consul_url, token=token, data=data, method="GET", function=function
    )
    return ret


def event_fire(consul_url=None, token=None, name=None, **kwargs):
    """
    List the ACL tokens.

    :param consul_url: The Consul server URL.
    :param name: The name of the event to fire.
    :param dc: By default, the datacenter of the agent is queried;
               however, the dc can be provided using the "dc" parameter.
    :param node: Filter by node name.
    :param service: Filter by service name.
    :param tag: Filter by tag name.
    :return: List of ACLs

    CLI Example:

    .. code-block:: bash

        salt '*' consul.event_fire name='deploy'

    """
    ret = {}
    query_params = {}
    if not consul_url:
        consul_url = _get_config()
        if not consul_url:
            log.error("No Consul URL found.")
            ret["message"] = "No Consul URL found."
            ret["res"] = False
            return ret

    if not name:
        raise SaltInvocationError('Required argument "name" is missing.')

    if "dc" in kwargs:
        query_params = kwargs["dc"]

    if "node" in kwargs:
        query_params = kwargs["node"]

    if "service" in kwargs:
        query_params = kwargs["service"]

    if "tag" in kwargs:
        query_params = kwargs["tag"]

    function = "event/fire/{}".format(name)
    res = _query(
        consul_url=consul_url,
        token=token,
        query_params=query_params,
        method="PUT",
        function=function,
    )

    if res["res"]:
        ret["res"] = True
        ret["message"] = "Event {} fired.".format(name)
        ret["data"] = ret["data"]
    else:
        ret["res"] = False
        ret["message"] = "Cloning ACL item {} failed.".format(kwargs["name"])
    return ret


def event_list(consul_url=None, token=None, **kwargs):
    """
    List the recent events.

    :param consul_url: The Consul server URL.
    :param name: The name of the event to fire.
    :return: List of ACLs

    CLI Example:

    .. code-block:: bash

        salt '*' consul.event_list

    """
    ret = {}
    query_params = {}
    if not consul_url:
        consul_url = _get_config()
        if not consul_url:
            log.error("No Consul URL found.")
            ret["message"] = "No Consul URL found."
            ret["res"] = False
            return ret

    if "name" in kwargs:
        query_params = kwargs["name"]
    else:
        raise SaltInvocationError('Required argument "name" is missing.')

    function = "event/list/"
    ret = _query(
        consul_url=consul_url, token=token, query_params=query_params, function=function
    )
    return ret<|MERGE_RESOLUTION|>--- conflicted
+++ resolved
@@ -2170,11 +2170,8 @@
         ret["message"] = "ACL {} created.".format(kwargs["name"])
     else:
         ret["res"] = False
-<<<<<<< HEAD
         ret["message"] = "Updating ACL " "{} failed.".format(kwargs["name"])
-=======
-        ret["message"] = "Adding ACL {} failed.".format(kwargs["name"])
->>>>>>> a2117d43
+
 
     return ret
 
