# -*- coding: utf-8 -*-
"""
Interact with Consul

https://www.consul.io

"""

# Import Python Libs
from __future__ import absolute_import, print_function, unicode_literals

import base64
import logging

# Import salt libs
import salt.utils.http
import salt.utils.json
from salt.exceptions import SaltInvocationError

# Import 3rd-party libs
from salt.ext import six
from salt.ext.six.moves import http_client, urllib

log = logging.getLogger(__name__)


# Don't shadow built-ins.
__func_alias__ = {"list_": "list"}

__virtualname__ = "consul"


def _get_config():
    """
    Retrieve Consul configuration
    """
    return __salt__["config.get"]("consul.url") or __salt__["config.get"]("consul:url")


def _get_token():
    """
    Retrieve Consul configuration
    """
    return __salt__["config.get"]("consul.token") or __salt__["config.get"](
        "consul:token"
    )


def _query(
    function,
    consul_url,
    token=None,
    method="GET",
    api_version="v1",
    data=None,
    query_params=None,
):
    """
    Consul object method function to construct and execute on the API URL.

    :param api_url:     The Consul api url.
    :param api_version  The Consul api version
    :param function:    The Consul api function to perform.
    :param method:      The HTTP method, e.g. GET or POST.
    :param data:        The data to be sent for POST method. This param is ignored for GET requests.
    :return:            The json response from the API call or False.
    """

    if not query_params:
        query_params = {}

    ret = {"data": "", "res": True}

    if not token:
        token = _get_token()

    headers = {"X-Consul-Token": token, "Content-Type": "application/json"}
    base_url = urllib.parse.urljoin(consul_url, "{0}/".format(api_version))
    url = urllib.parse.urljoin(base_url, function, False)

    if method == "GET":
        data = None
    else:
        if data is None:
            data = {}
        data = salt.utils.json.dumps(data)

    result = salt.utils.http.query(
        url,
        method=method,
        params=query_params,
        data=data,
        decode=True,
        status=True,
        header_dict=headers,
        opts=__opts__,
    )

    if result.get("status", None) == http_client.OK:
        ret["data"] = result.get("dict", result)
        ret["res"] = True
    elif result.get("status", None) == http_client.NO_CONTENT:
        ret["res"] = False
    elif result.get("status", None) == http_client.NOT_FOUND:
        ret["data"] = "Key not found."
        ret["res"] = False
    else:
        if result:
            ret["data"] = result
            ret["res"] = True
        else:
            ret["res"] = False
    return ret


def list_(consul_url=None, token=None, key=None, **kwargs):
    """
    List keys in Consul

    :param consul_url: The Consul server URL.
    :param key: The key to use as the starting point for the list.
    :return: The list of keys.

    CLI Example:

    .. code-block:: bash

        salt '*' consul.list
        salt '*' consul.list key='web'

    """
    ret = {}

    if not consul_url:
        consul_url = _get_config()
        if not consul_url:
            log.error("No Consul URL found.")
            ret["message"] = "No Consul URL found."
            ret["res"] = False
            return ret

    query_params = {}

    if "recurse" in kwargs:
        query_params["recurse"] = "True"

    # No key so recurse and show all values
    if not key:
        query_params["recurse"] = "True"
        function = "kv/"
    else:
        function = "kv/{0}".format(key)

    query_params["keys"] = "True"
    query_params["separator"] = "/"
    ret = _query(
        consul_url=consul_url, function=function, token=token, query_params=query_params
    )
    return ret


def get(consul_url=None, key=None, token=None, recurse=False, decode=False, raw=False):
    """
    Get key from Consul

    :param consul_url: The Consul server URL.
    :param key: The key to use as the starting point for the list.
    :param recurse: Return values recursively beginning at the value of key.
    :param decode: By default values are stored as Base64 encoded values,
                   decode will return the whole key with the value decoded.
    :param raw: Simply return the decoded value of the key.
    :return: The keys in Consul.

    CLI Example:

    .. code-block:: bash

        salt '*' consul.get key='web/key1'
        salt '*' consul.get key='web' recurse=True
        salt '*' consul.get key='web' recurse=True decode=True

    By default values stored in Consul are base64 encoded, passing the
    decode option will show them as the decoded values.

    .. code-block:: bash

        salt '*' consul.get key='web' recurse=True decode=True raw=True

    By default Consult will return other information about the key, the raw
    option will return only the raw value.

    """
    ret = {}
    if not consul_url:
        consul_url = _get_config()
        if not consul_url:
            log.error("No Consul URL found.")
            ret["message"] = "No Consul URL found."
            ret["res"] = False
            return ret

    if not key:
        raise SaltInvocationError('Required argument "key" is missing.')

    query_params = {}
    function = "kv/{0}".format(key)
    if recurse:
        query_params["recurse"] = "True"
    if raw:
        query_params["raw"] = True
    ret = _query(
        consul_url=consul_url, function=function, token=token, query_params=query_params
    )

    if ret["res"]:
        if decode:
<<<<<<< HEAD
            for item in ret["data"]:
                if item["Value"] is not None:
                    item["Value"] = base64.b64decode(item["Value"])
                else:
                    item["Value"] = ""
=======
            for item in ret['data']:
                if item['Value'] is None:
                    item['Value'] = ""
                else:
                    item['Value'] = base64.b64decode(item['Value'])
>>>>>>> 8abb7099
    return ret


def put(consul_url=None, token=None, key=None, value=None, **kwargs):
    """
    Put values into Consul

    :param consul_url: The Consul server URL.
    :param key: The key to use as the starting point for the list.
    :param value: The value to set the key to.
    :param flags: This can be used to specify an unsigned value
                  between 0 and 2^64-1. Clients can choose to use
                  this however makes sense for their application.
    :param cas: This flag is used to turn the PUT into a
                Check-And-Set operation.
    :param acquire: This flag is used to turn the PUT into a
                    lock acquisition operation.
    :param release: This flag is used to turn the PUT into a
                    lock release operation.
    :return: Boolean & message of success or failure.

    CLI Example:

    .. code-block:: bash

        salt '*' consul.put key='web/key1' value="Hello there"

        salt '*' consul.put key='web/key1' value="Hello there" acquire='d5d371f4-c380-5280-12fd-8810be175592'

        salt '*' consul.put key='web/key1' value="Hello there" release='d5d371f4-c380-5280-12fd-8810be175592'

    """
    ret = {}
    if not consul_url:
        consul_url = _get_config()
        if not consul_url:
            log.error("No Consul URL found.")
            ret["message"] = "No Consul URL found."
            ret["res"] = False
            return ret

    if not key:
        raise SaltInvocationError('Required argument "key" is missing.')

    # Invalid to specified these together
    conflicting_args = ["cas", "release", "acquire"]
    for _l1 in conflicting_args:
        for _l2 in conflicting_args:
            if _l1 in kwargs and _l2 in kwargs and _l1 != _l2:
                raise SaltInvocationError(
                    "Using arguments `{0}` and `{1}`"
                    " together is invalid.".format(_l1, _l2)
                )

    query_params = {}

    available_sessions = session_list(consul_url=consul_url, return_list=True)
    _current = get(consul_url=consul_url, key=key)

    if "flags" in kwargs:
        if kwargs["flags"] >= 0 and kwargs["flags"] <= 2 ** 64:
            query_params["flags"] = kwargs["flags"]

    if "cas" in kwargs:
        if _current["res"]:
            if kwargs["cas"] == 0:
                ret["message"] = "Key {0} exists, index " "must be non-zero.".format(
                    key
                )
                ret["res"] = False
                return ret

            if kwargs["cas"] != _current["data"]["ModifyIndex"]:
                ret["message"] = "Key {0} exists, but indexes " "do not match.".format(
                    key
                )
                ret["res"] = False
                return ret
            query_params["cas"] = kwargs["cas"]
        else:
            ret[
                "message"
            ] = "Key {0} does not exists, " "CAS argument can not be used.".format(key)
            ret["res"] = False
            return ret

    if "acquire" in kwargs:
        if kwargs["acquire"] not in available_sessions:
            ret["message"] = "{0} is not a valid session.".format(kwargs["acquire"])
            ret["res"] = False
            return ret

        query_params["acquire"] = kwargs["acquire"]

    if "release" in kwargs:
        if _current["res"]:
            if "Session" in _current["data"]:
                if _current["data"]["Session"] == kwargs["release"]:
                    query_params["release"] = kwargs["release"]
                else:
                    ret["message"] = "{0} locked by another session.".format(key)
                    ret["res"] = False
                    return ret

            else:
                ret["message"] = "{0} is not a valid session.".format(kwargs["acquire"])
                ret["res"] = False
        else:
            log.error("Key {0} does not exist. Skipping release.")

    data = value
    function = "kv/{0}".format(key)
    method = "PUT"
    ret = _query(
        consul_url=consul_url,
        token=token,
        function=function,
        method=method,
        data=data,
        query_params=query_params,
    )

    if ret["res"]:
        ret["res"] = True
        ret["data"] = "Added key {0} with value {1}.".format(key, value)
    else:
        ret["res"] = False
        ret["data"] = "Unable to add key {0} with value {1}.".format(key, value)
    return ret


def delete(consul_url=None, token=None, key=None, **kwargs):
    """
    Delete values from Consul

    :param consul_url: The Consul server URL.
    :param key: The key to use as the starting point for the list.
    :param recurse: Delete values recursively beginning at the value of key.
    :param cas: This flag is used to turn the DELETE into
                a Check-And-Set operation.
    :return: Boolean & message of success or failure.

    CLI Example:

    .. code-block:: bash

        salt '*' consul.delete key='web'
        salt '*' consul.delete key='web' recurse='True'

    """
    ret = {}
    if not consul_url:
        consul_url = _get_config()
        if not consul_url:
            log.error("No Consul URL found.")
            ret["message"] = "No Consul URL found."
            ret["res"] = False
            return ret

    if not key:
        raise SaltInvocationError('Required argument "key" is missing.')

    query_params = {}

    if "recurse" in kwargs:
        query_params["recurse"] = True

    if "cas" in kwargs:
        if kwargs["cas"] > 0:
            query_params["cas"] = kwargs["cas"]
        else:
            ret["message"] = (
                "Check and Set Operation ",
                "value must be greater than 0.",
            )
            ret["res"] = False
            return ret

    function = "kv/{0}".format(key)
    ret = _query(
        consul_url=consul_url,
        token=token,
        function=function,
        method="DELETE",
        query_params=query_params,
    )

    if ret["res"]:
        ret["res"] = True
        ret["message"] = "Deleted key {0}.".format(key)
    else:
        ret["res"] = False
        ret["message"] = "Unable to delete key {0}.".format(key)
    return ret


def agent_checks(consul_url=None, token=None):
    """
    Returns the checks the local agent is managing

    :param consul_url: The Consul server URL.
    :return: Returns the checks the local agent is managing

    CLI Example:

    .. code-block:: bash

        salt '*' consul.agent_checks

    """
    ret = {}
    if not consul_url:
        consul_url = _get_config()
        if not consul_url:
            log.error("No Consul URL found.")
            ret["message"] = "No Consul URL found."
            ret["res"] = False
            return ret

    function = "agent/checks"
    ret = _query(consul_url=consul_url, function=function, token=token, method="GET")
    return ret


def agent_services(consul_url=None, token=None):
    """
    Returns the services the local agent is managing

    :param consul_url: The Consul server URL.
    :return: Returns the services the local agent is managing

    CLI Example:

    .. code-block:: bash

        salt '*' consul.agent_services

    """
    ret = {}
    if not consul_url:
        consul_url = _get_config()
        if not consul_url:
            log.error("No Consul URL found.")
            ret["message"] = "No Consul URL found."
            ret["res"] = False
            return ret

    function = "agent/services"
    ret = _query(consul_url=consul_url, function=function, token=token, method="GET")
    return ret


def agent_members(consul_url=None, token=None, **kwargs):
    """
    Returns the members as seen by the local serf agent

    :param consul_url: The Consul server URL.
    :return: Returns the members as seen by the local serf agent

    CLI Example:

    .. code-block:: bash

        salt '*' consul.agent_members

    """
    ret = {}
    query_params = {}
    if not consul_url:
        consul_url = _get_config()
        if not consul_url:
            log.error("No Consul URL found.")
            ret["message"] = "No Consul URL found."
            ret["res"] = False
            return ret

    if "wan" in kwargs:
        query_params["wan"] = kwargs["wan"]

    function = "agent/members"
    ret = _query(
        consul_url=consul_url,
        function=function,
        token=token,
        method="GET",
        query_params=query_params,
    )
    return ret


def agent_self(consul_url=None, token=None):
    """
    Returns the local node configuration

    :param consul_url: The Consul server URL.
    :return: Returns the local node configuration

    CLI Example:

    .. code-block:: bash

        salt '*' consul.agent_self

    """
    ret = {}
    query_params = {}
    if not consul_url:
        consul_url = _get_config()
        if not consul_url:
            log.error("No Consul URL found.")
            ret["message"] = "No Consul URL found."
            ret["res"] = False
            return ret

    function = "agent/self"
    ret = _query(
        consul_url=consul_url,
        function=function,
        token=token,
        method="GET",
        query_params=query_params,
    )
    return ret


def agent_maintenance(consul_url=None, token=None, **kwargs):
    """
    Manages node maintenance mode

    :param consul_url: The Consul server URL.
    :param enable: The enable flag is required.
                   Acceptable values are either true
                   (to enter maintenance mode) or
                   false (to resume normal operation).
    :param reason: If provided, its value should be a
                   text string explaining the reason for
                   placing the node into maintenance mode.
    :return: Boolean and message indicating success or failure.

    CLI Example:

    .. code-block:: bash

        salt '*' consul.agent_maintenance enable='False' reason='Upgrade in progress'

    """
    ret = {}
    query_params = {}
    if not consul_url:
        consul_url = _get_config()
        if not consul_url:
            log.error("No Consul URL found.")
            ret["message"] = "No Consul URL found."
            ret["res"] = False
            return ret

    if "enable" in kwargs:
        query_params["enable"] = kwargs["enable"]
    else:
        ret["message"] = 'Required parameter "enable" is missing.'
        ret["res"] = False
        return ret

    if "reason" in kwargs:
        query_params["reason"] = kwargs["reason"]

    function = "agent/maintenance"
    res = _query(
        consul_url=consul_url,
        function=function,
        token=token,
        method="PUT",
        query_params=query_params,
    )
    if res["res"]:
        ret["res"] = True
        ret["message"] = "Agent maintenance mode " "{0}ed.".format(kwargs["enable"])
    else:
        ret["res"] = True
        ret["message"] = "Unable to change maintenance mode for agent."
    return ret


def agent_join(consul_url=None, token=None, address=None, **kwargs):
    """
    Triggers the local agent to join a node

    :param consul_url: The Consul server URL.
    :param address: The address for the agent to connect to.
    :param wan: Causes the agent to attempt to join using the WAN pool.
    :return: Boolean and message indicating success or failure.

    CLI Example:

    .. code-block:: bash

        salt '*' consul.agent_join address='192.168.1.1'

    """
    ret = {}
    query_params = {}
    if not consul_url:
        consul_url = _get_config()
        if not consul_url:
            log.error("No Consul URL found.")
            ret["message"] = "No Consul URL found."
            ret["res"] = False
            return ret

    if not address:
        raise SaltInvocationError('Required argument "address" is missing.')

    if "wan" in kwargs:
        query_params["wan"] = kwargs["wan"]

    function = "agent/join/{0}".format(address)
    res = _query(
        consul_url=consul_url,
        function=function,
        token=token,
        method="GET",
        query_params=query_params,
    )
    if res["res"]:
        ret["res"] = True
        ret["message"] = "Agent joined the cluster"
    else:
        ret["res"] = False
        ret["message"] = "Unable to join the cluster."
    return ret


def agent_leave(consul_url=None, token=None, node=None):
    """
    Used to instruct the agent to force a node into the left state.

    :param consul_url: The Consul server URL.
    :param node: The node the agent will force into left state
    :return: Boolean and message indicating success or failure.

    CLI Example:

    .. code-block:: bash

        salt '*' consul.agent_leave node='web1.example.com'

    """
    ret = {}
    query_params = {}
    if not consul_url:
        consul_url = _get_config()
        if not consul_url:
            log.error("No Consul URL found.")
            ret["message"] = "No Consul URL found."
            ret["res"] = False
            return ret

    if not node:
        raise SaltInvocationError('Required argument "node" is missing.')

    function = "agent/force-leave/{0}".format(node)
    res = _query(
        consul_url=consul_url,
        function=function,
        token=token,
        method="GET",
        query_params=query_params,
    )
    if res["res"]:
        ret["res"] = True
        ret["message"] = "Node {0} put in leave state.".format(node)
    else:
        ret["res"] = False
        ret["message"] = "Unable to change state for {0}.".format(node)
    return ret


def agent_check_register(consul_url=None, token=None, **kwargs):
    """
    The register endpoint is used to add a new check to the local agent.

    :param consul_url: The Consul server URL.
    :param name: The description of what the check is for.
    :param id: The unique name to use for the check, if not
               provided 'name' is used.
    :param notes: Human readable description of the check.
    :param script: If script is provided, the check type is
                   a script, and Consul will evaluate that script
                   based on the interval parameter.
    :param http: Check will perform an HTTP GET request against
                 the value of HTTP (expected to be a URL) based
                 on the interval parameter.
    :param ttl: If a TTL type is used, then the TTL update endpoint
                must be used periodically to update the state of the check.
    :param interval: Interval at which the check should run.
    :return: Boolean and message indicating success or failure.

    CLI Example:

    .. code-block:: bash

        salt '*' consul.agent_check_register name='Memory Utilization' script='/usr/local/bin/check_mem.py' interval='15s'

    """
    ret = {}
    data = {}
    if not consul_url:
        consul_url = _get_config()
        if not consul_url:
            log.error("No Consul URL found.")
            ret["message"] = "No Consul URL found."
            ret["res"] = False
            return ret

    if "name" in kwargs:
        data["Name"] = kwargs["name"]
    else:
        raise SaltInvocationError('Required argument "name" is missing.')

    if True not in [True for item in ("script", "http", "ttl") if item in kwargs]:
        ret["message"] = 'Required parameter "script" or "http" is missing.'
        ret["res"] = False
        return ret

    if "id" in kwargs:
        data["ID"] = kwargs["id"]

    if "notes" in kwargs:
        data["Notes"] = kwargs["notes"]

    if "script" in kwargs:
        if "interval" not in kwargs:
            ret["message"] = 'Required parameter "interval" is missing.'
            ret["res"] = False
            return ret
        data["Script"] = kwargs["script"]
        data["Interval"] = kwargs["interval"]

    if "http" in kwargs:
        if "interval" not in kwargs:
            ret["message"] = 'Required parameter "interval" is missing.'
            ret["res"] = False
            return ret
        data["HTTP"] = kwargs["http"]
        data["Interval"] = kwargs["interval"]

    if "ttl" in kwargs:
        data["TTL"] = kwargs["ttl"]

    function = "agent/check/register"
    res = _query(
        consul_url=consul_url, function=function, token=token, method="PUT", data=data
    )

    if res["res"]:
        ret["res"] = True
        ret["message"] = "Check {0} added to agent.".format(kwargs["name"])
    else:
        ret["res"] = False
        ret["message"] = "Unable to add check to agent."
    return ret


def agent_check_deregister(consul_url=None, token=None, checkid=None):
    """
    The agent will take care of deregistering the check from the Catalog.

    :param consul_url: The Consul server URL.
    :param checkid: The ID of the check to deregister from Consul.
    :return: Boolean and message indicating success or failure.

    CLI Example:

    .. code-block:: bash

        salt '*' consul.agent_check_deregister checkid='Memory Utilization'

    """
    ret = {}
    if not consul_url:
        consul_url = _get_config()
        if not consul_url:
            log.error("No Consul URL found.")
            ret["message"] = "No Consul URL found."
            ret["res"] = False
            return ret

    if not checkid:
        raise SaltInvocationError('Required argument "checkid" is missing.')

    function = "agent/check/deregister/{0}".format(checkid)
    res = _query(consul_url=consul_url, function=function, token=token, method="GET")
    if res["res"]:
        ret["res"] = True
        ret["message"] = "Check {0} removed from agent.".format(checkid)
    else:
        ret["res"] = False
        ret["message"] = "Unable to remove check from agent."
    return ret


def agent_check_pass(consul_url=None, token=None, checkid=None, **kwargs):
    """
    This endpoint is used with a check that is of the TTL type. When this
    is called, the status of the check is set to passing and the TTL
    clock is reset.

    :param consul_url: The Consul server URL.
    :param checkid: The ID of the check to mark as passing.
    :param note: A human-readable message with the status of the check.
    :return: Boolean and message indicating success or failure.

    CLI Example:

    .. code-block:: bash

        salt '*' consul.agent_check_pass checkid='redis_check1' note='Forcing check into passing state.'

    """
    ret = {}
    query_params = {}
    if not consul_url:
        consul_url = _get_config()
        if not consul_url:
            log.error("No Consul URL found.")
            ret["message"] = "No Consul URL found."
            ret["res"] = False
            return ret

    if not checkid:
        raise SaltInvocationError('Required argument "checkid" is missing.')

    if "note" in kwargs:
        query_params["note"] = kwargs["note"]

    function = "agent/check/pass/{0}".format(checkid)
    res = _query(
        consul_url=consul_url,
        function=function,
        token=token,
        query_params=query_params,
        method="GET",
    )
    if res["res"]:
        ret["res"] = True
        ret["message"] = "Check {0} marked as passing.".format(checkid)
    else:
        ret["res"] = False
        ret["message"] = "Unable to update check {0}.".format(checkid)
    return ret


def agent_check_warn(consul_url=None, token=None, checkid=None, **kwargs):
    """
    This endpoint is used with a check that is of the TTL type. When this
    is called, the status of the check is set to warning and the TTL
    clock is reset.

    :param consul_url: The Consul server URL.
    :param checkid: The ID of the check to deregister from Consul.
    :param note: A human-readable message with the status of the check.
    :return: Boolean and message indicating success or failure.

    CLI Example:

    .. code-block:: bash

        salt '*' consul.agent_check_warn checkid='redis_check1' note='Forcing check into warning state.'

    """
    ret = {}
    query_params = {}
    if not consul_url:
        consul_url = _get_config()
        if not consul_url:
            log.error("No Consul URL found.")
            ret["message"] = "No Consul URL found."
            ret["res"] = False
            return ret

    if not checkid:
        raise SaltInvocationError('Required argument "checkid" is missing.')

    if "note" in kwargs:
        query_params["note"] = kwargs["note"]

    function = "agent/check/warn/{0}".format(checkid)
    res = _query(
        consul_url=consul_url,
        function=function,
        token=token,
        query_params=query_params,
        method="GET",
    )
    if res["res"]:
        ret["res"] = True
        ret["message"] = "Check {0} marked as warning.".format(checkid)
    else:
        ret["res"] = False
        ret["message"] = "Unable to update check {0}.".format(checkid)
    return ret


def agent_check_fail(consul_url=None, token=None, checkid=None, **kwargs):
    """
    This endpoint is used with a check that is of the TTL type. When this
    is called, the status of the check is set to critical and the
    TTL clock is reset.

    :param consul_url: The Consul server URL.
    :param checkid: The ID of the check to deregister from Consul.
    :param note: A human-readable message with the status of the check.
    :return: Boolean and message indicating success or failure.

    CLI Example:

    .. code-block:: bash

        salt '*' consul.agent_check_fail checkid='redis_check1' note='Forcing check into critical state.'

    """
    ret = {}
    query_params = {}
    if not consul_url:
        consul_url = _get_config()
        if not consul_url:
            log.error("No Consul URL found.")
            ret["message"] = "No Consul URL found."
            ret["res"] = False
            return ret

    if not checkid:
        raise SaltInvocationError('Required argument "checkid" is missing.')

    if "note" in kwargs:
        query_params["note"] = kwargs["note"]

    function = "agent/check/fail/{0}".format(checkid)
    res = _query(
        consul_url=consul_url,
        function=function,
        token=token,
        query_params=query_params,
        method="GET",
    )
    if res["res"]:
        ret["res"] = True
        ret["message"] = "Check {0} marked as critical.".format(checkid)
    else:
        ret["res"] = False
        ret["message"] = "Unable to update check {0}.".format(checkid)
    return ret


def agent_service_register(consul_url=None, token=None, **kwargs):
    """
    The used to add a new service, with an optional
    health check, to the local agent.

    :param consul_url: The Consul server URL.
    :param name: A name describing the service.
    :param address: The address used by the service, defaults
                    to the address of the agent.
    :param port: The port used by the service.
    :param id: Unique ID to identify the service, if not
               provided the value of the name parameter is used.
    :param tags: Identifying tags for service, string or list.
    :param script: If script is provided, the check type is
                   a script, and Consul will evaluate that script
                   based on the interval parameter.
    :param http: Check will perform an HTTP GET request against
                 the value of HTTP (expected to be a URL) based
                 on the interval parameter.
    :param check_ttl: If a TTL type is used, then the TTL update
                      endpoint must be used periodically to update
                      the state of the check.
    :param check_interval: Interval at which the check should run.
    :return: Boolean and message indicating success or failure.

    CLI Example:

    .. code-block:: bash

        salt '*' consul.agent_service_register name='redis' tags='["master", "v1"]' address="127.0.0.1" port="8080" check_script="/usr/local/bin/check_redis.py" interval="10s"

    """
    ret = {}
    data = {}
    if not consul_url:
        consul_url = _get_config()
        if not consul_url:
            log.error("No Consul URL found.")
            ret["message"] = "No Consul URL found."
            ret["res"] = False
            return ret

    lc_kwargs = dict()
    for k, v in six.iteritems(kwargs):
        lc_kwargs[k.lower()] = v

    if "name" in lc_kwargs:
        data["Name"] = lc_kwargs["name"]
    else:
        raise SaltInvocationError('Required argument "name" is missing.')

    if "address" in lc_kwargs:
        data["Address"] = lc_kwargs["address"]

    if "port" in lc_kwargs:
        data["Port"] = lc_kwargs["port"]

    if "id" in lc_kwargs:
        data["ID"] = lc_kwargs["id"]

    if "tags" in lc_kwargs:
        _tags = lc_kwargs["tags"]
        if not isinstance(_tags, list):
            _tags = [_tags]
        data["Tags"] = _tags

    if "enabletagoverride" in lc_kwargs:
        data["EnableTagOverride"] = lc_kwargs["enabletagoverride"]

    if "check" in lc_kwargs:
        dd = dict()
        for k, v in six.iteritems(lc_kwargs["check"]):
            dd[k.lower()] = v
        interval_required = False
        check_dd = dict()

        if "script" in dd:
            interval_required = True
            check_dd["Script"] = dd["script"]
        if "http" in dd:
            interval_required = True
            check_dd["HTTP"] = dd["http"]
        if "ttl" in dd:
            check_dd["TTL"] = dd["ttl"]
        if "interval" in dd:
            check_dd["Interval"] = dd["interval"]

        if interval_required:
            if "Interval" not in check_dd:
                ret["message"] = 'Required parameter "interval" is missing.'
                ret["res"] = False
                return ret
        else:
            if "Interval" in check_dd:
                del check_dd["Interval"]  # not required, so ignore it

        if check_dd > 0:
            data["Check"] = check_dd  # if empty, ignore it

    function = "agent/service/register"
    res = _query(
        consul_url=consul_url, function=function, token=token, method="PUT", data=data
    )
    if res["res"]:
        ret["res"] = True
        ret["message"] = "Service {0} registered on agent.".format(kwargs["name"])
    else:
        ret["res"] = False
        ret["message"] = "Unable to register service {0}.".format(kwargs["name"])
    return ret


def agent_service_deregister(consul_url=None, token=None, serviceid=None):
    """
    Used to remove a service.

    :param consul_url: The Consul server URL.
    :param serviceid: A serviceid describing the service.
    :return: Boolean and message indicating success or failure.

    CLI Example:

    .. code-block:: bash

        salt '*' consul.agent_service_deregister serviceid='redis'

    """
    ret = {}
    data = {}
    if not consul_url:
        consul_url = _get_config()
        if not consul_url:
            log.error("No Consul URL found.")
            ret["message"] = "No Consul URL found."
            ret["res"] = False
            return ret

    if not serviceid:
        raise SaltInvocationError('Required argument "serviceid" is missing.')

    function = "agent/service/deregister/{0}".format(serviceid)
    res = _query(
        consul_url=consul_url, function=function, token=token, method="PUT", data=data
    )
    if res["res"]:
        ret["res"] = True
        ret["message"] = "Service {0} removed from agent.".format(serviceid)
    else:
        ret["res"] = False
        ret["message"] = "Unable to remove service {0}.".format(serviceid)
    return ret


def agent_service_maintenance(consul_url=None, token=None, serviceid=None, **kwargs):
    """
    Used to place a service into maintenance mode.

    :param consul_url: The Consul server URL.
    :param serviceid: A name of the service.
    :param enable: Whether the service should be enabled or disabled.
    :param reason: A human readable message of why the service was
                   enabled or disabled.
    :return: Boolean and message indicating success or failure.

    CLI Example:

    .. code-block:: bash

        salt '*' consul.agent_service_deregister serviceid='redis' enable='True' reason='Down for upgrade'

    """
    ret = {}
    query_params = {}
    if not consul_url:
        consul_url = _get_config()
        if not consul_url:
            log.error("No Consul URL found.")
            ret["message"] = "No Consul URL found."
            ret["res"] = False
            return ret

    if not serviceid:
        raise SaltInvocationError('Required argument "serviceid" is missing.')

    if "enable" in kwargs:
        query_params["enable"] = kwargs["enable"]
    else:
        ret["message"] = 'Required parameter "enable" is missing.'
        ret["res"] = False
        return ret

    if "reason" in kwargs:
        query_params["reason"] = kwargs["reason"]

    function = "agent/service/maintenance/{0}".format(serviceid)
    res = _query(
        consul_url=consul_url, token=token, function=function, query_params=query_params
    )

    if res["res"]:
        ret["res"] = True
        ret["message"] = "Service {0} set in " "maintenance mode.".format(serviceid)
    else:
        ret["res"] = False
        ret["message"] = "Unable to set service " "{0} to maintenance mode.".format(
            serviceid
        )
    return ret


def session_create(consul_url=None, token=None, **kwargs):
    """
    Used to create a session.

    :param consul_url: The Consul server URL.
    :param lockdelay: Duration string using a "s" suffix for seconds.
                      The default is 15s.
    :param node: Must refer to a node that is already registered,
                 if specified. By default, the agent's own node
                 name is used.
    :param name: A human-readable name for the session
    :param checks: A list of associated health checks. It is highly
                   recommended that, if you override this list, you
                   include the default "serfHealth".
    :param behavior: Can be set to either release or delete. This controls
                     the behavior when a session is invalidated. By default,
                     this is release, causing any locks that are held to be
                     released. Changing this to delete causes any locks that
                     are held to be deleted. delete is useful for creating
                     ephemeral key/value entries.
    :param ttl: Session is invalidated if it is not renewed before
                the TTL expires
    :return: Boolean and message indicating success or failure.

    CLI Example:

    .. code-block:: bash

        salt '*' consul.session_create node='node1' name='my-session' behavior='delete' ttl='3600s'

    """
    ret = {}
    if not consul_url:
        consul_url = _get_config()
        if not consul_url:
            log.error("No Consul URL found.")
            ret["message"] = "No Consul URL found."
            ret["res"] = False
            return ret
    data = {}

    if "lockdelay" in kwargs:
        data["LockDelay"] = kwargs["lockdelay"]

    if "node" in kwargs:
        data["Node"] = kwargs["node"]

    if "name" in kwargs:
        data["Name"] = kwargs["name"]
    else:
        raise SaltInvocationError('Required argument "name" is missing.')

    if "checks" in kwargs:
        data["Touch"] = kwargs["touch"]

    if "behavior" in kwargs:
        if not kwargs["behavior"] in ("delete", "release"):
            ret["message"] = ("Behavior must be ", "either delete or release.")
            ret["res"] = False
            return ret
        data["Behavior"] = kwargs["behavior"]

    if "ttl" in kwargs:
        _ttl = kwargs["ttl"]
        if six.text_type(_ttl).endswith("s"):
            _ttl = _ttl[:-1]

        if int(_ttl) < 0 or int(_ttl) > 3600:
            ret["message"] = ("TTL must be ", "between 0 and 3600.")
            ret["res"] = False
            return ret
        data["TTL"] = "{0}s".format(_ttl)

    function = "session/create"
    res = _query(
        consul_url=consul_url, function=function, token=token, method="PUT", data=data
    )

    if res["res"]:
        ret["res"] = True
        ret["message"] = "Created session {0}.".format(kwargs["name"])
    else:
        ret["res"] = False
        ret["message"] = "Unable to create session {0}.".format(kwargs["name"])
    return ret


def session_list(consul_url=None, token=None, return_list=False, **kwargs):
    """
    Used to list sessions.

    :param consul_url: The Consul server URL.
    :param dc: By default, the datacenter of the agent is queried;
               however, the dc can be provided using the "dc" parameter.
    :param return_list: By default, all information about the sessions is
                        returned, using the return_list parameter will return
                        a list of session IDs.
    :return: A list of all available sessions.

    CLI Example:

    .. code-block:: bash

        salt '*' consul.session_list

    """
    ret = {}
    if not consul_url:
        consul_url = _get_config()
        if not consul_url:
            log.error("No Consul URL found.")
            ret["message"] = "No Consul URL found."
            ret["res"] = False
            return ret

    query_params = {}

    if "dc" in kwargs:
        query_params["dc"] = kwargs["dc"]

    function = "session/list"
    ret = _query(
        consul_url=consul_url, function=function, token=token, query_params=query_params
    )

    if return_list:
        _list = []
        for item in ret["data"]:
            _list.append(item["ID"])
        return _list
    return ret


def session_destroy(consul_url=None, token=None, session=None, **kwargs):
    """
    Destroy session

    :param consul_url: The Consul server URL.
    :param session: The ID of the session to destroy.
    :param dc: By default, the datacenter of the agent is queried;
               however, the dc can be provided using the "dc" parameter.
    :return: Boolean & message of success or failure.

    CLI Example:

    .. code-block:: bash

        salt '*' consul.session_destroy session='c1c4d223-91cb-3d1f-1ee8-f2af9e7b6716'

    """
    ret = {}
    if not consul_url:
        consul_url = _get_config()
        if not consul_url:
            log.error("No Consul URL found.")
            ret["message"] = "No Consul URL found."
            ret["res"] = False
            return ret

    if not session:
        raise SaltInvocationError('Required argument "session" is missing.')

    query_params = {}

    if "dc" in kwargs:
        query_params["dc"] = kwargs["dc"]

    function = "session/destroy/{0}".format(session)
    res = _query(
        consul_url=consul_url, function=function, token=token, query_params=query_params
    )
    if res["res"]:
        ret["res"] = True
        ret["message"] = "Created Service {0}.".format(kwargs["name"])
    else:
        ret["res"] = False
        ret["message"] = "Unable to create service {0}.".format(kwargs["name"])
    return ret


def session_info(consul_url=None, token=None, session=None, **kwargs):
    """
    Information about a session

    :param consul_url: The Consul server URL.
    :param session: The ID of the session to return information about.
    :param dc: By default, the datacenter of the agent is queried;
               however, the dc can be provided using the "dc" parameter.
    :return: Boolean & message of success or failure.

    CLI Example:

    .. code-block:: bash

        salt '*' consul.session_info session='c1c4d223-91cb-3d1f-1ee8-f2af9e7b6716'

    """
    ret = {}
    if not consul_url:
        consul_url = _get_config()
        if not consul_url:
            log.error("No Consul URL found.")
            ret["message"] = "No Consul URL found."
            ret["res"] = False
            return ret

    if not session:
        raise SaltInvocationError('Required argument "session" is missing.')

    query_params = {}

    if "dc" in kwargs:
        query_params["dc"] = kwargs["dc"]

    function = "session/info/{0}".format(session)
    ret = _query(
        consul_url=consul_url, function=function, token=token, query_params=query_params
    )
    return ret


def catalog_register(consul_url=None, token=None, **kwargs):
    """
    Registers a new node, service, or check

    :param consul_url: The Consul server URL.
    :param dc: By default, the datacenter of the agent is queried;
               however, the dc can be provided using the "dc" parameter.
    :param node: The node to register.
    :param address: The address of the node.
    :param service: The service that will be registered.
    :param service_address: The address that the service listens on.
    :param service_port: The port for the service.
    :param service_id: A unique identifier for the service, if this is not
                       provided "name" will be used.
    :param service_tags: Any tags associated with the service.
    :param check: The name of the health check to register
    :param check_status: The initial status of the check,
                         must be one of unknown, passing, warning, or critical.
    :param check_service: The service that the check is performed against.
    :param check_id: Unique identifier for the service.
    :param check_notes: An opaque field that is meant to hold human-readable text.
    :return: Boolean & message of success or failure.

    CLI Example:

    .. code-block:: bash

        salt '*' consul.catalog_register node='node1' address='192.168.1.1' service='redis' service_address='127.0.0.1' service_port='8080' service_id='redis_server1'

    """
    ret = {}
    data = {}
    data["NodeMeta"] = {}
    if not consul_url:
        consul_url = _get_config()
        if not consul_url:
            log.error("No Consul URL found.")
            ret["message"] = "No Consul URL found."
            ret["res"] = False
            return ret

    if "datacenter" in kwargs:
        data["Datacenter"] = kwargs["datacenter"]

    if "node" in kwargs:
        data["Node"] = kwargs["node"]
    else:
        ret["message"] = "Required argument node argument is missing."
        ret["res"] = False
        return ret

    if "address" in kwargs:
        if isinstance(kwargs["address"], list):
            _address = kwargs["address"][0]
        else:
            _address = kwargs["address"]
        data["Address"] = _address
    else:
        ret["message"] = "Required argument address argument is missing."
        ret["res"] = False
        return ret

    if "ip_interfaces" in kwargs:
        data["TaggedAddresses"] = {}
        for k in kwargs["ip_interfaces"]:
            if kwargs["ip_interfaces"].get(k):
                data["TaggedAddresses"][k] = kwargs["ip_interfaces"][k][0]

    if "service" in kwargs:
        data["Service"] = {}
        data["Service"]["Service"] = kwargs["service"]

        if "service_address" in kwargs:
            data["Service"]["Address"] = kwargs["service_address"]

        if "service_port" in kwargs:
            data["Service"]["Port"] = kwargs["service_port"]

        if "service_id" in kwargs:
            data["Service"]["ID"] = kwargs["service_id"]

        if "service_tags" in kwargs:
            _tags = kwargs["service_tags"]
            if not isinstance(_tags, list):
                _tags = [_tags]
            data["Service"]["Tags"] = _tags

    if "cpu" in kwargs:
        data["NodeMeta"]["Cpu"] = kwargs["cpu"]

    if "num_cpus" in kwargs:
        data["NodeMeta"]["Cpu_num"] = kwargs["num_cpus"]

    if "mem" in kwargs:
        data["NodeMeta"]["Memory"] = kwargs["mem"]

    if "oscode" in kwargs:
        data["NodeMeta"]["Os"] = kwargs["oscode"]

    if "osarch" in kwargs:
        data["NodeMeta"]["Osarch"] = kwargs["osarch"]

    if "kernel" in kwargs:
        data["NodeMeta"]["Kernel"] = kwargs["kernel"]

    if "kernelrelease" in kwargs:
        data["NodeMeta"]["Kernelrelease"] = kwargs["kernelrelease"]

    if "localhost" in kwargs:
        data["NodeMeta"]["localhost"] = kwargs["localhost"]

    if "nodename" in kwargs:
        data["NodeMeta"]["nodename"] = kwargs["nodename"]

    if "os_family" in kwargs:
        data["NodeMeta"]["os_family"] = kwargs["os_family"]

    if "lsb_distrib_description" in kwargs:
        data["NodeMeta"]["lsb_distrib_description"] = kwargs["lsb_distrib_description"]

    if "master" in kwargs:
        data["NodeMeta"]["master"] = kwargs["master"]

    if "check" in kwargs:
        data["Check"] = {}
        data["Check"]["Name"] = kwargs["check"]

        if "check_status" in kwargs:
            if kwargs["check_status"] not in (
                "unknown",
                "passing",
                "warning",
                "critical",
            ):
                ret[
                    "message"
                ] = "Check status must be unknown, passing, warning, or critical."
                ret["res"] = False
                return ret
            data["Check"]["Status"] = kwargs["check_status"]

        if "check_service" in kwargs:
            data["Check"]["ServiceID"] = kwargs["check_service"]

        if "check_id" in kwargs:
            data["Check"]["CheckID"] = kwargs["check_id"]

        if "check_notes" in kwargs:
            data["Check"]["Notes"] = kwargs["check_notes"]

    function = "catalog/register"
    res = _query(
        consul_url=consul_url, function=function, token=token, method="PUT", data=data
    )
    if res["res"]:
        ret["res"] = True
        ret["message"] = "Catalog registration " "for {0} successful.".format(
            kwargs["node"]
        )
    else:
        ret["res"] = False
        ret["message"] = "Catalog registration " "for {0} failed.".format(
            kwargs["node"]
        )
    ret["data"] = data
    return ret


def catalog_deregister(consul_url=None, token=None, **kwargs):
    """
    Deregisters a node, service, or check

    :param consul_url: The Consul server URL.
    :param node: The node to deregister.
    :param datacenter: By default, the datacenter of the agent is queried;
               however, the dc can be provided using the "dc" parameter.
    :param checkid: The ID of the health check to deregister.
    :param serviceid: The ID of the service to deregister.
    :return: Boolean & message of success or failure.

    CLI Example:

    .. code-block:: bash

        salt '*' consul.catalog_register node='node1' serviceid='redis_server1' checkid='redis_check1'

    """
    ret = {}
    data = {}
    if not consul_url:
        consul_url = _get_config()
        if not consul_url:
            log.error("No Consul URL found.")
            ret["message"] = "No Consul URL found."
            ret["res"] = False
            return ret

    if "datacenter" in kwargs:
        data["Datacenter"] = kwargs["datacenter"]

    if "node" in kwargs:
        data["Node"] = kwargs["node"]
    else:
        ret["message"] = "Node argument required."
        ret["res"] = False
        return ret

    if "checkid" in kwargs:
        data["CheckID"] = kwargs["checkid"]

    if "serviceid" in kwargs:
        data["ServiceID"] = kwargs["serviceid"]

    function = "catalog/deregister"
    res = _query(
        consul_url=consul_url, function=function, token=token, method="PUT", data=data
    )

    if res["res"]:
        ret["res"] = True
        ret["message"] = "Catalog item {0} removed.".format(kwargs["node"])
    else:
        ret["res"] = False
        ret["message"] = "Removing Catalog " "item {0} failed.".format(kwargs["node"])
    return ret


def catalog_datacenters(consul_url=None, token=None):
    """
    Return list of available datacenters from catalog.

    :param consul_url: The Consul server URL.
    :return: The list of available datacenters.

    CLI Example:

    .. code-block:: bash

        salt '*' consul.catalog_datacenters

    """
    ret = {}
    if not consul_url:
        consul_url = _get_config()
        if not consul_url:
            log.error("No Consul URL found.")
            ret["message"] = "No Consul URL found."
            ret["res"] = False
            return ret

    function = "catalog/datacenters"
    ret = _query(consul_url=consul_url, function=function, token=token)
    return ret


def catalog_nodes(consul_url=None, token=None, **kwargs):
    """
    Return list of available nodes from catalog.

    :param consul_url: The Consul server URL.
    :param dc: By default, the datacenter of the agent is queried;
               however, the dc can be provided using the "dc" parameter.
    :return: The list of available nodes.

    CLI Example:

    .. code-block:: bash

        salt '*' consul.catalog_nodes

    """
    ret = {}
    query_params = {}
    if not consul_url:
        consul_url = _get_config()
        if not consul_url:
            log.error("No Consul URL found.")
            ret["message"] = "No Consul URL found."
            ret["res"] = False
            return ret

    if "dc" in kwargs:
        query_params["dc"] = kwargs["dc"]

    function = "catalog/nodes"
    ret = _query(
        consul_url=consul_url, function=function, token=token, query_params=query_params
    )
    return ret


def catalog_services(consul_url=None, token=None, **kwargs):
    """
    Return list of available services rom catalog.

    :param consul_url: The Consul server URL.
    :param dc: By default, the datacenter of the agent is queried;
               however, the dc can be provided using the "dc" parameter.
    :return: The list of available services.

    CLI Example:

    .. code-block:: bash

        salt '*' consul.catalog_services

    """
    ret = {}
    query_params = {}
    if not consul_url:
        consul_url = _get_config()
        if not consul_url:
            log.error("No Consul URL found.")
            ret["message"] = "No Consul URL found."
            ret["res"] = False
            return ret

    if "dc" in kwargs:
        query_params["dc"] = kwargs["dc"]

    function = "catalog/services"
    ret = _query(
        consul_url=consul_url, function=function, token=token, query_params=query_params
    )
    return ret


def catalog_service(consul_url=None, token=None, service=None, **kwargs):
    """
    Information about the registered service.

    :param consul_url: The Consul server URL.
    :param dc: By default, the datacenter of the agent is queried;
               however, the dc can be provided using the "dc" parameter.
    :param tag: Filter returned services with tag parameter.
    :return: Information about the requested service.

    CLI Example:

    .. code-block:: bash

        salt '*' consul.catalog_service service='redis'

    """
    ret = {}
    query_params = {}
    if not consul_url:
        consul_url = _get_config()
        if not consul_url:
            log.error("No Consul URL found.")
            ret["message"] = "No Consul URL found."
            ret["res"] = False
            return ret

    if not service:
        raise SaltInvocationError('Required argument "service" is missing.')

    if "dc" in kwargs:
        query_params["dc"] = kwargs["dc"]

    if "tag" in kwargs:
        query_params["tag"] = kwargs["tag"]

    function = "catalog/service/{0}".format(service)
    ret = _query(
        consul_url=consul_url, function=function, token=token, query_params=query_params
    )
    return ret


def catalog_node(consul_url=None, token=None, node=None, **kwargs):
    """
    Information about the registered node.

    :param consul_url: The Consul server URL.
    :param node: The node to request information about.
    :param dc: By default, the datacenter of the agent is queried;
               however, the dc can be provided using the "dc" parameter.
    :return: Information about the requested node.

    CLI Example:

    .. code-block:: bash

        salt '*' consul.catalog_service service='redis'

    """
    ret = {}
    query_params = {}
    if not consul_url:
        consul_url = _get_config()
        if not consul_url:
            log.error("No Consul URL found.")
            ret["message"] = "No Consul URL found."
            ret["res"] = False
            return ret

    if not node:
        raise SaltInvocationError('Required argument "node" is missing.')

    if "dc" in kwargs:
        query_params["dc"] = kwargs["dc"]

    function = "catalog/node/{0}".format(node)
    ret = _query(
        consul_url=consul_url, function=function, token=token, query_params=query_params
    )
    return ret


def health_node(consul_url=None, token=None, node=None, **kwargs):
    """
    Health information about the registered node.

    :param consul_url: The Consul server URL.
    :param node: The node to request health information about.
    :param dc: By default, the datacenter of the agent is queried;
               however, the dc can be provided using the "dc" parameter.
    :return: Health information about the requested node.

    CLI Example:

    .. code-block:: bash

        salt '*' consul.health_node node='node1'

    """
    ret = {}
    query_params = {}
    if not consul_url:
        consul_url = _get_config()
        if not consul_url:
            log.error("No Consul URL found.")
            ret["message"] = "No Consul URL found."
            ret["res"] = False
            return ret

    if not node:
        raise SaltInvocationError('Required argument "node" is missing.')

    if "dc" in kwargs:
        query_params["dc"] = kwargs["dc"]

    function = "health/node/{0}".format(node)
    ret = _query(
        consul_url=consul_url, function=function, token=token, query_params=query_params
    )
    return ret


def health_checks(consul_url=None, token=None, service=None, **kwargs):
    """
    Health information about the registered service.

    :param consul_url: The Consul server URL.
    :param service: The service to request health information about.
    :param dc: By default, the datacenter of the agent is queried;
               however, the dc can be provided using the "dc" parameter.
    :return: Health information about the requested node.

    CLI Example:

    .. code-block:: bash

        salt '*' consul.health_checks service='redis1'

    """
    ret = {}
    query_params = {}
    if not consul_url:
        consul_url = _get_config()
        if not consul_url:
            log.error("No Consul URL found.")
            ret["message"] = "No Consul URL found."
            ret["res"] = False
            return ret

    if not service:
        raise SaltInvocationError('Required argument "service" is missing.')

    if "dc" in kwargs:
        query_params["dc"] = kwargs["dc"]

    function = "health/checks/{0}".format(service)
    ret = _query(
        consul_url=consul_url, function=function, token=token, query_params=query_params
    )
    return ret


def health_service(consul_url=None, token=None, service=None, **kwargs):
    """
    Health information about the registered service.

    :param consul_url: The Consul server URL.
    :param service: The service to request health information about.
    :param dc: By default, the datacenter of the agent is queried;
               however, the dc can be provided using the "dc" parameter.
    :param tag: Filter returned services with tag parameter.
    :param passing: Filter results to only nodes with all
                    checks in the passing state.
    :return: Health information about the requested node.

    CLI Example:

    .. code-block:: bash

        salt '*' consul.health_service service='redis1'

        salt '*' consul.health_service service='redis1' passing='True'

    """
    ret = {}
    query_params = {}
    if not consul_url:
        consul_url = _get_config()
        if not consul_url:
            log.error("No Consul URL found.")
            ret["message"] = "No Consul URL found."
            ret["res"] = False
            return ret

    if not service:
        raise SaltInvocationError('Required argument "service" is missing.')

    if "dc" in kwargs:
        query_params["dc"] = kwargs["dc"]

    if "tag" in kwargs:
        query_params["tag"] = kwargs["tag"]

    if "passing" in kwargs:
        query_params["passing"] = kwargs["passing"]

    function = "health/service/{0}".format(service)
    ret = _query(
        consul_url=consul_url, function=function, token=token, query_params=query_params
    )
    return ret


def health_state(consul_url=None, token=None, state=None, **kwargs):
    """
    Returns the checks in the state provided on the path.

    :param consul_url: The Consul server URL.
    :param state: The state to show checks for. The supported states
                  are any, unknown, passing, warning, or critical.
                  The any state is a wildcard that can be used to
                  return all checks.
    :param dc: By default, the datacenter of the agent is queried;
               however, the dc can be provided using the "dc" parameter.
    :return: The checks in the provided state.

    CLI Example:

    .. code-block:: bash

        salt '*' consul.health_state state='redis1'

        salt '*' consul.health_state service='redis1' passing='True'

    """
    ret = {}
    query_params = {}
    if not consul_url:
        consul_url = _get_config()
        if not consul_url:
            log.error("No Consul URL found.")
            ret["message"] = "No Consul URL found."
            ret["res"] = False
            return ret

    if not state:
        raise SaltInvocationError('Required argument "state" is missing.')

    if "dc" in kwargs:
        query_params["dc"] = kwargs["dc"]

    if state not in ("any", "unknown", "passing", "warning", "critical"):
        ret["message"] = "State must be any, unknown, passing, warning, or critical."
        ret["res"] = False
        return ret

    function = "health/state/{0}".format(state)
    ret = _query(
        consul_url=consul_url, function=function, token=token, query_params=query_params
    )
    return ret


def status_leader(consul_url=None, token=None):
    """
    Returns the current Raft leader

    :param consul_url: The Consul server URL.
    :return: The address of the Raft leader.

    CLI Example:

    .. code-block:: bash

        salt '*' consul.status_leader

    """
    ret = {}
    if not consul_url:
        consul_url = _get_config()
        if not consul_url:
            log.error("No Consul URL found.")
            ret["message"] = "No Consul URL found."
            ret["res"] = False
            return ret

    function = "status/leader"
    ret = _query(consul_url=consul_url, function=function, token=token)
    return ret


def status_peers(consul_url, token=None):
    """
    Returns the current Raft peer set

    :param consul_url: The Consul server URL.
    :return: Retrieves the Raft peers for the
             datacenter in which the agent is running.

    CLI Example:

    .. code-block:: bash

        salt '*' consul.status_peers

    """
    ret = {}
    if not consul_url:
        consul_url = _get_config()
        if not consul_url:
            log.error("No Consul URL found.")
            ret["message"] = "No Consul URL found."
            ret["res"] = False
            return ret

    function = "status/peers"
    ret = _query(consul_url=consul_url, function=function, token=token)
    return ret


def acl_create(consul_url=None, token=None, **kwargs):
    """
    Create a new ACL token.

    :param consul_url: The Consul server URL.
    :param name: Meaningful indicator of the ACL's purpose.
    :param type: Type is either client or management. A management
                 token is comparable to a root user and has the
                 ability to perform any action including creating,
                 modifying, and deleting ACLs.
    :param rules: The Consul server URL.
    :return: Boolean & message of success or failure.

    CLI Example:

    .. code-block:: bash

        salt '*' consul.acl_create

    """
    ret = {}
    data = {}
    if not consul_url:
        consul_url = _get_config()
        if not consul_url:
            log.error("No Consul URL found.")
            ret["message"] = "No Consul URL found."
            ret["res"] = False
            return ret

    if "name" in kwargs:
        data["Name"] = kwargs["name"]
    else:
        raise SaltInvocationError('Required argument "name" is missing.')

    if "type" in kwargs:
        data["Type"] = kwargs["type"]

    if "rules" in kwargs:
        data["Rules"] = kwargs["rules"]

    function = "acl/create"
    res = _query(
        consul_url=consul_url, token=token, data=data, method="PUT", function=function
    )

    if res["res"]:
        ret["res"] = True
        ret["message"] = "ACL {0} created.".format(kwargs["name"])
    else:
        ret["res"] = False
        ret["message"] = "Removing Catalog " "item {0} failed.".format(kwargs["name"])
    return ret


def acl_update(consul_url=None, token=None, **kwargs):
    """
    Update an ACL token.

    :param consul_url: The Consul server URL.
    :param name: Meaningful indicator of the ACL's purpose.
    :param id: Unique identifier for the ACL to update.
    :param type: Type is either client or management. A management
                 token is comparable to a root user and has the
                 ability to perform any action including creating,
                 modifying, and deleting ACLs.
    :param rules: The Consul server URL.
    :return: Boolean & message of success or failure.

    CLI Example:

    .. code-block:: bash

        salt '*' consul.acl_update

    """
    ret = {}
    data = {}
    if not consul_url:
        consul_url = _get_config()
        if not consul_url:
            log.error("No Consul URL found.")
            ret["message"] = "No Consul URL found."
            ret["res"] = False
            return ret

    if "id" in kwargs:
        data["ID"] = kwargs["id"]
    else:
        ret["message"] = 'Required parameter "id" is missing.'
        ret["res"] = False
        return ret

    if "name" in kwargs:
        data["Name"] = kwargs["name"]
    else:
        raise SaltInvocationError('Required argument "name" is missing.')

    if "type" in kwargs:
        data["Type"] = kwargs["type"]

    if "rules" in kwargs:
        data["Rules"] = kwargs["rules"]

    function = "acl/update"
    res = _query(
        consul_url=consul_url, token=token, data=data, method="PUT", function=function
    )

    if res["res"]:
        ret["res"] = True
        ret["message"] = "ACL {0} created.".format(kwargs["name"])
    else:
        ret["res"] = False
        ret["message"] = "Adding ACL " "{0} failed.".format(kwargs["name"])

    return ret


def acl_delete(consul_url=None, token=None, **kwargs):
    """
    Delete an ACL token.

    :param consul_url: The Consul server URL.
    :param id: Unique identifier for the ACL to update.
    :return: Boolean & message of success or failure.

    CLI Example:

    .. code-block:: bash

        salt '*' consul.acl_delete id='c1c4d223-91cb-3d1f-1ee8-f2af9e7b6716'

    """
    ret = {}
    data = {}
    if not consul_url:
        consul_url = _get_config()
        if not consul_url:
            log.error("No Consul URL found.")
            ret["message"] = "No Consul URL found."
            ret["res"] = False
            return ret

    if "id" not in kwargs:
        ret["message"] = 'Required parameter "id" is missing.'
        ret["res"] = False
        return ret

    function = "acl/delete/{0}".format(kwargs["id"])
    res = _query(
        consul_url=consul_url, token=token, data=data, method="PUT", function=function
    )

    if res["res"]:
        ret["res"] = True
        ret["message"] = "ACL {0} deleted.".format(kwargs["id"])
    else:
        ret["res"] = False
        ret["message"] = "Removing ACL " "{0} failed.".format(kwargs["id"])

    return ret


def acl_info(consul_url=None, **kwargs):
    """
    Information about an ACL token.

    :param consul_url: The Consul server URL.
    :param id: Unique identifier for the ACL to update.
    :return: Information about the ACL requested.

    CLI Example:

    .. code-block:: bash

        salt '*' consul.acl_info id='c1c4d223-91cb-3d1f-1ee8-f2af9e7b6716'

    """
    ret = {}
    data = {}
    if not consul_url:
        consul_url = _get_config()
        if not consul_url:
            log.error("No Consul URL found.")
            ret["message"] = "No Consul URL found."
            ret["res"] = False
            return ret

    if "id" not in kwargs:
        ret["message"] = 'Required parameter "id" is missing.'
        ret["res"] = False
        return ret

    function = "acl/info/{0}".format(kwargs["id"])
    ret = _query(consul_url=consul_url, data=data, method="GET", function=function)
    return ret


def acl_clone(consul_url=None, token=None, **kwargs):
    """
    Information about an ACL token.

    :param consul_url: The Consul server URL.
    :param id: Unique identifier for the ACL to update.
    :return: Boolean, message of success or
             failure, and new ID of cloned ACL.

    CLI Example:

    .. code-block:: bash

        salt '*' consul.acl_info id='c1c4d223-91cb-3d1f-1ee8-f2af9e7b6716'

    """
    ret = {}
    data = {}
    if not consul_url:
        consul_url = _get_config()
        if not consul_url:
            log.error("No Consul URL found.")
            ret["message"] = "No Consul URL found."
            ret["res"] = False
            return ret

    if "id" not in kwargs:
        ret["message"] = 'Required parameter "id" is missing.'
        ret["res"] = False
        return ret

    function = "acl/clone/{0}".format(kwargs["id"])
    res = _query(
        consul_url=consul_url, token=token, data=data, method="PUT", function=function
    )
    if res["res"]:
        ret["res"] = True
        ret["message"] = "ACL {0} cloned.".format(kwargs["name"])
        ret["ID"] = ret["data"]
    else:
        ret["res"] = False
        ret["message"] = "Cloning ACL" "item {0} failed.".format(kwargs["name"])
    return ret


def acl_list(consul_url=None, token=None, **kwargs):
    """
    List the ACL tokens.

    :param consul_url: The Consul server URL.
    :return: List of ACLs

    CLI Example:

    .. code-block:: bash

        salt '*' consul.acl_list

    """
    ret = {}
    data = {}
    if not consul_url:
        consul_url = _get_config()
        if not consul_url:
            log.error("No Consul URL found.")
            ret["message"] = "No Consul URL found."
            ret["res"] = False
            return ret

    if "id" not in kwargs:
        ret["message"] = 'Required parameter "id" is missing.'
        ret["res"] = False
        return ret

    function = "acl/list"
    ret = _query(
        consul_url=consul_url, token=token, data=data, method="PUT", function=function
    )
    return ret


def event_fire(consul_url=None, token=None, name=None, **kwargs):
    """
    List the ACL tokens.

    :param consul_url: The Consul server URL.
    :param name: The name of the event to fire.
    :param dc: By default, the datacenter of the agent is queried;
               however, the dc can be provided using the "dc" parameter.
    :param node: Filter by node name.
    :param service: Filter by service name.
    :param tag: Filter by tag name.
    :return: List of ACLs

    CLI Example:

    .. code-block:: bash

        salt '*' consul.event_fire name='deploy'

    """
    ret = {}
    query_params = {}
    if not consul_url:
        consul_url = _get_config()
        if not consul_url:
            log.error("No Consul URL found.")
            ret["message"] = "No Consul URL found."
            ret["res"] = False
            return ret

    if not name:
        raise SaltInvocationError('Required argument "name" is missing.')

    if "dc" in kwargs:
        query_params = kwargs["dc"]

    if "node" in kwargs:
        query_params = kwargs["node"]

    if "service" in kwargs:
        query_params = kwargs["service"]

    if "tag" in kwargs:
        query_params = kwargs["tag"]

    function = "event/fire/{0}".format(name)
    res = _query(
        consul_url=consul_url,
        token=token,
        query_params=query_params,
        method="PUT",
        function=function,
    )

    if res["res"]:
        ret["res"] = True
        ret["message"] = "Event {0} fired.".format(name)
        ret["data"] = ret["data"]
    else:
        ret["res"] = False
        ret["message"] = "Cloning ACL" "item {0} failed.".format(kwargs["name"])
    return ret


def event_list(consul_url=None, token=None, **kwargs):
    """
    List the recent events.

    :param consul_url: The Consul server URL.
    :param name: The name of the event to fire.
    :return: List of ACLs

    CLI Example:

    .. code-block:: bash

        salt '*' consul.event_list

    """
    ret = {}
    query_params = {}
    if not consul_url:
        consul_url = _get_config()
        if not consul_url:
            log.error("No Consul URL found.")
            ret["message"] = "No Consul URL found."
            ret["res"] = False
            return ret

    if "name" in kwargs:
        query_params = kwargs["name"]
    else:
        raise SaltInvocationError('Required argument "name" is missing.')

    function = "event/list/"
    ret = _query(
        consul_url=consul_url, token=token, query_params=query_params, function=function
    )
    return ret<|MERGE_RESOLUTION|>--- conflicted
+++ resolved
@@ -214,19 +214,11 @@
 
     if ret["res"]:
         if decode:
-<<<<<<< HEAD
-            for item in ret["data"]:
-                if item["Value"] is not None:
-                    item["Value"] = base64.b64decode(item["Value"])
-                else:
-                    item["Value"] = ""
-=======
             for item in ret['data']:
                 if item['Value'] is None:
                     item['Value'] = ""
                 else:
                     item['Value'] = base64.b64decode(item['Value'])
->>>>>>> 8abb7099
     return ret
 
 
