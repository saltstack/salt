# -*- coding: utf-8 -*-
"""
Module to manage Linux kernel modules
"""
from __future__ import absolute_import, print_function, unicode_literals

import logging

# Import python libs
import os
import re

# Import salt libs
import salt.utils.files
import salt.utils.path

log = logging.getLogger(__name__)


def __virtual__():
    """
    Only runs on Linux systems
<<<<<<< HEAD
    """
    return __grains__["kernel"] == "Linux"
=======
    '''
    return __grains__.get('kernel') == 'Linux'
>>>>>>> 8abb7099


def _new_mods(pre_mods, post_mods):
    """
    Return a list of the new modules, pass an lsmod dict before running
    modprobe and one after modprobe has run
    """
    pre = set()
    post = set()
    for mod in pre_mods:
        pre.add(mod["module"])
    for mod in post_mods:
        post.add(mod["module"])
    return post - pre


def _rm_mods(pre_mods, post_mods):
    """
    Return a list of the new modules, pass an lsmod dict before running
    modprobe and one after modprobe has run
    """
    pre = set()
    post = set()
    for mod in pre_mods:
        pre.add(mod["module"])
    for mod in post_mods:
        post.add(mod["module"])
    return pre - post


def _get_modules_conf():
    """
    Return location of modules config file.
    Default: /etc/modules
    """
    if "systemd" in __grains__:
        return "/etc/modules-load.d/salt_managed.conf"
    return "/etc/modules"


def _strip_module_name(mod):
    """
    Return module name and strip configuration. It is possible insert modules
    in this format:
        bonding mode=4 miimon=1000
    This method return only 'bonding'
    """
    if mod.strip() == "":
        return False
    return mod.split()[0]


def _set_persistent_module(mod):
    """
    Add module to configuration file to make it persistent. If module is
    commented uncomment it.
    """
    conf = _get_modules_conf()
    if not os.path.exists(conf):
        __salt__["file.touch"](conf)
    mod_name = _strip_module_name(mod)
    if not mod_name or mod_name in mod_list(True) or mod_name not in available():
        return set()
    escape_mod = re.escape(mod)
    # If module is commented only uncomment it
    if __salt__["file.search"](
        conf, "^#[\t ]*{0}[\t ]*$".format(escape_mod), multiline=True
    ):
        __salt__["file.uncomment"](conf, escape_mod)
    else:
        __salt__["file.append"](conf, mod)
    return set([mod_name])


def _remove_persistent_module(mod, comment):
    """
    Remove module from configuration file. If comment is true only comment line
    where module is.
    """
    conf = _get_modules_conf()
    mod_name = _strip_module_name(mod)
    if not mod_name or mod_name not in mod_list(True):
        return set()
    escape_mod = re.escape(mod)
    if comment:
        __salt__["file.comment"](conf, "^[\t ]*{0}[\t ]?".format(escape_mod))
    else:
        __salt__["file.sed"](conf, "^[\t ]*{0}[\t ]?".format(escape_mod), "")
    return set([mod_name])


def available():
    """
    Return a list of all available kernel modules

    CLI Example:

    .. code-block:: bash

        salt '*' kmod.available
    """
    ret = []

    mod_dir = os.path.join("/lib/modules/", os.uname()[2])

    built_in_file = os.path.join(mod_dir, "modules.builtin")
    if os.path.exists(built_in_file):
        with salt.utils.files.fopen(built_in_file, "r") as f:
            for line in f:
                # Strip .ko from the basename
                ret.append(os.path.basename(line)[:-4])

    for root, dirs, files in salt.utils.path.os_walk(mod_dir):
        for fn_ in files:
            if ".ko" in fn_:
                ret.append(fn_[: fn_.index(".ko")].replace("-", "_"))

    if "Arch" in __grains__["os_family"]:
        # Sadly this path is relative to kernel major version but ignores minor version
        mod_dir_arch = "/lib/modules/extramodules-" + os.uname()[2][0:3] + "-ARCH"
        for root, dirs, files in salt.utils.path.os_walk(mod_dir_arch):
            for fn_ in files:
                if ".ko" in fn_:
                    ret.append(fn_[: fn_.index(".ko")].replace("-", "_"))

    return sorted(list(ret))


def check_available(mod):
    """
    Check to see if the specified kernel module is available

    CLI Example:

    .. code-block:: bash

        salt '*' kmod.check_available kvm
    """
    return mod in available()


def lsmod():
    """
    Return a dict containing information about currently loaded modules

    CLI Example:

    .. code-block:: bash

        salt '*' kmod.lsmod
    """
    ret = []
    for line in __salt__["cmd.run"]("lsmod").splitlines():
        comps = line.split()
        if not len(comps) > 2:
            continue
        if comps[0] == "Module":
            continue
        mdat = {
            "size": comps[1],
            "module": comps[0],
            "depcount": comps[2],
        }
        if len(comps) > 3:
            mdat["deps"] = comps[3].split(",")
        else:
            mdat["deps"] = []
        ret.append(mdat)
    return ret


def mod_list(only_persist=False):
    """
    Return a list of the loaded module names

    only_persist
        Only return the list of loaded persistent modules

    CLI Example:

    .. code-block:: bash

        salt '*' kmod.mod_list
    """
    mods = set()
    if only_persist:
        conf = _get_modules_conf()
        if os.path.exists(conf):
            try:
                with salt.utils.files.fopen(conf, "r") as modules_file:
                    for line in modules_file:
                        line = line.strip()
                        mod_name = _strip_module_name(line)
                        if not line.startswith("#") and mod_name:
                            mods.add(mod_name)
            except IOError:
                log.error("kmod module could not open modules file at %s", conf)
    else:
        for mod in lsmod():
            mods.add(mod["module"])
    return sorted(list(mods))


def load(mod, persist=False):
    """
    Load the specified kernel module

    mod
        Name of module to add

    persist
        Write module to /etc/modules to make it load on system reboot

    CLI Example:

    .. code-block:: bash

        salt '*' kmod.load kvm
    """
    pre_mods = lsmod()
    res = __salt__["cmd.run_all"]("modprobe {0}".format(mod), python_shell=False)
    if res["retcode"] == 0:
        post_mods = lsmod()
        mods = _new_mods(pre_mods, post_mods)
        persist_mods = set()
        if persist:
            persist_mods = _set_persistent_module(mod)
        return sorted(list(mods | persist_mods))
    else:
        return "Error loading module {0}: {1}".format(mod, res["stderr"])


def is_loaded(mod):
    """
    Check to see if the specified kernel module is loaded

    CLI Example:

    .. code-block:: bash

        salt '*' kmod.is_loaded kvm
    """
    return mod in mod_list()


def remove(mod, persist=False, comment=True):
    """
    Remove the specified kernel module

    mod
        Name of module to remove

    persist
        Also remove module from /etc/modules

    comment
        If persist is set don't remove line from /etc/modules but only
        comment it

    CLI Example:

    .. code-block:: bash

        salt '*' kmod.remove kvm
    """
    pre_mods = lsmod()
    res = __salt__["cmd.run_all"]("rmmod {0}".format(mod), python_shell=False)
    if res["retcode"] == 0:
        post_mods = lsmod()
        mods = _rm_mods(pre_mods, post_mods)
        persist_mods = set()
        if persist:
            persist_mods = _remove_persistent_module(mod, comment)
        return sorted(list(mods | persist_mods))
    else:
        return "Error removing module {0}: {1}".format(mod, res["stderr"])<|MERGE_RESOLUTION|>--- conflicted
+++ resolved
@@ -20,13 +20,8 @@
 def __virtual__():
     """
     Only runs on Linux systems
-<<<<<<< HEAD
-    """
-    return __grains__["kernel"] == "Linux"
-=======
     '''
     return __grains__.get('kernel') == 'Linux'
->>>>>>> 8abb7099
 
 
 def _new_mods(pre_mods, post_mods):
