--- conflicted
+++ resolved
@@ -15,10 +15,6 @@
 # Import salt libs
 import salt.crypt
 import salt.utils
-<<<<<<< HEAD
-import salt.utils.odict
-=======
->>>>>>> 96b8d55f
 import salt.utils.cloud
 import salt.config
 import salt.syspaths
