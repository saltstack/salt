--- conflicted
+++ resolved
@@ -788,11 +788,7 @@
                     return ret
             data[sname] = encoded
 
-<<<<<<< HEAD
-    log.trace("secret data is: %s", data)
-=======
     log.trace('secret data is: %s', data)
->>>>>>> 8abb7099
 
     if secret and update:
         if not data:
