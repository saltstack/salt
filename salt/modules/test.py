# -*- coding: utf-8 -*-
'''
Module for running arbitrary tests
'''
from __future__ import absolute_import

# Import Python libs
import os
import sys
import time
import traceback
import hashlib
import random

# Import Salt libs
import salt
import salt.version
import salt.loader
import salt.ext.six as six
from salt.utils.decorators import depends

__proxyenabled__ = ['*']

# Don't shadow built-in's.
__func_alias__ = {
    'true_': 'true',
    'false_': 'false'
}


@depends('non_existantmodulename')
def missing_func():
    return 'foo'


def attr_call():
    '''
    Call grains.items via the attribute

    CLI Example::

    .. code-block:: bash

        salt '*' test.attr_call
    '''
    return __salt__.grains.items()


def module_report():
    '''
    Return a dict containing all of the exeution modules with a report on
    the overall availability via different references

    CLI Example::

    .. code-block:: bash

        salt '*' test.module_report
    '''
    ret = {'functions': [],
           'function_attrs': [],
           'function_subs': [],
           'modules': [],
           'module_attrs': [],
           'missing_attrs': [],
           'missing_subs': []}
    for ref in __salt__:
        if '.' in ref:
            ret['functions'].append(ref)
        else:
            ret['modules'].append(ref)
            if hasattr(__salt__, ref):
                ret['module_attrs'].append(ref)
            for func in __salt__[ref]:
                full = '{0}.{1}'.format(ref, func)
                if hasattr(getattr(__salt__, ref), func):
                    ret['function_attrs'].append(full)
                if func in __salt__[ref]:
                    ret['function_subs'].append(full)
    for func in ret['functions']:
        if func not in ret['function_attrs']:
            ret['missing_attrs'].append(func)
        if func not in ret['function_subs']:
            ret['missing_subs'].append(func)
    return ret


def echo(text):
    '''
    Return a string - used for testing the connection

    CLI Example:

    .. code-block:: bash

        salt '*' test.echo 'foo bar baz quo qux'
    '''
    return text


def ping():
    '''
    Used to make sure the minion is up and responding. Not an ICMP ping.

    Returns ``True``.

    CLI Example:

    .. code-block:: bash

        salt '*' test.ping
    '''

    if 'proxyobject' in __opts__:
        return __opts__['proxyobject'].ping()
    else:
        return True


def sleep(length):
    '''
    Instruct the minion to initiate a process that will sleep for a given
    period of time.

    CLI Example:

    .. code-block:: bash

        salt '*' test.sleep 20
    '''
    time.sleep(int(length))
    return True


def rand_sleep(max=60):
    '''
    Sleep for a random number of seconds, used to test long-running commands
    and minions returning at differing intervals

    CLI Example:

    .. code-block:: bash

        salt '*' test.rand_sleep 60
    '''
    time.sleep(random.randint(0, max))
    return True


def version():
    '''
    Return the version of salt on the minion

    CLI Example:

    .. code-block:: bash

        salt '*' test.version
    '''
    return salt.version.__version__


def versions_information():
    '''
    Report the versions of dependent and system software

    CLI Example:

    .. code-block:: bash

        salt '*' test.versions_information
    '''
    return salt.version.versions_information()


def versions_report():
    '''
    Returns versions of components used by salt

    CLI Example:

    .. code-block:: bash

        salt '*' test.versions_report
    '''
    return '\n'.join(salt.version.versions_report())


versions = versions_report


def conf_test():
    '''
    Return the value for test.foo in the minion configuration file, or return
    the default value

    CLI Example:

    .. code-block:: bash

        salt '*' test.conf_test
    '''
    return __salt__['config.option']('test.foo')


def get_opts():
    '''
    Return the configuration options passed to this minion

    CLI Example:

    .. code-block:: bash

        salt '*' test.get_opts
    '''
    return __opts__


def cross_test(func, args=None):
    '''
    Execute a minion function via the __salt__ object in the test
    module, used to verify that the minion functions can be called
    via the __salt__ module.

    CLI Example:

    .. code-block:: bash

        salt '*' test.cross_test file.gid_to_group 0
    '''
    if args is None:
        args = []
    return __salt__[func](*args)


def kwarg(**kwargs):
    '''
    Print out the data passed into the function ``**kwargs``, this is used to
    both test the publication data and cli kwarg passing, but also to display
    the information available within the publication data.

    CLI Example:

    .. code-block:: bash

        salt '*' test.kwarg num=1 txt="two" env='{a: 1, b: "hello"}'
    '''
    return kwargs


def arg(*args, **kwargs):
    '''
    Print out the data passed into the function ``*args`` and ```kwargs``, this
    is used to both test the publication data and cli argument passing, but
    also to display the information available within the publication data.
    Returns {"args": args, "kwargs": kwargs}.

    CLI Example:

    .. code-block:: bash

        salt '*' test.arg 1 "two" 3.1 txt="hello" wow='{a: 1, b: "hello"}'
    '''
    return {"args": args, "kwargs": kwargs}


def arg_type(*args, **kwargs):
    '''
    Print out the types of the args and kwargs. This is used to test the types
    of the args and kwargs passed down to the minion

    CLI Example:

    .. code-block:: bash

           salt '*' test.arg_type 1 'int'
    '''
    ret = {'args': [], 'kwargs': {}}
    # all the args
    for argument in args:
        ret['args'].append(str(type(argument)))

    # all the kwargs
    for key, val in six.iteritems(kwargs):
        ret['kwargs'][key] = str(type(val))

    return ret


def arg_repr(*args, **kwargs):
    '''
    Print out the data passed into the function ``*args`` and ```kwargs``, this
    is used to both test the publication data and cli argument passing, but
    also to display the information available within the publication data.
    Returns {"args": repr(args), "kwargs": repr(kwargs)}.

    CLI Example:

    .. code-block:: bash

        salt '*' test.arg_repr 1 "two" 3.1 txt="hello" wow='{a: 1, b: "hello"}'
    '''
    return {"args": repr(args), "kwargs": repr(kwargs)}


def fib(num):
    '''
<<<<<<< HEAD
    Return a Fibonacci sequence up to but not including the passed number,
    and the time it took to compute in seconds. Used for performance tests.
=======
    Return the num-th Fibonacci number, and the time it took to compute in
    seconds. Used for performance tests.

    This function is designed to have terrible performance.
>>>>>>> 6a554d56

    CLI Example:

    .. code-block:: bash

        salt '*' test.fib 3
    '''
    num = int(num)
    start = time.time()
    if num < 2:
        return num, time.time() - start
    return _fib(num-1) + _fib(num-2), time.time() - start


def _fib(num):
    '''
    Helper method for test.fib, doesn't calculate the time.
    '''
    if num < 2:
        return num
    return _fib(num-1) + _fib(num-2)


def collatz(start):
    '''
    Execute the collatz conjecture from the passed starting number,
    returns the sequence and the time it took to compute. Used for
    performance tests.

    CLI Example:

    .. code-block:: bash

        salt '*' test.collatz 3
    '''
    start = int(start)
    begin = time.time()
    steps = []
    while start != 1:
        steps.append(start)
        if start > 1:
            if start % 2 == 0:
                start = start / 2
            else:
                start = start * 3 + 1
    return steps, time.time() - begin


def outputter(data):
    '''
    Test the outputter, pass in data to return

    CLI Example:

    .. code-block:: bash

        salt '*' test.outputter foobar
    '''
    return data


def retcode(code=42):
    '''
    Test that the returncode system is functioning correctly

    CLI Example:

    .. code-block:: bash

        salt '*' test.retcode 42
    '''
    __context__['retcode'] = code
    return True


def provider(module):
    '''
    Pass in a function name to discover what provider is being used

    CLI Example:

    .. code-block:: bash

        salt '*' test.provider service
    '''
    func = ''
    for key in __salt__:
        if not key.startswith('{0}.'.format(module)):
            continue
        func = key
        break
    if not func:
        return ''
    pfn = sys.modules[__salt__[func].__module__].__file__
    pfn = os.path.basename(pfn)
    return pfn[:pfn.rindex('.')]


def providers():
    '''
    Return a dict of the provider names and the files that provided them

    CLI Example:

    .. code-block:: bash

        salt '*' test.providers
    '''
    ret = {}
    for funcname in __salt__:
        modname = funcname.split('.')[0]
        if modname not in ret:
            ret[provider(modname)] = modname
    return ret


def not_loaded():
    '''
    List the modules that were not loaded by the salt loader system

    CLI Example:

    .. code-block:: bash

        salt '*' test.not_loaded
    '''
    prov = providers()
    ret = set()
    for mod_dir in salt.loader._module_dirs(__opts__, 'modules', 'module'):
        if not os.path.isabs(mod_dir):
            continue
        if not os.path.isdir(mod_dir):
            continue
        for fn_ in os.listdir(mod_dir):
            if fn_.startswith('_'):
                continue
            name = fn_.split('.')[0]
            if name not in prov:
                ret.add(name)
    return sorted(ret)


def opts_pkg():
    '''
    Return an opts package with the grains and opts for this minion.
    This is primarily used to create the options used for master side
    state compiling routines

    CLI Example:

    .. code-block:: bash

        salt '*' test.opts_pkg
    '''
    ret = {}
    ret.update(__opts__)
    ret['grains'] = __grains__
    return ret


def rand_str(size=9999999999):
    '''
    Return a random string

    CLI Example:

    .. code-block:: bash

        salt '*' test.rand_str
    '''
    hasher = getattr(hashlib, __opts__.get('hash_type', 'md5'))
    return hasher(str(random.SystemRandom().randint(0, size))).hexdigest()


def exception(message='Test Exception'):
    '''
    Raise an exception

    Optionally provide an error message or output the full stack.

    CLI Example:

    .. code-block:: bash

        salt '*' test.exception 'Oh noes!'
    '''
    raise Exception(message)


def stack():
    '''
    Return the current stack trace

    CLI Example:

    .. code-block:: bash

        salt '*' test.stack
    '''
    return ''.join(traceback.format_stack())


def tty(*args, **kwargs):  # pylint: disable=W0613
    '''
    Deprecated! Moved to cmdmod.

    CLI Example:

    .. code-block:: bash

        salt '*' test.tty tty0 'This is a test'
        salt '*' test.tty pts3 'This is a test'
    '''
    return 'ERROR: This function has been moved to cmd.tty'


def try_(module, return_try_exception=False, **kwargs):
    '''
    Try to run a module command. On an exception return None.
    If `return_try_exception` is set True return the exception.
    This can be helpfull in templates where running a module might fail as expected.

    CLI Example:

    .. code-block:: bash

        <pre>
        {% for i in range(0,230) %}
            {{ salt['test.try'](module='ipmi.get_users', bmc_host='172.2.2.'+i)|yaml(False) }}
        {% endfor %}
        </pre>
    '''
    try:
        return __salt__[module](**kwargs)
    except Exception as e:
        if return_try_exception:
            return e
    return None


def assertion(assertion):
    '''
    Assert the given argument

    CLI Example:

    .. code-block:: bash

        salt '*' test.assert False
    '''
    assert assertion


def true_():
    '''
    Always return True

    CLI Example:

    .. code-block:: bash

        salt '*' test.true
    '''
    return True


def false_():
    '''
    Always return False

    CLI Example:

    .. code-block:: bash

        salt '*' test.false
    '''
    return False<|MERGE_RESOLUTION|>--- conflicted
+++ resolved
@@ -305,15 +305,10 @@
 
 def fib(num):
     '''
-<<<<<<< HEAD
-    Return a Fibonacci sequence up to but not including the passed number,
-    and the time it took to compute in seconds. Used for performance tests.
-=======
     Return the num-th Fibonacci number, and the time it took to compute in
     seconds. Used for performance tests.
 
     This function is designed to have terrible performance.
->>>>>>> 6a554d56
 
     CLI Example:
 
