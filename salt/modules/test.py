--- conflicted
+++ resolved
@@ -497,19 +497,6 @@
     return ret
 
 
-<<<<<<< HEAD
-def rand_str(size=9999999999, hash_type=None):
-    """
-    This function has been renamed to
-    random_hash. This function will stay to
-    ensure backwards compatibility, but please
-    switch to using the preferred name random_hash.
-    """
-    return random_hash(size=size, hash_type=hash_type)
-
-
-=======
->>>>>>> 8abb7099
 def random_hash(size=9999999999, hash_type=None):
     """
     .. versionadded:: 2015.5.2
