--- conflicted
+++ resolved
@@ -26,13 +26,8 @@
 def __virtual__():
     """
     Only work on NetBSD
-<<<<<<< HEAD
-    """
-    if __grains__["os"] == "NetBSD" and os.path.exists("/etc/rc.subr"):
-=======
     '''
     if __grains__.get('os') == 'NetBSD' and os.path.exists('/etc/rc.subr'):
->>>>>>> 8abb7099
         return __virtualname__
     return (
         False,
