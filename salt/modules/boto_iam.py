--- conflicted
+++ resolved
@@ -95,14 +95,8 @@
 
         salt myminion boto_iam.create_instance_profile myiprofile
     '''
-<<<<<<< HEAD
-    conn = _get_conn(region, key, keyid, profile)
-    if not conn:
-        return False
-=======
-    conn = _get_conn(region=region, key=key, keyid=keyid, profile=profile)
-
->>>>>>> 6a554d56
+    conn = _get_conn(region=region, key=key, keyid=keyid, profile=profile)
+
     if instance_profile_exists(name, region, key, keyid, profile):
         return True
     try:
@@ -127,14 +121,8 @@
 
         salt myminion boto_iam.delete_instance_profile myiprofile
     '''
-<<<<<<< HEAD
-    conn = _get_conn(region, key, keyid, profile)
-    if not conn:
-        return False
-=======
-    conn = _get_conn(region=region, key=key, keyid=keyid, profile=profile)
-
->>>>>>> 6a554d56
+    conn = _get_conn(region=region, key=key, keyid=keyid, profile=profile)
+
     if not instance_profile_exists(name, region, key, keyid, profile):
         return True
     try:
@@ -172,11 +160,7 @@
 
         salt myminion boto_iam.describe_role myirole
     '''
-<<<<<<< HEAD
-    conn = _get_conn(region, key, keyid, profile)
-=======
-    conn = _get_conn(region=region, key=key, keyid=keyid, profile=profile)
->>>>>>> 6a554d56
+    conn = _get_conn(region=region, key=key, keyid=keyid, profile=profile)
     try:
         info = conn.get_role(name)
         if not info:
@@ -204,11 +188,7 @@
         path = '/'
     if get_user(user_name, region, key, keyid, profile):
         return True
-<<<<<<< HEAD
-    conn = _get_conn(region, key, keyid, profile)
-=======
-    conn = _get_conn(region=region, key=key, keyid=keyid, profile=profile)
->>>>>>> 6a554d56
+    conn = _get_conn(region=region, key=key, keyid=keyid, profile=profile)
     try:
         conn.create_user(user_name, path)
         log.info('Created user : {0}.'.format(user_name))
@@ -231,11 +211,7 @@
 
         salt myminion boto_iam.get_all_access_keys myuser
     '''
-<<<<<<< HEAD
-    conn = _get_conn(region, key, keyid, profile)
-=======
-    conn = _get_conn(region=region, key=key, keyid=keyid, profile=profile)
->>>>>>> 6a554d56
+    conn = _get_conn(region=region, key=key, keyid=keyid, profile=profile)
     try:
         return conn.get_all_access_keys(user_name, marker, max_items)
     except boto.exception.BotoServerError as e:
@@ -254,11 +230,7 @@
 
         salt myminion boto_iam.create_access_key myuser
     '''
-<<<<<<< HEAD
-    conn = _get_conn(region, key, keyid, profile)
-=======
-    conn = _get_conn(region=region, key=key, keyid=keyid, profile=profile)
->>>>>>> 6a554d56
+    conn = _get_conn(region=region, key=key, keyid=keyid, profile=profile)
     try:
         return conn.create_access_key(user_name)
     except boto.exception.BotoServerError as e:
@@ -278,11 +250,7 @@
 
         salt myminion boto_iam.delete_access_key myuser
     '''
-<<<<<<< HEAD
-    conn = _get_conn(region, key, keyid, profile)
-=======
-    conn = _get_conn(region=region, key=key, keyid=keyid, profile=profile)
->>>>>>> 6a554d56
+    conn = _get_conn(region=region, key=key, keyid=keyid, profile=profile)
     try:
         return conn.delete_access_key(access_key_id, user_name)
     except boto.exception.BotoServerError as e:
@@ -304,11 +272,7 @@
     '''
     if not get_user(user_name, region, key, keyid, profile):
         return True
-<<<<<<< HEAD
-    conn = _get_conn(region, key, keyid, profile)
-=======
-    conn = _get_conn(region=region, key=key, keyid=keyid, profile=profile)
->>>>>>> 6a554d56
+    conn = _get_conn(region=region, key=key, keyid=keyid, profile=profile)
     try:
         conn.delete_user(user_name)
         log.info('Deleted user : {0} .'.format(user_name))
@@ -329,11 +293,7 @@
 
         salt myminion boto_iam.get_user myuser
     '''
-<<<<<<< HEAD
-    conn = _get_conn(region, key, keyid, profile)
-=======
-    conn = _get_conn(region=region, key=key, keyid=keyid, profile=profile)
->>>>>>> 6a554d56
+    conn = _get_conn(region=region, key=key, keyid=keyid, profile=profile)
     try:
         info = conn.get_user(user_name)
         if not info:
@@ -361,11 +321,7 @@
         path = '/'
     if get_group(group_name, region, key, keyid, profile):
         return True
-<<<<<<< HEAD
-    conn = _get_conn(region, key, keyid, profile)
-=======
-    conn = _get_conn(region=region, key=key, keyid=keyid, profile=profile)
->>>>>>> 6a554d56
+    conn = _get_conn(region=region, key=key, keyid=keyid, profile=profile)
     try:
         conn.create_group(group_name, path)
         log.info('Created group : {0}.'.format(group_name))
@@ -388,11 +344,7 @@
 
         salt myminion boto_iam.get_group mygroup
     '''
-<<<<<<< HEAD
-    conn = _get_conn(region, key, keyid, profile)
-=======
-    conn = _get_conn(region=region, key=key, keyid=keyid, profile=profile)
->>>>>>> 6a554d56
+    conn = _get_conn(region=region, key=key, keyid=keyid, profile=profile)
     try:
         info = conn.get_group(group_name, marker, max_items)
         if not info:
@@ -428,11 +380,7 @@
         msg = 'Username : {0} or group {1} do not exist.'
         log.error(msg.format(user_name, group_name))
         return False
-<<<<<<< HEAD
-    conn = _get_conn(region, key, keyid, profile)
-=======
-    conn = _get_conn(region=region, key=key, keyid=keyid, profile=profile)
->>>>>>> 6a554d56
+    conn = _get_conn(region=region, key=key, keyid=keyid, profile=profile)
     try:
         info = conn.add_user_to_group(group_name, user_name)
         if not info:
@@ -457,27 +405,6 @@
         salt myminion boto_iam.put_group_policy mygroup policyname policyrules
     '''
     group = get_group(group_name, region, key, keyid, profile)
-<<<<<<< HEAD
-    if group:
-        conn = _get_conn(region, key, keyid, profile)
-        try:
-            created = conn.put_group_policy(group_name, policy_name,
-                                            policy_json)
-            if created:
-                log.info('Created policy for group {0}.'.format(group_name))
-                return True
-            msg = 'Could not create policy for group {0}'
-            log.error(msg.format(group_name))
-        except boto.exception.BotoServerError as e:
-            log.debug(e)
-            msg = 'Failed to create policy for group {0}'
-            log.error(msg.format(group_name))
-    else:
-        log.error('Group {0} does not exist'.format(group_name))
-    return False
-
-
-=======
     if not group:
         log.error('Group {0} does not exist'.format(group_name))
         return False
@@ -528,7 +455,6 @@
         return False
 
 
->>>>>>> 6a554d56
 def get_group_policy(group_name, policy_name, region=None, key=None,
                      keyid=None, profile=None):
     '''
@@ -540,11 +466,7 @@
 
         salt myminion boto_iam.get_group_policy mygroup policyname
     '''
-<<<<<<< HEAD
-    conn = _get_conn(region, key, keyid, profile)
-=======
-    conn = _get_conn(region=region, key=key, keyid=keyid, profile=profile)
->>>>>>> 6a554d56
+    conn = _get_conn(region=region, key=key, keyid=keyid, profile=profile)
     try:
         info = conn.get_group_policy(group_name, policy_name)
         log.debug('info for group policy is : {0}'.format(info))
@@ -561,8 +483,6 @@
         return False
 
 
-<<<<<<< HEAD
-=======
 def get_all_group_policies(group_name, region=None, key=None, keyid=None,
                            profile=None):
     '''
@@ -584,7 +504,6 @@
         return []
 
 
->>>>>>> 6a554d56
 def create_login_profile(user_name, password, region=None, key=None,
                          keyid=None, profile=None):
     '''
@@ -602,11 +521,7 @@
         msg = 'Username {0} does not exist'
         log.error(msg.format(user_name))
         return False
-<<<<<<< HEAD
-    conn = _get_conn(region, key, keyid, profile)
-=======
-    conn = _get_conn(region=region, key=key, keyid=keyid, profile=profile)
->>>>>>> 6a554d56
+    conn = _get_conn(region=region, key=key, keyid=keyid, profile=profile)
     try:
         info = conn.create_login_profile(user_name, password)
         log.info('Created profile for user {0}.'.format(user_name))
@@ -639,11 +554,7 @@
 
         salt myminion boto_iam.update_account_password_policy True
     '''
-<<<<<<< HEAD
-    conn = _get_conn(region, key, keyid, profile)
-=======
-    conn = _get_conn(region=region, key=key, keyid=keyid, profile=profile)
->>>>>>> 6a554d56
+    conn = _get_conn(region=region, key=key, keyid=keyid, profile=profile)
     try:
         conn.update_account_password_policy(allow_users_to_change_password,
                                             hard_expiry, max_password_age,
@@ -671,11 +582,7 @@
 
     salt myminion boto_iam.get_account_policy
     '''
-<<<<<<< HEAD
-    conn = _get_conn(region, key, keyid, profile)
-=======
-    conn = _get_conn(region=region, key=key, keyid=keyid, profile=profile)
->>>>>>> 6a554d56
+    conn = _get_conn(region=region, key=key, keyid=keyid, profile=profile)
     try:
         info = conn.get_account_password_policy()
         return info.get_account_password_policy_response.get_account_password_policy_result.password_policy
@@ -695,14 +602,8 @@
 
         salt myminion boto_iam.create_role myrole
     '''
-<<<<<<< HEAD
-    conn = _get_conn(region, key, keyid, profile)
-    if not conn:
-        return False
-=======
-    conn = _get_conn(region=region, key=key, keyid=keyid, profile=profile)
-
->>>>>>> 6a554d56
+    conn = _get_conn(region=region, key=key, keyid=keyid, profile=profile)
+
     if role_exists(name, region, key, keyid, profile):
         return True
     try:
@@ -725,14 +626,8 @@
 
         salt myminion boto_iam.delete_role myirole
     '''
-<<<<<<< HEAD
-    conn = _get_conn(region, key, keyid, profile)
-    if not conn:
-        return False
-=======
-    conn = _get_conn(region=region, key=key, keyid=keyid, profile=profile)
-
->>>>>>> 6a554d56
+    conn = _get_conn(region=region, key=key, keyid=keyid, profile=profile)
+
     if not role_exists(name, region, key, keyid, profile):
         return True
     try:
@@ -781,14 +676,8 @@
 
         salt myminion boto_iam.associate_profile_to_role myirole myiprofile
     '''
-<<<<<<< HEAD
-    conn = _get_conn(region, key, keyid, profile)
-    if not conn:
-        return False
-=======
-    conn = _get_conn(region=region, key=key, keyid=keyid, profile=profile)
-
->>>>>>> 6a554d56
+    conn = _get_conn(region=region, key=key, keyid=keyid, profile=profile)
+
     if not role_exists(role_name, region, key, keyid, profile):
         log.error('IAM role {0} does not exist.'.format(role_name))
         return False
@@ -820,14 +709,8 @@
 
         salt myminion boto_iam.disassociate_profile_from_role myirole myiprofile
     '''
-<<<<<<< HEAD
-    conn = _get_conn(region, key, keyid, profile)
-    if not conn:
-        return False
-=======
-    conn = _get_conn(region=region, key=key, keyid=keyid, profile=profile)
-
->>>>>>> 6a554d56
+    conn = _get_conn(region=region, key=key, keyid=keyid, profile=profile)
+
     if not role_exists(role_name, region, key, keyid, profile):
         log.error('IAM role {0} does not exist.'.format(role_name))
         return False
@@ -902,14 +785,8 @@
 
         salt myminion boto_iam.create_role_policy myirole mypolicy '{"MyPolicy": "Statement": [{"Action": ["sqs:*"], "Effect": "Allow", "Resource": ["arn:aws:sqs:*:*:*"], "Sid": "MyPolicySqs1"}]}'
     '''
-<<<<<<< HEAD
-    conn = _get_conn(region, key, keyid, profile)
-    if not conn:
-        return False
-=======
-    conn = _get_conn(region=region, key=key, keyid=keyid, profile=profile)
-
->>>>>>> 6a554d56
+    conn = _get_conn(region=region, key=key, keyid=keyid, profile=profile)
+
     _policy = get_role_policy(role_name, policy_name, region, key, keyid, profile)
     mode = 'create'
     if _policy:
@@ -943,14 +820,8 @@
 
         salt myminion boto_iam.delete_role_policy myirole mypolicy
     '''
-<<<<<<< HEAD
-    conn = _get_conn(region, key, keyid, profile)
-    if not conn:
-        return False
-=======
-    conn = _get_conn(region=region, key=key, keyid=keyid, profile=profile)
-
->>>>>>> 6a554d56
+    conn = _get_conn(region=region, key=key, keyid=keyid, profile=profile)
+
     _policy = get_role_policy(role_name, policy_name, region, key, keyid, profile)
     if not _policy:
         return True
@@ -1029,11 +900,7 @@
     exists = get_server_certificate(cert_name, region, key, keyid, profile)
     if exists:
         return True
-<<<<<<< HEAD
-    conn = _get_conn(region, key, keyid, profile)
-=======
-    conn = _get_conn(region=region, key=key, keyid=keyid, profile=profile)
->>>>>>> 6a554d56
+    conn = _get_conn(region=region, key=key, keyid=keyid, profile=profile)
     try:
         info = conn.upload_server_cert(cert_name, cert_body, private_key, cert_chain)
         log.info('Created certificate {0}.'.format(cert_name))
@@ -1046,7 +913,6 @@
 
 
 def get_server_certificate(cert_name, region=None, key=None, keyid=None, profile=None):
-<<<<<<< HEAD
     '''
     Returns certificate information from Amazon
 
@@ -1056,7 +922,7 @@
 
         salt myminion boto_iam.get_server_certificate mycert_name
     '''
-    conn = _get_conn(region, key, keyid, profile)
+    conn = _get_conn(region=region, key=key, keyid=keyid, profile=profile)
     try:
         info = conn.get_server_certificate(cert_name)
         if not info:
@@ -1079,51 +945,6 @@
 
         salt myminion boto_iam.delete_server_cert mycert_name
     '''
-    conn = _get_conn(region, key, keyid, profile)
-    try:
-        return conn.delete_server_cert(cert_name)
-    except boto.exception.BotoServerError as e:
-        log.debug(e)
-        msg = 'Failed to delete certificate {0}.'
-        log.error(msg.format(cert_name))
-        return False
-
-
-def _get_conn(region, key, keyid, profile):
-=======
->>>>>>> 6a554d56
-    '''
-    Returns certificate information from Amazon
-
-    .. versionadded:: Beryllium
-
-    CLI example::
-
-        salt myminion boto_iam.get_server_certificate mycert_name
-    '''
-    conn = _get_conn(region=region, key=key, keyid=keyid, profile=profile)
-    try:
-        info = conn.get_server_certificate(cert_name)
-        if not info:
-            return False
-        return info
-    except boto.exception.BotoServerError as e:
-        log.debug(e)
-        msg = 'Failed to get certificate {0} information.'
-        log.error(msg.format(cert_name))
-        return False
-
-
-def delete_server_cert(cert_name, region=None, key=None, keyid=None, profile=None):
-    '''
-    Deletes a certificate from Amazon.
-
-    .. versionadded:: Beryllium
-
-    CLI example::
-
-        salt myminion boto_iam.delete_server_cert mycert_name
-    '''
     conn = _get_conn(region=region, key=key, keyid=keyid, profile=profile)
     try:
         return conn.delete_server_cert(cert_name)
