--- conflicted
+++ resolved
@@ -235,14 +235,10 @@
     if 'systemd._has_sysv_exec' not in __context__:
         try:
             __context__['systemd._has_sysv_exec'] = bool(_get_service_exec())
-<<<<<<< HEAD
-        except salt.exceptions.CommandExecutionError:
-=======
         except(
             salt.exceptions.CommandExecutionError,
             salt.exceptions.CommandNotFoundError
         ):
->>>>>>> 0e8ce883
             __context__['systemd._has_sysv_exec'] = False
     return __context__['systemd._has_sysv_exec']
 
