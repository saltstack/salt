# -*- coding: utf-8 -*-
"""
Manage Django sites
"""


# Import python libs
from __future__ import absolute_import, print_function, unicode_literals

import os

import salt.exceptions

# Import Salt libs
import salt.utils.path

# Import 3rd-party libs
from salt.ext import six

# Define the module's virtual name
__virtualname__ = "django"


def __virtual__():
    return __virtualname__


def _get_django_admin(bin_env):
    """
    Return the django admin
    """
    if not bin_env:
        if salt.utils.path.which("django-admin.py"):
            return "django-admin.py"
        elif salt.utils.path.which("django-admin"):
            return "django-admin"
        else:
            raise salt.exceptions.CommandExecutionError(
                "django-admin or django-admin.py not found on PATH"
            )

    # try to get django-admin.py bin from env
    if os.path.exists(os.path.join(bin_env, "bin", "django-admin.py")):
        return os.path.join(bin_env, "bin", "django-admin.py")
    return bin_env


def command(
    settings_module,
    command,
    bin_env=None,
    pythonpath=None,
    env=None,
    runas=None,
    *args,
    **kwargs
):
    """
    Run arbitrary django management command

    CLI Example:

    .. code-block:: bash

        salt '*' django.command <settings_module> <command>
    """
    dja = _get_django_admin(bin_env)
    cmd = "{0} {1} --settings={2}".format(dja, command, settings_module)

    if pythonpath:
        cmd = "{0} --pythonpath={1}".format(cmd, pythonpath)

    for arg in args:
        cmd = "{0} --{1}".format(cmd, arg)

    for key, value in six.iteritems(kwargs):
        if not key.startswith("__"):
            cmd = "{0} --{1}={2}".format(cmd, key, value)
    return __salt__["cmd.run"](cmd, env=env, runas=runas, python_shell=False)


def syncdb(
    settings_module,
    bin_env=None,
    migrate=False,
    database=None,
    pythonpath=None,
    env=None,
    noinput=True,
    runas=None,
):
    """
    Run syncdb

    Execute the Django-Admin syncdb command, if South is available on the
    minion the ``migrate`` option can be passed as ``True`` calling the
    migrations to run after the syncdb completes

    NOTE: The syncdb command was deprecated in Django 1.7 and removed in Django 1.9.
    For Django versions 1.9 or higher use the `migrate` command instead.

    CLI Example:

    .. code-block:: bash

        salt '*' django.syncdb <settings_module>
    """
    args = []
    kwargs = {}
    if migrate:
        args.append("migrate")
    if database:
        kwargs["database"] = database
    if noinput:
<<<<<<< HEAD
        args.append("noinput")

    return command(
        settings_module, "syncdb", bin_env, pythonpath, env, runas, *args, **kwargs
    )


def migrate(
    settings_module,
    app_label=None,
    migration_name=None,
    bin_env=None,
    database=None,
    pythonpath=None,
    env=None,
    noinput=True,
    runas=None,
):
    """
=======
        args.append('noinput')

    return command(settings_module,
                  'syncdb',
                   bin_env,
                   pythonpath,
                   env,
                   runas,
                   *args, **kwargs)


def migrate(settings_module,
           app_label=None,
           migration_name=None,
           bin_env=None,
           database=None,
           pythonpath=None,
           env=None,
           noinput=True,
           runas=None):
    '''
>>>>>>> 8abb7099
    Run migrate

    Execute the Django-Admin migrate command (requires Django 1.7 or higher).

<<<<<<< HEAD
    .. versionadded:: 3000
=======
    .. versionadded:: Neon
>>>>>>> 8abb7099

    settings_module
        Specifies the settings module to use.
        The settings module should be in Python package syntax, e.g. mysite.settings.
        If this isn’t provided, django-admin will use the DJANGO_SETTINGS_MODULE
        environment variable.

    app_label
        Specific app to run migrations for, instead of all apps.
        This may involve running other apps’ migrations too, due to dependencies.

    migration_name
        Named migration to be applied to a specific app.
        Brings the database schema to a state where the named migration is applied,
        but no later migrations in the same app are applied. This may involve
        unapplying migrations if you have previously migrated past the named migration.
        Use the name zero to unapply all migrations for an app.

    bin_env
        Path to pip (or to a virtualenv). This can be used to specify the path
        to the pip to use when more than one Python release is installed (e.g.
        ``/usr/bin/pip-2.7`` or ``/usr/bin/pip-2.6``. If a directory path is
        specified, it is assumed to be a virtualenv.

    database
        Database to migrate. Defaults to 'default'.

    pythonpath
        Adds the given filesystem path to the Python import search path.
        If this isn’t provided, django-admin will use the PYTHONPATH environment variable.

    env
        A list of environment variables to be set prior to execution.

        Example:

        .. code-block:: yaml

            module.run:
              - name: django.migrate
              - settings_module: my_django_app.settings
              - env:
                - DATABASE_USER: 'mydbuser'

    noinput
        Suppresses all user prompts. Defaults to True.

    runas
        The user name to run the command as.

    CLI Example:

    .. code-block:: bash

        salt '*' django.migrate <settings_module>
        salt '*' django.migrate <settings_module> <app_label>
        salt '*' django.migrate <settings_module> <app_label> <migration_name>
<<<<<<< HEAD
    """
    args = []
    kwargs = {}
    if database:
        kwargs["database"] = database
    if noinput:
        args.append("noinput")
=======
    '''
    args = []
    kwargs = {}
    if database:
        kwargs['database'] = database
    if noinput:
        args.append('noinput')
>>>>>>> 8abb7099

    if app_label and migration_name:
        cmd = "migrate {0} {1}".format(app_label, migration_name)
    elif app_label:
        cmd = "migrate {0}".format(app_label)
    else:
<<<<<<< HEAD
        cmd = "migrate"

    return command(
        settings_module, cmd, bin_env, pythonpath, env, runas, *args, **kwargs
    )


def createsuperuser(
    settings_module,
    username,
    email,
    bin_env=None,
    database=None,
    pythonpath=None,
    env=None,
    runas=None,
):
    """
=======
        cmd = 'migrate'

    return command(settings_module,
                   cmd,
                   bin_env,
                   pythonpath,
                   env,
                   runas,
                   *args, **kwargs)


def createsuperuser(settings_module,
                    username,
                    email,
                    bin_env=None,
                    database=None,
                    pythonpath=None,
                    env=None,
                    runas=None):
    '''
>>>>>>> 8abb7099
    Create a super user for the database.
    This function defaults to use the ``--noinput`` flag which prevents the
    creation of a password for the superuser.

    CLI Example:

    .. code-block:: bash

        salt '*' django.createsuperuser <settings_module> user user@example.com
    """
    args = ["noinput"]
    kwargs = dict(email=email, username=username,)
    if database:
        kwargs["database"] = database
    return command(
        settings_module,
        "createsuperuser",
        bin_env,
        pythonpath,
        env,
        runas,
        *args,
        **kwargs
    )


def loaddata(
    settings_module, fixtures, bin_env=None, database=None, pythonpath=None, env=None
):
    """
    Load fixture data

    Fixtures:
        comma separated list of fixtures to load

    CLI Example:

    .. code-block:: bash

        salt '*' django.loaddata <settings_module> <comma delimited list of fixtures>

    """
    args = []
    kwargs = {}
    if database:
        kwargs["database"] = database

    cmd = "{0} {1}".format("loaddata", " ".join(fixtures.split(",")))

    return command(settings_module, cmd, bin_env, pythonpath, env, *args, **kwargs)


def collectstatic(
    settings_module,
    bin_env=None,
    no_post_process=False,
    ignore=None,
    dry_run=False,
    clear=False,
    link=False,
    no_default_ignore=False,
    pythonpath=None,
    env=None,
    runas=None,
):
    """
    Collect static files from each of your applications into a single location
    that can easily be served in production.

    CLI Example:

    .. code-block:: bash

        salt '*' django.collectstatic <settings_module>
    """
    args = ["noinput"]
    kwargs = {}
    if no_post_process:
        args.append("no-post-process")
    if ignore:
        kwargs["ignore"] = ignore
    if dry_run:
        args.append("dry-run")
    if clear:
        args.append("clear")
    if link:
        args.append("link")
    if no_default_ignore:
        args.append("no-default-ignore")

    return command(
        settings_module,
        "collectstatic",
        bin_env,
        pythonpath,
        env,
        runas,
        *args,
        **kwargs
    )<|MERGE_RESOLUTION|>--- conflicted
+++ resolved
@@ -112,7 +112,6 @@
     if database:
         kwargs["database"] = database
     if noinput:
-<<<<<<< HEAD
         args.append("noinput")
 
     return command(
@@ -132,7 +131,74 @@
     runas=None,
 ):
     """
-=======
+    Run migrate
+
+    Execute the Django-Admin migrate command (requires Django 1.7 or higher).
+
+    .. versionadded:: 3000
+
+    settings_module
+        Specifies the settings module to use.
+        The settings module should be in Python package syntax, e.g. mysite.settings.
+        If this isn’t provided, django-admin will use the DJANGO_SETTINGS_MODULE
+        environment variable.
+
+    app_label
+        Specific app to run migrations for, instead of all apps.
+        This may involve running other apps’ migrations too, due to dependencies.
+
+    migration_name
+        Named migration to be applied to a specific app.
+        Brings the database schema to a state where the named migration is applied,
+        but no later migrations in the same app are applied. This may involve
+        unapplying migrations if you have previously migrated past the named migration.
+        Use the name zero to unapply all migrations for an app.
+
+    bin_env
+        Path to pip (or to a virtualenv). This can be used to specify the path
+        to the pip to use when more than one Python release is installed (e.g.
+        ``/usr/bin/pip-2.7`` or ``/usr/bin/pip-2.6``. If a directory path is
+        specified, it is assumed to be a virtualenv.
+
+    database
+        Database to migrate. Defaults to 'default'.
+
+    pythonpath
+        Adds the given filesystem path to the Python import search path.
+        If this isn’t provided, django-admin will use the PYTHONPATH environment variable.
+
+    env
+        A list of environment variables to be set prior to execution.
+
+        Example:
+
+        .. code-block:: yaml
+
+            module.run:
+              - name: django.migrate
+              - settings_module: my_django_app.settings
+              - env:
+                - DATABASE_USER: 'mydbuser'
+
+    noinput
+        Suppresses all user prompts. Defaults to True.
+
+    runas
+        The user name to run the command as.
+
+    CLI Example:
+
+    .. code-block:: bash
+
+        salt '*' django.migrate <settings_module>
+        salt '*' django.migrate <settings_module> <app_label>
+        salt '*' django.migrate <settings_module> <app_label> <migration_name>
+    """
+    args = []
+    kwargs = {}
+    if database:
+        kwargs["database"] = database
+    if noinput:
         args.append('noinput')
 
     return command(settings_module,
@@ -154,16 +220,11 @@
            noinput=True,
            runas=None):
     '''
->>>>>>> 8abb7099
     Run migrate
 
     Execute the Django-Admin migrate command (requires Django 1.7 or higher).
 
-<<<<<<< HEAD
-    .. versionadded:: 3000
-=======
     .. versionadded:: Neon
->>>>>>> 8abb7099
 
     settings_module
         Specifies the settings module to use.
@@ -221,15 +282,6 @@
         salt '*' django.migrate <settings_module>
         salt '*' django.migrate <settings_module> <app_label>
         salt '*' django.migrate <settings_module> <app_label> <migration_name>
-<<<<<<< HEAD
-    """
-    args = []
-    kwargs = {}
-    if database:
-        kwargs["database"] = database
-    if noinput:
-        args.append("noinput")
-=======
     '''
     args = []
     kwargs = {}
@@ -237,33 +289,12 @@
         kwargs['database'] = database
     if noinput:
         args.append('noinput')
->>>>>>> 8abb7099
 
     if app_label and migration_name:
         cmd = "migrate {0} {1}".format(app_label, migration_name)
     elif app_label:
         cmd = "migrate {0}".format(app_label)
     else:
-<<<<<<< HEAD
-        cmd = "migrate"
-
-    return command(
-        settings_module, cmd, bin_env, pythonpath, env, runas, *args, **kwargs
-    )
-
-
-def createsuperuser(
-    settings_module,
-    username,
-    email,
-    bin_env=None,
-    database=None,
-    pythonpath=None,
-    env=None,
-    runas=None,
-):
-    """
-=======
         cmd = 'migrate'
 
     return command(settings_module,
@@ -284,7 +315,6 @@
                     env=None,
                     runas=None):
     '''
->>>>>>> 8abb7099
     Create a super user for the database.
     This function defaults to use the ``--noinput`` flag which prevents the
     creation of a password for the superuser.
