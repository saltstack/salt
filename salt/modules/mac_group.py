# -*- coding: utf-8 -*-
"""
Manage groups on Mac OS 10.7+
"""

# Import python libs
from __future__ import absolute_import, print_function, unicode_literals

# Import Salt Libs
import salt.utils.functools
import salt.utils.itertools
import salt.utils.stringutils
from salt.exceptions import CommandExecutionError, SaltInvocationError
from salt.ext import six
from salt.modules.mac_user import _dscl, _flush_dscl_cache

try:
    import grp
except ImportError:
    pass


# Define the module's virtual name
__virtualname__ = "group"


def __virtual__():
    global _dscl, _flush_dscl_cache
<<<<<<< HEAD
    if __grains__.get("kernel") != "Darwin" or __grains__["osrelease_info"] < (10, 7):
        return (
            False,
            "The mac_group execution module cannot be loaded: only available on Darwin-based systems >= 10.7",
        )
=======
    if (__grains__.get('kernel') != 'Darwin' or
            __grains__.get('osrelease_info') < (10, 7)):
        return (False, 'The mac_group execution module cannot be loaded: only available on Darwin-based systems >= 10.7')
>>>>>>> 8abb7099
    _dscl = salt.utils.functools.namespaced_function(_dscl, globals())
    _flush_dscl_cache = salt.utils.functools.namespaced_function(
        _flush_dscl_cache, globals()
    )
    return __virtualname__


def add(name, gid=None, **kwargs):
    """
    Add the specified group

    CLI Example:

    .. code-block:: bash

        salt '*' group.add foo 3456
    """
    ### NOTE: **kwargs isn't used here but needs to be included in this
    ### function for compatibility with the group.present state
    if info(name):
        raise CommandExecutionError("Group '{0}' already exists".format(name))
    if salt.utils.stringutils.contains_whitespace(name):
        raise SaltInvocationError("Group name cannot contain whitespace")
    if name.startswith("_"):
        raise SaltInvocationError(
            "Salt will not create groups beginning with underscores"
        )
    if gid is not None and not isinstance(gid, int):
        raise SaltInvocationError("gid must be an integer")
    # check if gid is already in use
    gid_list = _list_gids()
    if six.text_type(gid) in gid_list:
        raise CommandExecutionError("gid '{0}' already exists".format(gid))

    cmd = ["dseditgroup", "-o", "create"]
    if gid:
        cmd.extend(["-i", gid])
    cmd.append(name)
    return __salt__["cmd.retcode"](cmd, python_shell=False) == 0


def _list_gids():
    """
    Return a list of gids in use
    """
    output = __salt__["cmd.run"](
        ["dscacheutil", "-q", "group"], output_loglevel="quiet", python_shell=False
    )
    ret = set()
    for line in salt.utils.itertools.split(output, "\n"):
        if line.startswith("gid:"):
            ret.update(line.split()[1:])
    return sorted(ret)


def delete(name):
    """
    Remove the named group

    CLI Example:

    .. code-block:: bash

        salt '*' group.delete foo
    """
    if salt.utils.stringutils.contains_whitespace(name):
        raise SaltInvocationError("Group name cannot contain whitespace")
    if name.startswith("_"):
        raise SaltInvocationError(
            "Salt will not remove groups beginning with underscores"
        )
    if not info(name):
        return True
    cmd = ["dseditgroup", "-o", "delete", name]
    return __salt__["cmd.retcode"](cmd, python_shell=False) == 0


def adduser(group, name):
    """
    Add a user in the group.

    CLI Example:

    .. code-block:: bash

         salt '*' group.adduser foo bar

    Verifies if a valid username 'bar' as a member of an existing group 'foo',
    if not then adds it.
    """
    cmd = "dscl . -merge /Groups/{0} GroupMembership {1}".format(group, name)
    return __salt__["cmd.retcode"](cmd) == 0


def deluser(group, name):
    """
    Remove a user from the group

    .. versionadded:: 2016.3.0

    CLI Example:

    .. code-block:: bash

         salt '*' group.deluser foo bar

    Removes a member user 'bar' from a group 'foo'. If group is not present
    then returns True.
    """
    cmd = "dscl . -delete /Groups/{0} GroupMembership {1}".format(group, name)
    return __salt__["cmd.retcode"](cmd) == 0


def members(name, members_list):
    """
    Replaces members of the group with a provided list.

    .. versionadded:: 2016.3.0

    CLI Example:

        salt '*' group.members foo 'user1,user2,user3,...'

    Replaces a membership list for a local group 'foo'.
    """
    retcode = 1
    grp_info = __salt__["group.info"](name)
    if grp_info and name in grp_info["name"]:
        cmd = "/usr/bin/dscl . -delete /Groups/{0} GroupMembership".format(name)
        retcode = __salt__["cmd.retcode"](cmd) == 0
        for user in members_list.split(","):
            cmd = "/usr/bin/dscl . -merge /Groups/{0} GroupMembership {1}".format(
                name, user
            )
            retcode = __salt__["cmd.retcode"](cmd)
            if not retcode == 0:
                break
            # provided list is '': users previously deleted from group
            else:
                retcode = 0

    return retcode == 0


def info(name):
    """
    Return information about a group

    CLI Example:

    .. code-block:: bash

        salt '*' group.info foo
    """
    if salt.utils.stringutils.contains_whitespace(name):
        raise SaltInvocationError("Group name cannot contain whitespace")
    try:
        # getgrnam seems to cache weirdly, so don't use it
        grinfo = next(iter(x for x in grp.getgrall() if x.gr_name == name))
    except StopIteration:
        return {}
    else:
        return _format_info(grinfo)


def _format_info(data):
    """
    Return formatted information in a pretty way.
    """
    return {
        "name": data.gr_name,
        "gid": data.gr_gid,
        "passwd": data.gr_passwd,
        "members": data.gr_mem,
    }


def getent(refresh=False):
    """
    Return info on all groups

    CLI Example:

    .. code-block:: bash

        salt '*' group.getent
    """
    if "group.getent" in __context__ and not refresh:
        return __context__["group.getent"]

    ret = []
    for grinfo in grp.getgrall():
        if not grinfo.gr_name.startswith("_"):
            ret.append(_format_info(grinfo))
    __context__["group.getent"] = ret
    return ret


def chgid(name, gid):
    """
    Change the gid for a named group

    CLI Example:

    .. code-block:: bash

        salt '*' group.chgid foo 4376
    """
    if not isinstance(gid, int):
        raise SaltInvocationError("gid must be an integer")
    pre_gid = __salt__["file.group_to_gid"](name)
    pre_info = info(name)
    if not pre_info:
        raise CommandExecutionError("Group '{0}' does not exist".format(name))
    if gid == pre_info["gid"]:
        return True
    cmd = ["dseditgroup", "-o", "edit", "-i", gid, name]
    return __salt__["cmd.retcode"](cmd, python_shell=False) == 0<|MERGE_RESOLUTION|>--- conflicted
+++ resolved
@@ -26,17 +26,9 @@
 
 def __virtual__():
     global _dscl, _flush_dscl_cache
-<<<<<<< HEAD
-    if __grains__.get("kernel") != "Darwin" or __grains__["osrelease_info"] < (10, 7):
-        return (
-            False,
-            "The mac_group execution module cannot be loaded: only available on Darwin-based systems >= 10.7",
-        )
-=======
     if (__grains__.get('kernel') != 'Darwin' or
             __grains__.get('osrelease_info') < (10, 7)):
         return (False, 'The mac_group execution module cannot be loaded: only available on Darwin-based systems >= 10.7')
->>>>>>> 8abb7099
     _dscl = salt.utils.functools.namespaced_function(_dscl, globals())
     _flush_dscl_cache = salt.utils.functools.namespaced_function(
         _flush_dscl_cache, globals()
