--- conflicted
+++ resolved
@@ -227,14 +227,9 @@
         tempdir = tempfile.mkdtemp()
         proc = Popen(shlex.split(cmd), stdout=PIPE, stderr=PIPE, cwd=tempdir)
         (stdoutdata, error) = proc.communicate()
-<<<<<<< HEAD
-        success = _OSCAP_EXIT_CODES_MAP.get(proc.returncode, False)
         if proc.returncode < 0:
             error += f"\nKilled by signal {proc.returncode}\n".encode("ascii")
-=======
->>>>>>> 8b3bdd4f
-        returncode = proc.returncode
-        success = _OSCAP_EXIT_CODES_MAP.get(returncode, False)
+        success = _OSCAP_EXIT_CODES_MAP.get(proc.returncode, False)
         if success:
             if not __salt__["cp.push_dir"](tempdir):
                 success = False
@@ -243,5 +238,5 @@
             upload_dir = tempdir
 
     return dict(
-        success=success, upload_dir=upload_dir, error=error, returncode=returncode
+        success=success, upload_dir=upload_dir, error=error, returncode=proc.returncode
     )