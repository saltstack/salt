# -*- coding: utf-8 -*-
'''
IPS pkg support for Solaris

.. important::
    If you feel that Salt should be using this module to manage packages on a
    minion, and it is using a different module (or gives an error similar to
    *'pkg.install' is not available*), see :ref:`here
    <module-provider-override>`.

This module provides support for Solaris 11 new package management - IPS (Image Packaging System).
This is the default pkg module for Solaris 11 (and later).

If you want to use also other packaging module (e.g. pkgutil) together with IPS, you need to override the ``pkg`` provider
in sls for each package:

.. code-block:: yaml

    mypackage:
      pkg.installed:
        - provider: pkgutil

Or you can override it globally by setting the :conf_minion:`providers` parameter in your Minion config file like this:

.. code-block:: yaml

    providers:
      pkg: pkgutil

Or you can override it globally by setting the :conf_minion:`providers` parameter in your Minion config file like this:

.. code-block:: yaml

    providers:
      pkg: pkgutil

'''
# Import python libs
from __future__ import print_function
from __future__ import absolute_import
import copy
import logging


# Import salt libs
import salt.utils
from salt.exceptions import CommandExecutionError

# Define the module's virtual name
__virtualname__ = 'pkg'
log = logging.getLogger(__name__)


def __virtual__():
    '''
    Set the virtual pkg module if the os is Solaris 11
    '''
    if __grains__['os'] == 'Solaris' \
            and float(__grains__['kernelrelease']) > 5.10 \
            and salt.utils.which('pkg'):
        return __virtualname__
    return (False,
            'The solarisips execution module failed to load: only available '
            'on Solaris >= 11.')


ips_pkg_return_values = {
    0: 'Command succeeded.',
    1: 'An error occurred.',
    2: 'Invalid command line options were specified.',
    3: 'Multiple operations were requested, but only some of them succeeded.',
    4: 'No changes were made - nothing to do.',
    5: 'The requested operation cannot be performed on a  live image.',
    6: 'The requested operation cannot be completed because the licenses for '
       'the packages being installed or updated have not been accepted.',
    7: 'The image is currently in use by another process and cannot be '
       'modified.'
}


def _ips_get_pkgname(line):
    '''
    Extracts package name from "pkg list -v" output.
    Input: one line of the command output
    Output: pkg name (e.g.: "pkg://solaris/x11/library/toolkit/libxt")
    Example use:
    line = "pkg://solaris/x11/library/toolkit/libxt@1.1.3,5.11-0.175.1.0.0.24.1317:20120904T180030Z i--"
    name = _ips_get_pkgname(line)
    '''
    return line.split()[0].split('@')[0].strip()


def _ips_get_pkgversion(line):
    '''
    Extracts package version from "pkg list -v" output.
    Input: one line of the command output
    Output: package version (e.g.: "1.1.3,5.11-0.175.1.0.0.24.1317:20120904T180030Z")
    Example use:
    line = "pkg://solaris/x11/library/toolkit/libxt@1.1.3,5.11-0.175.1.0.0.24.1317:20120904T180030Z i--"
    name = _ips_get_pkgversion(line)
    '''
    return line.split()[0].split('@')[1].strip()


def refresh_db(full=False):
    '''
    Updates the remote repos database.

    full : False

        Set to ``True`` to force a refresh of the pkg DB from all publishers,
        regardless of the last refresh time.

    CLI Example:

    .. code-block:: bash

        salt '*' pkg.refresh_db
        salt '*' pkg.refresh_db full=True
    '''
    if full:
        return __salt__['cmd.retcode']('/bin/pkg refresh --full') == 0
    else:
        return __salt__['cmd.retcode']('/bin/pkg refresh') == 0


def upgrade_available(name):
    '''
    Check if there is an upgrade available for a certain package
    Accepts full or partial FMRI. Returns all matches found.

    CLI Example:

    .. code-block:: bash

        salt '*' pkg.upgrade_available apache-22
    '''
    version = None
    cmd = 'pkg list -Huv {0}'.format(name)
    lines = __salt__['cmd.run_stdout'](cmd).splitlines()
    if not lines:
        return {}
    ret = {}
    for line in lines:
        ret[_ips_get_pkgname(line)] = _ips_get_pkgversion(line)
    return ret


def list_upgrades(refresh=False, **kwargs):  # pylint: disable=W0613
    '''
    Lists all packages available for update.
<<<<<<< HEAD
    When run in global zone, it reports only upgradable packages for the global zone.
    When run in non-global zone, it can report more upgradable packages than
    "pkg update -vn" because "pkg update" hides packages that require newer
    version of pkg://solaris/entire (which means that they can be upgraded only
    from global zone). Simply said: if you see pkg://solaris/entire in the list
    of upgrades, you should upgrade the global zone to get all possible
    updates.
=======

    When run in global zone, it reports only upgradable packages for the global
    zone.

    When run in non-global zone, it can report more upgradable packages than
    ``pkg update -vn``, because ``pkg update`` hides packages that require
    newer version of ``pkg://solaris/entire`` (which means that they can be
    upgraded only from the global zone). If ``pkg://solaris/entire`` is found
    in the list of upgrades, then the global zone should be updated to get all
    possible updates. Use ``refresh=True`` to refresh the package database.
>>>>>>> 5b5eae4c

    refresh : False
        Set to ``True`` to force a full pkg DB refresh before listing

    CLI Example:

    .. code-block:: bash

        salt '*' pkg.list_upgrades
        salt '*' pkg.list_upgrades refresh=True
    '''
    if salt.utils.is_true(refresh):
        refresh_db(full=True)
    upgrades = {}
    # awk is in core-os package so we can use it without checking
    lines = __salt__['cmd.run_stdout']("/bin/pkg list -Huv").splitlines()
    for line in lines:
        upgrades[_ips_get_pkgname(line)] = _ips_get_pkgversion(line)
    return upgrades


def upgrade(refresh=False, **kwargs):
    '''
    Upgrade all packages to the latest possible version.
    When run in global zone, it updates also all non-global zones.
    In non-global zones upgrade is limited by dependency constrains linked to
    the version of pkg://solaris/entire.

    Returns also the raw output of the ``pkg update`` command (because if
    update creates a new boot environment, no immediate changes are visible in
    ``pkg list``).

    CLI Example:

    .. code-block:: bash

        salt '*' pkg.upgrade
    '''
    ret = {'changes': {},
           'result': True,
           'comment': '',
           }

    if salt.utils.is_true(refresh):
        refresh_db()

    # Get a list of the packages before install so we can diff after to see
    # what got installed.
    old = list_pkgs()

    # Install or upgrade the package
    # If package is already installed
    cmd = ['pkg', 'update', '-v', '--accept']
    out = __salt__['cmd.run_all'](cmd,
                                  output_loglevel='trace',
                                  python_shell=False)

    __context__.pop('pkg.list_pkgs', None)
    new = list_pkgs()
    ret = salt.utils.compare_dicts(old, new)

    if out['retcode'] != 0:
        raise CommandExecutionError(
            'Error occurred updating package(s)',
            info={
                'changes': ret,
                'retcode': ips_pkg_return_values[out['retcode']],
                'errors': [out['stderr']]
            }
        )

    return ret


def list_pkgs(versions_as_list=False, **kwargs):
    '''
    List the currently installed packages as a dict::

        {'<package_name>': '<version>'}

    CLI Example:

    .. code-block:: bash

        salt '*' pkg.list_pkgs
    '''
    # not yet implemented or not applicable
    if any([salt.utils.is_true(kwargs.get(x))
        for x in ('removed', 'purge_desired')]):
        return {}

    if 'pkg.list_pkgs' in __context__:
        if versions_as_list:
            return __context__['pkg.list_pkgs']
        else:
            ret = copy.deepcopy(__context__['pkg.list_pkgs'])
            __salt__['pkg_resource.stringify'](ret)
            return ret

    ret = {}
    cmd = '/bin/pkg list -Hv'
    lines = __salt__['cmd.run_stdout'](cmd).splitlines()
    # column 1 is full FMRI name in form pkg://publisher/class/name@version
    for line in lines:
        name = _ips_get_pkgname(line)
        version = _ips_get_pkgversion(line)
        __salt__['pkg_resource.add_pkg'](ret, name, version)

    __salt__['pkg_resource.sort_pkglist'](ret)
    __context__['pkg.list_pkgs'] = copy.deepcopy(ret)
    if not versions_as_list:
        __salt__['pkg_resource.stringify'](ret)
    return ret


def version(*names, **kwargs):
    '''
    Common interface for obtaining the version of installed packages.
    Accepts full or partial FMRI. If called using pkg_resource, full FMRI is required.

    CLI Example:

    .. code-block:: bash

        salt '*' pkg.version vim
        salt '*' pkg.version foo bar baz
        salt '*' pkg_resource.version pkg://solaris/entire

    '''
    namelist = ''
    for pkgname in names:
        namelist += '{0} '.format(pkgname)
    cmd = '/bin/pkg list -Hv {0}'.format(namelist)
    lines = __salt__['cmd.run_stdout'](cmd).splitlines()
    ret = {}
    for line in lines:
        ret[_ips_get_pkgname(line)] = _ips_get_pkgversion(line)
    if ret:
        return ret
    return ''


def latest_version(name, **kwargs):
    '''
    The available version of the package in the repository.
    In case of multiple matches, it returns list of all matched packages.
    Accepts full or partial FMRI.
    Please use pkg.latest_version as pkg.available_version is being deprecated.

    CLI Example:

    .. code-block:: bash

        salt '*' pkg.latest_version pkg://solaris/entire
    '''
    cmd = '/bin/pkg list -Hnv {0}'.format(name)
    lines = __salt__['cmd.run_stdout'](cmd).splitlines()
    ret = {}
    for line in lines:
        ret[_ips_get_pkgname(line)] = _ips_get_pkgversion(line)
    if ret:
        return ret
    return ''

# available_version is being deprecated
available_version = salt.utils.alias_function(latest_version, 'available_version')


def get_fmri(name, **kwargs):
    '''
    Returns FMRI from partial name. Returns empty string ('') if not found.
    In case of multiple match, the function returns list of all matched packages.

    CLI Example:

    .. code-block:: bash

        salt '*' pkg.get_fmri bash
    '''
    if name.startswith('pkg://'):
        # already full fmri
        return name
    cmd = '/bin/pkg list -aHv {0}'.format(name)
    # there can be more packages matching the name
    lines = __salt__['cmd.run_stdout'](cmd).splitlines()
    if not lines:
        # empty string = package not found
        return ''
    ret = []
    for line in lines:
        ret.append(_ips_get_pkgname(line))

    return ret


def normalize_name(name, **kwargs):
    '''
    Internal function. Normalizes pkg name to full FMRI before running
    pkg.install. In case of multiple matches or no match, it returns the name
    without modifications.

    CLI Example:

    .. code-block:: bash

        salt '*' pkg.normalize_name vim
    '''
    if name.startswith('pkg://'):
        # already full fmri
        return name
    cmd = '/bin/pkg list -aHv {0}'.format(name)
    # there can be more packages matching the name
    lines = __salt__['cmd.run_stdout'](cmd).splitlines()
    # if we get more lines, it's multiple match (name not unique)
    # if we get zero lines, pkg is not installed
    # in both ways it's safer to return original (unmodified) name and let "pkg install" to deal with it
    if len(lines) != 1:
        return name
    # return pkg name
    return _ips_get_pkgname(lines[0])


def is_installed(name, **kwargs):
    '''
    Returns True if the package is installed. Otherwise returns False.
    Name can be full or partial FMRI.
    In case of multiple match from partial FMRI name, it returns True.

    CLI Example:

    .. code-block:: bash

        salt '*' pkg.is_installed bash
    '''

    cmd = '/bin/pkg list -Hv {0}'.format(name)
    return __salt__['cmd.retcode'](cmd) == 0


def search(name, versions_as_list=False, **kwargs):
    '''
    Searches the repository for given pkg name.
    The name can be full or partial FMRI. All matches are printed. Globs are
    also supported.

    CLI Example:

    .. code-block:: bash

        salt '*' pkg.search bash
    '''

    ret = {}
    cmd = '/bin/pkg list -aHv {0}'.format(name)
    out = __salt__['cmd.run_all'](cmd)
    if out['retcode'] != 0:
        # error = nothing found
        return {}
    # no error, processing pkg listing
    # column 1 is full FMRI name in form pkg://publisher/pkg/name@version
    for line in out['stdout'].splitlines():
        name = _ips_get_pkgname(line)
        version = _ips_get_pkgversion(line)
        __salt__['pkg_resource.add_pkg'](ret, name, version)

    if not versions_as_list:
        __salt__['pkg_resource.stringify'](ret)
    return ret


def install(name=None, refresh=False, pkgs=None, version=None, test=False, **kwargs):
    '''
    Install the named package using the IPS pkg command.
    Accepts full or partial FMRI.

    Returns a dict containing the new package names and versions::

        {'<package>': {'old': '<old-version>',
                       'new': '<new-version>'}}


    Multiple Package Installation Options:

    pkgs
        A list of packages to install. Must be passed as a python list.


    CLI Example:

    .. code-block:: bash

        salt '*' pkg.install vim
        salt '*' pkg.install pkg://solaris/editor/vim
        salt '*' pkg.install pkg://solaris/editor/vim refresh=True
        salt '*' pkg.install pkgs='["foo", "bar"]'
    '''
    if not pkgs:
        if is_installed(name):
            return 'Package already installed.'

    if refresh:
        refresh_db(full=True)

    pkg2inst = ''
    if pkgs:    # multiple packages specified
        for pkg in pkgs:
            if list(pkg.items())[0][1]:   # version specified
                pkg2inst += '{0}@{1} '.format(list(pkg.items())[0][0],
                                              list(pkg.items())[0][1])
            else:
                pkg2inst += '{0} '.format(list(pkg.items())[0][0])
        log.debug(
            'Installing these packages instead of {0}: {1}'.format(
                name, pkg2inst
            )
        )

    else:   # install single package
        if version:
            pkg2inst = "{0}@{1}".format(name, version)
        else:
            pkg2inst = "{0}".format(name)

    cmd = 'pkg install -v --accept '
    if test:
        cmd += '-n '

    # Get a list of the packages before install so we can diff after to see
    # what got installed.
    old = list_pkgs()

    # Install or upgrade the package
    # If package is already installed
    cmd += '{0}'.format(pkg2inst)

    out = __salt__['cmd.run_all'](cmd, output_loglevel='trace')

    # Get a list of the packages again, including newly installed ones.
    __context__.pop('pkg.list_pkgs', None)
    new = list_pkgs()
    ret = salt.utils.compare_dicts(old, new)

    if out['retcode'] != 0:
        raise CommandExecutionError(
            'Error occurred installing package(s)',
            info={
                'changes': ret,
                'retcode': ips_pkg_return_values[out['retcode']],
                'errors': [out['stderr']]
            }
        )

    # No error occurred
    if test:
        return 'Test succeeded.'

    return ret


def remove(name=None, pkgs=None, **kwargs):
    '''
    Remove specified package. Accepts full or partial FMRI.
    In case of multiple match, the command fails and won't modify the OS.

    name
        The name of the package to be deleted.


    Multiple Package Options:

    pkgs
        A list of packages to delete. Must be passed as a python list. The
        ``name`` parameter will be ignored if this option is passed.


    Returns a list containing the removed packages.

    CLI Example:

    .. code-block:: bash

        salt '*' pkg.remove <package name>
        salt '*' pkg.remove tcsh
        salt '*' pkg.remove pkg://solaris/shell/tcsh
        salt '*' pkg.remove pkgs='["foo", "bar"]'
    '''
    pkg2rm = ''
    if pkgs:    # multiple packages specified
        for pkg in pkgs:
            pkg2rm += '{0} '.format(pkg)
        log.debug(
            'Installing these packages instead of {0}: {1}'.format(
                name, pkg2rm
            )
        )
    else:   # remove single package
        pkg2rm = '{0}'.format(name)

    # Get a list of the currently installed pkgs.
    old = list_pkgs()

    # Remove the package(s)
    cmd = '/bin/pkg uninstall -v {0}'.format(pkg2rm)
    out = __salt__['cmd.run_all'](cmd, output_loglevel='trace')

    # Get a list of the packages after the uninstall
    __context__.pop('pkg.list_pkgs', None)
    new = list_pkgs()
    ret = salt.utils.compare_dicts(old, new)

    if out['retcode'] != 0:
        raise CommandExecutionError(
            'Error occurred removing package(s)',
            info={
                'changes': ret,
                'retcode': ips_pkg_return_values[out['retcode']],
                'errors': [out['stderr']]
            }
        )

    return ret


def purge(name, **kwargs):
    '''
    Remove specified package. Accepts full or partial FMRI.

    Returns a list containing the removed packages.

    CLI Example:

    .. code-block:: bash

        salt '*' pkg.purge <package name>
    '''
    return remove(name, **kwargs)<|MERGE_RESOLUTION|>--- conflicted
+++ resolved
@@ -149,15 +149,6 @@
 def list_upgrades(refresh=False, **kwargs):  # pylint: disable=W0613
     '''
     Lists all packages available for update.
-<<<<<<< HEAD
-    When run in global zone, it reports only upgradable packages for the global zone.
-    When run in non-global zone, it can report more upgradable packages than
-    "pkg update -vn" because "pkg update" hides packages that require newer
-    version of pkg://solaris/entire (which means that they can be upgraded only
-    from global zone). Simply said: if you see pkg://solaris/entire in the list
-    of upgrades, you should upgrade the global zone to get all possible
-    updates.
-=======
 
     When run in global zone, it reports only upgradable packages for the global
     zone.
@@ -168,7 +159,6 @@
     upgraded only from the global zone). If ``pkg://solaris/entire`` is found
     in the list of upgrades, then the global zone should be updated to get all
     possible updates. Use ``refresh=True`` to refresh the package database.
->>>>>>> 5b5eae4c
 
     refresh : False
         Set to ``True`` to force a full pkg DB refresh before listing
