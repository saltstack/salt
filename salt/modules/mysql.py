--- conflicted
+++ resolved
@@ -160,11 +160,7 @@
     conv = dict(zip(conv_iter,[str,] * len(orig_conv.keys())))
 
     ret = {}
-<<<<<<< HEAD
-    dbc = connect(**{'db': database, 'conv': conv})
-=======
     dbc = _connect(**{'db': database, 'conv': conv})
->>>>>>> 897320b6
     cur = dbc.cursor()
     start = time.time()
     affected = cur.execute(query)
