--- conflicted
+++ resolved
@@ -109,22 +109,12 @@
 
 
 def _is_retryable_error(exception):
-<<<<<<< HEAD
-    return exception.code not in ["SignatureDoesNotMatch"]
-
-
-def describe_hosted_zones(
-    zone_id=None, domain_name=None, region=None, key=None, keyid=None, profile=None
-):
-    """
-=======
     return exception.code not in ['SignatureDoesNotMatch']
 
 
 def describe_hosted_zones(zone_id=None, domain_name=None, region=None,
                           key=None, keyid=None, profile=None):
     '''
->>>>>>> 8abb7099
     Return detailed info about one, or all, zones in the bound account.
     If neither zone_id nor domain_name is provided, return all zones.
     Note that the return format is slightly different between the 'all'
@@ -311,29 +301,16 @@
 
         except DNSServerError as e:
             if retry_on_errors and _is_retryable_error(e):
-<<<<<<< HEAD
-                if "Throttling" == e.code:
-                    log.debug("Throttled by AWS API.")
-                elif "PriorRequestNotComplete" == e.code:
-                    log.debug(
-                        "The request was rejected by AWS API.\
-                              Route 53 was still processing a prior request"
-                    )
-=======
                 if 'Throttling' == e.code:
                     log.debug('Throttled by AWS API.')
                 elif 'PriorRequestNotComplete' == e.code:
                     log.debug('The request was rejected by AWS API.\
                               Route 53 was still processing a prior request')
->>>>>>> 8abb7099
                 time.sleep(3)
                 error_retries -= 1
                 continue
             six.reraise(*sys.exc_info())
-<<<<<<< HEAD
     return False
-=======
->>>>>>> 8abb7099
 
 
 def create_zone(
@@ -503,21 +480,11 @@
         except DNSServerError as exc:
             log.debug(exc)
             if retry_on_errors and _is_retryable_error(exc):
-<<<<<<< HEAD
-                if "Throttling" == exc.code:
-                    log.debug("Throttled by AWS API.")
-                elif "PriorRequestNotComplete" == exc.code:
-                    log.debug(
-                        "The request was rejected by AWS API.\
-                              Route 53 was still processing a prior request"
-                    )
-=======
                 if 'Throttling' == exc.code:
                     log.debug('Throttled by AWS API.')
                 elif 'PriorRequestNotComplete' == exc.code:
                     log.debug('The request was rejected by AWS API.\
                               Route 53 was still processing a prior request')
->>>>>>> 8abb7099
                 time.sleep(3)
                 error_retries -= 1
                 continue
@@ -631,21 +598,11 @@
 
         except DNSServerError as e:
             if retry_on_errors and _is_retryable_error(e):
-<<<<<<< HEAD
-                if "Throttling" == e.code:
-                    log.debug("Throttled by AWS API.")
-                elif "PriorRequestNotComplete" == e.code:
-                    log.debug(
-                        "The request was rejected by AWS API.\
-                              Route 53 was still processing a prior request"
-                    )
-=======
                 if 'Throttling' == e.code:
                     log.debug('Throttled by AWS API.')
                 elif 'PriorRequestNotComplete' == e.code:
                     log.debug('The request was rejected by AWS API.\
                               Route 53 was still processing a prior request')
->>>>>>> 8abb7099
                 time.sleep(3)
                 error_retries -= 1
                 continue
@@ -739,21 +696,11 @@
 
         except DNSServerError as e:
             if retry_on_errors and _is_retryable_error(e):
-<<<<<<< HEAD
-                if "Throttling" == e.code:
-                    log.debug("Throttled by AWS API.")
-                elif "PriorRequestNotComplete" == e.code:
-                    log.debug(
-                        "The request was rejected by AWS API.\
-                              Route 53 was still processing a prior request"
-                    )
-=======
                 if 'Throttling' == e.code:
                     log.debug('Throttled by AWS API.')
                 elif 'PriorRequestNotComplete' == e.code:
                     log.debug('The request was rejected by AWS API.\
                               Route 53 was still processing a prior request')
->>>>>>> 8abb7099
                 time.sleep(3)
                 error_retries -= 1
                 continue
@@ -770,29 +717,16 @@
 
         except DNSServerError as e:
             if retry_on_errors and _is_retryable_error(e):
-<<<<<<< HEAD
-                if "Throttling" == e.code:
-                    log.debug("Throttled by AWS API.")
-                elif "PriorRequestNotComplete" == e.code:
-                    log.debug(
-                        "The request was rejected by AWS API.\
-                              Route 53 was still processing a prior request"
-                    )
-=======
                 if 'Throttling' == e.code:
                     log.debug('Throttled by AWS API.')
                 elif 'PriorRequestNotComplete' == e.code:
                     log.debug('The request was rejected by AWS API.\
                               Route 53 was still processing a prior request')
->>>>>>> 8abb7099
                 time.sleep(3)
                 error_retries -= 1
                 continue
             six.reraise(*sys.exc_info())
-<<<<<<< HEAD
     return False
-=======
->>>>>>> 8abb7099
 
 
 def update_record(
@@ -869,29 +803,16 @@
 
         except DNSServerError as e:
             if retry_on_errors and _is_retryable_error(e):
-<<<<<<< HEAD
-                if "Throttling" == e.code:
-                    log.debug("Throttled by AWS API.")
-                elif "PriorRequestNotComplete" == e.code:
-                    log.debug(
-                        "The request was rejected by AWS API.\
-                              Route 53 was still processing a prior request"
-                    )
-=======
                 if 'Throttling' == e.code:
                     log.debug('Throttled by AWS API.')
                 elif 'PriorRequestNotComplete' == e.code:
                     log.debug('The request was rejected by AWS API.\
                               Route 53 was still processing a prior request')
->>>>>>> 8abb7099
                 time.sleep(3)
                 error_retries -= 1
                 continue
             six.reraise(*sys.exc_info())
-<<<<<<< HEAD
     return False
-=======
->>>>>>> 8abb7099
 
 
 def delete_record(
@@ -968,21 +889,11 @@
 
         except DNSServerError as e:
             if retry_on_errors and _is_retryable_error(e):
-<<<<<<< HEAD
-                if "Throttling" == e.code:
-                    log.debug("Throttled by AWS API.")
-                elif "PriorRequestNotComplete" == e.code:
-                    log.debug(
-                        "The request was rejected by AWS API.\
-                              Route 53 was still processing a prior request"
-                    )
-=======
                 if 'Throttling' == e.code:
                     log.debug('Throttled by AWS API.')
                 elif 'PriorRequestNotComplete' == e.code:
                     log.debug('The request was rejected by AWS API.\
                               Route 53 was still processing a prior request')
->>>>>>> 8abb7099
                 time.sleep(3)
                 error_retries -= 1
                 continue
