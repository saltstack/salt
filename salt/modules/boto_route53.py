--- conflicted
+++ resolved
@@ -218,11 +218,7 @@
 def _wait_for_sync(status, conn, wait_for_sync):
     if not wait_for_sync:
         return True
-<<<<<<< HEAD
-    retry = 10
-=======
     retry = 30
->>>>>>> fd7b0e3b
     i = 0
     while i < retry:
         log.info('Getting route53 status (attempt {0})'.format(i + 1))
