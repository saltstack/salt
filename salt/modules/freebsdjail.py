# -*- coding: utf-8 -*-
'''
The jail module for FreeBSD
'''
from __future__ import absolute_import

# Import python libs
import os
import subprocess
import shlex

# Import salt libs
import salt.utils

# Define the module's virtual name
__virtualname__ = 'jail'


def __virtual__():
    '''
    Only runs on FreeBSD systems
    '''
    return __virtualname__ if __grains__['os'] == 'FreeBSD' else False


def start(jail=''):
    '''
    Start the specified jail or all, if none specified

    CLI Example:

    .. code-block:: bash

        salt '*' jail.start [<jail name>]
    '''
    cmd = 'service jail onestart {0}'.format(jail)
    return not __salt__['cmd.retcode'](cmd)


def stop(jail=''):
    '''
    Stop the specified jail or all, if none specified

    CLI Example:

    .. code-block:: bash

        salt '*' jail.stop [<jail name>]
    '''
    cmd = 'service jail onestop {0}'.format(jail)
    return not __salt__['cmd.retcode'](cmd)


def restart(jail=''):
    '''
    Restart the specified jail or all, if none specified

    CLI Example:

    .. code-block:: bash

        salt '*' jail.restart [<jail name>]
    '''
    cmd = 'service jail onerestart {0}'.format(jail)
    return not __salt__['cmd.retcode'](cmd)


def is_enabled():
    '''
    See if jail service is actually enabled on boot

    CLI Example:

    .. code-block:: bash

        salt '*' jail.is_enabled <jail name>
    '''
    cmd = 'service -e | grep jail'
    return not __salt__['cmd.retcode'](cmd)


def get_enabled():
    '''
    Return which jails are set to be run

    CLI Example:

    .. code-block:: bash

        salt '*' jail.get_enabled
    '''
    ret = []
    for rconf in ('/etc/rc.conf', '/etc/rc.conf.local'):
        if os.access(rconf, os.R_OK):
            with salt.utils.fopen(rconf, 'r') as _fp:
                for line in _fp:
                    if not line.strip():
                        continue
                    if not line.startswith('jail_list='):
                        continue
                    jails = line.split('"')[1].split()
                    for j in jails:
                        ret.append(j)
    return ret


def show_config(jail):
    '''
    Display specified jail's configuration

    CLI Example:

    .. code-block:: bash

        salt '*' jail.show_config <jail name>
    '''
    ret = {}
    if subprocess.call(["jls", "-nq", "-j", jail]) == 0:
        jls = subprocess.check_output(["jls", "-nq", "-j", jail])
        jailopts = shlex.split(jls)
        for jailopt in jailopts:
            if '=' not in jailopt:
                ret[jailopt.strip().rstrip(";")] = '1'
            else:
                key = jailopt.split('=')[0].strip()
                value = jailopt.split('=')[-1].strip().strip("\"")
                ret[key] = value
    else:
        for rconf in ('/etc/rc.conf', '/etc/rc.conf.local'):
            if os.access(rconf, os.R_OK):
                with salt.utils.fopen(rconf, 'r') as _fp:
                    for line in _fp:
                        if not line.strip():
                            continue
                        if not line.startswith('jail_{0}_'.format(jail)):
                            continue
                        key, value = line.split('=')
                        ret[key.split('_', 2)[2]] = value.split('"')[1]
        for jconf in ('/etc/jail.conf', '/usr/local/etc/jail.conf'):
            if os.access(jconf, os.R_OK):
                with salt.utils.fopen(jconf, 'r') as _fp:
                    for line in _fp:
                        line = line.partition('#')[0].strip()
                        if line:
                            if line.split()[-1] == '{':
                                if line.split()[0] != jail and line.split()[0] != '*':
                                    while line.split()[-1] != '}':
<<<<<<< HEAD
                                        line = _fp.next()
=======
                                        line = next(_fp)
>>>>>>> 24a9078d
                                        line = line.partition('#')[0].strip()
                                else:
                                    continue
                            if line.split()[-1] == '}':
                                continue
                            if '=' not in line:
                                ret[line.strip().rstrip(";")] = '1'
                            else:
                                key = line.split('=')[0].strip()
                                value = line.split('=')[-1].strip().strip(";'\"")
                                ret[key] = value
    return ret


def fstab(jail):
    '''
    Display contents of a fstab(5) file defined in specified
    jail's configuration. If no file is defined, return False.

    CLI Example:

    .. code-block:: bash

        salt '*' jail.fstab <jail name>
    '''
    ret = []
    config = show_config(jail)
    if 'fstab' in config:
        c_fstab = config['fstab']
    elif 'mount.fstab' in config:
        c_fstab = config['mount.fstab']
    if 'fstab' in config or 'mount.fstab' in config:
        if os.access(c_fstab, os.R_OK):
            with salt.utils.fopen(c_fstab, 'r') as _fp:
                for line in _fp:
                    line = line.strip()
                    if not line:
                        continue
                    if line.startswith('#'):
                        continue
                    try:
                        device, mpoint, fstype, opts, dump, pas_ = line.split()
                    except ValueError:
                        # Gracefully continue on invalid lines
                        continue
                    ret.append({
                        'device': device,
                        'mountpoint': mpoint,
                        'fstype': fstype,
                        'options': opts,
                        'dump': dump,
                        'pass': pas_
                        })
    if not ret:
        ret = False
    return ret


def status(jail):
    '''
    See if specified jail is currently running

    CLI Example:

    .. code-block:: bash

        salt '*' jail.status <jail name>
    '''
    cmd = 'jls | grep {0}'.format(jail)
    return not __salt__['cmd.retcode'](cmd)


def sysctl():
    '''
    Dump all jail related kernel states (sysctl)

    CLI Example:

    .. code-block:: bash

        salt '*' jail.sysctl
    '''
    ret = {}
    sysctl_jail = __salt__['cmd.run']('sysctl security.jail')
    for line in sysctl_jail.splitlines():
        key, value = line.split(':', 1)
        ret[key.strip()] = value.strip()
    return ret<|MERGE_RESOLUTION|>--- conflicted
+++ resolved
@@ -145,11 +145,7 @@
                             if line.split()[-1] == '{':
                                 if line.split()[0] != jail and line.split()[0] != '*':
                                     while line.split()[-1] != '}':
-<<<<<<< HEAD
-                                        line = _fp.next()
-=======
                                         line = next(_fp)
->>>>>>> 24a9078d
                                         line = line.partition('#')[0].strip()
                                 else:
                                     continue
