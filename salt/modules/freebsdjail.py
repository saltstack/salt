# -*- coding: utf-8 -*-
"""
The jail module for FreeBSD
"""

# Import python libs
from __future__ import absolute_import, print_function, unicode_literals

import os
import re
import subprocess

# Import salt libs
import salt.utils.args
import salt.utils.files
import salt.utils.stringutils

# Define the module's virtual name
__virtualname__ = "jail"


def __virtual__():
    """
    Only runs on FreeBSD systems
<<<<<<< HEAD
    """
    if __grains__["os"] == "FreeBSD":
=======
    '''
    if __grains__.get('os') == 'FreeBSD':
>>>>>>> 8abb7099
        return __virtualname__
    return (
        False,
        "The freebsdjail execution module cannot be loaded: "
        "only available on FreeBSD systems.",
    )


def start(jail=""):
    """
    Start the specified jail or all, if none specified

    CLI Example:

    .. code-block:: bash

        salt '*' jail.start [<jail name>]
    """
    cmd = "service jail onestart {0}".format(jail)
    return not __salt__["cmd.retcode"](cmd)


def stop(jail=""):
    """
    Stop the specified jail or all, if none specified

    CLI Example:

    .. code-block:: bash

        salt '*' jail.stop [<jail name>]
    """
    cmd = "service jail onestop {0}".format(jail)
    return not __salt__["cmd.retcode"](cmd)


def restart(jail=""):
    """
    Restart the specified jail or all, if none specified

    CLI Example:

    .. code-block:: bash

        salt '*' jail.restart [<jail name>]
    """
    cmd = "service jail onerestart {0}".format(jail)
    return not __salt__["cmd.retcode"](cmd)


def is_enabled():
    """
    See if jail service is actually enabled on boot

    CLI Example:

    .. code-block:: bash

        salt '*' jail.is_enabled <jail name>
    """
    cmd = "service -e"
    services = __salt__["cmd.run"](cmd, python_shell=False)
    for service in services.split("\\n"):
        if re.search("jail", service):
            return True
    return False


def get_enabled():
    """
    Return which jails are set to be run

    CLI Example:

    .. code-block:: bash

        salt '*' jail.get_enabled
    """
    ret = []
    for rconf in ("/etc/rc.conf", "/etc/rc.conf.local"):
        if os.access(rconf, os.R_OK):
            with salt.utils.files.fopen(rconf, "r") as _fp:
                for line in _fp:
                    line = salt.utils.stringutils.to_unicode(line)
                    if not line.strip():
                        continue
                    if not line.startswith("jail_list="):
                        continue
                    jails = line.split('"')[1].split()
                    for j in jails:
                        ret.append(j)
    return ret


def show_config(jail):
    """
    Display specified jail's configuration

    CLI Example:

    .. code-block:: bash

        salt '*' jail.show_config <jail name>
    """
    ret = {}
    if subprocess.call(["jls", "-nq", "-j", jail]) == 0:
        jls = subprocess.check_output(
            ["jls", "-nq", "-j", jail]
        )  # pylint: disable=minimum-python-version
        jailopts = salt.utils.args.shlex_split(salt.utils.stringutils.to_unicode(jls))
        for jailopt in jailopts:
            if "=" not in jailopt:
                ret[jailopt.strip().rstrip(";")] = "1"
            else:
                key = jailopt.split("=")[0].strip()
                value = jailopt.split("=")[-1].strip().strip('"')
                ret[key] = value
    else:
        for rconf in ("/etc/rc.conf", "/etc/rc.conf.local"):
            if os.access(rconf, os.R_OK):
                with salt.utils.files.fopen(rconf, "r") as _fp:
                    for line in _fp:
                        line = salt.utils.stringutils.to_unicode(line)
                        if not line.strip():
                            continue
                        if not line.startswith("jail_{0}_".format(jail)):
                            continue
                        key, value = line.split("=")
                        ret[key.split("_", 2)[2]] = value.split('"')[1]
        for jconf in ("/etc/jail.conf", "/usr/local/etc/jail.conf"):
            if os.access(jconf, os.R_OK):
                with salt.utils.files.fopen(jconf, "r") as _fp:
                    for line in _fp:
                        line = salt.utils.stringutils.to_unicode(line)
                        line = line.partition("#")[0].strip()
                        if line:
                            if line.split()[-1] == "{":
                                if line.split()[0] != jail and line.split()[0] != "*":
                                    while line.split()[-1] != "}":
                                        line = next(_fp)
                                        line = line.partition("#")[0].strip()
                                else:
                                    continue
                            if line.split()[-1] == "}":
                                continue
                            if "=" not in line:
                                ret[line.strip().rstrip(";")] = "1"
                            else:
                                key = line.split("=")[0].strip()
                                value = line.split("=")[-1].strip().strip(";'\"")
                                ret[key] = value
    return ret


def fstab(jail):
    """
    Display contents of a fstab(5) file defined in specified
    jail's configuration. If no file is defined, return False.

    CLI Example:

    .. code-block:: bash

        salt '*' jail.fstab <jail name>
    """
    ret = []
    config = show_config(jail)
    if "fstab" in config:
        c_fstab = config["fstab"]
    elif "mount.fstab" in config:
        c_fstab = config["mount.fstab"]
    if "fstab" in config or "mount.fstab" in config:
        if os.access(c_fstab, os.R_OK):
            with salt.utils.files.fopen(c_fstab, "r") as _fp:
                for line in _fp:
                    line = salt.utils.stringutils.to_unicode(line)
                    line = line.strip()
                    if not line:
                        continue
                    if line.startswith("#"):
                        continue
                    try:
                        device, mpoint, fstype, opts, dump, pas_ = line.split()
                    except ValueError:
                        # Gracefully continue on invalid lines
                        continue
                    ret.append(
                        {
                            "device": device,
                            "mountpoint": mpoint,
                            "fstype": fstype,
                            "options": opts,
                            "dump": dump,
                            "pass": pas_,
                        }
                    )
    if not ret:
        ret = False
    return ret


def status(jail):
    """
    See if specified jail is currently running

    CLI Example:

    .. code-block:: bash

        salt '*' jail.status <jail name>
    """
    cmd = "jls"
    found_jails = __salt__["cmd.run"](cmd, python_shell=False)
    for found_jail in found_jails.split("\\n"):
        if re.search(jail, found_jail):
            return True
    return False


def sysctl():
    """
    Dump all jail related kernel states (sysctl)

    CLI Example:

    .. code-block:: bash

        salt '*' jail.sysctl
    """
    ret = {}
    sysctl_jail = __salt__["cmd.run"]("sysctl security.jail")
    for line in sysctl_jail.splitlines():
        key, value = line.split(":", 1)
        ret[key.strip()] = value.strip()
    return ret<|MERGE_RESOLUTION|>--- conflicted
+++ resolved
@@ -22,13 +22,8 @@
 def __virtual__():
     """
     Only runs on FreeBSD systems
-<<<<<<< HEAD
-    """
-    if __grains__["os"] == "FreeBSD":
-=======
     '''
     if __grains__.get('os') == 'FreeBSD':
->>>>>>> 8abb7099
         return __virtualname__
     return (
         False,
