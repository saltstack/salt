# -*- coding: utf-8 -*-
"""
Salt module to manage Unix mounts and the fstab file
"""

# Import python libs
from __future__ import absolute_import, print_function, unicode_literals

import logging
import os
import re

# Import salt libs
import salt.utils.args
import salt.utils.data
import salt.utils.files
import salt.utils.mount
import salt.utils.path
import salt.utils.platform
import salt.utils.stringutils
from salt.exceptions import CommandExecutionError, CommandNotFoundError

# Import 3rd-party libs
from salt.ext import six
from salt.ext.six.moves import filter, zip
from salt.utils.odict import OrderedDict

# Set up logger
log = logging.getLogger(__name__)

# Define the module's virtual name
__virtualname__ = "mount"


def __virtual__():
    """
    Only load on POSIX-like systems
    """
    # Disable on Windows, a specific file module exists:
    if salt.utils.platform.is_windows():
        return (False, "The mount module cannot be loaded: not a POSIX-like system.")
    return True


def _list_mounts():
    ret = {}
    if __grains__["os"] in ["MacOS", "Darwin"]:
        mounts = __salt__["cmd.run_stdout"]("mount")
    else:
        mounts = __salt__["cmd.run_stdout"]("mount -l")

    for line in mounts.split("\n"):
        comps = re.sub(r"\s+", " ", line).split()
        if len(comps) >= 3:
            ret[comps[2]] = comps[0]
    return ret


def _active_mountinfo(ret):
    _list = _list_mounts()
    filename = "/proc/self/mountinfo"
    if not os.access(filename, os.R_OK):
        msg = "File not readable {0}"
        raise CommandExecutionError(msg.format(filename))

    if "disk.blkid" not in __context__:
        __context__["disk.blkid"] = __salt__["disk.blkid"]()
    blkid_info = __context__["disk.blkid"]

    with salt.utils.files.fopen(filename) as ifile:
        for line in ifile:
            comps = salt.utils.stringutils.to_unicode(line).split()
            device = comps[2].split(":")
            # each line can have any number of
            # optional parameters, we use the
            # location of the separator field to
            # determine the location of the elements
            # after it.
            _sep = comps.index("-")
            device_name = comps[_sep + 2]
            device_uuid = None
            device_label = None
            if device_name:
                device_uuid = blkid_info.get(device_name, {}).get("UUID")
                device_uuid = device_uuid and device_uuid.lower()
                device_label = blkid_info.get(device_name, {}).get("LABEL")
            ret[comps[4]] = {
                "mountid": comps[0],
                "parentid": comps[1],
                "major": device[0],
                "minor": device[1],
                "root": comps[3],
                "opts": _resolve_user_group_names(comps[5].split(",")),
                "fstype": comps[_sep + 1],
                "device": device_name.replace("\\040", "\\ "),
                "alt_device": _list.get(comps[4], None),
                "superopts": _resolve_user_group_names(comps[_sep + 3].split(",")),
                "device_uuid": device_uuid,
                "device_label": device_label,
            }
    return ret


def _active_mounts(ret):
    """
    List active mounts on Linux systems
    """
    _list = _list_mounts()
    filename = "/proc/self/mounts"
    if not os.access(filename, os.R_OK):
        msg = "File not readable {0}"
        raise CommandExecutionError(msg.format(filename))

    with salt.utils.files.fopen(filename) as ifile:
        for line in ifile:
            comps = salt.utils.stringutils.to_unicode(line).split()
            ret[comps[1]] = {
                "device": comps[0],
                "alt_device": _list.get(comps[1], None),
                "fstype": comps[2],
                "opts": _resolve_user_group_names(comps[3].split(",")),
            }
    return ret


def _active_mounts_aix(ret):
    """
    List active mounts on AIX systems
    """
    for line in __salt__["cmd.run_stdout"]("mount -p").split("\n"):
        comps = re.sub(r"\s+", " ", line).split()
        if comps:
            if comps[0] == "node" or comps[0] == "--------":
                continue
            comps_len = len(comps)
            if line.startswith((" ", "\t")):
                curr_opts = (
                    _resolve_user_group_names(comps[6].split(","))
                    if 7 == comps_len
                    else []
                )
                if curr_opts:
                    ret[comps[1]] = {
                        "device": comps[0],
                        "fstype": comps[2],
                        "opts": curr_opts,
                    }
                else:
                    ret[comps[1]] = {"device": comps[0], "fstype": comps[2]}
            else:
                curr_opts = (
                    _resolve_user_group_names(comps[7].split(","))
                    if 8 == comps_len
                    else []
                )
                if curr_opts:
                    ret[comps[2]] = {
                        "node": comps[0],
                        "device": comps[1],
                        "fstype": comps[3],
                        "opts": curr_opts,
                    }
                else:
                    ret[comps[2]] = {
                        "node": comps[0],
                        "device": comps[1],
                        "fstype": comps[3],
                    }
    return ret


def _active_mounts_freebsd(ret):
    """
    List active mounts on FreeBSD systems
    """
    for line in __salt__["cmd.run_stdout"]("mount -p").split("\n"):
        comps = re.sub(r"\s+", " ", line).split()
        ret[comps[1]] = {
            "device": comps[0],
            "fstype": comps[2],
            "opts": _resolve_user_group_names(comps[3].split(",")),
        }
    return ret


def _active_mounts_solaris(ret):
    """
    List active mounts on Solaris systems
    """
    for line in __salt__["cmd.run_stdout"]("mount -v").split("\n"):
        comps = re.sub(r"\s+", " ", line).split()
        ret[comps[2]] = {
            "device": comps[0],
            "fstype": comps[4],
            "opts": _resolve_user_group_names(comps[5].split("/")),
        }
    return ret


def _active_mounts_openbsd(ret):
    """
    List active mounts on OpenBSD systems
    """
    for line in __salt__["cmd.run_stdout"]("mount -v").split("\n"):
        comps = re.sub(r"\s+", " ", line).split()
        parens = re.findall(r"\((.*?)\)", line, re.DOTALL)
        if len(parens) > 1:
            nod = __salt__["cmd.run_stdout"]("ls -l {0}".format(comps[0]))
            nod = " ".join(nod.split()).split(" ")
            ret[comps[3]] = {
                "device": comps[0],
                "fstype": comps[5],
                "opts": _resolve_user_group_names(parens[1].split(", ")),
                "major": six.text_type(nod[4].strip(",")),
                "minor": six.text_type(nod[5]),
                "device_uuid": parens[0],
            }
        else:
            ret[comps[2]] = {
                "device": comps[0],
                "fstype": comps[4],
                "opts": _resolve_user_group_names(parens[0].split(", ")),
            }
    return ret


def _active_mounts_darwin(ret):
    """
    List active mounts on Mac OS systems
    """
    for line in __salt__["cmd.run_stdout"]("mount").split("\n"):
        comps = re.sub(r"\s+", " ", line).split()
        parens = re.findall(r"\((.*?)\)", line, re.DOTALL)[0].split(", ")
        ret[comps[2]] = {
            "device": comps[0],
            "fstype": parens[0],
            "opts": _resolve_user_group_names(parens[1:]),
        }
    return ret


def _resolve_user_group_names(opts):
    """
    Resolve user and group names in related opts
    """
    name_id_opts = {"uid": "user.info", "gid": "group.info"}
    for ind, opt in enumerate(opts):
        if opt.split("=")[0] in name_id_opts:
            _givenid = opt.split("=")[1]
            _param = opt.split("=")[0]
            _id = _givenid
            if not re.match("[0-9]+$", _givenid):
                _info = __salt__[name_id_opts[_param]](_givenid)
                if _info and _param in _info:
                    _id = _info[_param]
            opts[ind] = _param + "=" + six.text_type(_id)
        opts[ind] = opts[ind].replace("\\040", "\\ ")
    return opts


def active(extended=False):
    """
    List the active mounts.

    CLI Example:

    .. code-block:: bash

        salt '*' mount.active
    """
    ret = {}
    if __grains__["os"] == "FreeBSD":
        _active_mounts_freebsd(ret)
    elif "AIX" in __grains__["kernel"]:
        _active_mounts_aix(ret)
    elif __grains__["kernel"] == "SunOS":
        _active_mounts_solaris(ret)
    elif __grains__["os"] == "OpenBSD":
        _active_mounts_openbsd(ret)
    elif __grains__["os"] in ["MacOS", "Darwin"]:
        _active_mounts_darwin(ret)
    else:
        if extended:
            try:
                _active_mountinfo(ret)
            except CommandExecutionError:
                _active_mounts(ret)
        else:
            _active_mounts(ret)
    return ret


class _fstab_entry(object):
    """
    Utility class for manipulating fstab entries. Primarily we're parsing,
    formatting, and comparing lines. Parsing emits dicts expected from
    fstab() or raises a ValueError.

    Note: We'll probably want to use os.normpath and os.normcase on 'name'
    """

    class ParseError(ValueError):
        """
        Error raised when a line isn't parsible as an fstab entry
        """

    fstab_keys = ("device", "name", "fstype", "opts", "dump", "pass_num")

    # preserve data format
    compatibility_keys = ("device", "name", "fstype", "opts", "dump", "pass")

    fstab_format = "{device}\t\t{name}\t{fstype}\t{opts}\t{dump} {pass_num}\n"

    @classmethod
    def dict_from_line(cls, line, keys=fstab_keys):
        if len(keys) != 6:
            raise ValueError("Invalid key array: {0}".format(keys))
        if line.startswith("#"):
            raise cls.ParseError("Comment!")

        comps = line.split()
        if len(comps) < 4 or len(comps) > 6:
            raise cls.ParseError("Invalid Entry!")

        comps.extend(["0"] * (len(keys) - len(comps)))

        return dict(zip(keys, comps))

    @classmethod
    def from_line(cls, *args, **kwargs):
        return cls(**cls.dict_from_line(*args, **kwargs))

    @classmethod
    def dict_to_line(cls, entry):
        return cls.fstab_format.format(**entry)

    def __str__(self):
        """
        String value, only works for full repr
        """
        return self.dict_to_line(self.criteria)

    def __repr__(self):
        """
        Always works
        """
        return repr(self.criteria)

    def pick(self, keys):
        """
        Returns an instance with just those keys
        """
        subset = dict([(key, self.criteria[key]) for key in keys])
        return self.__class__(**subset)

    def __init__(self, **criteria):
        """
        Store non-empty, non-null values to use as filter
        """
        items = [
            key_value
            for key_value in six.iteritems(criteria)
            if key_value[1] is not None
        ]
        items = [(key_value1[0], six.text_type(key_value1[1])) for key_value1 in items]
        self.criteria = dict(items)

    @staticmethod
    def norm_path(path):
        """
        Resolve equivalent paths equivalently
        """
        return os.path.normcase(os.path.normpath(path))

    def match(self, line):
        """
        Compare potentially partial criteria against line
        """
        entry = self.dict_from_line(line)
        for key, value in six.iteritems(self.criteria):
            if entry[key] != value:
                return False
        return True


class _vfstab_entry(object):
    """
    Utility class for manipulating vfstab entries. Primarily we're parsing,
    formatting, and comparing lines. Parsing emits dicts expected from
    fstab() or raises a ValueError.

    Note: We'll probably want to use os.normpath and os.normcase on 'name'
    Note: This parses vfstab entries on Solaris like systems

    #device     device      mount       FS  fsck    mount   mount
    #to mount   to fsck     point       type    pass    at boot options
    #
    /devices    -   /devices            devfs    -   no     -
    """

    class ParseError(ValueError):
        """Error raised when a line isn't parsible as an fstab entry"""

    vfstab_keys = (
        "device",
        "device_fsck",
        "name",
        "fstype",
        "pass_fsck",
        "mount_at_boot",
        "opts",
    )
    # NOTE: weird formatting to match default spacing on Solaris
    vfstab_format = "{device:<11} {device_fsck:<3} {name:<19} {fstype:<8} {pass_fsck:<3} {mount_at_boot:<6} {opts}\n"

    @classmethod
    def dict_from_line(cls, line):
        if line.startswith("#"):
            raise cls.ParseError("Comment!")

        comps = line.split()
        if len(comps) != 7:
            raise cls.ParseError("Invalid Entry!")

        return dict(zip(cls.vfstab_keys, comps))

    @classmethod
    def from_line(cls, *args, **kwargs):
        return cls(**cls.dict_from_line(*args, **kwargs))

    @classmethod
    def dict_to_line(cls, entry):
        return cls.vfstab_format.format(**entry)

    def __str__(self):
        """
        String value, only works for full repr
        """
        return self.dict_to_line(self.criteria)

    def __repr__(self):
        """
        Always works
        """
        return repr(self.criteria)

    def pick(self, keys):
        """
        Returns an instance with just those keys
        """
        subset = dict([(key, self.criteria[key]) for key in keys])
        return self.__class__(**subset)

    def __init__(self, **criteria):
        """
        Store non-empty, non-null values to use as filter
        """
        items = [
            key_value
            for key_value in six.iteritems(criteria)
            if key_value[1] is not None
        ]
        items = [(key_value1[0], six.text_type(key_value1[1])) for key_value1 in items]
        self.criteria = dict(items)

    @staticmethod
    def norm_path(path):
        """
        Resolve equivalent paths equivalently
        """
        return os.path.normcase(os.path.normpath(path))

    def match(self, line):
        """
        Compare potentially partial criteria against line
        """
        entry = self.dict_from_line(line)
        for key, value in six.iteritems(self.criteria):
            if entry[key] != value:
                return False
        return True


class _FileSystemsEntry(object):
    """
    Utility class for manipulating filesystem entries. Primarily we're parsing,
    formatting, and comparing lines. Parsing emits dicts expected from
    fstab() or raises a ValueError.

    Note: We'll probably want to use os.normpath and os.normcase on 'name'
    """

    class ParseError(ValueError):
        """
        Error raised when a line isn't parsible as an fstab entry
        """

    filesystems_keys = ("device", "name", "fstype", "vfstype", "opts", "mount")

    # preserve data format of filesystems
    compatibility_keys = (
        "dev",
        "dev",
        "name",
        "fstype",
        "vfstype",
        "opts",
        "mount",
        "type",
        "vfs",
        "account",
        "boot",
        "check",
        "free",
        "nodename",
        "quota",
        "size",
        "vol",
        "log",
    )

    @classmethod
    def dict_from_lines(cls, lines, keys=filesystems_keys):
        if len(lines) < 2:
            raise ValueError("Invalid number of lines: {0}".format(lines))
        if not keys:
            # if empty force default filesystems_keys
            keys = _FileSystemsEntry.filesystems_keys
        elif len(keys) < 6:
            raise ValueError("Invalid key name array: {0}".format(keys))

        blk_lines = lines
        orddict = OrderedDict()
        orddict["name"] = blk_lines[0].split(":")[0].strip()
        blk_lines.pop(0)
        for line in blk_lines:
            if line.startswith("#"):
                raise cls.ParseError("Comment!")

            comps = line.split("= ")
            if len(comps) != 2:
                raise cls.ParseError("Invalid Entry!")

            key_name = comps[0].strip()
            if key_name in keys:
                orddict[key_name] = comps[1].strip()
            else:
                raise ValueError(
                    "Invalid name for use in filesystems: {0}".format(key_name)
                )

        return orddict

    @classmethod
    def dict_from_cmd_line(cls, ipargs, keys):
        cmdln_dict = ipargs
        if keys:
            for key, value in keys:
                # ignore unknown or local scope keys
                if key.startswith("__"):
                    continue
                if key in _FileSystemsEntry.compatibility_keys:
                    cmdln_dict[key] = value

        return cmdln_dict

    @classmethod
    def from_line(cls, *args, **kwargs):
        return cls(**cls.dict_from_cmd_line(*args, **kwargs))

    @classmethod
    def dict_to_lines(cls, fsys_dict_entry):
        entry = fsys_dict_entry
        strg_out = entry["name"] + ":" + os.linesep
        for k, v in six.viewitems(entry):
            if "name" not in k:
                strg_out += "\t{0}\t\t= {1}".format(k, v) + os.linesep
        strg_out += os.linesep
        return six.text_type(strg_out)

    def dict_from_entry(self):
        ret = OrderedDict()
        ret[self.criteria["name"]] = self.criteria
        return ret

    def __str__(self):
        """
        String value, only works for full repr
        """
        return self.dict_to_lines(self.criteria)

    def __repr__(self):
        """
        Always works
        """
        return repr(self.criteria)

    def pick(self, keys):
        """
        Returns an instance with just those keys
        """
        subset = dict([(key, self.criteria[key]) for key in keys])
        return self.__class__(**subset)

    def __init__(self, **criteria):
        """
        Store non-empty, non-null values to use as filter
        """
        items = [
            key_value
            for key_value in six.iteritems(criteria)
            if key_value[1] is not None
        ]
        items = [(key_value1[0], six.text_type(key_value1[1])) for key_value1 in items]
        self.criteria = OrderedDict(items)

    @staticmethod
    def norm_path(path):
        """
        Resolve equivalent paths equivalently
        """
        return os.path.normcase(os.path.normpath(path))

    def match(self, fsys_view):
        """
        Compare potentially partial criteria against built filesystems entry dictionary
        """
        evalue_dict = fsys_view[1]
        for key, value in six.viewitems(self.criteria):
            if key in evalue_dict:
                if evalue_dict[key] != value:
                    return False
            else:
                return False
        return True

    def __getitem__(self, key):
        """
        Return value for input key
        """
        return self.criteria[key]


def fstab(config="/etc/fstab"):
    """
    .. versionchanged:: 2016.3.2

    List the contents of the fstab

    CLI Example:

    .. code-block:: bash

        salt '*' mount.fstab
    """
    ret = {}
    if not os.path.isfile(config):
        return ret
    with salt.utils.files.fopen(config) as ifile:
        for line in ifile:
            line = salt.utils.stringutils.to_unicode(line)
            try:
                if __grains__["kernel"] == "SunOS":
                    # Note: comments use in default vfstab file!
                    if line[0] == "#":
                        continue
                    entry = _vfstab_entry.dict_from_line(line)
                else:
                    entry = _fstab_entry.dict_from_line(
                        line, _fstab_entry.compatibility_keys
                    )

                entry["opts"] = entry["opts"].split(",")
                while entry["name"] in ret:
                    entry["name"] += "_"

                ret[entry.pop("name")] = entry
            except _fstab_entry.ParseError:
                pass
            except _vfstab_entry.ParseError:
                pass

    return ret


def vfstab(config="/etc/vfstab"):
    """
    .. versionadded:: 2016.3.2

    List the contents of the vfstab

    CLI Example:

    .. code-block:: bash

        salt '*' mount.vfstab
    """
    # NOTE: vfstab is a wrapper for fstab
    return fstab(config)


def rm_fstab(name, device, config="/etc/fstab"):
    """
    .. versionchanged:: 2016.3.2

    Remove the mount point from the fstab

    CLI Example:

    .. code-block:: bash

        salt '*' mount.rm_fstab /mnt/foo /dev/sdg
    """
    modified = False

    if __grains__["kernel"] == "SunOS":
        criteria = _vfstab_entry(name=name, device=device)
    else:
        criteria = _fstab_entry(name=name, device=device)

    lines = []
    try:
        with salt.utils.files.fopen(config, "r") as ifile:
            for line in ifile:
                line = salt.utils.stringutils.to_unicode(line)
                try:
                    if criteria.match(line):
                        modified = True
                    else:
                        lines.append(line)

                except _fstab_entry.ParseError:
                    lines.append(line)
                except _vfstab_entry.ParseError:
                    lines.append(line)

    except (IOError, OSError) as exc:
        msg = "Couldn't read from {0}: {1}"
        raise CommandExecutionError(msg.format(config, exc))

    if modified:
        try:
            with salt.utils.files.fopen(config, "wb") as ofile:
                ofile.writelines(salt.utils.data.encode(lines))
        except (IOError, OSError) as exc:
            msg = "Couldn't write to {0}: {1}"
            raise CommandExecutionError(msg.format(config, exc))

    # Note: not clear why we always return 'True'
    # --just copying previous behavior at this point...
    return True


def rm_vfstab(name, device, config="/etc/vfstab"):
    """
    .. versionadded:: 2016.3.2

    Remove the mount point from the vfstab

    CLI Example:

    .. code-block:: bash

        salt '*' mount.rm_vfstab /mnt/foo /device/c0t0d0p0
    """
    ## NOTE: rm_vfstab is a wrapper for rm_fstab
    return rm_fstab(name, device, config)


def set_fstab(
    name,
    device,
    fstype,
    opts="defaults",
    dump=0,
    pass_num=0,
    config="/etc/fstab",
    test=False,
    match_on="auto",
    not_change=False,
    **kwargs
):
    """
    Verify that this mount is represented in the fstab, change the mount
    to match the data passed, or add the mount if it is not present.

    If the entry is found via `match_on` and `not_change` is True, the
    current line will be preserved.

    CLI Example:

    .. code-block:: bash

        salt '*' mount.set_fstab /mnt/foo /dev/sdz1 ext4
    """

    # Fix the opts type if it is a list
    if isinstance(opts, list):
        opts = ",".join(opts)

    # preserve arguments for updating
    entry_args = {
        "name": name,
        "device": device.replace("\\ ", "\\040"),
        "fstype": fstype,
        "opts": opts.replace("\\ ", "\\040"),
        "dump": dump,
        "pass_num": pass_num,
    }

    lines = []
    ret = None

    # Transform match_on into list--items will be checked later
    if isinstance(match_on, list):
        pass
    elif not isinstance(match_on, six.string_types):
        msg = "match_on must be a string or list of strings"
        raise CommandExecutionError(msg)
    elif match_on == "auto":
        # Try to guess right criteria for auto....
        # NOTE: missing some special fstypes here
        specialFSes = frozenset(
            [
                "none",
                "tmpfs",
                "sysfs",
                "proc",
                "fusectl",
                "debugfs",
                "securityfs",
                "devtmpfs",
                "cgroup",
                "nfs",
                "nfs4",
                "glusterfs",
                "btrfs",
            ]
        )

        if fstype in specialFSes:
            match_on = ["name"]
        else:
            match_on = ["device"]
    else:
        match_on = [match_on]

    # generate entry and criteria objects, handle invalid keys in match_on
    entry = _fstab_entry(**entry_args)
    try:
        criteria = entry.pick(match_on)

    except KeyError:
        filterFn = lambda key: key not in _fstab_entry.fstab_keys
        invalid_keys = filter(filterFn, match_on)

        msg = 'Unrecognized keys in match_on: "{0}"'.format(invalid_keys)
        raise CommandExecutionError(msg)

    # parse file, use ret to cache status
    if not os.path.isfile(config):
        raise CommandExecutionError('Bad config file "{0}"'.format(config))

    try:
        with salt.utils.files.fopen(config, "r") as ifile:
            for line in ifile:
                line = salt.utils.stringutils.to_unicode(line)
                try:
                    if criteria.match(line):
                        # Note: If ret isn't None here,
                        # we've matched multiple lines
                        ret = "present"
                        if entry.match(line) or not_change:
                            lines.append(line)
                        else:
                            ret = "change"
                            lines.append(six.text_type(entry))
                    else:
                        lines.append(line)

                except _fstab_entry.ParseError:
                    lines.append(line)

    except (IOError, OSError) as exc:
        msg = "Couldn't read from {0}: {1}"
        raise CommandExecutionError(msg.format(config, exc))

    # add line if not present or changed
    if ret is None:
        lines.append(six.text_type(entry))
        ret = "new"

    if ret != "present":  # ret in ['new', 'change']:
        if not salt.utils.args.test_mode(test=test, **kwargs):
            try:
                with salt.utils.files.fopen(config, "wb") as ofile:
                    # The line was changed, commit it!
                    ofile.writelines(salt.utils.data.encode(lines))
            except (IOError, OSError):
                msg = "File not writable {0}"
                raise CommandExecutionError(msg.format(config))

    return ret


def set_vfstab(
    name,
    device,
    fstype,
    opts="-",
    device_fsck="-",
    pass_fsck="-",
    mount_at_boot="yes",
    config="/etc/vfstab",
    test=False,
    match_on="auto",
    not_change=False,
    **kwargs
):
    """
    ..verionadded:: 2016.3.2
    Verify that this mount is represented in the fstab, change the mount
    to match the data passed, or add the mount if it is not present.

    If the entry is found via `match_on` and `not_change` is True, the
    current line will be preserved.

    CLI Example:

    .. code-block:: bash

        salt '*' mount.set_vfstab /mnt/foo /device/c0t0d0p0 ufs
    """

    # Fix the opts type if it is a list
    if isinstance(opts, list):
        opts = ",".join(opts)

    # Map unknown values for mount_at_boot to no
    if mount_at_boot != "yes":
        mount_at_boot = "no"

    # preserve arguments for updating
    entry_args = {
        "name": name,
        "device": device,
        "fstype": fstype,
        "opts": opts,
        "device_fsck": device_fsck,
        "pass_fsck": pass_fsck,
        "mount_at_boot": mount_at_boot,
    }

    lines = []
    ret = None

    # Transform match_on into list--items will be checked later
    if isinstance(match_on, list):
        pass
    elif not isinstance(match_on, six.string_types):
        msg = "match_on must be a string or list of strings"
        raise CommandExecutionError(msg)
    elif match_on == "auto":
        # Try to guess right criteria for auto....
        # NOTE: missing some special fstypes here
        specialFSes = frozenset(
            ["devfs", "proc", "ctfs", "objfs", "sharefs", "fs", "tmpfs"]
        )

        if fstype in specialFSes:
            match_on = ["name"]
        else:
            match_on = ["device"]
    else:
        match_on = [match_on]

    # generate entry and criteria objects, handle invalid keys in match_on
    entry = _vfstab_entry(**entry_args)
    try:
        criteria = entry.pick(match_on)

    except KeyError:
        filterFn = lambda key: key not in _vfstab_entry.vfstab_keys
        invalid_keys = filter(filterFn, match_on)

        msg = 'Unrecognized keys in match_on: "{0}"'.format(invalid_keys)
        raise CommandExecutionError(msg)

    # parse file, use ret to cache status
    if not os.path.isfile(config):
        raise CommandExecutionError('Bad config file "{0}"'.format(config))

    try:
        with salt.utils.files.fopen(config, "r") as ifile:
            for line in ifile:
                line = salt.utils.stringutils.to_unicode(line)
                try:
                    if criteria.match(line):
                        # Note: If ret isn't None here,
                        # we've matched multiple lines
                        ret = "present"
                        if entry.match(line) or not_change:
                            lines.append(line)
                        else:
                            ret = "change"
                            lines.append(six.text_type(entry))
                    else:
                        lines.append(line)

                except _vfstab_entry.ParseError:
                    lines.append(line)

    except (IOError, OSError) as exc:
        msg = "Couldn't read from {0}: {1}"
        raise CommandExecutionError(msg.format(config, exc))

    # add line if not present or changed
    if ret is None:
        lines.append(six.text_type(entry))
        ret = "new"

    if ret != "present":  # ret in ['new', 'change']:
        if not salt.utils.args.test_mode(test=test, **kwargs):
            try:
                with salt.utils.files.fopen(config, "wb") as ofile:
                    # The line was changed, commit it!
                    ofile.writelines(salt.utils.data.encode(lines))
            except (IOError, OSError):
                msg = "File not writable {0}"
                raise CommandExecutionError(msg.format(config))

    return ret


def rm_automaster(name, device, config="/etc/auto_salt"):
    """
    Remove the mount point from the auto_master

    CLI Example:

    .. code-block:: bash

        salt '*' mount.rm_automaster /mnt/foo /dev/sdg
    """
    contents = automaster(config)
    if name not in contents:
        return True
    # The entry is present, get rid of it
    lines = []
    try:
        with salt.utils.files.fopen(config, "r") as ifile:
            for line in ifile:
                line = salt.utils.stringutils.to_unicode(line)
                if line.startswith("#"):
                    # Commented
                    lines.append(line)
                    continue
                if not line.strip():
                    # Blank line
                    lines.append(line)
                    continue
                comps = line.split()
                if len(comps) != 3:
                    # Invalid entry
                    lines.append(line)
                    continue

                comps = line.split()
                prefix = "/.."
                name_chk = comps[0].replace(prefix, "")
                device_fmt = comps[2].split(":")

                if device:
                    if name_chk == name and device_fmt[1] == device:
                        continue
                else:
                    if name_chk == name:
                        continue
                lines.append(line)
    except (IOError, OSError) as exc:
        msg = "Couldn't read from {0}: {1}"
        raise CommandExecutionError(msg.format(config, exc))

    try:
        with salt.utils.files.fopen(config, "wb") as ofile:
            ofile.writelines(salt.utils.data.encode(lines))
    except (IOError, OSError) as exc:
        msg = "Couldn't write to {0}: {1}"
        raise CommandExecutionError(msg.format(config, exc))

    # Update automount
    __salt__["cmd.run"]("automount -cv")
    return True


def set_automaster(
    name,
    device,
    fstype,
    opts="",
    config="/etc/auto_salt",
    test=False,
    not_change=False,
    **kwargs
):
    """
    Verify that this mount is represented in the auto_salt, change the mount
    to match the data passed, or add the mount if it is not present.

    CLI Example:

    .. code-block:: bash

        salt '*' mount.set_automaster /mnt/foo /dev/sdz1 ext4
    """
    # Fix the opts type if it is a list
    if isinstance(opts, list):
        opts = ",".join(opts)
    lines = []
    change = False
    present = False
    automaster_file = "/etc/auto_master"

    if not os.path.isfile(config):
        __salt__["file.touch"](config)
        __salt__["file.append"](automaster_file, "/-\t\t\t{0}".format(config))

    name = "/..{0}".format(name)
    device_fmt = "{0}:{1}".format(fstype, device)
    type_opts = "-fstype={0},{1}".format(fstype, opts)

    if fstype == "smbfs":
        device_fmt = device_fmt.replace(fstype, "")

    try:
        with salt.utils.files.fopen(config, "r") as ifile:
            for line in ifile:
                line = salt.utils.stringutils.to_unicode(line)
                if line.startswith("#"):
                    # Commented
                    lines.append(line)
                    continue
                if not line.strip():
                    # Blank line
                    lines.append(line)
                    continue
                comps = line.split()
                if len(comps) != 3:
                    # Invalid entry
                    lines.append(line)
                    continue
                if comps[0] == name or comps[2] == device_fmt:
                    present = True
                    if not_change:
                        continue
                    # check to see if there are changes
                    # and fix them if there are any
                    if comps[0] != name:
                        change = True
                        comps[0] = name
                    if comps[1] != type_opts:
                        change = True
                        comps[1] = type_opts
                    if comps[2] != device_fmt:
                        change = True
                        comps[2] = device_fmt
                    if change:
                        log.debug(
                            "auto_master entry for mount point %s needs to be "
                            "updated",
                            name,
                        )
                        newline = "{0}\t{1}\t{2}\n".format(name, type_opts, device_fmt)
                        lines.append(newline)
                else:
                    lines.append(line)
    except (IOError, OSError) as exc:
        msg = "Couldn't read from {0}: {1}"
        raise CommandExecutionError(msg.format(config, exc))

    if change:
        if not salt.utils.args.test_mode(test=test, **kwargs):
            try:
                with salt.utils.files.fopen(config, "wb") as ofile:
                    # The line was changed, commit it!
                    ofile.writelines(salt.utils.data.encode(lines))
            except (IOError, OSError):
                msg = "File not writable {0}"
                raise CommandExecutionError(msg.format(config))

        return "change"

    if not change:
        if present:
            # The right entry is already here
            return "present"
        else:
            if not salt.utils.args.test_mode(test=test, **kwargs):
                # The entry is new, add it to the end of the fstab
                newline = "{0}\t{1}\t{2}\n".format(name, type_opts, device_fmt)
                lines.append(newline)
                try:
                    with salt.utils.files.fopen(config, "wb") as ofile:
                        # The line was changed, commit it!
                        ofile.writelines(salt.utils.data.encode(lines))
                except (IOError, OSError):
                    raise CommandExecutionError("File not writable {0}".format(config))
    return "new"


def automaster(config="/etc/auto_salt"):
    """
    List the contents of the auto master

    CLI Example:

    .. code-block:: bash

        salt '*' mount.automaster
    """
    ret = {}
    if not os.path.isfile(config):
        return ret
    with salt.utils.files.fopen(config) as ifile:
        for line in ifile:
            line = salt.utils.stringutils.to_unicode(line)
            if line.startswith("#"):
                # Commented
                continue
            if not line.strip():
                # Blank line
                continue
            comps = line.split()
            if len(comps) != 3:
                # Invalid entry
                continue

            prefix = "/.."
            name = comps[0].replace(prefix, "")
            device_fmt = comps[2].split(":")
            opts = comps[1].split(",")

            ret[name] = {"device": device_fmt[1], "fstype": opts[0], "opts": opts[1:]}
    return ret


def mount(
    name, device, mkmnt=False, fstype="", opts="defaults", user=None, util="mount"
):
    """
    Mount a device

    CLI Example:

    .. code-block:: bash

        salt '*' mount.mount /mnt/foo /dev/sdz1 True
    """
    if util != "mount":
        # This functionality used to live in img.mount_image
        if util == "guestfs":
            return __salt__["guestfs.mount"](name, root=device)
        elif util == "qemu_nbd":
            mnt = __salt__["qemu_nbd.init"](name, device)
            if not mnt:
                return False
            first = next(six.iterkeys(mnt))
            __context__["img.mnt_{0}".format(first)] = mnt
            return first
        return False

    # Darwin doesn't expect defaults when mounting without other options
    if "defaults" in opts and __grains__["os"] in ["MacOS", "Darwin", "AIX"]:
        opts = None

    if isinstance(opts, six.string_types):
        opts = opts.split(",")

    if not os.path.exists(name) and mkmnt:
        __salt__["file.mkdir"](name, user=user)

    args = ""
    if opts is not None:
        lopts = ",".join(opts)
        args = "-o {0}".format(lopts)

    if fstype:
        # use of fstype on AIX differs from typical Linux use of -t
        # functionality AIX uses -v vfsname, -t fstype mounts all with
        # fstype in /etc/filesystems
<<<<<<< HEAD
        if 'AIX' in __grains__['os']:
            args += ' -v {0}'.format(fstype)
        elif 'solaris' in __grains__['os'].lower():
            args += ' -F {0}'.format(fstype)
=======
        if "AIX" in __grains__["os"]:
            args += " -v {0}".format(fstype)
        elif "solaris" in __grains__["os"].lower():
            args += " -F {0}".format(fstype)
>>>>>>> 94c8ca52
        else:
            args += " -t {0}".format(fstype)

    cmd = "mount {0} {1} {2} ".format(args, device, name)
    out = __salt__["cmd.run_all"](cmd, runas=user, python_shell=False)
    if out["retcode"]:
        return out["stderr"]
    return True


def remount(name, device, mkmnt=False, fstype="", opts="defaults", user=None):
    """
    Attempt to remount a device, if the device is not already mounted, mount
    is called

    CLI Example:

    .. code-block:: bash

        salt '*' mount.remount /mnt/foo /dev/sdz1 True
    """
    force_mount = False
    if __grains__["os"] in ["MacOS", "Darwin"]:
        if opts == "defaults":
            opts = "noowners"
        if fstype == "smbfs":
            force_mount = True

    if "AIX" in __grains__["os"]:
        if opts == "defaults":
            opts = []

    if isinstance(opts, six.string_types):
        opts = opts.split(",")
    mnts = active()
    if name in mnts:
        # The mount point is mounted, attempt to remount it with the given data
        if "remount" not in opts and __grains__["os"] not in [
            "OpenBSD",
            "MacOS",
            "Darwin",
        ]:
            opts.append("remount")
        if force_mount:
            # We need to force the mount but first we should unmount
            umount(name, device, user=user)
        lopts = ",".join(opts)
        args = "-o {0}".format(lopts)

        if fstype:
            # use of fstype on AIX differs from typical Linux use of
            # -t functionality AIX uses -v vfsname, -t fstype mounts
            # all with fstype in /etc/filesystems
            if "AIX" in __grains__["os"]:
                args += " -v {0}".format(fstype)
            elif "solaris" in __grains__["os"].lower():
                args += " -F {0}".format(fstype)
            else:
                args += " -t {0}".format(fstype)

        if __grains__["os"] not in ["OpenBSD", "MacOS", "Darwin"] or force_mount:
            cmd = "mount {0} {1} {2} ".format(args, device, name)
        else:
            cmd = "mount -u {0} {1} {2} ".format(args, device, name)
        out = __salt__["cmd.run_all"](cmd, runas=user, python_shell=False)
        if out["retcode"]:
            return out["stderr"]
        return True
    # Mount a filesystem that isn't already
    return mount(name, device, mkmnt, fstype, opts, user=user)


def umount(name, device=None, user=None, util="mount"):
    """
    Attempt to unmount a device by specifying the directory it is mounted on

    CLI Example:

    .. code-block:: bash

        salt '*' mount.umount /mnt/foo

    .. versionadded:: 2015.5.0
    .. code-block:: bash

        salt '*' mount.umount /mnt/foo /dev/xvdc1
    """
    if util != "mount":
        # This functionality used to live in img.umount_image
        if "qemu_nbd.clear" in __salt__:
            if "img.mnt_{0}".format(name) in __context__:
                __salt__["qemu_nbd.clear"](__context__["img.mnt_{0}".format(name)])
                return

    mnts = active()
    if name not in mnts:
        return "{0} does not have anything mounted".format(name)

    if not device:
        cmd = "umount {0}".format(name)
    else:
        cmd = "umount {0}".format(device)
    out = __salt__["cmd.run_all"](cmd, runas=user, python_shell=False)
    if out["retcode"]:
        return out["stderr"]
    return True


def is_fuse_exec(cmd):
    """
    Returns true if the command passed is a fuse mountable application.

    CLI Example:

    .. code-block:: bash

        salt '*' mount.is_fuse_exec sshfs
    """
    cmd_path = salt.utils.path.which(cmd)

    # No point in running ldd on a command that doesn't exist
    if not cmd_path:
        return False
    elif not salt.utils.path.which("ldd"):
        raise CommandNotFoundError("ldd")

    out = __salt__["cmd.run"]("ldd {0}".format(cmd_path), python_shell=False)
    return "libfuse" in out


def swaps():
    """
    Return a dict containing information on active swap

    .. versionchanged:: 2016.3.2

    CLI Example:

    .. code-block:: bash

        salt '*' mount.swaps
    """
    ret = {}
    if __grains__["kernel"] == "SunOS":
        for line in __salt__["cmd.run_stdout"]("swap -l").splitlines():
            if line.startswith("swapfile"):
                continue
            comps = line.split()
            ret[comps[0]] = {
                "type": "device" if comps[0].startswith(("/dev", "swap")) else "file",
                "size": int(comps[3]),
                "used": (int(comps[3]) - int(comps[4])),
                "priority": "-",
            }
    elif "AIX" in __grains__["kernel"]:
        for line in __salt__["cmd.run_stdout"]("swap -l").splitlines():
            if line.startswith("device"):
                continue
            comps = line.split()

            # AIX uses MB for units
            ret[comps[0]] = {
                "type": "device",
                "size": int(comps[3][:-2]) * 1024,
                "used": (int(comps[3][:-2]) - int(comps[4][:-2])) * 1024,
                "priority": "-",
            }
    elif __grains__["os"] != "OpenBSD":
        with salt.utils.files.fopen("/proc/swaps") as fp_:
            for line in fp_:
                line = salt.utils.stringutils.to_unicode(line)
                if line.startswith("Filename"):
                    continue
                comps = line.split()
                ret[comps[0]] = {
                    "type": comps[1],
                    "size": comps[2],
                    "used": comps[3],
                    "priority": comps[4],
                }
    else:
        for line in __salt__["cmd.run_stdout"]("swapctl -kl").splitlines():
            if line.startswith(("Device", "Total")):
                continue
            swap_type = "file"
            comps = line.split()
            if comps[0].startswith("/dev/"):
                swap_type = "partition"
            ret[comps[0]] = {
                "type": swap_type,
                "size": comps[1],
                "used": comps[2],
                "priority": comps[5],
            }
    return ret


def swapon(name, priority=None):
    """
    Activate a swap disk

    .. versionchanged:: 2016.3.2

    CLI Example:

    .. code-block:: bash

        salt '*' mount.swapon /root/swapfile
    """
    ret = {}
    on_ = swaps()
    if name in on_:
        ret["stats"] = on_[name]
        ret["new"] = False
        return ret

    if __grains__["kernel"] == "SunOS":
        if __grains__["virtual"] != "zone":
            __salt__["cmd.run"]("swap -a {0}".format(name), python_shell=False)
        else:
            return False
    else:
        cmd = "swapon {0}".format(name)
        if priority and "AIX" not in __grains__["kernel"]:
            cmd += " -p {0}".format(priority)
        __salt__["cmd.run"](cmd, python_shell=False)

    on_ = swaps()
    if name in on_:
        ret["stats"] = on_[name]
        ret["new"] = True
        return ret

    return ret


def swapoff(name):
    """
    Deactivate a named swap mount

    .. versionchanged:: 2016.3.2

    CLI Example:

    .. code-block:: bash

        salt '*' mount.swapoff /root/swapfile
    """
    on_ = swaps()
    if name in on_:
        if __grains__["kernel"] == "SunOS":
            if __grains__["virtual"] != "zone":
                __salt__["cmd.run"]("swap -a {0}".format(name), python_shell=False)
            else:
                return False
        elif __grains__["os"] != "OpenBSD":
            __salt__["cmd.run"]("swapoff {0}".format(name), python_shell=False)
        else:
            __salt__["cmd.run"]("swapctl -d {0}".format(name), python_shell=False)
        on_ = swaps()
        if name in on_:
            return False
        return True
    return None


def is_mounted(name):
    """
    .. versionadded:: 2014.7.0

    Provide information if the path is mounted

    CLI Example:

    .. code-block:: bash

        salt '*' mount.is_mounted /mnt/share
    """
    active_ = active()
    if name in active_:
        return True
    else:
        return False


def read_mount_cache(name):
    """
    .. versionadded:: 2018.3.0

    Provide information if the path is mounted

    CLI Example:

    .. code-block:: bash

        salt '*' mount.read_mount_cache /mnt/share
    """
    cache = salt.utils.mount.read_cache(__opts__)
    if cache:
        if "mounts" in cache and cache["mounts"]:
            if name in cache["mounts"]:
                return cache["mounts"][name]
    return {}


def write_mount_cache(real_name, device, mkmnt, fstype, mount_opts):
    """
    .. versionadded:: 2018.3.0

    Provide information if the path is mounted

    :param real_name:     The real name of the mount point where the device is mounted.
    :param device:        The device that is being mounted.
    :param mkmnt:         Whether or not the mount point should be created.
    :param fstype:        The file system that is used.
    :param mount_opts:    Additional options used when mounting the device.
    :return:              Boolean if message was sent successfully.

    CLI Example:

    .. code-block:: bash

        salt '*' mount.write_mount_cache /mnt/share /dev/sda1 False ext4 defaults,nosuid
    """
    cache = salt.utils.mount.read_cache(__opts__)

    if not cache:
        cache = {}
        cache["mounts"] = {}
    else:
        if "mounts" not in cache:
            cache["mounts"] = {}

    cache["mounts"][real_name] = {
        "device": device,
        "fstype": fstype,
        "mkmnt": mkmnt,
        "opts": mount_opts,
    }

    cache_write = salt.utils.mount.write_cache(cache, __opts__)
    if cache_write:
        return True
    else:
        raise CommandExecutionError("Unable to write mount cache.")


def delete_mount_cache(real_name):
    """
    .. versionadded:: 2018.3.0

    Provide information if the path is mounted

    CLI Example:

    .. code-block:: bash

        salt '*' mount.delete_mount_cache /mnt/share
    """
    cache = salt.utils.mount.read_cache(__opts__)

    if cache:
        if "mounts" in cache:
            if real_name in cache["mounts"]:
                del cache["mounts"][real_name]
                cache_write = salt.utils.mount.write_cache(cache, __opts__)
                if not cache_write:
                    raise CommandExecutionError("Unable to write mount cache.")
    return True


def _filesystems(config="/etc/filesystems", leading_key=True):
    """
    Return the contents of the filesystems in an OrderedDict

    config
        File containing filesystem infomation

    leading_key
        True    return dictionary keyed by 'name' and value as dictionary with other keys, values (name excluded)
                OrderedDict({ '/dir' : OrderedDict({'dev': '/dev/hd8', .... }}))

        False   return dictionary  keyed by 'name' and value as dictionary with all keys, values (name included)
                OrderedDict({ '/dir' : OrderedDict({'name': '/dir', 'dev': '/dev/hd8', ... })})
    """
    ret = OrderedDict()
    lines = []
    parsing_block = False
    if not os.path.isfile(config) or "AIX" not in __grains__["kernel"]:
        return ret

    # read in block of filesystems, block starts with '/' till empty line
    with salt.utils.files.fopen(config) as ifile:
        for line in ifile:
            line = salt.utils.stringutils.to_unicode(line)

            # skip till first entry
            if not line.startswith("/") and not parsing_block:
                continue

            if line.startswith("/"):
                parsing_block = True
                lines.append(line)
            elif not line.split():
                parsing_block = False
                try:
                    entry = _FileSystemsEntry.dict_from_lines(
                        lines, _FileSystemsEntry.compatibility_keys
                    )
                    lines = []
                    if "opts" in entry:
                        entry["opts"] = entry["opts"].split(",")
                    while entry["name"] in ret:
                        entry["name"] += "_"

                    if leading_key:
                        ret[entry.pop("name")] = entry
                    else:
                        ret[entry["name"]] = entry

                except _FileSystemsEntry.ParseError:
                    pass
            else:
                lines.append(line)

    return ret


def filesystems(config="/etc/filesystems"):
    """
    .. versionadded:: 2018.3.3

    List the contents of the filesystems

    CLI Example:

    .. code-block:: bash

        salt '*' mount.filesystems
    """
    ret = {}
    if "AIX" not in __grains__["kernel"]:
        return ret

    ret_dict = _filesystems(config)
    if ret_dict:
        ret_key = next(iter(ret_dict.keys()))
        ret = {ret_key: dict(ret_dict[ret_key])}

    return ret


def set_filesystems(
    name,
    device,
    vfstype,
    opts="-",
    mount="true",
    config="/etc/filesystems",
    test=False,
    match_on="auto",
    not_change=False,
    **kwargs
):
    """
    .. versionadded:: 2018.3.3

    Verify that this mount is represented in the filesystems, change the mount
    to match the data passed, or add the mount if it is not present on AIX

    If the entry is found via `match_on` and `not_change` is True, the
    current line will be preserved.

        Provide information if the path is mounted

    :param name:          The name of the mount point where the device is mounted.
    :param device:        The device that is being mounted.
    :param vfstype:       The file system that is used (AIX has two fstypes, fstype and vfstype - similar to Linux fstype)
    :param opts:          Additional options used when mounting the device.
    :param mount:         Mount if not mounted, default True.
    :param config:        Configuration file, default /etc/filesystems.
    :param match:         File systems type to match on, default auto

    CLI Example:

    .. code-block:: bash

        salt '*' mount.set_filesystems /mnt/foo /dev/sdz1 jfs2
    """
    # Fix the opts type if it is a list
    if isinstance(opts, list):
        opts = ",".join(opts)

    # preserve arguments for updating
    entry_args = {
        "name": name,
        "dev": device.replace("\\ ", "\\040"),
        "vfstype": vfstype,
        "opts": opts,
        "mount": mount,
    }

    view_lines = []
    ret = None

    if "AIX" not in __grains__["kernel"]:
        return ret

    # Transform match_on into list--items will be checked later
    if isinstance(match_on, list):
        pass
    elif not isinstance(match_on, six.string_types):
        raise CommandExecutionError("match_on must be a string or list of strings")
    elif match_on == "auto":
        # Try to guess right criteria for auto....
        # added IBM types from sys/vmount.h after btrfs
        # NOTE: missing some special fstypes here
        specialFSes = frozenset(
            [
                "none",
                "tmpfs",
                "sysfs",
                "proc",
                "fusectl",
                "debugfs",
                "securityfs",
                "devtmpfs",
                "cgroup",
                "btrfs",
                "cdrfs",
                "procfs",
                "jfs",
                "jfs2",
                "nfs",
                "sfs",
                "nfs3",
                "cachefs",
                "udfs",
                "cifs",
                "namefs",
                "pmemfs",
                "ahafs",
                "nfs4",
                "autofs",
                "stnfs",
            ]
        )

        if vfstype in specialFSes:
            match_on = ["name"]
        else:
            match_on = ["dev"]
    else:
        match_on = [match_on]

    # generate entry and criteria objects, handle invalid keys in match_on
    entry_ip = _FileSystemsEntry.from_line(entry_args, kwargs)
    try:
        criteria = entry_ip.pick(match_on)

    except KeyError:
        filterFn = lambda key: key not in _FileSystemsEntry.compatibility_keys
        invalid_keys = filter(filterFn, match_on)
        raise CommandExecutionError(
            'Unrecognized keys in match_on: "{0}"'.format(invalid_keys)
        )

    # parse file, use ret to cache status
    if not os.path.isfile(config):
        raise CommandExecutionError('Bad config file "{0}"'.format(config))

    # read in block of filesystem, block starts with '/' till empty line
    try:
        fsys_filedict = _filesystems(config, False)
        for fsys_view in six.viewitems(fsys_filedict):
            if criteria.match(fsys_view):
                ret = "present"
                if entry_ip.match(fsys_view) or not_change:
                    view_lines.append(fsys_view)
                else:
                    ret = "change"
                    kv = entry_ip["name"]
                    view_lines.append((kv, entry_ip))
            else:
                view_lines.append(fsys_view)

    except (IOError, OSError) as exc:
        raise CommandExecutionError("Couldn't read from {0}: {1}".format(config, exc))

    # add line if not present or changed
    if ret is None:
        for dict_view in six.viewitems(entry_ip.dict_from_entry()):
            view_lines.append(dict_view)
        ret = "new"

    if ret != "present":  # ret in ['new', 'change']:
        try:
            with salt.utils.files.fopen(config, "wb") as ofile:
                # The line was changed, commit it!
                for fsys_view in view_lines:
                    entry = fsys_view[1]
                    mystrg = _FileSystemsEntry.dict_to_lines(entry)
                    ofile.writelines(salt.utils.data.encode(mystrg))
        except (IOError, OSError):
            raise CommandExecutionError("File not writable {0}".format(config))

    return ret


def rm_filesystems(name, device, config="/etc/filesystems"):
    """
    .. versionadded:: 2018.3.3

    Remove the mount point from the filesystems

    CLI Example:

    .. code-block:: bash

        salt '*' mount.rm_filesystems /mnt/foo /dev/sdg
    """
    modified = False
    view_lines = []

    if "AIX" not in __grains__["kernel"]:
        return modified

    criteria = _FileSystemsEntry(name=name, dev=device)
    try:
        fsys_filedict = _filesystems(config, False)
        for fsys_view in six.viewitems(fsys_filedict):
            try:
                if criteria.match(fsys_view):
                    modified = True
                else:
                    view_lines.append(fsys_view)

            except _FileSystemsEntry.ParseError:
                view_lines.append(fsys_view)

    except (IOError, OSError) as exc:
        raise CommandExecutionError("Couldn't read from {0}: {1}".format(config, exc))

    if modified:
        try:
            with salt.utils.files.fopen(config, "wb") as ofile:
                for fsys_view in view_lines:
                    entry = fsys_view[1]
                    mystrg = _FileSystemsEntry.dict_to_lines(entry)
                    ofile.writelines(salt.utils.data.encode(mystrg))
        except (IOError, OSError) as exc:
            raise CommandExecutionError(
                "Couldn't write to {0}: {1}".format(config, exc)
            )

    return modified<|MERGE_RESOLUTION|>--- conflicted
+++ resolved
@@ -1288,17 +1288,10 @@
         # use of fstype on AIX differs from typical Linux use of -t
         # functionality AIX uses -v vfsname, -t fstype mounts all with
         # fstype in /etc/filesystems
-<<<<<<< HEAD
-        if 'AIX' in __grains__['os']:
-            args += ' -v {0}'.format(fstype)
-        elif 'solaris' in __grains__['os'].lower():
-            args += ' -F {0}'.format(fstype)
-=======
         if "AIX" in __grains__["os"]:
             args += " -v {0}".format(fstype)
         elif "solaris" in __grains__["os"].lower():
             args += " -F {0}".format(fstype)
->>>>>>> 94c8ca52
         else:
             args += " -t {0}".format(fstype)
 
