# -*- coding: utf-8 -*-
'''
Salt module to manage unix mounts and the fstab file
'''

# Import python libs
import os
import re
import logging

# Import salt libs
import salt.utils
from salt._compat import string_types
from salt.utils import which as _which
from salt.exceptions import CommandNotFoundError, CommandExecutionError

# Set up logger
log = logging.getLogger(__name__)


def _list_mounts():
    ret = {}
    for line in __salt__['cmd.run_stdout']('mount -l').split('\n'):
        comps = re.sub(r"\s+", " ", line).split()
        ret[comps[2]] = comps[0]
    return ret


def _active_mountinfo(ret):
    _list = _list_mounts()
    filename = '/proc/self/mountinfo'
    if not os.access(filename, os.R_OK):
        msg = 'File not readable {0}'
        raise CommandExecutionError(msg.format(filename))

    with salt.utils.fopen(filename) as ifile:
        for line in ifile:
            comps = line.split()
            device = comps[2].split(':')
            ret[comps[4]] = {'mountid': comps[0],
                             'parentid': comps[1],
                             'major': device[0],
                             'minor': device[1],
                             'root': comps[3],
                             'opts': comps[5].split(','),
                             'fstype': comps[7],
                             'device': comps[8],
                             'alt_device': _list.get(comps[4], None),
                             'superopts': comps[9].split(',')}
    return ret


def _active_mounts(ret):
    _list = _list_mounts()
    filename = '/proc/self/mounts'
    if not os.access(filename, os.R_OK):
        msg = 'File not readable {0}'
        raise CommandExecutionError(msg.format(filename))

    with salt.utils.fopen(filename) as ifile:
        for line in ifile:
            comps = line.split()
            ret[comps[1]] = {'device': comps[0],
                             'alt_device': _list.get(comps[1], None),
                             'fstype': comps[2],
                             'opts': comps[3].split(',')}
    return ret


def _active_mounts_freebsd(ret):
    for line in __salt__['cmd.run_stdout']('mount -p').split('\n'):
        comps = re.sub(r"\s+", " ", line).split()
        ret[comps[1]] = {'device': comps[0],
                         'fstype': comps[2],
                         'opts': comps[3].split(',')}
    return ret


def active():
    '''
    List the active mounts.

    CLI Example:

    .. code-block:: bash

        salt '*' mount.active
    '''
    ret = {}
    if __grains__['os'] == 'FreeBSD':
        _active_mounts_freebsd(ret)
    else:
        try:
            _active_mountinfo(ret)
        except CommandExecutionError:
            _active_mounts(ret)
    return ret


def fstab(config='/etc/fstab'):
    '''
    List the contents of the fstab

    CLI Example:

    .. code-block:: bash

        salt '*' mount.fstab
    '''
    ret = {}
    if not os.path.isfile(config):
        return ret
    with salt.utils.fopen(config) as ifile:
        for line in ifile:
            if line.startswith('#'):
                # Commented
                continue
            if not line.strip():
                # Blank line
                continue
            comps = line.split()
            if len(comps) != 6:
                # Invalid entry
                continue
            ret[comps[1]] = {'device': comps[0],
                             'fstype': comps[2],
                             'opts': comps[3].split(','),
                             'dump': comps[4],
                             'pass': comps[5]}
    return ret


def rm_fstab(name, config='/etc/fstab'):
    '''
    Remove the mount point from the fstab

    CLI Example:

    .. code-block:: bash

        salt '*' mount.rm_fstab /mnt/foo
    '''
    contents = fstab(config)
    if name not in contents:
        return True
    # The entry is present, get rid of it
    lines = []
    try:
        with salt.utils.fopen(config, 'r') as ifile:
            for line in ifile:
                if line.startswith('#'):
                    # Commented
                    lines.append(line)
                    continue
                if not line.strip():
                    # Blank line
                    lines.append(line)
                    continue
                comps = line.split()
                if len(comps) != 6:
                    # Invalid entry
                    lines.append(line)
                    continue
                comps = line.split()
                if comps[1] == name:
                    continue
                lines.append(line)
    except (IOError, OSError) as exc:
        msg = "Couldn't read from {0}: {1}"
        raise CommandExecutionError(msg.format(config, str(exc)))

    try:
        with salt.utils.fopen(config, 'w+') as ofile:
            ofile.writelines(lines)
    except (IOError, OSError) as exc:
        msg = "Couldn't write to {0}: {1}"
        raise CommandExecutionError(msg.format(config, str(exc)))
    return True


def set_fstab(
        name,
        device,
        fstype,
        opts='defaults',
        dump=0,
        pass_num=0,
        config='/etc/fstab',
        test=False,
        **kwargs):
    '''
    Verify that this mount is represented in the fstab, change the mount
    to match the data passed, or add the mount if it is not present.

    CLI Example:

    .. code-block:: bash

        salt '*' mount.set_fstab /mnt/foo /dev/sdz1 ext4
    '''
    # Fix the opts type if it is a list
    if isinstance(opts, list):
        opts = ','.join(opts)
    lines = []
    change = False
    present = False

    if not os.path.isfile(config):
        raise CommandExecutionError('Bad config file "{0}"'.format(config))

    try:
        with salt.utils.fopen(config, 'r') as ifile:
            for line in ifile:
                if line.startswith('#'):
                    # Commented
                    lines.append(line)
                    continue
                if not line.strip():
                    # Blank line
                    lines.append(line)
                    continue
                comps = line.split()
                if len(comps) != 6:
                    # Invalid entry
                    lines.append(line)
                    continue
<<<<<<< HEAD
                if comps[1] == name or comps[0] == device:
=======
                if comps[0] == device:
>>>>>>> ca520996
                    # check to see if there are changes
                    # and fix them if there are any
                    present = True
                    if comps[0] != device:
                        change = True
                        comps[0] = device
                    if comps[1] != name:
                        change = True
                        comps[1] = name
                    if comps[2] != fstype:
                        change = True
                        comps[2] = fstype
                    if comps[3] != opts:
                        change = True
                        comps[3] = opts
                    if comps[4] != str(dump):
                        change = True
                        comps[4] = str(dump)
                    if comps[5] != str(pass_num):
                        change = True
                        comps[5] = str(pass_num)
                    if change:
                        log.debug(
                            'fstab entry for mount point {0} needs to be '
                            'updated'.format(name)
                        )
                        newline = (
                            '{0}\t\t{1}\t{2}\t{3}\t{4} {5}\n'.format(
                                device, name, fstype, opts, dump, pass_num
                            )
                        )
                        lines.append(newline)
                else:
                    lines.append(line)
    except (IOError, OSError) as exc:
        msg = 'Couldn\'t read from {0}: {1}'
        raise CommandExecutionError(msg.format(config, str(exc)))

    if change:
        if not salt.utils.test_mode(test=test, **kwargs):
            try:
                with salt.utils.fopen(config, 'w+') as ofile:
                    # The line was changed, commit it!
                    ofile.writelines(lines)
            except (IOError, OSError):
                msg = 'File not writable {0}'
                raise CommandExecutionError(msg.format(config))

        return 'change'

    if not change:
        if present:
            # The right entry is already here
            return 'present'
        else:
            if not salt.utils.test_mode(test=test, **kwargs):
                # The entry is new, add it to the end of the fstab
                newline = '{0}\t\t{1}\t{2}\t{3}\t{4} {5}\n'.format(device,
                                                                   name,
                                                                   fstype,
                                                                   opts,
                                                                   dump,
                                                                   pass_num)
                lines.append(newline)
                try:
                    with salt.utils.fopen(config, 'w+') as ofile:
                        # The line was changed, commit it!
                        ofile.writelines(lines)
                except (IOError, OSError):
                    raise CommandExecutionError(
                        'File not writable {0}'.format(
                            config
                        )
                    )
    return 'new'


def mount(name, device, mkmnt=False, fstype='', opts='defaults'):
    '''
    Mount a device

    CLI Example:

    .. code-block:: bash

        salt '*' mount.mount /mnt/foo /dev/sdz1 True
    '''
    if isinstance(opts, string_types):
        opts = opts.split(',')
    if not os.path.exists(name) and mkmnt:
        os.makedirs(name)
    lopts = ','.join(opts)
    args = '-o {0}'.format(lopts)
    if fstype:
        args += ' -t {0}'.format(fstype)
    cmd = 'mount {0} {1} {2} '.format(args, device, name)
    out = __salt__['cmd.run_all'](cmd)
    if out['retcode']:
        return out['stderr']
    return True


def remount(name, device, mkmnt=False, fstype='', opts='defaults'):
    '''
    Attempt to remount a device, if the device is not already mounted, mount
    is called

    CLI Example:

    .. code-block:: bash

        salt '*' mount.remount /mnt/foo /dev/sdz1 True
    '''
    if isinstance(opts, string_types):
        opts = opts.split(',')
    mnts = active()
    if name in mnts:
        # The mount point is mounted, attempt to remount it with the given data
        if 'remount' not in opts:
            opts.append('remount')
        lopts = ','.join(opts)
        args = '-o {0}'.format(lopts)
        if fstype:
            args += ' -t {0}'.format(fstype)
        cmd = 'mount {0} {1} {2} '.format(args, device, name)
        out = __salt__['cmd.run_all'](cmd)
        if out['retcode']:
            return out['stderr']
        return True
    # Mount a filesystem that isn't already
    return mount(name, device, mkmnt, fstype, opts)


def umount(name):
    '''
    Attempt to unmount a device by specifying the directory it is mounted on

    CLI Example:

    .. code-block:: bash

        salt '*' mount.umount /mnt/foo
    '''
    mnts = active()
    if name not in mnts:
        return "{0} does not have anything mounted".format(name)

    cmd = 'umount {0}'.format(name)
    out = __salt__['cmd.run_all'](cmd)
    if out['retcode']:
        return out['stderr']
    return True


def is_fuse_exec(cmd):
    '''
    Returns true if the command passed is a fuse mountable application.

    CLI Example:

    .. code-block:: bash

        salt '*' mount.is_fuse_exec sshfs
    '''
    cmd_path = _which(cmd)

    # No point in running ldd on a command that doesn't exist
    if not cmd_path:
        return False
    elif not _which('ldd'):
        raise CommandNotFoundError('ldd')

    out = __salt__['cmd.run']('ldd {0}'.format(cmd_path))
    return 'libfuse' in out


def swaps():
    '''
    Return a dict containing information on active swap

    CLI Example:

    .. code-block:: bash

        salt '*' mount.swaps
    '''
    ret = {}
    with salt.utils.fopen('/proc/swaps') as fp_:
        for line in fp_:
            if line.startswith('Filename'):
                continue
            comps = line.split()
            ret[comps[0]] = {'type': comps[1],
                             'size': comps[2],
                             'used': comps[3],
                             'priority': comps[4]}
    return ret


def swapon(name, priority=None):
    '''
    Activate a swap disk

    CLI Example:

    .. code-block:: bash

        salt '*' mount.swapon /root/swapfile
    '''
    ret = {}
    on_ = swaps()
    if name in on_:
        ret['stats'] = on_[name]
        ret['new'] = False
        return ret
    cmd = 'swapon {0}'.format(name)
    if priority:
        cmd += ' -p {0}'.format(priority)
    __salt__['cmd.run'](cmd)
    on_ = swaps()
    if name in on_:
        ret['stats'] = on_[name]
        ret['new'] = True
        return ret
    return ret


def swapoff(name):
    '''
    Deactivate a named swap mount

    CLI Example:

    .. code-block:: bash

        salt '*' mount.swapoff /root/swapfile
    '''
    on_ = swaps()
    if name in on_:
        __salt__['cmd.run']('swapoff {0}'.format(name))
        on_ = swaps()
        if name in on_:
            return False
        return True
    return None<|MERGE_RESOLUTION|>--- conflicted
+++ resolved
@@ -224,11 +224,7 @@
                     # Invalid entry
                     lines.append(line)
                     continue
-<<<<<<< HEAD
-                if comps[1] == name or comps[0] == device:
-=======
                 if comps[0] == device:
->>>>>>> ca520996
                     # check to see if there are changes
                     # and fix them if there are any
                     present = True
