--- conflicted
+++ resolved
@@ -28,11 +28,7 @@
 
 # Import Salt Modules
 import salt.utils
-<<<<<<< HEAD
-from salt._compat import range
-=======
-from salt._compat import iteritems_
->>>>>>> 80f2fc59
+from salt._compat import iteritems_, range
 
 VIRT_STATE_NAME_MAP = {0: "running",
                        1: "running",
