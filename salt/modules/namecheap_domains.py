--- conflicted
+++ resolved
@@ -318,56 +318,6 @@
                 opts_dict[nextkey] = value
 
     for key, value in six.iteritems(kwargs):
-<<<<<<< HEAD
-        if key.startswith("Registrant"):
-            add_to_opts(
-                opts,
-                kwargs,
-                value,
-                key[10:],
-                ["Tech", "Admin", "AuxBilling", "Billing"],
-            )
-
-        if key.startswith("Tech"):
-            add_to_opts(
-                opts,
-                kwargs,
-                value,
-                key[4:],
-                ["Registrant", "Admin", "AuxBilling", "Billing"],
-            )
-
-        if key.startswith("Admin"):
-            add_to_opts(
-                opts,
-                kwargs,
-                value,
-                key[5:],
-                ["Registrant", "Tech", "AuxBilling", "Billing"],
-            )
-
-        if key.startswith("AuxBilling"):
-            add_to_opts(
-                opts,
-                kwargs,
-                value,
-                key[10:],
-                ["Registrant", "Tech", "Admin", "Billing"],
-            )
-
-        if key.startswith("Billing"):
-            add_to_opts(
-                opts,
-                kwargs,
-                value,
-                key[7:],
-                ["Registrant", "Tech", "Admin", "AuxBilling"],
-            )
-
-        if key == "IdnCode" and key not in idn_codes:
-            log.error("Invalid IdnCode")
-            raise Exception("Invalid IdnCode")
-=======
         if key.startswith('Registrant'):
             add_to_opts(opts, kwargs, value, key[10:], ['Tech', 'Admin', 'AuxBilling', 'Billing'])
 
@@ -386,19 +336,13 @@
         if key == 'IdnCode' and key not in idn_codes:
             log.error('Invalid IdnCode')
             raise Exception('Invalid IdnCode')
->>>>>>> 8abb7099
 
         opts[key] = value
 
     for requiredkey in require_opts:
         if requiredkey not in opts:
-<<<<<<< HEAD
-            log.error("Missing required parameter '%s'", requiredkey)
-            raise Exception("Missing required parameter '" + requiredkey + "'")
-=======
             log.error('Missing required parameter \'%s\'', requiredkey)
             raise Exception('Missing required parameter \'{0}\''.format(requiredkey))
->>>>>>> 8abb7099
 
     response_xml = salt.utils.namecheap.post_request(opts)
 
@@ -536,16 +480,6 @@
     opts = salt.utils.namecheap.get_opts("namecheap.domains.getList")
 
     if list_type is not None:
-<<<<<<< HEAD
-        if list_type not in ["ALL", "EXPIRING", "EXPIRED"]:
-            log.error("Invalid option for list_type")
-            raise Exception("Invalid option for list_type")
-        opts["ListType"] = list_type
-
-    if search_term is not None:
-        if len(search_term) > 70:
-            log.warning("search_term trimmed to first 70 characters")
-=======
         if list_type not in ['ALL', 'EXPIRING', 'EXPIRED']:
             log.error('Invalid option for list_type')
             raise Exception('Invalid option for list_type')
@@ -554,7 +488,6 @@
     if search_term is not None:
         if len(search_term) > 70:
             log.warning('search_term trimmed to first 70 characters')
->>>>>>> 8abb7099
             search_term = search_term[0:70]
         opts["SearchTerm"] = search_term
 
@@ -563,24 +496,6 @@
 
     if page_size is not None:
         if page_size > 100 or page_size < 10:
-<<<<<<< HEAD
-            log.error("Invalid option for page")
-            raise Exception("Invalid option for page")
-        opts["PageSize"] = page_size
-
-    if sort_by is not None:
-        if sort_by not in [
-            "NAME",
-            "NAME_DESC",
-            "EXPIREDATE",
-            "EXPIREDATE_DESC",
-            "CREATEDATE",
-            "CREATEDATE_DESC",
-        ]:
-            log.error("Invalid option for sort_by")
-            raise Exception("Invalid option for sort_by")
-        opts["SortBy"] = sort_by
-=======
             log.error('Invalid option for page')
             raise Exception('Invalid option for page')
         opts['PageSize'] = page_size
@@ -590,7 +505,6 @@
             log.error('Invalid option for sort_by')
             raise Exception('Invalid option for sort_by')
         opts['SortBy'] = sort_by
->>>>>>> 8abb7099
 
     response_xml = salt.utils.namecheap.get_request(opts)
 
