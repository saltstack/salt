--- conflicted
+++ resolved
@@ -50,13 +50,8 @@
 def __virtual__():
     """
     Confine this module to Debian-based distros
-<<<<<<< HEAD
-    """
-    if __grains__["os_family"] == "Debian":
-=======
     '''
     if __grains__.get('os_family') == 'Debian':
->>>>>>> 8abb7099
         return __virtualname__
     return (False, "The debian_ip module could not be loaded: unsupported OS family")
 
@@ -170,15 +165,9 @@
     """
     Build an appropriate error message from a given option and
     a list of expected values.
-<<<<<<< HEAD
-    """
-    msg = "Invalid option -- Interface: {0}, Option: {1}, Expected: [{2}]"
-    return msg.format(iface, option, "|".join(str(e) for e in expected))
-=======
     '''
     msg = 'Invalid option -- Interface: {0}, Option: {1}, Expected: [{2}]'
     return msg.format(iface, option, '|'.join(str(e) for e in expected))
->>>>>>> 8abb7099
 
 
 def _error_msg_routes(iface, option, expected):
@@ -192,12 +181,8 @@
 
 def _log_default_iface(iface, opt, value):
     log.info(
-<<<<<<< HEAD
-        "Using default option -- Interface: %s Option: %s Value: %s", iface, opt, value
-=======
         'Using default option -- Interface: %s Option: %s Value: %s',
         iface, opt, value
->>>>>>> 8abb7099
     )
 
 
@@ -205,15 +190,6 @@
     """
     Build an appropriate error message from a given option and
     a list of expected values.
-<<<<<<< HEAD
-    """
-    msg = "Invalid network setting -- Setting: {0}, Expected: [{1}]"
-    return msg.format(option, "|".join(str(e) for e in expected))
-
-
-def _log_default_network(opt, value):
-    log.info("Using existing setting -- Setting: %s Value: %s", opt, value)
-=======
     '''
     msg = 'Invalid network setting -- Setting: {0}, Expected: [{1}]'
     return msg.format(option, '|'.join(str(e) for e in expected))
@@ -221,7 +197,6 @@
 
 def _log_default_network(opt, value):
     log.info('Using existing setting -- Setting: %s Value: %s', opt, value)
->>>>>>> 8abb7099
 
 
 def _raise_error_iface(iface, option, expected):
@@ -487,18 +462,11 @@
     #
     "vlan-raw-device": __anything,
     #
-<<<<<<< HEAD
-    "network": __anything,  # i don't know what this is
-    "test": __anything,  # TODO
-    "enable_ipv4": __anything,  # TODO
-    "enable_ipv6": __anything,  # TODO
-=======
     'network': __anything,  # i don't know what this is
 
     'test': __anything,  # TODO
     'enable_ipv4': __anything,  # TODO
     'enable_ipv6': __anything,  # TODO
->>>>>>> 8abb7099
 }
 
 
@@ -536,18 +504,11 @@
     "dns-nameservers": __space_delimited_list,
     "dns-search": __space_delimited_list,
     #
-<<<<<<< HEAD
-    "vlan-raw-device": __anything,
-    "test": __anything,  # TODO
-    "enable_ipv4": __anything,  # TODO
-    "enable_ipv6": __anything,  # TODO
-=======
     'vlan-raw-device': __anything,
 
     'test': __anything,  # TODO
     'enable_ipv4': __anything,  # TODO
     'enable_ipv6': __anything,  # TODO
->>>>>>> 8abb7099
 }
 
 
@@ -743,23 +704,12 @@
             log.error(msg)
             adapters.pop(iface_name)
             continue
-<<<<<<< HEAD
-        for opt in ["ethtool", "bonding", "bridging"]:
-            for inet in ["inet", "inet6"]:
-                if inet in adapters[iface_name]["data"]:
-                    if opt in adapters[iface_name]["data"][inet]:
-                        opt_keys = sorted(
-                            adapters[iface_name]["data"][inet][opt].keys()
-                        )
-                        adapters[iface_name]["data"][inet][opt + "_keys"] = opt_keys
-=======
         for opt in ['ethtool', 'bonding', 'bridging']:
             for inet in ['inet', 'inet6']:
                 if inet in adapters[iface_name]['data']:
                     if opt in adapters[iface_name]['data'][inet]:
                         opt_keys = sorted(adapters[iface_name]['data'][inet][opt].keys())
                         adapters[iface_name]['data'][inet][opt + '_keys'] = opt_keys
->>>>>>> 8abb7099
 
     return adapters
 
@@ -884,30 +834,6 @@
         "xmit_hash_policy": "layer2",
     }
 
-<<<<<<< HEAD
-    if opts["mode"] in ["balance-rr", "0"]:
-        log.info("Device: %s Bonding Mode: load balancing (round-robin)", iface)
-        return _parse_settings_bond_0(opts, iface, bond_def)
-    elif opts["mode"] in ["active-backup", "1"]:
-        log.info("Device: %s Bonding Mode: fault-tolerance (active-backup)", iface)
-        return _parse_settings_bond_1(opts, iface, bond_def)
-    elif opts["mode"] in ["balance-xor", "2"]:
-        log.info("Device: %s Bonding Mode: load balancing (xor)", iface)
-        return _parse_settings_bond_2(opts, iface, bond_def)
-    elif opts["mode"] in ["broadcast", "3"]:
-        log.info("Device: %s Bonding Mode: fault-tolerance (broadcast)", iface)
-        return _parse_settings_bond_3(opts, iface, bond_def)
-    elif opts["mode"] in ["802.3ad", "4"]:
-        log.info(
-            "Device: %s Bonding Mode: IEEE 802.3ad Dynamic link " "aggregation", iface
-        )
-        return _parse_settings_bond_4(opts, iface, bond_def)
-    elif opts["mode"] in ["balance-tlb", "5"]:
-        log.info("Device: %s Bonding Mode: transmit load balancing", iface)
-        return _parse_settings_bond_5(opts, iface, bond_def)
-    elif opts["mode"] in ["balance-alb", "6"]:
-        log.info("Device: %s Bonding Mode: adaptive load balancing", iface)
-=======
     if opts['mode'] in ['balance-rr', '0']:
         log.info('Device: %s Bonding Mode: load balancing (round-robin)', iface)
         return _parse_settings_bond_0(opts, iface, bond_def)
@@ -929,7 +855,6 @@
         return _parse_settings_bond_5(opts, iface, bond_def)
     elif opts['mode'] in ['balance-alb', '6']:
         log.info('Device: %s Bonding Mode: adaptive load balancing', iface)
->>>>>>> 8abb7099
         return _parse_settings_bond_6(opts, iface, bond_def)
     else:
         valid = [
@@ -961,16 +886,6 @@
     bond = {"mode": "0"}
 
     # ARP targets in n.n.n.n form
-<<<<<<< HEAD
-    valid = ["list of ips (up to 16)"]
-    if "arp_ip_target" in opts:
-        if isinstance(opts["arp_ip_target"], list):
-            if 1 <= len(opts["arp_ip_target"]) <= 16:
-                bond.update({"arp_ip_target": ""})
-                for ip in opts["arp_ip_target"]:  # pylint: disable=C0103
-                    if len(bond["arp_ip_target"]) > 0:
-                        bond["arp_ip_target"] = bond["arp_ip_target"] + "," + ip
-=======
     valid = ['list of ips (up to 16)']
     if 'arp_ip_target' in opts:
         if isinstance(opts['arp_ip_target'], list):
@@ -979,7 +894,6 @@
                 for ip in opts['arp_ip_target']:  # pylint: disable=C0103
                     if bond['arp_ip_target']:
                         bond['arp_ip_target'] = bond['arp_ip_target'] + ',' + ip
->>>>>>> 8abb7099
                     else:
                         bond["arp_ip_target"] = ip
             else:
@@ -1048,20 +962,6 @@
     If an option has a value that is not expected, this
     function will log what the Interface, Setting and what it was
     expecting.
-<<<<<<< HEAD
-    """
-
-    bond = {"mode": "2"}
-
-    valid = ["list of ips (up to 16)"]
-    if "arp_ip_target" in opts:
-        if isinstance(opts["arp_ip_target"], list):
-            if 1 <= len(opts["arp_ip_target"]) <= 16:
-                bond.update({"arp_ip_target": ""})
-                for ip in opts["arp_ip_target"]:  # pylint: disable=C0103
-                    if len(bond["arp_ip_target"]) > 0:
-                        bond["arp_ip_target"] = bond["arp_ip_target"] + "," + ip
-=======
     '''
 
     bond = {'mode': '2'}
@@ -1074,7 +974,6 @@
                 for ip in opts['arp_ip_target']:  # pylint: disable=C0103
                     if bond['arp_ip_target']:
                         bond['arp_ip_target'] = bond['arp_ip_target'] + ',' + ip
->>>>>>> 8abb7099
                     else:
                         bond["arp_ip_target"] = ip
             else:
@@ -1355,18 +1254,6 @@
     iface_data["inet6"] = salt.utils.odict.OrderedDict()
 
     if enabled:
-<<<<<<< HEAD
-        adapters[iface]["enabled"] = True
-
-    if opts.get("hotplug", False):
-        adapters[iface]["hotplug"] = True
-
-    if opts.get("enable_ipv6", None) and opts.get("iface_type", "") == "vlan":
-        iface_data["inet6"]["vlan_raw_device"] = re.sub(r"\.\d*", "", iface)
-
-    for addrfam in ["inet", "inet6"]:
-        if iface_type not in ["bridge"]:
-=======
         adapters[iface]['enabled'] = True
 
     if opts.get('hotplug', False):
@@ -1378,84 +1265,12 @@
 
     for addrfam in ['inet', 'inet6']:
         if iface_type not in ['bridge']:
->>>>>>> 8abb7099
             tmp_ethtool = _parse_ethtool_opts(opts, iface)
             if tmp_ethtool:
                 ethtool = {}
                 for item in tmp_ethtool:
                     ethtool[_ETHTOOL_CONFIG_OPTS[item]] = tmp_ethtool[item]
 
-<<<<<<< HEAD
-                iface_data[addrfam]["ethtool"] = ethtool
-                # return a list of sorted keys to ensure consistent order
-                iface_data[addrfam]["ethtool_keys"] = sorted(ethtool)
-
-        if iface_type == "bridge":
-            bridging = _parse_bridge_opts(opts, iface)
-            if bridging:
-                iface_data[addrfam]["bridging"] = bridging
-                iface_data[addrfam]["bridging_keys"] = sorted(bridging)
-                iface_data[addrfam]["addrfam"] = addrfam
-
-        elif iface_type == "bond":
-            bonding = _parse_settings_bond(opts, iface)
-            if bonding:
-                iface_data[addrfam]["bonding"] = bonding
-                iface_data[addrfam]["bonding"]["slaves"] = opts["slaves"]
-                iface_data[addrfam]["bonding_keys"] = sorted(bonding)
-                iface_data[addrfam]["addrfam"] = addrfam
-
-        elif iface_type == "slave":
-            adapters[iface]["master"] = opts["master"]
-
-            opts["proto"] = "manual"
-            iface_data[addrfam]["master"] = adapters[iface]["master"]
-            iface_data[addrfam]["addrfam"] = addrfam
-
-        elif iface_type == "vlan":
-            iface_data[addrfam]["vlan_raw_device"] = re.sub(r"\.\d*", "", iface)
-            iface_data[addrfam]["addrfam"] = addrfam
-
-        elif iface_type == "pppoe":
-            tmp_ethtool = _parse_ethtool_pppoe_opts(opts, iface)
-            if tmp_ethtool:
-                for item in tmp_ethtool:
-                    adapters[iface]["data"][addrfam][
-                        _DEB_CONFIG_PPPOE_OPTS[item]
-                    ] = tmp_ethtool[item]
-            iface_data[addrfam]["addrfam"] = addrfam
-
-    opts.pop("mode", None)
-
-    for opt, val in opts.items():
-        inet = None
-        if opt.startswith("ipv4"):
-            opt = opt[4:]
-            inet = "inet"
-            iface_data["inet"]["addrfam"] = "inet"
-        elif opt.startswith("ipv6"):
-            iface_data["inet6"]["addrfam"] = "inet6"
-            opt = opt[4:]
-            inet = "inet6"
-        elif opt in [
-            "ipaddr",
-            "address",
-            "ipaddresses",
-            "addresses",
-            "gateway",
-            "proto",
-        ]:
-            iface_data["inet"]["addrfam"] = "inet"
-            inet = "inet"
-
-        _opt = SALT_ATTR_TO_DEBIAN_ATTR_MAP.get(opt, opt)
-        _debopt = _opt.replace("-", "_")
-
-        for addrfam in ["inet", "inet6"]:
-            (valid, value, errmsg) = _validate_interface_option(
-                _opt, val, addrfam=addrfam
-            )
-=======
                 iface_data[addrfam]['ethtool'] = ethtool
                 # return a list of sorted keys to ensure consistent order
                 iface_data[addrfam]['ethtool_keys'] = sorted(ethtool)
@@ -1514,7 +1329,6 @@
 
         for addrfam in ['inet', 'inet6']:
             (valid, value, errmsg) = _validate_interface_option(_opt, val, addrfam=addrfam)
->>>>>>> 8abb7099
             if not valid:
                 continue
             if inet is None and _debopt not in iface_data[addrfam]:
@@ -1522,25 +1336,6 @@
             elif inet == addrfam:
                 iface_data[addrfam][_debopt] = value
 
-<<<<<<< HEAD
-    for opt in [
-        "up_cmds",
-        "pre_up_cmds",
-        "post_up_cmds",
-        "down_cmds",
-        "pre_down_cmds",
-        "post_down_cmds",
-    ]:
-        if opt in opts:
-            iface_data["inet"][opt] = opts[opt]
-            iface_data["inet6"][opt] = opts[opt]
-
-    # Remove incomplete/disabled inet blocks
-    for (addrfam, opt) in [("inet", "enable_ipv4"), ("inet6", "enable_ipv6")]:
-        if opts.get(opt, None) is False:
-            iface_data.pop(addrfam)
-        elif iface_data[addrfam].get("addrfam", "") != addrfam:
-=======
     for opt in ['up_cmds', 'pre_up_cmds', 'post_up_cmds',
                 'down_cmds', 'pre_down_cmds', 'post_down_cmds']:
         if opt in opts:
@@ -1552,7 +1347,6 @@
         if opts.get(opt, None) is False:
             iface_data.pop(addrfam)
         elif iface_data[addrfam].get('addrfam', '') != addrfam:
->>>>>>> 8abb7099
             iface_data.pop(addrfam)
 
     return adapters
@@ -1871,17 +1665,10 @@
     if iface_type not in _IFACE_TYPES:
         _raise_error_iface(iface, iface_type, _IFACE_TYPES)
 
-<<<<<<< HEAD
-    if iface_type == "slave":
-        settings["slave"] = "yes"
-        if "master" not in settings:
-            msg = "master is a required setting for slave interfaces"
-=======
     if iface_type == 'slave':
         settings['slave'] = 'yes'
         if 'master' not in settings:
             msg = 'master is a required setting for slave interfaces'
->>>>>>> 8abb7099
             log.error(msg)
             raise AttributeError(msg)
 
@@ -1976,14 +1763,8 @@
     """
     # Slave devices are controlled by the master.
     # Source 'interfaces' aren't brought down.
-<<<<<<< HEAD
     if iface_type not in ["slave", "source"]:
         return __salt__["cmd.run"](["ifdown", iface])
-=======
-    if iface_type not in ['slave', 'source']:
-        cmd = ['ip', 'link', 'set', '{0}'.format(iface), 'down']
-        return __salt__['cmd.run'](cmd, python_shell=False)
->>>>>>> 8abb7099
     return None
 
 
@@ -2043,14 +1824,8 @@
     """
     # Slave devices are controlled by the master.
     # Source 'interfaces' aren't brought up.
-<<<<<<< HEAD
     if iface_type not in ("slave", "source"):
         return __salt__["cmd.run"](["ifup", iface])
-=======
-    if iface_type not in ('slave', 'source'):
-        cmd = ['ip', 'link', 'set', '{0}'.format(iface), 'up']
-        return __salt__['cmd.run'](cmd, python_shell=False)
->>>>>>> 8abb7099
     return None
 
 
