## -*- coding: utf-8 -*-
'''
The networking module for Debian based distros
'''

# Import python libs
import logging
import os.path
import os
import re
import StringIO

# Import third party libs
import jinja2
import jinja2.exceptions

# Import salt libs
import salt.utils
import salt.utils.templates
import salt.utils.validate.net

# Set up logging
log = logging.getLogger(__name__)

# Set up template environment
JINJA = jinja2.Environment(
    loader=jinja2.FileSystemLoader(
        os.path.join(salt.utils.templates.TEMPLATE_DIRNAME, 'debian_ip')
    )
)

# Define the module's virtual name
__virtualname__ = 'ip'


def __virtual__():
    '''
    Confine this module to Debian based distros
    '''
    if __grains__['os_family'] == 'Debian':
        return __virtualname__
    return False

_ETHTOOL_CONFIG_OPTS = {
    'speed': 'link-speed',
    'duplex': 'link-duplex',
    'autoneg': 'ethernet-autoneg',
    'ethernet-port': 'ethernet-port',
    'wol': 'ethernet-wol',
    'driver-message-level': 'driver-message-level',
    'ethernet-pause-rx': 'ethernet-pause-rx',
    'ethernet-pause-tx': 'ethernet-pause-tx',
    'ethernet-pause-autoneg': 'ethernet-pause-autoneg',
    'rx': 'offload-rx',
    'tx': 'offload-tx',
    'sg': 'offload-sg',
    'tso': 'offload-tso',
    'ufo': 'offload-ufo',
    'gso': 'offload-gso',
    'gro': 'offload-gro',
    'lro': 'offload-lro',
    'hardware-irq-coalesce-adaptive-rx': 'hardware-irq-coalesce-adaptive-rx',
    'hardware-irq-coalesce-adaptive-tx': 'hardware-irq-coalesce-adaptive-tx',
    'hardware-irq-coalesce-rx-usecs': 'hardware-irq-coalesce-rx-usecs',
    'hardware-irq-coalesce-rx-frames': 'hardware-irq-coalesce-rx-frames',
    'hardware-dma-ring-rx': 'hardware-dma-ring-rx',
    'hardware-dma-ring-rx-mini': 'hardware-dma-ring-rx-mini',
    'hardware-dma-ring-rx-jumbo': 'hardware-dma-ring-rx-jumbo',
    'hardware-dma-ring-tx': 'hardware-dma-ring-tx',
}

_REV_ETHTOOL_CONFIG_OPTS = {
    'link-speed': 'speed',
    'link-duplex': 'duplex',
    'ethernet-autoneg': 'autoneg',
    'ethernet-port': 'ethernet-port',
    'ethernet-wol': 'wol',
    'driver-message-level': 'driver-message-level',
    'ethernet-pause-rx': 'ethernet-pause-rx',
    'ethernet-pause-tx': 'ethernet-pause-tx',
    'ethernet-pause-autoneg': 'ethernet-pause-autoneg',
    'offload-rx': 'rx',
    'offload-tx': 'tx',
    'offload-sg': 'sg',
    'offload-tso': 'tso',
    'offload-ufo': 'ufo',
    'offload-gso': 'gso',
    'offload-lro': 'lro',
    'offload-gro': 'gro',
    'hardware-irq-coalesce-adaptive-rx': 'hardware-irq-coalesce-adaptive-rx',
    'hardware-irq-coalesce-adaptive-tx': 'hardware-irq-coalesce-adaptive-tx',
    'hardware-irq-coalesce-rx-usecs': 'hardware-irq-coalesce-rx-usecs',
    'hardware-irq-coalesce-rx-frames': 'hardware-irq-coalesce-rx-frames',
    'hardware-dma-ring-rx': 'hardware-dma-ring-rx',
    'hardware-dma-ring-rx-mini': 'hardware-dma-ring-rx-mini',
    'hardware-dma-ring-rx-jumbo': 'hardware-dma-ring-rx-jumbo',
    'hardware-dma-ring-tx': 'hardware-dma-ring-tx',
}

_DEB_CONFIG_OPTS = [
    'domain', 'peerdns', 'defroute',
    'mtu', 'static-routes', 'gateway'
]
_DEB_CONFIG_BONDING_OPTS = [
    'mode', 'miimon', 'arp_interval', 'slaves',
    'arp_ip_target', 'downdelay', 'updelay',
    'use_carrier', 'lacp_rate', 'hashing-algorithm',
    'max_bonds', 'tx_queues', 'num_grat_arp',
    'num_unsol_na', 'primary', 'primary_reselect',
    'ad_select', 'xmit_hash_policy', 'arp_validate',
    'fail_over_mac', 'all_slaves_active', 'resend_igmp'
]
_DEB_CONFIG_BRIDGEING_OPTS = [
    'ageing', 'bridgeprio', 'fd', 'gcint',
    'hello', 'hw', 'maxage', 'maxwait',
    'pathcost', 'portprio', 'ports',
    'stp', 'waitport'
]
_DEB_ROUTES_FILE = '/etc/network/routes'
_DEB_NETWORK_FILE = '/etc/network/interfaces'
_DEB_NETWORK_DIR = '/etc/network/interfaces.d'
_DEB_NETWORK_UP_DIR = '/etc/network/if-up.d'
_DEB_NETWORK_DOWN_DIR = '/etc/network/if-down.d'
_DEB_NETWORK_CONF_FILES = '/etc/modprobe.d'
_DEB_NETWORKING_FILE = '/etc/default/networking'
_DEB_HOSTNAME_FILE = '/etc/hostname'
_DEB_RESOLV_FILE = '/etc/resolv.conf'

_CONFIG_TRUE = ['yes', 'on', 'true', '1', True]
_CONFIG_FALSE = ['no', 'off', 'false', '0', False]
_IFACE_TYPES = [
    'eth', 'bond', 'alias', 'clone',
    'ipsec', 'dialup', 'bridge', 'slave', 'vlan',
]


def _error_msg_iface(iface, option, expected):
    '''
    Build an appropriate error message from a given option and
    a list of expected values.
    '''
    msg = 'Invalid option -- Interface: {0}, Option: {1}, Expected: [{2}]'
    return msg.format(iface, option, '|'.join(expected))


def _error_msg_routes(iface, option, expected):
    '''
    Build an appropriate error message from a given option and
    a list of expected values.
    '''
    msg = 'Invalid option -- Route interface: {0}, Option: {1}, Expected: [{2}]'
    return msg.format(iface, option, expected)


def _log_default_iface(iface, opt, value):
    msg = 'Using default option -- Interface: {0} Option: {1} Value: {2}'
    log.info(msg.format(iface, opt, value))


def _error_msg_network(option, expected):
    '''
    Build an appropriate error message from a given option and
    a list of expected values.
    '''
    msg = 'Invalid network setting -- Setting: {0}, Expected: [{1}]'
    return msg.format(option, '|'.join(expected))


def _log_default_network(opt, value):
    msg = 'Using existing setting -- Setting: {0} Value: {1}'
    log.info(msg.format(opt, value))


def _raise_error_iface(iface, option, expected):
    '''
    Log and raise an error with a logical formatted message.
    '''
    msg = _error_msg_iface(iface, option, expected)
    log.error(msg)
    raise AttributeError(msg)


def _raise_error_network(option, expected):
    '''
    Log and raise an error with a logical formatted message.
    '''
    msg = _error_msg_network(option, expected)
    log.error(msg)
    raise AttributeError(msg)


def _raise_error_routes(iface, option, expected):
    '''
    Log and raise an error with a logical formatted message.
    '''
    msg = _error_msg_routes(iface, option, expected)
    log.error(msg)
    raise AttributeError(msg)


def _read_file(path):
    '''
    Reads and returns the contents of a file
    '''
    try:
        with salt.utils.fopen(path, 'rb') as contents:
            return contents.readlines()
    except (OSError, IOError):
        return ''


def _parse_resolve():
    '''
    Parse /etc/resolv.conf and return domainname
    '''

    contents = _read_file(_DEB_RESOLV_FILE)
    return contents


def _parse_domainname():
    '''
    Parse /etc/resolv.conf and return domainname
    '''

    contents = _read_file(_DEB_RESOLV_FILE)
    pattern = r'(?P<tag>\S+)\s+(?P<domain_name>\S+)'
    prog = re.compile(pattern)
    for item in contents:
        match = prog.match(item)
        if match:
            return match.group("domain_name")
    return ""


def _parse_hostname():
    '''
    Parse /etc/hostname and return hostname
    '''

    contents = _read_file(_DEB_HOSTNAME_FILE)
    return contents[0].split('\n')[0]


def _parse_current_network_settings():
    '''
    Parse /etc/default/networking and return current configuration
    '''

    opts = {}
    opts['networking'] = 'no'

    if os.path.isfile('/etc/default/networking'):
        contents = open('/etc/default/networking')

        for line in contents:
            if line.startswith('#'):
                continue
            elif line.startswith('CONFIGURE_INTERFACES'):
                sline = line.split('=')
                if line.endswith('\n'):
                    opts['networking'] = sline[1][:-1]
                else:
                    opts['networking'] = sline[1]

    hostname = _parse_hostname()
    domainname = _parse_domainname()

    if domainname:
        hostname = "{0}.{1}" . format(hostname, domainname)

    opts['hostname'] = hostname
    return opts


def _parse_interfaces():
    '''
    Parse /etc/network/interfaces and return current configured interfaces
    '''
    interface_files = []
    # Add this later.
    #if os.path.exists("/etc/network/interfaces.d/"):
    #    interface_files += os.listdir("/etc/network/interfaces.d/")

    if os.path.isfile('/etc/network/interfaces'):
        interface_files.insert(0, '/etc/network/interfaces')

    adapters = {}
    context = -1

    for interface_file in interface_files:

        interfaces = open(interface_file)

        for line in interfaces:
            # Identify the clauses by analyzing the first word of each line.
            # Go to the next line if the current line is a comment.
            if line.startswith('#'):
                pass
            else:
                # Parse the iface clause
                if line.startswith('iface'):
                    sline = line.split()

                    if len(sline) != 4:
                        msg = 'Interface file malformed: {0}.'
                        msg = msg.format(sline)
                        log.error(msg)
                        raise AttributeError(msg)

                    iface_name = sline[1]
                    context = sline[2]

                    # Create item in dict, if not already there
                    if not iface_name in adapters:
                        adapters[iface_name] = {}

                    # Create item in dict, if not already there
                    if not 'data' in adapters[iface_name]:
                        adapters[iface_name]['data'] = {}

                    if not context in adapters[iface_name]['data']:
                        adapters[iface_name]['data'][context] = {}

                    adapters[iface_name]['data'][context]['inet_type'] = sline[2]
                    adapters[iface_name]['data'][context]['proto'] = sline[3]

                if line.isspace():
                    pass
                else:
                    # Parse the detail clauses.
                    if line[0].isspace():
                        sline = line.split()

                        if sline[0] in ['address', 'netmask', 'gateway', 'broadcast', 'network', 'mtu']:
                            adapters[iface_name]['data'][context][sline[0]] = sline[1]

                        if sline[0] == 'vlan-raw-device':
                            adapters[iface_name]['data'][context]['vlan_raw_device'] = sline[1]

                        if sline[0] in _REV_ETHTOOL_CONFIG_OPTS:
                            ethtool_key = sline[0]
                            if not 'ethtool' in adapters[iface_name]['data'][context]:
                                adapters[iface_name]['data'][context]['ethtool'] = {}
                            adapters[iface_name]['data'][context]['ethtool'][ethtool_key] = sline[1]

                        if sline[0].startswith('bond'):
                            opt = sline[0].split('_', 1)[1]
                            sline.pop(0)
                            value = ' '.join(sline)

                            if not 'bonding' in adapters[iface_name]['data'][context]:
                                adapters[iface_name]['data'][context]['bonding'] = {}
                            adapters[iface_name]['data'][context]['bonding'][opt] = value

                        if sline[0].startswith('bridge'):
                            opt = sline[0].split('_', 1)[1]
                            sline.pop(0)
                            value = ' '.join(sline)

                            if not 'bridgeing' in adapters[iface_name]['data'][context]:
                                adapters[iface_name]['data'][context]['bridgeing'] = {}
                            adapters[iface_name]['data'][context]['bridgeing'][opt] = value

                        if sline[0].startswith('dns-nameservers'):
                            ud = sline.pop(0)
                            if not 'dns' in adapters[iface_name]['data'][context]:
                                adapters[iface_name]['data'][context]['dns'] = []
                            adapters[iface_name]['data'][context]['dns'] = sline

                        if sline[0] in ['up', 'down', 'pre-up', 'post-up', 'pre-down', 'post-down']:
                            ud = sline.pop(0)
                            cmd = ' '.join(sline)
                            cmd_key = '%s_cmds' % (re.sub('-', '_', ud))
                            if not cmd_key in adapters[iface_name]['data'][context]:
                                adapters[iface_name]['data'][context][cmd_key] = []
                            adapters[iface_name]['data'][context][cmd_key].append(cmd)

                if line.startswith('auto'):
                    sline = line.split()
                    for word in sline:
                        if word == 'auto':
                            pass
                        else:
                            if not word in adapters:
                                adapters[word] = {}
                            adapters[word]['enabled'] = True

                if line.startswith('allow-hotplug'):
                    sline = line.split()
                    for word in sline:
                        if word == 'allow-hotplug':
                            pass
                        else:
                            if not word in adapters:
                                adapters[word] = {}
                            adapters[word]['hotplug'] = True

    # Return a sorted list of the keys for bond, bridge and ethtool options to
    # ensure a consistent order
    for iface_name in adapters:
        for opt in ['ethtool', 'bonding', 'bridgeing']:
            if opt in adapters[iface_name]['data']['inet']:
                opt_keys = sorted(adapters[iface_name]['data']['inet'][opt].keys())
                adapters[iface_name]['data']['inet'][opt + '_keys'] = opt_keys

    return adapters


def _parse_ethtool_opts(opts, iface):
    '''
    Filters given options and outputs valid settings for ETHTOOLS_OPTS
    If an option has a value that is not expected, this
    function will log what the Interface, Setting and what it was
    expecting.
    '''
    config = {}

    if 'autoneg' in opts:
        if opts['autoneg'] in _CONFIG_TRUE:
            config.update({'autoneg': 'on'})
        elif opts['autoneg'] in _CONFIG_FALSE:
            config.update({'autoneg': 'off'})
        else:
            _raise_error_iface(iface, 'autoneg', _CONFIG_TRUE + _CONFIG_FALSE)

    if 'duplex' in opts:
        valid = ['full', 'half']
        if opts['duplex'] in valid:
            config.update({'duplex': opts['duplex']})
        else:
            _raise_error_iface(iface, 'duplex', valid)

    if 'speed' in opts:
        valid = ['10', '100', '1000', '10000']
        if str(opts['speed']) in valid:
            config.update({'speed': opts['speed']})
        else:
            _raise_error_iface(iface, opts['speed'], valid)

    valid = _CONFIG_TRUE + _CONFIG_FALSE
    for option in ('rx', 'tx', 'sg', 'tso', 'ufo', 'gso', 'gro', 'lro'):
        if option in opts:
            if opts[option] in _CONFIG_TRUE:
                config.update({option: 'on'})
            elif opts[option] in _CONFIG_FALSE:
                config.update({option: 'off'})
            else:
                _raise_error_iface(iface, option, valid)

    return config


def _parse_settings_bond(opts, iface):
    '''
    Filters given options and outputs valid settings for requested
    operation. If an option has a value that is not expected, this
    function will log what the Interface, Setting and what it was
    expecting.
    '''

    bond_def = {
        # 803.ad aggregation selection logic
        # 0 for stable (default)
        # 1 for bandwidth
        # 2 for count
        'ad_select': '0',
        # Max number of transmit queues (default = 16)
        'tx_queues': '16',
        # Link monitoring in milliseconds. Most NICs support this
        'miimon': '100',
        # ARP interval in milliseconds
        'arp_interval': '250',
        # Delay before considering link down in milliseconds (miimon * 2)
        'downdelay': '200',
        # lacp_rate 0: Slow - every 30 seconds
        # lacp_rate 1: Fast - every 1 second
        'lacp_rate': '0',
        # Max bonds for this driver
        'max_bonds': '1',
        # Specifies the time, in milliseconds, to wait before
        # enabling a slave after a link recovery has been
        # detected. Only used with miimon.
        'updelay': '0',
        # Used with miimon.
        # On: driver sends mii
        # Off: ethtool sends mii
        'use_carrier': 'on',
        # Default. Don't change unless you know what you are doing.
        'xmit_hash_policy': 'layer2',
    }

    if opts['mode'] in ['balance-rr', '0']:
        log.info(
            'Device: {0} Bonding Mode: load balancing (round-robin)'.format(
                iface
            )
        )
        return _parse_settings_bond_0(opts, iface, bond_def)
    elif opts['mode'] in ['active-backup', '1']:
        log.info(
            'Device: {0} Bonding Mode: fault-tolerance (active-backup)'.format(
                iface
            )
        )
        return _parse_settings_bond_1(opts, iface, bond_def)
    elif opts['mode'] in ['balance-xor', '2']:
        log.info(
            'Device: {0} Bonding Mode: load balancing (xor)'.format(iface)
        )
        return _parse_settings_bond_2(opts, iface, bond_def)
    elif opts['mode'] in ['broadcast', '3']:
        log.info(
            'Device: {0} Bonding Mode: fault-tolerance (broadcast)'.format(
                iface
            )
        )
        return _parse_settings_bond_3(opts, iface, bond_def)
    elif opts['mode'] in ['802.3ad', '4']:
        log.info(
            'Device: {0} Bonding Mode: IEEE 802.3ad Dynamic link '
            'aggregation'.format(iface)
        )
        return _parse_settings_bond_4(opts, iface, bond_def)
    elif opts['mode'] in ['balance-tlb', '5']:
        log.info(
            'Device: {0} Bonding Mode: transmit load balancing'.format(iface)
        )
        return _parse_settings_bond_5(opts, iface, bond_def)
    elif opts['mode'] in ['balance-alb', '6']:
        log.info(
            'Device: {0} Bonding Mode: adaptive load balancing'.format(iface)
        )
        return _parse_settings_bond_6(opts, iface, bond_def)
    else:
        valid = [
            '0', '1', '2', '3', '4', '5', '6',
            'balance-rr', 'active-backup', 'balance-xor',
            'broadcast', '802.3ad', 'balance-tlb', 'balance-alb'
        ]
        _raise_error_iface(iface, 'mode', valid)


def _parse_settings_bond_0(opts, iface, bond_def):
    '''
    Filters given options and outputs valid settings for bond0.
    If an option has a value that is not expected, this
    function will log what the Interface, Setting and what it was
    expecting.
    '''
    bond = {'mode': '0'}

    # ARP targets in n.n.n.n form
    valid = ['list of ips (up to 16)']
    if 'arp_ip_target' in opts:
        if isinstance(opts['arp_ip_target'], list):
            if 1 <= len(opts['arp_ip_target']) <= 16:
                bond.update({'arp_ip_target': []})
                for ip in opts['arp_ip_target']:  # pylint: disable=C0103
                    bond['arp_ip_target'].append(ip)
            else:
                _raise_error_iface(iface, 'arp_ip_target', valid)
        else:
            _raise_error_iface(iface, 'arp_ip_target', valid)
    else:
        _raise_error_iface(iface, 'arp_ip_target', valid)

    if 'arp_interval' in opts:
        try:
            int(opts['arp_interval'])
            bond.update({'arp_interval': opts['arp_interval']})
        except ValueError:
            _raise_error_iface(iface, 'arp_interval', ['integer'])
    else:
        _log_default_iface(iface, 'arp_interval', bond_def['arp_interval'])
        bond.update({'arp_interval': bond_def['arp_interval']})

    return bond


def _parse_settings_bond_1(opts, iface, bond_def):

    '''
    Filters given options and outputs valid settings for bond1.
    If an option has a value that is not expected, this
    function will log what the Interface, Setting and what it was
    expecting.
    '''
    bond = {'mode': '1'}

    for binding in ['miimon', 'downdelay', 'updelay']:
        if binding in opts:
            try:
                int(opts[binding])
                bond.update({binding: opts[binding]})
            except ValueError:
                _raise_error_iface(iface, binding, ['integer'])
        else:
            _log_default_iface(iface, binding, bond_def[binding])
            bond.update({binding: bond_def[binding]})

    if 'use_carrier' in opts:
        if opts['use_carrier'] in _CONFIG_TRUE:
            bond.update({'use_carrier': 'on'})
        elif opts['use_carrier'] in _CONFIG_FALSE:
            bond.update({'use_carrier': 'off'})
        else:
            valid = _CONFIG_TRUE + _CONFIG_FALSE
            _raise_error_iface(iface, 'use_carrier', valid)
    else:
        _log_default_iface(iface, 'use_carrier', bond_def['use_carrier'])
        bond.update({'use_carrier': bond_def['use_carrier']})

    return bond


def _parse_settings_bond_2(opts, iface, bond_def):
    '''
    Filters given options and outputs valid settings for bond2.
    If an option has a value that is not expected, this
    function will log what the Interface, Setting and what it was
    expecting.
    '''

    bond = {'mode': '2'}

    valid = ['list of ips (up to 16)']
    if 'arp_ip_target' in opts:
        if isinstance(opts['arp_ip_target'], list):
            if 1 <= len(opts['arp_ip_target']) <= 16:
                bond.update({'arp_ip_target': []})
                for ip in opts['arp_ip_target']:  # pylint: disable=C0103
                    bond['arp_ip_target'].append(ip)
            else:
                _raise_error_iface(iface, 'arp_ip_target', valid)
        else:
            _raise_error_iface(iface, 'arp_ip_target', valid)
    else:
        _raise_error_iface(iface, 'arp_ip_target', valid)

    if 'arp_interval' in opts:
        try:
            int(opts['arp_interval'])
            bond.update({'arp_interval': opts['arp_interval']})
        except ValueError:
            _raise_error_iface(iface, 'arp_interval', ['integer'])
    else:
        _log_default_iface(iface, 'arp_interval', bond_def['arp_interval'])
        bond.update({'arp_interval': bond_def['arp_interval']})

    if 'primary' in opts:
        bond.update({'primary': opts['primary']})

    if 'hashing-algorithm' in opts:
        valid = ['layer2', 'layer2+3', 'layer3+4']
        if opts['hashing-algorithm'] in valid:
            bond.update({'xmit_hash_policy': opts['hashing-algorithm']})
        else:
            _raise_error_iface(iface, 'hashing-algorithm', valid)

    return bond


def _parse_settings_bond_3(opts, iface, bond_def):

    '''
    Filters given options and outputs valid settings for bond3.
    If an option has a value that is not expected, this
    function will log what the Interface, Setting and what it was
    expecting.
    '''
    bond = {'mode': '3'}

    for binding in ['miimon', 'downdelay', 'updelay']:
        if binding in opts:
            try:
                int(opts[binding])
                bond.update({binding: opts[binding]})
            except ValueError:
                _raise_error_iface(iface, binding, ['integer'])
        else:
            _log_default_iface(iface, binding, bond_def[binding])
            bond.update({binding: bond_def[binding]})

    if 'use_carrier' in opts:
        if opts['use_carrier'] in _CONFIG_TRUE:
            bond.update({'use_carrier': 'on'})
        elif opts['use_carrier'] in _CONFIG_FALSE:
            bond.update({'use_carrier': 'off'})
        else:
            valid = _CONFIG_TRUE + _CONFIG_FALSE
            _raise_error_iface(iface, 'use_carrier', valid)
    else:
        _log_default_iface(iface, 'use_carrier', bond_def['use_carrier'])
        bond.update({'use_carrier': bond_def['use_carrier']})

    return bond


def _parse_settings_bond_4(opts, iface, bond_def):
    '''
    Filters given options and outputs valid settings for bond4.
    If an option has a value that is not expected, this
    function will log what the Interface, Setting and what it was
    expecting.
    '''

    bond = {'mode': '4'}

    for binding in ['miimon', 'downdelay', 'updelay', 'lacp_rate', 'ad_select']:
        if binding in opts:
            if binding == 'lacp_rate':
                if opts[binding] == 'fast':
                    opts.update({binding: '1'})
                if opts[binding] == 'slow':
                    opts.update({binding: '0'})
                valid = ['fast', '1', 'slow', '0']
            else:
                valid = ['integer']
            try:
                int(opts[binding])
                bond.update({binding: opts[binding]})
            except ValueError:
                _raise_error_iface(iface, binding, valid)
        else:
            _log_default_iface(iface, binding, bond_def[binding])
            bond.update({binding: bond_def[binding]})

    if 'use_carrier' in opts:
        if opts['use_carrier'] in _CONFIG_TRUE:
            bond.update({'use_carrier': 'on'})
        elif opts['use_carrier'] in _CONFIG_FALSE:
            bond.update({'use_carrier': 'off'})
        else:
            valid = _CONFIG_TRUE + _CONFIG_FALSE
            _raise_error_iface(iface, 'use_carrier', valid)
    else:
        _log_default_iface(iface, 'use_carrier', bond_def['use_carrier'])
        bond.update({'use_carrier': bond_def['use_carrier']})

    if 'hashing-algorithm' in opts:
        valid = ['layer2', 'layer2+3', 'layer3+4']
        if opts['hashing-algorithm'] in valid:
            bond.update({'xmit_hash_policy': opts['hashing-algorithm']})
        else:
            _raise_error_iface(iface, 'hashing-algorithm', valid)

    return bond


def _parse_settings_bond_5(opts, iface, bond_def):

    '''
    Filters given options and outputs valid settings for bond5.
    If an option has a value that is not expected, this
    function will log what the Interface, Setting and what it was
    expecting.
    '''
    bond = {'mode': '5'}

    for binding in ['miimon', 'downdelay', 'updelay']:
        if binding in opts:
            try:
                int(opts[binding])
                bond.update({binding: opts[binding]})
            except ValueError:
                _raise_error_iface(iface, binding, ['integer'])
        else:
            _log_default_iface(iface, binding, bond_def[binding])
            bond.update({binding: bond_def[binding]})

    if 'use_carrier' in opts:
        if opts['use_carrier'] in _CONFIG_TRUE:
            bond.update({'use_carrier': 'on'})
        elif opts['use_carrier'] in _CONFIG_FALSE:
            bond.update({'use_carrier': 'off'})
        else:
            valid = _CONFIG_TRUE + _CONFIG_FALSE
            _raise_error_iface(iface, 'use_carrier', valid)
    else:
        _log_default_iface(iface, 'use_carrier', bond_def['use_carrier'])
        bond.update({'use_carrier': bond_def['use_carrier']})

    return bond


def _parse_settings_bond_6(opts, iface, bond_def):

    '''
    Filters given options and outputs valid settings for bond6.
    If an option has a value that is not expected, this
    function will log what the Interface, Setting and what it was
    expecting.
    '''
    bond = {'mode': '6'}

    for binding in ['miimon', 'downdelay', 'updelay']:
        if binding in opts:
            try:
                int(opts[binding])
                bond.update({binding: opts[binding]})
            except ValueError:
                _raise_error_iface(iface, binding, ['integer'])
        else:
            _log_default_iface(iface, binding, bond_def[binding])
            bond.update({binding: bond_def[binding]})

    if 'use_carrier' in opts:
        if opts['use_carrier'] in _CONFIG_TRUE:
            bond.update({'use_carrier': 'on'})
        elif opts['use_carrier'] in _CONFIG_FALSE:
            bond.update({'use_carrier': 'off'})
        else:
            valid = _CONFIG_TRUE + _CONFIG_FALSE
            _raise_error_iface(iface, 'use_carrier', valid)
    else:
        _log_default_iface(iface, 'use_carrier', bond_def['use_carrier'])
        bond.update({'use_carrier': bond_def['use_carrier']})

    return bond


def _parse_bridge_opts(opts, iface):
    '''
    Filters given options and outputs valid settings for BRIDGEING_OPTS
    If an option has a value that is not expected, this
    function will log what the Interface, Setting and what it was
    expecting.
    '''
    config = {}

    if 'ports' in opts:
        config.update({'ports': opts['ports']})

    for opt in ['ageing', 'fd', 'gcint', 'hello', 'maxage']:
        if opt in opts:
            try:
                float(opts[opt])
                config.update({opt: opts[opt]})
            except ValueError:
                _raise_error_iface(iface, opt, ['float'])

    for opt in ['bridgeprio', 'maxwait']:
        if opt in opts:
            if isinstance(opts[opt], int):
                config.update({opt: opts[opt]})
            else:
                _raise_error_iface(iface, opt, ['integer'])

    if 'hw' in opts:
        # match 12 hex digits with either : or - as separators between pairs
        if re.match("[0-9a-f]{2}([-:])[0-9a-f]{2}(\\1[0-9a-f]{2}){4}$",
                    opts['hw'].lower()):
            config.update({'hw': opts['hw']})
        else:
            _raise_error_iface(iface, 'hw', ['valid MAC address'])

    for opt in ['pathcost', 'portprio']:
        if opt in opts:
            try:
                port, cost_or_prio = opts[opt].split()
                int(cost_or_prio)
                config.update({opt: '{0} {1}'.format(port, cost_or_prio)})
            except ValueError:
                _raise_error_iface(iface, opt, ['interface integer'])

    if 'stp' in opts:
        if opts['stp'] in _CONFIG_TRUE:
            config.update({'stp': 'on'})
        elif opts['stp'] in _CONFIG_FALSE:
            config.update({'stp': 'off'})
        else:
            _raise_error_iface(iface, 'stp', _CONFIG_TRUE + _CONFIG_FALSE)

    if 'waitport' in opts:
        if isinstance(opts['waitport'], int):
            config.update({'waitport': opts['waitport']})
        else:
            values = opts['waitport'].split()
            time = values.pop(0)
            if time.isdigit() and values:
                config.update({'waitport': '{0} {1}'.format(time, ' '.join(values))})
            else:
                _raise_error_iface(iface, opt, ['integer [interfaces]'])

    return config


def _parse_settings_eth(opts, iface_type, enabled, iface):
    '''
    Filters given options and outputs valid settings for a
    network interface.
    '''
    adapters = {}
    adapters[iface] = {}

    adapters[iface]['type'] = iface_type

    adapters[iface]['data'] = {}
    adapters[iface]['data']['inet'] = {}

    if enabled:
        adapters[iface]['enabled'] = True

    adapters[iface]['data']['inet']['inet_type'] = 'inet'

    if iface_type not in ['bridge']:
        tmp_ethtool = _parse_ethtool_opts(opts, iface)
        if tmp_ethtool:
            ethtool = {}
            for item in tmp_ethtool:
                ethtool[_ETHTOOL_CONFIG_OPTS[item]] = tmp_ethtool[item]

            adapters[iface]['data']['inet']['ethtool'] = ethtool
            # return a list of sorted keys to ensure consistent order
            adapters[iface]['data']['inet']['ethtool_keys'] = sorted(ethtool.keys())

    if iface_type == 'bond':
        bonding = _parse_settings_bond(opts, iface)
        if bonding:
            adapters[iface]['data']['inet']['bonding'] = bonding
            adapters[iface]['data']['inet']['bonding']['slaves'] = opts['slaves']
            adapters[iface]['data']['inet']['bonding_keys'] = sorted(bonding.keys())

    if iface_type == 'slave':
        adapters[iface]['master'] = opts['master']

    if iface_type == 'vlan':
        adapters[iface]['data']['inet']['vlan_raw_device'] = re.sub(r'\.\d*', '', iface)

    if iface_type == 'bridge':
        bridgeing = _parse_bridge_opts(opts, iface)
        if bridgeing:
            adapters[iface]['data']['inet']['bridgeing'] = bridgeing
            adapters[iface]['data']['inet']['bridgeing_keys'] = sorted(bridgeing.keys())

    if 'proto' in opts:
        valid = ['bootp', 'dhcp', 'none', 'static', 'manual', 'loopback']
        if opts['proto'] in valid:
            # no 'none' proto for Debian, set to static
            if opts['proto'] == 'none':
                adapters[iface]['data']['inet']['proto'] = 'static'
            else:
                adapters[iface]['data']['inet']['proto'] = opts['proto']
        else:
            _raise_error_iface(iface, opts['proto'], valid)

    if 'ipaddr' in opts:
        adapters[iface]['data']['inet']['address'] = opts['ipaddr']

    for opt in ['gateway', 'mtu', 'netmask', 'network']:
        if opt in opts:
            adapters[iface]['data']['inet'][opt] = opts[opt]

    if 'dns' in opts:
        adapters[iface]['data']['inet']['dns'] = opts['dns']

    for opt in ['up_cmds', 'pre_up_cmds', 'post_up_cmds']:
        if opt in opts:
            adapters[iface]['data']['inet'][opt] = opts[opt]

    for opt in ['down_cmds', 'pre_down_cmds', 'post_down_cmds']:
        if opt in opts:
            adapters[iface]['data']['inet'][opt] = opts[opt]

    if 'enable_ipv6' in opts and opts['enable_ipv6']:
        #adapters[iface]['data'].append({})
        adapters[iface]['data']['inet6'] = {}
        adapters[iface]['data']['inet6']['inet_type'] = 'inet6'
        adapters[iface]['data']['inet6']['netmask'] = '64'

        if 'iface_type' in opts and opts['iface_type'] == 'vlan':
            adapters[iface]['data']['inet6']['vlan_raw_device'] = re.sub(r'\.\d*', '', iface)

        if 'ipv6proto' in opts:
            adapters[iface]['data']['inet6']['proto'] = opts['ipv6proto']

        if 'ipv6addr' in opts:
            adapters[iface]['data']['inet6']['address'] = opts['ipv6addr']

        if 'ipv6netmask' in opts:
            adapters[iface]['data']['inet6']['netmask'] = opts['ipv6netmask']

        if 'ipv6gateway' in opts:
            adapters[iface]['data']['inet6']['gateway'] = opts['ipv6gateway']

    return adapters


def _parse_network_settings(opts, current):
    '''
    Filters given options and outputs valid settings for
    the global network settings file.
    '''
    # Normalize keys
    opts = dict((k.lower(), v) for (k, v) in opts.iteritems())
    current = dict((k.lower(), v) for (k, v) in current.iteritems())
    result = {}

    valid = _CONFIG_TRUE + _CONFIG_FALSE
    if not 'enabled' in opts:
        try:
            opts['networking'] = current['networking']
            _log_default_network('networking', current['networking'])
        except ValueError:
            _raise_error_network('networking', valid)
    else:
        opts['networking'] = opts['enabled']

    if opts['networking'] in valid:
        if opts['networking'] in _CONFIG_TRUE:
            result['networking'] = 'yes'
        elif opts['networking'] in _CONFIG_FALSE:
            result['networking'] = 'no'
    else:
        _raise_error_network('networking', valid)

    if not 'hostname' in opts:
        try:
            opts['hostname'] = current['hostname']
            _log_default_network('hostname', current['hostname'])
        except ValueError:
            _raise_error_network('hostname', ['server1.example.com'])

    if opts['hostname']:
        result['hostname'] = opts['hostname']
    else:
        _raise_error_network('hostname', ['server1.example.com'])

    #if 'nozeroconf' in opts:
    #    if opts['nozeroconf'] in valid:
    #        if opts['nozeroconf'] in _CONFIG_TRUE:
    #            result['nozeroconf'] = 'true'
    #        elif opts['nozeroconf'] in _CONFIG_FALSE:
    #            result['nozeroconf'] = 'false'
    #    else:
    #        _raise_error_network('nozeroconf', valid)

    #for opt in opts:
    #    if opt not in ['networking', 'hostname', 'nozeroconf']:
    #        result[opt] = opts[opt]
    return result


def _parse_routes(iface, opts):
    '''
    Filters given options and outputs valid settings for
    the route settings file.
    '''
    # Normalize keys
    opts = dict((k.lower(), v) for (k, v) in opts.iteritems())
    result = {}
    if not 'routes' in opts:
        _raise_error_routes(iface, 'routes', 'List of routes')

    for opt in opts:
        result[opt] = opts[opt]

    return result


def _write_file(iface, data, folder, pattern):
    '''
    Writes a file to disk
    '''
    filename = os.path.join(folder, pattern.format(iface))
    if not os.path.exists(folder):
        msg = '{0} cannot be written. {1} does not exist'
        msg = msg.format(filename, folder)
        log.error(msg)
        raise AttributeError(msg)
    fout = salt.utils.fopen(filename, 'w')
    fout.write(data)
    fout.close()

    return filename


def _write_file_routes(iface, data, folder, pattern):
    '''
    Writes a file to disk
    '''
    filename = os.path.join(folder, pattern.format(iface))
    if not os.path.exists(folder):
        msg = '{0} cannot be written. {1} does not exist'
        msg = msg.format(filename, folder)
        log.error(msg)
        raise AttributeError(msg)
    fout = salt.utils.fopen(filename, 'w')
    fout.write(data)
    fout.close()

    __salt__['file.set_mode'](filename, '0755')
    return filename


def _write_file_network(data, filename, create=False):
    '''
    Writes a file to disk
    If file does not exist, only create if create
    argument is True
    '''
    if not os.path.exists(filename) and not create:
        msg = '{0} cannot be written. {0} does not exist\
                and create is set to False'
        msg = msg.format(filename)
        log.error(msg)
        raise AttributeError(msg)
    fout = salt.utils.fopen(filename, 'w')
    fout.write(data)

    fout.close()


def _read_temp(data):
    '''
    Return what would be written to disk
    '''
    tout = StringIO.StringIO()
    tout.write(data)
    tout.seek(0)
    output = tout.readlines()
    tout.close()

    return output


def _read_temp_ifaces(iface, data):
    '''
    Return what would be written to disk for interfaces
    '''
    try:
        template = JINJA.get_template('debian_eth.jinja')
    except jinja2.exceptions.TemplateNotFound:
        log.error('Could not load template debian_eth.jinja')
        return ''

    ifcfg = template.render({'name': iface, 'data': data})
    # Return as a array so the difflib works
    return [item + '\n' for item in ifcfg.split('\n')]


def _write_file_ifaces(iface, data):
    '''
    Writes a file to disk
    '''
    try:
        template = JINJA.get_template('debian_eth.jinja')
    except jinja2.exceptions.TemplateNotFound:
        log.error('Could not load template debian_eth.jinja')
        return ''

    adapters = _parse_interfaces()
    adapters[iface] = data

    ifcfg = ''
    for adapter in adapters:
        if 'type' in adapters[adapter] and adapters[adapter]['type'] == 'slave':
            # Override values so the interfaces file is correct
            adapters[adapter]['enabled'] = False
            adapters[adapter]['data']['inet']['inet_type'] = 'inet'
            adapters[adapter]['data']['inet']['proto'] = 'manual'

        tmp = template.render({'name': adapter, 'data': adapters[adapter]})
        ifcfg = tmp + ifcfg
        if adapter == iface:
            saved_ifcfg = tmp

    filename = _DEB_NETWORK_FILE
    if not os.path.exists(os.path.dirname(filename)):
        msg = '{0} cannot be written.'
        msg = msg.format(os.path.dirname(filename))
        log.error(msg)
        raise AttributeError(msg)
    fout = salt.utils.fopen(filename, 'w')
    fout.write(ifcfg)
    fout.close()

    # Return as a array so the difflib works
    return saved_ifcfg.split('\n')


def build_bond(iface, **settings):
    '''
    Create a bond script in /etc/modprobe.d with the passed settings
    and load the bonding kernel module.

    CLI Example:

    .. code-block:: bash

        salt '*' ip.build_bond bond0 mode=balance-alb
    '''
    deb_major = __grains__['osrelease'][:1]

    opts = _parse_settings_bond(settings, iface)
    try:
        template = JINJA.get_template('conf.jinja')
    except jinja2.exceptions.TemplateNotFound:
        log.error('Could not load template conf.jinja')
        return ''
    data = template.render({'name': iface, 'bonding': opts})

    if settings['test']:
        return _read_temp(data)

    _write_file(iface, data, _DEB_NETWORK_CONF_FILES, '{0}.conf'.format(iface))
    path = os.path.join(_DEB_NETWORK_CONF_FILES, '{0}.conf'.format(iface))
    if deb_major == '5':
        __salt__['cmd.run'](
            'sed -i -e "/^alias\\s{0}.*/d" /etc/modprobe.conf'.format(iface)
        )
        __salt__['cmd.run'](
            'sed -i -e "/^options\\s{0}.*/d" /etc/modprobe.conf'.format(iface)
        )
        __salt__['cmd.run']('cat {0} >> /etc/modprobe.conf'.format(path))

    # Load kernel module
    __salt__['kmod.load']('bonding')

    # install ifenslave-2.6
    __salt__['pkg.install']('ifenslave-2.6')

    return _read_file(path)


def build_interface(iface, iface_type, enabled, **settings):
    '''
    Build an interface script for a network interface.

    CLI Example:

    .. code-block:: bash

        salt '*' ip.build_interface eth0 eth <settings>
    '''

    iface = iface.lower()
    iface_type = iface_type.lower()

    if iface_type not in _IFACE_TYPES:
        _raise_error_iface(iface, iface_type, _IFACE_TYPES)

    if iface_type == 'slave':
        settings['slave'] = 'yes'
        if 'master' not in settings:
            msg = 'master is a required setting for slave interfaces'
            log.error(msg)
            raise AttributeError(msg)

    if iface_type == 'vlan':
        settings['vlan'] = 'yes'

    if iface_type is 'bond':
        if 'slaves' not in settings:
            msg = 'slaves is a required setting for bond interfaces'
            log.error(msg)
            raise AttributeError(msg)

    if iface_type == 'bridge':
        if 'ports' not in settings:
            msg = 'ports is a required setting for bridge interfaces'
            log.error(msg)
            raise AttributeError(msg)
        __salt__['pkg.install']('bridge-utils')

    if iface_type in ['eth', 'bond', 'bridge', 'slave', 'vlan']:
        opts = _parse_settings_eth(settings, iface_type, enabled, iface)

    if 'test' in settings and settings['test']:
        return _read_temp_ifaces(iface, opts[iface])

    ifcfg = _write_file_ifaces(iface, opts[iface])

    # ensure lines in list end with newline, so difflib works
    return [item + '\n' for item in ifcfg]


def build_routes(iface, **settings):
    '''
    Add route scripts for a network interface using up commands.

    CLI Example:

    .. code-block:: bash

        salt '*' ip.build_routes eth0 <settings>
    '''

    iface = iface.lower()
    opts = _parse_routes(iface, settings)
    try:
        template = JINJA.get_template('route_eth.jinja')
    except jinja2.exceptions.TemplateNotFound:
        log.error('Could not load template route_eth.jinja')
        return ''

    add_routecfg = template.render(route_type='add', routes=opts['routes'], iface=iface)

    del_routecfg = template.render(route_type='del', routes=opts['routes'], iface=iface)

    if 'test' in settings and settings['test']:
        return _read_temp(add_routecfg + del_routecfg)

    filename = _write_file_routes(iface, add_routecfg, _DEB_NETWORK_UP_DIR, 'route-{0}')
    results = _read_file(filename)

    filename = _write_file_routes(iface, del_routecfg, _DEB_NETWORK_DOWN_DIR, 'route-{0}')
    results += _read_file(filename)

    return results


def down(iface, iface_type):
    '''
    Shutdown a network interface

    CLI Example:

    .. code-block:: bash

        salt '*' ip.down eth0
    '''
    # Slave devices are controlled by the master.
    if iface_type not in ['slave']:
        return __salt__['cmd.run']('ifdown {0}'.format(iface))
    return None


def get_bond(iface):
    '''
    Return the content of a bond script

    CLI Example:

    .. code-block:: bash

        salt '*' ip.get_bond bond0
    '''
    path = os.path.join(_DEB_NETWORK_CONF_FILES, '{0}.conf'.format(iface))
    return _read_file(path)


def get_interface(iface):
    '''
    Return the contents of an interface script

    CLI Example:

    .. code-block:: bash

        salt '*' ip.get_interface eth0
    '''

    adapters = _parse_interfaces()
    if iface in adapters:
        try:
            template = JINJA.get_template('debian_eth.jinja')
        except jinja2.exceptions.TemplateNotFound:
            log.error('Could not load template debian_eth.jinja')
            return ''

        ifcfg = template.render({'name': iface, 'data': adapters[iface]})

        # ensure lines in list end with newline, so difflib works
        return [item + '\n' for item in ifcfg.split('\n')]
    else:
        return []


def up(iface, iface_type):  # pylint: disable=C0103
    '''
    Start up a network interface

    CLI Example:

    .. code-block:: bash

        salt '*' ip.up eth0
    '''
    # Slave devices are controlled by the master.
    if iface_type not in ['slave']:
        return __salt__['cmd.run']('ifup {0}'.format(iface))
    return None


def get_network_settings():
    '''
    Return the contents of the global network script.

    CLI Example:

    .. code-block:: bash

        salt '*' ip.get_network_settings
    '''

    settings = _parse_current_network_settings()

    try:
        template = JINJA.get_template('network.jinja')
    except jinja2.exceptions.TemplateNotFound:
        log.error('Could not load template network.jinja')
        return ''

    network = template.render(settings)
    return _read_temp(network)


def get_routes(iface):
    '''
    Return the routes for the interface

    CLI Example:

    .. code-block:: bash

        salt '*' ip.get_interface eth0
    '''

    filename = os.path.join(_DEB_NETWORK_UP_DIR, 'route-{0}'.format(iface))
    results = _read_file(filename)

    filename = os.path.join(_DEB_NETWORK_DOWN_DIR, 'route-{0}'.format(iface))
    results += _read_file(filename)

    return results


def apply_network_settings(**settings):
    '''
    Apply global network configuration.

    CLI Example:

    .. code-block:: bash

        salt '*' ip.apply_network_settings
    '''
    if not 'require_reboot' in settings:
        settings['require_reboot'] = False

    if settings['require_reboot'] in _CONFIG_TRUE:
        log.warning(
            'The network state sls is requiring a reboot of the system to '
            'properly apply network configuration.'
        )
        return True
    else:
        return __salt__['service.restart']('networking')


def build_network_settings(**settings):
    '''
    Build the global network script.

    CLI Example:

    .. code-block:: bash

        salt '*' ip.build_network_settings <settings>
    '''
    # Read current configuration and store default values
    current_network_settings = _parse_current_network_settings()

    # Build settings
    log.debug("settings {0}".format(settings))
    opts = _parse_network_settings(settings, current_network_settings)
    try:
        template = JINJA.get_template('network.jinja')
    except jinja2.exceptions.TemplateNotFound:
        log.error('Could not load template network.jinja')
        return ''
    network = template.render(opts)

    if settings['test']:
        return _read_temp(network)

<<<<<<< HEAD
=======
    # Write settings
    _write_file_network(network, _DEB_NETWORKING_FILE, True)

>>>>>>> 9d0722d6
    # Ubuntu has moved away from /etc/default/networking
    # beginning with the 12.04 release so we disable or enable
    # the networking related services on boot
    if __grains__['osfullname'] == 'Ubuntu':
        osmajor = __grains__['osrelease'].split('.')[0]
        if int(osmajor) >= 12:
            if opts['networking'] == 'yes':
                service_cmd = 'service.enable'
            else:
                service_cmd = 'service.disable'

            if __salt__['service.available']("NetworkManager"):
                __salt__[service_cmd]("NetworkManager")

            if __salt__['service.available']("networking"):
                __salt__[service_cmd]("networking")
<<<<<<< HEAD
        else:
            # Write settings
            _write_file_network(network, _DEB_NETWORKING_FILE, True)
    else:
        # Write settings
        _write_file_network(network, _DEB_NETWORKING_FILE, True)
=======
>>>>>>> 9d0722d6

    # Write hostname to /etc/hostname
    sline = opts['hostname'].split('.', 1)
    hostname = "{0}\n" . format(sline[0])
    _write_file_network(hostname, _DEB_HOSTNAME_FILE)

    # Write domainname to /etc/resolv.conf
    if len(sline) > 0:
        domainname = sline[1]

        contents = _parse_resolve()
        pattern = r"domain\s+(?P<domain_name>\S+)"
        prog = re.compile(pattern)
        new_contents = []
        found_domain = False
        for item in contents:
            match = prog.match(item)
            if match:
                new_contents.append("domain {0}\n" . format(domainname))
                found_domain = True
            else:
                new_contents.append(item)

        # Not found add to beginning
        if not found_domain:
            new_contents.insert(0, "domain {0}\n" . format(domainname))

        new_resolv = "".join(new_contents)

        _write_file_network(new_resolv, _DEB_RESOLV_FILE)

    try:
        template = JINJA.get_template('network.jinja')
    except jinja2.exceptions.TemplateNotFound:
        log.error('Could not load template network.jinja')
        return ''

    network = template.render(opts)
    return _read_temp(network)<|MERGE_RESOLUTION|>--- conflicted
+++ resolved
@@ -1476,12 +1476,9 @@
     if settings['test']:
         return _read_temp(network)
 
-<<<<<<< HEAD
-=======
     # Write settings
     _write_file_network(network, _DEB_NETWORKING_FILE, True)
 
->>>>>>> 9d0722d6
     # Ubuntu has moved away from /etc/default/networking
     # beginning with the 12.04 release so we disable or enable
     # the networking related services on boot
@@ -1498,15 +1495,6 @@
 
             if __salt__['service.available']("networking"):
                 __salt__[service_cmd]("networking")
-<<<<<<< HEAD
-        else:
-            # Write settings
-            _write_file_network(network, _DEB_NETWORKING_FILE, True)
-    else:
-        # Write settings
-        _write_file_network(network, _DEB_NETWORKING_FILE, True)
-=======
->>>>>>> 9d0722d6
 
     # Write hostname to /etc/hostname
     sline = opts['hostname'].split('.', 1)
