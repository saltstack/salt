--- conflicted
+++ resolved
@@ -63,18 +63,10 @@
     if types is None:
         types = ["http", "https", "ftp"]
 
-<<<<<<< HEAD
-    servers = __utils__["reg.read_value"](
-        hive="HKEY_CURRENT_USER",
-        key=r"SOFTWARE\Microsoft\Windows\CurrentVersion\Internet Settings",
-        vname="ProxyServer",
-    )["vdata"]
-=======
     servers = __utils__['reg.read_value'](
         hive='HKEY_CURRENT_USER',
         key=r'SOFTWARE\Microsoft\Windows\CurrentVersion\Internet Settings',
         vname='ProxyServer')['vdata']
->>>>>>> 8abb7099
 
     if servers and "=" in servers:
         split = servers.split(";")
@@ -102,21 +94,10 @@
                     ret[proxy] = proxies[proxy]
 
     # Return enabled info
-<<<<<<< HEAD
-    ret["enabled"] = (
-        __utils__["reg.read_value"](
-            hive="HKEY_CURRENT_USER",
-            key=r"SOFTWARE\Microsoft\Windows\CurrentVersion\Internet Settings",
-            vname="ProxyEnable",
-        )["vdata"]
-        == 1
-    )
-=======
     ret['enabled'] = __utils__['reg.read_value'](
         hive='HKEY_CURRENT_USER',
         key=r'SOFTWARE\Microsoft\Windows\CurrentVersion\Internet Settings',
         vname='ProxyEnable')['vdata'] == 1
->>>>>>> 8abb7099
 
     return ret
 
@@ -129,21 +110,6 @@
 
     server_str = ""
     for t in types:
-<<<<<<< HEAD
-        server_str += "{0}={1}:{2};".format(t, server, port)
-
-    __utils__["reg.set_value"](
-        hive="HKEY_CURRENT_USER",
-        key=r"SOFTWARE\Microsoft\Windows\CurrentVersion\Internet Settings",
-        vname="ProxyServer",
-        vdata=server_str,
-    )
-
-    __utils__["reg.set_value"](
-        hive="HKEY_CURRENT_USER",
-        key=r"SOFTWARE\Microsoft\Windows\CurrentVersion\Internet Settings",
-        vname="ProxyEnable",
-=======
         server_str += '{0}={1}:{2};'.format(t, server, port)
 
     __utils__['reg.set_value'](
@@ -156,7 +122,6 @@
         hive='HKEY_CURRENT_USER',
         key=r'SOFTWARE\Microsoft\Windows\CurrentVersion\Internet Settings',
         vname='ProxyEnable',
->>>>>>> 8abb7099
         vdata=1,
         vtype="REG_DWORD",
     )
@@ -164,20 +129,11 @@
     if bypass_hosts is not None:
         bypass_hosts_str = "<local>;{0}".format(";".join(bypass_hosts))
 
-<<<<<<< HEAD
-        __utils__["reg.set_value"](
-            hive="HKEY_CURRENT_USER",
-            key=r"SOFTWARE\Microsoft\Windows\CurrentVersion\Internet Settings",
-            vname="ProxyOverride",
-            vdata=bypass_hosts_str,
-        )
-=======
         __utils__['reg.set_value'](
             hive='HKEY_CURRENT_USER',
             key=r'SOFTWARE\Microsoft\Windows\CurrentVersion\Internet Settings',
             vname='ProxyOverride',
             vdata=bypass_hosts_str)
->>>>>>> 8abb7099
 
     if import_winhttp:
         cmd = "netsh winhttp import proxy source=ie"
@@ -422,22 +378,12 @@
 
         salt '*' proxy.get_proxy_bypass
 
-<<<<<<< HEAD
-    """
-    if __grains__["os"] == "Windows":
-        reg_val = __utils__["reg.read_value"](
-            hive="HKEY_CURRENT_USER",
-            key=r"SOFTWARE\Microsoft\Windows\CurrentVersion\Internet Settings",
-            vname="ProxyOverride",
-        )["vdata"]
-=======
     '''
     if __grains__['os'] == 'Windows':
         reg_val = __utils__['reg.read_value'](
             hive='HKEY_CURRENT_USER',
             key=r'SOFTWARE\Microsoft\Windows\CurrentVersion\Internet Settings',
             vname='ProxyOverride')['vdata']
->>>>>>> 8abb7099
 
         # `reg.read_value` returns None if the key doesn't exist
         if reg_val is None:
