"""
Support for YUM/DNF

.. important::
    If you feel that Salt should be using this module to manage packages on a
    minion, and it is using a different module (or gives an error similar to
    *'pkg.install' is not available*), see :ref:`here
    <module-provider-override>`.

.. note::
    DNF is fully supported as of version 2015.5.10 and 2015.8.4 (partial
    support for DNF was initially added in 2015.8.0), and DNF is used
    automatically in place of YUM in Fedora 22 and newer.

.. versionadded:: 3003
    Support for ``tdnf`` on Photon OS.
"""


import configparser
import contextlib
import datetime
import fnmatch
import itertools
import logging
import os
import re
import string

import salt.utils.args
import salt.utils.data
import salt.utils.decorators.path
import salt.utils.environment
import salt.utils.files
import salt.utils.functools
import salt.utils.itertools
import salt.utils.lazy
import salt.utils.path
import salt.utils.pkg
import salt.utils.pkg.rpm
import salt.utils.systemd
import salt.utils.versions
from salt.exceptions import CommandExecutionError, MinionError, SaltInvocationError
from salt.utils.versions import LooseVersion as _LooseVersion

try:
    import yum

    HAS_YUM = True
except ImportError:
    HAS_YUM = False


log = logging.getLogger(__name__)

__HOLD_PATTERN = r"[\w+]+(?:[.-][^-]+)*"

PKG_ARCH_SEPARATOR = "."

# Define the module's virtual name
__virtualname__ = "pkg"


def __virtual__():
    """
    Confine this module to yum based systems
    """
    if __opts__.get("yum_provider") == "yumpkg_api":
        return (False, "Module yumpkg: yumpkg_api provider not available")
    try:
        os_grain = __grains__["os"].lower()
        os_family = __grains__["os_family"].lower()
    except Exception:  # pylint: disable=broad-except
        return (False, "Module yumpkg: no yum based system detected")

    enabled = (
        "amazon",
        "xcp",
        "xenserver",
        "virtuozzolinux",
        "virtuozzo",
        "issabel pbx",
        "openeuler",
    )

    if os_family == "redhat" or os_grain in enabled:
        if _yum() is None:
            return (False, "DNF nor YUM found")
        return __virtualname__
    return (False, "Module yumpkg: no yum based system detected")


def _strip_headers(output, *args):
    if not args:
        args_lc = (
            "installed packages",
            "available packages",
            "available upgrades",
            "updated packages",
            "upgraded packages",
        )
    else:
        args_lc = [x.lower() for x in args]
    ret = ""
    for line in salt.utils.itertools.split(output, "\n"):
        if line.lower() not in args_lc:
            ret += line + "\n"
    return ret


def _get_copr_repo(copr):
    copr = copr.split(":", 1)[1]
    copr = copr.split("/", 1)
    return "copr:copr.fedorainfracloud.org:{}:{}".format(copr[0], copr[1])


def _get_hold(line, pattern=__HOLD_PATTERN, full=True):
    """
    Resolve a package name from a line containing the hold expression. If the
    regex is not matched, None is returned.

    yum ==> 2:vim-enhanced-7.4.629-5.el6.*
    dnf ==> vim-enhanced-2:7.4.827-1.fc22.*
    """
    if full:
        if _yum() == "dnf":
            lock_re = r"({}-\S+)".format(pattern)
        else:
            lock_re = r"(\d+:{}-\S+)".format(pattern)
    else:
        if _yum() == "dnf":
            lock_re = r"({}-\S+)".format(pattern)
        else:
            lock_re = r"\d+:({}-\S+)".format(pattern)

    match = re.search(lock_re, line)
    if match:
        if not full:
            woarch = match.group(1).rsplit(".", 1)[0]
            worel = woarch.rsplit("-", 1)[0]
            return worel.rsplit("-", 1)[0]
        else:
            return match.group(1)
    return None


def _yum():
    """
    Determine package manager name (yum or dnf),
    depending on the executable existence in $PATH.
    """

    # Do import due to function clonning to kernelpkg_linux_yum mod
    import os

    def _check(file):
        return (
            os.path.exists(file)
            and os.access(file, os.F_OK | os.X_OK)
            and not os.path.isdir(file)
        )

    # allow calling function outside execution module
    try:
        context = __context__
    except NameError:
        context = {}

    contextkey = "yum_bin"
    if contextkey not in context:
        for dir in os.environ.get("PATH", os.defpath).split(os.pathsep):
            if _check(os.path.join(dir, "dnf")):
                context[contextkey] = "dnf"
                break
            elif _check(os.path.join(dir, "tdnf")):
                context[contextkey] = "tdnf"
                break
            elif _check(os.path.join(dir, "yum")):
                context[contextkey] = "yum"
                break
    return context.get(contextkey)


def _call_yum(args, **kwargs):
    """
    Call yum/dnf.
    """
    params = {
        "output_loglevel": "trace",
        "python_shell": False,
        "env": salt.utils.environment.get_module_environment(globals()),
    }
    params.update(kwargs)
    cmd = []
    if salt.utils.systemd.has_scope(__context__) and __salt__["config.get"](
        "systemd.scope", True
    ):
        cmd.extend(["systemd-run", "--scope"])
    cmd.append(_yum())
    cmd.extend(args)

    return __salt__["cmd.run_all"](cmd, **params)


def _yum_pkginfo(output):
    """
    Parse yum/dnf output (which could contain irregular line breaks if package
    names are long) retrieving the name, version, etc., and return a list of
    pkginfo namedtuples.
    """
    cur = {}
    keys = itertools.cycle(("name", "version", "repoid"))
    values = salt.utils.itertools.split(_strip_headers(output))
    osarch = __grains__["osarch"]
    for (key, value) in zip(keys, values):
        if key == "name":
            try:
                cur["name"], cur["arch"] = value.rsplit(".", 1)
            except ValueError:
                cur["name"] = value
                cur["arch"] = osarch
            cur["name"] = salt.utils.pkg.rpm.resolve_name(
                cur["name"], cur["arch"], osarch
            )
        else:
            if key == "version":
                # Suppport packages with no 'Release' parameter
                value = value.rstrip("-")
            elif key == "repoid":
                # Installed packages show a '@' at the beginning
                value = value.lstrip("@")
            cur[key] = value
            if key == "repoid":
                # We're done with this package, create the pkginfo namedtuple
                pkginfo = salt.utils.pkg.rpm.pkginfo(**cur)
                # Clear the dict for the next package
                cur = {}
                # Yield the namedtuple
                if pkginfo is not None:
                    yield pkginfo


def _versionlock_pkg(grains=None):
    """
    Determine versionlock plugin package name
    """
    if grains is None:
        grains = __grains__
    if _yum() == "dnf":
        if grains["os"].lower() == "fedora":
            return (
                "python3-dnf-plugin-versionlock"
                if int(grains.get("osrelease")) >= 26
                else "python3-dnf-plugins-extras-versionlock"
            )
        if int(grains.get("osmajorrelease")) >= 8:
            return "python3-dnf-plugin-versionlock"
        return "python2-dnf-plugin-versionlock"
    elif _yum() == "tdnf":
        raise SaltInvocationError("Cannot proceed, no versionlock for tdnf")
    else:
        return (
            "yum-versionlock"
            if int(grains.get("osmajorrelease")) == 5
            else "yum-plugin-versionlock"
        )


def _check_versionlock():
    """
    Ensure that the appropriate versionlock plugin is present
    """
    vl_plugin = _versionlock_pkg()
    if vl_plugin not in list_pkgs():
        raise SaltInvocationError(
            "Cannot proceed, {} is not installed.".format(vl_plugin)
        )


def _get_options(**kwargs):
    """
    Returns a list of options to be used in the yum/dnf command, based on the
    kwargs passed.
    """
    # Get repo options from the kwargs
    fromrepo = kwargs.pop("fromrepo", "")
    repo = kwargs.pop("repo", "")
    disablerepo = kwargs.pop("disablerepo", "")
    enablerepo = kwargs.pop("enablerepo", "")
    disableexcludes = kwargs.pop("disableexcludes", "")
    branch = kwargs.pop("branch", "")
    setopt = kwargs.pop("setopt", None)
    if setopt is None:
        setopt = []
    else:
        setopt = salt.utils.args.split_input(setopt)
    get_extra_options = kwargs.pop("get_extra_options", False)

    # Support old 'repo' argument
    if repo and not fromrepo:
        fromrepo = repo

    ret = []

    if fromrepo:
        log.info("Restricting to repo '%s'", fromrepo)
        ret.extend(["--disablerepo=*", "--enablerepo={}".format(fromrepo)])
    else:
        if disablerepo:
            targets = (
                [disablerepo] if not isinstance(disablerepo, list) else disablerepo
            )
            log.info("Disabling repo(s): %s", ", ".join(targets))
            ret.extend(["--disablerepo={}".format(x) for x in targets])
        if enablerepo:
            targets = [enablerepo] if not isinstance(enablerepo, list) else enablerepo
            log.info("Enabling repo(s): %s", ", ".join(targets))
            ret.extend(["--enablerepo={}".format(x) for x in targets])

    if disableexcludes:
        log.info("Disabling excludes for '%s'", disableexcludes)
        ret.append("--disableexcludes={}".format(disableexcludes))

    if branch:
        log.info("Adding branch '%s'", branch)
        ret.append("--branch={}".format(branch))

    for item in setopt:
        ret.extend(["--setopt", str(item)])

    if get_extra_options:
        # sorting here to make order uniform, makes unit testing more reliable
        for key in sorted(kwargs):
            if key.startswith("__"):
                continue
            value = kwargs[key]
            if isinstance(value, str):
                log.info("Found extra option --%s=%s", key, value)
                ret.append("--{}={}".format(key, value))
            elif value is True:
                log.info("Found extra option --%s", key)
                ret.append("--{}".format(key))
        if ret:
            log.info("Adding extra options: %s", ret)

    return ret


def _get_yum_config(strict_parser=True):
    """
    Returns a dict representing the yum config options and values.

    We try to pull all of the yum config options into a standard dict object.
    This is currently only used to get the reposdir settings, but could be used
    for other things if needed.

    If the yum python library is available, use that, which will give us all of
    the options, including all of the defaults not specified in the yum config.
    Additionally, they will all be of the correct object type.

    If the yum library is not available, we try to read the yum.conf
    directly ourselves with a minimal set of "defaults".
    """
    # in case of any non-fatal failures, these defaults will be used
    conf = {
        "reposdir": ["/etc/yum/repos.d", "/etc/yum.repos.d"],
    }

    if HAS_YUM:
        try:
            yb = yum.YumBase()
            yb.preconf.init_plugins = False
            for name, value in yb.conf.items():
                conf[name] = value
        except (AttributeError, yum.Errors.ConfigError) as exc:
            raise CommandExecutionError("Could not query yum config: {}".format(exc))
        except yum.Errors.YumBaseError as yum_base_error:
            raise CommandExecutionError(
                "Error accessing yum or rpmdb: {}".format(yum_base_error)
            )
    else:
        # fall back to parsing the config ourselves
        # Look for the config the same order yum does
        fn = None
        paths = (
            "/etc/yum/yum.conf",
            "/etc/yum.conf",
            "/etc/dnf/dnf.conf",
            "/etc/tdnf/tdnf.conf",
        )
        for path in paths:
            if os.path.exists(path):
                fn = path
                break

        if not fn:
            raise CommandExecutionError(
                "No suitable yum config file found in: {}".format(paths)
            )

        cp = configparser.ConfigParser(strict=strict_parser)
        try:
            cp.read(fn)
        except OSError as exc:
            raise CommandExecutionError("Unable to read from {}: {}".format(fn, exc))

        if cp.has_section("main"):
            for opt in cp.options("main"):
                if opt in ("reposdir", "commands", "excludes"):
                    # these options are expected to be lists
                    conf[opt] = [x.strip() for x in cp.get("main", opt).split(",")]
                else:
                    conf[opt] = cp.get("main", opt)
        else:
            log.warning(
                "Could not find [main] section in %s, using internal defaults", fn
            )

    return conf


def _get_yum_config_value(name, strict_config=True):
    """
    Look for a specific config variable and return its value
    """
    conf = _get_yum_config(strict_config)
    if name in conf.keys():
        return conf.get(name)
    return None


def _normalize_basedir(basedir=None, strict_config=True):
    """
    Takes a basedir argument as a string or a list. If the string or list is
    empty, then look up the default from the 'reposdir' option in the yum
    config.

    Returns a list of directories.
    """
    # if we are passed a string (for backward compatibility), convert to a list
    if isinstance(basedir, str):
        basedir = [x.strip() for x in basedir.split(",")]

    if basedir is None:
        basedir = []

    # nothing specified, so use the reposdir option as the default
    if not basedir:
        basedir = _get_yum_config_value("reposdir", strict_config)

    if not isinstance(basedir, list) or not basedir:
        raise SaltInvocationError("Could not determine any repo directories")

    return basedir


def normalize_name(name):
    """
    Strips the architecture from the specified package name, if necessary.
    Circumstances where this would be done include:

    * If the arch is 32 bit and the package name ends in a 32-bit arch.
    * If the arch matches the OS arch, or is ``noarch``.

    CLI Example:

    .. code-block:: bash

        salt '*' pkg.normalize_name zsh.x86_64
    """
    try:
        arch = name.rsplit(PKG_ARCH_SEPARATOR, 1)[-1]
        if arch not in salt.utils.pkg.rpm.ARCHES + ("noarch",):
            return name
    except ValueError:
        return name
    if arch in (__grains__["osarch"], "noarch") or salt.utils.pkg.rpm.check_32(
        arch, osarch=__grains__["osarch"]
    ):
        return name[: -(len(arch) + 1)]
    return name


def parse_arch(name):
    """
    Parse name and architecture from the specified package name.

    CLI Example:

    .. code-block:: bash

        salt '*' pkg.parse_arch zsh.x86_64
    """
    _name, _arch = None, None
    try:
        _name, _arch = name.rsplit(PKG_ARCH_SEPARATOR, 1)
    except ValueError:
        pass
    if _arch not in salt.utils.pkg.rpm.ARCHES + ("noarch",):
        _name = name
        _arch = None
    return {"name": _name, "arch": _arch}


def latest_version(*names, **kwargs):
    """
    Return the latest version of the named package available for upgrade or
    installation. If more than one package name is specified, a dict of
    name/version pairs is returned.

    If the latest version of a given package is already installed, an empty
    string will be returned for that package.

    A specific repo can be requested using the ``fromrepo`` keyword argument,
    and the ``disableexcludes`` option is also supported.

    .. versionadded:: 2014.7.0
        Support for the ``disableexcludes`` option

    CLI Example:

    .. code-block:: bash

        salt '*' pkg.latest_version <package name>
        salt '*' pkg.latest_version <package name> fromrepo=epel-testing
        salt '*' pkg.latest_version <package name> disableexcludes=main
        salt '*' pkg.latest_version <package1> <package2> <package3> ...
    """
    refresh = salt.utils.data.is_true(kwargs.pop("refresh", True))
    if len(names) == 0:
        return ""

    options = _get_options(**kwargs)

    # Refresh before looking for the latest version available
    if refresh:
        refresh_db(**kwargs)

    cur_pkgs = list_pkgs(versions_as_list=True)

    # Get available versions for specified package(s)
    cmd = ["--quiet"]
    cmd.extend(options)
    cmd.extend(["list", "available"])
    cmd.extend(names)
    out = _call_yum(cmd, ignore_retcode=True)
    if out["retcode"] != 0:
        if out["stderr"]:
            # Check first if this is just a matter of the packages being
            # up-to-date.
            if not all([x in cur_pkgs for x in names]):
                log.error(
                    "Problem encountered getting latest version for the "
                    "following package(s): %s. Stderr follows: \n%s",
                    ", ".join(names),
                    out["stderr"],
                )
        updates = []
    else:
        # Sort by version number (highest to lowest) for loop below
        updates = sorted(
            _yum_pkginfo(out["stdout"]),
            key=lambda pkginfo: _LooseVersion(pkginfo.version),
            reverse=True,
        )

    def _check_cur(pkg):
        if pkg.name in cur_pkgs:
            for installed_version in cur_pkgs[pkg.name]:
                # If any installed version is greater than (or equal to) the
                # one found by yum/dnf list available, then it is not an
                # upgrade.
                if salt.utils.versions.compare(
                    ver1=installed_version,
                    oper=">=",
                    ver2=pkg.version,
                    cmp_func=version_cmp,
                ):
                    return False
            # pkg.version is greater than all installed versions
            return True
        else:
            # Package is not installed
            return True

    ret = {}
    for name in names:
        # Derive desired pkg arch (for arch-specific packages) based on the
        # package name(s) passed to the function. On a 64-bit OS, "pkgame"
        # would be assumed to match the osarch, while "pkgname.i686" would
        # have an arch of "i686". This desired arch is then compared against
        # the updates derived from _yum_pkginfo() above, so that we can
        # distinguish an update for a 32-bit version of a package from its
        # 64-bit counterpart.
        try:
            arch = name.rsplit(".", 1)[-1]
            if arch not in salt.utils.pkg.rpm.ARCHES:
                arch = __grains__["osarch"]
        except ValueError:
            arch = __grains__["osarch"]

        # This loop will iterate over the updates derived by _yum_pkginfo()
        # above, which have been sorted descendingly by version number,
        # ensuring that the latest available version for the named package is
        # examined first. The call to _check_cur() will ensure that a package
        # seen by yum as "available" will only be detected as an upgrade if it
        # has a version higher than all currently-installed versions of the
        # package.
        for pkg in (x for x in updates if x.name == name):
            # This if/or statement makes sure that we account for noarch
            # packages as well as arch-specific packages.
            if (
                pkg.arch == "noarch"
                or pkg.arch == arch
                or salt.utils.pkg.rpm.check_32(pkg.arch)
            ):
                if _check_cur(pkg):
                    ret[name] = pkg.version
                    # no need to check another match, if there was one
                    break
        else:
            ret[name] = ""

    # Return a string if only one package name passed
    if len(names) == 1:
        return ret[names[0]]
    return ret


# available_version is being deprecated
available_version = salt.utils.functools.alias_function(
    latest_version, "available_version"
)


def upgrade_available(name, **kwargs):
    """
    Check whether or not an upgrade is available for a given package

    CLI Example:

    .. code-block:: bash

        salt '*' pkg.upgrade_available <package name>
    """
    return latest_version(name, **kwargs) != ""


def version(*names, **kwargs):
    """
    Returns a string representing the package version or an empty string if not
    installed. If more than one package name is specified, a dict of
    name/version pairs is returned.

    CLI Example:

    .. code-block:: bash

        salt '*' pkg.version <package name>
        salt '*' pkg.version <package1> <package2> <package3> ...
    """
    return __salt__["pkg_resource.version"](*names, **kwargs)


def version_cmp(pkg1, pkg2, ignore_epoch=False, **kwargs):
    """
    .. versionadded:: 2015.5.4

    Do a cmp-style comparison on two packages. Return -1 if pkg1 < pkg2, 0 if
    pkg1 == pkg2, and 1 if pkg1 > pkg2. Return None if there was a problem
    making the comparison.

    ignore_epoch : False
        Set to ``True`` to ignore the epoch when comparing versions

        .. versionadded:: 2015.8.10,2016.3.2

    CLI Example:

    .. code-block:: bash

        salt '*' pkg.version_cmp '0.2-001' '0.2.0.1-002'
    """

    return __salt__["lowpkg.version_cmp"](pkg1, pkg2, ignore_epoch=ignore_epoch)


def _list_pkgs_from_context(versions_as_list, contextkey, attr):
    """
    Use pkg list from __context__
    """
    return __salt__["pkg_resource.format_pkg_list"](
        __context__[contextkey], versions_as_list, attr
    )


def list_pkgs(versions_as_list=False, **kwargs):
    """
    List the packages currently installed as a dict. By default, the dict
    contains versions as a comma separated string::

        {'<package_name>': '<version>[,<version>...]'}

    versions_as_list:
        If set to true, the versions are provided as a list

        {'<package_name>': ['<version>', '<version>']}

    attr:
        If a list of package attributes is specified, returned value will
        contain them in addition to version, eg.::

        {'<package_name>': [{'version' : 'version', 'arch' : 'arch'}]}

        Valid attributes are: ``epoch``, ``version``, ``release``, ``arch``,
        ``install_date``, ``install_date_time_t``.

        If ``all`` is specified, all valid attributes will be returned.

            .. versionadded:: 2018.3.0

    CLI Example:

    .. code-block:: bash

        salt '*' pkg.list_pkgs
        salt '*' pkg.list_pkgs attr=version,arch
        salt '*' pkg.list_pkgs attr='["version", "arch"]'
    """
    versions_as_list = salt.utils.data.is_true(versions_as_list)
    # not yet implemented or not applicable
    if any(
        [salt.utils.data.is_true(kwargs.get(x)) for x in ("removed", "purge_desired")]
    ):
        return {}

    attr = kwargs.get("attr")
    if attr is not None:
        attr = salt.utils.args.split_input(attr)

    contextkey = "pkg.list_pkgs"

    if contextkey in __context__ and kwargs.get("use_context", True):
        return _list_pkgs_from_context(versions_as_list, contextkey, attr)

    ret = {}
    cmd = [
        "rpm",
        "-qa",
        "--queryformat",
        salt.utils.pkg.rpm.QUERYFORMAT.replace("%{REPOID}", "(none)") + "\n",
    ]
    output = __salt__["cmd.run"](cmd, python_shell=False, output_loglevel="trace")
    for line in output.splitlines():
        pkginfo = salt.utils.pkg.rpm.parse_pkginfo(line, osarch=__grains__["osarch"])
        if pkginfo is not None:
            # see rpm version string rules available at https://goo.gl/UGKPNd
            pkgver = pkginfo.version
            epoch = None
            release = None
            if ":" in pkgver:
                epoch, pkgver = pkgver.split(":", 1)
            if "-" in pkgver:
                pkgver, release = pkgver.split("-", 1)
            all_attr = {
                "epoch": epoch,
                "version": pkgver,
                "release": release,
                "arch": pkginfo.arch,
                "install_date": pkginfo.install_date,
                "install_date_time_t": pkginfo.install_date_time_t,
            }
            __salt__["pkg_resource.add_pkg"](ret, pkginfo.name, all_attr)

    for pkgname in ret:
        ret[pkgname] = sorted(ret[pkgname], key=lambda d: d["version"])

    __context__[contextkey] = ret

    return __salt__["pkg_resource.format_pkg_list"](
        __context__[contextkey], versions_as_list, attr
    )


def list_repo_pkgs(*args, **kwargs):
    """
    .. versionadded:: 2014.1.0
    .. versionchanged:: 2014.7.0
        All available versions of each package are now returned. This required
        a slight modification to the structure of the return dict. The return
        data shown below reflects the updated return dict structure. Note that
        packages which are version-locked using :py:mod:`pkg.hold
        <salt.modules.yumpkg.hold>` will only show the currently-installed
        version, as locking a package will make other versions appear
        unavailable to yum/dnf.
    .. versionchanged:: 2017.7.0
        By default, the versions for each package are no longer organized by
        repository. To get results organized by repository, use
        ``byrepo=True``.

    Returns all available packages. Optionally, package names (and name globs)
    can be passed and the results will be filtered to packages matching those
    names. This is recommended as it speeds up the function considerably.

    .. warning::
        Running this function on RHEL/CentOS 6 and earlier will be more
        resource-intensive, as the version of yum that ships with older
        RHEL/CentOS has no yum subcommand for listing packages from a
        repository. Thus, a ``yum list installed`` and ``yum list available``
        are run, which generates a lot of output, which must then be analyzed
        to determine which package information to include in the return data.

    This function can be helpful in discovering the version or repo to specify
    in a :mod:`pkg.installed <salt.states.pkg.installed>` state.

    The return data will be a dictionary mapping package names to a list of
    version numbers, ordered from newest to oldest. If ``byrepo`` is set to
    ``True``, then the return dictionary will contain repository names at the
    top level, and each repository will map packages to lists of version
    numbers. For example:

    .. code-block:: python

        # With byrepo=False (default)
        {
            'bash': ['4.1.2-15.el6_5.2',
                     '4.1.2-15.el6_5.1',
                     '4.1.2-15.el6_4'],
            'kernel': ['2.6.32-431.29.2.el6',
                       '2.6.32-431.23.3.el6',
                       '2.6.32-431.20.5.el6',
                       '2.6.32-431.20.3.el6',
                       '2.6.32-431.17.1.el6',
                       '2.6.32-431.11.2.el6',
                       '2.6.32-431.5.1.el6',
                       '2.6.32-431.3.1.el6',
                       '2.6.32-431.1.2.0.1.el6',
                       '2.6.32-431.el6']
        }
        # With byrepo=True
        {
            'base': {
                'bash': ['4.1.2-15.el6_4'],
                'kernel': ['2.6.32-431.el6']
            },
            'updates': {
                'bash': ['4.1.2-15.el6_5.2', '4.1.2-15.el6_5.1'],
                'kernel': ['2.6.32-431.29.2.el6',
                           '2.6.32-431.23.3.el6',
                           '2.6.32-431.20.5.el6',
                           '2.6.32-431.20.3.el6',
                           '2.6.32-431.17.1.el6',
                           '2.6.32-431.11.2.el6',
                           '2.6.32-431.5.1.el6',
                           '2.6.32-431.3.1.el6',
                           '2.6.32-431.1.2.0.1.el6']
            }
        }

    fromrepo : None
        Only include results from the specified repo(s). Multiple repos can be
        specified, comma-separated.

    enablerepo (ignored if ``fromrepo`` is specified)
        Specify a disabled package repository (or repositories) to enable.
        (e.g., ``yum --enablerepo='somerepo'``)

        .. versionadded:: 2017.7.0

    disablerepo (ignored if ``fromrepo`` is specified)
        Specify an enabled package repository (or repositories) to disable.
        (e.g., ``yum --disablerepo='somerepo'``)

        .. versionadded:: 2017.7.0

    byrepo : False
        When ``True``, the return data for each package will be organized by
        repository.

        .. versionadded:: 2017.7.0

    cacheonly : False
        When ``True``, the repo information will be retrieved from the cached
        repo metadata. This is equivalent to passing the ``-C`` option to
        yum/dnf.

        .. versionadded:: 2017.7.0

    setopt
        A comma-separated or Python list of key=value options. This list will
        be expanded and ``--setopt`` prepended to each in the yum/dnf command
        that is run.

        .. versionadded:: 2019.2.0

    CLI Examples:

    .. code-block:: bash

        salt '*' pkg.list_repo_pkgs
        salt '*' pkg.list_repo_pkgs foo bar baz
        salt '*' pkg.list_repo_pkgs 'samba4*' fromrepo=base,updates
        salt '*' pkg.list_repo_pkgs 'python2-*' byrepo=True
    """
    byrepo = kwargs.pop("byrepo", False)
    cacheonly = kwargs.pop("cacheonly", False)
    fromrepo = kwargs.pop("fromrepo", "") or ""
    disablerepo = kwargs.pop("disablerepo", "") or ""
    enablerepo = kwargs.pop("enablerepo", "") or ""

    repo_arg = _get_options(fromrepo=fromrepo, **kwargs)

    if fromrepo and not isinstance(fromrepo, list):
        try:
            fromrepo = [x.strip() for x in fromrepo.split(",")]
        except AttributeError:
            fromrepo = [x.strip() for x in str(fromrepo).split(",")]

    if disablerepo and not isinstance(disablerepo, list):
        try:
            disablerepo = [x.strip() for x in disablerepo.split(",") if x != "*"]
        except AttributeError:
            disablerepo = [x.strip() for x in str(disablerepo).split(",") if x != "*"]

    if enablerepo and not isinstance(enablerepo, list):
        try:
            enablerepo = [x.strip() for x in enablerepo.split(",") if x != "*"]
        except AttributeError:
            enablerepo = [x.strip() for x in str(enablerepo).split(",") if x != "*"]

    if fromrepo:
        repos = fromrepo
    else:
        repos = [
            repo_name
            for repo_name, repo_info in list_repos(**kwargs).items()
            if repo_name in enablerepo
            or (
                repo_name not in disablerepo
                and str(repo_info.get("enabled", "1")) == "1"
            )
        ]

    ret = {}

    def _check_args(args, name):
        """
        Do glob matching on args and return True if a match was found.
        Otherwise, return False
        """
        for arg in args:
            if fnmatch.fnmatch(name, arg):
                return True
        return False

    def _parse_output(output, strict=False):
        for pkg in _yum_pkginfo(output):
            if strict and (pkg.repoid not in repos or not _check_args(args, pkg.name)):
                continue
            repo_dict = ret.setdefault(pkg.repoid, {})
            version_list = repo_dict.setdefault(pkg.name, set())
            version_list.add(pkg.version)

    yum_version = (
        None
        if _yum() != "yum"
        else _LooseVersion(
            __salt__["cmd.run"](["yum", "--version"], python_shell=False)
            .splitlines()[0]
            .strip()
        )
    )
    # Really old version of yum; does not even have --showduplicates option
    if yum_version and yum_version < _LooseVersion("3.2.13"):
        cmd_prefix = ["--quiet"]
        if cacheonly:
            cmd_prefix.append("-C")
        cmd_prefix.append("list")
        for pkg_src in ("installed", "available"):
            # Check installed packages first
            out = _call_yum(cmd_prefix + [pkg_src], ignore_retcode=True)
            if out["retcode"] == 0:
                _parse_output(out["stdout"], strict=True)
    # The --showduplicates option is added in 3.2.13, but the
    # repository-packages subcommand is only in 3.4.3 and newer
    elif yum_version and yum_version < _LooseVersion("3.4.3"):
        cmd_prefix = ["--quiet", "--showduplicates"]
        if cacheonly:
            cmd_prefix.append("-C")
        cmd_prefix.append("list")
        for pkg_src in ("installed", "available"):
            # Check installed packages first
            out = _call_yum(cmd_prefix + [pkg_src], ignore_retcode=True)
            if out["retcode"] == 0:
                _parse_output(out["stdout"], strict=True)
    else:
        for repo in repos:
            if _yum() == "tdnf":
                cmd = ["--quiet", "--enablerepo={}".format(repo), "list"]
            else:
                cmd = [
                    "--quiet",
                    "--showduplicates",
                    "repository-packages",
                    repo,
                    "list",
                ]
            if cacheonly:
                cmd.append("-C")
            # Can't concatenate because args is a tuple, using list.extend()
            cmd.extend(args)
            out = _call_yum(cmd, ignore_retcode=True)
            if out["retcode"] != 0 and "Error:" in out["stdout"]:
                continue
            _parse_output(out["stdout"])

    if byrepo:
        for reponame in ret:
            # Sort versions newest to oldest
            for pkgname in ret[reponame]:
                sorted_versions = sorted(
                    (_LooseVersion(x) for x in ret[reponame][pkgname]), reverse=True
                )
                ret[reponame][pkgname] = [x.vstring for x in sorted_versions]
        return ret
    else:
        byrepo_ret = {}
        for reponame in ret:
            for pkgname in ret[reponame]:
                byrepo_ret.setdefault(pkgname, []).extend(ret[reponame][pkgname])
        for pkgname in byrepo_ret:
            sorted_versions = sorted(
                (_LooseVersion(x) for x in byrepo_ret[pkgname]), reverse=True
            )
            byrepo_ret[pkgname] = [x.vstring for x in sorted_versions]
        return byrepo_ret


def list_upgrades(refresh=True, **kwargs):
    """
    Check whether or not an upgrade is available for all packages

    The ``fromrepo``, ``enablerepo``, and ``disablerepo`` arguments are
    supported, as used in pkg states, and the ``disableexcludes`` option is
    also supported.

    .. versionadded:: 2014.7.0
        Support for the ``disableexcludes`` option

    CLI Example:

    .. code-block:: bash

        salt '*' pkg.list_upgrades
    """
    options = _get_options(**kwargs)

    if salt.utils.data.is_true(refresh):
        refresh_db(check_update=False, **kwargs)

    cmd = ["--quiet"]
    cmd.extend(options)
    cmd.extend(["list", "upgrades" if _yum() == "dnf" else "updates"])
    out = _call_yum(cmd, ignore_retcode=True)
    if out["retcode"] != 0 and "Error:" in out:
        return {}

    return {x.name: x.version for x in _yum_pkginfo(out["stdout"])}


# Preserve expected CLI usage (yum list updates)
list_updates = salt.utils.functools.alias_function(list_upgrades, "list_updates")


def list_downloaded(**kwargs):
    """
    .. versionadded:: 2017.7.0

    List prefetched packages downloaded by Yum in the local disk.

    CLI Example:

    .. code-block:: bash

        salt '*' pkg.list_downloaded
    """
    CACHE_DIR = os.path.join("/var/cache/", _yum())

    ret = {}
    for root, dirnames, filenames in salt.utils.path.os_walk(CACHE_DIR):
        for filename in fnmatch.filter(filenames, "*.rpm"):
            package_path = os.path.join(root, filename)
            pkg_info = __salt__["lowpkg.bin_pkg_info"](package_path)
            pkg_timestamp = int(os.path.getctime(package_path))
            ret.setdefault(pkg_info["name"], {})[pkg_info["version"]] = {
                "path": package_path,
                "size": os.path.getsize(package_path),
                "creation_date_time_t": pkg_timestamp,
                "creation_date_time": datetime.datetime.fromtimestamp(
                    pkg_timestamp
                ).isoformat(),
            }
    return ret


def info_installed(*names, **kwargs):
    """
    .. versionadded:: 2015.8.1

    Return the information of the named package(s), installed on the system.

    :param all_versions:
        Include information for all versions of the packages installed on the minion.

    CLI Example:

    .. code-block:: bash

        salt '*' pkg.info_installed <package1>
        salt '*' pkg.info_installed <package1> <package2> <package3> ...
        salt '*' pkg.info_installed <package1> <package2> <package3> all_versions=True
    """
    all_versions = kwargs.get("all_versions", False)
    ret = dict()
    for pkg_name, pkgs_nfo in __salt__["lowpkg.info"](*names, **kwargs).items():
        pkg_nfo = pkgs_nfo if all_versions else [pkgs_nfo]
        for _nfo in pkg_nfo:
            t_nfo = dict()
            # Translate dpkg-specific keys to a common structure
            for key, value in _nfo.items():
                if key == "source_rpm":
                    t_nfo["source"] = value
                else:
                    t_nfo[key] = value
            if not all_versions:
                ret[pkg_name] = t_nfo
            else:
                ret.setdefault(pkg_name, []).append(t_nfo)
    return ret


def refresh_db(**kwargs):
    """
    Check the yum repos for updated packages

    Returns:

    - ``True``: Updates are available
    - ``False``: An error occurred
    - ``None``: No updates are available

    repo
        Refresh just the specified repo

    disablerepo
        Do not refresh the specified repo

    enablerepo
        Refresh a disabled repo using this option

    branch
        Add the specified branch when refreshing

    disableexcludes
        Disable the excludes defined in your config files. Takes one of three
        options:
        - ``all`` - disable all excludes
        - ``main`` - disable excludes defined in [main] in yum.conf
        - ``repoid`` - disable excludes defined for that repo

    setopt
        A comma-separated or Python list of key=value options. This list will
        be expanded and ``--setopt`` prepended to each in the yum/dnf command
        that is run.

        .. versionadded:: 2019.2.0

    CLI Example:

    .. code-block:: bash

        salt '*' pkg.refresh_db
    """
    # Remove rtag file to keep multiple refreshes from happening in pkg states
    salt.utils.pkg.clear_rtag(__opts__)
    retcodes = {
        100: True,
        0: None,
        1: False,
    }

    ret = True
    check_update_ = kwargs.pop("check_update", True)
    options = _get_options(**kwargs)

    clean_cmd = ["--quiet", "--assumeyes", "clean", "expire-cache"]
    clean_cmd.extend(options)
    _call_yum(clean_cmd, ignore_retcode=True)

    if check_update_:
        update_cmd = ["--quiet", "--assumeyes", "check-update"]
        if (
            __grains__.get("os_family") == "RedHat"
            and __grains__.get("osmajorrelease") == 7
        ):
            # This feature is disabled because it is not used by Salt and adds a
            # lot of extra time to the command with large repos like EPEL
            update_cmd.append("--setopt=autocheck_running_kernel=false")
        update_cmd.extend(options)
        ret = retcodes.get(_call_yum(update_cmd, ignore_retcode=True)["retcode"], False)

    return ret


def clean_metadata(**kwargs):
    """
    .. versionadded:: 2014.1.0

    Cleans local yum metadata. Functionally identical to :mod:`refresh_db()
    <salt.modules.yumpkg.refresh_db>`.

    CLI Example:

    .. code-block:: bash

        salt '*' pkg.clean_metadata
    """
    return refresh_db(**kwargs)


class AvailablePackages(salt.utils.lazy.LazyDict):
    def __init__(self, *args, **kwargs):
        super().__init__()
        self._args = args
        self._kwargs = kwargs

    def _load(self, key):
        self._load_all()
        return True

    def _load_all(self):
        self._dict = list_repo_pkgs(*self._args, **self._kwargs)
        self.loaded = True


def install(
    name=None,
    refresh=False,
    skip_verify=False,
    pkgs=None,
    sources=None,
    downloadonly=False,
    reinstall=False,
    normalize=True,
    update_holds=False,
    saltenv="base",
    ignore_epoch=False,
    **kwargs
):
    """
    .. versionchanged:: 2015.8.12,2016.3.3,2016.11.0
        On minions running systemd>=205, `systemd-run(1)`_ is now used to
        isolate commands which modify installed packages from the
        ``salt-minion`` daemon's control group. This is done to keep systemd
        from killing any yum/dnf commands spawned by Salt when the
        ``salt-minion`` service is restarted. (see ``KillMode`` in the
        `systemd.kill(5)`_ manpage for more information). If desired, usage of
        `systemd-run(1)`_ can be suppressed by setting a :mod:`config option
        <salt.modules.config.get>` called ``systemd.scope``, with a value of
        ``False`` (no quotes).

    .. _`systemd-run(1)`: https://www.freedesktop.org/software/systemd/man/systemd-run.html
    .. _`systemd.kill(5)`: https://www.freedesktop.org/software/systemd/man/systemd.kill.html

    Install the passed package(s), add refresh=True to clean the yum database
    before package is installed.

    name
        The name of the package to be installed. Note that this parameter is
        ignored if either "pkgs" or "sources" is passed. Additionally, please
        note that this option can only be used to install packages from a
        software repository. To install a package file manually, use the
        "sources" option.

        32-bit packages can be installed on 64-bit systems by appending the
        architecture designation (``.i686``, ``.i586``, etc.) to the end of the
        package name.

        CLI Example:

        .. code-block:: bash

            salt '*' pkg.install <package name>

    refresh
        Whether or not to update the yum database before executing.

    reinstall
        Specifying reinstall=True will use ``yum reinstall`` rather than
        ``yum install`` for requested packages that are already installed.

        If a version is specified with the requested package, then
        ``yum reinstall`` will only be used if the installed version
        matches the requested version.

        Works with ``sources`` when the package header of the source can be
        matched to the name and version of an installed package.

        .. versionadded:: 2014.7.0

    skip_verify
        Skip the GPG verification check (e.g., ``--nogpgcheck``)

    downloadonly
        Only download the packages, do not install.

    version
        Install a specific version of the package, e.g. 1.2.3-4.el5. Ignored
        if "pkgs" or "sources" is passed.

        .. versionchanged:: 2018.3.0
            version can now contain comparison operators (e.g. ``>1.2.3``,
            ``<=2.0``, etc.)

    update_holds : False
        If ``True``, and this function would update the package version, any
        packages held using the yum/dnf "versionlock" plugin will be unheld so
        that they can be updated. Otherwise, if this function attempts to
        update a held package, the held package(s) will be skipped and an
        error will be raised.

        .. versionadded:: 2016.11.0

    setopt
        A comma-separated or Python list of key=value options. This list will
        be expanded and ``--setopt`` prepended to each in the yum/dnf command
        that is run.

        CLI Example:

        .. code-block:: bash

            salt '*' pkg.install foo setopt='obsoletes=0,plugins=0'

        .. versionadded:: 2019.2.0

    Repository Options:

    fromrepo
        Specify a package repository (or repositories) from which to install.
        (e.g., ``yum --disablerepo='*' --enablerepo='somerepo'``)

    enablerepo (ignored if ``fromrepo`` is specified)
        Specify a disabled package repository (or repositories) to enable.
        (e.g., ``yum --enablerepo='somerepo'``)

    disablerepo (ignored if ``fromrepo`` is specified)
        Specify an enabled package repository (or repositories) to disable.
        (e.g., ``yum --disablerepo='somerepo'``)

    disableexcludes
        Disable exclude from main, for a repo or for everything.
        (e.g., ``yum --disableexcludes='main'``)

        .. versionadded:: 2014.7.0

    ignore_epoch : False
        Only used when the version of a package is specified using a comparison
        operator (e.g. ``>4.1``). If set to ``True``, then the epoch will be
        ignored when comparing the currently-installed version to the desired
        version.

        .. versionadded:: 2018.3.0


    Multiple Package Installation Options:

    pkgs
        A list of packages to install from a software repository. Must be
        passed as a python list. A specific version number can be specified
        by using a single-element dict representing the package and its
        version.

        CLI Examples:

        .. code-block:: bash

            salt '*' pkg.install pkgs='["foo", "bar"]'
            salt '*' pkg.install pkgs='["foo", {"bar": "1.2.3-4.el5"}]'

    sources
        A list of RPM packages to install. Must be passed as a list of dicts,
        with the keys being package names, and the values being the source URI
        or local path to the package.

        CLI Example:

        .. code-block:: bash

            salt '*' pkg.install sources='[{"foo": "salt://foo.rpm"}, {"bar": "salt://bar.rpm"}]'

    normalize : True
        Normalize the package name by removing the architecture. This is useful
        for poorly created packages which might include the architecture as an
        actual part of the name such as kernel modules which match a specific
        kernel version.

        .. code-block:: bash

            salt -G role:nsd pkg.install gpfs.gplbin-2.6.32-279.31.1.el6.x86_64 normalize=False

        .. versionadded:: 2014.7.0

    diff_attr:
        If a list of package attributes is specified, returned value will
        contain them, eg.::

            {'<package>': {
                'old': {
                    'version': '<old-version>',
                    'arch': '<old-arch>'},

                'new': {
                    'version': '<new-version>',
                    'arch': '<new-arch>'}}}

        Valid attributes are: ``epoch``, ``version``, ``release``, ``arch``,
        ``install_date``, ``install_date_time_t``.

        If ``all`` is specified, all valid attributes will be returned.

        .. versionadded:: 2018.3.0

    Returns a dict containing the new package names and versions::

        {'<package>': {'old': '<old-version>',
                       'new': '<new-version>'}}

    If an attribute list in diff_attr is specified, the dict will also contain
    any specified attribute, eg.::

        {'<package>': {
            'old': {
                'version': '<old-version>',
                'arch': '<old-arch>'},

            'new': {
                'version': '<new-version>',
                'arch': '<new-arch>'}}}
    """
    if "version" in kwargs:
        kwargs["version"] = str(kwargs["version"])
    options = _get_options(**kwargs)

    if salt.utils.data.is_true(refresh):
        refresh_db(**kwargs)
    reinstall = salt.utils.data.is_true(reinstall)

    try:
        pkg_params, pkg_type = __salt__["pkg_resource.parse_targets"](
            name, pkgs, sources, saltenv=saltenv, normalize=normalize, **kwargs
        )
    except MinionError as exc:
        raise CommandExecutionError(exc)

    if pkg_params is None or len(pkg_params) == 0:
        return {}

    diff_attr = kwargs.get("diff_attr")
    old = (
        list_pkgs(versions_as_list=False, attr=diff_attr)
        if not downloadonly
        else list_downloaded()
    )
    # Use of __context__ means no duplicate work here, just accessing
    # information already in __context__ from the previous call to list_pkgs()
    old_as_list = (
        list_pkgs(versions_as_list=True) if not downloadonly else list_downloaded()
    )

    to_install = []
    to_downgrade = []
    to_reinstall = []
    _available = {}
    # The above three lists will be populated with tuples containing the
    # package name and the string being used for this particular package
    # modification. The reason for this method is that the string we use for
    # installation, downgrading, or reinstallation will be different than the
    # package name in a couple cases:
    #
    #   1) A specific version is being targeted. In this case the string being
    #      passed to install/downgrade/reinstall will contain the version
    #      information after the package name.
    #   2) A binary package is being installed via the "sources" param. In this
    #      case the string being passed will be the path to the local copy of
    #      the package in the minion cachedir.
    #
    # The reason that we need both items is to be able to modify the installed
    # version of held packages.
    if pkg_type == "repository":
        has_wildcards = []
        has_comparison = []
        for pkgname, pkgver in pkg_params.items():
            try:
                if "*" in pkgver:
                    has_wildcards.append(pkgname)
                elif pkgver.startswith("<") or pkgver.startswith(">"):
                    has_comparison.append(pkgname)
            except (TypeError, ValueError):
                continue
        _available = AvailablePackages(
            *has_wildcards + has_comparison, byrepo=False, **kwargs
        )
        pkg_params_items = pkg_params.items()
    elif pkg_type == "advisory":
        pkg_params_items = []
        cur_patches = list_patches()
        for advisory_id in pkg_params:
            if advisory_id not in cur_patches:
                raise CommandExecutionError(
                    'Advisory id "{}" not found'.format(advisory_id)
                )
            else:
                pkg_params_items.append(advisory_id)
    else:
        pkg_params_items = []
        for pkg_source in pkg_params:
            if "lowpkg.bin_pkg_info" in __salt__:
                rpm_info = __salt__["lowpkg.bin_pkg_info"](pkg_source)
            else:
                rpm_info = None
            if rpm_info is None:
                log.error(
                    "pkg.install: Unable to get rpm information for %s. "
                    "Version comparisons will be unavailable, and return "
                    "data may be inaccurate if reinstall=True.",
                    pkg_source,
                )
                pkg_params_items.append([pkg_source])
            else:
                pkg_params_items.append(
                    [rpm_info["name"], pkg_source, rpm_info["version"]]
                )

    errors = []
    for pkg_item_list in pkg_params_items:
        if pkg_type == "repository":
            pkgname, version_num = pkg_item_list
        elif pkg_type == "advisory":
            pkgname = pkg_item_list
            version_num = None
        else:
            try:
                pkgname, pkgpath, version_num = pkg_item_list
            except ValueError:
                pkgname = None
                pkgpath = pkg_item_list[0]
                version_num = None

        if version_num is None:
            if pkg_type == "repository":
                if reinstall and pkgname in old:
                    to_reinstall.append((pkgname, pkgname))
                else:
                    to_install.append((pkgname, pkgname))
            elif pkg_type == "advisory":
                to_install.append((pkgname, pkgname))
            else:
                to_install.append((pkgname, pkgpath))
        else:
            # If we are installing a package file and not one from the repo,
            # and version_num is not None, then we can assume that pkgname is
            # not None, since the only way version_num is not None is if RPM
            # metadata parsing was successful.
            if pkg_type == "repository":
                # yum/dnf does not support comparison operators. If the version
                # starts with an equals sign, ignore it.
                version_num = version_num.lstrip("=")
                if pkgname in has_comparison:
                    candidates = _available.get(pkgname, [])
                    target = salt.utils.pkg.match_version(
                        version_num,
                        candidates,
                        cmp_func=version_cmp,
                        ignore_epoch=ignore_epoch,
                    )
                    if target is None:
                        errors.append(
                            "No version matching '{}{}' could be found "
                            "(available: {})".format(
                                pkgname,
                                version_num,
                                ", ".join(candidates) if candidates else None,
                            )
                        )
                        continue
                    else:
                        version_num = target
                if _yum() == "yum":
                    # yum install does not support epoch without the arch, and
                    # we won't know what the arch will be when it's not
                    # provided. It could either be the OS architecture, or
                    # 'noarch', and we don't make that distinction in the
                    # pkg.list_pkgs return data.
                    if ignore_epoch is True:
                        version_num = version_num.split(":", 1)[-1]
                arch = ""
                try:
                    namepart, archpart = pkgname.rsplit(".", 1)
                except ValueError:
                    pass
                else:
                    if archpart in salt.utils.pkg.rpm.ARCHES:
                        arch = "." + archpart
                        pkgname = namepart

                if "*" in version_num:
                    # Resolve wildcard matches
                    candidates = _available.get(pkgname, [])
                    match = salt.utils.itertools.fnmatch_multiple(
                        candidates, version_num
                    )
                    if match is not None:
                        version_num = match
                    else:
                        errors.append(
                            "No version matching '{}' found for package "
                            "'{}' (available: {})".format(
                                version_num,
                                pkgname,
                                ", ".join(candidates) if candidates else "none",
                            )
                        )
                        continue

                if ignore_epoch is True:
                    pkgstr = "{}-{}{}".format(pkgname, version_num, arch)
                else:
                    pkgstr = "{}-{}{}".format(
                        pkgname, version_num.split(":", 1)[-1], arch
                    )

            else:
                pkgstr = pkgpath

            # Lambda to trim the epoch from the currently-installed version if
            # no epoch is specified in the specified version
            cver = old_as_list.get(pkgname, [])
            if reinstall and cver:
                for ver in cver:
                    if salt.utils.versions.compare(
                        ver1=version_num,
                        oper="==",
                        ver2=ver,
                        cmp_func=version_cmp,
                        ignore_epoch=ignore_epoch,
                    ):
                        # This version is already installed, so we need to
                        # reinstall.
                        to_reinstall.append((pkgname, pkgstr))
                        break
            else:
                if not cver:
                    to_install.append((pkgname, pkgstr))
                else:
                    for ver in cver:
                        if salt.utils.versions.compare(
                            ver1=version_num,
                            oper=">=",
                            ver2=ver,
                            cmp_func=version_cmp,
                            ignore_epoch=ignore_epoch,
                        ):
                            to_install.append((pkgname, pkgstr))
                            break
                    else:
                        if pkgname is not None:
                            if re.match("^kernel(|-devel)$", pkgname):
                                # kernel and kernel-devel support multiple
                                # installs as their paths do not conflict.
                                # Performing a yum/dnf downgrade will be a
                                # no-op so just do an install instead. It will
                                # fail if there are other interdependencies
                                # that have conflicts, and that's OK. We don't
                                # want to force anything, we just want to
                                # properly handle it if someone tries to
                                # install a kernel/kernel-devel of a lower
                                # version than the currently-installed one.
                                # TODO: find a better way to determine if a
                                # package supports multiple installs.
                                to_install.append((pkgname, pkgstr))
                            else:
                                # None of the currently-installed versions are
                                # greater than the specified version, so this
                                # is a downgrade.
                                to_downgrade.append((pkgname, pkgstr))

    def _add_common_args(cmd):
        """
        DRY function to add args common to all yum/dnf commands
        """
        cmd.extend(options)
        if skip_verify:
            cmd.append("--nogpgcheck")
        if downloadonly:
            cmd.append("--downloadonly")

    try:
        holds = list_holds(full=False)
    except SaltInvocationError:
        holds = []
        log.debug("Failed to get holds, versionlock plugin is probably not installed")
    unhold_prevented = []

    @contextlib.contextmanager
    def _temporarily_unhold(pkgs, targets):
        """
        Temporarily unhold packages that need to be updated. Add any
        successfully-removed ones (and any packages not in the list of current
        holds) to the list of targets.
        """
        to_unhold = {}
        for pkgname, pkgstr in pkgs:
            if pkgname in holds:
                if update_holds:
                    to_unhold[pkgname] = pkgstr
                else:
                    unhold_prevented.append(pkgname)
            else:
                targets.append(pkgstr)

        if not to_unhold:
            yield
        else:
            log.debug("Unholding packages: %s", ", ".join(to_unhold))
            try:
                # Using list() here for python3 compatibility, dict.keys() no
                # longer returns a list in python3.
                unhold_names = list(to_unhold.keys())
                for unheld_pkg, outcome in unhold(pkgs=unhold_names).items():
                    if outcome["result"]:
                        # Package was successfully unheld, add to targets
                        targets.append(to_unhold[unheld_pkg])
                    else:
                        # Failed to unhold package
                        errors.append(unheld_pkg)
                yield
            except Exception as exc:  # pylint: disable=broad-except
                errors.append(
                    "Error encountered unholding packages {}: {}".format(
                        ", ".join(to_unhold), exc
                    )
                )
            finally:
                hold(pkgs=unhold_names)

    targets = []
    with _temporarily_unhold(to_install, targets):
        if targets:
            if pkg_type == "advisory":
                targets = ["--advisory={}".format(t) for t in targets]
            cmd = ["-y"]
            if _yum() == "dnf":
                cmd.extend(["--best", "--allowerasing"])
            _add_common_args(cmd)
            cmd.append("install" if pkg_type != "advisory" else "update")
            cmd.extend(targets)
            out = _call_yum(cmd, ignore_retcode=False, redirect_stderr=True)
            if out["retcode"] != 0:
                errors.append(out["stdout"])

    targets = []
    with _temporarily_unhold(to_downgrade, targets):
        if targets:
            cmd = ["-y"]
            _add_common_args(cmd)
            cmd.append("downgrade")
            cmd.extend(targets)
            out = _call_yum(cmd, redirect_stderr=True)
            if out["retcode"] != 0:
                errors.append(out["stdout"])

    targets = []
    with _temporarily_unhold(to_reinstall, targets):
        if targets:
            cmd = ["-y"]
            _add_common_args(cmd)
            cmd.append("reinstall")
            cmd.extend(targets)
            out = _call_yum(cmd, redirect_stderr=True)
            if out["retcode"] != 0:
                errors.append(out["stdout"])

    __context__.pop("pkg.list_pkgs", None)
    new = (
        list_pkgs(versions_as_list=False, attr=diff_attr)
        if not downloadonly
        else list_downloaded()
    )

    ret = salt.utils.data.compare_dicts(old, new)

    for pkgname, _ in to_reinstall:
        if pkgname not in ret or pkgname in old:
            ret.update(
                {pkgname: {"old": old.get(pkgname, ""), "new": new.get(pkgname, "")}}
            )

    if unhold_prevented:
        errors.append(
            "The following package(s) could not be updated because they are "
            "being held: {}. Set 'update_holds' to True to temporarily "
            "unhold these packages so that they can be updated.".format(
                ", ".join(unhold_prevented)
            )
        )

    if errors:
        raise CommandExecutionError(
            "Error occurred installing{} package(s)".format(
                "/reinstalling" if to_reinstall else ""
            ),
            info={"errors": errors, "changes": ret},
        )

    return ret


def upgrade(
    name=None,
    pkgs=None,
    refresh=True,
    skip_verify=False,
    normalize=True,
    minimal=False,
    obsoletes=True,
    **kwargs
):
    """
    Run a full system upgrade (a ``yum upgrade`` or ``dnf upgrade``), or
    upgrade specified packages. If the packages aren't installed, they will
    not be installed.

    .. versionchanged:: 2014.7.0
    .. versionchanged:: 2015.8.12,2016.3.3,2016.11.0
        On minions running systemd>=205, `systemd-run(1)`_ is now used to
        isolate commands which modify installed packages from the
        ``salt-minion`` daemon's control group. This is done to keep systemd
        from killing any yum/dnf commands spawned by Salt when the
        ``salt-minion`` service is restarted. (see ``KillMode`` in the
        `systemd.kill(5)`_ manpage for more information). If desired, usage of
        `systemd-run(1)`_ can be suppressed by setting a :mod:`config option
        <salt.modules.config.get>` called ``systemd.scope``, with a value of
        ``False`` (no quotes).

    .. _`systemd-run(1)`: https://www.freedesktop.org/software/systemd/man/systemd-run.html
    .. _`systemd.kill(5)`: https://www.freedesktop.org/software/systemd/man/systemd.kill.html

    .. versionchanged:: 2019.2.0
        Added ``obsoletes`` and ``minimal`` arguments

    Returns a dictionary containing the changes:

    .. code-block:: python

        {'<package>':  {'old': '<old-version>',
                        'new': '<new-version>'}}

    CLI Example:

    .. code-block:: bash

        salt '*' pkg.upgrade
        salt '*' pkg.upgrade name=openssl

    Repository Options:

    fromrepo
        Specify a package repository (or repositories) from which to install.
        (e.g., ``yum --disablerepo='*' --enablerepo='somerepo'``)

    enablerepo (ignored if ``fromrepo`` is specified)
        Specify a disabled package repository (or repositories) to enable.
        (e.g., ``yum --enablerepo='somerepo'``)

    disablerepo (ignored if ``fromrepo`` is specified)
        Specify an enabled package repository (or repositories) to disable.
        (e.g., ``yum --disablerepo='somerepo'``)

    disableexcludes
        Disable exclude from main, for a repo or for everything.
        (e.g., ``yum --disableexcludes='main'``)

        .. versionadded:: 2014.7

    name
        The name of the package to be upgraded. Note that this parameter is
        ignored if "pkgs" is passed.

        32-bit packages can be upgraded on 64-bit systems by appending the
        architecture designation (``.i686``, ``.i586``, etc.) to the end of the
        package name.

        Warning: if you forget 'name=' and run pkg.upgrade openssl, ALL packages
        are upgraded. This will be addressed in next releases.

        CLI Example:

        .. code-block:: bash

            salt '*' pkg.upgrade name=openssl

        .. versionadded:: 2016.3.0

    pkgs
        A list of packages to upgrade from a software repository. Must be
        passed as a python list. A specific version number can be specified
        by using a single-element dict representing the package and its
        version. If the package was not already installed on the system,
        it will not be installed.

        CLI Examples:

        .. code-block:: bash

            salt '*' pkg.upgrade pkgs='["foo", "bar"]'
            salt '*' pkg.upgrade pkgs='["foo", {"bar": "1.2.3-4.el5"}]'

        .. versionadded:: 2016.3.0

    normalize : True
        Normalize the package name by removing the architecture. This is useful
        for poorly created packages which might include the architecture as an
        actual part of the name such as kernel modules which match a specific
        kernel version.

        .. code-block:: bash

            salt -G role:nsd pkg.upgrade gpfs.gplbin-2.6.32-279.31.1.el6.x86_64 normalize=False

        .. versionadded:: 2016.3.0

    minimal : False
        Use upgrade-minimal instead of upgrade (e.g., ``yum upgrade-minimal``)
        Goes to the 'newest' package match which fixes a problem that affects your system.

        .. code-block:: bash

            salt '*' pkg.upgrade minimal=True

        .. versionadded:: 2019.2.0

    obsoletes : True
        Controls whether yum/dnf should take obsoletes into account and remove them.
        If set to ``False`` yum will use ``update`` instead of ``upgrade``
        and dnf will be run with ``--obsoletes=False``

        .. code-block:: bash

            salt '*' pkg.upgrade obsoletes=False

        .. versionadded:: 2019.2.0

    setopt
        A comma-separated or Python list of key=value options. This list will
        be expanded and ``--setopt`` prepended to each in the yum/dnf command
        that is run.

        .. versionadded:: 2019.2.0

    .. note::
        To add extra arguments to the ``yum upgrade`` command, pass them as key
        word arguments. For arguments without assignments, pass ``True``

    .. code-block:: bash

        salt '*' pkg.upgrade security=True exclude='kernel*'
    """
    if _yum() == "dnf" and not obsoletes:
        # for dnf we can just disable obsoletes
        _setopt = [
            opt
            for opt in salt.utils.args.split_input(kwargs.pop("setopt", []))
            if not opt.startswith("obsoletes=")
        ]
        _setopt.append("obsoletes=False")
        kwargs["setopt"] = _setopt
    options = _get_options(get_extra_options=True, **kwargs)

    if salt.utils.data.is_true(refresh):
        refresh_db(**kwargs)

    old = list_pkgs()

    targets = []
    if name or pkgs:
        try:
            pkg_params = __salt__["pkg_resource.parse_targets"](
                name=name, pkgs=pkgs, sources=None, normalize=normalize, **kwargs
            )[0]
        except MinionError as exc:
            raise CommandExecutionError(exc)

        if pkg_params:
            # Calling list.extend() on a dict will extend it using the
            # dictionary's keys.
            targets.extend(pkg_params)

    cmd = ["--quiet", "-y"]
    cmd.extend(options)
    if skip_verify:
        cmd.append("--nogpgcheck")
    if obsoletes:
        cmd.append("upgrade" if not minimal else "upgrade-minimal")
    else:
        # do not force the removal of obsolete packages
        if _yum() == "dnf":
            cmd.append("upgrade" if not minimal else "upgrade-minimal")
        else:
            # for yum we have to use update instead of upgrade
            cmd.append("update" if not minimal else "update-minimal")
    cmd.extend(targets)
    result = _call_yum(cmd)
    __context__.pop("pkg.list_pkgs", None)
    new = list_pkgs()
    ret = salt.utils.data.compare_dicts(old, new)

    if result["retcode"] != 0:
        raise CommandExecutionError(
            "Problem encountered upgrading packages",
            info={"changes": ret, "result": result},
        )

    return ret


def update(
    name=None,
    pkgs=None,
    refresh=True,
    skip_verify=False,
    normalize=True,
    minimal=False,
    obsoletes=False,
    **kwargs
):
    """
    .. versionadded:: 2019.2.0

    Calls :py:func:`pkg.upgrade <salt.modules.yumpkg.upgrade>` with
    ``obsoletes=False``. Mirrors the CLI behavior of ``yum update``.
    See :py:func:`pkg.upgrade <salt.modules.yumpkg.upgrade>` for
    further documentation.

    CLI Example:

    .. code-block:: bash

        salt '*' pkg.update
    """
    return upgrade(
        name, pkgs, refresh, skip_verify, normalize, minimal, obsoletes, **kwargs
    )


def remove(name=None, pkgs=None, **kwargs):  # pylint: disable=W0613
    """
    .. versionchanged:: 2015.8.12,2016.3.3,2016.11.0
        On minions running systemd>=205, `systemd-run(1)`_ is now used to
        isolate commands which modify installed packages from the
        ``salt-minion`` daemon's control group. This is done to keep systemd
        from killing any yum/dnf commands spawned by Salt when the
        ``salt-minion`` service is restarted. (see ``KillMode`` in the
        `systemd.kill(5)`_ manpage for more information). If desired, usage of
        `systemd-run(1)`_ can be suppressed by setting a :mod:`config option
        <salt.modules.config.get>` called ``systemd.scope``, with a value of
        ``False`` (no quotes).

    .. _`systemd-run(1)`: https://www.freedesktop.org/software/systemd/man/systemd-run.html
    .. _`systemd.kill(5)`: https://www.freedesktop.org/software/systemd/man/systemd.kill.html

    Remove packages

    name
        The name of the package to be removed


    Multiple Package Options:

    pkgs
        A list of packages to delete. Must be passed as a python list. The
        ``name`` parameter will be ignored if this option is passed.

    .. versionadded:: 0.16.0


    Returns a dict containing the changes.

    CLI Example:

    .. code-block:: bash

        salt '*' pkg.remove <package name>
        salt '*' pkg.remove <package1>,<package2>,<package3>
        salt '*' pkg.remove pkgs='["foo", "bar"]'
    """
    try:
        pkg_params = __salt__["pkg_resource.parse_targets"](name, pkgs)[0]
    except MinionError as exc:
        raise CommandExecutionError(exc)

    old = list_pkgs()
    targets = []

    # Loop through pkg_params looking for any
    # which contains a wildcard and get the
    # real package names from the packages
    # which are currently installed.
    pkg_matches = {}
    for pkg_param in list(pkg_params):
        if "*" in pkg_param:
            pkg_matches = {
                x: pkg_params[pkg_param] for x in old if fnmatch.fnmatch(x, pkg_param)
            }

            # Remove previous pkg_param
            pkg_params.pop(pkg_param)

    # Update pkg_params with the matches
    pkg_params.update(pkg_matches)

    for target in pkg_params:
        if target not in old:
            continue
        version_to_remove = pkg_params[target]

        # Check if package version set to be removed is actually installed:
        if target in old and not version_to_remove:
            targets.append(target)
        elif target in old and version_to_remove in old[target].split(","):
            arch = ""
            pkgname = target
            try:
                namepart, archpart = target.rsplit(".", 1)
            except ValueError:
                pass
            else:
                if archpart in salt.utils.pkg.rpm.ARCHES:
                    arch = "." + archpart
                    pkgname = namepart
            # Since we don't always have the arch info, epoch information has to parsed out. But
            # a version check was already performed, so we are removing the right version.
            targets.append(
                "{}-{}{}".format(pkgname, version_to_remove.split(":", 1)[-1], arch)
            )
    if not targets:
        return {}

    out = _call_yum(["-y", "remove"] + targets)
    if out["retcode"] != 0 and out["stderr"]:
        errors = [out["stderr"]]
    else:
        errors = []

    __context__.pop("pkg.list_pkgs", None)
    new = list_pkgs()
    ret = salt.utils.data.compare_dicts(old, new)

    if errors:
        raise CommandExecutionError(
            "Error occurred removing package(s)",
            info={"errors": errors, "changes": ret},
        )

    return ret


def purge(name=None, pkgs=None, **kwargs):  # pylint: disable=W0613
    """
    .. versionchanged:: 2015.8.12,2016.3.3,2016.11.0
        On minions running systemd>=205, `systemd-run(1)`_ is now used to
        isolate commands which modify installed packages from the
        ``salt-minion`` daemon's control group. This is done to keep systemd
        from killing any yum/dnf commands spawned by Salt when the
        ``salt-minion`` service is restarted. (see ``KillMode`` in the
        `systemd.kill(5)`_ manpage for more information). If desired, usage of
        `systemd-run(1)`_ can be suppressed by setting a :mod:`config option
        <salt.modules.config.get>` called ``systemd.scope``, with a value of
        ``False`` (no quotes).

    .. _`systemd-run(1)`: https://www.freedesktop.org/software/systemd/man/systemd-run.html
    .. _`systemd.kill(5)`: https://www.freedesktop.org/software/systemd/man/systemd.kill.html

    Package purges are not supported by yum, this function is identical to
    :mod:`pkg.remove <salt.modules.yumpkg.remove>`.

    name
        The name of the package to be purged


    Multiple Package Options:

    pkgs
        A list of packages to delete. Must be passed as a python list. The
        ``name`` parameter will be ignored if this option is passed.

    .. versionadded:: 0.16.0


    Returns a dict containing the changes.

    CLI Example:

    .. code-block:: bash

        salt '*' pkg.purge <package name>
        salt '*' pkg.purge <package1>,<package2>,<package3>
        salt '*' pkg.purge pkgs='["foo", "bar"]'
    """
    return remove(name=name, pkgs=pkgs)


def hold(
    name=None, pkgs=None, sources=None, normalize=True, **kwargs
):  # pylint: disable=W0613
    """
    .. versionadded:: 2014.7.0

    Version-lock packages

    .. note::
        Requires the appropriate ``versionlock`` plugin package to be installed:

        - On RHEL 5: ``yum-versionlock``
        - On RHEL 6 & 7: ``yum-plugin-versionlock``
        - On Fedora: ``python-dnf-plugins-extras-versionlock``


    name
        The name of the package to be held.

    Multiple Package Options:

    pkgs
        A list of packages to hold. Must be passed as a python list. The
        ``name`` parameter will be ignored if this option is passed.

    Returns a dict containing the changes.

    CLI Example:

    .. code-block:: bash

        salt '*' pkg.hold <package name>
        salt '*' pkg.hold pkgs='["foo", "bar"]'
    """
    _check_versionlock()

    if not name and not pkgs and not sources:
        raise SaltInvocationError("One of name, pkgs, or sources must be specified.")
    if pkgs and sources:
        raise SaltInvocationError("Only one of pkgs or sources can be specified.")

    targets = []
    if pkgs:
        targets.extend(pkgs)
    elif sources:
        for source in sources:
            targets.append(next(iter(source.keys())))
    else:
        targets.append(name)

    current_locks = list_holds(full=False)
    ret = {}
    for target in targets:
        if isinstance(target, dict):
            target = next(iter(target.keys()))

        ret[target] = {"name": target, "changes": {}, "result": False, "comment": ""}

        if target not in current_locks:
            if "test" in __opts__ and __opts__["test"]:
                ret[target].update(result=None)
                ret[target]["comment"] = "Package {} is set to be held.".format(target)
            else:
                out = _call_yum(["versionlock", target])
                if out["retcode"] == 0:
                    ret[target].update(result=True)
                    ret[target]["comment"] = "Package {} is now being held.".format(
                        target
                    )
                    ret[target]["changes"]["new"] = "hold"
                    ret[target]["changes"]["old"] = ""
                else:
                    ret[target]["comment"] = "Package {} was unable to be held.".format(
                        target
                    )
        else:
            ret[target].update(result=True)
            ret[target]["comment"] = "Package {} is already set to be held.".format(
                target
            )
    return ret


def unhold(name=None, pkgs=None, sources=None, **kwargs):  # pylint: disable=W0613
    """
    .. versionadded:: 2014.7.0

    Remove version locks

    .. note::
        Requires the appropriate ``versionlock`` plugin package to be installed:

        - On RHEL 5: ``yum-versionlock``
        - On RHEL 6 & 7: ``yum-plugin-versionlock``
        - On Fedora: ``python-dnf-plugins-extras-versionlock``


    name
        The name of the package to be unheld

    Multiple Package Options:

    pkgs
        A list of packages to unhold. Must be passed as a python list. The
        ``name`` parameter will be ignored if this option is passed.

    Returns a dict containing the changes.

    CLI Example:

    .. code-block:: bash

        salt '*' pkg.unhold <package name>
        salt '*' pkg.unhold pkgs='["foo", "bar"]'
    """
    _check_versionlock()

    if not name and not pkgs and not sources:
        raise SaltInvocationError("One of name, pkgs, or sources must be specified.")
    if pkgs and sources:
        raise SaltInvocationError("Only one of pkgs or sources can be specified.")

    targets = []
    if pkgs:
        targets.extend(pkgs)
    elif sources:
        for source in sources:
            targets.append(next(iter(source)))
    else:
        targets.append(name)

    # Yum's versionlock plugin doesn't support passing just the package name
    # when removing a lock, so we need to get the full list and then use
    # fnmatch below to find the match.
    current_locks = list_holds(full=_yum() == "yum")

    ret = {}
    for target in targets:
        if isinstance(target, dict):
            target = next(iter(target.keys()))

        ret[target] = {"name": target, "changes": {}, "result": False, "comment": ""}

        if _yum() == "dnf":
            search_locks = [x for x in current_locks if x == target]
        else:
            # To accommodate yum versionlock's lack of support for removing
            # locks using just the package name, we have to use fnmatch to do
            # glob matching on the target name, and then for each matching
            # expression double-check that the package name (obtained via
            # _get_hold()) matches the targeted package.
            search_locks = [
                x
                for x in current_locks
                if fnmatch.fnmatch(x, "*{}*".format(target))
                and target == _get_hold(x, full=False)
            ]

        if search_locks:
            if __opts__["test"]:
                ret[target].update(result=None)
                ret[target]["comment"] = "Package {} is set to be unheld.".format(
                    target
                )
            else:
                out = _call_yum(["versionlock", "delete"] + search_locks)
                if out["retcode"] == 0:
                    ret[target].update(result=True)
                    ret[target]["comment"] = "Package {} is no longer held.".format(
                        target
                    )
                    ret[target]["changes"]["new"] = ""
                    ret[target]["changes"]["old"] = "hold"
                else:
                    ret[target][
                        "comment"
                    ] = "Package {} was unable to be unheld.".format(target)
        else:
            ret[target].update(result=True)
            ret[target]["comment"] = "Package {} is not being held.".format(target)
    return ret


def list_holds(pattern=__HOLD_PATTERN, full=True):
    r"""
    .. versionchanged:: 2016.3.0,2015.8.4,2015.5.10
        Function renamed from ``pkg.get_locked_pkgs`` to ``pkg.list_holds``.

    List information on locked packages

    .. note::
        Requires the appropriate ``versionlock`` plugin package to be installed:

        - On RHEL 5: ``yum-versionlock``
        - On RHEL 6 & 7: ``yum-plugin-versionlock``
        - On Fedora: ``python-dnf-plugins-extras-versionlock``

    pattern : \w+(?:[.-][^-]+)*
        Regular expression used to match the package name

    full : True
        Show the full hold definition including version and epoch. Set to
        ``False`` to return just the name of the package(s) being held.

    CLI Example:

    .. code-block:: bash

        salt '*' pkg.list_holds
        salt '*' pkg.list_holds full=False
    """
    _check_versionlock()

    out = __salt__["cmd.run"]([_yum(), "versionlock", "list"], python_shell=False)
    ret = []
    for line in salt.utils.itertools.split(out, "\n"):
        match = _get_hold(line, pattern=pattern, full=full)
        if match is not None:
            ret.append(match)
    return ret


get_locked_packages = salt.utils.functools.alias_function(
    list_holds, "get_locked_packages"
)


def verify(*names, **kwargs):
    """
    .. versionadded:: 2014.1.0

    Runs an rpm -Va on a system, and returns the results in a dict

    Pass options to modify rpm verify behavior using the ``verify_options``
    keyword argument

    Files with an attribute of config, doc, ghost, license or readme in the
    package header can be ignored using the ``ignore_types`` keyword argument

    CLI Example:

    .. code-block:: bash

        salt '*' pkg.verify
        salt '*' pkg.verify httpd
        salt '*' pkg.verify 'httpd postfix'
        salt '*' pkg.verify 'httpd postfix' ignore_types=['config','doc']
        salt '*' pkg.verify 'httpd postfix' verify_options=['nodeps','nosize']
    """
    return __salt__["lowpkg.verify"](*names, **kwargs)


def group_list():
    """
    .. versionadded:: 2014.1.0

    Lists all groups known by yum on this system

    CLI Example:

    .. code-block:: bash

        salt '*' pkg.group_list
    """
    ret = {
        "installed": [],
        "available": [],
        "installed environments": [],
        "available environments": [],
        "available languages": {},
    }

    section_map = {
        "installed groups:": "installed",
        "available groups:": "available",
        "installed environment groups:": "installed environments",
        "available environment groups:": "available environments",
        "available language groups:": "available languages",
    }

    out = __salt__["cmd.run_stdout"](
        [_yum(), "grouplist", "hidden"], output_loglevel="trace", python_shell=False
    )
    key = None
    for line in salt.utils.itertools.split(out, "\n"):
        line_lc = line.lower()
        if line_lc == "done":
            break

        section_lookup = section_map.get(line_lc)
        if section_lookup is not None and section_lookup != key:
            key = section_lookup
            continue

        # Ignore any administrative comments (plugin info, repo info, etc.)
        if key is None:
            continue

        line = line.strip()
        if key != "available languages":
            ret[key].append(line)
        else:
            match = re.match(r"(.+) \[(.+)\]", line)
            if match:
                name, lang = match.groups()
                ret[key][line] = {"name": name, "language": lang}
    return ret


def group_info(name, expand=False, ignore_groups=None):
    """
    .. versionadded:: 2014.1.0
    .. versionchanged:: 3001,2016.3.0,2015.8.4,2015.5.10
        The return data has changed. A new key ``type`` has been added to
        distinguish environment groups from package groups. Also, keys for the
        group name and group ID have been added. The ``mandatory packages``,
        ``optional packages``, and ``default packages`` keys have been renamed
        to ``mandatory``, ``optional``, and ``default`` for accuracy, as
        environment groups include other groups, and not packages. Finally,
        this function now properly identifies conditional packages.

    Lists packages belonging to a certain group

    name
        Name of the group to query

    expand : False
        If the specified group is an environment group, then the group will be
        expanded and the return data will include package names instead of
        group names.

        .. versionadded:: 2016.3.0

    ignore_groups : None
        This parameter can be used to pass a list of groups to ignore when
        expanding subgroups. It is used during recursion in order to prevent
        expanding the same group multiple times.

        .. versionadded:: 3001

    CLI Example:

    .. code-block:: bash

        salt '*' pkg.group_info 'Perl Support'
    """
    pkgtypes = ("mandatory", "optional", "default", "conditional")
    ret = {}
    for pkgtype in pkgtypes:
        ret[pkgtype] = set()

    cmd = [_yum(), "--quiet", "groupinfo", name]
    out = __salt__["cmd.run_stdout"](cmd, output_loglevel="trace", python_shell=False)

    g_info = {}
    for line in salt.utils.itertools.split(out, "\n"):
        try:
            key, value = (x.strip() for x in line.split(":"))
            g_info[key.lower()] = value
        except ValueError:
            continue

    if "environment group" in g_info:
        ret["type"] = "environment group"
    elif "group" in g_info:
        ret["type"] = "package group"

    ret["group"] = g_info.get("environment group") or g_info.get("group")
    ret["id"] = g_info.get("environment-id") or g_info.get("group-id")
    if not ret["group"] and not ret["id"]:
        raise CommandExecutionError("Group '{}' not found".format(name))

    ret["description"] = g_info.get("description", "")

    completed_groups = ignore_groups or []
    pkgtypes_capturegroup = "(" + "|".join(pkgtypes) + ")"
    for pkgtype in pkgtypes:
        target_found = False
        for line in salt.utils.itertools.split(out, "\n"):
            line = line.strip().lstrip(string.punctuation)
            match = re.match(
                pkgtypes_capturegroup + r" (?:groups|packages):\s*$", line.lower()
            )
            if match:
                if target_found:
                    # We've reached a new section, break from loop
                    break
                else:
                    if match.group(1) == pkgtype:
                        # We've reached the targeted section
                        target_found = True
                    continue
            if target_found:
                if expand and ret["type"] == "environment group":
                    if not line or line in completed_groups:
                        continue
                    log.trace(
                        'Adding group "%s" to completed list: %s',
                        line,
                        completed_groups,
                    )
                    completed_groups.append(line)
                    # Using the @ prefix on the group here in order to prevent multiple matches
                    # being returned, such as with gnome-desktop
                    expanded = group_info(
                        "@" + line, expand=True, ignore_groups=completed_groups
                    )
                    # Don't shadow the pkgtype variable from the outer loop
                    for p_type in pkgtypes:
                        ret[p_type].update(set(expanded[p_type]))
                else:
                    ret[pkgtype].add(line)

    for pkgtype in pkgtypes:
        ret[pkgtype] = sorted(ret[pkgtype])

    return ret


def group_diff(name):
    """
    .. versionadded:: 2014.1.0
    .. versionchanged:: 2016.3.0,2015.8.4,2015.5.10
        Environment groups are now supported. The key names have been renamed,
        similar to the changes made in :py:func:`pkg.group_info
        <salt.modules.yumpkg.group_info>`.

    Lists which of a group's packages are installed and which are not
    installed

    CLI Example:

    .. code-block:: bash

        salt '*' pkg.group_diff 'Perl Support'
    """
    pkgtypes = ("mandatory", "optional", "default", "conditional")
    ret = {}
    for pkgtype in pkgtypes:
        ret[pkgtype] = {"installed": [], "not installed": []}

    pkgs = list_pkgs()
    group_pkgs = group_info(name, expand=True)
    for pkgtype in pkgtypes:
        for member in group_pkgs.get(pkgtype, []):
            if member in pkgs:
                ret[pkgtype]["installed"].append(member)
            else:
                ret[pkgtype]["not installed"].append(member)
    return ret


def group_install(name, skip=(), include=(), **kwargs):
    """
    .. versionadded:: 2014.1.0

    Install the passed package group(s). This is basically a wrapper around
    :py:func:`pkg.install <salt.modules.yumpkg.install>`, which performs
    package group resolution for the user. This function is currently
    considered experimental, and should be expected to undergo changes.

    name
        Package group to install. To install more than one group, either use a
        comma-separated list or pass the value as a python list.

        CLI Examples:

        .. code-block:: bash

            salt '*' pkg.group_install 'Group 1'
            salt '*' pkg.group_install 'Group 1,Group 2'
            salt '*' pkg.group_install '["Group 1", "Group 2"]'

    skip
        Packages that would normally be installed by the package group
        ("default" packages), which should not be installed. Can be passed
        either as a comma-separated list or a python list.

        CLI Examples:

        .. code-block:: bash

            salt '*' pkg.group_install 'My Group' skip='foo,bar'
            salt '*' pkg.group_install 'My Group' skip='["foo", "bar"]'

    include
        Packages which are included in a group, which would not normally be
        installed by a ``yum groupinstall`` ("optional" packages). Note that
        this will not enforce group membership; if you include packages which
        are not members of the specified groups, they will still be installed.
        Can be passed either as a comma-separated list or a python list.

        CLI Examples:

        .. code-block:: bash

            salt '*' pkg.group_install 'My Group' include='foo,bar'
            salt '*' pkg.group_install 'My Group' include='["foo", "bar"]'

    .. note::
        Because this is essentially a wrapper around pkg.install, any argument
        which can be passed to pkg.install may also be included here, and it
        will be passed along wholesale.
    """
    groups = name.split(",") if isinstance(name, str) else name

    if not groups:
        raise SaltInvocationError("no groups specified")
    elif not isinstance(groups, list):
        raise SaltInvocationError("'groups' must be a list")

    # pylint: disable=maybe-no-member
    if isinstance(skip, str):
        skip = skip.split(",")
    if not isinstance(skip, (list, tuple)):
        raise SaltInvocationError("'skip' must be a list")

    if isinstance(include, str):
        include = include.split(",")
    if not isinstance(include, (list, tuple)):
        raise SaltInvocationError("'include' must be a list")
    # pylint: enable=maybe-no-member

    targets = []
    for group in groups:
        group_detail = group_info(group)
        targets.extend(group_detail.get("mandatory", []))
        targets.extend(
            [pkg for pkg in group_detail.get("default", []) if pkg not in skip]
        )
    if include:
        targets.extend(include)

    # Don't install packages that are already installed, install() isn't smart
    # enough to make this distinction.
    pkgs = [x for x in targets if x not in list_pkgs()]
    if not pkgs:
        return {}

    return install(pkgs=pkgs, **kwargs)


groupinstall = salt.utils.functools.alias_function(group_install, "groupinstall")


def list_repos(basedir=None, **kwargs):
    """
    Lists all repos in <basedir> (default: all dirs in `reposdir` yum option).

    Strict parsing of configuration files is the default, this can be disabled
    using the  ``strict_config`` keyword argument set to False

    CLI Example:

    .. code-block:: bash

        salt '*' pkg.list_repos
        salt '*' pkg.list_repos basedir=/path/to/dir
        salt '*' pkg.list_repos basedir=/path/to/dir,/path/to/another/dir strict_config=False
    """

    strict_parser = kwargs.get("strict_config", True)
    basedirs = _normalize_basedir(basedir, strict_parser)
    repos = {}
    log.debug("Searching for repos in %s", basedirs)
    for bdir in basedirs:
        if not os.path.exists(bdir):
            continue
        for repofile in os.listdir(bdir):
            repopath = "{}/{}".format(bdir, repofile)
            if not repofile.endswith(".repo"):
                continue
            filerepos = _parse_repo_file(repopath, strict_parser)[1]
            for reponame in filerepos:
                repo = filerepos[reponame]
                repo["file"] = repopath
                repos[reponame] = repo
    return repos


def get_repo(repo, basedir=None, **kwargs):  # pylint: disable=W0613
    """
    Display a repo from <basedir> (default basedir: all dirs in ``reposdir``
    yum option).

    CLI Examples:

    .. code-block:: bash

        salt '*' pkg.get_repo myrepo
        salt '*' pkg.get_repo myrepo basedir=/path/to/dir
        salt '*' pkg.get_repo myrepo basedir=/path/to/dir,/path/to/another/dir
    """
    repos = list_repos(basedir, **kwargs)

    if repo.startswith("copr:"):
        repo = _get_copr_repo(repo)

    # Find out what file the repo lives in
    repofile = ""
    for list_repo in repos:
        if list_repo == repo:
            repofile = repos[list_repo]["file"]

    if repofile:
        # Return just one repo
        strict_parser = kwargs.get("strict_config", True)
        filerepos = _parse_repo_file(repofile, strict_parser)[1]
        return filerepos[repo]
    return {}


def del_repo(repo, basedir=None, **kwargs):  # pylint: disable=W0613
    """
    Delete a repo from <basedir> (default basedir: all dirs in `reposdir` yum
    option).

    If the .repo file in which the repo exists does not contain any other repo
    configuration, the file itself will be deleted.

    Strict parsing of configuration files is the default, this can be disabled
    using the  ``strict_config`` keyword argument set to False

    CLI Examples:

    .. code-block:: bash

        salt '*' pkg.del_repo myrepo
        salt '*' pkg.del_repo myrepo basedir=/path/to/dir strict_config=False
        salt '*' pkg.del_repo myrepo basedir=/path/to/dir,/path/to/another/dir
    """

    if repo.startswith("copr:"):
        repo = _get_copr_repo(repo)

    # this is so we know which dirs are searched for our error messages below
    strict_parser = kwargs.get("strict_config", True)
    basedirs = _normalize_basedir(basedir, strict_parser)
    repos = list_repos(basedirs, **kwargs)

    if repo not in repos:
        return "Error: the {} repo does not exist in {}".format(repo, basedirs)

    # Find out what file the repo lives in
    repofile = ""
    for arepo in repos:
        if arepo == repo:
            repofile = repos[arepo]["file"]

    # See if the repo is the only one in the file
    onlyrepo = True
    for arepo in repos:
        if arepo == repo:
            continue
        if repos[arepo]["file"] == repofile:
            onlyrepo = False

    # If this is the only repo in the file, delete the file itself
    if onlyrepo:
        os.remove(repofile)
        return "File {} containing repo {} has been removed".format(repofile, repo)

    # There must be other repos in this file, write the file with them
    header, filerepos = _parse_repo_file(repofile, strict_parser)
    content = header
    for stanza in filerepos.keys():
        if stanza == repo:
            continue
        comments = ""
        if "comments" in filerepos[stanza].keys():
            comments = salt.utils.pkg.rpm.combine_comments(
                filerepos[stanza]["comments"]
            )
            del filerepos[stanza]["comments"]
        content += "\n[{}]".format(stanza)
        for line in filerepos[stanza]:
            # A whitespace is needed at the beginning of the new line in order
            # to avoid breaking multiple line values allowed on repo files.
            value = filerepos[stanza][line]
            if isinstance(value, str) and "\n" in value:
                value = "\n ".join(value.split("\n"))
            content += "\n{}={}".format(line, value)
        content += "\n{}\n".format(comments)

    with salt.utils.files.fopen(repofile, "w") as fileout:
        fileout.write(salt.utils.stringutils.to_str(content))

    return "Repo {} has been removed from {}".format(repo, repofile)


def mod_repo(repo, basedir=None, **kwargs):
    """
    Modify one or more values for a repo. If the repo does not exist, it will
    be created, so long as the following values are specified:

    repo
        name by which the yum refers to the repo
    name
        a human-readable name for the repo
    baseurl
        the URL for yum to reference
    mirrorlist
        the URL for yum to reference
    metalink
        the URL for yum to reference

    Key/Value pairs may also be removed from a repo's configuration by setting
    a key to a blank value. Bear in mind that a name cannot be deleted, and one
    of baseurl, mirrorlist or metalink is required.

    Strict parsing of configuration files is the default, this can be disabled
    using the  ``strict_config`` keyword argument set to False

    CLI Examples:

    .. code-block:: bash

        salt '*' pkg.mod_repo reponame enabled=1 gpgcheck=1
<<<<<<< HEAD
        salt '*' pkg.mod_repo reponame basedir=/path/to/dir enabled=1
        salt '*' pkg.mod_repo reponame baseurl= metalink= mirrorlist=http://host.com/
        salt '*' pkg.mod_repo reponame baseurl= mirrorlist= metalink=http://host.com/

=======
        salt '*' pkg.mod_repo reponame basedir=/path/to/dir enabled=1 strict_config=False
        salt '*' pkg.mod_repo reponame baseurl= mirrorlist=http://host.com/
>>>>>>> 98cd52d7
    """
    # Filter out '__pub' arguments, as well as saltenv
    repo_opts = {
        x: kwargs[x] for x in kwargs if not x.startswith("__") and x not in ("saltenv",)
    }

    if (all(x in repo_opts for x in ("mirrorlist", "baseurl")) or
      all(x in repo_opts for x in ("metalink", "baseurl")) or
      all(x in repo_opts for x in ("metalink", "mirrorlist"))):
        raise SaltInvocationError(
            "Only one of 'mirrorlist', 'baseurl' or 'metalink' can be specified"
        )

    use_copr = False
    if repo.startswith("copr:"):
        copr_name = repo.split(":", 1)[1]
        repo = _get_copr_repo(repo)
        use_copr = True

    # Build a list of keys to be deleted
    todelete = []
    # list() of keys because the dict could be shrinking in the for loop.
    for key in list(repo_opts):
        if repo_opts[key] != 0 and not repo_opts[key]:
            del repo_opts[key]
            todelete.append(key)

    # Add baseurl, mirrorlist or metalink to the 'todelete' list if the other was
    # specified in the repo_opts
    if "mirrorlist" in repo_opts:
        todelete.append("baseurl")
        todelete.append("metalink")
    elif "baseurl" in repo_opts:
        todelete.append("mirrorlist")
        todelete.append("metalink")
    elif "metalink" in repo_opts:
        todelete.append("mirrorlist")
        todelete.append("baseurl")


    # Fail if the user tried to delete the name
    if "name" in todelete:
        raise SaltInvocationError("The repo name cannot be deleted")

    # Give the user the ability to change the basedir
    repos = {}
    strict_parser = kwargs.get("strict_config", True)
    basedirs = _normalize_basedir(basedir, strict_parser)
    repos = list_repos(basedirs, **kwargs)
    repofile = ""
    header = ""
    filerepos = {}
    if repo not in repos:
        # If the repo doesn't exist, create it in a new file in the first
        # repo directory that exists
        newdir = None
        for d in basedirs:
            if os.path.exists(d):
                newdir = d
                break
        if not newdir:
            raise SaltInvocationError(
                "The repo does not exist and needs to be created, but none "
                "of the following basedir directories exist: {}".format(basedirs)
            )
        repofile = "{}/{}.repo".format(newdir, repo)
        if use_copr:
            # Is copr plugin installed?
            copr_plugin_name = ""
            if _yum() == "dnf":
                copr_plugin_name = "dnf-plugins-core"
            else:
                copr_plugin_name = "yum-plugin-copr"

            if not __salt__["pkg_resource.version"](copr_plugin_name):
                raise SaltInvocationError(
                    "{} must be installed to use COPR".format(copr_plugin_name)
                )

            # Enable COPR
            out = _call_yum(["copr", "enable", copr_name, "-y"])
            if out["retcode"]:
                raise CommandExecutionError(
                    "Unable to add COPR '{}'. '{}' exited with "
                    "status {!s}: '{}' ".format(
                        copr_name, _yum(), out["retcode"], out["stderr"]
                    )
                )
            # Repo has been added, update repos list
            repos = list_repos(basedirs, **kwargs)
            repofile = repos[repo]["file"]
            header, filerepos = _parse_repo_file(repofile, strict_parser)
        else:
            repofile = "{}/{}.repo".format(newdir, repo)

            if "name" not in repo_opts:
                raise SaltInvocationError(
                    "The repo does not exist and needs to be created, but a name "
                    "was not given"
                )

            if "baseurl" not in repo_opts and "mirrorlist" not in repo_opts and 'metalink' not in repo_opts:
                raise SaltInvocationError(
                    "The repo does not exist and needs to be created, but either "
                    "a baseurl, mirrorlist or metalink needs to be given"
                )
            filerepos[repo] = {}
    else:
        # The repo does exist, open its file
        repofile = repos[repo]["file"]
        header, filerepos = _parse_repo_file(repofile, strict_parser)

    # Error out if they tried to delete baseurl or mirrorlist improperly
    if "baseurl" in todelete:
        if "mirrorlist" not in repo_opts and "mirrorlist" not in filerepos[repo] and "metalink" not in repo_opts and "metalink" not in filerepos[repo]:
            raise SaltInvocationError(
                "Cannot delete baseurl without specifying mirrorlist or metalink"
            )
    if "mirrorlist" in todelete:
        if "baseurl" not in repo_opts and "baseurl" not in filerepos[repo] and "metalink" not in repo_opts and "metalink" not in filerepos[repo]:
            raise SaltInvocationError(
                "Cannot delete mirrorlist without specifying baseurl or metalink"
            )
    if "metalink" in todelete:
        if "baseurl" not in repo_opts and "baseurl" not in filerepos[repo] and "mirrorlist" not in repo_opts and "mirrorlist" not in filerepos[repo]:
            raise SaltInvocationError(
                "Cannot delete metalink without specifying baseurl or mirrorlist"
            )

    # Delete anything in the todelete list
    for key in todelete:
        if key in filerepos[repo].copy().keys():
            del filerepos[repo][key]

    _bool_to_str = lambda x: "1" if x else "0"
    # Old file or new, write out the repos(s)
    filerepos[repo].update(repo_opts)
    content = header
    for stanza in filerepos.keys():
        comments = salt.utils.pkg.rpm.combine_comments(
            filerepos[stanza].pop("comments", [])
        )
        content += "[{}]\n".format(stanza)
        for line in filerepos[stanza].keys():
            # A whitespace is needed at the beginning of the new line in order
            # to avoid breaking multiple line values allowed on repo files.
            value = filerepos[stanza][line]
            if isinstance(value, str) and "\n" in value:
                value = "\n ".join(value.split("\n"))
            content += "{}={}\n".format(
                line, value if not isinstance(value, bool) else _bool_to_str(value)
            )
        content += comments + "\n"

    with salt.utils.files.fopen(repofile, "w") as fileout:
        fileout.write(salt.utils.stringutils.to_str(content))

    return {repofile: filerepos}


def _parse_repo_file(filename, strict_config=True):
    """
    Turn a single repo file into a dict
    """
    parsed = configparser.ConfigParser(strict=strict_config)
    config = {}

    try:
        parsed.read(filename)
    except configparser.MissingSectionHeaderError as err:
        log.error("Failed to parse file %s, error: %s", filename, err.message)
        return ("", {})

    for section in parsed._sections:
        section_dict = dict(parsed._sections[section])
        section_dict.pop("__name__", None)
        config[section] = section_dict

    # Try to extract header comments, as well as comments for each repo. Read
    # from the beginning of the file and assume any leading comments are
    # header comments. Continue to read each section header and then find the
    # comments for each repo.
    headers = ""
    section = None
    with salt.utils.files.fopen(filename, "r") as repofile:
        for line in repofile:
            line = salt.utils.stringutils.to_unicode(line)
            line = line.strip()
            if line.startswith("#"):
                if section is None:
                    headers += line + "\n"
                else:
                    try:
                        comments = config[section].setdefault("comments", [])
                        comments.append(line[1:].lstrip())
                    except KeyError:
                        log.debug(
                            "Found comment in %s which does not appear to "
                            "belong to any repo section: %s",
                            filename,
                            line,
                        )
            elif line.startswith("[") and line.endswith("]"):
                section = line[1:-1]

    return (headers, salt.utils.data.decode(config))


def file_list(*packages, **kwargs):
    """
    .. versionadded:: 2014.1.0

    List the files that belong to a package. Not specifying any packages will
    return a list of *every* file on the system's rpm database (not generally
    recommended).

    CLI Examples:

    .. code-block:: bash

        salt '*' pkg.file_list httpd
        salt '*' pkg.file_list httpd postfix
        salt '*' pkg.file_list
    """
    return __salt__["lowpkg.file_list"](*packages)


def file_dict(*packages, **kwargs):
    """
    .. versionadded:: 2014.1.0

    List the files that belong to a package, grouped by package. Not
    specifying any packages will return a list of *every* file on the system's
    rpm database (not generally recommended).

    CLI Examples:

    .. code-block:: bash

        salt '*' pkg.file_list httpd
        salt '*' pkg.file_list httpd postfix
        salt '*' pkg.file_list
    """
    return __salt__["lowpkg.file_dict"](*packages)


def owner(*paths, **kwargs):
    """
    .. versionadded:: 2014.7.0

    Return the name of the package that owns the file. Multiple file paths can
    be passed. Like :mod:`pkg.version <salt.modules.yumpkg.version>`, if a
    single path is passed, a string will be returned, and if multiple paths are
    passed, a dictionary of file/package name pairs will be returned.

    If the file is not owned by a package, or is not present on the minion,
    then an empty string will be returned for that path.

    CLI Examples:

    .. code-block:: bash

        salt '*' pkg.owner /usr/bin/apachectl
        salt '*' pkg.owner /usr/bin/apachectl /etc/httpd/conf/httpd.conf
    """
    if not paths:
        return ""
    ret = {}
    cmd_prefix = ["rpm", "-qf", "--queryformat", "%{name}"]
    for path in paths:
        ret[path] = __salt__["cmd.run_stdout"](
            cmd_prefix + [path], output_loglevel="trace", python_shell=False
        )
        if "not owned" in ret[path].lower():
            ret[path] = ""
    if len(ret) == 1:
        return next(iter(ret.values()))
    return ret


def modified(*packages, **flags):
    """
    List the modified files that belong to a package. Not specifying any packages
    will return a list of _all_ modified files on the system's RPM database.

    .. versionadded:: 2015.5.0

    Filtering by flags (True or False):

    size
        Include only files where size changed.

    mode
        Include only files which file's mode has been changed.

    checksum
        Include only files which MD5 checksum has been changed.

    device
        Include only files which major and minor numbers has been changed.

    symlink
        Include only files which are symbolic link contents.

    owner
        Include only files where owner has been changed.

    group
        Include only files where group has been changed.

    time
        Include only files where modification time of the file has been
        changed.

    capabilities
        Include only files where capabilities differ or not. Note: supported
        only on newer RPM versions.

    CLI Examples:

    .. code-block:: bash

        salt '*' pkg.modified
        salt '*' pkg.modified httpd
        salt '*' pkg.modified httpd postfix
        salt '*' pkg.modified httpd owner=True group=False
    """

    return __salt__["lowpkg.modified"](*packages, **flags)


@salt.utils.decorators.path.which("yumdownloader")
def download(*packages, **kwargs):
    """
    .. versionadded:: 2015.5.0

    Download packages to the local disk. Requires ``yumdownloader`` from
    ``yum-utils`` package.

    .. note::

        ``yum-utils`` will already be installed on the minion if the package
        was installed from the Fedora / EPEL repositories.

    CLI Example:

    .. code-block:: bash

        salt '*' pkg.download httpd
        salt '*' pkg.download httpd postfix
    """
    if not packages:
        raise SaltInvocationError("No packages were specified")

    CACHE_DIR = "/var/cache/yum/packages"
    if not os.path.exists(CACHE_DIR):
        os.makedirs(CACHE_DIR)
    cached_pkgs = os.listdir(CACHE_DIR)
    to_purge = []
    for pkg in packages:
        to_purge.extend(
            [
                os.path.join(CACHE_DIR, x)
                for x in cached_pkgs
                if x.startswith("{}-".format(pkg))
            ]
        )
    for purge_target in set(to_purge):
        log.debug("Removing cached package %s", purge_target)
        try:
            os.unlink(purge_target)
        except OSError as exc:
            log.error("Unable to remove %s: %s", purge_target, exc)

    cmd = ["yumdownloader", "-q", "--destdir={}".format(CACHE_DIR)]
    cmd.extend(packages)
    __salt__["cmd.run"](cmd, output_loglevel="trace", python_shell=False)
    ret = {}
    for dld_result in os.listdir(CACHE_DIR):
        if not dld_result.endswith(".rpm"):
            continue
        pkg_name = None
        pkg_file = None
        for query_pkg in packages:
            if dld_result.startswith("{}-".format(query_pkg)):
                pkg_name = query_pkg
                pkg_file = dld_result
                break
        if pkg_file is not None:
            ret[pkg_name] = os.path.join(CACHE_DIR, pkg_file)

    if not ret:
        raise CommandExecutionError(
            "Unable to download any of the following packages: {}".format(
                ", ".join(packages)
            )
        )

    failed = [x for x in packages if x not in ret]
    if failed:
        ret["_error"] = "The following package(s) failed to download: {}".format(
            ", ".join(failed)
        )
    return ret


def diff(*paths, **kwargs):
    """
    Return a formatted diff between current files and original in a package.
    NOTE: this function includes all files (configuration and not), but does
    not work on binary content.

    :param path: Full path to the installed file
    :return: Difference string or raises and exception if examined file is binary.

    CLI Example:

    .. code-block:: bash

        salt '*' pkg.diff /etc/apache2/httpd.conf /etc/sudoers
    """
    ret = {}

    pkg_to_paths = {}
    for pth in paths:
        pth_pkg = __salt__["lowpkg.owner"](pth)
        if not pth_pkg:
            ret[pth] = os.path.exists(pth) and "Not managed" or "N/A"
        else:
            if pkg_to_paths.get(pth_pkg) is None:
                pkg_to_paths[pth_pkg] = []
            pkg_to_paths[pth_pkg].append(pth)

    if pkg_to_paths:
        local_pkgs = __salt__["pkg.download"](*pkg_to_paths.keys())
        for pkg, files in pkg_to_paths.items():
            for path in files:
                ret[path] = (
                    __salt__["lowpkg.diff"](local_pkgs[pkg]["path"], path)
                    or "Unchanged"
                )

    return ret


def _get_patches(installed_only=False):
    """
    List all known patches in repos.
    """
    patches = {}

    cmd = [_yum(), "--quiet", "updateinfo", "list", "all"]
    ret = __salt__["cmd.run_stdout"](cmd, python_shell=False)
    parsing_errors = False

    for line in salt.utils.itertools.split(ret, os.linesep):
        try:
            inst, advisory_id, sev, pkg = re.match(
                r"([i|\s]) ([^\s]+) +([^\s]+) +([^\s]+)", line
            ).groups()
        except Exception:  # pylint: disable=broad-except
            parsing_errors = True
            continue

        if advisory_id not in patches:
            patches[advisory_id] = {
                "installed": True if inst == "i" else False,
                "summary": [pkg],
            }
        else:
            patches[advisory_id]["summary"].append(pkg)
            if inst != "i":
                patches[advisory_id]["installed"] = False

    if parsing_errors:
        log.warning(
            "Skipped some unexpected output while running '%s' to list "
            "patches. Please check output",
            " ".join(cmd),
        )

    if installed_only:
        patches = {k: v for k, v in patches.items() if v["installed"]}
    return patches


def list_patches(refresh=False, **kwargs):
    """
    .. versionadded:: 2017.7.0

    List all known advisory patches from available repos.

    refresh
        force a refresh if set to True.
        If set to False (default) it depends on yum if a refresh is
        executed.

    CLI Examples:

    .. code-block:: bash

        salt '*' pkg.list_patches
    """
    if refresh:
        refresh_db()

    return _get_patches()


def list_installed_patches(**kwargs):
    """
    .. versionadded:: 2017.7.0

    List installed advisory patches on the system.

    CLI Examples:

    .. code-block:: bash

        salt '*' pkg.list_installed_patches
    """
    return _get_patches(installed_only=True)


def services_need_restart(**kwargs):
    """
    .. versionadded:: 3003

    List services that use files which have been changed by the
    package manager. It might be needed to restart them.

    Requires systemd.

    CLI Examples:

    .. code-block:: bash

        salt '*' pkg.services_need_restart
    """
    if _yum() != "dnf":
        raise CommandExecutionError("dnf is required to list outdated services.")
    if not salt.utils.systemd.booted(__context__):
        raise CommandExecutionError("systemd is required to list outdated services.")

    cmd = ["dnf", "--quiet", "needs-restarting"]
    dnf_output = __salt__["cmd.run_stdout"](cmd, python_shell=False)
    if not dnf_output:
        return []

    services = set()
    for line in dnf_output.split("\n"):
        pid, has_delim, _ = line.partition(":")
        if has_delim:
            service = salt.utils.systemd.pid_to_service(pid.strip())
            if service:
                services.add(service)

    return list(services)<|MERGE_RESOLUTION|>--- conflicted
+++ resolved
@@ -2938,15 +2938,9 @@
     .. code-block:: bash
 
         salt '*' pkg.mod_repo reponame enabled=1 gpgcheck=1
-<<<<<<< HEAD
-        salt '*' pkg.mod_repo reponame basedir=/path/to/dir enabled=1
+        salt '*' pkg.mod_repo reponame basedir=/path/to/dir enabled=1 strict_config=False
         salt '*' pkg.mod_repo reponame baseurl= metalink= mirrorlist=http://host.com/
         salt '*' pkg.mod_repo reponame baseurl= mirrorlist= metalink=http://host.com/
-
-=======
-        salt '*' pkg.mod_repo reponame basedir=/path/to/dir enabled=1 strict_config=False
-        salt '*' pkg.mod_repo reponame baseurl= mirrorlist=http://host.com/
->>>>>>> 98cd52d7
     """
     # Filter out '__pub' arguments, as well as saltenv
     repo_opts = {
