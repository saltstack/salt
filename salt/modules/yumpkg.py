--- conflicted
+++ resolved
@@ -74,14 +74,10 @@
     '''
     ret = []
     for line in _repoquery(repoquery_args, ignore_stderr=True):
-<<<<<<< HEAD
-        pkginfo = _parse_pkginfo(line)
-=======
         pkginfo = salt.utils.pkg.rpm.parse_pkginfo(
             line,
             osarch=__grains__['osarch']
         )
->>>>>>> dce1f34e
         if pkginfo is not None:
             ret.append(pkginfo)
     return ret
@@ -103,13 +99,9 @@
             raise CommandExecutionError('Unable to install yum-utils')
 
 
-<<<<<<< HEAD
-def _repoquery(repoquery_args, query_format=__QUERYFORMAT, ignore_stderr=False):
-=======
 def _repoquery(repoquery_args,
                query_format=salt.utils.pkg.rpm.QUERYFORMAT,
                ignore_stderr=False):
->>>>>>> dce1f34e
     '''
     Runs a repoquery command and returns a list of namedtuples
     '''
@@ -120,13 +112,8 @@
     call = __salt__['cmd.run_all'](cmd, output_loglevel='trace')
     if call['retcode'] != 0:
         comment = ''
-<<<<<<< HEAD
-        # when checking for packages some yum modules return data via
-        # stderr that don't cause non-zero return codes.  A perfect
-=======
         # When checking for packages some yum modules return data via
         # stderr that don't cause non-zero return codes. j perfect
->>>>>>> dce1f34e
         # example of this is when spacewalk is installed but not yet
         # registered. We should ignore those when getting pkginfo.
         if 'stderr' in call and not salt.utils.is_true(ignore_stderr):
@@ -1014,34 +1001,14 @@
     __context__.pop('pkg.list_pkgs', None)
     new = list_pkgs()
 
-<<<<<<< HEAD
-    versionName = pkgname
-    ret = salt.utils.compare_dicts(old, new)
-
-    if sources is not None:
-        versionName = pkgname + '-' + new.get(pkgname, '')
-        if pkgname in ret:
-            ret[versionName] = ret.pop(pkgname)
-    for pkgname in to_reinstall:
-        if not versionName not in old:
-            ret.update({versionName: {'old': old.get(pkgname, ''),
-                                  'new': new.get(pkgname, '')}})
-        else:
-            if versionName not in ret:
-                ret.update({versionName: {'old': old.get(pkgname, ''),
-                                      'new': new.get(pkgname, '')}})
-=======
     ret = salt.utils.compare_dicts(old, new)
 
     for pkgname in to_reinstall:
         if pkgname not in ret or pkgname in old:
             ret.update({pkgname: {'old': old.get(pkgname, ''),
                                   'new': new.get(pkgname, '')}})
->>>>>>> dce1f34e
     if ret:
         __context__.pop('pkg._avail', None)
-    elif sources is not None:
-        ret = {versionName: {}}
     return ret
 
 
