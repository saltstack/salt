--- conflicted
+++ resolved
@@ -26,8 +26,6 @@
 import salt.ext.six as six
 from salt.ext.six.moves import shlex_quote as _cmd_quote
 from salt.ext.six.moves import range  # pylint: disable=redefined-builtin
-<<<<<<< HEAD
-=======
 
 try:
     import yum
@@ -35,7 +33,6 @@
 except ImportError:
     from salt.ext.six.moves import configparser
     HAS_YUM = False
->>>>>>> 6a554d56
 # pylint: enable=import-error
 
 # Import salt libs
@@ -1665,13 +1662,6 @@
     for bdir in basedirs:
         if not os.path.exists(bdir):
             continue
-<<<<<<< HEAD
-        filerepos = _parse_repo_file(repopath)[1]
-        for reponame in six.iterkeys(filerepos):
-            repo = filerepos[reponame]
-            repo['file'] = repopath
-            repos[reponame] = repo
-=======
         for repofile in os.listdir(bdir):
             repopath = '{0}/{1}'.format(bdir, repofile)
             if not repofile.endswith('.repo'):
@@ -1681,7 +1671,6 @@
                 repo = filerepos[reponame]
                 repo['file'] = repopath
                 repos[reponame] = repo
->>>>>>> 6a554d56
     return repos
 
 
