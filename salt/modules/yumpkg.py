# -*- coding: utf-8 -*-
"""
Support for YUM/DNF

.. important::
    If you feel that Salt should be using this module to manage packages on a
    minion, and it is using a different module (or gives an error similar to
    *'pkg.install' is not available*), see :ref:`here
    <module-provider-override>`.

.. note::
    DNF is fully supported as of version 2015.5.10 and 2015.8.4 (partial
    support for DNF was initially added in 2015.8.0), and DNF is used
    automatically in place of YUM in Fedora 22 and newer.
"""

# Import python libs
from __future__ import absolute_import, print_function, unicode_literals

import contextlib
import datetime
import fnmatch
import itertools
import logging
import os
import re
import string

# Import Salt libs
import salt.utils.args
import salt.utils.data
import salt.utils.decorators.path
import salt.utils.environment
import salt.utils.files
import salt.utils.functools
import salt.utils.itertools
import salt.utils.lazy
import salt.utils.path
import salt.utils.pkg
import salt.utils.pkg.rpm
import salt.utils.systemd
import salt.utils.versions
<<<<<<< HEAD
from salt.exceptions import CommandExecutionError, MinionError, SaltInvocationError
=======
import salt.defaults.exitcodes
from salt.utils.versions import LooseVersion as _LooseVersion
import salt.utils.environment
from salt.exceptions import (
    CommandExecutionError, MinionError, SaltInvocationError
)
>>>>>>> 8abb7099

# Import 3rd-party libs
# pylint: disable=import-error,redefined-builtin
# Import 3rd-party libs
from salt.ext import six
from salt.ext.six.moves import configparser, zip
from salt.utils.versions import LooseVersion as _LooseVersion

try:
    import yum

    HAS_YUM = True
except ImportError:
    HAS_YUM = False


# pylint: enable=import-error,redefined-builtin


log = logging.getLogger(__name__)

__HOLD_PATTERN = r"[\w+]+(?:[.-][^-]+)*"

PKG_ARCH_SEPARATOR = "."

# Define the module's virtual name
__virtualname__ = "pkg"


def __virtual__():
    """
    Confine this module to yum based systems
    """
    if __opts__.get("yum_provider") == "yumpkg_api":
        return (False, "Module yumpkg: yumpkg_api provider not available")
    try:
        os_grain = __grains__["os"].lower()
        os_family = __grains__["os_family"].lower()
    except Exception:  # pylint: disable=broad-except
        return (False, "Module yumpkg: no yum based system detected")

<<<<<<< HEAD
    enabled = ("amazon", "xcp", "xenserver", "virtuozzolinux", "virtuozzo")
=======
    enabled = ('amazon', 'xcp', 'xenserver', 'virtuozzolinux', 'virtuozzo', 'vmware photon')
>>>>>>> 8abb7099

    if os_family == "redhat" or os_grain in enabled:
        return __virtualname__
    return (False, "Module yumpkg: no yum based system detected")


def _strip_headers(output, *args):
    if not args:
        args_lc = (
            "installed packages",
            "available packages",
            "available upgrades",
            "updated packages",
            "upgraded packages",
        )
    else:
        args_lc = [x.lower() for x in args]
    ret = ""
    for line in salt.utils.itertools.split(output, "\n"):
        if line.lower() not in args_lc:
            ret += line + "\n"
    return ret


def _get_hold(line, pattern=__HOLD_PATTERN, full=True):
    """
    Resolve a package name from a line containing the hold expression. If the
    regex is not matched, None is returned.

    yum ==> 2:vim-enhanced-7.4.629-5.el6.*
    dnf ==> vim-enhanced-2:7.4.827-1.fc22.*
    """
    if full:
        if _yum() == "dnf":
            lock_re = r"({0}-\S+)".format(pattern)
        else:
            lock_re = r"(\d+:{0}-\S+)".format(pattern)
    else:
        if _yum() == "dnf":
            lock_re = r"({0}-\S+)".format(pattern)
        else:
            lock_re = r"\d+:({0}-\S+)".format(pattern)

    match = re.search(lock_re, line)
    if match:
        if not full:
            woarch = match.group(1).rsplit(".", 1)[0]
            worel = woarch.rsplit("-", 1)[0]
            return worel.rsplit("-", 1)[0]
        else:
            return match.group(1)
    return None


def _yum():
    """
    Determine package manager name (yum or dnf),
    depending on the system version.
    """
    contextkey = "yum_bin"
    if contextkey not in __context__:
<<<<<<< HEAD
        if (
            "fedora" in __grains__["os"].lower() and int(__grains__["osrelease"]) >= 22
        ) or (
            __grains__["os"].lower() in ("redhat", "centos")
            and int(__grains__["osmajorrelease"]) >= 8
        ):
            __context__[contextkey] = "dnf"
=======
        if ('fedora' in __grains__['os'].lower()
           and int(__grains__['osrelease']) >= 22):
            __context__[contextkey] = 'dnf'
        elif 'photon' in __grains__['os'].lower():
            __context__[contextkey] = 'tdnf'
>>>>>>> 8abb7099
        else:
            __context__[contextkey] = "yum"
    return __context__[contextkey]


def _call_yum(args, **kwargs):
    """
    Call yum/dnf.
    """
    params = {
        "output_loglevel": "trace",
        "python_shell": False,
        "env": salt.utils.environment.get_module_environment(globals()),
    }
    params.update(kwargs)
    cmd = []
    if salt.utils.systemd.has_scope(__context__) and __salt__["config.get"](
        "systemd.scope", True
    ):
        cmd.extend(["systemd-run", "--scope"])
    cmd.append(_yum())
    cmd.extend(args)

    return __salt__["cmd.run_all"](cmd, **params)


def _yum_pkginfo(output):
    """
    Parse yum/dnf output (which could contain irregular line breaks if package
    names are long) retrieving the name, version, etc., and return a list of
    pkginfo namedtuples.
    """
    cur = {}
    keys = itertools.cycle(("name", "version", "repoid"))
    values = salt.utils.itertools.split(_strip_headers(output))
    osarch = __grains__["osarch"]
    for (key, value) in zip(keys, values):
        if key == "name":
            try:
                cur["name"], cur["arch"] = value.rsplit(".", 1)
            except ValueError:
                cur["name"] = value
                cur["arch"] = osarch
            cur["name"] = salt.utils.pkg.rpm.resolve_name(
                cur["name"], cur["arch"], osarch
            )
        else:
            if key == "version":
                # Suppport packages with no 'Release' parameter
                value = value.rstrip("-")
            elif key == "repoid":
                # Installed packages show a '@' at the beginning
                value = value.lstrip("@")
            cur[key] = value
            if key == "repoid":
                # We're done with this package, create the pkginfo namedtuple
                pkginfo = salt.utils.pkg.rpm.pkginfo(**cur)
                # Clear the dict for the next package
                cur = {}
                # Yield the namedtuple
                if pkginfo is not None:
                    yield pkginfo


def _check_versionlock():
    """
    Ensure that the appropriate versionlock plugin is present
    """
    if _yum() == "dnf":
        if (
            "fedora" in __grains__["os"].lower()
            and int(__grains__.get("osrelease")) >= 26
        ) or (
            __grains__.get("os").lower() in ("redhat", "centos")
            and int(__grains__.get("osmajorrelease")) >= 8
        ):
            if six.PY3:
                vl_plugin = "python3-dnf-plugin-versionlock"
            else:
                vl_plugin = "python2-dnf-plugin-versionlock"
        else:
            if six.PY3:
                vl_plugin = "python3-dnf-plugins-extras-versionlock"
            else:
                vl_plugin = "python-dnf-plugins-extras-versionlock"
    else:
        vl_plugin = (
            "yum-versionlock"
            if __grains__.get("osmajorrelease") == "5"
            else "yum-plugin-versionlock"
        )

    if vl_plugin not in list_pkgs():
        raise SaltInvocationError(
            "Cannot proceed, {0} is not installed.".format(vl_plugin)
        )


def _get_options(**kwargs):
    """
    Returns a list of options to be used in the yum/dnf command, based on the
    kwargs passed.
    """
    # Get repo options from the kwargs
    fromrepo = kwargs.pop("fromrepo", "")
    repo = kwargs.pop("repo", "")
    disablerepo = kwargs.pop("disablerepo", "")
    enablerepo = kwargs.pop("enablerepo", "")
    disableexcludes = kwargs.pop("disableexcludes", "")
    branch = kwargs.pop("branch", "")
    setopt = kwargs.pop("setopt", None)
    if setopt is None:
        setopt = []
    else:
        setopt = salt.utils.args.split_input(setopt)
    get_extra_options = kwargs.pop("get_extra_options", False)

    # Support old 'repo' argument
    if repo and not fromrepo:
        fromrepo = repo

    ret = []

    if fromrepo:
        log.info("Restricting to repo '%s'", fromrepo)
        ret.extend(["--disablerepo=*", "--enablerepo={0}".format(fromrepo)])
    else:
        if disablerepo:
            targets = (
                [disablerepo] if not isinstance(disablerepo, list) else disablerepo
            )
            log.info("Disabling repo(s): %s", ", ".join(targets))
            ret.extend(["--disablerepo={0}".format(x) for x in targets])
        if enablerepo:
            targets = [enablerepo] if not isinstance(enablerepo, list) else enablerepo
            log.info("Enabling repo(s): %s", ", ".join(targets))
            ret.extend(["--enablerepo={0}".format(x) for x in targets])

    if disableexcludes:
        log.info("Disabling excludes for '%s'", disableexcludes)
        ret.append("--disableexcludes={0}".format(disableexcludes))

    if branch:
        log.info("Adding branch '%s'", branch)
        ret.append("--branch={0}".format(branch))

    for item in setopt:
        ret.extend(["--setopt", six.text_type(item)])

    if get_extra_options:
        # sorting here to make order uniform, makes unit testing more reliable
        for key in sorted(kwargs):
            if key.startswith("__"):
                continue
            value = kwargs[key]
            if isinstance(value, six.string_types):
                log.info("Found extra option --%s=%s", key, value)
                ret.append("--{0}={1}".format(key, value))
            elif value is True:
                log.info("Found extra option --%s", key)
                ret.append("--{0}".format(key))
        if ret:
            log.info("Adding extra options: %s", ret)

    return ret


def _get_yum_config():
    """
    Returns a dict representing the yum config options and values.

    We try to pull all of the yum config options into a standard dict object.
    This is currently only used to get the reposdir settings, but could be used
    for other things if needed.

    If the yum python library is available, use that, which will give us all of
    the options, including all of the defaults not specified in the yum config.
    Additionally, they will all be of the correct object type.

    If the yum library is not available, we try to read the yum.conf
    directly ourselves with a minimal set of "defaults".
    """
    # in case of any non-fatal failures, these defaults will be used
    conf = {
        "reposdir": ["/etc/yum/repos.d", "/etc/yum.repos.d"],
    }

    if HAS_YUM:
        try:
            yb = yum.YumBase()
            yb.preconf.init_plugins = False
            for name, value in six.iteritems(yb.conf):
                conf[name] = value
        except (AttributeError, yum.Errors.ConfigError) as exc:
            raise CommandExecutionError("Could not query yum config: {0}".format(exc))
        except yum.Errors.YumBaseError as yum_base_error:
            raise CommandExecutionError(
                "Error accessing yum or rpmdb: {0}".format(yum_base_error)
            )
    else:
        # fall back to parsing the config ourselves
        # Look for the config the same order yum does
        fn = None
<<<<<<< HEAD
        paths = ("/etc/yum/yum.conf", "/etc/yum.conf", "/etc/dnf/dnf.conf")
=======
        paths = ('/etc/yum/yum.conf', '/etc/yum.conf', '/etc/dnf/dnf.conf', '/etc/tdnf/tdnf.conf')
>>>>>>> 8abb7099
        for path in paths:
            if os.path.exists(path):
                fn = path
                break

        if not fn:
            raise CommandExecutionError(
                "No suitable yum config file found in: {0}".format(paths)
            )

        cp = configparser.ConfigParser()
        try:
            cp.read(fn)
        except (IOError, OSError) as exc:
            raise CommandExecutionError("Unable to read from {0}: {1}".format(fn, exc))

        if cp.has_section("main"):
            for opt in cp.options("main"):
                if opt in ("reposdir", "commands", "excludes"):
                    # these options are expected to be lists
                    conf[opt] = [x.strip() for x in cp.get("main", opt).split(",")]
                else:
                    conf[opt] = cp.get("main", opt)
        else:
            log.warning(
                "Could not find [main] section in %s, using internal " "defaults", fn
            )

    return conf


def _get_yum_config_value(name):
    """
    Look for a specific config variable and return its value
    """
    conf = _get_yum_config()
    if name in conf.keys():
        return conf.get(name)
    return None


def _normalize_basedir(basedir=None):
    """
    Takes a basedir argument as a string or a list. If the string or list is
    empty, then look up the default from the 'reposdir' option in the yum
    config.

    Returns a list of directories.
    """
    # if we are passed a string (for backward compatibility), convert to a list
    if isinstance(basedir, six.string_types):
        basedir = [x.strip() for x in basedir.split(",")]

    if basedir is None:
        basedir = []

    # nothing specified, so use the reposdir option as the default
    if not basedir:
        basedir = _get_yum_config_value("reposdir")

    if not isinstance(basedir, list) or not basedir:
        raise SaltInvocationError("Could not determine any repo directories")

    return basedir


def normalize_name(name):
    """
    Strips the architecture from the specified package name, if necessary.
    Circumstances where this would be done include:

    * If the arch is 32 bit and the package name ends in a 32-bit arch.
    * If the arch matches the OS arch, or is ``noarch``.

    CLI Example:

    .. code-block:: bash

        salt '*' pkg.normalize_name zsh.x86_64
    """
    try:
        arch = name.rsplit(PKG_ARCH_SEPARATOR, 1)[-1]
        if arch not in salt.utils.pkg.rpm.ARCHES + ("noarch",):
            return name
    except ValueError:
        return name
    if arch in (__grains__["osarch"], "noarch") or salt.utils.pkg.rpm.check_32(
        arch, osarch=__grains__["osarch"]
    ):
        return name[: -(len(arch) + 1)]
    return name


def parse_arch(name):
    """
    Parse name and architecture from the specified package name.

    CLI Example:

    .. code-block:: bash

        salt '*' pkg.parse_arch zsh.x86_64
    """
    _name, _arch = None, None
    try:
        _name, _arch = name.rsplit(PKG_ARCH_SEPARATOR, 1)
    except ValueError:
        pass
    if _arch not in salt.utils.pkg.rpm.ARCHES + ("noarch",):
        _name = name
        _arch = None
    return {"name": _name, "arch": _arch}


def latest_version(*names, **kwargs):
    """
    Return the latest version of the named package available for upgrade or
    installation. If more than one package name is specified, a dict of
    name/version pairs is returned.

    If the latest version of a given package is already installed, an empty
    string will be returned for that package.

    A specific repo can be requested using the ``fromrepo`` keyword argument,
    and the ``disableexcludes`` option is also supported.

    .. versionadded:: 2014.7.0
        Support for the ``disableexcludes`` option

    CLI Example:

    .. code-block:: bash

        salt '*' pkg.latest_version <package name>
        salt '*' pkg.latest_version <package name> fromrepo=epel-testing
        salt '*' pkg.latest_version <package name> disableexcludes=main
        salt '*' pkg.latest_version <package1> <package2> <package3> ...
<<<<<<< HEAD
    """
    refresh = salt.utils.data.is_true(kwargs.pop("refresh", True))
    if len(names) == 0:
        return ""
=======
    '''
    refresh = salt.utils.data.is_true(kwargs.pop('refresh', True))
    if not names:
        return ''
>>>>>>> 8abb7099

    options = _get_options(**kwargs)

    # Refresh before looking for the latest version available
    if refresh:
        refresh_db(**kwargs)

    cur_pkgs = list_pkgs(versions_as_list=True)

    # Get available versions for specified package(s)
    cmd = ["--quiet"]
    cmd.extend(options)
    cmd.extend(["list", "available"])
    cmd.extend(names)
    out = _call_yum(cmd, ignore_retcode=True)
    if out["retcode"] != 0:
        if out["stderr"]:
            # Check first if this is just a matter of the packages being
            # up-to-date.
            if not all([x in cur_pkgs for x in names]):
                log.error(
                    "Problem encountered getting latest version for the "
                    "following package(s): %s. Stderr follows: \n%s",
                    ", ".join(names),
                    out["stderr"],
                )
        updates = []
    else:
        # Sort by version number (highest to lowest) for loop below
        updates = sorted(
            _yum_pkginfo(out["stdout"]),
            key=lambda pkginfo: _LooseVersion(pkginfo.version),
            reverse=True,
        )

    def _check_cur(pkg):
        if pkg.name in cur_pkgs:
            for installed_version in cur_pkgs[pkg.name]:
                # If any installed version is greater than (or equal to) the
                # one found by yum/dnf list available, then it is not an
                # upgrade.
                if salt.utils.versions.compare(
                    ver1=installed_version,
                    oper=">=",
                    ver2=pkg.version,
                    cmp_func=version_cmp,
                ):
                    return False
            # pkg.version is greater than all installed versions
            return True
        else:
            # Package is not installed
            return True

    ret = {}
    for name in names:
        # Derive desired pkg arch (for arch-specific packages) based on the
        # package name(s) passed to the function. On a 64-bit OS, "pkgame"
        # would be assumed to match the osarch, while "pkgname.i686" would
        # have an arch of "i686". This desired arch is then compared against
        # the updates derived from _yum_pkginfo() above, so that we can
        # distinguish an update for a 32-bit version of a package from its
        # 64-bit counterpart.
        try:
            arch = name.rsplit(".", 1)[-1]
            if arch not in salt.utils.pkg.rpm.ARCHES:
                arch = __grains__["osarch"]
        except ValueError:
            arch = __grains__["osarch"]

        # This loop will iterate over the updates derived by _yum_pkginfo()
        # above, which have been sorted descendingly by version number,
        # ensuring that the latest available version for the named package is
        # examined first. The call to _check_cur() will ensure that a package
        # seen by yum as "available" will only be detected as an upgrade if it
        # has a version higher than all currently-installed versions of the
        # package.
        for pkg in (x for x in updates if x.name == name):
            # This if/or statement makes sure that we account for noarch
            # packages as well as arch-specific packages.
            if (
                pkg.arch == "noarch"
                or pkg.arch == arch
                or salt.utils.pkg.rpm.check_32(pkg.arch)
            ):
                if _check_cur(pkg):
                    ret[name] = pkg.version
                    # no need to check another match, if there was one
                    break
        else:
            ret[name] = ""

    # Return a string if only one package name passed
    if len(names) == 1:
        return ret[names[0]]
    return ret


# available_version is being deprecated
available_version = salt.utils.functools.alias_function(
    latest_version, "available_version"
)


def upgrade_available(name, **kwargs):
    """
    Check whether or not an upgrade is available for a given package

    CLI Example:

    .. code-block:: bash

        salt '*' pkg.upgrade_available <package name>
    """
    return latest_version(name, **kwargs) != ""


def version(*names, **kwargs):
    """
    Returns a string representing the package version or an empty string if not
    installed. If more than one package name is specified, a dict of
    name/version pairs is returned.

    CLI Example:

    .. code-block:: bash

        salt '*' pkg.version <package name>
        salt '*' pkg.version <package1> <package2> <package3> ...
    """
    return __salt__["pkg_resource.version"](*names, **kwargs)


<<<<<<< HEAD
def version_cmp(pkg1, pkg2, ignore_epoch=False):
    """
=======
def version_cmp(pkg1, pkg2, ignore_epoch=False, **kwargs):
    '''
>>>>>>> 8abb7099
    .. versionadded:: 2015.5.4

    Do a cmp-style comparison on two packages. Return -1 if pkg1 < pkg2, 0 if
    pkg1 == pkg2, and 1 if pkg1 > pkg2. Return None if there was a problem
    making the comparison.

    ignore_epoch : False
        Set to ``True`` to ignore the epoch when comparing versions

        .. versionadded:: 2015.8.10,2016.3.2

    CLI Example:

    .. code-block:: bash

        salt '*' pkg.version_cmp '0.2-001' '0.2.0.1-002'
    """

    return __salt__["lowpkg.version_cmp"](pkg1, pkg2, ignore_epoch=ignore_epoch)


def list_pkgs(versions_as_list=False, **kwargs):
    """
    List the packages currently installed as a dict. By default, the dict
    contains versions as a comma separated string::

        {'<package_name>': '<version>[,<version>...]'}

    versions_as_list:
        If set to true, the versions are provided as a list

        {'<package_name>': ['<version>', '<version>']}

    attr:
        If a list of package attributes is specified, returned value will
        contain them in addition to version, eg.::

        {'<package_name>': [{'version' : 'version', 'arch' : 'arch'}]}

        Valid attributes are: ``epoch``, ``version``, ``release``, ``arch``,
        ``install_date``, ``install_date_time_t``.

        If ``all`` is specified, all valid attributes will be returned.

            .. versionadded:: 2018.3.0

    CLI Example:

    .. code-block:: bash

        salt '*' pkg.list_pkgs
        salt '*' pkg.list_pkgs attr=version,arch
        salt '*' pkg.list_pkgs attr='["version", "arch"]'
    """
    versions_as_list = salt.utils.data.is_true(versions_as_list)
    # not yet implemented or not applicable
    if any(
        [salt.utils.data.is_true(kwargs.get(x)) for x in ("removed", "purge_desired")]
    ):
        return {}

    attr = kwargs.get("attr")
    if attr is not None:
        attr = salt.utils.args.split_input(attr)

    contextkey = "pkg.list_pkgs"

    if contextkey not in __context__:
        ret = {}
        cmd = [
            "rpm",
            "-qa",
            "--queryformat",
            salt.utils.pkg.rpm.QUERYFORMAT.replace("%{REPOID}", "(none)") + "\n",
        ]
        output = __salt__["cmd.run"](cmd, python_shell=False, output_loglevel="trace")
        for line in output.splitlines():
            pkginfo = salt.utils.pkg.rpm.parse_pkginfo(
                line, osarch=__grains__["osarch"]
            )
            if pkginfo is not None:
                # see rpm version string rules available at https://goo.gl/UGKPNd
                pkgver = pkginfo.version
                epoch = None
                release = None
                if ":" in pkgver:
                    epoch, pkgver = pkgver.split(":", 1)
                if "-" in pkgver:
                    pkgver, release = pkgver.split("-", 1)
                all_attr = {
                    "epoch": epoch,
                    "version": pkgver,
                    "release": release,
                    "arch": pkginfo.arch,
                    "install_date": pkginfo.install_date,
                    "install_date_time_t": pkginfo.install_date_time_t,
                }
                __salt__["pkg_resource.add_pkg"](ret, pkginfo.name, all_attr)

        for pkgname in ret:
            ret[pkgname] = sorted(ret[pkgname], key=lambda d: d["version"])

        __context__[contextkey] = ret

    return __salt__["pkg_resource.format_pkg_list"](
        __context__[contextkey], versions_as_list, attr
    )


def list_repo_pkgs(*args, **kwargs):
    """
    .. versionadded:: 2014.1.0
    .. versionchanged:: 2014.7.0
        All available versions of each package are now returned. This required
        a slight modification to the structure of the return dict. The return
        data shown below reflects the updated return dict structure. Note that
        packages which are version-locked using :py:mod:`pkg.hold
        <salt.modules.yumpkg.hold>` will only show the currently-installed
        version, as locking a package will make other versions appear
        unavailable to yum/dnf.
    .. versionchanged:: 2017.7.0
        By default, the versions for each package are no longer organized by
        repository. To get results organized by repository, use
        ``byrepo=True``.

    Returns all available packages. Optionally, package names (and name globs)
    can be passed and the results will be filtered to packages matching those
    names. This is recommended as it speeds up the function considerably.

    .. warning::
        Running this function on RHEL/CentOS 6 and earlier will be more
        resource-intensive, as the version of yum that ships with older
        RHEL/CentOS has no yum subcommand for listing packages from a
        repository. Thus, a ``yum list installed`` and ``yum list available``
        are run, which generates a lot of output, which must then be analyzed
        to determine which package information to include in the return data.

    This function can be helpful in discovering the version or repo to specify
    in a :mod:`pkg.installed <salt.states.pkg.installed>` state.

    The return data will be a dictionary mapping package names to a list of
    version numbers, ordered from newest to oldest. If ``byrepo`` is set to
    ``True``, then the return dictionary will contain repository names at the
    top level, and each repository will map packages to lists of version
    numbers. For example:

    .. code-block:: python

        # With byrepo=False (default)
        {
            'bash': ['4.1.2-15.el6_5.2',
                     '4.1.2-15.el6_5.1',
                     '4.1.2-15.el6_4'],
            'kernel': ['2.6.32-431.29.2.el6',
                       '2.6.32-431.23.3.el6',
                       '2.6.32-431.20.5.el6',
                       '2.6.32-431.20.3.el6',
                       '2.6.32-431.17.1.el6',
                       '2.6.32-431.11.2.el6',
                       '2.6.32-431.5.1.el6',
                       '2.6.32-431.3.1.el6',
                       '2.6.32-431.1.2.0.1.el6',
                       '2.6.32-431.el6']
        }
        # With byrepo=True
        {
            'base': {
                'bash': ['4.1.2-15.el6_4'],
                'kernel': ['2.6.32-431.el6']
            },
            'updates': {
                'bash': ['4.1.2-15.el6_5.2', '4.1.2-15.el6_5.1'],
                'kernel': ['2.6.32-431.29.2.el6',
                           '2.6.32-431.23.3.el6',
                           '2.6.32-431.20.5.el6',
                           '2.6.32-431.20.3.el6',
                           '2.6.32-431.17.1.el6',
                           '2.6.32-431.11.2.el6',
                           '2.6.32-431.5.1.el6',
                           '2.6.32-431.3.1.el6',
                           '2.6.32-431.1.2.0.1.el6']
            }
        }

    fromrepo : None
        Only include results from the specified repo(s). Multiple repos can be
        specified, comma-separated.

    enablerepo (ignored if ``fromrepo`` is specified)
        Specify a disabled package repository (or repositories) to enable.
        (e.g., ``yum --enablerepo='somerepo'``)

        .. versionadded:: 2017.7.0

    disablerepo (ignored if ``fromrepo`` is specified)
        Specify an enabled package repository (or repositories) to disable.
        (e.g., ``yum --disablerepo='somerepo'``)

        .. versionadded:: 2017.7.0

    byrepo : False
        When ``True``, the return data for each package will be organized by
        repository.

        .. versionadded:: 2017.7.0

    cacheonly : False
        When ``True``, the repo information will be retrieved from the cached
        repo metadata. This is equivalent to passing the ``-C`` option to
        yum/dnf.

        .. versionadded:: 2017.7.0

    setopt
        A comma-separated or Python list of key=value options. This list will
        be expanded and ``--setopt`` prepended to each in the yum/dnf command
        that is run.

        .. versionadded:: 2019.2.0

    CLI Examples:

    .. code-block:: bash

        salt '*' pkg.list_repo_pkgs
        salt '*' pkg.list_repo_pkgs foo bar baz
        salt '*' pkg.list_repo_pkgs 'samba4*' fromrepo=base,updates
        salt '*' pkg.list_repo_pkgs 'python2-*' byrepo=True
    """
    byrepo = kwargs.pop("byrepo", False)
    cacheonly = kwargs.pop("cacheonly", False)
    fromrepo = kwargs.pop("fromrepo", "") or ""
    disablerepo = kwargs.pop("disablerepo", "") or ""
    enablerepo = kwargs.pop("enablerepo", "") or ""

    repo_arg = _get_options(fromrepo=fromrepo, **kwargs)

    if fromrepo and not isinstance(fromrepo, list):
        try:
            fromrepo = [x.strip() for x in fromrepo.split(",")]
        except AttributeError:
            fromrepo = [x.strip() for x in six.text_type(fromrepo).split(",")]

    if disablerepo and not isinstance(disablerepo, list):
        try:
            disablerepo = [x.strip() for x in disablerepo.split(",") if x != "*"]
        except AttributeError:
            disablerepo = [
                x.strip() for x in six.text_type(disablerepo).split(",") if x != "*"
            ]

    if enablerepo and not isinstance(enablerepo, list):
        try:
            enablerepo = [x.strip() for x in enablerepo.split(",") if x != "*"]
        except AttributeError:
            enablerepo = [
                x.strip() for x in six.text_type(enablerepo).split(",") if x != "*"
            ]

    if fromrepo:
        repos = fromrepo
    else:
        repos = [
            repo_name
            for repo_name, repo_info in six.iteritems(list_repos())
            if repo_name in enablerepo
            or (
                repo_name not in disablerepo
                and six.text_type(repo_info.get("enabled", "1")) == "1"
            )
        ]

    ret = {}

    def _check_args(args, name):
        """
        Do glob matching on args and return True if a match was found.
        Otherwise, return False
        """
        for arg in args:
            if fnmatch.fnmatch(name, arg):
                return True
        return False

    def _parse_output(output, strict=False):
        for pkg in _yum_pkginfo(output):
            if strict and (pkg.repoid not in repos or not _check_args(args, pkg.name)):
                continue
            repo_dict = ret.setdefault(pkg.repoid, {})
            version_list = repo_dict.setdefault(pkg.name, set())
            version_list.add(pkg.version)

    yum_version = (
        None
        if _yum() != "yum"
        else _LooseVersion(
            __salt__["cmd.run"](["yum", "--version"], python_shell=False)
            .splitlines()[0]
            .strip()
        )
    )
    # Really old version of yum; does not even have --showduplicates option
    if yum_version and yum_version < _LooseVersion("3.2.13"):
        cmd_prefix = ["--quiet"]
        if cacheonly:
            cmd_prefix.append("-C")
        cmd_prefix.append("list")
        for pkg_src in ("installed", "available"):
            # Check installed packages first
            out = _call_yum(cmd_prefix + [pkg_src], ignore_retcode=True)
            if out["retcode"] == 0:
                _parse_output(out["stdout"], strict=True)
    # The --showduplicates option is added in 3.2.13, but the
    # repository-packages subcommand is only in 3.4.3 and newer
    elif yum_version and yum_version < _LooseVersion("3.4.3"):
        cmd_prefix = ["--quiet", "--showduplicates"]
        if cacheonly:
            cmd_prefix.append("-C")
        cmd_prefix.append("list")
        for pkg_src in ("installed", "available"):
            # Check installed packages first
            out = _call_yum(cmd_prefix + [pkg_src], ignore_retcode=True)
            if out["retcode"] == 0:
                _parse_output(out["stdout"], strict=True)
    else:
        for repo in repos:
            cmd = ["--quiet", "--showduplicates", "repository-packages", repo, "list"]
            if cacheonly:
                cmd.append("-C")
            # Can't concatenate because args is a tuple, using list.extend()
            cmd.extend(args)
            out = _call_yum(cmd, ignore_retcode=True)
            if out["retcode"] != 0 and "Error:" in out["stdout"]:
                continue
            _parse_output(out["stdout"])

    if byrepo:
        for reponame in ret:
            # Sort versions newest to oldest
            for pkgname in ret[reponame]:
                sorted_versions = sorted(
                    [_LooseVersion(x) for x in ret[reponame][pkgname]], reverse=True
                )
                ret[reponame][pkgname] = [x.vstring for x in sorted_versions]
        return ret
    else:
        byrepo_ret = {}
        for reponame in ret:
            for pkgname in ret[reponame]:
                byrepo_ret.setdefault(pkgname, []).extend(ret[reponame][pkgname])
        for pkgname in byrepo_ret:
            sorted_versions = sorted(
                [_LooseVersion(x) for x in byrepo_ret[pkgname]], reverse=True
            )
            byrepo_ret[pkgname] = [x.vstring for x in sorted_versions]
        return byrepo_ret


def list_upgrades(refresh=True, **kwargs):
    """
    Check whether or not an upgrade is available for all packages

    The ``fromrepo``, ``enablerepo``, and ``disablerepo`` arguments are
    supported, as used in pkg states, and the ``disableexcludes`` option is
    also supported.

    .. versionadded:: 2014.7.0
        Support for the ``disableexcludes`` option

    CLI Example:

    .. code-block:: bash

        salt '*' pkg.list_upgrades
    """
    options = _get_options(**kwargs)

    if salt.utils.data.is_true(refresh):
        refresh_db(check_update=False, **kwargs)

    cmd = ["--quiet"]
    cmd.extend(options)
    cmd.extend(["list", "upgrades" if _yum() == "dnf" else "updates"])
    out = _call_yum(cmd, ignore_retcode=True)
    if out["retcode"] != 0 and "Error:" in out:
        return {}

    return dict([(x.name, x.version) for x in _yum_pkginfo(out["stdout"])])


# Preserve expected CLI usage (yum list updates)
list_updates = salt.utils.functools.alias_function(list_upgrades, "list_updates")


<<<<<<< HEAD
def list_downloaded():
    """
=======
def list_downloaded(**kwargs):
    '''
>>>>>>> 8abb7099
    .. versionadded:: 2017.7.0

    List prefetched packages downloaded by Yum in the local disk.

    CLI example:

    .. code-block:: bash

        salt '*' pkg.list_downloaded
    """
    CACHE_DIR = os.path.join("/var/cache/", _yum())

    ret = {}
    for root, dirnames, filenames in salt.utils.path.os_walk(CACHE_DIR):
        for filename in fnmatch.filter(filenames, "*.rpm"):
            package_path = os.path.join(root, filename)
            pkg_info = __salt__["lowpkg.bin_pkg_info"](package_path)
            pkg_timestamp = int(os.path.getctime(package_path))
            ret.setdefault(pkg_info["name"], {})[pkg_info["version"]] = {
                "path": package_path,
                "size": os.path.getsize(package_path),
                "creation_date_time_t": pkg_timestamp,
                "creation_date_time": datetime.datetime.fromtimestamp(
                    pkg_timestamp
                ).isoformat(),
            }
    return ret


def info_installed(*names, **kwargs):
    """
    .. versionadded:: 2015.8.1

    Return the information of the named package(s), installed on the system.

    :param all_versions:
        Include information for all versions of the packages installed on the minion.

    CLI example:

    .. code-block:: bash

        salt '*' pkg.info_installed <package1>
        salt '*' pkg.info_installed <package1> <package2> <package3> ...
        salt '*' pkg.info_installed <package1> <package2> <package3> all_versions=True
    """
    all_versions = kwargs.get("all_versions", False)
    ret = dict()
    for pkg_name, pkgs_nfo in __salt__["lowpkg.info"](*names, **kwargs).items():
        pkg_nfo = pkgs_nfo if all_versions else [pkgs_nfo]
        for _nfo in pkg_nfo:
            t_nfo = dict()
            # Translate dpkg-specific keys to a common structure
            for key, value in _nfo.items():
                if key == "source_rpm":
                    t_nfo["source"] = value
                else:
                    t_nfo[key] = value
            if not all_versions:
                ret[pkg_name] = t_nfo
            else:
                ret.setdefault(pkg_name, []).append(t_nfo)
    return ret


def refresh_db(**kwargs):
    """
    Check the yum repos for updated packages

    Returns:

    - ``True``: Updates are available
    - ``False``: An error occurred
    - ``None``: No updates are available

    repo
        Refresh just the specified repo

    disablerepo
        Do not refresh the specified repo

    enablerepo
        Refresh a disabled repo using this option

    branch
        Add the specified branch when refreshing

    disableexcludes
        Disable the excludes defined in your config files. Takes one of three
        options:
        - ``all`` - disable all excludes
        - ``main`` - disable excludes defined in [main] in yum.conf
        - ``repoid`` - disable excludes defined for that repo

    setopt
        A comma-separated or Python list of key=value options. This list will
        be expanded and ``--setopt`` prepended to each in the yum/dnf command
        that is run.

        .. versionadded:: 2019.2.0

    CLI Example:

    .. code-block:: bash

        salt '*' pkg.refresh_db
    """
    # Remove rtag file to keep multiple refreshes from happening in pkg states
    salt.utils.pkg.clear_rtag(__opts__)
    retcodes = {
        100: True,
        0: None,
        1: False,
    }

    ret = True
    check_update_ = kwargs.pop("check_update", True)
    options = _get_options(**kwargs)

    clean_cmd = ["--quiet", "--assumeyes", "clean", "expire-cache"]
    clean_cmd.extend(options)
    _call_yum(clean_cmd, ignore_retcode=True)

    if check_update_:
        update_cmd = ["--quiet", "--assumeyes", "check-update"]
        if (
            __grains__.get("os_family") == "RedHat"
            and __grains__.get("osmajorrelease") == 7
        ):
            # This feature is disabled because it is not used by Salt and adds a
            # lot of extra time to the command with large repos like EPEL
            update_cmd.append("--setopt=autocheck_running_kernel=false")
        update_cmd.extend(options)
        ret = retcodes.get(_call_yum(update_cmd, ignore_retcode=True)["retcode"], False)

    return ret


def clean_metadata(**kwargs):
    """
    .. versionadded:: 2014.1.0

    Cleans local yum metadata. Functionally identical to :mod:`refresh_db()
    <salt.modules.yumpkg.refresh_db>`.

    CLI Example:

    .. code-block:: bash

        salt '*' pkg.clean_metadata
    """
    return refresh_db(**kwargs)


class AvailablePackages(salt.utils.lazy.LazyDict):
    def __init__(self, *args, **kwargs):
        super(AvailablePackages, self).__init__()
        self._args = args
        self._kwargs = kwargs

    def _load(self, key):
        self._load_all()
        return True

    def _load_all(self):
        self._dict = list_repo_pkgs(*self._args, **self._kwargs)
        self.loaded = True


def install(
    name=None,
    refresh=False,
    skip_verify=False,
    pkgs=None,
    sources=None,
    downloadonly=False,
    reinstall=False,
    normalize=True,
    update_holds=False,
    saltenv="base",
    ignore_epoch=False,
    **kwargs
):
    """
    .. versionchanged:: 2015.8.12,2016.3.3,2016.11.0
        On minions running systemd>=205, `systemd-run(1)`_ is now used to
        isolate commands which modify installed packages from the
        ``salt-minion`` daemon's control group. This is done to keep systemd
        from killing any yum/dnf commands spawned by Salt when the
        ``salt-minion`` service is restarted. (see ``KillMode`` in the
        `systemd.kill(5)`_ manpage for more information). If desired, usage of
        `systemd-run(1)`_ can be suppressed by setting a :mod:`config option
        <salt.modules.config.get>` called ``systemd.scope``, with a value of
        ``False`` (no quotes).

    .. _`systemd-run(1)`: https://www.freedesktop.org/software/systemd/man/systemd-run.html
    .. _`systemd.kill(5)`: https://www.freedesktop.org/software/systemd/man/systemd.kill.html

    Install the passed package(s), add refresh=True to clean the yum database
    before package is installed.

    name
        The name of the package to be installed. Note that this parameter is
        ignored if either "pkgs" or "sources" is passed. Additionally, please
        note that this option can only be used to install packages from a
        software repository. To install a package file manually, use the
        "sources" option.

        32-bit packages can be installed on 64-bit systems by appending the
        architecture designation (``.i686``, ``.i586``, etc.) to the end of the
        package name.

        CLI Example:

        .. code-block:: bash

            salt '*' pkg.install <package name>

    refresh
        Whether or not to update the yum database before executing.

    reinstall
        Specifying reinstall=True will use ``yum reinstall`` rather than
        ``yum install`` for requested packages that are already installed.

        If a version is specified with the requested package, then
        ``yum reinstall`` will only be used if the installed version
        matches the requested version.

        Works with ``sources`` when the package header of the source can be
        matched to the name and version of an installed package.

        .. versionadded:: 2014.7.0

    skip_verify
        Skip the GPG verification check (e.g., ``--nogpgcheck``)

    downloadonly
        Only download the packages, do not install.

    version
        Install a specific version of the package, e.g. 1.2.3-4.el5. Ignored
        if "pkgs" or "sources" is passed.

        .. versionchanged:: 2018.3.0
            version can now contain comparison operators (e.g. ``>1.2.3``,
            ``<=2.0``, etc.)

    update_holds : False
        If ``True``, and this function would update the package version, any
        packages held using the yum/dnf "versionlock" plugin will be unheld so
        that they can be updated. Otherwise, if this function attempts to
        update a held package, the held package(s) will be skipped and an
        error will be raised.

        .. versionadded:: 2016.11.0

    setopt
        A comma-separated or Python list of key=value options. This list will
        be expanded and ``--setopt`` prepended to each in the yum/dnf command
        that is run.

        CLI Example:

        .. code-block:: bash

            salt '*' pkg.install foo setopt='obsoletes=0,plugins=0'

        .. versionadded:: 2019.2.0

    Repository Options:

    fromrepo
        Specify a package repository (or repositories) from which to install.
        (e.g., ``yum --disablerepo='*' --enablerepo='somerepo'``)

    enablerepo (ignored if ``fromrepo`` is specified)
        Specify a disabled package repository (or repositories) to enable.
        (e.g., ``yum --enablerepo='somerepo'``)

    disablerepo (ignored if ``fromrepo`` is specified)
        Specify an enabled package repository (or repositories) to disable.
        (e.g., ``yum --disablerepo='somerepo'``)

    disableexcludes
        Disable exclude from main, for a repo or for everything.
        (e.g., ``yum --disableexcludes='main'``)

        .. versionadded:: 2014.7.0

    ignore_epoch : False
        Only used when the version of a package is specified using a comparison
        operator (e.g. ``>4.1``). If set to ``True``, then the epoch will be
        ignored when comparing the currently-installed version to the desired
        version.

        .. versionadded:: 2018.3.0


    Multiple Package Installation Options:

    pkgs
        A list of packages to install from a software repository. Must be
        passed as a python list. A specific version number can be specified
        by using a single-element dict representing the package and its
        version.

        CLI Examples:

        .. code-block:: bash

            salt '*' pkg.install pkgs='["foo", "bar"]'
            salt '*' pkg.install pkgs='["foo", {"bar": "1.2.3-4.el5"}]'

    sources
        A list of RPM packages to install. Must be passed as a list of dicts,
        with the keys being package names, and the values being the source URI
        or local path to the package.

        CLI Example:

        .. code-block:: bash

            salt '*' pkg.install sources='[{"foo": "salt://foo.rpm"}, {"bar": "salt://bar.rpm"}]'

    normalize : True
        Normalize the package name by removing the architecture. This is useful
        for poorly created packages which might include the architecture as an
        actual part of the name such as kernel modules which match a specific
        kernel version.

        .. code-block:: bash

            salt -G role:nsd pkg.install gpfs.gplbin-2.6.32-279.31.1.el6.x86_64 normalize=False

        .. versionadded:: 2014.7.0

    diff_attr:
        If a list of package attributes is specified, returned value will
        contain them, eg.::

            {'<package>': {
                'old': {
                    'version': '<old-version>',
                    'arch': '<old-arch>'},

                'new': {
                    'version': '<new-version>',
                    'arch': '<new-arch>'}}}

        Valid attributes are: ``epoch``, ``version``, ``release``, ``arch``,
        ``install_date``, ``install_date_time_t``.

        If ``all`` is specified, all valid attributes will be returned.

        .. versionadded:: 2018.3.0

    Returns a dict containing the new package names and versions::

        {'<package>': {'old': '<old-version>',
                       'new': '<new-version>'}}

    If an attribute list in diff_attr is specified, the dict will also contain
    any specified attribute, eg.::

        {'<package>': {
            'old': {
                'version': '<old-version>',
                'arch': '<old-arch>'},

            'new': {
                'version': '<new-version>',
                'arch': '<new-arch>'}}}
    """
    options = _get_options(**kwargs)

    if salt.utils.data.is_true(refresh):
        refresh_db(**kwargs)
    reinstall = salt.utils.data.is_true(reinstall)

    try:
        pkg_params, pkg_type = __salt__["pkg_resource.parse_targets"](
            name, pkgs, sources, saltenv=saltenv, normalize=normalize, **kwargs
        )
    except MinionError as exc:
        raise CommandExecutionError(exc)

    if not pkg_params:
        return {}

    version_num = kwargs.get("version")

    diff_attr = kwargs.get("diff_attr")
    old = (
        list_pkgs(versions_as_list=False, attr=diff_attr)
        if not downloadonly
        else list_downloaded()
    )
    # Use of __context__ means no duplicate work here, just accessing
    # information already in __context__ from the previous call to list_pkgs()
    old_as_list = (
        list_pkgs(versions_as_list=True) if not downloadonly else list_downloaded()
    )

    to_install = []
    to_downgrade = []
    to_reinstall = []
    _available = {}
    # The above three lists will be populated with tuples containing the
    # package name and the string being used for this particular package
    # modification. The reason for this method is that the string we use for
    # installation, downgrading, or reinstallation will be different than the
    # package name in a couple cases:
    #
    #   1) A specific version is being targeted. In this case the string being
    #      passed to install/downgrade/reinstall will contain the version
    #      information after the package name.
    #   2) A binary package is being installed via the "sources" param. In this
    #      case the string being passed will be the path to the local copy of
    #      the package in the minion cachedir.
    #
    # The reason that we need both items is to be able to modify the installed
    # version of held packages.
    if pkg_type == "repository":
        has_wildcards = []
        has_comparison = []
        for pkgname, pkgver in six.iteritems(pkg_params):
            try:
                if "*" in pkgver:
                    has_wildcards.append(pkgname)
                elif pkgver.startswith("<") or pkgver.startswith(">"):
                    has_comparison.append(pkgname)
            except (TypeError, ValueError):
                continue
        _available = AvailablePackages(
            *has_wildcards + has_comparison, byrepo=False, **kwargs
        )
        pkg_params_items = six.iteritems(pkg_params)
    elif pkg_type == "advisory":
        pkg_params_items = []
        cur_patches = list_patches()
        for advisory_id in pkg_params:
            if advisory_id not in cur_patches:
                raise CommandExecutionError(
                    'Advisory id "{0}" not found'.format(advisory_id)
                )
            else:
                pkg_params_items.append(advisory_id)
    else:
        pkg_params_items = []
        for pkg_source in pkg_params:
            if "lowpkg.bin_pkg_info" in __salt__:
                rpm_info = __salt__["lowpkg.bin_pkg_info"](pkg_source)
            else:
                rpm_info = None
            if rpm_info is None:
                log.error(
                    "pkg.install: Unable to get rpm information for %s. "
                    "Version comparisons will be unavailable, and return "
                    "data may be inaccurate if reinstall=True.",
                    pkg_source,
                )
                pkg_params_items.append([pkg_source])
            else:
                pkg_params_items.append(
                    [rpm_info["name"], pkg_source, rpm_info["version"]]
                )

    errors = []
    for pkg_item_list in pkg_params_items:
        if pkg_type == "repository":
            pkgname, version_num = pkg_item_list
        elif pkg_type == "advisory":
            pkgname = pkg_item_list
            version_num = None
        else:
            try:
                pkgname, pkgpath, version_num = pkg_item_list
            except ValueError:
                pkgname = None
                pkgpath = pkg_item_list[0]
                version_num = None

        if version_num is None:
            if pkg_type == "repository":
                if reinstall and pkgname in old:
                    to_reinstall.append((pkgname, pkgname))
                else:
                    to_install.append((pkgname, pkgname))
            elif pkg_type == "advisory":
                to_install.append((pkgname, pkgname))
            else:
                to_install.append((pkgname, pkgpath))
        else:
            # If we are installing a package file and not one from the repo,
            # and version_num is not None, then we can assume that pkgname is
            # not None, since the only way version_num is not None is if RPM
            # metadata parsing was successful.
            if pkg_type == "repository":
                # yum/dnf does not support comparison operators. If the version
                # starts with an equals sign, ignore it.
                version_num = version_num.lstrip("=")
                if pkgname in has_comparison:
                    candidates = _available.get(pkgname, [])
                    target = salt.utils.pkg.match_version(
                        version_num,
                        candidates,
                        cmp_func=version_cmp,
                        ignore_epoch=ignore_epoch,
                    )
                    if target is None:
                        errors.append(
                            "No version matching '{0}{1}' could be found "
                            "(available: {2})".format(
                                pkgname,
                                version_num,
                                ", ".join(candidates) if candidates else None,
                            )
                        )
                        continue
                    else:
                        version_num = target
                if _yum() == "yum":
                    # yum install does not support epoch without the arch, and
                    # we won't know what the arch will be when it's not
                    # provided. It could either be the OS architecture, or
                    # 'noarch', and we don't make that distinction in the
                    # pkg.list_pkgs return data.
                    if ignore_epoch is True:
                        version_num = version_num.split(":", 1)[-1]
                arch = ""
                try:
                    namepart, archpart = pkgname.rsplit(".", 1)
                except ValueError:
                    pass
                else:
                    if archpart in salt.utils.pkg.rpm.ARCHES:
                        arch = "." + archpart
                        pkgname = namepart

                if "*" in version_num:
                    # Resolve wildcard matches
                    candidates = _available.get(pkgname, [])
                    match = salt.utils.itertools.fnmatch_multiple(
                        candidates, version_num
                    )
                    if match is not None:
                        version_num = match
                    else:
                        errors.append(
                            "No version matching '{0}' found for package "
                            "'{1}' (available: {2})".format(
                                version_num,
                                pkgname,
                                ", ".join(candidates) if candidates else "none",
                            )
                        )
                        continue

                if ignore_epoch is True:
                    pkgstr = "{0}-{1}{2}".format(pkgname, version_num, arch)
                else:
                    pkgstr = "{0}-{1}{2}".format(
                        pkgname, version_num.split(":", 1)[-1], arch
                    )

            else:
                pkgstr = pkgpath

            # Lambda to trim the epoch from the currently-installed version if
            # no epoch is specified in the specified version
            cver = old_as_list.get(pkgname, [])
            if reinstall and cver:
                for ver in cver:
                    if salt.utils.versions.compare(
                        ver1=version_num,
                        oper="==",
                        ver2=ver,
                        cmp_func=version_cmp,
                        ignore_epoch=ignore_epoch,
                    ):
                        # This version is already installed, so we need to
                        # reinstall.
                        to_reinstall.append((pkgname, pkgstr))
                        break
            else:
                if not cver:
                    to_install.append((pkgname, pkgstr))
                else:
                    for ver in cver:
                        if salt.utils.versions.compare(
                            ver1=version_num,
                            oper=">=",
                            ver2=ver,
                            cmp_func=version_cmp,
                            ignore_epoch=ignore_epoch,
                        ):
                            to_install.append((pkgname, pkgstr))
                            break
                    else:
                        if pkgname is not None:
                            if re.match("^kernel(|-devel)$", pkgname):
                                # kernel and kernel-devel support multiple
                                # installs as their paths do not conflict.
                                # Performing a yum/dnf downgrade will be a
                                # no-op so just do an install instead. It will
                                # fail if there are other interdependencies
                                # that have conflicts, and that's OK. We don't
                                # want to force anything, we just want to
                                # properly handle it if someone tries to
                                # install a kernel/kernel-devel of a lower
                                # version than the currently-installed one.
                                # TODO: find a better way to determine if a
                                # package supports multiple installs.
                                to_install.append((pkgname, pkgstr))
                            else:
                                # None of the currently-installed versions are
                                # greater than the specified version, so this
                                # is a downgrade.
                                to_downgrade.append((pkgname, pkgstr))

    def _add_common_args(cmd):
        """
        DRY function to add args common to all yum/dnf commands
        """
        cmd.extend(options)
        if skip_verify:
            cmd.append("--nogpgcheck")
        if downloadonly:
            cmd.append("--downloadonly")

    try:
        holds = list_holds(full=False)
    except SaltInvocationError:
        holds = []
        log.debug(
            "Failed to get holds, versionlock plugin is probably not " "installed"
        )
    unhold_prevented = []

    @contextlib.contextmanager
    def _temporarily_unhold(pkgs, targets):
        """
        Temporarily unhold packages that need to be updated. Add any
        successfully-removed ones (and any packages not in the list of current
        holds) to the list of targets.
        """
        to_unhold = {}
        for pkgname, pkgstr in pkgs:
            if pkgname in holds:
                if update_holds:
                    to_unhold[pkgname] = pkgstr
                else:
                    unhold_prevented.append(pkgname)
            else:
                targets.append(pkgstr)

        if not to_unhold:
            yield
        else:
            log.debug("Unholding packages: %s", ", ".join(to_unhold))
            try:
                # Using list() here for python3 compatibility, dict.keys() no
                # longer returns a list in python3.
                unhold_names = list(to_unhold.keys())
                for unheld_pkg, outcome in six.iteritems(unhold(pkgs=unhold_names)):
                    if outcome["result"]:
                        # Package was successfully unheld, add to targets
                        targets.append(to_unhold[unheld_pkg])
                    else:
                        # Failed to unhold package
                        errors.append(unheld_pkg)
                yield
            except Exception as exc:  # pylint: disable=broad-except
                errors.append(
                    "Error encountered unholding packages {0}: {1}".format(
                        ", ".join(to_unhold), exc
                    )
                )
            finally:
                hold(pkgs=unhold_names)

    targets = []
    with _temporarily_unhold(to_install, targets):
        if targets:
            if pkg_type == "advisory":
                targets = ["--advisory={0}".format(t) for t in targets]
            cmd = ["-y"]
            if _yum() == "dnf":
                cmd.extend(["--best", "--allowerasing"])
            _add_common_args(cmd)
            cmd.append("install" if pkg_type != "advisory" else "update")
            cmd.extend(targets)
            out = _call_yum(cmd, ignore_retcode=False, redirect_stderr=True)
            if out["retcode"] != 0:
                errors.append(out["stderr"])

    targets = []
    with _temporarily_unhold(to_downgrade, targets):
        if targets:
            cmd = ["-y"]
            _add_common_args(cmd)
            cmd.append("downgrade")
            cmd.extend(targets)
            out = _call_yum(cmd)
            if out["retcode"] != 0:
                errors.append(out["stderr"])

    targets = []
    with _temporarily_unhold(to_reinstall, targets):
        if targets:
            cmd = ["-y"]
            _add_common_args(cmd)
            cmd.append("reinstall")
            cmd.extend(targets)
            out = _call_yum(cmd)
            if out["retcode"] != 0:
                errors.append(out["stderr"])

    __context__.pop("pkg.list_pkgs", None)
    new = (
        list_pkgs(versions_as_list=False, attr=diff_attr)
        if not downloadonly
        else list_downloaded()
    )

    ret = salt.utils.data.compare_dicts(old, new)

    for pkgname, _ in to_reinstall:
        if pkgname not in ret or pkgname in old:
            ret.update(
                {pkgname: {"old": old.get(pkgname, ""), "new": new.get(pkgname, "")}}
            )

    if unhold_prevented:
        errors.append(
            "The following package(s) could not be updated because they are "
            "being held: {0}. Set 'update_holds' to True to temporarily "
            "unhold these packages so that they can be updated.".format(
                ", ".join(unhold_prevented)
            )
        )

    if errors:
        raise CommandExecutionError(
            "Error occurred installing{0} package(s)".format(
                "/reinstalling" if to_reinstall else ""
            ),
            info={"errors": errors, "changes": ret},
        )

    return ret


def upgrade(
    name=None,
    pkgs=None,
    refresh=True,
    skip_verify=False,
    normalize=True,
    minimal=False,
    obsoletes=True,
    **kwargs
):
    """
    Run a full system upgrade (a ``yum upgrade`` or ``dnf upgrade``), or
    upgrade specified packages. If the packages aren't installed, they will
    not be installed.

    .. versionchanged:: 2014.7.0
    .. versionchanged:: 2015.8.12,2016.3.3,2016.11.0
        On minions running systemd>=205, `systemd-run(1)`_ is now used to
        isolate commands which modify installed packages from the
        ``salt-minion`` daemon's control group. This is done to keep systemd
        from killing any yum/dnf commands spawned by Salt when the
        ``salt-minion`` service is restarted. (see ``KillMode`` in the
        `systemd.kill(5)`_ manpage for more information). If desired, usage of
        `systemd-run(1)`_ can be suppressed by setting a :mod:`config option
        <salt.modules.config.get>` called ``systemd.scope``, with a value of
        ``False`` (no quotes).

    .. _`systemd-run(1)`: https://www.freedesktop.org/software/systemd/man/systemd-run.html
    .. _`systemd.kill(5)`: https://www.freedesktop.org/software/systemd/man/systemd.kill.html

    .. versionchanged:: 2019.2.0
        Added ``obsoletes`` and ``minimal`` arguments

    Returns a dictionary containing the changes:

    .. code-block:: python

        {'<package>':  {'old': '<old-version>',
                        'new': '<new-version>'}}


    CLI Example:

    .. code-block:: bash

        salt '*' pkg.upgrade
        salt '*' pkg.upgrade name=openssl

    Repository Options:

    fromrepo
        Specify a package repository (or repositories) from which to install.
        (e.g., ``yum --disablerepo='*' --enablerepo='somerepo'``)

    enablerepo (ignored if ``fromrepo`` is specified)
        Specify a disabled package repository (or repositories) to enable.
        (e.g., ``yum --enablerepo='somerepo'``)

    disablerepo (ignored if ``fromrepo`` is specified)
        Specify an enabled package repository (or repositories) to disable.
        (e.g., ``yum --disablerepo='somerepo'``)

    disableexcludes
        Disable exclude from main, for a repo or for everything.
        (e.g., ``yum --disableexcludes='main'``)

        .. versionadded:: 2014.7

    name
        The name of the package to be upgraded. Note that this parameter is
        ignored if "pkgs" is passed.

        32-bit packages can be upgraded on 64-bit systems by appending the
        architecture designation (``.i686``, ``.i586``, etc.) to the end of the
        package name.

        Warning: if you forget 'name=' and run pkg.upgrade openssl, ALL packages
        are upgraded. This will be addressed in next releases.

        CLI Example:

        .. code-block:: bash

            salt '*' pkg.upgrade name=openssl

        .. versionadded:: 2016.3.0

    pkgs
        A list of packages to upgrade from a software repository. Must be
        passed as a python list. A specific version number can be specified
        by using a single-element dict representing the package and its
        version. If the package was not already installed on the system,
        it will not be installed.

        CLI Examples:

        .. code-block:: bash

            salt '*' pkg.upgrade pkgs='["foo", "bar"]'
            salt '*' pkg.upgrade pkgs='["foo", {"bar": "1.2.3-4.el5"}]'

        .. versionadded:: 2016.3.0

    normalize : True
        Normalize the package name by removing the architecture. This is useful
        for poorly created packages which might include the architecture as an
        actual part of the name such as kernel modules which match a specific
        kernel version.

        .. code-block:: bash

            salt -G role:nsd pkg.upgrade gpfs.gplbin-2.6.32-279.31.1.el6.x86_64 normalize=False

        .. versionadded:: 2016.3.0

    minimal : False
        Use upgrade-minimal instead of upgrade (e.g., ``yum upgrade-minimal``)
        Goes to the 'newest' package match which fixes a problem that affects your system.

        .. code-block:: bash

            salt '*' pkg.upgrade minimal=True

        .. versionadded:: 2019.2.0

    obsoletes : True
        Controls whether yum/dnf should take obsoletes into account and remove them.
        If set to ``False`` yum will use ``update`` instead of ``upgrade``
        and dnf will be run with ``--obsoletes=False``

        .. code-block:: bash

            salt '*' pkg.upgrade obsoletes=False

        .. versionadded:: 2019.2.0

    setopt
        A comma-separated or Python list of key=value options. This list will
        be expanded and ``--setopt`` prepended to each in the yum/dnf command
        that is run.

        .. versionadded:: 2019.2.0

    .. note::
        To add extra arguments to the ``yum upgrade`` command, pass them as key
        word arguments. For arguments without assignments, pass ``True``

    .. code-block:: bash

        salt '*' pkg.upgrade security=True exclude='kernel*'
    """
    options = _get_options(get_extra_options=True, **kwargs)

    if salt.utils.data.is_true(refresh):
        refresh_db(**kwargs)

    old = list_pkgs()

    targets = []
    if name or pkgs:
        try:
            pkg_params = __salt__["pkg_resource.parse_targets"](
                name=name, pkgs=pkgs, sources=None, normalize=normalize, **kwargs
            )[0]
        except MinionError as exc:
            raise CommandExecutionError(exc)

        if pkg_params:
            # Calling list.extend() on a dict will extend it using the
            # dictionary's keys.
            targets.extend(pkg_params)

    cmd = ["--quiet", "-y"]
    cmd.extend(options)
    if skip_verify:
        cmd.append("--nogpgcheck")
    if obsoletes:
        cmd.append("upgrade" if not minimal else "upgrade-minimal")
    else:
        # do not force the removal of obsolete packages
        if _yum() == "dnf":
            # for dnf we can just disable obsoletes
            cmd.append("--obsoletes=False")
            cmd.append("upgrade" if not minimal else "upgrade-minimal")
        else:
            # for yum we have to use update instead of upgrade
            cmd.append("update" if not minimal else "update-minimal")
    cmd.extend(targets)
    result = _call_yum(cmd)
    __context__.pop("pkg.list_pkgs", None)
    new = list_pkgs()
    ret = salt.utils.data.compare_dicts(old, new)

    if result["retcode"] != 0:
        raise CommandExecutionError(
            "Problem encountered upgrading packages",
            info={"changes": ret, "result": result},
        )

    return ret


<<<<<<< HEAD
def update(
    name=None,
    pkgs=None,
    refresh=True,
    skip_verify=False,
    normalize=True,
    minimal=False,
    obsoletes=False,
    **kwargs
):
    """
=======
def update(name=None,
           pkgs=None,
           refresh=True,
           skip_verify=False,
           normalize=True,
           minimal=False,
           obsoletes=False,
           **kwargs):
    '''
>>>>>>> 8abb7099
    .. versionadded:: 2019.2.0

    Calls :py:func:`pkg.upgrade <salt.modules.yumpkg.upgrade>` with
    ``obsoletes=False``. Mirrors the CLI behavior of ``yum update``.
    See :py:func:`pkg.upgrade <salt.modules.yumpkg.upgrade>` for
    further documentation.

    .. code-block:: bash

        salt '*' pkg.update
    """
    return upgrade(
        name, pkgs, refresh, skip_verify, normalize, minimal, obsoletes, **kwargs
    )


def remove(name=None, pkgs=None, **kwargs):  # pylint: disable=W0613
    """
    .. versionchanged:: 2015.8.12,2016.3.3,2016.11.0
        On minions running systemd>=205, `systemd-run(1)`_ is now used to
        isolate commands which modify installed packages from the
        ``salt-minion`` daemon's control group. This is done to keep systemd
        from killing any yum/dnf commands spawned by Salt when the
        ``salt-minion`` service is restarted. (see ``KillMode`` in the
        `systemd.kill(5)`_ manpage for more information). If desired, usage of
        `systemd-run(1)`_ can be suppressed by setting a :mod:`config option
        <salt.modules.config.get>` called ``systemd.scope``, with a value of
        ``False`` (no quotes).

    .. _`systemd-run(1)`: https://www.freedesktop.org/software/systemd/man/systemd-run.html
    .. _`systemd.kill(5)`: https://www.freedesktop.org/software/systemd/man/systemd.kill.html

    Remove packages

    name
        The name of the package to be removed


    Multiple Package Options:

    pkgs
        A list of packages to delete. Must be passed as a python list. The
        ``name`` parameter will be ignored if this option is passed.

    .. versionadded:: 0.16.0


    Returns a dict containing the changes.

    CLI Example:

    .. code-block:: bash

        salt '*' pkg.remove <package name>
        salt '*' pkg.remove <package1>,<package2>,<package3>
        salt '*' pkg.remove pkgs='["foo", "bar"]'
    """
    try:
        pkg_params = __salt__["pkg_resource.parse_targets"](name, pkgs)[0]
    except MinionError as exc:
        raise CommandExecutionError(exc)

    old = list_pkgs()
    targets = []
    for target in pkg_params:
        # Check if package version set to be removed is actually installed:
        # old[target] contains a comma-separated list of installed versions
        if target in old and not pkg_params[target]:
            targets.append(target)
        elif target in old and pkg_params[target] in old[target].split(","):
            arch = ""
            pkgname = target
            try:
                namepart, archpart = target.rsplit(".", 1)
            except ValueError:
                pass
            else:
                if archpart in salt.utils.pkg.rpm.ARCHES:
                    arch = "." + archpart
                    pkgname = namepart
            targets.append("{0}-{1}{2}".format(pkgname, pkg_params[target], arch))
    if not targets:
        return {}

    out = _call_yum(["-y", "remove"] + targets)
    if out["retcode"] != 0 and out["stderr"]:
        errors = [out["stderr"]]
    else:
        errors = []

    __context__.pop("pkg.list_pkgs", None)
    new = list_pkgs()
    ret = salt.utils.data.compare_dicts(old, new)

    if errors:
        raise CommandExecutionError(
            "Error occurred removing package(s)",
            info={"errors": errors, "changes": ret},
        )

    return ret


def purge(name=None, pkgs=None, **kwargs):  # pylint: disable=W0613
    """
    .. versionchanged:: 2015.8.12,2016.3.3,2016.11.0
        On minions running systemd>=205, `systemd-run(1)`_ is now used to
        isolate commands which modify installed packages from the
        ``salt-minion`` daemon's control group. This is done to keep systemd
        from killing any yum/dnf commands spawned by Salt when the
        ``salt-minion`` service is restarted. (see ``KillMode`` in the
        `systemd.kill(5)`_ manpage for more information). If desired, usage of
        `systemd-run(1)`_ can be suppressed by setting a :mod:`config option
        <salt.modules.config.get>` called ``systemd.scope``, with a value of
        ``False`` (no quotes).

    .. _`systemd-run(1)`: https://www.freedesktop.org/software/systemd/man/systemd-run.html
    .. _`systemd.kill(5)`: https://www.freedesktop.org/software/systemd/man/systemd.kill.html

    Package purges are not supported by yum, this function is identical to
    :mod:`pkg.remove <salt.modules.yumpkg.remove>`.

    name
        The name of the package to be purged


    Multiple Package Options:

    pkgs
        A list of packages to delete. Must be passed as a python list. The
        ``name`` parameter will be ignored if this option is passed.

    .. versionadded:: 0.16.0


    Returns a dict containing the changes.

    CLI Example:

    .. code-block:: bash

        salt '*' pkg.purge <package name>
        salt '*' pkg.purge <package1>,<package2>,<package3>
        salt '*' pkg.purge pkgs='["foo", "bar"]'
    """
    return remove(name=name, pkgs=pkgs)


def hold(
    name=None, pkgs=None, sources=None, normalize=True, **kwargs
):  # pylint: disable=W0613
    """
    .. versionadded:: 2014.7.0

    Version-lock packages

    .. note::
        Requires the appropriate ``versionlock`` plugin package to be installed:

        - On RHEL 5: ``yum-versionlock``
        - On RHEL 6 & 7: ``yum-plugin-versionlock``
        - On Fedora: ``python-dnf-plugins-extras-versionlock``


    name
        The name of the package to be held.

    Multiple Package Options:

    pkgs
        A list of packages to hold. Must be passed as a python list. The
        ``name`` parameter will be ignored if this option is passed.

    Returns a dict containing the changes.

    CLI Example:

    .. code-block:: bash

        salt '*' pkg.hold <package name>
        salt '*' pkg.hold pkgs='["foo", "bar"]'
    """
    _check_versionlock()

    if not name and not pkgs and not sources:
        raise SaltInvocationError("One of name, pkgs, or sources must be specified.")
    if pkgs and sources:
        raise SaltInvocationError("Only one of pkgs or sources can be specified.")

    targets = []
    if pkgs:
        targets.extend(pkgs)
    elif sources:
        for source in sources:
            targets.append(next(six.iterkeys(source)))
    else:
        targets.append(name)

    current_locks = list_holds(full=False)
    ret = {}
    for target in targets:
        if isinstance(target, dict):
            target = next(six.iterkeys(target))

        ret[target] = {"name": target, "changes": {}, "result": False, "comment": ""}

        if target not in current_locks:
            if "test" in __opts__ and __opts__["test"]:
                ret[target].update(result=None)
                ret[target]["comment"] = "Package {0} is set to be held.".format(target)
            else:
                out = _call_yum(["versionlock", target])
                if out["retcode"] == 0:
                    ret[target].update(result=True)
                    ret[target]["comment"] = "Package {0} is now being held.".format(
                        target
                    )
                    ret[target]["changes"]["new"] = "hold"
                    ret[target]["changes"]["old"] = ""
                else:
                    ret[target][
                        "comment"
                    ] = "Package {0} was unable to be held.".format(target)
        else:
            ret[target].update(result=True)
            ret[target]["comment"] = "Package {0} is already set to be held.".format(
                target
            )
    return ret


def unhold(name=None, pkgs=None, sources=None, **kwargs):  # pylint: disable=W0613
    """
    .. versionadded:: 2014.7.0

    Remove version locks

    .. note::
        Requires the appropriate ``versionlock`` plugin package to be installed:

        - On RHEL 5: ``yum-versionlock``
        - On RHEL 6 & 7: ``yum-plugin-versionlock``
        - On Fedora: ``python-dnf-plugins-extras-versionlock``


    name
        The name of the package to be unheld

    Multiple Package Options:

    pkgs
        A list of packages to unhold. Must be passed as a python list. The
        ``name`` parameter will be ignored if this option is passed.

    Returns a dict containing the changes.

    CLI Example:

    .. code-block:: bash

        salt '*' pkg.unhold <package name>
        salt '*' pkg.unhold pkgs='["foo", "bar"]'
    """
    _check_versionlock()

    if not name and not pkgs and not sources:
        raise SaltInvocationError("One of name, pkgs, or sources must be specified.")
    if pkgs and sources:
        raise SaltInvocationError("Only one of pkgs or sources can be specified.")

    targets = []
    if pkgs:
        for pkg in salt.utils.data.repack_dictlist(pkgs):
            targets.append(pkg)
    elif sources:
        for source in sources:
            targets.append(next(iter(source)))
    else:
        targets.append(name)

    # Yum's versionlock plugin doesn't support passing just the package name
    # when removing a lock, so we need to get the full list and then use
    # fnmatch below to find the match.
    current_locks = list_holds(full=_yum() == "yum")

    ret = {}
    for target in targets:
        if isinstance(target, dict):
            target = next(six.iterkeys(target))

        ret[target] = {"name": target, "changes": {}, "result": False, "comment": ""}

        if _yum() == "dnf":
            search_locks = [x for x in current_locks if x == target]
        else:
            # To accommodate yum versionlock's lack of support for removing
            # locks using just the package name, we have to use fnmatch to do
            # glob matching on the target name, and then for each matching
            # expression double-check that the package name (obtained via
            # _get_hold()) matches the targeted package.
            search_locks = [
                x
                for x in current_locks
                if fnmatch.fnmatch(x, "*{0}*".format(target))
                and target == _get_hold(x, full=False)
            ]

        if search_locks:
            if __opts__["test"]:
                ret[target].update(result=None)
                ret[target]["comment"] = "Package {0} is set to be unheld.".format(
                    target
                )
            else:
                out = _call_yum(["versionlock", "delete"] + search_locks)
                if out["retcode"] == 0:
                    ret[target].update(result=True)
                    ret[target]["comment"] = "Package {0} is no longer held.".format(
                        target
                    )
                    ret[target]["changes"]["new"] = ""
                    ret[target]["changes"]["old"] = "hold"
                else:
                    ret[target][
                        "comment"
                    ] = "Package {0} was unable to be " "unheld.".format(target)
        else:
            ret[target].update(result=True)
            ret[target]["comment"] = "Package {0} is not being held.".format(target)
    return ret


def list_holds(pattern=__HOLD_PATTERN, full=True):
    r"""
    .. versionchanged:: 2016.3.0,2015.8.4,2015.5.10
        Function renamed from ``pkg.get_locked_pkgs`` to ``pkg.list_holds``.

    List information on locked packages

    .. note::
        Requires the appropriate ``versionlock`` plugin package to be installed:

        - On RHEL 5: ``yum-versionlock``
        - On RHEL 6 & 7: ``yum-plugin-versionlock``
        - On Fedora: ``python-dnf-plugins-extras-versionlock``

    pattern : \w+(?:[.-][^-]+)*
        Regular expression used to match the package name

    full : True
        Show the full hold definition including version and epoch. Set to
        ``False`` to return just the name of the package(s) being held.


    CLI Example:

    .. code-block:: bash

        salt '*' pkg.list_holds
        salt '*' pkg.list_holds full=False
    """
    _check_versionlock()

    out = __salt__["cmd.run"]([_yum(), "versionlock", "list"], python_shell=False)
    ret = []
    for line in salt.utils.itertools.split(out, "\n"):
        match = _get_hold(line, pattern=pattern, full=full)
        if match is not None:
            ret.append(match)
    return ret


get_locked_packages = salt.utils.functools.alias_function(
    list_holds, "get_locked_packages"
)


def verify(*names, **kwargs):
    """
    .. versionadded:: 2014.1.0

    Runs an rpm -Va on a system, and returns the results in a dict

    Pass options to modify rpm verify behavior using the ``verify_options``
    keyword argument

    Files with an attribute of config, doc, ghost, license or readme in the
    package header can be ignored using the ``ignore_types`` keyword argument

    CLI Example:

    .. code-block:: bash

        salt '*' pkg.verify
        salt '*' pkg.verify httpd
        salt '*' pkg.verify 'httpd postfix'
        salt '*' pkg.verify 'httpd postfix' ignore_types=['config','doc']
        salt '*' pkg.verify 'httpd postfix' verify_options=['nodeps','nosize']
    """
    return __salt__["lowpkg.verify"](*names, **kwargs)


def group_list():
    """
    .. versionadded:: 2014.1.0

    Lists all groups known by yum on this system

    CLI Example:

    .. code-block:: bash

        salt '*' pkg.group_list
    """
    ret = {
        "installed": [],
        "available": [],
        "installed environments": [],
        "available environments": [],
        "available languages": {},
    }

    section_map = {
        "installed groups:": "installed",
        "available groups:": "available",
        "installed environment groups:": "installed environments",
        "available environment groups:": "available environments",
        "available language groups:": "available languages",
    }

    out = __salt__["cmd.run_stdout"](
        [_yum(), "grouplist", "hidden"], output_loglevel="trace", python_shell=False
    )
    key = None
    for line in salt.utils.itertools.split(out, "\n"):
        line_lc = line.lower()
        if line_lc == "done":
            break

        section_lookup = section_map.get(line_lc)
        if section_lookup is not None and section_lookup != key:
            key = section_lookup
            continue

        # Ignore any administrative comments (plugin info, repo info, etc.)
        if key is None:
            continue

        line = line.strip()
        if key != "available languages":
            ret[key].append(line)
        else:
            match = re.match(r"(.+) \[(.+)\]", line)
            if match:
                name, lang = match.groups()
                ret[key][line] = {"name": name, "language": lang}
    return ret


def group_info(name, expand=False, ignore_groups=None):
    """
    .. versionadded:: 2014.1.0
    .. versionchanged:: Sodium,2016.3.0,2015.8.4,2015.5.10
        The return data has changed. A new key ``type`` has been added to
        distinguish environment groups from package groups. Also, keys for the
        group name and group ID have been added. The ``mandatory packages``,
        ``optional packages``, and ``default packages`` keys have been renamed
        to ``mandatory``, ``optional``, and ``default`` for accuracy, as
        environment groups include other groups, and not packages. Finally,
        this function now properly identifies conditional packages.

    Lists packages belonging to a certain group

    name
        Name of the group to query

    expand : False
        If the specified group is an environment group, then the group will be
        expanded and the return data will include package names instead of
        group names.

        .. versionadded:: 2016.3.0

    ignore_groups : None
        This parameter can be used to pass a list of groups to ignore when
        expanding subgroups. It is used during recursion in order to prevent
        expanding the same group multiple times.

        .. versionadded:: Sodium

    CLI Example:

    .. code-block:: bash

        salt '*' pkg.group_info 'Perl Support'
    """
    pkgtypes = ("mandatory", "optional", "default", "conditional")
    ret = {}
    for pkgtype in pkgtypes:
        ret[pkgtype] = set()

    cmd = [_yum(), "--quiet", "groupinfo", name]
    out = __salt__["cmd.run_stdout"](cmd, output_loglevel="trace", python_shell=False)

    g_info = {}
    for line in salt.utils.itertools.split(out, "\n"):
        try:
            key, value = [x.strip() for x in line.split(":")]
            g_info[key.lower()] = value
        except ValueError:
            continue

    if "environment group" in g_info:
        ret["type"] = "environment group"
    elif "group" in g_info:
        ret["type"] = "package group"

    ret["group"] = g_info.get("environment group") or g_info.get("group")
    ret["id"] = g_info.get("environment-id") or g_info.get("group-id")
    if not ret["group"] and not ret["id"]:
        raise CommandExecutionError("Group '{0}' not found".format(name))

    ret["description"] = g_info.get("description", "")

    completed_groups = ignore_groups or []
    pkgtypes_capturegroup = "(" + "|".join(pkgtypes) + ")"
    for pkgtype in pkgtypes:
        target_found = False
        for line in salt.utils.itertools.split(out, "\n"):
            line = line.strip().lstrip(string.punctuation)
            match = re.match(
                pkgtypes_capturegroup + r" (?:groups|packages):\s*$", line.lower()
            )
            if match:
                if target_found:
                    # We've reached a new section, break from loop
                    break
                else:
                    if match.group(1) == pkgtype:
                        # We've reached the targeted section
                        target_found = True
                    continue
            if target_found:
                if expand and ret["type"] == "environment group":
                    if not line or line in completed_groups:
                        continue
                    log.trace(
                        'Adding group "%s" to completed list: %s',
                        line,
                        completed_groups,
                    )
                    completed_groups.append(line)
                    # Using the @ prefix on the group here in order to prevent multiple matches
                    # being returned, such as with gnome-desktop
                    expanded = group_info(
                        "@" + line, expand=True, ignore_groups=completed_groups
                    )
                    # Don't shadow the pkgtype variable from the outer loop
                    for p_type in pkgtypes:
                        ret[p_type].update(set(expanded[p_type]))
                else:
                    ret[pkgtype].add(line)

    for pkgtype in pkgtypes:
        ret[pkgtype] = sorted(ret[pkgtype])

    return ret


def group_diff(name):
    """
    .. versionadded:: 2014.1.0
    .. versionchanged:: 2016.3.0,2015.8.4,2015.5.10
        Environment groups are now supported. The key names have been renamed,
        similar to the changes made in :py:func:`pkg.group_info
        <salt.modules.yumpkg.group_info>`.

    Lists which of a group's packages are installed and which are not
    installed

    CLI Example:

    .. code-block:: bash

        salt '*' pkg.group_diff 'Perl Support'
    """
    pkgtypes = ("mandatory", "optional", "default", "conditional")
    ret = {}
    for pkgtype in pkgtypes:
        ret[pkgtype] = {"installed": [], "not installed": []}

    pkgs = list_pkgs()
    group_pkgs = group_info(name, expand=True)
    for pkgtype in pkgtypes:
        for member in group_pkgs.get(pkgtype, []):
            if member in pkgs:
                ret[pkgtype]["installed"].append(member)
            else:
                ret[pkgtype]["not installed"].append(member)
    return ret


def group_install(name, skip=(), include=(), **kwargs):
    """
    .. versionadded:: 2014.1.0

    Install the passed package group(s). This is basically a wrapper around
    :py:func:`pkg.install <salt.modules.yumpkg.install>`, which performs
    package group resolution for the user. This function is currently
    considered experimental, and should be expected to undergo changes.

    name
        Package group to install. To install more than one group, either use a
        comma-separated list or pass the value as a python list.

        CLI Examples:

        .. code-block:: bash

            salt '*' pkg.group_install 'Group 1'
            salt '*' pkg.group_install 'Group 1,Group 2'
            salt '*' pkg.group_install '["Group 1", "Group 2"]'

    skip
        Packages that would normally be installed by the package group
        ("default" packages), which should not be installed. Can be passed
        either as a comma-separated list or a python list.

        CLI Examples:

        .. code-block:: bash

            salt '*' pkg.group_install 'My Group' skip='foo,bar'
            salt '*' pkg.group_install 'My Group' skip='["foo", "bar"]'

    include
        Packages which are included in a group, which would not normally be
        installed by a ``yum groupinstall`` ("optional" packages). Note that
        this will not enforce group membership; if you include packages which
        are not members of the specified groups, they will still be installed.
        Can be passed either as a comma-separated list or a python list.

        CLI Examples:

        .. code-block:: bash

            salt '*' pkg.group_install 'My Group' include='foo,bar'
            salt '*' pkg.group_install 'My Group' include='["foo", "bar"]'

    .. note::
        Because this is essentially a wrapper around pkg.install, any argument
        which can be passed to pkg.install may also be included here, and it
        will be passed along wholesale.
    """
    groups = name.split(",") if isinstance(name, six.string_types) else name

    if not groups:
        raise SaltInvocationError("no groups specified")
    elif not isinstance(groups, list):
        raise SaltInvocationError("'groups' must be a list")

    # pylint: disable=maybe-no-member
    if isinstance(skip, six.string_types):
        skip = skip.split(",")
    if not isinstance(skip, (list, tuple)):
        raise SaltInvocationError("'skip' must be a list")

    if isinstance(include, six.string_types):
        include = include.split(",")
    if not isinstance(include, (list, tuple)):
        raise SaltInvocationError("'include' must be a list")
    # pylint: enable=maybe-no-member

    targets = []
    for group in groups:
        group_detail = group_info(group)
        targets.extend(group_detail.get("mandatory", []))
        targets.extend(
            [pkg for pkg in group_detail.get("default", []) if pkg not in skip]
        )
    if include:
        targets.extend(include)

    # Don't install packages that are already installed, install() isn't smart
    # enough to make this distinction.
    pkgs = [x for x in targets if x not in list_pkgs()]
    if not pkgs:
        return {}

    return install(pkgs=pkgs, **kwargs)


groupinstall = salt.utils.functools.alias_function(group_install, "groupinstall")


<<<<<<< HEAD
def list_repos(basedir=None):
    """
=======
def list_repos(basedir=None, **kwargs):
    '''
>>>>>>> 8abb7099
    Lists all repos in <basedir> (default: all dirs in `reposdir` yum option).

    CLI Example:

    .. code-block:: bash

        salt '*' pkg.list_repos
        salt '*' pkg.list_repos basedir=/path/to/dir
        salt '*' pkg.list_repos basedir=/path/to/dir,/path/to/another/dir
    """

    basedirs = _normalize_basedir(basedir)
    repos = {}
    log.debug("Searching for repos in %s", basedirs)
    for bdir in basedirs:
        if not os.path.exists(bdir):
            continue
        for repofile in os.listdir(bdir):
            repopath = "{0}/{1}".format(bdir, repofile)
            if not repofile.endswith(".repo"):
                continue
            filerepos = _parse_repo_file(repopath)[1]
            for reponame in filerepos:
                repo = filerepos[reponame]
                repo["file"] = repopath
                repos[reponame] = repo
    return repos


def get_repo(name, basedir=None, **kwargs):  # pylint: disable=W0613
    """
    Display a repo from <basedir> (default basedir: all dirs in ``reposdir``
    yum option).

    CLI Examples:

    .. code-block:: bash

        salt '*' pkg.get_repo myrepo
        salt '*' pkg.get_repo myrepo basedir=/path/to/dir
        salt '*' pkg.get_repo myrepo basedir=/path/to/dir,/path/to/another/dir
    """
    repos = list_repos(basedir)

    # Find out what file the repo lives in
    repofile = ""
    for repo in repos:
        if repo == name:
            repofile = repos[repo]["file"]

    if repofile:
        # Return just one repo
        filerepos = _parse_repo_file(repofile)[1]
        return filerepos[name]
    return {}


def del_repo(repo, basedir=None, **kwargs):  # pylint: disable=W0613
    """
    Delete a repo from <basedir> (default basedir: all dirs in `reposdir` yum
    option).

    If the .repo file in which the repo exists does not contain any other repo
    configuration, the file itself will be deleted.

    CLI Examples:

    .. code-block:: bash

        salt '*' pkg.del_repo myrepo
        salt '*' pkg.del_repo myrepo basedir=/path/to/dir
        salt '*' pkg.del_repo myrepo basedir=/path/to/dir,/path/to/another/dir
    """
    # this is so we know which dirs are searched for our error messages below
    basedirs = _normalize_basedir(basedir)
    repos = list_repos(basedirs)

    if repo not in repos:
        return "Error: the {0} repo does not exist in {1}".format(repo, basedirs)

    # Find out what file the repo lives in
    repofile = ""
    for arepo in repos:
        if arepo == repo:
            repofile = repos[arepo]["file"]

    # See if the repo is the only one in the file
    onlyrepo = True
    for arepo in six.iterkeys(repos):
        if arepo == repo:
            continue
        if repos[arepo]["file"] == repofile:
            onlyrepo = False

    # If this is the only repo in the file, delete the file itself
    if onlyrepo:
        os.remove(repofile)
        return "File {0} containing repo {1} has been removed".format(repofile, repo)

    # There must be other repos in this file, write the file with them
    header, filerepos = _parse_repo_file(repofile)
    content = header
    for stanza in six.iterkeys(filerepos):
        if stanza == repo:
            continue
        comments = ""
        if "comments" in six.iterkeys(filerepos[stanza]):
            comments = salt.utils.pkg.rpm.combine_comments(
                filerepos[stanza]["comments"]
            )
            del filerepos[stanza]["comments"]
        content += "\n[{0}]".format(stanza)
        for line in filerepos[stanza]:
            # A whitespace is needed at the beginning of the new line in order
            # to avoid breaking multiple line values allowed on repo files.
            value = filerepos[stanza][line]
            if isinstance(value, six.string_types) and "\n" in value:
                value = "\n ".join(value.split("\n"))
            content += "\n{0}={1}".format(line, value)
        content += "\n{0}\n".format(comments)

    with salt.utils.files.fopen(repofile, "w") as fileout:
        fileout.write(salt.utils.stringutils.to_str(content))

    return "Repo {0} has been removed from {1}".format(repo, repofile)


def mod_repo(repo, basedir=None, **kwargs):
    """
    Modify one or more values for a repo. If the repo does not exist, it will
    be created, so long as the following values are specified:

    repo
        name by which the yum refers to the repo
    name
        a human-readable name for the repo
    baseurl
        the URL for yum to reference
    mirrorlist
        the URL for yum to reference
    key_url
        the URL to gather the repo key from (salt:// or any other scheme supported by cp.cache_file)

    Key/Value pairs may also be removed from a repo's configuration by setting
    a key to a blank value. Bear in mind that a name cannot be deleted, and a
    baseurl can only be deleted if a mirrorlist is specified (or vice versa).

    CLI Examples:

    .. code-block:: bash

        salt '*' pkg.mod_repo reponame enabled=1 gpgcheck=1
        salt '*' pkg.mod_repo reponame basedir=/path/to/dir enabled=1
        salt '*' pkg.mod_repo reponame baseurl= mirrorlist=http://host.com/
    """
    # Filter out '__pub' arguments, as well as saltenv
    repo_opts = dict(
        (x, kwargs[x])
        for x in kwargs
        if not x.startswith("__") and x not in ("saltenv",)
    )

    if all(x in repo_opts for x in ("mirrorlist", "baseurl")):
        raise SaltInvocationError(
            "Only one of 'mirrorlist' and 'baseurl' can be specified"
        )

    # Build a list of keys to be deleted
    todelete = []
    # list() of keys because the dict could be shrinking in the for loop.
    for key in list(repo_opts):
        if repo_opts[key] != 0 and not repo_opts[key]:
            del repo_opts[key]
            todelete.append(key)

    # Add baseurl or mirrorlist to the 'todelete' list if the other was
    # specified in the repo_opts
    if "mirrorlist" in repo_opts:
        todelete.append("baseurl")
    elif "baseurl" in repo_opts:
        todelete.append("mirrorlist")

    # Fail if the user tried to delete the name
    if "name" in todelete:
        raise SaltInvocationError("The repo name cannot be deleted")

    # Give the user the ability to change the basedir
    repos = {}
    basedirs = _normalize_basedir(basedir)
    repos = list_repos(basedirs)

    repofile = ""
    header = ""
    filerepos = {}
    if repo not in repos:
        # If the repo doesn't exist, create it in a new file in the first
        # repo directory that exists
        newdir = None
        for d in basedirs:
            if os.path.exists(d):
                newdir = d
                break
        if not newdir:
            raise SaltInvocationError(
                "The repo does not exist and needs to be created, but none "
                "of the following basedir directories exist: {0}".format(basedirs)
            )

        repofile = "{0}/{1}.repo".format(newdir, repo)

        if "name" not in repo_opts:
            raise SaltInvocationError(
                "The repo does not exist and needs to be created, but a name "
                "was not given"
            )

        if "baseurl" not in repo_opts and "mirrorlist" not in repo_opts:
            raise SaltInvocationError(
                "The repo does not exist and needs to be created, but either "
                "a baseurl or a mirrorlist needs to be given"
            )
        filerepos[repo] = {}
    else:
        # The repo does exist, open its file
        repofile = repos[repo]["file"]
        header, filerepos = _parse_repo_file(repofile)

    # Error out if they tried to delete baseurl or mirrorlist improperly
    if "baseurl" in todelete:
        if "mirrorlist" not in repo_opts and "mirrorlist" not in filerepos[repo]:
            raise SaltInvocationError(
                "Cannot delete baseurl without specifying mirrorlist"
            )
    if "mirrorlist" in todelete:
        if "baseurl" not in repo_opts and "baseurl" not in filerepos[repo]:
            raise SaltInvocationError(
                "Cannot delete mirrorlist without specifying baseurl"
            )

    # Import repository gpg key
    if 'key_url' in repo_opts:
        key_url = kwargs['key_url']
        fn_ = __salt__['cp.cache_file'](key_url, saltenv=(kwargs['saltenv'] if 'saltenv' in kwargs else 'base'))
        if not fn_:
            raise CommandExecutionError(
                'Error: Unable to copy key from URL {0} for repository {1}'.format(key_url, repo_opts['name'])
            )
        cmd = ['rpm', '--import', fn_]
        out = __salt__['cmd.retcode'](cmd, python_shell=False, **kwargs)
        if out != salt.defaults.exitcodes.EX_OK:
            raise CommandExecutionError(
                'Error: Unable to import key from URL {0} for repository {1}'.format(key_url, repo_opts['name'])
            )
        del repo_opts['key_url']

    # Delete anything in the todelete list
    for key in todelete:
        if key in six.iterkeys(filerepos[repo].copy()):
            del filerepos[repo][key]

    _bool_to_str = lambda x: "1" if x else "0"
    # Old file or new, write out the repos(s)
    filerepos[repo].update(repo_opts)
    content = header
    for stanza in six.iterkeys(filerepos):
        comments = salt.utils.pkg.rpm.combine_comments(
            filerepos[stanza].pop("comments", [])
        )
        content += "[{0}]\n".format(stanza)
        for line in six.iterkeys(filerepos[stanza]):
            # A whitespace is needed at the beginning of the new line in order
            # to avoid breaking multiple line values allowed on repo files.
            value = filerepos[stanza][line]
            if isinstance(value, six.string_types) and "\n" in value:
                value = "\n ".join(value.split("\n"))
            content += "{0}={1}\n".format(
                line, value if not isinstance(value, bool) else _bool_to_str(value)
            )
        content += comments + "\n"

    with salt.utils.files.fopen(repofile, "w") as fileout:
        fileout.write(salt.utils.stringutils.to_str(content))

    return {repofile: filerepos}


def _parse_repo_file(filename):
    """
    Turn a single repo file into a dict
    """
    parsed = configparser.ConfigParser()
    config = {}

    try:
        parsed.read(filename)
    except configparser.MissingSectionHeaderError as err:
        log.error("Failed to parse file %s, error: %s", filename, err.message)
        return ("", {})

    for section in parsed._sections:
        section_dict = dict(parsed._sections[section])
        section_dict.pop("__name__", None)
        config[section] = section_dict

    # Try to extract header comments, as well as comments for each repo. Read
    # from the beginning of the file and assume any leading comments are
    # header comments. Continue to read each section header and then find the
    # comments for each repo.
    headers = ""
    section = None
    with salt.utils.files.fopen(filename, "r") as repofile:
        for line in repofile:
            line = salt.utils.stringutils.to_unicode(line)
            line = line.strip()
            if line.startswith("#"):
                if section is None:
                    headers += line + "\n"
                else:
                    try:
                        comments = config[section].setdefault("comments", [])
                        comments.append(line[1:].lstrip())
                    except KeyError:
                        log.debug(
                            "Found comment in %s which does not appear to "
                            "belong to any repo section: %s",
                            filename,
                            line,
                        )
            elif line.startswith("[") and line.endswith("]"):
                section = line[1:-1]

    return (headers, salt.utils.data.decode(config))


<<<<<<< HEAD
def file_list(*packages):
    """
=======
def file_list(*packages, **kwargs):
    '''
>>>>>>> 8abb7099
    .. versionadded:: 2014.1.0

    List the files that belong to a package. Not specifying any packages will
    return a list of *every* file on the system's rpm database (not generally
    recommended).

    CLI Examples:

    .. code-block:: bash

        salt '*' pkg.file_list httpd
        salt '*' pkg.file_list httpd postfix
        salt '*' pkg.file_list
    """
    return __salt__["lowpkg.file_list"](*packages)


<<<<<<< HEAD
def file_dict(*packages):
    """
=======
def file_dict(*packages, **kwargs):
    '''
>>>>>>> 8abb7099
    .. versionadded:: 2014.1.0

    List the files that belong to a package, grouped by package. Not
    specifying any packages will return a list of *every* file on the system's
    rpm database (not generally recommended).

    CLI Examples:

    .. code-block:: bash

        salt '*' pkg.file_list httpd
        salt '*' pkg.file_list httpd postfix
        salt '*' pkg.file_list
    """
    return __salt__["lowpkg.file_dict"](*packages)


<<<<<<< HEAD
def owner(*paths):
    """
=======
def owner(*paths, **kwargs):
    '''
>>>>>>> 8abb7099
    .. versionadded:: 2014.7.0

    Return the name of the package that owns the file. Multiple file paths can
    be passed. Like :mod:`pkg.version <salt.modules.yumpkg.version>`, if a
    single path is passed, a string will be returned, and if multiple paths are
    passed, a dictionary of file/package name pairs will be returned.

    If the file is not owned by a package, or is not present on the minion,
    then an empty string will be returned for that path.

    CLI Examples:

    .. code-block:: bash

        salt '*' pkg.owner /usr/bin/apachectl
        salt '*' pkg.owner /usr/bin/apachectl /etc/httpd/conf/httpd.conf
    """
    if not paths:
        return ""
    ret = {}
    cmd_prefix = ["rpm", "-qf", "--queryformat", "%{name}"]
    for path in paths:
        ret[path] = __salt__["cmd.run_stdout"](
            cmd_prefix + [path], output_loglevel="trace", python_shell=False
        )
        if "not owned" in ret[path].lower():
            ret[path] = ""
    if len(ret) == 1:
        return next(six.itervalues(ret))
    return ret


def modified(*packages, **flags):
    """
    List the modified files that belong to a package. Not specifying any packages
    will return a list of _all_ modified files on the system's RPM database.

    .. versionadded:: 2015.5.0

    Filtering by flags (True or False):

    size
        Include only files where size changed.

    mode
        Include only files which file's mode has been changed.

    checksum
        Include only files which MD5 checksum has been changed.

    device
        Include only files which major and minor numbers has been changed.

    symlink
        Include only files which are symbolic link contents.

    owner
        Include only files where owner has been changed.

    group
        Include only files where group has been changed.

    time
        Include only files where modification time of the file has been
        changed.

    capabilities
        Include only files where capabilities differ or not. Note: supported
        only on newer RPM versions.

    CLI Examples:

    .. code-block:: bash

        salt '*' pkg.modified
        salt '*' pkg.modified httpd
        salt '*' pkg.modified httpd postfix
        salt '*' pkg.modified httpd owner=True group=False
    """

    return __salt__["lowpkg.modified"](*packages, **flags)


<<<<<<< HEAD
@salt.utils.decorators.path.which("yumdownloader")
def download(*packages):
    """
=======
@salt.utils.decorators.path.which('yumdownloader')
def download(*packages, **kwargs):
    '''
>>>>>>> 8abb7099
    .. versionadded:: 2015.5.0

    Download packages to the local disk. Requires ``yumdownloader`` from
    ``yum-utils`` package.

    .. note::

        ``yum-utils`` will already be installed on the minion if the package
        was installed from the Fedora / EPEL repositories.

    CLI example:

    .. code-block:: bash

        salt '*' pkg.download httpd
        salt '*' pkg.download httpd postfix
    """
    if not packages:
        raise SaltInvocationError("No packages were specified")

    CACHE_DIR = "/var/cache/yum/packages"
    if not os.path.exists(CACHE_DIR):
        os.makedirs(CACHE_DIR)
    cached_pkgs = os.listdir(CACHE_DIR)
    to_purge = []
    for pkg in packages:
        to_purge.extend(
            [
                os.path.join(CACHE_DIR, x)
                for x in cached_pkgs
                if x.startswith("{0}-".format(pkg))
            ]
        )
    for purge_target in set(to_purge):
        log.debug("Removing cached package %s", purge_target)
        try:
            os.unlink(purge_target)
        except OSError as exc:
            log.error("Unable to remove %s: %s", purge_target, exc)

    cmd = ["yumdownloader", "-q", "--destdir={0}".format(CACHE_DIR)]
    cmd.extend(packages)
    __salt__["cmd.run"](cmd, output_loglevel="trace", python_shell=False)
    ret = {}
    for dld_result in os.listdir(CACHE_DIR):
        if not dld_result.endswith(".rpm"):
            continue
        pkg_name = None
        pkg_file = None
        for query_pkg in packages:
            if dld_result.startswith("{0}-".format(query_pkg)):
                pkg_name = query_pkg
                pkg_file = dld_result
                break
        if pkg_file is not None:
            ret[pkg_name] = os.path.join(CACHE_DIR, pkg_file)

    if not ret:
        raise CommandExecutionError(
            "Unable to download any of the following packages: {0}".format(
                ", ".join(packages)
            )
        )

    failed = [x for x in packages if x not in ret]
    if failed:
        ret["_error"] = "The following package(s) failed to download: {0}".format(
            ", ".join(failed)
        )
    return ret


<<<<<<< HEAD
def diff(*paths):
    """
=======
def diff(*paths, **kwargs):
    '''
>>>>>>> 8abb7099
    Return a formatted diff between current files and original in a package.
    NOTE: this function includes all files (configuration and not), but does
    not work on binary content.

    :param path: Full path to the installed file
    :return: Difference string or raises and exception if examined file is binary.

    CLI example:

    .. code-block:: bash

        salt '*' pkg.diff /etc/apache2/httpd.conf /etc/sudoers
    """
    ret = {}

    pkg_to_paths = {}
    for pth in paths:
        pth_pkg = __salt__["lowpkg.owner"](pth)
        if not pth_pkg:
            ret[pth] = os.path.exists(pth) and "Not managed" or "N/A"
        else:
            if pkg_to_paths.get(pth_pkg) is None:
                pkg_to_paths[pth_pkg] = []
            pkg_to_paths[pth_pkg].append(pth)

    if pkg_to_paths:
        local_pkgs = __salt__["pkg.download"](*pkg_to_paths.keys())
        for pkg, files in pkg_to_paths.items():
            for path in files:
                ret[path] = (
                    __salt__["lowpkg.diff"](local_pkgs[pkg]["path"], path)
                    or "Unchanged"
                )

    return ret


def _get_patches(installed_only=False):
    """
    List all known patches in repos.
    """
    patches = {}

    cmd = [_yum(), "--quiet", "updateinfo", "list", "all"]
    ret = __salt__["cmd.run_stdout"](cmd, python_shell=False)
    for line in salt.utils.itertools.split(ret, os.linesep):
        inst, advisory_id, sev, pkg = re.match(
            r"([i|\s]) ([^\s]+) +([^\s]+) +([^\s]+)", line
        ).groups()
        if advisory_id not in patches:
            patches[advisory_id] = {
                "installed": True if inst == "i" else False,
                "summary": [pkg],
            }
        else:
            patches[advisory_id]["summary"].append(pkg)
            if inst != "i":
                patches[advisory_id]["installed"] = False

    if installed_only:
        patches = {k: v for k, v in patches.items() if v["installed"]}
    return patches


<<<<<<< HEAD
def list_patches(refresh=False):
    """
=======
def list_patches(refresh=False, **kwargs):
    '''
>>>>>>> 8abb7099
    .. versionadded:: 2017.7.0

    List all known advisory patches from available repos.

    refresh
        force a refresh if set to True.
        If set to False (default) it depends on yum if a refresh is
        executed.

    CLI Examples:

    .. code-block:: bash

        salt '*' pkg.list_patches
    """
    if refresh:
        refresh_db()

    return _get_patches()


<<<<<<< HEAD
def list_installed_patches():
    """
=======
def list_installed_patches(**kwargs):
    '''
>>>>>>> 8abb7099
    .. versionadded:: 2017.7.0

    List installed advisory patches on the system.

    CLI Examples:

    .. code-block:: bash

        salt '*' pkg.list_installed_patches
<<<<<<< HEAD
    """
    return _get_patches(installed_only=True)
=======
    '''
    return _get_patches(installed_only=True)


@salt.utils.decorators.path.which('yum-complete-transaction')
def complete_transaction(cleanup_only=False, recursive=False, max_attempts=3):
    '''
    .. versionadded:: Fluorine

    Execute ``yum-complete-transaction``, which is provided by the ``yum-utils`` package.

    cleanup_only
        Specify if the ``--cleanup-only`` option should be supplied.

    recursive
        Specify if ``yum-complete-transaction`` should be called recursively
        (it only completes one transaction at a time).

    max_attempts
        If ``recursive`` is ``True``, the maximum times ``yum-complete-transaction`` should be called.

    .. note::

        Recursive calls will stop once ``No unfinished transactions left.`` is in the returned output.

    .. note::

        ``yum-utils`` will already be installed on the minion if the package
        was installed from the Fedora / EPEL repositories.

    CLI example:

    .. code-block:: bash

        salt '*' pkg.complete_transaction
        salt '*' pkg.complete_transaction cleanup_only=True
        salt '*' pkg.complete_transaction recursive=True max_attempts=5
    '''

    return _complete_transaction(cleanup_only, recursive, max_attempts, 1, [])


def _complete_transaction(cleanup_only, recursive, max_attempts, run_count, cmd_ret_list):
    '''
    .. versionadded:: Fluorine

    Called from ``complete_transaction`` to protect the arguments
    used for tail recursion, ``run_count`` and ``cmd_ret_list``.
    '''

    cmd = ['yum-complete-transaction']
    if cleanup_only:
        cmd.append('--cleanup-only')

    cmd_ret_list.append(__salt__['cmd.run_all'](
        cmd,
        output_loglevel='trace',
        python_shell=False
    ))

    if (cmd_ret_list[-1]['retcode'] == salt.defaults.exitcodes.EX_OK and
            recursive and
            'No unfinished transactions left.' not in cmd_ret_list[-1]['stdout']):
        if run_count >= max_attempts:
            cmd_ret_list[-1]['retcode'] = salt.defaults.exitcodes.EX_GENERIC
            log.error('Attempt %s/%s exceeded `max_attempts` for command: `%s`',
                      run_count, max_attempts, ' '.join(cmd))
            raise CommandExecutionError('The `max_attempts` limit was reached and unfinished transactions remain.'
                                        ' You may wish to increase `max_attempts` or re-execute this module.',
                                        info={'results': cmd_ret_list})
        else:
            return _complete_transaction(cleanup_only, recursive, max_attempts, run_count + 1, cmd_ret_list)

    return cmd_ret_list
>>>>>>> 8abb7099
<|MERGE_RESOLUTION|>--- conflicted
+++ resolved
@@ -40,16 +40,12 @@
 import salt.utils.pkg.rpm
 import salt.utils.systemd
 import salt.utils.versions
-<<<<<<< HEAD
-from salt.exceptions import CommandExecutionError, MinionError, SaltInvocationError
-=======
 import salt.defaults.exitcodes
 from salt.utils.versions import LooseVersion as _LooseVersion
 import salt.utils.environment
 from salt.exceptions import (
     CommandExecutionError, MinionError, SaltInvocationError
 )
->>>>>>> 8abb7099
 
 # Import 3rd-party libs
 # pylint: disable=import-error,redefined-builtin
@@ -91,11 +87,7 @@
     except Exception:  # pylint: disable=broad-except
         return (False, "Module yumpkg: no yum based system detected")
 
-<<<<<<< HEAD
-    enabled = ("amazon", "xcp", "xenserver", "virtuozzolinux", "virtuozzo")
-=======
     enabled = ('amazon', 'xcp', 'xenserver', 'virtuozzolinux', 'virtuozzo', 'vmware photon')
->>>>>>> 8abb7099
 
     if os_family == "redhat" or os_grain in enabled:
         return __virtualname__
@@ -157,21 +149,11 @@
     """
     contextkey = "yum_bin"
     if contextkey not in __context__:
-<<<<<<< HEAD
-        if (
-            "fedora" in __grains__["os"].lower() and int(__grains__["osrelease"]) >= 22
-        ) or (
-            __grains__["os"].lower() in ("redhat", "centos")
-            and int(__grains__["osmajorrelease"]) >= 8
-        ):
-            __context__[contextkey] = "dnf"
-=======
         if ('fedora' in __grains__['os'].lower()
            and int(__grains__['osrelease']) >= 22):
             __context__[contextkey] = 'dnf'
         elif 'photon' in __grains__['os'].lower():
             __context__[contextkey] = 'tdnf'
->>>>>>> 8abb7099
         else:
             __context__[contextkey] = "yum"
     return __context__[contextkey]
@@ -375,11 +357,7 @@
         # fall back to parsing the config ourselves
         # Look for the config the same order yum does
         fn = None
-<<<<<<< HEAD
-        paths = ("/etc/yum/yum.conf", "/etc/yum.conf", "/etc/dnf/dnf.conf")
-=======
         paths = ('/etc/yum/yum.conf', '/etc/yum.conf', '/etc/dnf/dnf.conf', '/etc/tdnf/tdnf.conf')
->>>>>>> 8abb7099
         for path in paths:
             if os.path.exists(path):
                 fn = path
@@ -517,17 +495,10 @@
         salt '*' pkg.latest_version <package name> fromrepo=epel-testing
         salt '*' pkg.latest_version <package name> disableexcludes=main
         salt '*' pkg.latest_version <package1> <package2> <package3> ...
-<<<<<<< HEAD
-    """
-    refresh = salt.utils.data.is_true(kwargs.pop("refresh", True))
-    if len(names) == 0:
-        return ""
-=======
     '''
     refresh = salt.utils.data.is_true(kwargs.pop('refresh', True))
     if not names:
         return ''
->>>>>>> 8abb7099
 
     options = _get_options(**kwargs)
 
@@ -661,13 +632,8 @@
     return __salt__["pkg_resource.version"](*names, **kwargs)
 
 
-<<<<<<< HEAD
-def version_cmp(pkg1, pkg2, ignore_epoch=False):
-    """
-=======
 def version_cmp(pkg1, pkg2, ignore_epoch=False, **kwargs):
     '''
->>>>>>> 8abb7099
     .. versionadded:: 2015.5.4
 
     Do a cmp-style comparison on two packages. Return -1 if pkg1 < pkg2, 0 if
@@ -1062,13 +1028,8 @@
 list_updates = salt.utils.functools.alias_function(list_upgrades, "list_updates")
 
 
-<<<<<<< HEAD
-def list_downloaded():
-    """
-=======
 def list_downloaded(**kwargs):
     '''
->>>>>>> 8abb7099
     .. versionadded:: 2017.7.0
 
     List prefetched packages downloaded by Yum in the local disk.
@@ -2025,19 +1986,6 @@
     return ret
 
 
-<<<<<<< HEAD
-def update(
-    name=None,
-    pkgs=None,
-    refresh=True,
-    skip_verify=False,
-    normalize=True,
-    minimal=False,
-    obsoletes=False,
-    **kwargs
-):
-    """
-=======
 def update(name=None,
            pkgs=None,
            refresh=True,
@@ -2047,7 +1995,6 @@
            obsoletes=False,
            **kwargs):
     '''
->>>>>>> 8abb7099
     .. versionadded:: 2019.2.0
 
     Calls :py:func:`pkg.upgrade <salt.modules.yumpkg.upgrade>` with
@@ -2743,13 +2690,8 @@
 groupinstall = salt.utils.functools.alias_function(group_install, "groupinstall")
 
 
-<<<<<<< HEAD
-def list_repos(basedir=None):
-    """
-=======
 def list_repos(basedir=None, **kwargs):
     '''
->>>>>>> 8abb7099
     Lists all repos in <basedir> (default: all dirs in `reposdir` yum option).
 
     CLI Example:
@@ -3084,13 +3026,8 @@
     return (headers, salt.utils.data.decode(config))
 
 
-<<<<<<< HEAD
-def file_list(*packages):
-    """
-=======
 def file_list(*packages, **kwargs):
     '''
->>>>>>> 8abb7099
     .. versionadded:: 2014.1.0
 
     List the files that belong to a package. Not specifying any packages will
@@ -3108,13 +3045,8 @@
     return __salt__["lowpkg.file_list"](*packages)
 
 
-<<<<<<< HEAD
-def file_dict(*packages):
-    """
-=======
 def file_dict(*packages, **kwargs):
     '''
->>>>>>> 8abb7099
     .. versionadded:: 2014.1.0
 
     List the files that belong to a package, grouped by package. Not
@@ -3132,13 +3064,8 @@
     return __salt__["lowpkg.file_dict"](*packages)
 
 
-<<<<<<< HEAD
-def owner(*paths):
-    """
-=======
 def owner(*paths, **kwargs):
     '''
->>>>>>> 8abb7099
     .. versionadded:: 2014.7.0
 
     Return the name of the package that owns the file. Multiple file paths can
@@ -3222,15 +3149,9 @@
     return __salt__["lowpkg.modified"](*packages, **flags)
 
 
-<<<<<<< HEAD
-@salt.utils.decorators.path.which("yumdownloader")
-def download(*packages):
-    """
-=======
 @salt.utils.decorators.path.which('yumdownloader')
 def download(*packages, **kwargs):
     '''
->>>>>>> 8abb7099
     .. versionadded:: 2015.5.0
 
     Download packages to the local disk. Requires ``yumdownloader`` from
@@ -3303,13 +3224,8 @@
     return ret
 
 
-<<<<<<< HEAD
-def diff(*paths):
-    """
-=======
 def diff(*paths, **kwargs):
     '''
->>>>>>> 8abb7099
     Return a formatted diff between current files and original in a package.
     NOTE: this function includes all files (configuration and not), but does
     not work on binary content.
@@ -3374,13 +3290,8 @@
     return patches
 
 
-<<<<<<< HEAD
-def list_patches(refresh=False):
-    """
-=======
 def list_patches(refresh=False, **kwargs):
     '''
->>>>>>> 8abb7099
     .. versionadded:: 2017.7.0
 
     List all known advisory patches from available repos.
@@ -3402,13 +3313,8 @@
     return _get_patches()
 
 
-<<<<<<< HEAD
-def list_installed_patches():
-    """
-=======
 def list_installed_patches(**kwargs):
     '''
->>>>>>> 8abb7099
     .. versionadded:: 2017.7.0
 
     List installed advisory patches on the system.
@@ -3418,11 +3324,7 @@
     .. code-block:: bash
 
         salt '*' pkg.list_installed_patches
-<<<<<<< HEAD
-    """
-    return _get_patches(installed_only=True)
-=======
-    '''
+    """
     return _get_patches(installed_only=True)
 
 
@@ -3495,5 +3397,4 @@
         else:
             return _complete_transaction(cleanup_only, recursive, max_attempts, run_count + 1, cmd_ret_list)
 
-    return cmd_ret_list
->>>>>>> 8abb7099
+    return cmd_ret_list