# -*- coding: utf-8 -*-
'''
Support for YUM
'''

# Import python libs
import copy
import logging
import os
import re

# Import salt libs
import salt.utils
from salt._compat import string_types
from salt.exceptions import (
    CommandExecutionError, MinionError, SaltInvocationError
)

log = logging.getLogger(__name__)

# This is imported in salt.modules.pkg_resource._parse_pkg_meta. Don't change
# it without considering its impact there.
__QUERYFORMAT = '%{NAME}_|-%{VERSION}_|-%{RELEASE}_|-%{ARCH}_|-%{REPOID}'

# These arches compiled from the rpmUtils.arch python module source
__ARCHES = (
    'x86_64', 'athlon', 'amd64', 'ia32e', 'ia64', 'geode',
    'i386', 'i486', 'i586', 'i686',
    'ppc', 'ppc64', 'ppc64iseries', 'ppc64pseries',
    's390', 's390x',
    'sparc', 'sparcv8', 'sparcv9', 'sparcv9v', 'sparc64', 'sparc64v',
    'alpha', 'alphaev4', 'alphaev45', 'alphaev5', 'alphaev56',
    'alphapca56', 'alphaev6', 'alphaev67', 'alphaev68', 'alphaev7',
    'armv5tel', 'armv5tejl', 'armv6l', 'armv7l',
    'sh3', 'sh4', 'sh4a',
)

# Define the module's virtual name
__virtualname__ = 'pkg'


def __virtual__():
    '''
    Confine this module to yum based systems
    '''
    if __opts__.get('yum_provider') == 'yumpkg_api':
        return False
    try:
        os_grain = __grains__['os'].lower()
        os_family = __grains__['os_family'].lower()
    except Exception:
        return False

    enabled = ('amazon', 'xcp', 'xenserver')

    if os_family == 'redhat' or os_grain in enabled:
        return __virtualname__
    return False


# This is imported in salt.modules.pkg_resource._parse_pkg_meta. Don't change
# it without considering its impact there.
def _parse_pkginfo(line):
    '''
    A small helper to parse a repoquery; returns a namedtuple
    '''
    # Importing `collections` here since this function is re-namespaced into
    # another module
    import collections
    pkginfo = collections.namedtuple(
        'PkgInfo',
        ('name', 'version', 'arch', 'repoid')
    )

    try:
        name, pkg_version, release, arch, repoid = line.split('_|-')
    # Handle unpack errors (should never happen with the queryformat we are
    # using, but can't hurt to be careful).
    except ValueError:
        return None

    if arch != 'noarch' and arch != __grains__['osarch']:
        name += '.{0}'.format(arch)
    if release:
        pkg_version += '-{0}'.format(release)

    return pkginfo(name, pkg_version, arch, repoid)


def _repoquery_pkginfo(repoquery_args):
    '''
    Wrapper to call repoquery and parse out all the tuples
    '''
    ret = []
    for line in _repoquery(repoquery_args):
        pkginfo = _parse_pkginfo(line)
        if pkginfo is not None:
            ret.append(pkginfo)
    return ret


def _repoquery(repoquery_args, query_format=__QUERYFORMAT):
    '''
    Runs a repoquery command and returns a list of namedtuples
    '''
    cmd = 'repoquery --queryformat="{0}" {1}'.format(
        query_format, repoquery_args
    )
    out = __salt__['cmd.run_stdout'](cmd, output_loglevel='debug')
    return out.splitlines()


def _get_repo_options(**kwargs):
    '''
    Returns a string of '--enablerepo' and '--disablerepo' options to be used
    in the yum command, based on the kwargs.
    '''
    # Get repo options from the kwargs
    fromrepo = kwargs.get('fromrepo', '')
    repo = kwargs.get('repo', '')
    disablerepo = kwargs.get('disablerepo', '')
    enablerepo = kwargs.get('enablerepo', '')

    # Support old 'repo' argument
    if repo and not fromrepo:
        fromrepo = repo

    repo_arg = ''
    if fromrepo:
        log.info('Restricting to repo {0!r}'.format(fromrepo))
        repo_arg = ('--disablerepo={0!r} --enablerepo={1!r}'
                    .format('*', fromrepo))
    else:
        repo_arg = ''
        if disablerepo:
            log.info('Disabling repo {0!r}'.format(disablerepo))
            repo_arg += '--disablerepo={0!r} '.format(disablerepo)
        if enablerepo:
            log.info('Enabling repo {0!r}'.format(enablerepo))
            repo_arg += '--enablerepo={0!r} '.format(enablerepo)
    return repo_arg


<<<<<<< HEAD
def _get_excludes_option(**kwargs):
    '''
    Returns a string of '--disableexcludes' option to be used in the yum command,
    based on the kwargs.
    '''
    disable_excludes_arg = ''
    disable_excludes = kwargs.get('disableexcludes', '')

    if disable_excludes:
        log.info('Disabling excludes for {0!r}'.format(disable_excludes))
        disable_excludes_arg = ('--disableexcludes={0!r}'.format(disable_excludes))

    return disable_excludes_arg


=======
>>>>>>> dbed0be4
def normalize_name(name):
    '''
    Strips the architecture from the specified package name, if necessary (in
    other words, if the arch matches the OS arch, or is ``noarch``.

    CLI Example:

    .. code-block:: bash

        salt '*' pkg.normalize_name zsh.x86_64
    '''
    try:
        arch = name.rsplit('.', 1)[-1]
        if arch not in __ARCHES + ('noarch',):
            return name
    except ValueError:
        return name
    if arch in (__grains__['osarch'], 'noarch'):
        return name[:-(len(arch) + 1)]
    return name


def latest_version(*names, **kwargs):
    '''
    Return the latest version of the named package available for upgrade or
    installation. If more than one package name is specified, a dict of
    name/version pairs is returned.

    If the latest version of a given package is already installed, an empty
    string will be returned for that package.

    A specific repo can be requested using the ``fromrepo`` keyword argument,
    and the ``disableexcludes`` option is also supported.

    .. versionadded:: Helium
        Support for the ``disableexcludes`` option

    CLI Example:

    .. code-block:: bash

        salt '*' pkg.latest_version <package name>
        salt '*' pkg.latest_version <package name> fromrepo=epel-testing
        salt '*' pkg.latest_version <package name> disableexcludes=main
        salt '*' pkg.latest_version <package1> <package2> <package3> ...
    '''
    refresh = salt.utils.is_true(kwargs.pop('refresh', True))
    if len(names) == 0:
        return ''

    # Initialize the return dict with empty strings, and populate namearch_map.
    # namearch_map will provide a means of distinguishing between multiple
    # matches for the same package name, for example a target of 'glibc' on an
    # x86_64 arch would return both x86_64 and i686 versions when searched
    # using repoquery:
    #
    # $ repoquery --all --pkgnarrow=available glibc
    # glibc-0:2.12-1.132.el6.i686
    # glibc-0:2.12-1.132.el6.x86_64
    #
    # Note that the logic in the for loop below would place the osarch into the
    # map for noarch packages, but those cases are accounted for when iterating
    # through the repoquery results later on. If the repoquery match for that
    # package is a noarch, then the package is assumed to be noarch, and the
    # namearch_map is ignored.
    ret = {}
    namearch_map = {}
    for name in names:
        ret[name] = ''
        try:
            arch = name.rsplit('.', 1)[-1]
            if arch not in __ARCHES:
                arch = __grains__['osarch']
        except ValueError:
            arch = __grains__['osarch']
        namearch_map[name] = arch

    # Refresh before looking for the latest version available
    if refresh:
        refresh_db()

    # Get updates for specified package(s)
    repo_arg = _get_repo_options(**kwargs)
    exclude_arg = _get_excludes_option(**kwargs)
    updates = _repoquery_pkginfo(
<<<<<<< HEAD
        '{0} {1} --pkgnarrow=available --plugins {2}'
        .format(repo_arg, exclude_arg, ' '.join(names))
=======
        '{0} --pkgnarrow=available --plugins {1}'
        .format(repo_arg, ' '.join(names))
>>>>>>> dbed0be4
    )

    for name in names:
        for pkg in (x for x in updates if x.name == name):
            if pkg.arch == 'noarch' or pkg.arch == namearch_map[name]:
                ret[name] = pkg.version
                # no need to check another match, if there was one
                break

    # Return a string if only one package name passed
    if len(names) == 1:
        return ret[names[0]]
    return ret

# available_version is being deprecated
available_version = latest_version


def upgrade_available(name):
    '''
    Check whether or not an upgrade is available for a given package

    CLI Example:

    .. code-block:: bash

        salt '*' pkg.upgrade_available <package name>
    '''
    return latest_version(name) != ''


def version(*names, **kwargs):
    '''
    Returns a string representing the package version or an empty string if not
    installed. If more than one package name is specified, a dict of
    name/version pairs is returned.

    CLI Example:

    .. code-block:: bash

        salt '*' pkg.version <package name>
        salt '*' pkg.version <package1> <package2> <package3> ...
    '''
    return __salt__['pkg_resource.version'](*names, **kwargs)


def list_pkgs(versions_as_list=False, **kwargs):
    '''
    List the packages currently installed in a dict::

        {'<package_name>': '<version>'}

    CLI Example:

    .. code-block:: bash

        salt '*' pkg.list_pkgs
    '''
    versions_as_list = salt.utils.is_true(versions_as_list)
    # not yet implemented or not applicable
    if any([salt.utils.is_true(kwargs.get(x))
            for x in ('removed', 'purge_desired')]):
        return {}

    if 'pkg.list_pkgs' in __context__:
        if versions_as_list:
            return __context__['pkg.list_pkgs']
        else:
            ret = copy.deepcopy(__context__['pkg.list_pkgs'])
            __salt__['pkg_resource.stringify'](ret)
            return ret

    ret = {}
    for pkginfo in _repoquery_pkginfo('--all --pkgnarrow=installed'):
        if pkginfo is None:
            continue
        __salt__['pkg_resource.add_pkg'](ret, pkginfo.name, pkginfo.version)

    __salt__['pkg_resource.sort_pkglist'](ret)
    __context__['pkg.list_pkgs'] = copy.deepcopy(ret)
    if not versions_as_list:
        __salt__['pkg_resource.stringify'](ret)
    return ret


def list_repo_pkgs(*args, **kwargs):
    '''
    .. versionadded:: 2014.1.0 (Hydrogen)

    Returns all available packages. Optionally, package names can be passed and
    the results will be filtered to packages matching those names. This can be
    helpful in discovering the version or repo to specify in a pkg.installed
    state. The return data is a dictionary of repo names, with each repo having
    a list of dictionaries denoting the package name and version. An example of
    the return data would look like this:

    .. code-block:: python

        {
            '<repo_name>': [
                {'<package1>': '<version1>'},
                {'<package2>': '<version2>'},
                {'<package3>': '<version3>'}
            ]
        }

    fromrepo : None
        Only include results from the specified repo(s). Multiple repos can be
        specified, comma-separated.

    CLI Example:

    .. code-block:: bash

        salt '*' pkg.list_repo_pkgs
        salt '*' pkg.list_repo_pkgs foo bar baz
        salt '*' pkg.list_repo_pkgs 'samba4*' fromrepo=base,updates
    '''
    try:
        repos = tuple(x.strip() for x in kwargs.get('fromrepo').split(','))
    except AttributeError:
        # Search in all enabled repos
        repos = tuple(
            x for x, y in list_repos().iteritems()
            if str(y.get('enabled', '1')) == '1'
        )

    ret = {}
    for repo in repos:
        repoquery_cmd = '--all --repoid="{0}" --plugins'.format(repo)
        for arg in args:
            repoquery_cmd += ' "{0}"'.format(arg)
        all_pkgs = _repoquery_pkginfo(repoquery_cmd)
        for pkg in all_pkgs:
            ret.setdefault(pkg.repoid, []).append({pkg.name: pkg.version})

    for reponame in ret:
        ret[reponame].sort()
    return ret


def list_upgrades(refresh=True, **kwargs):
    '''
    Check whether or not an upgrade is available for all packages

    The ``fromrepo``, ``enablerepo``, and ``disablerepo`` arguments are
    supported, as used in pkg states, and the ``disableexcludes`` option is
    also supported.

    .. versionadded:: Helium
        Support for the ``disableexcludes`` option

    CLI Example:

    .. code-block:: bash

        salt '*' pkg.list_upgrades
    '''
    if salt.utils.is_true(refresh):
        refresh_db()

    repo_arg = _get_repo_options(**kwargs)
<<<<<<< HEAD
    exclude_arg = _get_excludes_option(**kwargs)
    updates = _repoquery_pkginfo(
        '{0} {1} --all --pkgnarrow=updates --plugins'.format(repo_arg, exclude_arg)
=======
    updates = _repoquery_pkginfo(
        '{0} --all --pkgnarrow=updates --plugins'.format(repo_arg)
>>>>>>> dbed0be4
    )
    return dict([(x.name, x.version) for x in updates])


def check_db(*names, **kwargs):
    '''
    .. versionadded:: 0.17.0

    Returns a dict containing the following information for each specified
    package:

    1. A key ``found``, which will be a boolean value denoting if a match was
       found in the package database.
    2. If ``found`` is ``False``, then a second key called ``suggestions`` will
       be present, which will contain a list of possible matches.

    The ``fromrepo``, ``enablerepo`` and ``disablerepo`` arguments are
    supported, as used in pkg states, and the ``disableexcludes`` option is
    also supported.

    .. versionadded:: Helium
        Support for the ``disableexcludes`` option

    CLI Examples:

    .. code-block:: bash

        salt '*' pkg.check_db <package1> <package2> <package3>
        salt '*' pkg.check_db <package1> <package2> <package3> fromrepo=epel-testing
        salt '*' pkg.check_db <package1> <package2> <package3> disableexcludes=main
    '''
    repo_arg = _get_repo_options(**kwargs)
<<<<<<< HEAD
    exclude_arg = _get_excludes_option(**kwargs)
    repoquery_base = \
        '{0} {1} --all --quiet --whatprovides --plugins'.format(repo_arg, exclude_arg)
=======
    repoquery_base = \
        '{0} --all --quiet --whatprovides --plugins'.format(repo_arg)
>>>>>>> dbed0be4

    if 'pkg._avail' in __context__:
        avail = __context__['pkg._avail']
    else:
        # get list of available packages
        avail = []
        lines = _repoquery(
            '{0} --pkgnarrow=all --all --plugins'.format(repo_arg),
            query_format='%{NAME}_|-%{ARCH}'
        )
        for line in lines:
            try:
                name, arch = line.split('_|-')
            except ValueError:
                continue
            if arch in __ARCHES and arch != __grains__['osarch']:
                avail.append('.'.join((name, arch)))
            else:
                avail.append(name)
        __context__['pkg._avail'] = avail

    ret = {}
    for name in names:
        ret.setdefault(name, {})['found'] = name in avail
        if not ret[name]['found']:
            repoquery_cmd = repoquery_base + ' {0}'.format(name)
            provides = set(x.name for x in _repoquery_pkginfo(repoquery_cmd))
            ret[name]['suggestions'] = sorted(provides)
    return ret


def refresh_db():
    '''
    Check the yum repos for updated packages

    Returns:

    - ``True``: Updates are available
    - ``False``: An error occurred
    - ``None``: No updates are available

    CLI Example:

    .. code-block:: bash

        salt '*' pkg.refresh_db
    '''
    retcodes = {
        100: True,
        0: None,
        1: False,
    }

    cmd = 'yum -q clean expire-cache && yum -q check-update'
    ret = __salt__['cmd.retcode'](cmd,
                                  output_loglevel='debug',
                                  ignore_retcode=True)
    return retcodes.get(ret, False)


def clean_metadata():
    '''
    .. versionadded:: 2014.1.0 (Hydrogen)

    Cleans local yum metadata. Functionally identical to :mod:`refresh_db()
    <salt.modules.yumpkg.refresh_db>`.

    CLI Example:

    .. code-block:: bash

        salt '*' pkg.clean_metadata
    '''
    return refresh_db()


def group_install(name,
                  skip=(),
                  include=(),
                  **kwargs):
    '''
    .. versionadded:: 2014.1.0 (Hydrogen)

    Install the passed package group(s). This is basically a wrapper around
    pkg.install, which performs package group resolution for the user. This
    function is currently considered experimental, and should be expected to
    undergo changes.

    name
        Package group to install. To install more than one group, either use a
        comma-separated list or pass the value as a python list.

        CLI Examples:

        .. code-block:: bash

            salt '*' pkg.group_install 'Group 1'
            salt '*' pkg.group_install 'Group 1,Group 2'
            salt '*' pkg.group_install '["Group 1", "Group 2"]'

    skip
        The name(s), in a list, of any packages that would normally be
        installed by the package group ("default" packages), which should not
        be installed. Can be passed either as a comma-separated list or a
        python list.

        CLI Examples:

        .. code-block:: bash

            salt '*' pkg.group_install 'My Group' skip='foo,bar'
            salt '*' pkg.group_install 'My Group' skip='["foo", "bar"]'

    include
        The name(s), in a list, of any packages which are included in a group,
        which would not normally be installed ("optional" packages). Note that
        this will not enforce group membership; if you include packages which
        are not members of the specified groups, they will still be installed.
        Can be passed either as a comma-separated list or a python list.

        CLI Examples:

        .. code-block:: bash

            salt '*' pkg.group_install 'My Group' include='foo,bar'
            salt '*' pkg.group_install 'My Group' include='["foo", "bar"]'

    .. note::

        Because this is essentially a wrapper around pkg.install, any argument
        which can be passed to pkg.install may also be included here, and it
        will be passed along wholesale.
    '''
    groups = name.split(',') if isinstance(name, string_types) else name

    if not groups:
        raise SaltInvocationError('no groups specified')
    elif not isinstance(groups, list):
        raise SaltInvocationError('\'groups\' must be a list')

    if isinstance(skip, string_types):
        skip = skip.split(',')
    if not isinstance(skip, (list, tuple)):
        raise SaltInvocationError('\'skip\' must be a list')

    if isinstance(include, string_types):
        include = include.split(',')
    if not isinstance(include, (list, tuple)):
        raise SaltInvocationError('\'include\' must be a list')

    targets = []
    for group in groups:
        group_detail = group_info(group)
        targets.extend(group_detail.get('mandatory packages', []))
        targets.extend(
            [pkg for pkg in group_detail.get('default packages', [])
             if pkg not in skip]
        )
    if include:
        targets.extend(include)

    # Don't install packages that are already installed, install() isn't smart
    # enough to make this distinction.
    pkgs = [x for x in targets if x not in list_pkgs()]
    if not pkgs:
        return {}

    return install(pkgs=pkgs, **kwargs)


def install(name=None,
            refresh=False,
            fromrepo=None,
            skip_verify=False,
            pkgs=None,
            sources=None,
            **kwargs):
    '''
    Install the passed package(s), add refresh=True to clean the yum database
    before package is installed.

    name
        The name of the package to be installed. Note that this parameter is
        ignored if either "pkgs" or "sources" is passed. Additionally, please
        note that this option can only be used to install packages from a
        software repository. To install a package file manually, use the
        "sources" option.

        32-bit packages can be installed on 64-bit systems by appending the
        architecture designation (``.i686``, ``.i586``, etc.) to the end of the
        package name.

        CLI Example:

        .. code-block:: bash

            salt '*' pkg.install <package name>

    refresh
        Whether or not to update the yum database before executing.

    skip_verify
        Skip the GPG verification check (e.g., ``--nogpgcheck``)

    version
        Install a specific version of the package, e.g. 1.2.3-4.el5. Ignored
        if "pkgs" or "sources" is passed.


    Repository Options:

    fromrepo
        Specify a package repository (or repositories) from which to install.
        (e.g., ``yum --disablerepo='*' --enablerepo='somerepo'``)

    enablerepo (ignored if ``fromrepo`` is specified)
        Specify a disabled package repository (or repositories) to enable.
        (e.g., ``yum --enablerepo='somerepo'``)

    disablerepo (ignored if ``fromrepo`` is specified)
        Specify an enabled package repository (or repositories) to disable.
        (e.g., ``yum --disablerepo='somerepo'``)

    disableexcludes
        Disable exclude from main, for a repo or for everything.
        (e.g., ``yum --disableexcludes='main'``)

        .. versionadded:: Helium


    Multiple Package Installation Options:

    pkgs
        A list of packages to install from a software repository. Must be
        passed as a python list. A specific version number can be specified
        by using a single-element dict representing the package and its
        version.

        CLI Examples:

        .. code-block:: bash

            salt '*' pkg.install pkgs='["foo", "bar"]'
            salt '*' pkg.install pkgs='["foo", {"bar": "1.2.3-4.el5"}]'

    sources
        A list of RPM packages to install. Must be passed as a list of dicts,
        with the keys being package names, and the values being the source URI
        or local path to the package.

        CLI Example:

        .. code-block:: bash

            salt '*' pkg.install sources='[{"foo": "salt://foo.rpm"}, {"bar": "salt://bar.rpm"}]'


    Returns a dict containing the new package names and versions::

        {'<package>': {'old': '<old-version>',
                       'new': '<new-version>'}}
    '''
    if salt.utils.is_true(refresh):
        refresh_db()

    try:
        pkg_params, pkg_type = __salt__['pkg_resource.parse_targets'](
            name, pkgs, sources, **kwargs
        )
    except MinionError as exc:
        raise CommandExecutionError(exc)

    if pkg_params is None or len(pkg_params) == 0:
        return {}

    version_num = kwargs.get('version')
    if version_num:
        if pkgs is None and sources is None:
            # Allow "version" to work for single package target
            pkg_params = {name: version_num}
        else:
            log.warning('"version" parameter will be ignored for multiple '
                        'package targets')

    repo_arg = _get_repo_options(fromrepo=fromrepo, **kwargs)
    exclude_arg = _get_excludes_option(**kwargs)

    old = list_pkgs()
    downgrade = []
    if pkg_type == 'repository':
        targets = []
        for pkgname, version_num in pkg_params.iteritems():
            if version_num is None:
                targets.append(pkgname)
            else:
                cver = old.get(pkgname, '')
                arch = ''
                try:
                    namepart, archpart = pkgname.rsplit('.', 1)
                except ValueError:
                    pass
                else:
                    if archpart in __ARCHES:
                        arch = '.' + archpart
                        pkgname = namepart

                pkgstr = '"{0}-{1}{2}"'.format(pkgname, version_num, arch)
                if not cver or salt.utils.compare_versions(ver1=version_num,
                                                           oper='>=',
                                                           ver2=cver):
                    targets.append(pkgstr)
                else:
                    downgrade.append(pkgstr)
    else:
        targets = pkg_params

    if targets:
        cmd = 'yum -y {repo} {exclude} {gpgcheck} install {pkg}'.format(
            repo=repo_arg,
            exclude=exclude_arg,
            gpgcheck='--nogpgcheck' if skip_verify else '',
            pkg=' '.join(targets),
        )
        __salt__['cmd.run'](cmd, output_loglevel='debug')

    if downgrade:
        cmd = 'yum -y {repo} {exclude} {gpgcheck} downgrade {pkg}'.format(
            repo=repo_arg,
            exclude=exclude_arg,
            gpgcheck='--nogpgcheck' if skip_verify else '',
            pkg=' '.join(downgrade),
        )
        __salt__['cmd.run'](cmd, output_loglevel='debug')

    __context__.pop('pkg.list_pkgs', None)
    new = list_pkgs()
    ret = salt.utils.compare_dicts(old, new)
    if ret:
        __context__.pop('pkg._avail', None)
    return ret


def upgrade(refresh=True):
    '''
    Run a full system upgrade, a yum upgrade

    Return a dict containing the new package names and versions::

        {'<package>': {'old': '<old-version>',
                       'new': '<new-version>'}}

    CLI Example:

    .. code-block:: bash

        salt '*' pkg.upgrade
    '''
    if salt.utils.is_true(refresh):
        refresh_db()
    old = list_pkgs()
    cmd = 'yum -q -y upgrade'
    __salt__['cmd.run'](cmd, output_loglevel='debug')
    __context__.pop('pkg.list_pkgs', None)
    new = list_pkgs()
    ret = salt.utils.compare_dicts(old, new)
    if ret:
        __context__.pop('pkg._avail', None)
    return ret


def remove(name=None, pkgs=None, **kwargs):  # pylint: disable=W0613
    '''
    Remove packages with ``yum -q -y remove``.

    name
        The name of the package to be deleted.


    Multiple Package Options:

    pkgs
        A list of packages to delete. Must be passed as a python list. The
        ``name`` parameter will be ignored if this option is passed.

    .. versionadded:: 0.16.0


    Returns a dict containing the changes.

    CLI Example:

    .. code-block:: bash

        salt '*' pkg.remove <package name>
        salt '*' pkg.remove <package1>,<package2>,<package3>
        salt '*' pkg.remove pkgs='["foo", "bar"]'
    '''
    try:
        pkg_params = __salt__['pkg_resource.parse_targets'](name, pkgs)[0]
    except MinionError as exc:
        raise CommandExecutionError(exc)

    old = list_pkgs()
    targets = [x for x in pkg_params if x in old]
    if not targets:
        return {}
    cmd = 'yum -q -y remove "{0}"'.format('" "'.join(targets))
    __salt__['cmd.run'](cmd, output_loglevel='debug')
    __context__.pop('pkg.list_pkgs', None)
    new = list_pkgs()
    ret = salt.utils.compare_dicts(old, new)
    if ret:
        __context__.pop('pkg._avail', None)
    return ret


def purge(name=None, pkgs=None, **kwargs):  # pylint: disable=W0613
    '''
    Package purges are not supported by yum, this function is identical to
    :mod:`pkg.remove <salt.modules.yumpkg.remove>`.

    name
        The name of the package to be deleted.


    Multiple Package Options:

    pkgs
        A list of packages to delete. Must be passed as a python list. The
        ``name`` parameter will be ignored if this option is passed.

    .. versionadded:: 0.16.0


    Returns a dict containing the changes.

    CLI Example:

    .. code-block:: bash

        salt '*' pkg.purge <package name>
        salt '*' pkg.purge <package1>,<package2>,<package3>
        salt '*' pkg.purge pkgs='["foo", "bar"]'
    '''
    return remove(name=name, pkgs=pkgs)


def verify(*names):
    '''
    .. versionadded:: 2014.1.0 (Hydrogen)

    Runs an rpm -Va on a system, and returns the results in a dict

    CLI Example:

    .. code-block:: bash

        salt '*' pkg.verify
    '''
    return __salt__['lowpkg.verify'](*names)


def group_list():
    '''
    .. versionadded:: 2014.1.0 (Hydrogen)

    Lists all groups known by yum on this system

    CLI Example:

    .. code-block:: bash

        salt '*' pkg.group_list
    '''
    ret = {'installed': [], 'available': [], 'available languages': {}}
    cmd = 'yum grouplist'
    out = __salt__['cmd.run_stdout'](cmd, output_loglevel='debug').splitlines()
    key = None
    for idx in xrange(len(out)):
        if out[idx] == 'Installed Groups:':
            key = 'installed'
            continue
        elif out[idx] == 'Available Groups:':
            key = 'available'
            continue
        elif out[idx] == 'Available Language Groups:':
            key = 'available languages'
            continue
        elif out[idx] == 'Done':
            continue

        if key is None:
            continue

        if key != 'available languages':
            ret[key].append(out[idx].strip())
        else:
            line = out[idx].strip()
            try:
                name, lang = re.match(r'(.+) \[(.+)\]', line).groups()
            except AttributeError:
                pass
            else:
                ret[key][line] = {'name': name, 'language': lang}
    return ret


def group_info(name):
    '''
    .. versionadded:: 2014.1.0 (Hydrogen)

    Lists packages belonging to a certain group

    CLI Example:

    .. code-block:: bash

        salt '*' pkg.group_info 'Perl Support'
    '''
    # Not using _repoquery_pkginfo() here because group queries are handled
    # differently, and ignore the '--queryformat' param
    ret = {
        'mandatory packages': [],
        'optional packages': [],
        'default packages': [],
        'description': ''
    }
    cmd_template = 'repoquery --group --grouppkgs={0} --list {1!r}'

    cmd = cmd_template.format('all', name)
    out = __salt__['cmd.run_stdout'](cmd, output_loglevel='debug')
    all_pkgs = set(out.splitlines())

    if not all_pkgs:
        raise CommandExecutionError('Group {0!r} not found'.format(name))

    for pkgtype in ('mandatory', 'optional', 'default'):
        cmd = cmd_template.format(pkgtype, name)
        packages = set(
            __salt__['cmd.run_stdout'](
                cmd, output_loglevel='debug'
            ).splitlines()
        )
        ret['{0} packages'.format(pkgtype)].extend(sorted(packages))
        all_pkgs -= packages

    # 'contitional' is not a valid --grouppkgs value. Any pkgs that show up
    # in '--grouppkgs=all' that aren't in mandatory, optional, or default are
    # considered to be conditional packages.
    ret['conditional packages'] = sorted(all_pkgs)

    cmd = 'repoquery --group --info {0!r}'.format(name)
    out = __salt__['cmd.run_stdout'](cmd, output_loglevel='debug')
    if out:
        ret['description'] = '\n'.join(out.splitlines()[1:]).strip()

    return ret


def group_diff(name):
    '''
    .. versionadded:: 2014.1.0 (Hydrogen)

    Lists packages belonging to a certain group, and which are installed

    CLI Example:

    .. code-block:: bash

        salt '*' pkg.group_diff 'Perl Support'
    '''
    ret = {
        'mandatory packages': {'installed': [], 'not installed': []},
        'optional packages': {'installed': [], 'not installed': []},
        'default packages': {'installed': [], 'not installed': []},
        'conditional packages': {'installed': [], 'not installed': []},
    }
    pkgs = list_pkgs()
    group_pkgs = group_info(name)
    for pkgtype in ('mandatory', 'optional', 'default', 'conditional'):
        for member in group_pkgs.get('{0} packages'.format(pkgtype), []):
            key = '{0} packages'.format(pkgtype)
            if member in pkgs:
                ret[key]['installed'].append(member)
            else:
                ret[key]['not installed'].append(member)
    return ret


def list_repos(basedir='/etc/yum.repos.d'):
    '''
    Lists all repos in <basedir> (default: /etc/yum.repos.d/).

    CLI Example:

    .. code-block:: bash

        salt '*' pkg.list_repos
    '''
    repos = {}
    for repofile in os.listdir(basedir):
        repopath = '{0}/{1}'.format(basedir, repofile)
        if not repofile.endswith('.repo'):
            continue
        filerepos = _parse_repo_file(repopath)[1]
        for reponame in filerepos.keys():
            repo = filerepos[reponame]
            repo['file'] = repopath
            repos[reponame] = repo
    return repos


def get_repo(repo, basedir='/etc/yum.repos.d', **kwargs):  # pylint: disable=W0613
    '''
    Display a repo from <basedir> (default basedir: ``/etc/yum.repos.d``).

    CLI Examples:

    .. code-block:: bash

        salt '*' pkg.get_repo myrepo
        salt '*' pkg.get_repo myrepo basedir=/path/to/dir
    '''
    repos = list_repos(basedir)

    # Find out what file the repo lives in
    repofile = ''
    for arepo in repos.keys():
        if arepo == repo:
            repofile = repos[arepo]['file']
    if not repofile:
        raise Exception('repo {0} was not found in {1}'.format(repo, basedir))

    # Return just one repo
    filerepos = _parse_repo_file(repofile)[1]
    return filerepos[repo]


def del_repo(repo, basedir='/etc/yum.repos.d', **kwargs):  # pylint: disable=W0613
    '''
    Delete a repo from <basedir> (default basedir: /etc/yum.repos.d).

    If the .repo file that the repo exists in does not contain any other repo
    configuration, the file itself will be deleted.

    CLI Examples:

    .. code-block:: bash

        salt '*' pkg.del_repo myrepo
        salt '*' pkg.del_repo myrepo basedir=/path/to/dir
    '''
    repos = list_repos(basedir)

    if repo not in repos:
        return 'Error: the {0} repo does not exist in {1}'.format(
            repo, basedir)

    # Find out what file the repo lives in
    repofile = ''
    for arepo in repos:
        if arepo == repo:
            repofile = repos[arepo]['file']

    # See if the repo is the only one in the file
    onlyrepo = True
    for arepo in repos.keys():
        if arepo == repo:
            continue
        if repos[arepo]['file'] == repofile:
            onlyrepo = False

    # If this is the only repo in the file, delete the file itself
    if onlyrepo:
        os.remove(repofile)
        return 'File {0} containing repo {1} has been removed'.format(
            repofile, repo)

    # There must be other repos in this file, write the file with them
    header, filerepos = _parse_repo_file(repofile)
    content = header
    for stanza in filerepos.keys():
        if stanza == repo:
            continue
        comments = ''
        if 'comments' in filerepos[stanza]:
            comments = '\n'.join(filerepos[stanza]['comments'])
            del filerepos[stanza]['comments']
        content += '\n[{0}]'.format(stanza)
        for line in filerepos[stanza]:
            content += '\n{0}={1}'.format(line, filerepos[stanza][line])
        content += '\n{0}\n'.format(comments)

    with salt.utils.fopen(repofile, 'w') as fileout:
        fileout.write(content)

    return 'Repo {0} has been removed from {1}'.format(repo, repofile)


def mod_repo(repo, basedir=None, **kwargs):
    '''
    Modify one or more values for a repo. If the repo does not exist, it will
    be created, so long as the following values are specified:

    repo
        name by which the yum refers to the repo
    name
        a human-readable name for the repo
    baseurl
        the URL for yum to reference
    mirrorlist
        the URL for yum to reference

    Key/Value pairs may also be removed from a repo's configuration by setting
    a key to a blank value. Bear in mind that a name cannot be deleted, and a
    baseurl can only be deleted if a mirrorlist is specified (or vice versa).

    CLI Examples:

    .. code-block:: bash

        salt '*' pkg.mod_repo reponame enabled=1 gpgcheck=1
        salt '*' pkg.mod_repo reponame basedir=/path/to/dir enabled=1
        salt '*' pkg.mod_repo reponame baseurl= mirrorlist=http://host.com/
    '''
    # Filter out '__pub' arguments
    repo_opts = dict((x, kwargs[x]) for x in kwargs if not x.startswith('__'))

    if all(x in repo_opts for x in ('mirrorlist', 'baseurl')):
        raise SaltInvocationError(
            'Only one of \'mirrorlist\' and \'baseurl\' can be specified'
        )

    # Build a list of keys to be deleted
    todelete = []
    for key in repo_opts:
        if repo_opts[key] != 0 and not repo_opts[key]:
            del repo_opts[key]
            todelete.append(key)

    # Add baseurl or mirrorlist to the 'todelete' list if the other was
    # specified in the repo_opts
    if 'mirrorlist' in repo_opts:
        todelete.append('baseurl')
    elif 'baseurl' in repo_opts:
        todelete.append('mirrorlist')

    # Fail if the user tried to delete the name
    if 'name' in todelete:
        raise SaltInvocationError('The repo name cannot be deleted')

    # Give the user the ability to change the basedir
    repos = {}
    if basedir:
        repos = list_repos(basedir)
    else:
        repos = list_repos()
        basedir = '/etc/yum.repos.d'

    repofile = ''
    header = ''
    filerepos = {}
    if repo not in repos:
        # If the repo doesn't exist, create it in a new file
        repofile = '{0}/{1}.repo'.format(basedir, repo)

        if 'name' not in repo_opts:
            raise SaltInvocationError(
                'The repo does not exist and needs to be created, but a name '
                'was not given'
            )

        if 'baseurl' not in repo_opts and 'mirrorlist' not in repo_opts:
            raise SaltInvocationError(
                'The repo does not exist and needs to be created, but either '
                'a baseurl or a mirrorlist needs to be given'
            )
        filerepos[repo] = {}
    else:
        # The repo does exist, open its file
        repofile = repos[repo]['file']
        header, filerepos = _parse_repo_file(repofile)

    # Error out if they tried to delete baseurl or mirrorlist improperly
    if 'baseurl' in todelete:
        if 'mirrorlist' not in repo_opts and 'mirrorlist' \
                not in filerepos[repo].keys():
            raise SaltInvocationError(
                'Cannot delete baseurl without specifying mirrorlist'
            )
    if 'mirrorlist' in todelete:
        if 'baseurl' not in repo_opts and 'baseurl' \
                not in filerepos[repo].keys():
            raise SaltInvocationError(
                'Cannot delete mirrorlist without specifying baseurl'
            )

    # Delete anything in the todelete list
    for key in todelete:
        if key in filerepos[repo].keys():
            del filerepos[repo][key]

    # Old file or new, write out the repos(s)
    filerepos[repo].update(repo_opts)
    content = header
    for stanza in filerepos.keys():
        comments = ''
        if 'comments' in filerepos[stanza].keys():
            comments = '\n'.join(filerepos[stanza]['comments'])
            del filerepos[stanza]['comments']
        content += '\n[{0}]'.format(stanza)
        for line in filerepos[stanza].keys():
            content += '\n{0}={1}'.format(line, filerepos[stanza][line])
        content += '\n{0}\n'.format(comments)

    with salt.utils.fopen(repofile, 'w') as fileout:
        fileout.write(content)

    return {repofile: filerepos}


def _parse_repo_file(filename):
    '''
    Turn a single repo file into a dict
    '''
    repos = {}
    header = ''
    repo = ''
    with salt.utils.fopen(filename, 'r') as rfile:
        for line in rfile:
            if line.startswith('['):
                repo = line.strip().replace('[', '').replace(']', '')
                repos[repo] = {}

            # Even though these are essentially uselss, I want to allow the
            # user to maintain their own comments, etc
            if not line:
                if not repo:
                    header += line
            if line.startswith('#'):
                if not repo:
                    header += line
                else:
                    if 'comments' not in repos[repo]:
                        repos[repo]['comments'] = []
                    repos[repo]['comments'].append(line.strip())
                continue

            # These are the actual configuration lines that matter
            if '=' in line:
                comps = line.strip().split('=')
                repos[repo][comps[0].strip()] = '='.join(comps[1:])

    return (header, repos)


def file_list(*packages):
    '''
    .. versionadded:: 2014.1.0 (Hydrogen)

    List the files that belong to a package. Not specifying any packages will
    return a list of *every* file on the system's rpm database (not generally
    recommended).

    CLI Examples:

    .. code-block:: bash

        salt '*' pkg.file_list httpd
        salt '*' pkg.file_list httpd postfix
        salt '*' pkg.file_list
    '''
    return __salt__['lowpkg.file_list'](*packages)


def file_dict(*packages):
    '''
    .. versionadded:: 2014.1.0 (Hydrogen)

    List the files that belong to a package, grouped by package. Not
    specifying any packages will return a list of *every* file on the system's
    rpm database (not generally recommended).

    CLI Examples:

    .. code-block:: bash

        salt '*' pkg.file_list httpd
        salt '*' pkg.file_list httpd postfix
        salt '*' pkg.file_list
    '''
    return __salt__['lowpkg.file_dict'](*packages)


def expand_repo_def(repokwargs):
    '''
    Take a repository definition and expand it to the full pkg repository dict
    that can be used for comparison. This is a helper function to make
    certain repo managers sane for comparison in the pkgrepo states.

    There is no use to calling this function via the CLI.
    '''
    # YUM doesn't need the data massaged.
    return repokwargs<|MERGE_RESOLUTION|>--- conflicted
+++ resolved
@@ -141,24 +141,6 @@
     return repo_arg
 
 
-<<<<<<< HEAD
-def _get_excludes_option(**kwargs):
-    '''
-    Returns a string of '--disableexcludes' option to be used in the yum command,
-    based on the kwargs.
-    '''
-    disable_excludes_arg = ''
-    disable_excludes = kwargs.get('disableexcludes', '')
-
-    if disable_excludes:
-        log.info('Disabling excludes for {0!r}'.format(disable_excludes))
-        disable_excludes_arg = ('--disableexcludes={0!r}'.format(disable_excludes))
-
-    return disable_excludes_arg
-
-
-=======
->>>>>>> dbed0be4
 def normalize_name(name):
     '''
     Strips the architecture from the specified package name, if necessary (in
@@ -244,13 +226,8 @@
     repo_arg = _get_repo_options(**kwargs)
     exclude_arg = _get_excludes_option(**kwargs)
     updates = _repoquery_pkginfo(
-<<<<<<< HEAD
-        '{0} {1} --pkgnarrow=available --plugins {2}'
-        .format(repo_arg, exclude_arg, ' '.join(names))
-=======
         '{0} --pkgnarrow=available --plugins {1}'
         .format(repo_arg, ' '.join(names))
->>>>>>> dbed0be4
     )
 
     for name in names:
@@ -414,14 +391,8 @@
         refresh_db()
 
     repo_arg = _get_repo_options(**kwargs)
-<<<<<<< HEAD
-    exclude_arg = _get_excludes_option(**kwargs)
-    updates = _repoquery_pkginfo(
-        '{0} {1} --all --pkgnarrow=updates --plugins'.format(repo_arg, exclude_arg)
-=======
     updates = _repoquery_pkginfo(
         '{0} --all --pkgnarrow=updates --plugins'.format(repo_arg)
->>>>>>> dbed0be4
     )
     return dict([(x.name, x.version) for x in updates])
 
@@ -454,14 +425,8 @@
         salt '*' pkg.check_db <package1> <package2> <package3> disableexcludes=main
     '''
     repo_arg = _get_repo_options(**kwargs)
-<<<<<<< HEAD
-    exclude_arg = _get_excludes_option(**kwargs)
-    repoquery_base = \
-        '{0} {1} --all --quiet --whatprovides --plugins'.format(repo_arg, exclude_arg)
-=======
     repoquery_base = \
         '{0} --all --quiet --whatprovides --plugins'.format(repo_arg)
->>>>>>> dbed0be4
 
     if 'pkg._avail' in __context__:
         avail = __context__['pkg._avail']
