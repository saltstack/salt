--- conflicted
+++ resolved
@@ -911,9 +911,6 @@
     return (header, repos)
 
 
-<<<<<<< HEAD
-def compare(version1='', version2=''):
-=======
 def perform_cmp(pkg1='', pkg2=''):
     '''
     Do a cmp-style comparison on two packages. Return -1 if pkg1 < pkg2, 0 if
@@ -929,7 +926,6 @@
 
 
 def compare(pkg1='', oper='==', pkg2=''):
->>>>>>> 66f9c964
     '''
     Compare two version strings.
 
