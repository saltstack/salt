"""
Support for YUM/DNF

.. important::
    If you feel that Salt should be using this module to manage packages on a
    minion, and it is using a different module (or gives an error similar to
    *'pkg.install' is not available*), see :ref:`here
    <module-provider-override>`.

.. note::
    DNF is fully supported as of version 2015.5.10 and 2015.8.4 (partial
    support for DNF was initially added in 2015.8.0), and DNF is used
    automatically in place of YUM in Fedora 22 and newer.
"""


import configparser
import contextlib
import datetime
import fnmatch
import itertools
import logging
import os
import re
import string

import salt.utils.args
import salt.utils.data
import salt.utils.decorators.path
import salt.utils.environment
import salt.utils.files
import salt.utils.functools
import salt.utils.itertools
import salt.utils.lazy
import salt.utils.path
import salt.utils.pkg
import salt.utils.pkg.rpm
import salt.utils.systemd
import salt.utils.versions
from salt.exceptions import CommandExecutionError, MinionError, SaltInvocationError

# pylint: disable=import-error,redefined-builtin
from salt.ext.six.moves import configparser, zip
from salt.utils.versions import LooseVersion as _LooseVersion

try:
    import yum

    HAS_YUM = True
except ImportError:
    HAS_YUM = False


# pylint: enable=import-error,redefined-builtin


log = logging.getLogger(__name__)

__HOLD_PATTERN = r"[\w+]+(?:[.-][^-]+)*"

PKG_ARCH_SEPARATOR = "."

# Define the module's virtual name
__virtualname__ = "pkg"


def __virtual__():
    """
    Confine this module to yum based systems
    """
    if __opts__.get("yum_provider") == "yumpkg_api":
        return (False, "Module yumpkg: yumpkg_api provider not available")
    try:
        os_grain = __grains__["os"].lower()
        os_family = __grains__["os_family"].lower()
    except Exception:  # pylint: disable=broad-except
        return (False, "Module yumpkg: no yum based system detected")

    enabled = ("amazon", "xcp", "xenserver", "virtuozzolinux", "virtuozzo")

    if os_family == "redhat" or os_grain in enabled:
        return __virtualname__
    return (False, "Module yumpkg: no yum based system detected")


def _strip_headers(output, *args):
    if not args:
        args_lc = (
            "installed packages",
            "available packages",
            "available upgrades",
            "updated packages",
            "upgraded packages",
        )
    else:
        args_lc = [x.lower() for x in args]
    ret = ""
    for line in salt.utils.itertools.split(output, "\n"):
        if line.lower() not in args_lc:
            ret += line + "\n"
    return ret


def _get_copr_repo(copr):
    copr = copr.split(":", 1)[1]
    copr = copr.split("/", 1)
    return "copr:copr.fedorainfracloud.org:{}:{}".format(copr[0], copr[1])


def _get_hold(line, pattern=__HOLD_PATTERN, full=True):
    """
    Resolve a package name from a line containing the hold expression. If the
    regex is not matched, None is returned.

    yum ==> 2:vim-enhanced-7.4.629-5.el6.*
    dnf ==> vim-enhanced-2:7.4.827-1.fc22.*
    """
    if full:
        if _yum() == "dnf":
            lock_re = r"({}-\S+)".format(pattern)
        else:
            lock_re = r"(\d+:{}-\S+)".format(pattern)
    else:
        if _yum() == "dnf":
            lock_re = r"({}-\S+)".format(pattern)
        else:
            lock_re = r"\d+:({}-\S+)".format(pattern)

    match = re.search(lock_re, line)
    if match:
        if not full:
            woarch = match.group(1).rsplit(".", 1)[0]
            worel = woarch.rsplit("-", 1)[0]
            return worel.rsplit("-", 1)[0]
        else:
            return match.group(1)
    return None


def _yum():
    """
    Determine package manager name (yum or dnf),
    depending on the system version.
    """
    contextkey = "yum_bin"
    if contextkey not in __context__:
        if (
            "fedora" in __grains__["os"].lower() and int(__grains__["osrelease"]) >= 22
        ) or (
            __grains__["os"].lower() in ("redhat", "centos")
            and int(__grains__["osmajorrelease"]) >= 8
        ):
            __context__[contextkey] = "dnf"
        else:
            __context__[contextkey] = "yum"
    return __context__[contextkey]


def _call_yum(args, **kwargs):
    """
    Call yum/dnf.
    """
    params = {
        "output_loglevel": "trace",
        "python_shell": False,
        "env": salt.utils.environment.get_module_environment(globals()),
    }
    params.update(kwargs)
    cmd = []
    if salt.utils.systemd.has_scope(__context__) and __salt__["config.get"](
        "systemd.scope", True
    ):
        cmd.extend(["systemd-run", "--scope"])
    cmd.append(_yum())
    cmd.extend(args)

    return __salt__["cmd.run_all"](cmd, **params)


def _yum_pkginfo(output):
    """
    Parse yum/dnf output (which could contain irregular line breaks if package
    names are long) retrieving the name, version, etc., and return a list of
    pkginfo namedtuples.
    """
    cur = {}
    keys = itertools.cycle(("name", "version", "repoid"))
    values = salt.utils.itertools.split(_strip_headers(output))
    osarch = __grains__["osarch"]
    for (key, value) in zip(keys, values):
        if key == "name":
            try:
                cur["name"], cur["arch"] = value.rsplit(".", 1)
            except ValueError:
                cur["name"] = value
                cur["arch"] = osarch
            cur["name"] = salt.utils.pkg.rpm.resolve_name(
                cur["name"], cur["arch"], osarch
            )
        else:
            if key == "version":
                # Suppport packages with no 'Release' parameter
                value = value.rstrip("-")
            elif key == "repoid":
                # Installed packages show a '@' at the beginning
                value = value.lstrip("@")
            cur[key] = value
            if key == "repoid":
                # We're done with this package, create the pkginfo namedtuple
                pkginfo = salt.utils.pkg.rpm.pkginfo(**cur)
                # Clear the dict for the next package
                cur = {}
                # Yield the namedtuple
                if pkginfo is not None:
                    yield pkginfo


def _check_versionlock():
    """
    Ensure that the appropriate versionlock plugin is present
    """
    if _yum() == "dnf":
        if (
            "fedora" in __grains__["os"].lower()
            and int(__grains__.get("osrelease")) >= 26
        ) or (
            __grains__.get("os").lower() in ("redhat", "centos")
            and int(__grains__.get("osmajorrelease")) >= 8
        ):
            vl_plugin = "python3-dnf-plugin-versionlock"
        else:
            vl_plugin = "python3-dnf-plugins-extras-versionlock"
    else:
        vl_plugin = (
            "yum-versionlock"
            if __grains__.get("osmajorrelease") == "5"
            else "yum-plugin-versionlock"
        )

    if vl_plugin not in list_pkgs():
        raise SaltInvocationError(
            "Cannot proceed, {} is not installed.".format(vl_plugin)
        )


def _get_options(**kwargs):
    """
    Returns a list of options to be used in the yum/dnf command, based on the
    kwargs passed.
    """
    # Get repo options from the kwargs
    fromrepo = kwargs.pop("fromrepo", "")
    repo = kwargs.pop("repo", "")
    disablerepo = kwargs.pop("disablerepo", "")
    enablerepo = kwargs.pop("enablerepo", "")
    disableexcludes = kwargs.pop("disableexcludes", "")
    branch = kwargs.pop("branch", "")
    setopt = kwargs.pop("setopt", None)
    if setopt is None:
        setopt = []
    else:
        setopt = salt.utils.args.split_input(setopt)
    get_extra_options = kwargs.pop("get_extra_options", False)

    # Support old 'repo' argument
    if repo and not fromrepo:
        fromrepo = repo

    ret = []

    if fromrepo:
        log.info("Restricting to repo '%s'", fromrepo)
        ret.extend(["--disablerepo=*", "--enablerepo={}".format(fromrepo)])
    else:
        if disablerepo:
            targets = (
                [disablerepo] if not isinstance(disablerepo, list) else disablerepo
            )
            log.info("Disabling repo(s): %s", ", ".join(targets))
            ret.extend(["--disablerepo={}".format(x) for x in targets])
        if enablerepo:
            targets = [enablerepo] if not isinstance(enablerepo, list) else enablerepo
            log.info("Enabling repo(s): %s", ", ".join(targets))
            ret.extend(["--enablerepo={}".format(x) for x in targets])

    if disableexcludes:
        log.info("Disabling excludes for '%s'", disableexcludes)
        ret.append("--disableexcludes={}".format(disableexcludes))

    if branch:
        log.info("Adding branch '%s'", branch)
        ret.append("--branch={}".format(branch))

    for item in setopt:
        ret.extend(["--setopt", str(item)])

    if get_extra_options:
        # sorting here to make order uniform, makes unit testing more reliable
        for key in sorted(kwargs):
            if key.startswith("__"):
                continue
            value = kwargs[key]
            if isinstance(value, str):
                log.info("Found extra option --%s=%s", key, value)
                ret.append("--{}={}".format(key, value))
            elif value is True:
                log.info("Found extra option --%s", key)
                ret.append("--{}".format(key))
        if ret:
            log.info("Adding extra options: %s", ret)

    return ret


def _get_yum_config():
    """
    Returns a dict representing the yum config options and values.

    We try to pull all of the yum config options into a standard dict object.
    This is currently only used to get the reposdir settings, but could be used
    for other things if needed.

    If the yum python library is available, use that, which will give us all of
    the options, including all of the defaults not specified in the yum config.
    Additionally, they will all be of the correct object type.

    If the yum library is not available, we try to read the yum.conf
    directly ourselves with a minimal set of "defaults".
    """
    # in case of any non-fatal failures, these defaults will be used
    conf = {
        "reposdir": ["/etc/yum/repos.d", "/etc/yum.repos.d"],
    }

    if HAS_YUM:
        try:
            yb = yum.YumBase()
            yb.preconf.init_plugins = False
            for name, value in yb.conf.items():
                conf[name] = value
        except (AttributeError, yum.Errors.ConfigError) as exc:
            raise CommandExecutionError("Could not query yum config: {}".format(exc))
        except yum.Errors.YumBaseError as yum_base_error:
            raise CommandExecutionError(
                "Error accessing yum or rpmdb: {}".format(yum_base_error)
            )
    else:
        # fall back to parsing the config ourselves
        # Look for the config the same order yum does
        fn = None
        paths = ("/etc/yum/yum.conf", "/etc/yum.conf", "/etc/dnf/dnf.conf")
        for path in paths:
            if os.path.exists(path):
                fn = path
                break

        if not fn:
            raise CommandExecutionError(
                "No suitable yum config file found in: {}".format(paths)
            )

        cp = configparser.ConfigParser()
        try:
            cp.read(fn)
        except OSError as exc:
            raise CommandExecutionError("Unable to read from {}: {}".format(fn, exc))

        if cp.has_section("main"):
            for opt in cp.options("main"):
                if opt in ("reposdir", "commands", "excludes"):
                    # these options are expected to be lists
                    conf[opt] = [x.strip() for x in cp.get("main", opt).split(",")]
                else:
                    conf[opt] = cp.get("main", opt)
        else:
            log.warning(
                "Could not find [main] section in %s, using internal " "defaults", fn
            )

    return conf


def _get_yum_config_value(name):
    """
    Look for a specific config variable and return its value
    """
    conf = _get_yum_config()
    if name in conf.keys():
        return conf.get(name)
    return None


def _normalize_basedir(basedir=None):
    """
    Takes a basedir argument as a string or a list. If the string or list is
    empty, then look up the default from the 'reposdir' option in the yum
    config.

    Returns a list of directories.
    """
    # if we are passed a string (for backward compatibility), convert to a list
    if isinstance(basedir, str):
        basedir = [x.strip() for x in basedir.split(",")]

    if basedir is None:
        basedir = []

    # nothing specified, so use the reposdir option as the default
    if not basedir:
        basedir = _get_yum_config_value("reposdir")

    if not isinstance(basedir, list) or not basedir:
        raise SaltInvocationError("Could not determine any repo directories")

    return basedir


def normalize_name(name):
    """
    Strips the architecture from the specified package name, if necessary.
    Circumstances where this would be done include:

    * If the arch is 32 bit and the package name ends in a 32-bit arch.
    * If the arch matches the OS arch, or is ``noarch``.

    CLI Example:

    .. code-block:: bash

        salt '*' pkg.normalize_name zsh.x86_64
    """
    try:
        arch = name.rsplit(PKG_ARCH_SEPARATOR, 1)[-1]
        if arch not in salt.utils.pkg.rpm.ARCHES + ("noarch",):
            return name
    except ValueError:
        return name
    if arch in (__grains__["osarch"], "noarch") or salt.utils.pkg.rpm.check_32(
        arch, osarch=__grains__["osarch"]
    ):
        return name[: -(len(arch) + 1)]
    return name


def parse_arch(name):
    """
    Parse name and architecture from the specified package name.

    CLI Example:

    .. code-block:: bash

        salt '*' pkg.parse_arch zsh.x86_64
    """
    _name, _arch = None, None
    try:
        _name, _arch = name.rsplit(PKG_ARCH_SEPARATOR, 1)
    except ValueError:
        pass
    if _arch not in salt.utils.pkg.rpm.ARCHES + ("noarch",):
        _name = name
        _arch = None
    return {"name": _name, "arch": _arch}


def latest_version(*names, **kwargs):
    """
    Return the latest version of the named package available for upgrade or
    installation. If more than one package name is specified, a dict of
    name/version pairs is returned.

    If the latest version of a given package is already installed, an empty
    string will be returned for that package.

    A specific repo can be requested using the ``fromrepo`` keyword argument,
    and the ``disableexcludes`` option is also supported.

    .. versionadded:: 2014.7.0
        Support for the ``disableexcludes`` option

    CLI Example:

    .. code-block:: bash

        salt '*' pkg.latest_version <package name>
        salt '*' pkg.latest_version <package name> fromrepo=epel-testing
        salt '*' pkg.latest_version <package name> disableexcludes=main
        salt '*' pkg.latest_version <package1> <package2> <package3> ...
    """
    refresh = salt.utils.data.is_true(kwargs.pop("refresh", True))
    if len(names) == 0:
        return ""

    options = _get_options(**kwargs)

    # Refresh before looking for the latest version available
    if refresh:
        refresh_db(**kwargs)

    cur_pkgs = list_pkgs(versions_as_list=True)

    # Get available versions for specified package(s)
    cmd = ["--quiet"]
    cmd.extend(options)
    cmd.extend(["list", "available"])
    cmd.extend(names)
    out = _call_yum(cmd, ignore_retcode=True)
    if out["retcode"] != 0:
        if out["stderr"]:
            # Check first if this is just a matter of the packages being
            # up-to-date.
            if not all([x in cur_pkgs for x in names]):
                log.error(
                    "Problem encountered getting latest version for the "
                    "following package(s): %s. Stderr follows: \n%s",
                    ", ".join(names),
                    out["stderr"],
                )
        updates = []
    else:
        # Sort by version number (highest to lowest) for loop below
        updates = sorted(
            _yum_pkginfo(out["stdout"]),
            key=lambda pkginfo: _LooseVersion(pkginfo.version),
            reverse=True,
        )

    def _check_cur(pkg):
        if pkg.name in cur_pkgs:
            for installed_version in cur_pkgs[pkg.name]:
                # If any installed version is greater than (or equal to) the
                # one found by yum/dnf list available, then it is not an
                # upgrade.
                if salt.utils.versions.compare(
                    ver1=installed_version,
                    oper=">=",
                    ver2=pkg.version,
                    cmp_func=version_cmp,
                ):
                    return False
            # pkg.version is greater than all installed versions
            return True
        else:
            # Package is not installed
            return True

    ret = {}
    for name in names:
        # Derive desired pkg arch (for arch-specific packages) based on the
        # package name(s) passed to the function. On a 64-bit OS, "pkgame"
        # would be assumed to match the osarch, while "pkgname.i686" would
        # have an arch of "i686". This desired arch is then compared against
        # the updates derived from _yum_pkginfo() above, so that we can
        # distinguish an update for a 32-bit version of a package from its
        # 64-bit counterpart.
        try:
            arch = name.rsplit(".", 1)[-1]
            if arch not in salt.utils.pkg.rpm.ARCHES:
                arch = __grains__["osarch"]
        except ValueError:
            arch = __grains__["osarch"]

        # This loop will iterate over the updates derived by _yum_pkginfo()
        # above, which have been sorted descendingly by version number,
        # ensuring that the latest available version for the named package is
        # examined first. The call to _check_cur() will ensure that a package
        # seen by yum as "available" will only be detected as an upgrade if it
        # has a version higher than all currently-installed versions of the
        # package.
        for pkg in (x for x in updates if x.name == name):
            # This if/or statement makes sure that we account for noarch
            # packages as well as arch-specific packages.
            if (
                pkg.arch == "noarch"
                or pkg.arch == arch
                or salt.utils.pkg.rpm.check_32(pkg.arch)
            ):
                if _check_cur(pkg):
                    ret[name] = pkg.version
                    # no need to check another match, if there was one
                    break
        else:
            ret[name] = ""

    # Return a string if only one package name passed
    if len(names) == 1:
        return ret[names[0]]
    return ret


# available_version is being deprecated
available_version = salt.utils.functools.alias_function(
    latest_version, "available_version"
)


def upgrade_available(name, **kwargs):
    """
    Check whether or not an upgrade is available for a given package

    CLI Example:

    .. code-block:: bash

        salt '*' pkg.upgrade_available <package name>
    """
    return latest_version(name, **kwargs) != ""


def version(*names, **kwargs):
    """
    Returns a string representing the package version or an empty string if not
    installed. If more than one package name is specified, a dict of
    name/version pairs is returned.

    CLI Example:

    .. code-block:: bash

        salt '*' pkg.version <package name>
        salt '*' pkg.version <package1> <package2> <package3> ...
    """
    return __salt__["pkg_resource.version"](*names, **kwargs)


def version_cmp(pkg1, pkg2, ignore_epoch=False, **kwargs):
    """
    .. versionadded:: 2015.5.4

    Do a cmp-style comparison on two packages. Return -1 if pkg1 < pkg2, 0 if
    pkg1 == pkg2, and 1 if pkg1 > pkg2. Return None if there was a problem
    making the comparison.

    ignore_epoch : False
        Set to ``True`` to ignore the epoch when comparing versions

        .. versionadded:: 2015.8.10,2016.3.2

    CLI Example:

    .. code-block:: bash

        salt '*' pkg.version_cmp '0.2-001' '0.2.0.1-002'
    """

    return __salt__["lowpkg.version_cmp"](pkg1, pkg2, ignore_epoch=ignore_epoch)


def list_pkgs(versions_as_list=False, **kwargs):
    """
    List the packages currently installed as a dict. By default, the dict
    contains versions as a comma separated string::

        {'<package_name>': '<version>[,<version>...]'}

    versions_as_list:
        If set to true, the versions are provided as a list

        {'<package_name>': ['<version>', '<version>']}

    attr:
        If a list of package attributes is specified, returned value will
        contain them in addition to version, eg.::

        {'<package_name>': [{'version' : 'version', 'arch' : 'arch'}]}

        Valid attributes are: ``epoch``, ``version``, ``release``, ``arch``,
        ``install_date``, ``install_date_time_t``.

        If ``all`` is specified, all valid attributes will be returned.

            .. versionadded:: 2018.3.0

    CLI Example:

    .. code-block:: bash

        salt '*' pkg.list_pkgs
        salt '*' pkg.list_pkgs attr=version,arch
        salt '*' pkg.list_pkgs attr='["version", "arch"]'
    """
    versions_as_list = salt.utils.data.is_true(versions_as_list)
    # not yet implemented or not applicable
    if any(
        [salt.utils.data.is_true(kwargs.get(x)) for x in ("removed", "purge_desired")]
    ):
        return {}

    attr = kwargs.get("attr")
    if attr is not None:
        attr = salt.utils.args.split_input(attr)

    contextkey = "pkg.list_pkgs"

    if contextkey not in __context__:
        ret = {}
        cmd = [
            "rpm",
            "-qa",
            "--queryformat",
            salt.utils.pkg.rpm.QUERYFORMAT.replace("%{REPOID}", "(none)") + "\n",
        ]
        output = __salt__["cmd.run"](cmd, python_shell=False, output_loglevel="trace")
        for line in output.splitlines():
            pkginfo = salt.utils.pkg.rpm.parse_pkginfo(
                line, osarch=__grains__["osarch"]
            )
            if pkginfo is not None:
                # see rpm version string rules available at https://goo.gl/UGKPNd
                pkgver = pkginfo.version
                epoch = None
                release = None
                if ":" in pkgver:
                    epoch, pkgver = pkgver.split(":", 1)
                if "-" in pkgver:
                    pkgver, release = pkgver.split("-", 1)
                all_attr = {
                    "epoch": epoch,
                    "version": pkgver,
                    "release": release,
                    "arch": pkginfo.arch,
                    "install_date": pkginfo.install_date,
                    "install_date_time_t": pkginfo.install_date_time_t,
                }
                __salt__["pkg_resource.add_pkg"](ret, pkginfo.name, all_attr)

        for pkgname in ret:
            ret[pkgname] = sorted(ret[pkgname], key=lambda d: d["version"])

        __context__[contextkey] = ret

    return __salt__["pkg_resource.format_pkg_list"](
        __context__[contextkey], versions_as_list, attr
    )


def list_repo_pkgs(*args, **kwargs):
    """
    .. versionadded:: 2014.1.0
    .. versionchanged:: 2014.7.0
        All available versions of each package are now returned. This required
        a slight modification to the structure of the return dict. The return
        data shown below reflects the updated return dict structure. Note that
        packages which are version-locked using :py:mod:`pkg.hold
        <salt.modules.yumpkg.hold>` will only show the currently-installed
        version, as locking a package will make other versions appear
        unavailable to yum/dnf.
    .. versionchanged:: 2017.7.0
        By default, the versions for each package are no longer organized by
        repository. To get results organized by repository, use
        ``byrepo=True``.

    Returns all available packages. Optionally, package names (and name globs)
    can be passed and the results will be filtered to packages matching those
    names. This is recommended as it speeds up the function considerably.

    .. warning::
        Running this function on RHEL/CentOS 6 and earlier will be more
        resource-intensive, as the version of yum that ships with older
        RHEL/CentOS has no yum subcommand for listing packages from a
        repository. Thus, a ``yum list installed`` and ``yum list available``
        are run, which generates a lot of output, which must then be analyzed
        to determine which package information to include in the return data.

    This function can be helpful in discovering the version or repo to specify
    in a :mod:`pkg.installed <salt.states.pkg.installed>` state.

    The return data will be a dictionary mapping package names to a list of
    version numbers, ordered from newest to oldest. If ``byrepo`` is set to
    ``True``, then the return dictionary will contain repository names at the
    top level, and each repository will map packages to lists of version
    numbers. For example:

    .. code-block:: python

        # With byrepo=False (default)
        {
            'bash': ['4.1.2-15.el6_5.2',
                     '4.1.2-15.el6_5.1',
                     '4.1.2-15.el6_4'],
            'kernel': ['2.6.32-431.29.2.el6',
                       '2.6.32-431.23.3.el6',
                       '2.6.32-431.20.5.el6',
                       '2.6.32-431.20.3.el6',
                       '2.6.32-431.17.1.el6',
                       '2.6.32-431.11.2.el6',
                       '2.6.32-431.5.1.el6',
                       '2.6.32-431.3.1.el6',
                       '2.6.32-431.1.2.0.1.el6',
                       '2.6.32-431.el6']
        }
        # With byrepo=True
        {
            'base': {
                'bash': ['4.1.2-15.el6_4'],
                'kernel': ['2.6.32-431.el6']
            },
            'updates': {
                'bash': ['4.1.2-15.el6_5.2', '4.1.2-15.el6_5.1'],
                'kernel': ['2.6.32-431.29.2.el6',
                           '2.6.32-431.23.3.el6',
                           '2.6.32-431.20.5.el6',
                           '2.6.32-431.20.3.el6',
                           '2.6.32-431.17.1.el6',
                           '2.6.32-431.11.2.el6',
                           '2.6.32-431.5.1.el6',
                           '2.6.32-431.3.1.el6',
                           '2.6.32-431.1.2.0.1.el6']
            }
        }

    fromrepo : None
        Only include results from the specified repo(s). Multiple repos can be
        specified, comma-separated.

    enablerepo (ignored if ``fromrepo`` is specified)
        Specify a disabled package repository (or repositories) to enable.
        (e.g., ``yum --enablerepo='somerepo'``)

        .. versionadded:: 2017.7.0

    disablerepo (ignored if ``fromrepo`` is specified)
        Specify an enabled package repository (or repositories) to disable.
        (e.g., ``yum --disablerepo='somerepo'``)

        .. versionadded:: 2017.7.0

    byrepo : False
        When ``True``, the return data for each package will be organized by
        repository.

        .. versionadded:: 2017.7.0

    cacheonly : False
        When ``True``, the repo information will be retrieved from the cached
        repo metadata. This is equivalent to passing the ``-C`` option to
        yum/dnf.

        .. versionadded:: 2017.7.0

    setopt
        A comma-separated or Python list of key=value options. This list will
        be expanded and ``--setopt`` prepended to each in the yum/dnf command
        that is run.

        .. versionadded:: 2019.2.0

    CLI Examples:

    .. code-block:: bash

        salt '*' pkg.list_repo_pkgs
        salt '*' pkg.list_repo_pkgs foo bar baz
        salt '*' pkg.list_repo_pkgs 'samba4*' fromrepo=base,updates
        salt '*' pkg.list_repo_pkgs 'python2-*' byrepo=True
    """
    byrepo = kwargs.pop("byrepo", False)
    cacheonly = kwargs.pop("cacheonly", False)
    fromrepo = kwargs.pop("fromrepo", "") or ""
    disablerepo = kwargs.pop("disablerepo", "") or ""
    enablerepo = kwargs.pop("enablerepo", "") or ""

    repo_arg = _get_options(fromrepo=fromrepo, **kwargs)

    if fromrepo and not isinstance(fromrepo, list):
        try:
            fromrepo = [x.strip() for x in fromrepo.split(",")]
        except AttributeError:
            fromrepo = [x.strip() for x in str(fromrepo).split(",")]

    if disablerepo and not isinstance(disablerepo, list):
        try:
            disablerepo = [x.strip() for x in disablerepo.split(",") if x != "*"]
        except AttributeError:
            disablerepo = [x.strip() for x in str(disablerepo).split(",") if x != "*"]

    if enablerepo and not isinstance(enablerepo, list):
        try:
            enablerepo = [x.strip() for x in enablerepo.split(",") if x != "*"]
        except AttributeError:
            enablerepo = [x.strip() for x in str(enablerepo).split(",") if x != "*"]

    if fromrepo:
        repos = fromrepo
    else:
        repos = [
            repo_name
            for repo_name, repo_info in list_repos().items()
            if repo_name in enablerepo
            or (
                repo_name not in disablerepo
                and str(repo_info.get("enabled", "1")) == "1"
            )
        ]

    ret = {}

    def _check_args(args, name):
        """
        Do glob matching on args and return True if a match was found.
        Otherwise, return False
        """
        for arg in args:
            if fnmatch.fnmatch(name, arg):
                return True
        return False

    def _parse_output(output, strict=False):
        for pkg in _yum_pkginfo(output):
            if strict and (pkg.repoid not in repos or not _check_args(args, pkg.name)):
                continue
            repo_dict = ret.setdefault(pkg.repoid, {})
            version_list = repo_dict.setdefault(pkg.name, set())
            version_list.add(pkg.version)

    yum_version = (
        None
        if _yum() != "yum"
        else _LooseVersion(
            __salt__["cmd.run"](["yum", "--version"], python_shell=False)
            .splitlines()[0]
            .strip()
        )
    )
    # Really old version of yum; does not even have --showduplicates option
    if yum_version and yum_version < _LooseVersion("3.2.13"):
        cmd_prefix = ["--quiet"]
        if cacheonly:
            cmd_prefix.append("-C")
        cmd_prefix.append("list")
        for pkg_src in ("installed", "available"):
            # Check installed packages first
            out = _call_yum(cmd_prefix + [pkg_src], ignore_retcode=True)
            if out["retcode"] == 0:
                _parse_output(out["stdout"], strict=True)
    # The --showduplicates option is added in 3.2.13, but the
    # repository-packages subcommand is only in 3.4.3 and newer
    elif yum_version and yum_version < _LooseVersion("3.4.3"):
        cmd_prefix = ["--quiet", "--showduplicates"]
        if cacheonly:
            cmd_prefix.append("-C")
        cmd_prefix.append("list")
        for pkg_src in ("installed", "available"):
            # Check installed packages first
            out = _call_yum(cmd_prefix + [pkg_src], ignore_retcode=True)
            if out["retcode"] == 0:
                _parse_output(out["stdout"], strict=True)
    else:
        for repo in repos:
            cmd = ["--quiet", "--showduplicates", "repository-packages", repo, "list"]
            if cacheonly:
                cmd.append("-C")
            # Can't concatenate because args is a tuple, using list.extend()
            cmd.extend(args)
            out = _call_yum(cmd, ignore_retcode=True)
            if out["retcode"] != 0 and "Error:" in out["stdout"]:
                continue
            _parse_output(out["stdout"])

    if byrepo:
        for reponame in ret:
            # Sort versions newest to oldest
            for pkgname in ret[reponame]:
                sorted_versions = sorted(
                    [_LooseVersion(x) for x in ret[reponame][pkgname]], reverse=True
                )
                ret[reponame][pkgname] = [x.vstring for x in sorted_versions]
        return ret
    else:
        byrepo_ret = {}
        for reponame in ret:
            for pkgname in ret[reponame]:
                byrepo_ret.setdefault(pkgname, []).extend(ret[reponame][pkgname])
        for pkgname in byrepo_ret:
            sorted_versions = sorted(
                [_LooseVersion(x) for x in byrepo_ret[pkgname]], reverse=True
            )
            byrepo_ret[pkgname] = [x.vstring for x in sorted_versions]
        return byrepo_ret


def list_upgrades(refresh=True, **kwargs):
    """
    Check whether or not an upgrade is available for all packages

    The ``fromrepo``, ``enablerepo``, and ``disablerepo`` arguments are
    supported, as used in pkg states, and the ``disableexcludes`` option is
    also supported.

    .. versionadded:: 2014.7.0
        Support for the ``disableexcludes`` option

    CLI Example:

    .. code-block:: bash

        salt '*' pkg.list_upgrades
    """
    options = _get_options(**kwargs)

    if salt.utils.data.is_true(refresh):
        refresh_db(check_update=False, **kwargs)

    cmd = ["--quiet"]
    cmd.extend(options)
    cmd.extend(["list", "upgrades" if _yum() == "dnf" else "updates"])
    out = _call_yum(cmd, ignore_retcode=True)
    if out["retcode"] != 0 and "Error:" in out:
        return {}

    return {x.name: x.version for x in _yum_pkginfo(out["stdout"])}


# Preserve expected CLI usage (yum list updates)
list_updates = salt.utils.functools.alias_function(list_upgrades, "list_updates")


def list_downloaded(**kwargs):
    """
    .. versionadded:: 2017.7.0

    List prefetched packages downloaded by Yum in the local disk.

    CLI example:

    .. code-block:: bash

        salt '*' pkg.list_downloaded
    """
    CACHE_DIR = os.path.join("/var/cache/", _yum())

    ret = {}
    for root, dirnames, filenames in salt.utils.path.os_walk(CACHE_DIR):
        for filename in fnmatch.filter(filenames, "*.rpm"):
            package_path = os.path.join(root, filename)
            pkg_info = __salt__["lowpkg.bin_pkg_info"](package_path)
            pkg_timestamp = int(os.path.getctime(package_path))
            ret.setdefault(pkg_info["name"], {})[pkg_info["version"]] = {
                "path": package_path,
                "size": os.path.getsize(package_path),
                "creation_date_time_t": pkg_timestamp,
                "creation_date_time": datetime.datetime.fromtimestamp(
                    pkg_timestamp
                ).isoformat(),
            }
    return ret


def info_installed(*names, **kwargs):
    """
    .. versionadded:: 2015.8.1

    Return the information of the named package(s), installed on the system.

    :param all_versions:
        Include information for all versions of the packages installed on the minion.

    CLI example:

    .. code-block:: bash

        salt '*' pkg.info_installed <package1>
        salt '*' pkg.info_installed <package1> <package2> <package3> ...
        salt '*' pkg.info_installed <package1> <package2> <package3> all_versions=True
    """
    all_versions = kwargs.get("all_versions", False)
    ret = dict()
    for pkg_name, pkgs_nfo in __salt__["lowpkg.info"](*names, **kwargs).items():
        pkg_nfo = pkgs_nfo if all_versions else [pkgs_nfo]
        for _nfo in pkg_nfo:
            t_nfo = dict()
            # Translate dpkg-specific keys to a common structure
            for key, value in _nfo.items():
                if key == "source_rpm":
                    t_nfo["source"] = value
                else:
                    t_nfo[key] = value
            if not all_versions:
                ret[pkg_name] = t_nfo
            else:
                ret.setdefault(pkg_name, []).append(t_nfo)
    return ret


def refresh_db(**kwargs):
    """
    Check the yum repos for updated packages

    Returns:

    - ``True``: Updates are available
    - ``False``: An error occurred
    - ``None``: No updates are available

    repo
        Refresh just the specified repo

    disablerepo
        Do not refresh the specified repo

    enablerepo
        Refresh a disabled repo using this option

    branch
        Add the specified branch when refreshing

    disableexcludes
        Disable the excludes defined in your config files. Takes one of three
        options:
        - ``all`` - disable all excludes
        - ``main`` - disable excludes defined in [main] in yum.conf
        - ``repoid`` - disable excludes defined for that repo

    setopt
        A comma-separated or Python list of key=value options. This list will
        be expanded and ``--setopt`` prepended to each in the yum/dnf command
        that is run.

        .. versionadded:: 2019.2.0

    CLI Example:

    .. code-block:: bash

        salt '*' pkg.refresh_db
    """
    # Remove rtag file to keep multiple refreshes from happening in pkg states
    salt.utils.pkg.clear_rtag(__opts__)
    retcodes = {
        100: True,
        0: None,
        1: False,
    }

    ret = True
    check_update_ = kwargs.pop("check_update", True)
    options = _get_options(**kwargs)

    clean_cmd = ["--quiet", "--assumeyes", "clean", "expire-cache"]
    clean_cmd.extend(options)
    _call_yum(clean_cmd, ignore_retcode=True)

    if check_update_:
        update_cmd = ["--quiet", "--assumeyes", "check-update"]
        if (
            __grains__.get("os_family") == "RedHat"
            and __grains__.get("osmajorrelease") == 7
        ):
            # This feature is disabled because it is not used by Salt and adds a
            # lot of extra time to the command with large repos like EPEL
            update_cmd.append("--setopt=autocheck_running_kernel=false")
        update_cmd.extend(options)
        ret = retcodes.get(_call_yum(update_cmd, ignore_retcode=True)["retcode"], False)

    return ret


def clean_metadata(**kwargs):
    """
    .. versionadded:: 2014.1.0

    Cleans local yum metadata. Functionally identical to :mod:`refresh_db()
    <salt.modules.yumpkg.refresh_db>`.

    CLI Example:

    .. code-block:: bash

        salt '*' pkg.clean_metadata
    """
    return refresh_db(**kwargs)


class AvailablePackages(salt.utils.lazy.LazyDict):
    def __init__(self, *args, **kwargs):
        super().__init__()
        self._args = args
        self._kwargs = kwargs

    def _load(self, key):
        self._load_all()
        return True

    def _load_all(self):
        self._dict = list_repo_pkgs(*self._args, **self._kwargs)
        self.loaded = True


def install(
    name=None,
    refresh=False,
    skip_verify=False,
    pkgs=None,
    sources=None,
    downloadonly=False,
    reinstall=False,
    normalize=True,
    update_holds=False,
    saltenv="base",
    ignore_epoch=False,
    **kwargs
):
    """
    .. versionchanged:: 2015.8.12,2016.3.3,2016.11.0
        On minions running systemd>=205, `systemd-run(1)`_ is now used to
        isolate commands which modify installed packages from the
        ``salt-minion`` daemon's control group. This is done to keep systemd
        from killing any yum/dnf commands spawned by Salt when the
        ``salt-minion`` service is restarted. (see ``KillMode`` in the
        `systemd.kill(5)`_ manpage for more information). If desired, usage of
        `systemd-run(1)`_ can be suppressed by setting a :mod:`config option
        <salt.modules.config.get>` called ``systemd.scope``, with a value of
        ``False`` (no quotes).

    .. _`systemd-run(1)`: https://www.freedesktop.org/software/systemd/man/systemd-run.html
    .. _`systemd.kill(5)`: https://www.freedesktop.org/software/systemd/man/systemd.kill.html

    Install the passed package(s), add refresh=True to clean the yum database
    before package is installed.

    name
        The name of the package to be installed. Note that this parameter is
        ignored if either "pkgs" or "sources" is passed. Additionally, please
        note that this option can only be used to install packages from a
        software repository. To install a package file manually, use the
        "sources" option.

        32-bit packages can be installed on 64-bit systems by appending the
        architecture designation (``.i686``, ``.i586``, etc.) to the end of the
        package name.

        CLI Example:

        .. code-block:: bash

            salt '*' pkg.install <package name>

    refresh
        Whether or not to update the yum database before executing.

    reinstall
        Specifying reinstall=True will use ``yum reinstall`` rather than
        ``yum install`` for requested packages that are already installed.

        If a version is specified with the requested package, then
        ``yum reinstall`` will only be used if the installed version
        matches the requested version.

        Works with ``sources`` when the package header of the source can be
        matched to the name and version of an installed package.

        .. versionadded:: 2014.7.0

    skip_verify
        Skip the GPG verification check (e.g., ``--nogpgcheck``)

    downloadonly
        Only download the packages, do not install.

    version
        Install a specific version of the package, e.g. 1.2.3-4.el5. Ignored
        if "pkgs" or "sources" is passed.

        .. versionchanged:: 2018.3.0
            version can now contain comparison operators (e.g. ``>1.2.3``,
            ``<=2.0``, etc.)

    update_holds : False
        If ``True``, and this function would update the package version, any
        packages held using the yum/dnf "versionlock" plugin will be unheld so
        that they can be updated. Otherwise, if this function attempts to
        update a held package, the held package(s) will be skipped and an
        error will be raised.

        .. versionadded:: 2016.11.0

    setopt
        A comma-separated or Python list of key=value options. This list will
        be expanded and ``--setopt`` prepended to each in the yum/dnf command
        that is run.

        CLI Example:

        .. code-block:: bash

            salt '*' pkg.install foo setopt='obsoletes=0,plugins=0'

        .. versionadded:: 2019.2.0

    Repository Options:

    fromrepo
        Specify a package repository (or repositories) from which to install.
        (e.g., ``yum --disablerepo='*' --enablerepo='somerepo'``)

    enablerepo (ignored if ``fromrepo`` is specified)
        Specify a disabled package repository (or repositories) to enable.
        (e.g., ``yum --enablerepo='somerepo'``)

    disablerepo (ignored if ``fromrepo`` is specified)
        Specify an enabled package repository (or repositories) to disable.
        (e.g., ``yum --disablerepo='somerepo'``)

    disableexcludes
        Disable exclude from main, for a repo or for everything.
        (e.g., ``yum --disableexcludes='main'``)

        .. versionadded:: 2014.7.0

    ignore_epoch : False
        Only used when the version of a package is specified using a comparison
        operator (e.g. ``>4.1``). If set to ``True``, then the epoch will be
        ignored when comparing the currently-installed version to the desired
        version.

        .. versionadded:: 2018.3.0


    Multiple Package Installation Options:

    pkgs
        A list of packages to install from a software repository. Must be
        passed as a python list. A specific version number can be specified
        by using a single-element dict representing the package and its
        version.

        CLI Examples:

        .. code-block:: bash

            salt '*' pkg.install pkgs='["foo", "bar"]'
            salt '*' pkg.install pkgs='["foo", {"bar": "1.2.3-4.el5"}]'

    sources
        A list of RPM packages to install. Must be passed as a list of dicts,
        with the keys being package names, and the values being the source URI
        or local path to the package.

        CLI Example:

        .. code-block:: bash

            salt '*' pkg.install sources='[{"foo": "salt://foo.rpm"}, {"bar": "salt://bar.rpm"}]'

    normalize : True
        Normalize the package name by removing the architecture. This is useful
        for poorly created packages which might include the architecture as an
        actual part of the name such as kernel modules which match a specific
        kernel version.

        .. code-block:: bash

            salt -G role:nsd pkg.install gpfs.gplbin-2.6.32-279.31.1.el6.x86_64 normalize=False

        .. versionadded:: 2014.7.0

    diff_attr:
        If a list of package attributes is specified, returned value will
        contain them, eg.::

            {'<package>': {
                'old': {
                    'version': '<old-version>',
                    'arch': '<old-arch>'},

                'new': {
                    'version': '<new-version>',
                    'arch': '<new-arch>'}}}

        Valid attributes are: ``epoch``, ``version``, ``release``, ``arch``,
        ``install_date``, ``install_date_time_t``.

        If ``all`` is specified, all valid attributes will be returned.

        .. versionadded:: 2018.3.0

    Returns a dict containing the new package names and versions::

        {'<package>': {'old': '<old-version>',
                       'new': '<new-version>'}}

    If an attribute list in diff_attr is specified, the dict will also contain
    any specified attribute, eg.::

        {'<package>': {
            'old': {
                'version': '<old-version>',
                'arch': '<old-arch>'},

            'new': {
                'version': '<new-version>',
                'arch': '<new-arch>'}}}
    """
    options = _get_options(**kwargs)

    if salt.utils.data.is_true(refresh):
        refresh_db(**kwargs)
    reinstall = salt.utils.data.is_true(reinstall)

    try:
        pkg_params, pkg_type = __salt__["pkg_resource.parse_targets"](
            name, pkgs, sources, saltenv=saltenv, normalize=normalize, **kwargs
        )
    except MinionError as exc:
        raise CommandExecutionError(exc)

    if pkg_params is None or len(pkg_params) == 0:
        return {}

    version_num = kwargs.get("version")

    diff_attr = kwargs.get("diff_attr")
    old = (
        list_pkgs(versions_as_list=False, attr=diff_attr)
        if not downloadonly
        else list_downloaded()
    )
    # Use of __context__ means no duplicate work here, just accessing
    # information already in __context__ from the previous call to list_pkgs()
    old_as_list = (
        list_pkgs(versions_as_list=True) if not downloadonly else list_downloaded()
    )

    to_install = []
    to_downgrade = []
    to_reinstall = []
    _available = {}
    # The above three lists will be populated with tuples containing the
    # package name and the string being used for this particular package
    # modification. The reason for this method is that the string we use for
    # installation, downgrading, or reinstallation will be different than the
    # package name in a couple cases:
    #
    #   1) A specific version is being targeted. In this case the string being
    #      passed to install/downgrade/reinstall will contain the version
    #      information after the package name.
    #   2) A binary package is being installed via the "sources" param. In this
    #      case the string being passed will be the path to the local copy of
    #      the package in the minion cachedir.
    #
    # The reason that we need both items is to be able to modify the installed
    # version of held packages.
    if pkg_type == "repository":
        has_wildcards = []
        has_comparison = []
        for pkgname, pkgver in pkg_params.items():
            try:
                if "*" in pkgver:
                    has_wildcards.append(pkgname)
                elif pkgver.startswith("<") or pkgver.startswith(">"):
                    has_comparison.append(pkgname)
            except (TypeError, ValueError):
                continue
        _available = AvailablePackages(
            *has_wildcards + has_comparison, byrepo=False, **kwargs
        )
        pkg_params_items = pkg_params.items()
    elif pkg_type == "advisory":
        pkg_params_items = []
        cur_patches = list_patches()
        for advisory_id in pkg_params:
            if advisory_id not in cur_patches:
                raise CommandExecutionError(
                    'Advisory id "{}" not found'.format(advisory_id)
                )
            else:
                pkg_params_items.append(advisory_id)
    else:
        pkg_params_items = []
        for pkg_source in pkg_params:
            if "lowpkg.bin_pkg_info" in __salt__:
                rpm_info = __salt__["lowpkg.bin_pkg_info"](pkg_source)
            else:
                rpm_info = None
            if rpm_info is None:
                log.error(
                    "pkg.install: Unable to get rpm information for %s. "
                    "Version comparisons will be unavailable, and return "
                    "data may be inaccurate if reinstall=True.",
                    pkg_source,
                )
                pkg_params_items.append([pkg_source])
            else:
                pkg_params_items.append(
                    [rpm_info["name"], pkg_source, rpm_info["version"]]
                )

    errors = []
    for pkg_item_list in pkg_params_items:
        if pkg_type == "repository":
            pkgname, version_num = pkg_item_list
        elif pkg_type == "advisory":
            pkgname = pkg_item_list
            version_num = None
        else:
            try:
                pkgname, pkgpath, version_num = pkg_item_list
            except ValueError:
                pkgname = None
                pkgpath = pkg_item_list[0]
                version_num = None

        if version_num is None:
            if pkg_type == "repository":
                if reinstall and pkgname in old:
                    to_reinstall.append((pkgname, pkgname))
                else:
                    to_install.append((pkgname, pkgname))
            elif pkg_type == "advisory":
                to_install.append((pkgname, pkgname))
            else:
                to_install.append((pkgname, pkgpath))
        else:
            # If we are installing a package file and not one from the repo,
            # and version_num is not None, then we can assume that pkgname is
            # not None, since the only way version_num is not None is if RPM
            # metadata parsing was successful.
            if pkg_type == "repository":
                # yum/dnf does not support comparison operators. If the version
                # starts with an equals sign, ignore it.
                version_num = version_num.lstrip("=")
                if pkgname in has_comparison:
                    candidates = _available.get(pkgname, [])
                    target = salt.utils.pkg.match_version(
                        version_num,
                        candidates,
                        cmp_func=version_cmp,
                        ignore_epoch=ignore_epoch,
                    )
                    if target is None:
                        errors.append(
                            "No version matching '{}{}' could be found "
                            "(available: {})".format(
                                pkgname,
                                version_num,
                                ", ".join(candidates) if candidates else None,
                            )
                        )
                        continue
                    else:
                        version_num = target
                if _yum() == "yum":
                    # yum install does not support epoch without the arch, and
                    # we won't know what the arch will be when it's not
                    # provided. It could either be the OS architecture, or
                    # 'noarch', and we don't make that distinction in the
                    # pkg.list_pkgs return data.
                    if ignore_epoch is True:
                        version_num = version_num.split(":", 1)[-1]
                arch = ""
                try:
                    namepart, archpart = pkgname.rsplit(".", 1)
                except ValueError:
                    pass
                else:
                    if archpart in salt.utils.pkg.rpm.ARCHES:
                        arch = "." + archpart
                        pkgname = namepart

                if "*" in version_num:
                    # Resolve wildcard matches
                    candidates = _available.get(pkgname, [])
                    match = salt.utils.itertools.fnmatch_multiple(
                        candidates, version_num
                    )
                    if match is not None:
                        version_num = match
                    else:
                        errors.append(
                            "No version matching '{}' found for package "
                            "'{}' (available: {})".format(
                                version_num,
                                pkgname,
                                ", ".join(candidates) if candidates else "none",
                            )
                        )
                        continue

                if ignore_epoch is True:
                    pkgstr = "{}-{}{}".format(pkgname, version_num, arch)
                else:
                    pkgstr = "{}-{}{}".format(
                        pkgname, version_num.split(":", 1)[-1], arch
                    )

            else:
                pkgstr = pkgpath

            # Lambda to trim the epoch from the currently-installed version if
            # no epoch is specified in the specified version
            cver = old_as_list.get(pkgname, [])
            if reinstall and cver:
                for ver in cver:
                    if salt.utils.versions.compare(
                        ver1=version_num,
                        oper="==",
                        ver2=ver,
                        cmp_func=version_cmp,
                        ignore_epoch=ignore_epoch,
                    ):
                        # This version is already installed, so we need to
                        # reinstall.
                        to_reinstall.append((pkgname, pkgstr))
                        break
            else:
                if not cver:
                    to_install.append((pkgname, pkgstr))
                else:
                    for ver in cver:
                        if salt.utils.versions.compare(
                            ver1=version_num,
                            oper=">=",
                            ver2=ver,
                            cmp_func=version_cmp,
                            ignore_epoch=ignore_epoch,
                        ):
                            to_install.append((pkgname, pkgstr))
                            break
                    else:
                        if pkgname is not None:
                            if re.match("^kernel(|-devel)$", pkgname):
                                # kernel and kernel-devel support multiple
                                # installs as their paths do not conflict.
                                # Performing a yum/dnf downgrade will be a
                                # no-op so just do an install instead. It will
                                # fail if there are other interdependencies
                                # that have conflicts, and that's OK. We don't
                                # want to force anything, we just want to
                                # properly handle it if someone tries to
                                # install a kernel/kernel-devel of a lower
                                # version than the currently-installed one.
                                # TODO: find a better way to determine if a
                                # package supports multiple installs.
                                to_install.append((pkgname, pkgstr))
                            else:
                                # None of the currently-installed versions are
                                # greater than the specified version, so this
                                # is a downgrade.
                                to_downgrade.append((pkgname, pkgstr))

    def _add_common_args(cmd):
        """
        DRY function to add args common to all yum/dnf commands
        """
        cmd.extend(options)
        if skip_verify:
            cmd.append("--nogpgcheck")
        if downloadonly:
            cmd.append("--downloadonly")

    try:
        holds = list_holds(full=False)
    except SaltInvocationError:
        holds = []
        log.debug(
            "Failed to get holds, versionlock plugin is probably not " "installed"
        )
    unhold_prevented = []

    @contextlib.contextmanager
    def _temporarily_unhold(pkgs, targets):
        """
        Temporarily unhold packages that need to be updated. Add any
        successfully-removed ones (and any packages not in the list of current
        holds) to the list of targets.
        """
        to_unhold = {}
        for pkgname, pkgstr in pkgs:
            if pkgname in holds:
                if update_holds:
                    to_unhold[pkgname] = pkgstr
                else:
                    unhold_prevented.append(pkgname)
            else:
                targets.append(pkgstr)

        if not to_unhold:
            yield
        else:
            log.debug("Unholding packages: %s", ", ".join(to_unhold))
            try:
                # Using list() here for python3 compatibility, dict.keys() no
                # longer returns a list in python3.
                unhold_names = list(to_unhold.keys())
                for unheld_pkg, outcome in unhold(pkgs=unhold_names).items():
                    if outcome["result"]:
                        # Package was successfully unheld, add to targets
                        targets.append(to_unhold[unheld_pkg])
                    else:
                        # Failed to unhold package
                        errors.append(unheld_pkg)
                yield
            except Exception as exc:  # pylint: disable=broad-except
                errors.append(
                    "Error encountered unholding packages {}: {}".format(
                        ", ".join(to_unhold), exc
                    )
                )
            finally:
                hold(pkgs=unhold_names)

    targets = []
    with _temporarily_unhold(to_install, targets):
        if targets:
            if pkg_type == "advisory":
                targets = ["--advisory={}".format(t) for t in targets]
            cmd = ["-y"]
            if _yum() == "dnf":
                cmd.extend(["--best", "--allowerasing"])
            _add_common_args(cmd)
            cmd.append("install" if pkg_type != "advisory" else "update")
            cmd.extend(targets)
            out = _call_yum(cmd, ignore_retcode=False, redirect_stderr=True)
            if out["retcode"] != 0:
                errors.append(out["stdout"])

    targets = []
    with _temporarily_unhold(to_downgrade, targets):
        if targets:
            cmd = ["-y"]
            _add_common_args(cmd)
            cmd.append("downgrade")
            cmd.extend(targets)
            out = _call_yum(cmd, redirect_stderr=True)
            if out["retcode"] != 0:
                errors.append(out["stdout"])

    targets = []
    with _temporarily_unhold(to_reinstall, targets):
        if targets:
            cmd = ["-y"]
            _add_common_args(cmd)
            cmd.append("reinstall")
            cmd.extend(targets)
            out = _call_yum(cmd, redirect_stderr=True)
            if out["retcode"] != 0:
                errors.append(out["stdout"])

    __context__.pop("pkg.list_pkgs", None)
    new = (
        list_pkgs(versions_as_list=False, attr=diff_attr)
        if not downloadonly
        else list_downloaded()
    )

    ret = salt.utils.data.compare_dicts(old, new)

    for pkgname, _ in to_reinstall:
        if pkgname not in ret or pkgname in old:
            ret.update(
                {pkgname: {"old": old.get(pkgname, ""), "new": new.get(pkgname, "")}}
            )

    if unhold_prevented:
        errors.append(
            "The following package(s) could not be updated because they are "
            "being held: {}. Set 'update_holds' to True to temporarily "
            "unhold these packages so that they can be updated.".format(
                ", ".join(unhold_prevented)
            )
        )

    if errors:
        raise CommandExecutionError(
            "Error occurred installing{} package(s)".format(
                "/reinstalling" if to_reinstall else ""
            ),
            info={"errors": errors, "changes": ret},
        )

    return ret


def upgrade(
    name=None,
    pkgs=None,
    refresh=True,
    skip_verify=False,
    normalize=True,
    minimal=False,
    obsoletes=True,
    **kwargs
):
    """
    Run a full system upgrade (a ``yum upgrade`` or ``dnf upgrade``), or
    upgrade specified packages. If the packages aren't installed, they will
    not be installed.

    .. versionchanged:: 2014.7.0
    .. versionchanged:: 2015.8.12,2016.3.3,2016.11.0
        On minions running systemd>=205, `systemd-run(1)`_ is now used to
        isolate commands which modify installed packages from the
        ``salt-minion`` daemon's control group. This is done to keep systemd
        from killing any yum/dnf commands spawned by Salt when the
        ``salt-minion`` service is restarted. (see ``KillMode`` in the
        `systemd.kill(5)`_ manpage for more information). If desired, usage of
        `systemd-run(1)`_ can be suppressed by setting a :mod:`config option
        <salt.modules.config.get>` called ``systemd.scope``, with a value of
        ``False`` (no quotes).

    .. _`systemd-run(1)`: https://www.freedesktop.org/software/systemd/man/systemd-run.html
    .. _`systemd.kill(5)`: https://www.freedesktop.org/software/systemd/man/systemd.kill.html

    .. versionchanged:: 2019.2.0
        Added ``obsoletes`` and ``minimal`` arguments

    Returns a dictionary containing the changes:

    .. code-block:: python

        {'<package>':  {'old': '<old-version>',
                        'new': '<new-version>'}}


    CLI Example:

    .. code-block:: bash

        salt '*' pkg.upgrade
        salt '*' pkg.upgrade name=openssl

    Repository Options:

    fromrepo
        Specify a package repository (or repositories) from which to install.
        (e.g., ``yum --disablerepo='*' --enablerepo='somerepo'``)

    enablerepo (ignored if ``fromrepo`` is specified)
        Specify a disabled package repository (or repositories) to enable.
        (e.g., ``yum --enablerepo='somerepo'``)

    disablerepo (ignored if ``fromrepo`` is specified)
        Specify an enabled package repository (or repositories) to disable.
        (e.g., ``yum --disablerepo='somerepo'``)

    disableexcludes
        Disable exclude from main, for a repo or for everything.
        (e.g., ``yum --disableexcludes='main'``)

        .. versionadded:: 2014.7

    name
        The name of the package to be upgraded. Note that this parameter is
        ignored if "pkgs" is passed.

        32-bit packages can be upgraded on 64-bit systems by appending the
        architecture designation (``.i686``, ``.i586``, etc.) to the end of the
        package name.

        Warning: if you forget 'name=' and run pkg.upgrade openssl, ALL packages
        are upgraded. This will be addressed in next releases.

        CLI Example:

        .. code-block:: bash

            salt '*' pkg.upgrade name=openssl

        .. versionadded:: 2016.3.0

    pkgs
        A list of packages to upgrade from a software repository. Must be
        passed as a python list. A specific version number can be specified
        by using a single-element dict representing the package and its
        version. If the package was not already installed on the system,
        it will not be installed.

        CLI Examples:

        .. code-block:: bash

            salt '*' pkg.upgrade pkgs='["foo", "bar"]'
            salt '*' pkg.upgrade pkgs='["foo", {"bar": "1.2.3-4.el5"}]'

        .. versionadded:: 2016.3.0

    normalize : True
        Normalize the package name by removing the architecture. This is useful
        for poorly created packages which might include the architecture as an
        actual part of the name such as kernel modules which match a specific
        kernel version.

        .. code-block:: bash

            salt -G role:nsd pkg.upgrade gpfs.gplbin-2.6.32-279.31.1.el6.x86_64 normalize=False

        .. versionadded:: 2016.3.0

    minimal : False
        Use upgrade-minimal instead of upgrade (e.g., ``yum upgrade-minimal``)
        Goes to the 'newest' package match which fixes a problem that affects your system.

        .. code-block:: bash

            salt '*' pkg.upgrade minimal=True

        .. versionadded:: 2019.2.0

    obsoletes : True
        Controls whether yum/dnf should take obsoletes into account and remove them.
        If set to ``False`` yum will use ``update`` instead of ``upgrade``
        and dnf will be run with ``--obsoletes=False``

        .. code-block:: bash

            salt '*' pkg.upgrade obsoletes=False

        .. versionadded:: 2019.2.0

    setopt
        A comma-separated or Python list of key=value options. This list will
        be expanded and ``--setopt`` prepended to each in the yum/dnf command
        that is run.

        .. versionadded:: 2019.2.0

    .. note::
        To add extra arguments to the ``yum upgrade`` command, pass them as key
        word arguments. For arguments without assignments, pass ``True``

    .. code-block:: bash

        salt '*' pkg.upgrade security=True exclude='kernel*'
    """
    options = _get_options(get_extra_options=True, **kwargs)

    if salt.utils.data.is_true(refresh):
        refresh_db(**kwargs)

    old = list_pkgs()

    targets = []
    if name or pkgs:
        try:
            pkg_params = __salt__["pkg_resource.parse_targets"](
                name=name, pkgs=pkgs, sources=None, normalize=normalize, **kwargs
            )[0]
        except MinionError as exc:
            raise CommandExecutionError(exc)

        if pkg_params:
            # Calling list.extend() on a dict will extend it using the
            # dictionary's keys.
            targets.extend(pkg_params)

    cmd = ["--quiet", "-y"]
    cmd.extend(options)
    if skip_verify:
        cmd.append("--nogpgcheck")
    if obsoletes:
        cmd.append("upgrade" if not minimal else "upgrade-minimal")
    else:
        # do not force the removal of obsolete packages
        if _yum() == "dnf":
            # for dnf we can just disable obsoletes
            cmd.append("--obsoletes=False")
            cmd.append("upgrade" if not minimal else "upgrade-minimal")
        else:
            # for yum we have to use update instead of upgrade
            cmd.append("update" if not minimal else "update-minimal")
    cmd.extend(targets)
    result = _call_yum(cmd)
    __context__.pop("pkg.list_pkgs", None)
    new = list_pkgs()
    ret = salt.utils.data.compare_dicts(old, new)

    if result["retcode"] != 0:
        raise CommandExecutionError(
            "Problem encountered upgrading packages",
            info={"changes": ret, "result": result},
        )

    return ret


def update(
    name=None,
    pkgs=None,
    refresh=True,
    skip_verify=False,
    normalize=True,
    minimal=False,
    obsoletes=False,
    **kwargs
):
    """
    .. versionadded:: 2019.2.0

    Calls :py:func:`pkg.upgrade <salt.modules.yumpkg.upgrade>` with
    ``obsoletes=False``. Mirrors the CLI behavior of ``yum update``.
    See :py:func:`pkg.upgrade <salt.modules.yumpkg.upgrade>` for
    further documentation.

    .. code-block:: bash

        salt '*' pkg.update
    """
    return upgrade(
        name, pkgs, refresh, skip_verify, normalize, minimal, obsoletes, **kwargs
    )


def remove(name=None, pkgs=None, **kwargs):  # pylint: disable=W0613
    """
    .. versionchanged:: 2015.8.12,2016.3.3,2016.11.0
        On minions running systemd>=205, `systemd-run(1)`_ is now used to
        isolate commands which modify installed packages from the
        ``salt-minion`` daemon's control group. This is done to keep systemd
        from killing any yum/dnf commands spawned by Salt when the
        ``salt-minion`` service is restarted. (see ``KillMode`` in the
        `systemd.kill(5)`_ manpage for more information). If desired, usage of
        `systemd-run(1)`_ can be suppressed by setting a :mod:`config option
        <salt.modules.config.get>` called ``systemd.scope``, with a value of
        ``False`` (no quotes).

    .. _`systemd-run(1)`: https://www.freedesktop.org/software/systemd/man/systemd-run.html
    .. _`systemd.kill(5)`: https://www.freedesktop.org/software/systemd/man/systemd.kill.html

    Remove packages

    name
        The name of the package to be removed


    Multiple Package Options:

    pkgs
        A list of packages to delete. Must be passed as a python list. The
        ``name`` parameter will be ignored if this option is passed.

    .. versionadded:: 0.16.0


    Returns a dict containing the changes.

    CLI Example:

    .. code-block:: bash

        salt '*' pkg.remove <package name>
        salt '*' pkg.remove <package1>,<package2>,<package3>
        salt '*' pkg.remove pkgs='["foo", "bar"]'
    """
    try:
        pkg_params = __salt__["pkg_resource.parse_targets"](name, pkgs)[0]
    except MinionError as exc:
        raise CommandExecutionError(exc)

    old = list_pkgs()
    targets = []
    for target in pkg_params:
        version_to_remove = pkg_params[target]
        installed_versions = old[target].split(",")

        # Check if package version set to be removed is actually installed:
        if target in old and not version_to_remove:
            targets.append(target)
        elif target in old and version_to_remove in installed_versions:
            arch = ""
            pkgname = target
            try:
                namepart, archpart = target.rsplit(".", 1)
            except ValueError:
                pass
            else:
                if archpart in salt.utils.pkg.rpm.ARCHES:
                    arch = "." + archpart
                    pkgname = namepart
<<<<<<< HEAD
            # Since we don't always have the arch info, epoch information has to parsed out. But
            # a version check was already performed, so we are removing the right version.
            targets.append(
                "{0}-{1}{2}".format(pkgname, version_to_remove.split(":", 1)[-1], arch)
            )
=======
            targets.append("{}-{}{}".format(pkgname, pkg_params[target], arch))
>>>>>>> 9f261802
    if not targets:
        return {}

    out = _call_yum(["-y", "remove"] + targets)
    if out["retcode"] != 0 and out["stderr"]:
        errors = [out["stderr"]]
    else:
        errors = []

    __context__.pop("pkg.list_pkgs", None)
    new = list_pkgs()
    ret = salt.utils.data.compare_dicts(old, new)

    if errors:
        raise CommandExecutionError(
            "Error occurred removing package(s)",
            info={"errors": errors, "changes": ret},
        )

    return ret


def purge(name=None, pkgs=None, **kwargs):  # pylint: disable=W0613
    """
    .. versionchanged:: 2015.8.12,2016.3.3,2016.11.0
        On minions running systemd>=205, `systemd-run(1)`_ is now used to
        isolate commands which modify installed packages from the
        ``salt-minion`` daemon's control group. This is done to keep systemd
        from killing any yum/dnf commands spawned by Salt when the
        ``salt-minion`` service is restarted. (see ``KillMode`` in the
        `systemd.kill(5)`_ manpage for more information). If desired, usage of
        `systemd-run(1)`_ can be suppressed by setting a :mod:`config option
        <salt.modules.config.get>` called ``systemd.scope``, with a value of
        ``False`` (no quotes).

    .. _`systemd-run(1)`: https://www.freedesktop.org/software/systemd/man/systemd-run.html
    .. _`systemd.kill(5)`: https://www.freedesktop.org/software/systemd/man/systemd.kill.html

    Package purges are not supported by yum, this function is identical to
    :mod:`pkg.remove <salt.modules.yumpkg.remove>`.

    name
        The name of the package to be purged


    Multiple Package Options:

    pkgs
        A list of packages to delete. Must be passed as a python list. The
        ``name`` parameter will be ignored if this option is passed.

    .. versionadded:: 0.16.0


    Returns a dict containing the changes.

    CLI Example:

    .. code-block:: bash

        salt '*' pkg.purge <package name>
        salt '*' pkg.purge <package1>,<package2>,<package3>
        salt '*' pkg.purge pkgs='["foo", "bar"]'
    """
    return remove(name=name, pkgs=pkgs)


def hold(
    name=None, pkgs=None, sources=None, normalize=True, **kwargs
):  # pylint: disable=W0613
    """
    .. versionadded:: 2014.7.0

    Version-lock packages

    .. note::
        Requires the appropriate ``versionlock`` plugin package to be installed:

        - On RHEL 5: ``yum-versionlock``
        - On RHEL 6 & 7: ``yum-plugin-versionlock``
        - On Fedora: ``python-dnf-plugins-extras-versionlock``


    name
        The name of the package to be held.

    Multiple Package Options:

    pkgs
        A list of packages to hold. Must be passed as a python list. The
        ``name`` parameter will be ignored if this option is passed.

    Returns a dict containing the changes.

    CLI Example:

    .. code-block:: bash

        salt '*' pkg.hold <package name>
        salt '*' pkg.hold pkgs='["foo", "bar"]'
    """
    _check_versionlock()

    if not name and not pkgs and not sources:
        raise SaltInvocationError("One of name, pkgs, or sources must be specified.")
    if pkgs and sources:
        raise SaltInvocationError("Only one of pkgs or sources can be specified.")

    targets = []
    if pkgs:
        targets.extend(pkgs)
    elif sources:
        for source in sources:
            targets.append(next(iter(source.keys())))
    else:
        targets.append(name)

    current_locks = list_holds(full=False)
    ret = {}
    for target in targets:
        if isinstance(target, dict):
            target = next(iter(target.keys()))

        ret[target] = {"name": target, "changes": {}, "result": False, "comment": ""}

        if target not in current_locks:
            if "test" in __opts__ and __opts__["test"]:
                ret[target].update(result=None)
                ret[target]["comment"] = "Package {} is set to be held.".format(target)
            else:
                out = _call_yum(["versionlock", target])
                if out["retcode"] == 0:
                    ret[target].update(result=True)
                    ret[target]["comment"] = "Package {} is now being held.".format(
                        target
                    )
                    ret[target]["changes"]["new"] = "hold"
                    ret[target]["changes"]["old"] = ""
                else:
                    ret[target]["comment"] = "Package {} was unable to be held.".format(
                        target
                    )
        else:
            ret[target].update(result=True)
            ret[target]["comment"] = "Package {} is already set to be held.".format(
                target
            )
    return ret


def unhold(name=None, pkgs=None, sources=None, **kwargs):  # pylint: disable=W0613
    """
    .. versionadded:: 2014.7.0

    Remove version locks

    .. note::
        Requires the appropriate ``versionlock`` plugin package to be installed:

        - On RHEL 5: ``yum-versionlock``
        - On RHEL 6 & 7: ``yum-plugin-versionlock``
        - On Fedora: ``python-dnf-plugins-extras-versionlock``


    name
        The name of the package to be unheld

    Multiple Package Options:

    pkgs
        A list of packages to unhold. Must be passed as a python list. The
        ``name`` parameter will be ignored if this option is passed.

    Returns a dict containing the changes.

    CLI Example:

    .. code-block:: bash

        salt '*' pkg.unhold <package name>
        salt '*' pkg.unhold pkgs='["foo", "bar"]'
    """
    _check_versionlock()

    if not name and not pkgs and not sources:
        raise SaltInvocationError("One of name, pkgs, or sources must be specified.")
    if pkgs and sources:
        raise SaltInvocationError("Only one of pkgs or sources can be specified.")

    targets = []
    if pkgs:
        targets.extend(pkgs)
    elif sources:
        for source in sources:
            targets.append(next(iter(source)))
    else:
        targets.append(name)

    # Yum's versionlock plugin doesn't support passing just the package name
    # when removing a lock, so we need to get the full list and then use
    # fnmatch below to find the match.
    current_locks = list_holds(full=_yum() == "yum")

    ret = {}
    for target in targets:
        if isinstance(target, dict):
            target = next(iter(target.keys()))

        ret[target] = {"name": target, "changes": {}, "result": False, "comment": ""}

        if _yum() == "dnf":
            search_locks = [x for x in current_locks if x == target]
        else:
            # To accommodate yum versionlock's lack of support for removing
            # locks using just the package name, we have to use fnmatch to do
            # glob matching on the target name, and then for each matching
            # expression double-check that the package name (obtained via
            # _get_hold()) matches the targeted package.
            search_locks = [
                x
                for x in current_locks
                if fnmatch.fnmatch(x, "*{}*".format(target))
                and target == _get_hold(x, full=False)
            ]

        if search_locks:
            if __opts__["test"]:
                ret[target].update(result=None)
                ret[target]["comment"] = "Package {} is set to be unheld.".format(
                    target
                )
            else:
                out = _call_yum(["versionlock", "delete"] + search_locks)
                if out["retcode"] == 0:
                    ret[target].update(result=True)
                    ret[target]["comment"] = "Package {} is no longer held.".format(
                        target
                    )
                    ret[target]["changes"]["new"] = ""
                    ret[target]["changes"]["old"] = "hold"
                else:
                    ret[target][
                        "comment"
                    ] = "Package {} was unable to be " "unheld.".format(target)
        else:
            ret[target].update(result=True)
            ret[target]["comment"] = "Package {} is not being held.".format(target)
    return ret


def list_holds(pattern=__HOLD_PATTERN, full=True):
    r"""
    .. versionchanged:: 2016.3.0,2015.8.4,2015.5.10
        Function renamed from ``pkg.get_locked_pkgs`` to ``pkg.list_holds``.

    List information on locked packages

    .. note::
        Requires the appropriate ``versionlock`` plugin package to be installed:

        - On RHEL 5: ``yum-versionlock``
        - On RHEL 6 & 7: ``yum-plugin-versionlock``
        - On Fedora: ``python-dnf-plugins-extras-versionlock``

    pattern : \w+(?:[.-][^-]+)*
        Regular expression used to match the package name

    full : True
        Show the full hold definition including version and epoch. Set to
        ``False`` to return just the name of the package(s) being held.


    CLI Example:

    .. code-block:: bash

        salt '*' pkg.list_holds
        salt '*' pkg.list_holds full=False
    """
    _check_versionlock()

    out = __salt__["cmd.run"]([_yum(), "versionlock", "list"], python_shell=False)
    ret = []
    for line in salt.utils.itertools.split(out, "\n"):
        match = _get_hold(line, pattern=pattern, full=full)
        if match is not None:
            ret.append(match)
    return ret


get_locked_packages = salt.utils.functools.alias_function(
    list_holds, "get_locked_packages"
)


def verify(*names, **kwargs):
    """
    .. versionadded:: 2014.1.0

    Runs an rpm -Va on a system, and returns the results in a dict

    Pass options to modify rpm verify behavior using the ``verify_options``
    keyword argument

    Files with an attribute of config, doc, ghost, license or readme in the
    package header can be ignored using the ``ignore_types`` keyword argument

    CLI Example:

    .. code-block:: bash

        salt '*' pkg.verify
        salt '*' pkg.verify httpd
        salt '*' pkg.verify 'httpd postfix'
        salt '*' pkg.verify 'httpd postfix' ignore_types=['config','doc']
        salt '*' pkg.verify 'httpd postfix' verify_options=['nodeps','nosize']
    """
    return __salt__["lowpkg.verify"](*names, **kwargs)


def group_list():
    """
    .. versionadded:: 2014.1.0

    Lists all groups known by yum on this system

    CLI Example:

    .. code-block:: bash

        salt '*' pkg.group_list
    """
    ret = {
        "installed": [],
        "available": [],
        "installed environments": [],
        "available environments": [],
        "available languages": {},
    }

    section_map = {
        "installed groups:": "installed",
        "available groups:": "available",
        "installed environment groups:": "installed environments",
        "available environment groups:": "available environments",
        "available language groups:": "available languages",
    }

    out = __salt__["cmd.run_stdout"](
        [_yum(), "grouplist", "hidden"], output_loglevel="trace", python_shell=False
    )
    key = None
    for line in salt.utils.itertools.split(out, "\n"):
        line_lc = line.lower()
        if line_lc == "done":
            break

        section_lookup = section_map.get(line_lc)
        if section_lookup is not None and section_lookup != key:
            key = section_lookup
            continue

        # Ignore any administrative comments (plugin info, repo info, etc.)
        if key is None:
            continue

        line = line.strip()
        if key != "available languages":
            ret[key].append(line)
        else:
            match = re.match(r"(.+) \[(.+)\]", line)
            if match:
                name, lang = match.groups()
                ret[key][line] = {"name": name, "language": lang}
    return ret


def group_info(name, expand=False, ignore_groups=None):
    """
    .. versionadded:: 2014.1.0
    .. versionchanged:: 3001,2016.3.0,2015.8.4,2015.5.10
        The return data has changed. A new key ``type`` has been added to
        distinguish environment groups from package groups. Also, keys for the
        group name and group ID have been added. The ``mandatory packages``,
        ``optional packages``, and ``default packages`` keys have been renamed
        to ``mandatory``, ``optional``, and ``default`` for accuracy, as
        environment groups include other groups, and not packages. Finally,
        this function now properly identifies conditional packages.

    Lists packages belonging to a certain group

    name
        Name of the group to query

    expand : False
        If the specified group is an environment group, then the group will be
        expanded and the return data will include package names instead of
        group names.

        .. versionadded:: 2016.3.0

    ignore_groups : None
        This parameter can be used to pass a list of groups to ignore when
        expanding subgroups. It is used during recursion in order to prevent
        expanding the same group multiple times.

        .. versionadded:: 3001

    CLI Example:

    .. code-block:: bash

        salt '*' pkg.group_info 'Perl Support'
    """
    pkgtypes = ("mandatory", "optional", "default", "conditional")
    ret = {}
    for pkgtype in pkgtypes:
        ret[pkgtype] = set()

    cmd = [_yum(), "--quiet", "groupinfo", name]
    out = __salt__["cmd.run_stdout"](cmd, output_loglevel="trace", python_shell=False)

    g_info = {}
    for line in salt.utils.itertools.split(out, "\n"):
        try:
            key, value = [x.strip() for x in line.split(":")]
            g_info[key.lower()] = value
        except ValueError:
            continue

    if "environment group" in g_info:
        ret["type"] = "environment group"
    elif "group" in g_info:
        ret["type"] = "package group"

    ret["group"] = g_info.get("environment group") or g_info.get("group")
    ret["id"] = g_info.get("environment-id") or g_info.get("group-id")
    if not ret["group"] and not ret["id"]:
        raise CommandExecutionError("Group '{}' not found".format(name))

    ret["description"] = g_info.get("description", "")

    completed_groups = ignore_groups or []
    pkgtypes_capturegroup = "(" + "|".join(pkgtypes) + ")"
    for pkgtype in pkgtypes:
        target_found = False
        for line in salt.utils.itertools.split(out, "\n"):
            line = line.strip().lstrip(string.punctuation)
            match = re.match(
                pkgtypes_capturegroup + r" (?:groups|packages):\s*$", line.lower()
            )
            if match:
                if target_found:
                    # We've reached a new section, break from loop
                    break
                else:
                    if match.group(1) == pkgtype:
                        # We've reached the targeted section
                        target_found = True
                    continue
            if target_found:
                if expand and ret["type"] == "environment group":
                    if not line or line in completed_groups:
                        continue
                    log.trace(
                        'Adding group "%s" to completed list: %s',
                        line,
                        completed_groups,
                    )
                    completed_groups.append(line)
                    # Using the @ prefix on the group here in order to prevent multiple matches
                    # being returned, such as with gnome-desktop
                    expanded = group_info(
                        "@" + line, expand=True, ignore_groups=completed_groups
                    )
                    # Don't shadow the pkgtype variable from the outer loop
                    for p_type in pkgtypes:
                        ret[p_type].update(set(expanded[p_type]))
                else:
                    ret[pkgtype].add(line)

    for pkgtype in pkgtypes:
        ret[pkgtype] = sorted(ret[pkgtype])

    return ret


def group_diff(name):
    """
    .. versionadded:: 2014.1.0
    .. versionchanged:: 2016.3.0,2015.8.4,2015.5.10
        Environment groups are now supported. The key names have been renamed,
        similar to the changes made in :py:func:`pkg.group_info
        <salt.modules.yumpkg.group_info>`.

    Lists which of a group's packages are installed and which are not
    installed

    CLI Example:

    .. code-block:: bash

        salt '*' pkg.group_diff 'Perl Support'
    """
    pkgtypes = ("mandatory", "optional", "default", "conditional")
    ret = {}
    for pkgtype in pkgtypes:
        ret[pkgtype] = {"installed": [], "not installed": []}

    pkgs = list_pkgs()
    group_pkgs = group_info(name, expand=True)
    for pkgtype in pkgtypes:
        for member in group_pkgs.get(pkgtype, []):
            if member in pkgs:
                ret[pkgtype]["installed"].append(member)
            else:
                ret[pkgtype]["not installed"].append(member)
    return ret


def group_install(name, skip=(), include=(), **kwargs):
    """
    .. versionadded:: 2014.1.0

    Install the passed package group(s). This is basically a wrapper around
    :py:func:`pkg.install <salt.modules.yumpkg.install>`, which performs
    package group resolution for the user. This function is currently
    considered experimental, and should be expected to undergo changes.

    name
        Package group to install. To install more than one group, either use a
        comma-separated list or pass the value as a python list.

        CLI Examples:

        .. code-block:: bash

            salt '*' pkg.group_install 'Group 1'
            salt '*' pkg.group_install 'Group 1,Group 2'
            salt '*' pkg.group_install '["Group 1", "Group 2"]'

    skip
        Packages that would normally be installed by the package group
        ("default" packages), which should not be installed. Can be passed
        either as a comma-separated list or a python list.

        CLI Examples:

        .. code-block:: bash

            salt '*' pkg.group_install 'My Group' skip='foo,bar'
            salt '*' pkg.group_install 'My Group' skip='["foo", "bar"]'

    include
        Packages which are included in a group, which would not normally be
        installed by a ``yum groupinstall`` ("optional" packages). Note that
        this will not enforce group membership; if you include packages which
        are not members of the specified groups, they will still be installed.
        Can be passed either as a comma-separated list or a python list.

        CLI Examples:

        .. code-block:: bash

            salt '*' pkg.group_install 'My Group' include='foo,bar'
            salt '*' pkg.group_install 'My Group' include='["foo", "bar"]'

    .. note::
        Because this is essentially a wrapper around pkg.install, any argument
        which can be passed to pkg.install may also be included here, and it
        will be passed along wholesale.
    """
    groups = name.split(",") if isinstance(name, str) else name

    if not groups:
        raise SaltInvocationError("no groups specified")
    elif not isinstance(groups, list):
        raise SaltInvocationError("'groups' must be a list")

    # pylint: disable=maybe-no-member
    if isinstance(skip, str):
        skip = skip.split(",")
    if not isinstance(skip, (list, tuple)):
        raise SaltInvocationError("'skip' must be a list")

    if isinstance(include, str):
        include = include.split(",")
    if not isinstance(include, (list, tuple)):
        raise SaltInvocationError("'include' must be a list")
    # pylint: enable=maybe-no-member

    targets = []
    for group in groups:
        group_detail = group_info(group)
        targets.extend(group_detail.get("mandatory", []))
        targets.extend(
            [pkg for pkg in group_detail.get("default", []) if pkg not in skip]
        )
    if include:
        targets.extend(include)

    # Don't install packages that are already installed, install() isn't smart
    # enough to make this distinction.
    pkgs = [x for x in targets if x not in list_pkgs()]
    if not pkgs:
        return {}

    return install(pkgs=pkgs, **kwargs)


groupinstall = salt.utils.functools.alias_function(group_install, "groupinstall")


def list_repos(basedir=None, **kwargs):
    """
    Lists all repos in <basedir> (default: all dirs in `reposdir` yum option).

    CLI Example:

    .. code-block:: bash

        salt '*' pkg.list_repos
        salt '*' pkg.list_repos basedir=/path/to/dir
        salt '*' pkg.list_repos basedir=/path/to/dir,/path/to/another/dir
    """

    basedirs = _normalize_basedir(basedir)
    repos = {}
    log.debug("Searching for repos in %s", basedirs)
    for bdir in basedirs:
        if not os.path.exists(bdir):
            continue
        for repofile in os.listdir(bdir):
            repopath = "{}/{}".format(bdir, repofile)
            if not repofile.endswith(".repo"):
                continue
            filerepos = _parse_repo_file(repopath)[1]
            for reponame in filerepos:
                repo = filerepos[reponame]
                repo["file"] = repopath
                repos[reponame] = repo
    return repos


def get_repo(repo, basedir=None, **kwargs):  # pylint: disable=W0613
    """
    Display a repo from <basedir> (default basedir: all dirs in ``reposdir``
    yum option).

    CLI Examples:

    .. code-block:: bash

        salt '*' pkg.get_repo myrepo
        salt '*' pkg.get_repo myrepo basedir=/path/to/dir
        salt '*' pkg.get_repo myrepo basedir=/path/to/dir,/path/to/another/dir
    """
    repos = list_repos(basedir)

    if repo.startswith("copr:"):
        repo = _get_copr_repo(repo)

    # Find out what file the repo lives in
    repofile = ""
    for list_repo in repos:
        if list_repo == repo:
            repofile = repos[list_repo]["file"]

    if repofile:
        # Return just one repo
        filerepos = _parse_repo_file(repofile)[1]
        return filerepos[repo]
    return {}


def del_repo(repo, basedir=None, **kwargs):  # pylint: disable=W0613
    """
    Delete a repo from <basedir> (default basedir: all dirs in `reposdir` yum
    option).

    If the .repo file in which the repo exists does not contain any other repo
    configuration, the file itself will be deleted.

    CLI Examples:

    .. code-block:: bash

        salt '*' pkg.del_repo myrepo
        salt '*' pkg.del_repo myrepo basedir=/path/to/dir
        salt '*' pkg.del_repo myrepo basedir=/path/to/dir,/path/to/another/dir
    """

    if repo.startswith("copr:"):
        repo = _get_copr_repo(repo)

    # this is so we know which dirs are searched for our error messages below
    basedirs = _normalize_basedir(basedir)
    repos = list_repos(basedirs)

    if repo not in repos:
        return "Error: the {} repo does not exist in {}".format(repo, basedirs)

    # Find out what file the repo lives in
    repofile = ""
    for arepo in repos:
        if arepo == repo:
            repofile = repos[arepo]["file"]

    # See if the repo is the only one in the file
    onlyrepo = True
    for arepo in repos:
        if arepo == repo:
            continue
        if repos[arepo]["file"] == repofile:
            onlyrepo = False

    # If this is the only repo in the file, delete the file itself
    if onlyrepo:
        os.remove(repofile)
        return "File {} containing repo {} has been removed".format(repofile, repo)

    # There must be other repos in this file, write the file with them
    header, filerepos = _parse_repo_file(repofile)
    content = header
    for stanza in filerepos.keys():
        if stanza == repo:
            continue
        comments = ""
        if "comments" in filerepos[stanza].keys():
            comments = salt.utils.pkg.rpm.combine_comments(
                filerepos[stanza]["comments"]
            )
            del filerepos[stanza]["comments"]
        content += "\n[{}]".format(stanza)
        for line in filerepos[stanza]:
            # A whitespace is needed at the beginning of the new line in order
            # to avoid breaking multiple line values allowed on repo files.
            value = filerepos[stanza][line]
            if isinstance(value, str) and "\n" in value:
                value = "\n ".join(value.split("\n"))
            content += "\n{}={}".format(line, value)
        content += "\n{}\n".format(comments)

    with salt.utils.files.fopen(repofile, "w") as fileout:
        fileout.write(salt.utils.stringutils.to_str(content))

    return "Repo {} has been removed from {}".format(repo, repofile)


def mod_repo(repo, basedir=None, **kwargs):
    """
    Modify one or more values for a repo. If the repo does not exist, it will
    be created, so long as the following values are specified:

    repo
        name by which the yum refers to the repo
    name
        a human-readable name for the repo
    baseurl
        the URL for yum to reference
    mirrorlist
        the URL for yum to reference

    Key/Value pairs may also be removed from a repo's configuration by setting
    a key to a blank value. Bear in mind that a name cannot be deleted, and a
    baseurl can only be deleted if a mirrorlist is specified (or vice versa).

    CLI Examples:

    .. code-block:: bash

        salt '*' pkg.mod_repo reponame enabled=1 gpgcheck=1
        salt '*' pkg.mod_repo reponame basedir=/path/to/dir enabled=1
        salt '*' pkg.mod_repo reponame baseurl= mirrorlist=http://host.com/
    """
    # Filter out '__pub' arguments, as well as saltenv
    repo_opts = {
        x: kwargs[x] for x in kwargs if not x.startswith("__") and x not in ("saltenv",)
    }

    if all(x in repo_opts for x in ("mirrorlist", "baseurl")):
        raise SaltInvocationError(
            "Only one of 'mirrorlist' and 'baseurl' can be specified"
        )

    use_copr = False
    if repo.startswith("copr:"):
        copr_name = repo.split(":", 1)[1]
        repo = _get_copr_repo(repo)
        use_copr = True

    # Build a list of keys to be deleted
    todelete = []
    # list() of keys because the dict could be shrinking in the for loop.
    for key in list(repo_opts):
        if repo_opts[key] != 0 and not repo_opts[key]:
            del repo_opts[key]
            todelete.append(key)

    # Add baseurl or mirrorlist to the 'todelete' list if the other was
    # specified in the repo_opts
    if "mirrorlist" in repo_opts:
        todelete.append("baseurl")
    elif "baseurl" in repo_opts:
        todelete.append("mirrorlist")

    # Fail if the user tried to delete the name
    if "name" in todelete:
        raise SaltInvocationError("The repo name cannot be deleted")

    # Give the user the ability to change the basedir
    repos = {}
    basedirs = _normalize_basedir(basedir)
    repos = list_repos(basedirs)

    repofile = ""
    header = ""
    filerepos = {}
    if repo not in repos:
        # If the repo doesn't exist, create it in a new file in the first
        # repo directory that exists
        newdir = None
        for d in basedirs:
            if os.path.exists(d):
                newdir = d
                break
        if not newdir:
            raise SaltInvocationError(
                "The repo does not exist and needs to be created, but none "
                "of the following basedir directories exist: {}".format(basedirs)
            )
        repofile = "{}/{}.repo".format(newdir, repo)
        if use_copr:
            # Is copr plugin installed?
            copr_plugin_name = ""
            if _yum() == "dnf":
                copr_plugin_name = "dnf-plugins-core"
            else:
                copr_plugin_name = "yum-plugin-copr"

            if not __salt__["pkg_resource.version"](copr_plugin_name):
                raise SaltInvocationError(
                    "{} must be installed to use COPR".format(copr_plugin_name)
                )

            # Enable COPR
            out = _call_yum(["copr", "enable", copr_name, "-y"])
            if out["retcode"]:
                raise CommandExecutionError(
                    "Unable to add COPR '{}'. '{}' exited with "
                    "status {!s}: '{}' ".format(
                        copr_name, _yum(), out["retcode"], out["stderr"]
                    )
                )
            # Repo has been added, update repos list
            repos = list_repos(basedirs)
            repofile = repos[repo]["file"]
            header, filerepos = _parse_repo_file(repofile)
        else:
            repofile = "{}/{}.repo".format(newdir, repo)

            if "name" not in repo_opts:
                raise SaltInvocationError(
                    "The repo does not exist and needs to be created, but a name "
                    "was not given"
                )

            if "baseurl" not in repo_opts and "mirrorlist" not in repo_opts:
                raise SaltInvocationError(
                    "The repo does not exist and needs to be created, but either "
                    "a baseurl or a mirrorlist needs to be given"
                )
            filerepos[repo] = {}
    else:
        # The repo does exist, open its file
        repofile = repos[repo]["file"]
        header, filerepos = _parse_repo_file(repofile)

    # Error out if they tried to delete baseurl or mirrorlist improperly
    if "baseurl" in todelete:
        if "mirrorlist" not in repo_opts and "mirrorlist" not in filerepos[repo]:
            raise SaltInvocationError(
                "Cannot delete baseurl without specifying mirrorlist"
            )
    if "mirrorlist" in todelete:
        if "baseurl" not in repo_opts and "baseurl" not in filerepos[repo]:
            raise SaltInvocationError(
                "Cannot delete mirrorlist without specifying baseurl"
            )

    # Delete anything in the todelete list
    for key in todelete:
        if key in filerepos[repo].copy().keys():
            del filerepos[repo][key]

    _bool_to_str = lambda x: "1" if x else "0"
    # Old file or new, write out the repos(s)
    filerepos[repo].update(repo_opts)
    content = header
    for stanza in filerepos.keys():
        comments = salt.utils.pkg.rpm.combine_comments(
            filerepos[stanza].pop("comments", [])
        )
        content += "[{}]\n".format(stanza)
        for line in filerepos[stanza].keys():
            # A whitespace is needed at the beginning of the new line in order
            # to avoid breaking multiple line values allowed on repo files.
            value = filerepos[stanza][line]
            if isinstance(value, str) and "\n" in value:
                value = "\n ".join(value.split("\n"))
            content += "{}={}\n".format(
                line, value if not isinstance(value, bool) else _bool_to_str(value)
            )
        content += comments + "\n"

    with salt.utils.files.fopen(repofile, "w") as fileout:
        fileout.write(salt.utils.stringutils.to_str(content))

    return {repofile: filerepos}


def _parse_repo_file(filename):
    """
    Turn a single repo file into a dict
    """
    parsed = configparser.ConfigParser()
    config = {}

    try:
        parsed.read(filename)
    except configparser.MissingSectionHeaderError as err:
        log.error("Failed to parse file %s, error: %s", filename, err.message)
        return ("", {})

    for section in parsed._sections:
        section_dict = dict(parsed._sections[section])
        section_dict.pop("__name__", None)
        config[section] = section_dict

    # Try to extract header comments, as well as comments for each repo. Read
    # from the beginning of the file and assume any leading comments are
    # header comments. Continue to read each section header and then find the
    # comments for each repo.
    headers = ""
    section = None
    with salt.utils.files.fopen(filename, "r") as repofile:
        for line in repofile:
            line = salt.utils.stringutils.to_unicode(line)
            line = line.strip()
            if line.startswith("#"):
                if section is None:
                    headers += line + "\n"
                else:
                    try:
                        comments = config[section].setdefault("comments", [])
                        comments.append(line[1:].lstrip())
                    except KeyError:
                        log.debug(
                            "Found comment in %s which does not appear to "
                            "belong to any repo section: %s",
                            filename,
                            line,
                        )
            elif line.startswith("[") and line.endswith("]"):
                section = line[1:-1]

    return (headers, salt.utils.data.decode(config))


def file_list(*packages, **kwargs):
    """
    .. versionadded:: 2014.1.0

    List the files that belong to a package. Not specifying any packages will
    return a list of *every* file on the system's rpm database (not generally
    recommended).

    CLI Examples:

    .. code-block:: bash

        salt '*' pkg.file_list httpd
        salt '*' pkg.file_list httpd postfix
        salt '*' pkg.file_list
    """
    return __salt__["lowpkg.file_list"](*packages)


def file_dict(*packages, **kwargs):
    """
    .. versionadded:: 2014.1.0

    List the files that belong to a package, grouped by package. Not
    specifying any packages will return a list of *every* file on the system's
    rpm database (not generally recommended).

    CLI Examples:

    .. code-block:: bash

        salt '*' pkg.file_list httpd
        salt '*' pkg.file_list httpd postfix
        salt '*' pkg.file_list
    """
    return __salt__["lowpkg.file_dict"](*packages)


def owner(*paths, **kwargs):
    """
    .. versionadded:: 2014.7.0

    Return the name of the package that owns the file. Multiple file paths can
    be passed. Like :mod:`pkg.version <salt.modules.yumpkg.version>`, if a
    single path is passed, a string will be returned, and if multiple paths are
    passed, a dictionary of file/package name pairs will be returned.

    If the file is not owned by a package, or is not present on the minion,
    then an empty string will be returned for that path.

    CLI Examples:

    .. code-block:: bash

        salt '*' pkg.owner /usr/bin/apachectl
        salt '*' pkg.owner /usr/bin/apachectl /etc/httpd/conf/httpd.conf
    """
    if not paths:
        return ""
    ret = {}
    cmd_prefix = ["rpm", "-qf", "--queryformat", "%{name}"]
    for path in paths:
        ret[path] = __salt__["cmd.run_stdout"](
            cmd_prefix + [path], output_loglevel="trace", python_shell=False
        )
        if "not owned" in ret[path].lower():
            ret[path] = ""
    if len(ret) == 1:
        return next(iter(ret.values()))
    return ret


def modified(*packages, **flags):
    """
    List the modified files that belong to a package. Not specifying any packages
    will return a list of _all_ modified files on the system's RPM database.

    .. versionadded:: 2015.5.0

    Filtering by flags (True or False):

    size
        Include only files where size changed.

    mode
        Include only files which file's mode has been changed.

    checksum
        Include only files which MD5 checksum has been changed.

    device
        Include only files which major and minor numbers has been changed.

    symlink
        Include only files which are symbolic link contents.

    owner
        Include only files where owner has been changed.

    group
        Include only files where group has been changed.

    time
        Include only files where modification time of the file has been
        changed.

    capabilities
        Include only files where capabilities differ or not. Note: supported
        only on newer RPM versions.

    CLI Examples:

    .. code-block:: bash

        salt '*' pkg.modified
        salt '*' pkg.modified httpd
        salt '*' pkg.modified httpd postfix
        salt '*' pkg.modified httpd owner=True group=False
    """

    return __salt__["lowpkg.modified"](*packages, **flags)


@salt.utils.decorators.path.which("yumdownloader")
def download(*packages, **kwargs):
    """
    .. versionadded:: 2015.5.0

    Download packages to the local disk. Requires ``yumdownloader`` from
    ``yum-utils`` package.

    .. note::

        ``yum-utils`` will already be installed on the minion if the package
        was installed from the Fedora / EPEL repositories.

    CLI example:

    .. code-block:: bash

        salt '*' pkg.download httpd
        salt '*' pkg.download httpd postfix
    """
    if not packages:
        raise SaltInvocationError("No packages were specified")

    CACHE_DIR = "/var/cache/yum/packages"
    if not os.path.exists(CACHE_DIR):
        os.makedirs(CACHE_DIR)
    cached_pkgs = os.listdir(CACHE_DIR)
    to_purge = []
    for pkg in packages:
        to_purge.extend(
            [
                os.path.join(CACHE_DIR, x)
                for x in cached_pkgs
                if x.startswith("{}-".format(pkg))
            ]
        )
    for purge_target in set(to_purge):
        log.debug("Removing cached package %s", purge_target)
        try:
            os.unlink(purge_target)
        except OSError as exc:
            log.error("Unable to remove %s: %s", purge_target, exc)

    cmd = ["yumdownloader", "-q", "--destdir={}".format(CACHE_DIR)]
    cmd.extend(packages)
    __salt__["cmd.run"](cmd, output_loglevel="trace", python_shell=False)
    ret = {}
    for dld_result in os.listdir(CACHE_DIR):
        if not dld_result.endswith(".rpm"):
            continue
        pkg_name = None
        pkg_file = None
        for query_pkg in packages:
            if dld_result.startswith("{}-".format(query_pkg)):
                pkg_name = query_pkg
                pkg_file = dld_result
                break
        if pkg_file is not None:
            ret[pkg_name] = os.path.join(CACHE_DIR, pkg_file)

    if not ret:
        raise CommandExecutionError(
            "Unable to download any of the following packages: {}".format(
                ", ".join(packages)
            )
        )

    failed = [x for x in packages if x not in ret]
    if failed:
        ret["_error"] = "The following package(s) failed to download: {}".format(
            ", ".join(failed)
        )
    return ret


def diff(*paths, **kwargs):
    """
    Return a formatted diff between current files and original in a package.
    NOTE: this function includes all files (configuration and not), but does
    not work on binary content.

    :param path: Full path to the installed file
    :return: Difference string or raises and exception if examined file is binary.

    CLI example:

    .. code-block:: bash

        salt '*' pkg.diff /etc/apache2/httpd.conf /etc/sudoers
    """
    ret = {}

    pkg_to_paths = {}
    for pth in paths:
        pth_pkg = __salt__["lowpkg.owner"](pth)
        if not pth_pkg:
            ret[pth] = os.path.exists(pth) and "Not managed" or "N/A"
        else:
            if pkg_to_paths.get(pth_pkg) is None:
                pkg_to_paths[pth_pkg] = []
            pkg_to_paths[pth_pkg].append(pth)

    if pkg_to_paths:
        local_pkgs = __salt__["pkg.download"](*pkg_to_paths.keys())
        for pkg, files in pkg_to_paths.items():
            for path in files:
                ret[path] = (
                    __salt__["lowpkg.diff"](local_pkgs[pkg]["path"], path)
                    or "Unchanged"
                )

    return ret


def _get_patches(installed_only=False):
    """
    List all known patches in repos.
    """
    patches = {}

    cmd = [_yum(), "--quiet", "updateinfo", "list", "all"]
    ret = __salt__["cmd.run_stdout"](cmd, python_shell=False)
    for line in salt.utils.itertools.split(ret, os.linesep):
        inst, advisory_id, sev, pkg = re.match(
            r"([i|\s]) ([^\s]+) +([^\s]+) +([^\s]+)", line
        ).groups()
        if advisory_id not in patches:
            patches[advisory_id] = {
                "installed": True if inst == "i" else False,
                "summary": [pkg],
            }
        else:
            patches[advisory_id]["summary"].append(pkg)
            if inst != "i":
                patches[advisory_id]["installed"] = False

    if installed_only:
        patches = {k: v for k, v in patches.items() if v["installed"]}
    return patches


def list_patches(refresh=False, **kwargs):
    """
    .. versionadded:: 2017.7.0

    List all known advisory patches from available repos.

    refresh
        force a refresh if set to True.
        If set to False (default) it depends on yum if a refresh is
        executed.

    CLI Examples:

    .. code-block:: bash

        salt '*' pkg.list_patches
    """
    if refresh:
        refresh_db()

    return _get_patches()


def list_installed_patches(**kwargs):
    """
    .. versionadded:: 2017.7.0

    List installed advisory patches on the system.

    CLI Examples:

    .. code-block:: bash

        salt '*' pkg.list_installed_patches
    """
    return _get_patches(installed_only=True)<|MERGE_RESOLUTION|>--- conflicted
+++ resolved
@@ -2066,15 +2066,11 @@
                 if archpart in salt.utils.pkg.rpm.ARCHES:
                     arch = "." + archpart
                     pkgname = namepart
-<<<<<<< HEAD
             # Since we don't always have the arch info, epoch information has to parsed out. But
             # a version check was already performed, so we are removing the right version.
             targets.append(
-                "{0}-{1}{2}".format(pkgname, version_to_remove.split(":", 1)[-1], arch)
+                "{}-{}{}".format(pkgname, version_to_remove.split(":", 1)[-1], arch)
             )
-=======
-            targets.append("{}-{}{}".format(pkgname, pkg_params[target], arch))
->>>>>>> 9f261802
     if not targets:
         return {}
 
