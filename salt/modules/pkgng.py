# -*- coding: utf-8 -*-
"""
Support for ``pkgng``, the new package manager for FreeBSD

.. important::
    If you feel that Salt should be using this module to manage packages on a
    minion, and it is using a different module (or gives an error similar to
    *'pkg.install' is not available*), see :ref:`here
    <module-provider-override>`.

.. warning::

    This module has been completely rewritten. Up to and including version
    0.17.x, it was available as the ``pkgng`` module, (``pkgng.install``,
    ``pkgng.delete``, etc.), but moving forward this module will no longer be
    available as ``pkgng``, as it will behave like a normal Salt ``pkg``
    provider. The documentation below should not be considered to apply to this
    module in versions <= 0.17.x. If your minion is running a 0.17.x release or
    older, then the documentation for this module can be viewed using the
    :mod:`sys.doc <salt.modules.sys.doc>` function:

    .. code-block:: bash

        salt bsdminion sys.doc pkgng


This module provides an interface to ``pkg(8)``. It acts as the default
package provider for FreeBSD 10 and newer. For FreeBSD hosts which have
been upgraded to use pkgng, you will need to override the ``pkg`` provider
by setting the :conf_minion:`providers` parameter in your Minion config
file, in order to use this module to manage packages, like so:

.. code-block:: yaml

    providers:
      pkg: pkgng

"""
from __future__ import absolute_import, print_function, unicode_literals

# Import python libs
import copy
import logging
import os
import re

# Import salt libs
import salt.utils.data
import salt.utils.files
import salt.utils.functools
import salt.utils.itertools
import salt.utils.pkg
import salt.utils.stringutils
import salt.utils.versions
from salt.exceptions import CommandExecutionError, MinionError
from salt.ext import six

log = logging.getLogger(__name__)

# Define the module's virtual name
__virtualname__ = "pkg"


def __virtual__():
    """
    Load as 'pkg' on FreeBSD 10 and greater.
    Load as 'pkg' on DragonFly BSD.
    Load as 'pkg' on FreeBSD 9 when config option
    ``providers:pkg`` is set to 'pkgng'.
<<<<<<< HEAD
    """
    if __grains__["kernel"] == "DragonFly":
        return __virtualname__
    if __grains__["os"] == "FreeBSD" and float(__grains__["osrelease"]) >= 10:
        return __virtualname__
    if __grains__["os"] == "FreeBSD" and int(__grains__["osmajorrelease"]) == 9:
=======
    '''
    if __grains__.get('kernel') == 'DragonFly':
        return __virtualname__
    if __grains__.get('os') == 'FreeBSD' and float(__grains__['osrelease']) >= 10:
        return __virtualname__
    if __grains__.get('os') == 'FreeBSD' and int(__grains__['osmajorrelease']) == 9:
>>>>>>> 8abb7099
        providers = {}
        if "providers" in __opts__:
            providers = __opts__["providers"]
        log.debug("__opts__.providers: %s", providers)
        if providers and "pkg" in providers and providers["pkg"] == "pkgng":
            log.debug(
                "Configuration option 'providers:pkg' is set to "
                "'pkgng', using 'pkgng' in favor of 'freebsdpkg'."
            )
            return __virtualname__
    return (
        False,
        "The pkgng execution module cannot be loaded: only available "
        "on FreeBSD 10 or FreeBSD 9 with providers.pkg set to pkgng.",
    )


def _pkg(jail=None, chroot=None, root=None):
    """
    Returns the prefix for a pkg command, using -j if a jail is specified, or
    -c if chroot is specified.
    """
    ret = ["pkg"]
    if jail:
        ret.extend(["-j", jail])
    elif chroot:
        ret.extend(["-c", chroot])
    elif root:
        ret.extend(["-r", root])
    return ret


def _get_pkgng_version(jail=None, chroot=None, root=None):
    """
    return the version of 'pkg'
    """
    cmd = _pkg(jail, chroot, root) + ["--version"]
    return __salt__["cmd.run"](cmd).strip()


def _get_version(name, results):
    """
    ``pkg search`` will return all packages for which the pattern is a match.
    Narrow this down and return the package version, or None if no exact match.
    """
    for line in salt.utils.itertools.split(results, "\n"):
        if not line:
            continue
        try:
            pkgname, pkgver = line.rsplit("-", 1)
        except ValueError:
            continue
        if pkgname == name:
            return pkgver
    return None


def _contextkey(jail=None, chroot=None, root=None, prefix="pkg.list_pkgs"):
    """
    As this module is designed to manipulate packages in jails and chroots, use
    the passed jail/chroot to ensure that a key in the __context__ dict that is
    unique to that jail/chroot is used.
    """
    if jail:
        return six.text_type(prefix) + ".jail_{0}".format(jail)
    elif chroot:
        return six.text_type(prefix) + ".chroot_{0}".format(chroot)
    elif root:
        return six.text_type(prefix) + ".root_{0}".format(root)
    return prefix


def parse_config(file_name="/usr/local/etc/pkg.conf"):
    """
    Return dict of uncommented global variables.

    CLI Example:

    .. code-block:: bash

        salt '*' pkg.parse_config

    ``NOTE:`` not working properly right now
    """
    ret = {}
    if not os.path.isfile(file_name):
        return "Unable to find {0} on file system".format(file_name)

    with salt.utils.files.fopen(file_name) as ifile:
        for line in ifile:
            line = salt.utils.stringutils.to_unicode(line)
            if line.startswith("#") or line.startswith("\n"):
                pass
            else:
                key, value = line.split("\t")
                ret[key] = value
    ret["config_file"] = file_name
    return ret


def version(*names, **kwargs):
    """
    Returns a string representing the package version or an empty string if not
    installed. If more than one package name is specified, a dict of
    name/version pairs is returned.

    .. note::

        This function can accessed using ``pkg.info`` in addition to
        ``pkg.version``, to more closely match the CLI usage of ``pkg(8)``.

    jail
        Get package version information for the specified jail

    chroot
        Get package version information for the specified chroot (ignored if
        ``jail`` is specified)

    root
        Get package version information for the specified root (ignored if
        ``jail`` is specified)

    with_origin : False
        Return a nested dictionary containing both the origin name and version
        for each specified package.

        .. versionadded:: 2014.1.0


    CLI Example:

    .. code-block:: bash

        salt '*' pkg.version <package name>
        salt '*' pkg.version <package name> jail=<jail name or id>
        salt '*' pkg.version <package1> <package2> <package3> ...
    """
    with_origin = kwargs.pop("with_origin", False)
    ret = __salt__["pkg_resource.version"](*names, **kwargs)
    if not salt.utils.data.is_true(with_origin):
        return ret
    # Put the return value back into a dict since we're adding a subdict
    if len(names) == 1:
        ret = {names[0]: ret}
    origins = __context__.get("pkg.origin", {})
    return dict(
        [
            (x, {"origin": origins.get(x, ""), "version": y})
            for x, y in six.iteritems(ret)
        ]
    )


# Support pkg.info get version info, since this is the CLI usage
info = salt.utils.functools.alias_function(version, "info")


<<<<<<< HEAD
def refresh_db(jail=None, chroot=None, root=None, force=False):
    """
=======
def refresh_db(jail=None, chroot=None, root=None, force=False, **kwargs):
    '''
>>>>>>> 8abb7099
    Refresh PACKAGESITE contents

    .. note::

        This function can accessed using ``pkg.update`` in addition to
        ``pkg.refresh_db``, to more closely match the CLI usage of ``pkg(8)``.

    CLI Example:

    .. code-block:: bash

        salt '*' pkg.refresh_db

    jail
        Refresh the pkg database within the specified jail

    chroot
        Refresh the pkg database within the specified chroot (ignored if
        ``jail`` is specified)

    root
        Refresh the pkg database within the specified root (ignored if
        ``jail`` is specified)

    force
        Force a full download of the repository catalog without regard to the
        respective ages of the local and remote copies of the catalog.

        CLI Example:

        .. code-block:: bash

            salt '*' pkg.refresh_db force=True
    """
    # Remove rtag file to keep multiple refreshes from happening in pkg states
    salt.utils.pkg.clear_rtag(__opts__)
    cmd = _pkg(jail, chroot, root)
    cmd.append("update")
    if force:
        cmd.append("-f")
    return __salt__["cmd.retcode"](cmd, python_shell=False) == 0


# Support pkg.update to refresh the db, since this is the CLI usage
update = salt.utils.functools.alias_function(refresh_db, "update")


def latest_version(*names, **kwargs):
    """
    Return the latest version of the named package available for upgrade or
    installation. If more than one package name is specified, a dict of
    name/version pairs is returned.

    If the latest version of a given package is already installed, an empty
    string will be returned for that package.

    CLI Example:

    .. code-block:: bash

        salt '*' pkg.latest_version <package name>
        salt '*' pkg.latest_version <package name> jail=<jail name or id>
        salt '*' pkg.latest_version <package name> chroot=/path/to/chroot
<<<<<<< HEAD
    """
    if len(names) == 0:
        return ""
=======
    '''
    if not names:
        return ''
>>>>>>> 8abb7099
    ret = {}

    # Initialize the dict with empty strings
    for name in names:
        ret[name] = ""
    jail = kwargs.get("jail")
    chroot = kwargs.get("chroot")
    refresh = kwargs.get("refresh")
    root = kwargs.get("root")
    pkgs = list_pkgs(versions_as_list=True, jail=jail, chroot=chroot, root=root)

    if salt.utils.versions.compare(
        _get_pkgng_version(jail, chroot, root), ">=", "1.6.0"
    ):
        quiet = True
    else:
        quiet = False

    for name in names:
        # FreeBSD supports packages in format java/openjdk7
        if "/" in name:
            cmd = _pkg(jail, chroot, root) + ["search"]
        else:
            cmd = _pkg(jail, chroot, root) + [
                "search",
                "-S",
                "name",
                "-Q",
                "version",
                "-e",
            ]
        if quiet:
            cmd.append("-q")
        if not salt.utils.data.is_true(refresh):
            cmd.append("-U")
        cmd.append(name)

        pkgver = _get_version(
            name,
            sorted(
                __salt__["cmd.run"](
                    cmd, python_shell=False, output_loglevel="trace"
                ).splitlines(),
                reverse=True,
            ).pop(0),
        )

        if pkgver is not None:
            installed = pkgs.get(name, [])
            if not installed:
                ret[name] = pkgver
            else:
                if not any(
                    (
                        salt.utils.versions.compare(ver1=x, oper=">=", ver2=pkgver)
                        for x in installed
                    )
                ):
                    ret[name] = pkgver

    # Return a string if only one package name passed
    if len(names) == 1:
        return ret[names[0]]
    return ret


# available_version is being deprecated
available_version = salt.utils.functools.alias_function(
    latest_version, "available_version"
)


def list_pkgs(
    versions_as_list=False,
    jail=None,
    chroot=None,
    root=None,
    with_origin=False,
    **kwargs
):
    """
    List the packages currently installed as a dict::

        {'<package_name>': '<version>'}

    jail
        List the packages in the specified jail

    chroot
        List the packages in the specified chroot (ignored if ``jail`` is
        specified)

    root
        List the packages in the specified root (ignored if ``jail`` is
        specified)

    with_origin : False
        Return a nested dictionary containing both the origin name and version
        for each installed package.

        .. versionadded:: 2014.1.0

    CLI Example:

    .. code-block:: bash

        salt '*' pkg.list_pkgs
        salt '*' pkg.list_pkgs jail=<jail name or id>
        salt '*' pkg.list_pkgs chroot=/path/to/chroot
    """
    # not yet implemented or not applicable
    if any(
        [salt.utils.data.is_true(kwargs.get(x)) for x in ("removed", "purge_desired")]
    ):
        return {}

    versions_as_list = salt.utils.data.is_true(versions_as_list)
    contextkey_pkg = _contextkey(jail, chroot, root)
    contextkey_origins = _contextkey(jail, chroot, root, prefix="pkg.origin")

    if contextkey_pkg in __context__:
        ret = copy.deepcopy(__context__[contextkey_pkg])
        if not versions_as_list:
            __salt__["pkg_resource.stringify"](ret)
        if salt.utils.data.is_true(with_origin):
            origins = __context__.get(contextkey_origins, {})
            return dict(
                [
                    (x, {"origin": origins.get(x, ""), "version": y})
                    for x, y in six.iteritems(ret)
                ]
            )
        return ret

    ret = {}
    origins = {}
    out = __salt__["cmd.run_stdout"](
        _pkg(jail, chroot, root) + ["info", "-ao"],
        output_loglevel="trace",
        python_shell=False,
    )
    for line in salt.utils.itertools.split(out, "\n"):
        if not line:
            continue
        try:
            pkg, origin = line.split()
            pkgname, pkgver = pkg.rsplit("-", 1)
        except ValueError:
            continue
        __salt__["pkg_resource.add_pkg"](ret, pkgname, pkgver)
        origins[pkgname] = origin

    __salt__["pkg_resource.sort_pkglist"](ret)
    __context__[contextkey_pkg] = copy.deepcopy(ret)
    __context__[contextkey_origins] = origins
    if not versions_as_list:
        __salt__["pkg_resource.stringify"](ret)
    if salt.utils.data.is_true(with_origin):
        return dict(
            [
                (x, {"origin": origins.get(x, ""), "version": y})
                for x, y in six.iteritems(ret)
            ]
        )
    return ret


def update_package_site(new_url):
    """
    Updates remote package repo URL, PACKAGESITE var to be exact.

    Must use ``http://``, ``ftp://``, or ``https://`` protocol

    CLI Example:

    .. code-block:: bash

        salt '*' pkg.update_package_site http://127.0.0.1/
    """
    config_file = parse_config()["config_file"]
    __salt__["file.sed"](
        config_file, "PACKAGESITE.*", "PACKAGESITE\t : {0}".format(new_url)
    )

    # add change return later
    return True


def stats(local=False, remote=False, jail=None, chroot=None, root=None):
    """
    Return pkgng stats.

    CLI Example:

    .. code-block:: bash

        salt '*' pkg.stats

    local
        Display stats only for the local package database.

        CLI Example:

        .. code-block:: bash

            salt '*' pkg.stats local=True

    remote
        Display stats only for the remote package database(s).

        CLI Example:

        .. code-block:: bash

            salt '*' pkg.stats remote=True

    jail
        Retrieve stats from the specified jail.

        CLI Example:

        .. code-block:: bash

            salt '*' pkg.stats jail=<jail name or id>
            salt '*' pkg.stats jail=<jail name or id> local=True
            salt '*' pkg.stats jail=<jail name or id> remote=True

    chroot
        Retrieve stats from the specified chroot (ignored if ``jail`` is
        specified).

    root
        Retrieve stats from the specified root (ignored if ``jail`` is
        specified).

        CLI Example:

        .. code-block:: bash

            salt '*' pkg.stats chroot=/path/to/chroot
            salt '*' pkg.stats chroot=/path/to/chroot local=True
            salt '*' pkg.stats chroot=/path/to/chroot remote=True
    """

    opts = ""
    if local:
        opts += "l"
    if remote:
        opts += "r"

    cmd = _pkg(jail, chroot, root)
    cmd.append("stats")
    if opts:
        cmd.append("-" + opts)
    out = __salt__["cmd.run"](cmd, output_loglevel="trace", python_shell=False)
    return [x.strip("\t") for x in salt.utils.itertools.split(out, "\n")]


def backup(file_name, jail=None, chroot=None, root=None):
    """
    Export installed packages into yaml+mtree file

    CLI Example:

    .. code-block:: bash

        salt '*' pkg.backup /tmp/pkg

    jail
        Backup packages from the specified jail. Note that this will run the
        command within the jail, and so the path to the backup file will be
        relative to the root of the jail

        CLI Example:

        .. code-block:: bash

            salt '*' pkg.backup /tmp/pkg jail=<jail name or id>

    chroot
        Backup packages from the specified chroot (ignored if ``jail`` is
        specified). Note that this will run the command within the chroot, and
        so the path to the backup file will be relative to the root of the
        chroot.

    root
        Backup packages from the specified root (ignored if ``jail`` is
        specified). Note that this will run the command within the root, and
        so the path to the backup file will be relative to the root of the
        root.

        CLI Example:

        .. code-block:: bash

            salt '*' pkg.backup /tmp/pkg chroot=/path/to/chroot
    """
    ret = __salt__["cmd.run"](
        _pkg(jail, chroot, root) + ["backup", "-d", file_name],
        output_loglevel="trace",
        python_shell=False,
    )
    return ret.split("...")[1]


def restore(file_name, jail=None, chroot=None, root=None):
    """
    Reads archive created by pkg backup -d and recreates the database.

    CLI Example:

    .. code-block:: bash

        salt '*' pkg.restore /tmp/pkg

    jail
        Restore database to the specified jail. Note that this will run the
        command within the jail, and so the path to the file from which the pkg
        database will be restored is relative to the root of the jail.

        CLI Example:

        .. code-block:: bash

            salt '*' pkg.restore /tmp/pkg jail=<jail name or id>

    chroot
        Restore database to the specified chroot (ignored if ``jail`` is
        specified). Note that this will run the command within the chroot, and
        so the path to the file from which the pkg database will be restored is
        relative to the root of the chroot.

    root
        Restore database to the specified root (ignored if ``jail`` is
        specified). Note that this will run the command within the root, and
        so the path to the file from which the pkg database will be restored is
        relative to the root of the root.

        CLI Example:

        .. code-block:: bash

            salt '*' pkg.restore /tmp/pkg chroot=/path/to/chroot
    """
    return __salt__["cmd.run"](
        _pkg(jail, chroot, root) + ["backup", "-r", file_name],
        output_loglevel="trace",
        python_shell=False,
    )


def audit(jail=None, chroot=None, root=None):
    """
    Audits installed packages against known vulnerabilities

    CLI Example:

    .. code-block:: bash

        salt '*' pkg.audit

    jail
        Audit packages within the specified jail

        CLI Example:

        .. code-block:: bash

            salt '*' pkg.audit jail=<jail name or id>

    chroot
        Audit packages within the specified chroot (ignored if ``jail`` is
        specified)

    root
        Audit packages within the specified root (ignored if ``jail`` is
        specified)

        CLI Example:

        .. code-block:: bash

            salt '*' pkg.audit chroot=/path/to/chroot
    """
    return __salt__["cmd.run"](
        _pkg(jail, chroot, root) + ["audit", "-F"],
        output_loglevel="trace",
        python_shell=False,
    )


def install(
    name=None,
    fromrepo=None,
    pkgs=None,
    sources=None,
    jail=None,
    chroot=None,
    root=None,
    orphan=False,
    force=False,
    glob=False,
    local=False,
    dryrun=False,
    quiet=False,
    reinstall_requires=False,
    regex=False,
    pcre=False,
    batch=False,
    **kwargs
):
    """
    Install package(s) from a repository

    name
        The name of the package to install

        CLI Example:

        .. code-block:: bash

            salt '*' pkg.install <package name>

    jail
        Install the package into the specified jail

    chroot
        Install the package into the specified chroot (ignored if ``jail`` is
        specified)

    root
        Install the package into the specified root (ignored if ``jail`` is
        specified)

    orphan
        Mark the installed package as orphan. Will be automatically removed
        if no other packages depend on them. For more information please
        refer to ``pkg-autoremove(8)``.

        CLI Example:

        .. code-block:: bash

            salt '*' pkg.install <package name> orphan=True

    force
        Force the reinstallation of the package if already installed.

        CLI Example:

        .. code-block:: bash

            salt '*' pkg.install <package name> force=True

    glob
        Treat the package names as shell glob patterns.

        CLI Example:

        .. code-block:: bash

            salt '*' pkg.install <package name> glob=True

    local
        Do not update the repository catalogs with ``pkg-update(8)``.  A
        value of ``True`` here is equivalent to using the ``-U`` flag with
        ``pkg install``.

        CLI Example:

        .. code-block:: bash

            salt '*' pkg.install <package name> local=True

    dryrun
        Dru-run mode. The list of changes to packages is always printed,
        but no changes are actually made.

        CLI Example:

        .. code-block:: bash

            salt '*' pkg.install <package name> dryrun=True

    quiet
        Force quiet output, except when dryrun is used, where pkg install
        will always show packages to be installed, upgraded or deleted.

        CLI Example:

        .. code-block:: bash

            salt '*' pkg.install <package name> quiet=True

    reinstall_requires
        When used with force, reinstalls any packages that require the
        given package.

        CLI Example:

        .. code-block:: bash

            salt '*' pkg.install <package name> reinstall_requires=True force=True

        .. versionchanged:: 2014.7.0
            ``require`` kwarg renamed to ``reinstall_requires``

    fromrepo
        In multi-repo mode, override the pkg.conf ordering and only attempt
        to download packages from the named repository.

        CLI Example:

        .. code-block:: bash

            salt '*' pkg.install <package name> fromrepo=repo

    regex
        Treat the package names as a regular expression

        CLI Example:

        .. code-block:: bash

            salt '*' pkg.install <regular expression> regex=True

    pcre
        Treat the package names as extended regular expressions.

        CLI Example:

        .. code-block:: bash


    batch
        Use BATCH=true for pkg install, skipping all questions.
        Be careful when using in production.

        CLI Example:

        .. code-block:: bash

            salt '*' pkg.install <package name> batch=True
    """
    try:
        pkg_params, pkg_type = __salt__["pkg_resource.parse_targets"](
            name, pkgs, sources, **kwargs
        )
    except MinionError as exc:
        raise CommandExecutionError(exc)

    if not pkg_params:
        return {}

    env = {}
    opts = "y"
    if salt.utils.data.is_true(orphan):
        opts += "A"
    if salt.utils.data.is_true(force):
        opts += "f"
    if salt.utils.data.is_true(glob):
        opts += "g"
    if salt.utils.data.is_true(local):
        opts += "U"
    if salt.utils.data.is_true(dryrun):
        opts += "n"
    if salt.utils.data.is_true(quiet):
        opts += "q"
    if salt.utils.data.is_true(reinstall_requires):
        opts += "R"
    if salt.utils.data.is_true(regex):
        opts += "x"
    if salt.utils.data.is_true(pcre):
        opts += "X"
    if salt.utils.data.is_true(batch):
        env = {"BATCH": "true", "ASSUME_ALWAYS_YES": "YES"}

    old = list_pkgs(jail=jail, chroot=chroot, root=root)

    if pkg_type == "file":
        pkg_cmd = "add"
        # pkg add has smaller set of options (i.e. no -y or -n), filter below
        opts = "".join([opt for opt in opts if opt in "AfIMq"])
        targets = pkg_params
    elif pkg_type == "repository":
        pkg_cmd = "install"
        if pkgs is None and kwargs.get("version") and len(pkg_params) == 1:
            # Only use the 'version' param if 'name' was not specified as a
            # comma-separated list
            pkg_params = {name: kwargs.get("version")}
        targets = []
        for param, version_num in six.iteritems(pkg_params):
            if version_num is None:
                targets.append(param)
            else:
                targets.append("{0}-{1}".format(param, version_num))
    else:
        raise CommandExecutionError("Problem encountered installing package(s)")

    cmd = _pkg(jail, chroot, root)
    cmd.append(pkg_cmd)
    if fromrepo:
        cmd.extend(["-r", fromrepo])
    if opts:
        cmd.append("-" + opts)
    cmd.extend(targets)

    if pkg_cmd == "add" and salt.utils.data.is_true(dryrun):
        # pkg add doesn't have a dry-run mode, so echo out what will be run
        return " ".join(cmd)

    out = __salt__["cmd.run_all"](
        cmd, output_loglevel="trace", python_shell=False, env=env
    )

    if out["retcode"] != 0 and out["stderr"]:
        errors = [out["stderr"]]
    else:
        errors = []

    __context__.pop(_contextkey(jail, chroot, root), None)
    __context__.pop(_contextkey(jail, chroot, root, prefix="pkg.origin"), None)
    new = list_pkgs(jail=jail, chroot=chroot, root=root)
    ret = salt.utils.data.compare_dicts(old, new)

    if errors:
        raise CommandExecutionError(
            "Problem encountered installing package(s)",
            info={"errors": errors, "changes": ret},
        )

    return ret


def remove(
    name=None,
    pkgs=None,
    jail=None,
    chroot=None,
    root=None,
    all_installed=False,
    force=False,
    glob=False,
    dryrun=False,
    recurse=False,
    regex=False,
    pcre=False,
    **kwargs
):
    """
    Remove a package from the database and system

    .. note::

        This function can accessed using ``pkg.delete`` in addition to
        ``pkg.remove``, to more closely match the CLI usage of ``pkg(8)``.

    name
        The package to remove

        CLI Example:

        .. code-block:: bash

            salt '*' pkg.remove <package name>

    jail
        Delete the package from the specified jail

    chroot
        Delete the package from the specified chroot (ignored if ``jail`` is
        specified)

    root
        Delete the package from the specified root (ignored if ``jail`` is
        specified)

    all_installed
        Deletes all installed packages from the system and empties the
        database. USE WITH CAUTION!

        CLI Example:

        .. code-block:: bash

            salt '*' pkg.remove all all_installed=True force=True

    force
        Forces packages to be removed despite leaving unresolved
        dependencies.

        CLI Example:

        .. code-block:: bash

            salt '*' pkg.remove <package name> force=True

    glob
        Treat the package names as shell glob patterns.

        CLI Example:

        .. code-block:: bash

            salt '*' pkg.remove <package name> glob=True

    dryrun
        Dry run mode. The list of packages to delete is always printed, but
        no packages are actually deleted.

        CLI Example:

        .. code-block:: bash

            salt '*' pkg.remove <package name> dryrun=True

    recurse
        Delete all packages that require the listed package as well.

        CLI Example:

        .. code-block:: bash

            salt '*' pkg.remove <package name> recurse=True

    regex
        Treat the package names as regular expressions.

        CLI Example:

        .. code-block:: bash

            salt '*' pkg.remove <regular expression> regex=True

    pcre
        Treat the package names as extended regular expressions.

        CLI Example:

        .. code-block:: bash

            salt '*' pkg.remove <extended regular expression> pcre=True
    """
    del kwargs  # Unused parameter

    try:
        pkg_params = __salt__["pkg_resource.parse_targets"](name, pkgs)[0]
    except MinionError as exc:
        raise CommandExecutionError(exc)

    targets = []
    old = list_pkgs(jail=jail, chroot=chroot, root=root, with_origin=True)
    for pkg in pkg_params.items():
        # FreeBSD pkg supports `openjdk` and `java/openjdk7` package names
        if pkg[0].find("/") > 0:
            origin = pkg[0]
            pkg = [k for k, v in six.iteritems(old) if v["origin"] == origin][0]

        if pkg[0] in old:
            targets.append(pkg[0])

    if not targets:
        return {}

    opts = ""
    if salt.utils.data.is_true(all_installed):
        opts += "a"
    if salt.utils.data.is_true(force):
        opts += "f"
    if salt.utils.data.is_true(glob):
        opts += "g"
    if salt.utils.data.is_true(dryrun):
        opts += "n"
    if not salt.utils.data.is_true(dryrun):
        opts += "y"
    if salt.utils.data.is_true(recurse):
        opts += "R"
    if salt.utils.data.is_true(regex):
        opts += "x"
    if salt.utils.data.is_true(pcre):
        opts += "X"

    cmd = _pkg(jail, chroot, root)
    cmd.append("delete")
    if opts:
        cmd.append("-" + opts)
    cmd.extend(targets)

    out = __salt__["cmd.run_all"](cmd, output_loglevel="trace", python_shell=False)

    if out["retcode"] != 0 and out["stderr"]:
        errors = [out["stderr"]]
    else:
        errors = []

    __context__.pop(_contextkey(jail, chroot, root), None)
    __context__.pop(_contextkey(jail, chroot, root, prefix="pkg.origin"), None)
    new = list_pkgs(jail=jail, chroot=chroot, root=root, with_origin=True)
    ret = salt.utils.data.compare_dicts(old, new)

    if errors:
        raise CommandExecutionError(
            "Problem encountered removing package(s)",
            info={"errors": errors, "changes": ret},
        )

    return ret


# Support pkg.delete to remove packages, since this is the CLI usage
delete = salt.utils.functools.alias_function(remove, "delete")
# No equivalent to purge packages, use remove instead
purge = salt.utils.functools.alias_function(remove, "purge")


def upgrade(*names, **kwargs):
    """
    Upgrade named or all packages (run a ``pkg upgrade``). If <package name> is
    omitted, the operation is executed on all packages.

    Returns a dictionary containing the changes:

    .. code-block:: python

        {'<package>':  {'old': '<old-version>',
                        'new': '<new-version>'}}


    CLI Example:

    .. code-block:: bash

        salt '*' pkg.upgrade <package name>

    jail
        Audit packages within the specified jail

        CLI Example:

        .. code-block:: bash

            salt '*' pkg.upgrade <package name> jail=<jail name or id>

    chroot
        Audit packages within the specified chroot (ignored if ``jail`` is
        specified)

    root
        Audit packages within the specified root (ignored if ``jail`` is
        specified)

        CLI Example:

        .. code-block:: bash

            salt '*' pkg.upgrade <package name> chroot=/path/to/chroot


    Any of the below options can also be used with ``jail`` or ``chroot``.

    force
        Force reinstalling/upgrading the whole set of packages.

        CLI Example:

        .. code-block:: bash

            salt '*' pkg.upgrade <package name> force=True

    local
        Do not update the repository catalogs with ``pkg-update(8)``. A value
        of ``True`` here is equivalent to using the ``-U`` flag with ``pkg
        upgrade``.

        CLI Example:

        .. code-block:: bash

            salt '*' pkg.upgrade <package name> local=True

    dryrun
        Dry-run mode: show what packages have updates available, but do not
        perform any upgrades. Repository catalogs will be updated as usual
        unless the local option is also given.

        CLI Example:

        .. code-block:: bash

            salt '*' pkg.upgrade <package name> dryrun=True
    """
    jail = kwargs.pop("jail", None)
    chroot = kwargs.pop("chroot", None)
    root = kwargs.pop("root", None)
    force = kwargs.pop("force", False)
    local = kwargs.pop("local", False)
    dryrun = kwargs.pop("dryrun", False)
    pkgs = kwargs.pop("pkgs", [])
    opts = ""
    if force:
        opts += "f"
    if local:
        opts += "L"
    if dryrun:
        opts += "n"
    if not dryrun:
        opts += "y"

    cmd = _pkg(jail, chroot, root)
    cmd.append("upgrade")
    if opts:
        cmd.append("-" + opts)
    if names:
        cmd.extend(names)
    if pkgs:
        cmd.extend(pkgs)

    old = list_pkgs()
    result = __salt__["cmd.run_all"](cmd, output_loglevel="trace", python_shell=False)
    __context__.pop(_contextkey(jail, chroot, root), None)
    __context__.pop(_contextkey(jail, chroot, root, prefix="pkg.origin"), None)
    new = list_pkgs()
    ret = salt.utils.data.compare_dicts(old, new)

    if result["retcode"] != 0:
        raise CommandExecutionError(
            "Problem encountered upgrading packages",
            info={"changes": ret, "result": result},
        )

    return ret


def clean(jail=None, chroot=None, root=None, clean_all=False, dryrun=False):
    """
    Cleans the local cache of fetched remote packages

    CLI Example:

    .. code-block:: bash

        salt '*' pkg.clean

    jail
        Cleans the package cache in the specified jail

        CLI Example:

        .. code-block:: bash

            salt '*' pkg.clean jail=<jail name or id>

    chroot
        Cleans the package cache in the specified chroot (ignored if ``jail``
        is specified)

    root
        Cleans the package cache in the specified root (ignored if ``jail``
        is specified)

        CLI Example:

        .. code-block:: bash

            salt '*' pkg.clean chroot=/path/to/chroot

    clean_all
        Clean all packages from the local cache (not just those that have been
        superseded by newer versions).

        CLI Example:

        .. code-block:: bash

        salt '*' pkg.clean clean_all=True

    dryrun
        Dry-run mode. This list of changes to the local cache is always
        printed, but no changes are actually made.

        CLI Example:

        .. code-block:: bash

            salt '*' pkg.clean dryrun=True
    """
    opts = ""
    if clean_all:
        opts += "a"
    if dryrun:
        opts += "n"
    else:
        opts += "y"

    cmd = _pkg(jail, chroot, root)
    cmd.append("clean")
    if opts:
        cmd.append("-" + opts)
    return __salt__["cmd.run"](cmd, output_loglevel="trace", python_shell=False)


def autoremove(jail=None, chroot=None, root=None, dryrun=False):
    """
    Delete packages which were automatically installed as dependencies and are
    not required anymore.

    dryrun
        Dry-run mode. The list of changes to packages is always printed,
        but no changes are actually made.

    CLI Example:

    .. code-block:: bash

         salt '*' pkg.autoremove
         salt '*' pkg.autoremove jail=<jail name or id>
         salt '*' pkg.autoremove dryrun=True
         salt '*' pkg.autoremove jail=<jail name or id> dryrun=True
    """
    opts = ""
    if dryrun:
        opts += "n"
    else:
        opts += "y"

    cmd = _pkg(jail, chroot, root)
    cmd.append("autoremove")
    if opts:
        cmd.append("-" + opts)
    return __salt__["cmd.run"](cmd, output_loglevel="trace", python_shell=False)


def check(
    jail=None, chroot=None, root=None, depends=False, recompute=False, checksum=False
):
    """
    Sanity checks installed packages

    jail
        Perform the sanity check in the specified jail

        CLI Example:

        .. code-block:: bash

            salt '*' pkg.check jail=<jail name or id>

    chroot
        Perform the sanity check in the specified chroot (ignored if ``jail``
        is specified)

    root
        Perform the sanity check in the specified root (ignored if ``jail``
        is specified)

        CLI Example:

        .. code-block:: bash

            salt '*' pkg.check chroot=/path/to/chroot


    Of the below, at least one must be set to ``True``.

    depends
        Check for and install missing dependencies.

        CLI Example:

        .. code-block:: bash

            salt '*' pkg.check recompute=True

    recompute
        Recompute sizes and checksums of installed packages.

        CLI Example:

        .. code-block:: bash

            salt '*' pkg.check depends=True

    checksum
        Find invalid checksums for installed packages.

        CLI Example:

        .. code-block:: bash

            salt '*' pkg.check checksum=True
    """
    if not any((depends, recompute, checksum)):
        return "One of depends, recompute, or checksum must be set to True"

    opts = ""
    if depends:
        opts += "dy"
    if recompute:
        opts += "r"
    if checksum:
        opts += "s"

    cmd = _pkg(jail, chroot, root)
    cmd.append("check")
    if opts:
        cmd.append("-" + opts)
    return __salt__["cmd.run"](cmd, output_loglevel="trace", python_shell=False)


def which(path, jail=None, chroot=None, root=None, origin=False, quiet=False):
    """
    Displays which package installed a specific file

    CLI Example:

    .. code-block:: bash

        salt '*' pkg.which <file name>

    jail
        Perform the check in the specified jail

        CLI Example:

        .. code-block:: bash

            salt '*' pkg.which <file name> jail=<jail name or id>

    chroot
        Perform the check in the specified chroot (ignored if ``jail`` is
        specified)

    root
        Perform the check in the specified root (ignored if ``jail`` is
        specified)

        CLI Example:

        .. code-block:: bash

            salt '*' pkg.which <file name> chroot=/path/to/chroot


    origin
        Shows the origin of the package instead of name-version.

        CLI Example:

        .. code-block:: bash

            salt '*' pkg.which <file name> origin=True

    quiet
        Quiet output.

        CLI Example:

        .. code-block:: bash

            salt '*' pkg.which <file name> quiet=True
    """
    opts = ""
    if quiet:
        opts += "q"
    if origin:
        opts += "o"

    cmd = _pkg(jail, chroot, root)
    cmd.append("which")
    if opts:
        cmd.append("-" + opts)
    cmd.append(path)
    return __salt__["cmd.run"](cmd, output_loglevel="trace", python_shell=False)


def search(
    name,
    jail=None,
    chroot=None,
    root=None,
    exact=False,
    glob=False,
    regex=False,
    pcre=False,
    comment=False,
    desc=False,
    full=False,
    depends=False,
    size=False,
    quiet=False,
    origin=False,
    prefix=False,
):
    """
    Searches in remote package repositories

    CLI Example:

    .. code-block:: bash

        salt '*' pkg.search pattern

    jail
        Perform the search using the ``pkg.conf(5)`` from the specified jail

        CLI Example:

        .. code-block:: bash

            salt '*' pkg.search pattern jail=<jail name or id>

    chroot
        Perform the search using the ``pkg.conf(5)`` from the specified chroot
        (ignored if ``jail`` is specified)

    root
        Perform the search using the ``pkg.conf(5)`` from the specified root
        (ignored if ``jail`` is specified)

        CLI Example:

        .. code-block:: bash

            salt '*' pkg.search pattern chroot=/path/to/chroot

    exact
        Treat pattern as exact pattern.

        CLI Example:

        .. code-block:: bash

            salt '*' pkg.search pattern exact=True

    glob
        Treat pattern as a shell glob pattern.

        CLI Example:

        .. code-block:: bash

            salt '*' pkg.search pattern glob=True

    regex
        Treat pattern as a regular expression.

        CLI Example:

        .. code-block:: bash

            salt '*' pkg.search pattern regex=True

    pcre
        Treat pattern as an extended regular expression.

        CLI Example:

        .. code-block:: bash

            salt '*' pkg.search pattern pcre=True

    comment
        Search for pattern in the package comment one-line description.

        CLI Example:

        .. code-block:: bash

            salt '*' pkg.search pattern comment=True

    desc
        Search for pattern in the package description.

        CLI Example:

        .. code-block:: bash

            salt '*' pkg.search pattern desc=True

    full
        Displays full information about the matching packages.

        CLI Example:

        .. code-block:: bash

            salt '*' pkg.search pattern full=True

    depends
        Displays the dependencies of pattern.

        CLI Example:

        .. code-block:: bash

            salt '*' pkg.search pattern depends=True

    size
        Displays the size of the package

        CLI Example:

        .. code-block:: bash

            salt '*' pkg.search pattern size=True

    quiet
        Be quiet. Prints only the requested information without displaying
        many hints.

        CLI Example:

        .. code-block:: bash

            salt '*' pkg.search pattern quiet=True

    origin
        Displays pattern origin.

        CLI Example:

        .. code-block:: bash

            salt '*' pkg.search pattern origin=True

    prefix
        Displays the installation prefix for each package matching pattern.

        CLI Example:

        .. code-block:: bash

            salt '*' pkg.search pattern prefix=True
    """

    opts = ""
    if exact:
        opts += "e"
    if glob:
        opts += "g"
    if regex:
        opts += "x"
    if pcre:
        opts += "X"
    if comment:
        opts += "c"
    if desc:
        opts += "D"
    if full:
        opts += "f"
    if depends:
        opts += "d"
    if size:
        opts += "s"
    if quiet:
        opts += "q"
    if origin:
        opts += "o"
    if prefix:
        opts += "p"

    cmd = _pkg(jail, chroot, root)
    cmd.append("search")
    if opts:
        cmd.append("-" + opts)
    cmd.append(name)
    return __salt__["cmd.run"](cmd, output_loglevel="trace", python_shell=False)


def fetch(
    name,
    jail=None,
    chroot=None,
    root=None,
    fetch_all=False,
    quiet=False,
    fromrepo=None,
    glob=True,
    regex=False,
    pcre=False,
    local=False,
    depends=False,
):
    """
    Fetches remote packages

    CLI Example:

    .. code-block:: bash

        salt '*' pkg.fetch <package name>

    jail
        Fetch package in the specified jail

        CLI Example:

        .. code-block:: bash

            salt '*' pkg.fetch <package name> jail=<jail name or id>

    chroot
        Fetch package in the specified chroot (ignored if ``jail`` is
        specified)

    root
        Fetch package in the specified root (ignored if ``jail`` is
        specified)

        CLI Example:

        .. code-block:: bash

            salt '*' pkg.fetch <package name> chroot=/path/to/chroot

    fetch_all
        Fetch all packages.

        CLI Example:

        .. code-block:: bash

            salt '*' pkg.fetch <package name> fetch_all=True

    quiet
        Quiet mode. Show less output.

        CLI Example:

        .. code-block:: bash

            salt '*' pkg.fetch <package name> quiet=True

    fromrepo
        Fetches packages from the given repo if multiple repo support
        is enabled. See ``pkg.conf(5)``.

        CLI Example:

        .. code-block:: bash

            salt '*' pkg.fetch <package name> fromrepo=repo

    glob
        Treat pkg_name as a shell glob pattern.

        CLI Example:

        .. code-block:: bash

            salt '*' pkg.fetch <package name> glob=True

    regex
        Treat pkg_name as a regular expression.

        CLI Example:

        .. code-block:: bash

            salt '*' pkg.fetch <regular expression> regex=True

    pcre
        Treat pkg_name is an extended regular expression.

        CLI Example:

        .. code-block:: bash

            salt '*' pkg.fetch <extended regular expression> pcre=True

    local
        Skip updating the repository catalogs with pkg-update(8). Use the
        local cache only.

        CLI Example:

        .. code-block:: bash

            salt '*' pkg.fetch <package name> local=True

    depends
        Fetch the package and its dependencies as well.

        CLI Example:

        .. code-block:: bash

            salt '*' pkg.fetch <package name> depends=True
    """
    opts = ""
    if fetch_all:
        opts += "a"
    if quiet:
        opts += "q"
    if glob:
        opts += "g"
    if regex:
        opts += "x"
    if pcre:
        opts += "X"
    if local:
        opts += "L"
    if depends:
        opts += "d"

    cmd = _pkg(jail, chroot, root)
    cmd.extend(["fetch", "-y"])
    if fromrepo:
        cmd.extend(["-r", fromrepo])
    if opts:
        cmd.append("-" + opts)
    cmd.append(name)
    return __salt__["cmd.run"](cmd, output_loglevel="trace", python_shell=False)


def updating(name, jail=None, chroot=None, root=None, filedate=None, filename=None):
    """'
    Displays UPDATING entries of software packages

    CLI Example:

    .. code-block:: bash

        salt '*' pkg.updating foo

    jail
        Perform the action in the specified jail

        CLI Example:

        .. code-block:: bash

            salt '*' pkg.updating foo jail=<jail name or id>

    chroot
        Perform the action in the specified chroot (ignored if ``jail`` is
        specified)

    root
        Perform the action in the specified root (ignored if ``jail`` is
        specified)

        CLI Example:

        .. code-block:: bash

            salt '*' pkg.updating foo chroot=/path/to/chroot

    filedate
        Only entries newer than date are shown. Use a YYYYMMDD date format.

        CLI Example:

        .. code-block:: bash

            salt '*' pkg.updating foo filedate=20130101

    filename
        Defines an alternative location of the UPDATING file.

        CLI Example:

        .. code-block:: bash

            salt '*' pkg.updating foo filename=/tmp/UPDATING
    """

    opts = ""
    if filedate:
        opts += "d {0}".format(filedate)
    if filename:
        opts += "f {0}".format(filename)

    cmd = _pkg(jail, chroot, root)
    cmd.append("updating")
    if opts:
        cmd.append("-" + opts)
    cmd.append(name)
    return __salt__["cmd.run"](cmd, output_loglevel="trace", python_shell=False)


def hold(name=None, pkgs=None, **kwargs):  # pylint: disable=W0613
    """
    Version-lock packages

    .. note::
        This function is provided primarily for compatibility with some
        parts of :py:mod:`states.pkg <salt.states.pkg>`.
        Consider using Consider using :py:func:`pkg.lock <salt.modules.pkgng.lock>` instead. instead.

    name
        The name of the package to be held.

    Multiple Package Options:

    pkgs
        A list of packages to hold. Must be passed as a python list. The
        ``name`` parameter will be ignored if this option is passed.

    Returns a dict containing the changes.

    CLI Example:

    .. code-block:: bash

        salt '*' pkg.hold <package name>
        salt '*' pkg.hold pkgs='["foo", "bar"]'
    """
    targets = []
    if pkgs:
        targets.extend(pkgs)
    else:
        targets.append(name)

    ret = {}
    for target in targets:
        if isinstance(target, dict):
            target = next(six.iterkeys(target))

        ret[target] = {"name": target, "changes": {}, "result": False, "comment": ""}

        if not locked(target, **kwargs):
            if "test" in __opts__ and __opts__["test"]:
                ret[target].update(result=None)
                ret[target]["comment"] = "Package {0} is set to be held.".format(target)
            else:
                if lock(target, **kwargs):
                    ret[target].update(result=True)
                    ret[target]["comment"] = "Package {0} is now being held.".format(
                        target
                    )
                    ret[target]["changes"]["new"] = "hold"
                    ret[target]["changes"]["old"] = ""
                else:
                    ret[target][
                        "comment"
                    ] = "Package {0} was unable to be held.".format(target)
        else:
            ret[target].update(result=True)
            ret[target]["comment"] = "Package {0} is already set to be held.".format(
                target
            )
    return ret


def unhold(name=None, pkgs=None, **kwargs):  # pylint: disable=W0613
    """
    Remove version locks

    .. note::
        This function is provided primarily for compatibility with some parts of
        :py:mod:`states.pkg <salt.states.pkg>`.  Consider using
        :py:func:`pkg.unlock <salt.modules.pkgng.unlock>` instead.

    name
        The name of the package to be unheld

    Multiple Package Options:

    pkgs
        A list of packages to unhold. Must be passed as a python list. The
        ``name`` parameter will be ignored if this option is passed.

    Returns a dict containing the changes.

    CLI Example:

    .. code-block:: bash

        salt '*' pkg.unhold <package name>
        salt '*' pkg.unhold pkgs='["foo", "bar"]'
    """
    targets = []
    if pkgs:
        targets.extend(pkgs)
    else:
        targets.append(name)

    ret = {}
    for target in targets:
        if isinstance(target, dict):
            target = next(six.iterkeys(target))

        ret[target] = {"name": target, "changes": {}, "result": False, "comment": ""}

        if locked(target, **kwargs):
            if __opts__["test"]:
                ret[target].update(result=None)
                ret[target]["comment"] = "Package {0} is set to be unheld.".format(
                    target
                )
            else:
                if unlock(target, **kwargs):
                    ret[target].update(result=True)
                    ret[target]["comment"] = "Package {0} is no longer held.".format(
                        target
                    )
                    ret[target]["changes"]["new"] = ""
                    ret[target]["changes"]["old"] = "hold"
                else:
                    ret[target][
                        "comment"
                    ] = "Package {0} was unable to be " "unheld.".format(target)
        else:
            ret[target].update(result=True)
            ret[target]["comment"] = "Package {0} is not being held.".format(target)
    return ret


def list_locked(**kwargs):
    """
    Query the package database those packages which are
    locked against reinstallation, modification or deletion.

    Returns returns a list of package names with version strings

    CLI Example:

    .. code-block:: bash

        salt '*' pkg.list_locked

    jail
        List locked packages within the specified jail

        CLI Example:

        .. code-block:: bash

            salt '*' pkg.list_locked jail=<jail name or id>

    chroot
        List locked packages within the specified chroot (ignored if ``jail`` is
        specified)

        CLI Example:

        .. code-block:: bash

            salt '*' pkg.list_locked chroot=/path/to/chroot

    root
        List locked packages within the specified root (ignored if ``jail`` is
        specified)

        CLI Example:

        .. code-block:: bash

            salt '*' pkg.list_locked root=/path/to/chroot

    """
    return [
        "{0}-{1}".format(pkgname, version(pkgname, **kwargs))
        for pkgname in _lockcmd("lock", name=None, **kwargs)
    ]


def locked(name, **kwargs):
    """
    Query the package database to determine if the named package
    is locked against reinstallation, modification or deletion.

    Returns True if the named package is locked, False otherwise.

    CLI Example:

    .. code-block:: bash

        salt '*' pkg.locked <package name>

    jail
        Test if a package is locked within the specified jail

        CLI Example:

        .. code-block:: bash

            salt '*' pkg.locked <package name> jail=<jail name or id>

    chroot
        Test if a package is locked within the specified chroot (ignored if ``jail`` is
        specified)

        CLI Example:

        .. code-block:: bash

            salt '*' pkg.locked <package name> chroot=/path/to/chroot

    root
        Test if a package is locked within the specified root (ignored if ``jail`` is
        specified)

        CLI Example:

        .. code-block:: bash

            salt '*' pkg.locked <package name> root=/path/to/chroot

    """
    if name in _lockcmd("lock", name=None, **kwargs):
        return True

    return False


def lock(name, **kwargs):
    """
    Lock the named package against reinstallation, modification or deletion.

    Returns True if the named package was successfully locked.

    CLI Example:

    .. code-block:: bash

        salt '*' pkg.lock <package name>

    jail
        Lock packages within the specified jail

        CLI Example:

        .. code-block:: bash

            salt '*' pkg.lock <package name> jail=<jail name or id>

    chroot
        Lock packages within the specified chroot (ignored if ``jail`` is
        specified)

        CLI Example:

        .. code-block:: bash

            salt '*' pkg.lock <package name> chroot=/path/to/chroot

    root
        Lock packages within the specified root (ignored if ``jail`` is
        specified)

        CLI Example:

        .. code-block:: bash

            salt '*' pkg.lock <package name> root=/path/to/chroot

    """
    if name in _lockcmd("lock", name, **kwargs):
        return True

    return False


def unlock(name, **kwargs):
    """
    Unlock the named package against reinstallation, modification or deletion.

    Returns True if the named package was successfully unlocked.

    CLI Example:

    .. code-block:: bash

        salt '*' pkg.unlock <package name>

    jail
        Unlock packages within the specified jail

        CLI Example:

        .. code-block:: bash

            salt '*' pkg.unlock <package name> jail=<jail name or id>

    chroot
        Unlock packages within the specified chroot (ignored if ``jail`` is
        specified)

        CLI Example:

        .. code-block:: bash

            salt '*' pkg.unlock <package name> chroot=/path/to/chroot

    root
        Unlock packages within the specified root (ignored if ``jail`` is
        specified)

        CLI Example:

        .. code-block:: bash

            salt '*' pkg.unlock <package name> root=/path/to/chroot

    """
    if name in _lockcmd("unlock", name, **kwargs):
        return False

    return True


def _lockcmd(subcmd, pkgname=None, **kwargs):
    """
    Helper function for lock and unlock commands, because their syntax is identical.

    Run the lock/unlock command, and return a list of locked packages
    """

    jail = kwargs.pop("jail", None)
    chroot = kwargs.pop("chroot", None)
    root = kwargs.pop("root", None)

    locked_pkgs = []

    cmd = _pkg(jail, chroot, root)
    cmd.append(subcmd)
    cmd.append("-y")
    cmd.append("--quiet")
    cmd.append("--show-locked")

    if pkgname:
        cmd.append(pkgname)

    out = __salt__["cmd.run_all"](cmd, output_loglevel="trace", python_shell=False)

    if out["retcode"] != 0:
        raise CommandExecutionError(
            "Problem encountered {0}ing packages".format(subcmd), info={"result": out}
        )

    for line in salt.utils.itertools.split(out["stdout"], "\n"):
        if not line:
            continue
        try:
            pkgname = line.rsplit("-", 1)[0]
        except ValueError:
            continue
        locked_pkgs.append(pkgname)

    log.debug("Locked packages: %s", ", ".join(locked_pkgs))
    return locked_pkgs


def list_upgrades(refresh=True, **kwargs):
    """
    List those packages for which an upgrade is available

    The ``fromrepo`` argument is also supported, as used in pkg states.

    CLI Example:

    .. code-block:: bash

        salt '*' pkg.list_upgrades

    jail
        List upgrades within the specified jail

        CLI Example:

        .. code-block:: bash

            salt '*' pkg.list_upgrades jail=<jail name or id>

    chroot
        List upgrades within the specified chroot (ignored if ``jail`` is
        specified)

        CLI Example:

        .. code-block:: bash

            salt '*' pkg.list_upgrades chroot=/path/to/chroot

    root
        List upgrades within the specified root (ignored if ``jail`` is
        specified)

        CLI Example:

        .. code-block:: bash

            salt '*' pkg.list_upgrades root=/path/to/chroot

    """
    jail = kwargs.pop("jail", None)
    chroot = kwargs.pop("chroot", None)
    root = kwargs.pop("root", None)
    fromrepo = kwargs.pop("fromrepo", None)

    cmd = _pkg(jail, chroot, root)
    cmd.extend(["upgrade", "--dry-run", "--quiet"])

    if not refresh:
        cmd.append("--no-repo-update")
    if fromrepo:
        cmd.extend(["--repository", fromrepo])

    out = __salt__["cmd.run_stdout"](
        cmd, output_loglevel="trace", python_shell=False, ignore_retcode=True
    )

    return {
        pkgname: pkgstat["version"]["new"]
        for pkgname, pkgstat in six.iteritems(_parse_upgrade(out)["upgrade"])
    }


def _parse_upgrade(stdout):
    """
    Parse the output from the ``pkg upgrade --dry-run`` command

    Returns a dictionary of the expected actions:

    .. code-block:: yaml

        'upgrade':
          pkgname:
            'repo': repository
            'reason': reason
            'version':
              'current': n.n.n
              'new': n.n.n
        'install':
          pkgname:
            'repo': repository
            'reason': reason
            'version':
              'current': n.n.n
        'reinstall':
          pkgname:
            'repo': repository
            'reason': reason
            'version':
              'current': n.n.n
        'downgrade':
          pkgname:
            'repo': repository
            'reason': reason
            'version':
              'current': n.n.n
              'new': n.n.n
        'remove':
          pkgname:
            'repo': repository
            'reason': reason
            'version':
              'current': n.n.n
    """
    # Match strings like 'python36: 3.6.3 -> 3.6.4 [FreeBSD]'
    upgrade_regex = re.compile(
        r"^\s+([^:]+):\s([0-9a-z_,.]+)\s+->\s+([0-9a-z_,.]+)\s*(\[([^]]+)\])?\s*(\(([^)]+)\))?"
    )
    # Match strings like 'rubygem-bcrypt_pbkdf: 1.0.0 [FreeBSD]'
    install_regex = re.compile(
        r"^\s+([^:]+):\s+([0-9a-z_,.]+)\s*(\[([^]]+)\])?\s*(\(([^)]+)\))?"
    )
    # Match strings like 'py27-yaml-3.11_2 [FreeBSD] (direct dependency changed: py27-setuptools)'
    reinstall_regex = re.compile(
        r"^\s+(\S+)-(?<=-)([0-9a-z_,.]+)\s*(\[([^]]+)\])?\s*(\(([^)]+)\))?"
    )

    result = {
        "upgrade": {},
        "install": {},
        "reinstall": {},
        "remove": {},
        "downgrade": {},
    }
    action = None
    for line in salt.utils.itertools.split(stdout, "\n"):

        if not line:
            action = None
            continue

        if line == "Installed packages to be UPGRADED:":
            action = "upgrade"
            continue

        if line == "New packages to be INSTALLED:":
            action = "install"
            continue

        if line == "Installed packages to be REINSTALLED:":
            action = "reinstall"
            continue

        if line == "Installed packages to be REMOVED:":
            action = "remove"
            continue

        if line == "Installed packages to be DOWNGRADED:":
            action = "downgrade"
            continue

        if action == "upgrade" or action == "downgrade":
            match = upgrade_regex.match(line)
            if match:
                result[action][match.group(1)] = {
                    "version": {"current": match.group(2), "new": match.group(3)},
                    "repo": match.group(5),
                    "reason": match.group(7),
                }
            else:
                log.error("Unable to parse %s: '%s'", action, line)

        if action == "install":
            match = install_regex.match(line)
            if match:
                result[action][match.group(1)] = {
                    "version": {"current": match.group(2)},
                    "repo": match.group(4),
                    "reason": match.group(6),
                }
            else:
                log.error("Unable to parse %s: '%s'", action, line)

        if (action == "reinstall") or (action == "remove"):
            match = reinstall_regex.match(line)
            if match:
                result[action][match.group(1)] = {
                    "version": {"current": match.group(2)},
                    "repo": match.group(4),
                    "reason": match.group(6),
                }
            else:
                log.error("Unable to parse %s: '%s'", action, line)

    return result


<<<<<<< HEAD
def version_cmp(pkg1, pkg2, ignore_epoch=False):
    """
=======
def version_cmp(pkg1, pkg2, ignore_epoch=False, **kwargs):
    '''
>>>>>>> 8abb7099
    Do a cmp-style comparison on two packages. Return -1 if pkg1 < pkg2, 0 if
    pkg1 == pkg2, and 1 if pkg1 > pkg2. Return None if there was a problem
    making the comparison.

    CLI Example:

    .. code-block:: bash

        salt '*' pkg.version_cmp '2.1.11' '2.1.12'
    """
    del ignore_epoch  # Unused parameter

    # Don't worry about ignore_epoch since we're shelling out to pkg.
    sym = {
        "<": -1,
        ">": 1,
        "=": 0,
    }
    try:
        cmd = ["pkg", "version", "--test-version", pkg1, pkg2]
        ret = __salt__["cmd.run_all"](
            cmd, output_loglevel="trace", python_shell=False, ignore_retcode=True
        )
        if ret["stdout"] in sym:
            return sym[ret["stdout"]]

    except Exception as exc:  # pylint: disable=broad-except
        log.error(exc)

    return None<|MERGE_RESOLUTION|>--- conflicted
+++ resolved
@@ -67,21 +67,12 @@
     Load as 'pkg' on DragonFly BSD.
     Load as 'pkg' on FreeBSD 9 when config option
     ``providers:pkg`` is set to 'pkgng'.
-<<<<<<< HEAD
-    """
-    if __grains__["kernel"] == "DragonFly":
-        return __virtualname__
-    if __grains__["os"] == "FreeBSD" and float(__grains__["osrelease"]) >= 10:
-        return __virtualname__
-    if __grains__["os"] == "FreeBSD" and int(__grains__["osmajorrelease"]) == 9:
-=======
     '''
     if __grains__.get('kernel') == 'DragonFly':
         return __virtualname__
     if __grains__.get('os') == 'FreeBSD' and float(__grains__['osrelease']) >= 10:
         return __virtualname__
     if __grains__.get('os') == 'FreeBSD' and int(__grains__['osmajorrelease']) == 9:
->>>>>>> 8abb7099
         providers = {}
         if "providers" in __opts__:
             providers = __opts__["providers"]
@@ -239,13 +230,8 @@
 info = salt.utils.functools.alias_function(version, "info")
 
 
-<<<<<<< HEAD
-def refresh_db(jail=None, chroot=None, root=None, force=False):
-    """
-=======
 def refresh_db(jail=None, chroot=None, root=None, force=False, **kwargs):
     '''
->>>>>>> 8abb7099
     Refresh PACKAGESITE contents
 
     .. note::
@@ -309,15 +295,9 @@
         salt '*' pkg.latest_version <package name>
         salt '*' pkg.latest_version <package name> jail=<jail name or id>
         salt '*' pkg.latest_version <package name> chroot=/path/to/chroot
-<<<<<<< HEAD
-    """
-    if len(names) == 0:
-        return ""
-=======
     '''
     if not names:
         return ''
->>>>>>> 8abb7099
     ret = {}
 
     # Initialize the dict with empty strings
@@ -2452,13 +2432,8 @@
     return result
 
 
-<<<<<<< HEAD
-def version_cmp(pkg1, pkg2, ignore_epoch=False):
-    """
-=======
 def version_cmp(pkg1, pkg2, ignore_epoch=False, **kwargs):
     '''
->>>>>>> 8abb7099
     Do a cmp-style comparison on two packages. Return -1 if pkg1 < pkg2, 0 if
     pkg1 == pkg2, and 1 if pkg1 > pkg2. Return None if there was a problem
     making the comparison.
