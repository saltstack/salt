--- conflicted
+++ resolved
@@ -369,7 +369,9 @@
         __salt__["pkg_resource.stringify"](ret)
     if salt.utils.data.is_true(with_origin):
         origins = __context__.get(contextkey_origins, {})
-        return {x: {"origin": origins.get(x, ""), "version": y} for x, y in ret.items()}
+        return {
+            x: {"origin": origins.get(x, ""), "version": y} for x, y in ret.items()
+        }
     return ret
 
 
@@ -421,23 +423,10 @@
     contextkey_pkg = _contextkey(jail, chroot, root)
     contextkey_origins = _contextkey(jail, chroot, root, prefix="pkg.origin")
 
-<<<<<<< HEAD
     if contextkey_pkg in __context__ and kwargs.get("use_context", True):
         return _list_pkgs_from_context(
             versions_as_list, contextkey_pkg, contextkey_origins, with_origin
         )
-=======
-    if contextkey_pkg in __context__:
-        ret = copy.deepcopy(__context__[contextkey_pkg])
-        if not versions_as_list:
-            __salt__["pkg_resource.stringify"](ret)
-        if salt.utils.data.is_true(with_origin):
-            origins = __context__.get(contextkey_origins, {})
-            return {
-                x: {"origin": origins.get(x, ""), "version": y} for x, y in ret.items()
-            }
-        return ret
->>>>>>> 9313119b
 
     ret = {}
     origins = {}
