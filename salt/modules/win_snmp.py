# -*- coding: utf-8 -*-
"""
Module for managing SNMP service settings on Windows servers.
The Windows feature 'SNMP-Service' must be installed.
"""
# Import Python libs
from __future__ import absolute_import, print_function, unicode_literals

import logging

# Import Salt libs
import salt.utils.platform
from salt.exceptions import CommandExecutionError, SaltInvocationError

# Import 3rd party libs
from salt.ext import six

_HKEY = "HKLM"

_SNMP_KEY = r"SYSTEM\CurrentControlSet\Services\SNMP\Parameters"
_AGENT_KEY = r"{0}\RFC1156Agent".format(_SNMP_KEY)
_COMMUNITIES_KEY = r"{0}\ValidCommunities".format(_SNMP_KEY)

_SNMP_GPO_KEY = r"SOFTWARE\Policies\SNMP\Parameters"
_COMMUNITIES_GPO_KEY = r"{0}\ValidCommunities".format(_SNMP_GPO_KEY)

_PERMISSION_TYPES = {
    "None": 1,
    "Notify": 2,
    "Read Only": 4,
    "Read Write": 8,
    "Read Create": 16,
}
_SERVICE_TYPES = {
    "None": 0,
    "Physical": 1,
    "Datalink and subnetwork": 2,
    "Internet": 4,
    "End-to-end": 8,
    "Applications": 64,
}

_LOG = logging.getLogger(__name__)

# Define the module's virtual name
__virtualname__ = "win_snmp"


def __virtual__():
    """
    Only works on Windows systems.
    """
    if not salt.utils.platform.is_windows():
        return False, "Module win_snmp: Requires Windows"

<<<<<<< HEAD
    if not __utils__["reg.key_exists"](_HKEY, _SNMP_KEY):
        return False, "Module win_snmp: SNMP not installed"
=======
    if not __utils__['reg.key_exists'](_HKEY, _SNMP_KEY):
        return False, 'Module win_snmp: SNMP not installed'
>>>>>>> 8abb7099

    return __virtualname__


def _to_unicode(instr):
    """
    Converts from current users character encoding to unicode.
    When instr has a value of None, the return value of the function
    will also be None.
    """
    if instr is None or isinstance(instr, six.text_type):
        return instr
    else:
        return six.text_type(instr, "utf8")


def get_agent_service_types():
    """
    Get the sysServices types that can be configured.

    Returns:
        list: A list of service types.

    CLI Example:

    .. code-block:: bash

        salt '*' win_snmp.get_agent_service_types
    """
    return list(_SERVICE_TYPES)


def get_permission_types():
    """
    Get the permission types that can be configured for communities.

    Returns:
        list: A list of permission types.

    CLI Example:

    .. code-block:: bash

        salt '*' win_snmp.get_permission_types
    """
    return list(_PERMISSION_TYPES)


def get_agent_settings():
    """
    Determine the value of the SNMP sysContact, sysLocation, and sysServices
    settings.

    Returns:
        dict: A dictionary of the agent settings.

    CLI Example:

    .. code-block:: bash

        salt '*' win_snmp.get_agent_settings
    """
    ret = dict()
    sorted_types = sorted(_SERVICE_TYPES.items(), key=lambda x: (-x[1], x[0]))

<<<<<<< HEAD
    ret["services"] = list()
    ret["contact"] = (__utils__["reg.read_value"](_HKEY, _AGENT_KEY, "sysContact"))[
        "vdata"
    ]

    ret["location"] = (__utils__["reg.read_value"](_HKEY, _AGENT_KEY, "sysLocation"))[
        "vdata"
    ]

    current_bitmask = (__utils__["reg.read_value"](_HKEY, _AGENT_KEY, "sysServices"))[
        "vdata"
    ]
=======
    ret['services'] = list()
    ret['contact'] = (__utils__['reg.read_value'](
        _HKEY, _AGENT_KEY, 'sysContact'))['vdata']

    ret['location'] = (__utils__['reg.read_value'](
        _HKEY, _AGENT_KEY, 'sysLocation'))['vdata']

    current_bitmask = (__utils__['reg.read_value'](
        _HKEY, _AGENT_KEY, 'sysServices'))['vdata']
>>>>>>> 8abb7099

    if current_bitmask == 0:
        ret["services"].append(sorted_types[-1][0])
    else:
        # sorted_types is sorted from greatest to least bitmask.
        for service, bitmask in sorted_types:
            if current_bitmask is not None and current_bitmask > 0:
                remaining_bitmask = current_bitmask - bitmask

                if remaining_bitmask >= 0:
                    current_bitmask = remaining_bitmask
                    ret["services"].append(service)
            else:
                break

    ret["services"] = sorted(ret["services"])
    return ret


def set_agent_settings(contact=None, location=None, services=None):
    """
    Manage the SNMP sysContact, sysLocation, and sysServices settings.

    Args:
        contact (str, optional): The SNMP contact.

        location (str, optional): The SNMP location.

        services (list, optional): A list of selected services. The possible
            service names can be found via ``win_snmp.get_agent_service_types``.
            To disable all services pass a list of None, ie: ['None']

    Returns:
        bool: True if successful, otherwise False

    CLI Example:

    .. code-block:: bash

        salt '*' win_snmp.set_agent_settings contact='Contact Name' location='Place' services="['Physical']"
    """
    if services is not None:
        # Filter services for unique items, and sort them for comparison
        # purposes.
        services = sorted(set(services))

        # Validate the services.
        for service in services:
            if service not in _SERVICE_TYPES:
                message = (
                    "Invalid service '{0}' specified. Valid services:" " {1}"
                ).format(service, get_agent_service_types())
                raise SaltInvocationError(message)

    if six.PY2:
        contact = _to_unicode(contact)
        location = _to_unicode(location)

    settings = {"contact": contact, "location": location, "services": services}

    current_settings = get_agent_settings()

    if settings == current_settings:
        _LOG.debug("Agent settings already contain the provided values.")
        return True

    if contact is not None:
<<<<<<< HEAD
        if contact != current_settings["contact"]:
            __utils__["reg.set_value"](
                _HKEY, _AGENT_KEY, "sysContact", contact, "REG_SZ"
            )

    if location is not None:
        if location != current_settings["location"]:
            __utils__["reg.set_value"](
                _HKEY, _AGENT_KEY, "sysLocation", location, "REG_SZ"
            )
=======
        if contact != current_settings['contact']:
            __utils__['reg.set_value'](
                _HKEY, _AGENT_KEY, 'sysContact', contact, 'REG_SZ')

    if location is not None:
        if location != current_settings['location']:
            __utils__['reg.set_value'](
                _HKEY, _AGENT_KEY, 'sysLocation', location, 'REG_SZ')
>>>>>>> 8abb7099

    if services is not None:
        if set(services) != set(current_settings["services"]):
            # Calculate the total value. Produces 0 if an empty list was provided,
            # corresponding to the None _SERVICE_TYPES value.
            vdata = sum(_SERVICE_TYPES[service] for service in services)

            _LOG.debug("Setting sysServices vdata to: %s", vdata)

<<<<<<< HEAD
            __utils__["reg.set_value"](
                _HKEY, _AGENT_KEY, "sysServices", vdata, "REG_DWORD"
            )
=======
            __utils__['reg.set_value'](
                _HKEY, _AGENT_KEY, 'sysServices', vdata, 'REG_DWORD')
>>>>>>> 8abb7099

    # Get the fields post-change so that we can verify tht all values
    # were modified successfully. Track the ones that weren't.
    new_settings = get_agent_settings()
    failed_settings = dict()

    for setting in settings:
        if settings[setting] is not None and settings[setting] != new_settings[setting]:
            failed_settings[setting] = settings[setting]

    if failed_settings:
        _LOG.error("Unable to configure agent settings: %s", failed_settings)
        return False

    _LOG.debug("Agent settings configured successfully: %s", settings.keys())
    return True


def get_auth_traps_enabled():
    """
    Determine whether the host is configured to send authentication traps.

    Returns:
        bool: True if traps are enabled, otherwise False

    CLI Example:

    .. code-block:: bash

        salt '*' win_snmp.get_auth_traps_enabled
<<<<<<< HEAD
    """
    reg_ret = __utils__["reg.read_value"](_HKEY, _SNMP_KEY, "EnableAuthenticationTraps")
=======
    '''
    reg_ret = __utils__['reg.read_value'](
        _HKEY, _SNMP_KEY, 'EnableAuthenticationTraps')
>>>>>>> 8abb7099

    if reg_ret["vdata"] == "(value not set)":
        return False
    return bool(reg_ret["vdata"] or 0)


def set_auth_traps_enabled(status=True):
    """
    Manage the sending of authentication traps.

    Args:
        status (bool): True to enable traps. False to disable.

    Returns:
        bool: True if successful, otherwise False

    CLI Example:

    .. code-block:: bash

        salt '*' win_snmp.set_auth_traps_enabled status='True'
    """
    vname = "EnableAuthenticationTraps"
    current_status = get_auth_traps_enabled()

    if bool(status) == current_status:
        _LOG.debug("%s already contains the provided value.", vname)
        return True

    vdata = int(status)
<<<<<<< HEAD
    __utils__["reg.set_value"](_HKEY, _SNMP_KEY, vname, vdata, "REG_DWORD")
=======
    __utils__['reg.set_value'](_HKEY, _SNMP_KEY, vname, vdata, 'REG_DWORD')
>>>>>>> 8abb7099

    new_status = get_auth_traps_enabled()

    if status == new_status:
        _LOG.debug("Setting %s configured successfully: %s", vname, vdata)
        return True
    _LOG.error("Unable to configure %s with value: %s", vname, vdata)
    return False


def get_community_names():
    """
    Get the current accepted SNMP community names and their permissions.

    If community names are being managed by Group Policy, those values will be
    returned instead like this:

    .. code-block:: bash

        TestCommunity:
            Managed by GPO

    Community names managed normally will denote the permission instead:

    .. code-block:: bash

        TestCommunity:
            Read Only

    Returns:
        dict: A dictionary of community names and permissions.

    CLI Example:

    .. code-block:: bash

        salt '*' win_snmp.get_community_names
    """
    ret = dict()

    # Look in GPO settings first
<<<<<<< HEAD
    if __utils__["reg.key_exists"](_HKEY, _COMMUNITIES_GPO_KEY):
=======
    if __utils__['reg.key_exists'](_HKEY, _COMMUNITIES_GPO_KEY):
>>>>>>> 8abb7099

        _LOG.debug("Loading communities from Group Policy settings")

<<<<<<< HEAD
        current_values = __utils__["reg.list_values"](_HKEY, _COMMUNITIES_GPO_KEY)
=======
        current_values = __utils__['reg.list_values'](
            _HKEY, _COMMUNITIES_GPO_KEY, include_default=False)
>>>>>>> 8abb7099

        # GPO settings are different in that they do not designate permissions
        # They are a numbered list of communities like so:
        #
        # {1: "community 1",
        #  2: "community 2"}
        #
        # Denote that it is being managed by Group Policy.
        #
        # community 1:
        #     Managed by GPO
        # community 2:
        #     Managed by GPO
        if isinstance(current_values, list):
            for current_value in current_values:

                # Ignore error values
                if not isinstance(current_value, dict):
                    continue

                ret[current_value["vdata"]] = "Managed by GPO"

    if not ret:

        _LOG.debug("Loading communities from SNMP settings")

<<<<<<< HEAD
        current_values = __utils__["reg.list_values"](_HKEY, _COMMUNITIES_KEY)
=======
        current_values = __utils__['reg.list_values'](
            _HKEY, _COMMUNITIES_KEY, include_default=False)
>>>>>>> 8abb7099

        # The communities are stored as the community name with a numeric
        # permission value. Like this (4 = Read Only):
        #
        # {"community 1": 4,
        #  "community 2": 4}
        #
        # Convert the numeric value to the text equivalent, as present in the
        # Windows SNMP service GUI.
        #
        # community 1:
        #     Read Only
        # community 2:
        #     Read Only
        if isinstance(current_values, list):
            for current_value in current_values:

                # Ignore error values
                if not isinstance(current_value, dict):
                    continue

                permissions = six.text_type()
                for permission_name in _PERMISSION_TYPES:
                    if current_value["vdata"] == _PERMISSION_TYPES[permission_name]:
                        permissions = permission_name
                        break
                ret[current_value["vname"]] = permissions

    if not ret:
        _LOG.debug("Unable to find existing communities.")
    return ret


def set_community_names(communities):
    """
    Manage the SNMP accepted community names and their permissions.

    .. note::
        Settings managed by Group Policy will always take precedence over those
        set using the SNMP interface. Therefore if this function finds Group
        Policy settings it will raise a CommandExecutionError

    Args:
        communities (dict): A dictionary of SNMP community names and
            permissions. The possible permissions can be found via
            ``win_snmp.get_permission_types``.

    Returns:
        bool: True if successful, otherwise False

    Raises:
        CommandExecutionError:
            If SNMP settings are being managed by Group Policy

    CLI Example:

    .. code-block:: bash

        salt '*' win_snmp.set_community_names communities="{'TestCommunity': 'Read Only'}'
    """
    values = dict()

<<<<<<< HEAD
    if __utils__["reg.key_exists"](_HKEY, _COMMUNITIES_GPO_KEY):
        _LOG.debug("Communities on this system are managed by Group Policy")
=======
    if __utils__['reg.key_exists'](_HKEY, _COMMUNITIES_GPO_KEY):
        _LOG.debug('Communities on this system are managed by Group Policy')
>>>>>>> 8abb7099
        raise CommandExecutionError(
            "Communities on this system are managed by Group Policy"
        )

    current_communities = get_community_names()

    if communities == current_communities:
        _LOG.debug("Communities already contain the provided values.")
        return True

    for vname in communities:
        if not communities[vname]:
            communities[vname] = "None"
        try:
            vdata = _PERMISSION_TYPES[communities[vname]]
        except KeyError:
            message = (
                "Invalid permission '{0}' specified. Valid permissions: " "{1}"
            ).format(communities[vname], _PERMISSION_TYPES.keys())
            raise SaltInvocationError(message)
        values[vname] = vdata

    # Check current communities.
    for current_vname in current_communities:
        if current_vname in values:
            # Modify existing communities that have a different permission value.
            if current_communities[current_vname] != values[current_vname]:
<<<<<<< HEAD
                __utils__["reg.set_value"](
                    _HKEY,
                    _COMMUNITIES_KEY,
                    current_vname,
                    values[current_vname],
                    "REG_DWORD",
                )
        else:
            # Remove current communities that weren't provided.
            __utils__["reg.delete_value"](_HKEY, _COMMUNITIES_KEY, current_vname)
=======
                __utils__['reg.set_value'](
                    _HKEY, _COMMUNITIES_KEY, current_vname,
                    values[current_vname], 'REG_DWORD')
        else:
            # Remove current communities that weren't provided.
            __utils__['reg.delete_value'](
                _HKEY, _COMMUNITIES_KEY, current_vname)
>>>>>>> 8abb7099

    # Create any new communities.
    for vname in values:
        if vname not in current_communities:
<<<<<<< HEAD
            __utils__["reg.set_value"](
                _HKEY, _COMMUNITIES_KEY, vname, values[vname], "REG_DWORD"
            )
=======
            __utils__['reg.set_value'](
                _HKEY, _COMMUNITIES_KEY, vname, values[vname], 'REG_DWORD')
>>>>>>> 8abb7099

    # Get the fields post-change so that we can verify tht all values
    # were modified successfully. Track the ones that weren't.
    new_communities = get_community_names()
    failed_communities = dict()

    for new_vname in new_communities:
        if new_vname not in communities:
            failed_communities[new_vname] = None

    for vname in communities:
        if communities[vname] != new_communities[vname]:
            failed_communities[vname] = communities[vname]

    if failed_communities:
        _LOG.error("Unable to configure communities: %s", failed_communities)
        return False
    _LOG.debug("Communities configured successfully: %s", communities.keys())
    return True<|MERGE_RESOLUTION|>--- conflicted
+++ resolved
@@ -53,13 +53,8 @@
     if not salt.utils.platform.is_windows():
         return False, "Module win_snmp: Requires Windows"
 
-<<<<<<< HEAD
-    if not __utils__["reg.key_exists"](_HKEY, _SNMP_KEY):
-        return False, "Module win_snmp: SNMP not installed"
-=======
     if not __utils__['reg.key_exists'](_HKEY, _SNMP_KEY):
         return False, 'Module win_snmp: SNMP not installed'
->>>>>>> 8abb7099
 
     return __virtualname__
 
@@ -125,20 +120,6 @@
     ret = dict()
     sorted_types = sorted(_SERVICE_TYPES.items(), key=lambda x: (-x[1], x[0]))
 
-<<<<<<< HEAD
-    ret["services"] = list()
-    ret["contact"] = (__utils__["reg.read_value"](_HKEY, _AGENT_KEY, "sysContact"))[
-        "vdata"
-    ]
-
-    ret["location"] = (__utils__["reg.read_value"](_HKEY, _AGENT_KEY, "sysLocation"))[
-        "vdata"
-    ]
-
-    current_bitmask = (__utils__["reg.read_value"](_HKEY, _AGENT_KEY, "sysServices"))[
-        "vdata"
-    ]
-=======
     ret['services'] = list()
     ret['contact'] = (__utils__['reg.read_value'](
         _HKEY, _AGENT_KEY, 'sysContact'))['vdata']
@@ -148,7 +129,6 @@
 
     current_bitmask = (__utils__['reg.read_value'](
         _HKEY, _AGENT_KEY, 'sysServices'))['vdata']
->>>>>>> 8abb7099
 
     if current_bitmask == 0:
         ret["services"].append(sorted_types[-1][0])
@@ -216,18 +196,6 @@
         return True
 
     if contact is not None:
-<<<<<<< HEAD
-        if contact != current_settings["contact"]:
-            __utils__["reg.set_value"](
-                _HKEY, _AGENT_KEY, "sysContact", contact, "REG_SZ"
-            )
-
-    if location is not None:
-        if location != current_settings["location"]:
-            __utils__["reg.set_value"](
-                _HKEY, _AGENT_KEY, "sysLocation", location, "REG_SZ"
-            )
-=======
         if contact != current_settings['contact']:
             __utils__['reg.set_value'](
                 _HKEY, _AGENT_KEY, 'sysContact', contact, 'REG_SZ')
@@ -236,7 +204,6 @@
         if location != current_settings['location']:
             __utils__['reg.set_value'](
                 _HKEY, _AGENT_KEY, 'sysLocation', location, 'REG_SZ')
->>>>>>> 8abb7099
 
     if services is not None:
         if set(services) != set(current_settings["services"]):
@@ -246,14 +213,8 @@
 
             _LOG.debug("Setting sysServices vdata to: %s", vdata)
 
-<<<<<<< HEAD
-            __utils__["reg.set_value"](
-                _HKEY, _AGENT_KEY, "sysServices", vdata, "REG_DWORD"
-            )
-=======
             __utils__['reg.set_value'](
                 _HKEY, _AGENT_KEY, 'sysServices', vdata, 'REG_DWORD')
->>>>>>> 8abb7099
 
     # Get the fields post-change so that we can verify tht all values
     # were modified successfully. Track the ones that weren't.
@@ -284,14 +245,9 @@
     .. code-block:: bash
 
         salt '*' win_snmp.get_auth_traps_enabled
-<<<<<<< HEAD
-    """
-    reg_ret = __utils__["reg.read_value"](_HKEY, _SNMP_KEY, "EnableAuthenticationTraps")
-=======
     '''
     reg_ret = __utils__['reg.read_value'](
         _HKEY, _SNMP_KEY, 'EnableAuthenticationTraps')
->>>>>>> 8abb7099
 
     if reg_ret["vdata"] == "(value not set)":
         return False
@@ -322,11 +278,7 @@
         return True
 
     vdata = int(status)
-<<<<<<< HEAD
-    __utils__["reg.set_value"](_HKEY, _SNMP_KEY, vname, vdata, "REG_DWORD")
-=======
     __utils__['reg.set_value'](_HKEY, _SNMP_KEY, vname, vdata, 'REG_DWORD')
->>>>>>> 8abb7099
 
     new_status = get_auth_traps_enabled()
 
@@ -368,20 +320,12 @@
     ret = dict()
 
     # Look in GPO settings first
-<<<<<<< HEAD
-    if __utils__["reg.key_exists"](_HKEY, _COMMUNITIES_GPO_KEY):
-=======
     if __utils__['reg.key_exists'](_HKEY, _COMMUNITIES_GPO_KEY):
->>>>>>> 8abb7099
 
         _LOG.debug("Loading communities from Group Policy settings")
 
-<<<<<<< HEAD
-        current_values = __utils__["reg.list_values"](_HKEY, _COMMUNITIES_GPO_KEY)
-=======
         current_values = __utils__['reg.list_values'](
             _HKEY, _COMMUNITIES_GPO_KEY, include_default=False)
->>>>>>> 8abb7099
 
         # GPO settings are different in that they do not designate permissions
         # They are a numbered list of communities like so:
@@ -408,12 +352,8 @@
 
         _LOG.debug("Loading communities from SNMP settings")
 
-<<<<<<< HEAD
-        current_values = __utils__["reg.list_values"](_HKEY, _COMMUNITIES_KEY)
-=======
         current_values = __utils__['reg.list_values'](
             _HKEY, _COMMUNITIES_KEY, include_default=False)
->>>>>>> 8abb7099
 
         # The communities are stored as the community name with a numeric
         # permission value. Like this (4 = Read Only):
@@ -476,13 +416,8 @@
     """
     values = dict()
 
-<<<<<<< HEAD
-    if __utils__["reg.key_exists"](_HKEY, _COMMUNITIES_GPO_KEY):
-        _LOG.debug("Communities on this system are managed by Group Policy")
-=======
     if __utils__['reg.key_exists'](_HKEY, _COMMUNITIES_GPO_KEY):
         _LOG.debug('Communities on this system are managed by Group Policy')
->>>>>>> 8abb7099
         raise CommandExecutionError(
             "Communities on this system are managed by Group Policy"
         )
@@ -510,18 +445,6 @@
         if current_vname in values:
             # Modify existing communities that have a different permission value.
             if current_communities[current_vname] != values[current_vname]:
-<<<<<<< HEAD
-                __utils__["reg.set_value"](
-                    _HKEY,
-                    _COMMUNITIES_KEY,
-                    current_vname,
-                    values[current_vname],
-                    "REG_DWORD",
-                )
-        else:
-            # Remove current communities that weren't provided.
-            __utils__["reg.delete_value"](_HKEY, _COMMUNITIES_KEY, current_vname)
-=======
                 __utils__['reg.set_value'](
                     _HKEY, _COMMUNITIES_KEY, current_vname,
                     values[current_vname], 'REG_DWORD')
@@ -529,19 +452,12 @@
             # Remove current communities that weren't provided.
             __utils__['reg.delete_value'](
                 _HKEY, _COMMUNITIES_KEY, current_vname)
->>>>>>> 8abb7099
 
     # Create any new communities.
     for vname in values:
         if vname not in current_communities:
-<<<<<<< HEAD
-            __utils__["reg.set_value"](
-                _HKEY, _COMMUNITIES_KEY, vname, values[vname], "REG_DWORD"
-            )
-=======
             __utils__['reg.set_value'](
                 _HKEY, _COMMUNITIES_KEY, vname, values[vname], 'REG_DWORD')
->>>>>>> 8abb7099
 
     # Get the fields post-change so that we can verify tht all values
     # were modified successfully. Track the ones that weren't.
