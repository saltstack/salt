--- conflicted
+++ resolved
@@ -89,13 +89,8 @@
 def _is_globalzone():
     """
     Check if we are running in the globalzone
-<<<<<<< HEAD
-    """
-    if not __grains__["kernel"] == "SunOS":
-=======
     '''
     if not __grains__.get('kernel') == 'SunOS':
->>>>>>> 8abb7099
         return False
 
     zonename = __salt__["cmd.run_all"]("zonename")
