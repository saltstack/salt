# -*- coding: utf-8 -*-
"""
Support for Open vSwitch - module with basic Open vSwitch commands.

Suitable for setting up Openstack Neutron.

:codeauthor: Jiri Kotlin <jiri.kotlin@ultimum.io>
"""
from __future__ import absolute_import, print_function, unicode_literals

# Import python libs
import logging

import salt.utils.path

# Import salt libs
from salt.ext import six
<<<<<<< HEAD
=======
from salt.exceptions import ArgumentValueError, CommandExecutionError
from salt.utils import json
import salt.utils.path
>>>>>>> 8abb7099

log = logging.getLogger(__name__)


def __virtual__():
    """
    Only load the module if Open vSwitch is installed
    """
    if salt.utils.path.which("ovs-vsctl"):
        return "openvswitch"
    return (False, "Missing dependency: ovs-vsctl")


def _param_may_exist(may_exist):
    """
    Returns --may-exist parameter for Open vSwitch command.

    Args:
        may_exist: Boolean whether to use this parameter.

    Returns:
        String '--may-exist ' or empty string.
    """
    if may_exist:
        return "--may-exist "
    else:
        return ""


def _param_if_exists(if_exists):
    """
    Returns --if-exist parameter for Open vSwitch command.

    Args:
        if_exists: Boolean whether to use this parameter.

    Returns:
        String '--if-exist ' or empty string.
    """
    if if_exists:
        return "--if-exists "
    else:
        return ""


def _retcode_to_bool(retcode):
    """
    Evaulates Open vSwitch command`s retcode value.

    Args:
        retcode: Value of retcode field from response, should be 0, 1 or 2.

    Returns:
        True on 0, else False
    """
    if retcode == 0:
        return True
    else:
        return False


def _stdout_list_split(retcode, stdout="", splitstring="\n"):
    """
    Evaulates Open vSwitch command`s retcode value.

    Args:
        retcode: Value of retcode field from response, should be 0, 1 or 2.
        stdout: Value of stdout filed from response.
        splitstring: String used to split the stdout default new line.

    Returns:
        List or False.
    """
    if retcode == 0:
        ret = stdout.split(splitstring)
        return ret
    else:
        return False


def _convert_json(obj):
    '''
    Converts from the JSON output provided by ovs-vsctl into a usable Python
    object tree. In particular, sets and maps are converted from lists to
    actual sets or maps.

    Args:
        obj: Object that shall be recursively converted.

    Returns:
        Converted version of object.
    '''
    if isinstance(obj, dict):
        return {_convert_json(key): _convert_json(val)
                for (key, val) in six.iteritems(obj)}
    elif isinstance(obj, list) and len(obj) == 2:
        first = obj[0]
        second = obj[1]
        if first == 'set' and isinstance(second, list):
            return [_convert_json(elem) for elem in second]
        elif first == 'map' and isinstance(second, list):
            for elem in second:
                if not isinstance(elem, list) or len(elem) != 2:
                    return obj
            return {elem[0]: _convert_json(elem[1]) for elem in second}
        else:
            return obj
    elif isinstance(obj, list):
        return [_convert_json(elem) for elem in obj]
    else:
        return obj


def _stdout_parse_json(stdout):
    '''
    Parses JSON output from ovs-vsctl and returns the corresponding object
    tree.

    Args:
        stdout: Output that shall be parsed.

    Returns:
        Object represented by the output.
    '''
    obj = json.loads(stdout)
    return _convert_json(obj)


def bridge_list():
    """
    Lists all existing real and fake bridges.

    Returns:
        List of bridges (or empty list), False on failure.

    .. versionadded:: 2016.3.0

    CLI Example:
    .. code-block:: bash

        salt '*' openvswitch.bridge_list
    """
    cmd = "ovs-vsctl list-br"
    result = __salt__["cmd.run_all"](cmd)
    retcode = result["retcode"]
    stdout = result["stdout"]
    return _stdout_list_split(retcode, stdout)


def bridge_exists(br):
    """
    Tests whether bridge exists as a real or fake  bridge.

    Returns:
        True if Bridge exists, else False.

    .. versionadded:: 2016.3.0

    CLI Example:
    .. code-block:: bash

        salt '*' openvswitch.bridge_exists br0
    """
    cmd = "ovs-vsctl br-exists {0}".format(br)
    result = __salt__["cmd.run_all"](cmd)
    retcode = result["retcode"]
    return _retcode_to_bool(retcode)


<<<<<<< HEAD
def bridge_create(br, may_exist=True):
    """
=======
def bridge_create(br, may_exist=True, parent=None, vlan=None):
    '''
>>>>>>> 8abb7099
    Creates a new bridge.

    Args:
        br: A string - bridge name
        may_exist: Bool, if False - attempting to create a bridge that exists returns False.
        parent: String, the name of the parent bridge (if the bridge shall be
            created as a fake bridge). If specified, vlan must also be
            specified.
        vlan: Int, the VLAN ID of the bridge (if the bridge shall be created as
            a fake bridge). If specified, parent must also be specified.

    Returns:
        True on success, else False.

    .. versionadded:: 2016.3.0

    CLI Example:
    .. code-block:: bash

        salt '*' openvswitch.bridge_create br0
    """
    param_may_exist = _param_may_exist(may_exist)
<<<<<<< HEAD
    cmd = "ovs-vsctl {1}add-br {0}".format(br, param_may_exist)
    result = __salt__["cmd.run_all"](cmd)
    return _retcode_to_bool(result["retcode"])
=======
    if parent is not None and vlan is None:
        raise ArgumentValueError(
            'If parent is specified, vlan must also be specified.')
    if vlan is not None and parent is None:
        raise ArgumentValueError(
            'If vlan is specified, parent must also be specified.')
    param_parent = '' if parent is None else ' {0}'.format(parent)
    param_vlan = '' if vlan is None else ' {0}'.format(vlan)
    cmd = 'ovs-vsctl {1}add-br {0}{2}{3}'.format(br, param_may_exist, param_parent,
                                           param_vlan)
    result = __salt__['cmd.run_all'](cmd)
    return _retcode_to_bool(result['retcode'])
>>>>>>> 8abb7099


def bridge_delete(br, if_exists=True):
    """
    Deletes bridge and all of  its  ports.

    Args:
        br: A string - bridge name
        if_exists: Bool, if False - attempting to delete a bridge that does not exist returns False.

    Returns:
        True on success, else False.

    .. versionadded:: 2016.3.0

    CLI Example:
    .. code-block:: bash

        salt '*' openvswitch.bridge_delete br0
    """
    param_if_exists = _param_if_exists(if_exists)
    cmd = "ovs-vsctl {1}del-br {0}".format(br, param_if_exists)
    result = __salt__["cmd.run_all"](cmd)
    retcode = result["retcode"]
    return _retcode_to_bool(retcode)


<<<<<<< HEAD
def port_add(br, port, may_exist=False, internal=False):
    """
=======
def bridge_to_parent(br):
    '''
    Returns the parent bridge of a bridge.

    Args:
        br: A string - bridge name

    Returns:
        Name of the parent bridge. This is the same as the bridge name if the
        bridge is not a fake bridge. If the bridge does not exist, False is
        returned.

    CLI Example:

    .. code-block:: bash

        salt '*' openvswitch.bridge_to_parent br0

    '''
    cmd = 'ovs-vsctl br-to-parent {0}'.format(br)
    result = __salt__['cmd.run_all'](cmd)
    if result['retcode'] != 0:
        return False
    return result['stdout']


def bridge_to_vlan(br):
    '''
    Returns the VLAN ID of a bridge.

    Args:
        br: A string - bridge name

    Returns:
        VLAN ID of the bridge. The VLAN ID is 0 if the bridge is not a fake
        bridge.  If the bridge does not exist, False is returned.

    CLI Example:

    .. code-block:: bash

        salt '*' openvswitch.bridge_to_parent br0
    '''
    cmd = 'ovs-vsctl br-to-vlan {0}'.format(br)
    result = __salt__['cmd.run_all'](cmd)
    if result['retcode'] != 0:
        return False
    return int(result['stdout'])


def port_add(br, port, may_exist=False, internal=False):
    '''
>>>>>>> 8abb7099
    Creates on bridge a new port named port.

    Returns:
        True on success, else False.

    Args:
        br: A string - bridge name
        port: A string - port name
        may_exist: Bool, if False - attempting to create a port that exists returns False.
        internal: A boolean to create an internal interface if one does not exist.

    .. versionadded:: 2016.3.0

    CLI Example:
    .. code-block:: bash

        salt '*' openvswitch.port_add br0 8080
    """
    param_may_exist = _param_may_exist(may_exist)
<<<<<<< HEAD
    cmd = "ovs-vsctl {2}add-port {0} {1}".format(br, port, param_may_exist)
    if internal:
        cmd += " -- set interface {0} type=internal".format(port)
    result = __salt__["cmd.run_all"](cmd)
    retcode = result["retcode"]
=======
    cmd = 'ovs-vsctl {2}add-port {0} {1}'.format(br, port, param_may_exist)
    if internal:
        cmd += ' -- set interface {0} type=internal'.format(port)
    result = __salt__['cmd.run_all'](cmd)
    retcode = result['retcode']
>>>>>>> 8abb7099
    return _retcode_to_bool(retcode)


def port_remove(br, port, if_exists=True):
    """
     Deletes port.

    Args:
        br: A string - bridge name (If bridge is None, port is removed from  whatever bridge contains it)
        port: A string - port name.
        if_exists: Bool, if False - attempting to delete a por that  does  not exist returns False. (Default True)

    Returns:
        True on success, else False.

    .. versionadded:: 2016.3.0

    CLI Example:
    .. code-block:: bash

        salt '*' openvswitch.port_remove br0 8080
    """
    param_if_exists = _param_if_exists(if_exists)

    if port and not br:
        cmd = "ovs-vsctl {1}del-port {0}".format(port, param_if_exists)
    else:
        cmd = "ovs-vsctl {2}del-port {0} {1}".format(br, port, param_if_exists)
    result = __salt__["cmd.run_all"](cmd)
    retcode = result["retcode"]
    return _retcode_to_bool(retcode)


def port_list(br):
    """
    Lists all of the ports within bridge.

    Args:
        br: A string - bridge name.

    Returns:
        List of bridges (or empty list), False on failure.

    .. versionadded:: 2016.3.0

    CLI Example:
    .. code-block:: bash

        salt '*' openvswitch.port_list br0
    """
    cmd = "ovs-vsctl list-ports {0}".format(br)
    result = __salt__["cmd.run_all"](cmd)
    retcode = result["retcode"]
    stdout = result["stdout"]
    return _stdout_list_split(retcode, stdout)


def port_get_tag(port):
    """
    Lists tags of the port.

    Args:
        port: A string - port name.

    Returns:
        List of tags (or empty list), False on failure.

    .. versionadded:: 2016.3.0

    CLI Example:
    .. code-block:: bash

        salt '*' openvswitch.port_get_tag tap0
    """
    cmd = "ovs-vsctl get port {0} tag".format(port)
    result = __salt__["cmd.run_all"](cmd)
    retcode = result["retcode"]
    stdout = result["stdout"]
    return _stdout_list_split(retcode, stdout)


def interface_get_options(port):
    """
    Port's interface's optional parameters.

    Args:
        port: A string - port name.

    Returns:
        String containing optional parameters of port's interface, False on failure.

    .. versionadded:: 2016.3.0

    CLI Example:
    .. code-block:: bash

        salt '*' openvswitch.interface_get_options tap0
    """
    cmd = "ovs-vsctl get interface {0} options".format(port)
    result = __salt__["cmd.run_all"](cmd)
    retcode = result["retcode"]
    stdout = result["stdout"]
    return _stdout_list_split(retcode, stdout)


def interface_get_type(port):
    """
    Type of port's interface.

    Args:
        port: A string - port name.

    Returns:
        String - type of interface or empty string, False on failure.

    .. versionadded:: 2016.3.0

    CLI Example:
    .. code-block:: bash

        salt '*' openvswitch.interface_get_type tap0
    """
    cmd = "ovs-vsctl get interface {0} type".format(port)
    result = __salt__["cmd.run_all"](cmd)
    retcode = result["retcode"]
    stdout = result["stdout"]
    return _stdout_list_split(retcode, stdout)


def port_create_vlan(br, port, id, internal=False):
    """
    Isolate VM traffic using VLANs.

    Args:
        br: A string - bridge name.
        port: A string - port name.
        id: An integer in the valid range 0 to 4095 (inclusive), name of VLAN.
        internal: A boolean to create an internal interface if one does not exist.

    Returns:
        True on success, else False.

    .. versionadded:: 2016.3.0

    CLI Example:
    .. code-block:: bash

       salt '*' openvswitch.port_create_vlan br0 tap0 100
    """
    interfaces = __salt__["network.interfaces"]()
    if not 0 <= id <= 4095:
        return False
    elif not bridge_exists(br):
        return False
    elif not internal and port not in interfaces:
        return False
    elif port in port_list(br):
        cmd = "ovs-vsctl set port {0} tag={1}".format(port, id)
        if internal:
            cmd += " -- set interface {0} type=internal".format(port)
        result = __salt__["cmd.run_all"](cmd)
        return _retcode_to_bool(result["retcode"])
    else:
        cmd = "ovs-vsctl add-port {0} {1} tag={2}".format(br, port, id)
        if internal:
            cmd += " -- set interface {0} type=internal".format(port)
        result = __salt__["cmd.run_all"](cmd)
        return _retcode_to_bool(result["retcode"])


def port_create_gre(br, port, id, remote):
    """
    Generic Routing Encapsulation - creates GRE tunnel between endpoints.

    Args:
        br: A string - bridge name.
        port: A string - port name.
        id: An integer - unsigned 32-bit number, tunnel's key.
        remote: A string - remote endpoint's IP address.

    Returns:
        True on success, else False.

    .. versionadded:: 2016.3.0

    CLI Example:
    .. code-block:: bash

       salt '*' openvswitch.port_create_gre br0 gre1 5001 192.168.1.10
    """
    if not 0 <= id < 2 ** 32:
        return False
    elif not __salt__["dig.check_ip"](remote):
        return False
    elif not bridge_exists(br):
        return False
    elif port in port_list(br):
        cmd = "ovs-vsctl set interface {0} type=gre options:remote_ip={1} options:key={2}".format(
            port, remote, id
        )
        result = __salt__["cmd.run_all"](cmd)
        return _retcode_to_bool(result["retcode"])
    else:
        cmd = (
            "ovs-vsctl add-port {0} {1} -- set interface {1} type=gre options:remote_ip={2} "
            "options:key={3}".format(br, port, remote, id)
        )
        result = __salt__["cmd.run_all"](cmd)
        return _retcode_to_bool(result["retcode"])


def port_create_vxlan(br, port, id, remote, dst_port=None):
    """
    Virtual eXtensible Local Area Network - creates VXLAN tunnel between endpoints.

    Args:
        br: A string - bridge name.
        port: A string - port name.
        id: An integer - unsigned 64-bit number, tunnel's key.
        remote: A string - remote endpoint's IP address.
        dst_port: An integer - port to use when creating tunnelport in the switch.

    Returns:
        True on success, else False.

    .. versionadded:: 2016.3.0

    CLI Example:
    .. code-block:: bash

       salt '*' openvswitch.port_create_vxlan br0 vx1 5001 192.168.1.10 8472
    """
    dst_port = (
        " options:dst_port=" + six.text_type(dst_port) if 0 < dst_port <= 65535 else ""
    )
    if not 0 <= id < 2 ** 64:
        return False
    elif not __salt__["dig.check_ip"](remote):
        return False
    elif not bridge_exists(br):
        return False
    elif port in port_list(br):
        cmd = (
            "ovs-vsctl set interface {0} type=vxlan options:remote_ip={1} "
            "options:key={2}{3}".format(port, remote, id, dst_port)
        )
        result = __salt__["cmd.run_all"](cmd)
        return _retcode_to_bool(result["retcode"])
    else:
<<<<<<< HEAD
        cmd = (
            "ovs-vsctl add-port {0} {1} -- set interface {1} type=vxlan options:remote_ip={2} "
            "options:key={3}{4}".format(br, port, remote, id, dst_port)
        )
        result = __salt__["cmd.run_all"](cmd)
        return _retcode_to_bool(result["retcode"])
=======
        cmd = 'ovs-vsctl add-port {0} {1} -- set interface {1} type=vxlan options:remote_ip={2} ' \
              'options:key={3}{4}'.format(br, port, remote, id, dst_port)
        result = __salt__['cmd.run_all'](cmd)
        return _retcode_to_bool(result['retcode'])


def db_get(table, record, column, if_exists=False):
    '''
    Gets a column's value for a specific record.

    Args:
        table: A string - name of the database table.
        record: A string - identifier of the record.
        column: A string - name of the column.
        if_exists: A boolean - if True, it is not an error if the record does
            not exist.

    Returns:
        The column's value.

    CLI Example:
    .. code-block:: bash

       salt '*' openvswitch.db_get Port br0 vlan_mode
    '''
    cmd = ['ovs-vsctl', '--format=json', '--columns={0}'.format(column)]
    if if_exists:
        cmd += ['--if-exists']
    cmd += ['list', table, record]
    result = __salt__['cmd.run_all'](cmd)
    if result['retcode'] != 0:
        raise CommandExecutionError(result['stderr'])
    output = _stdout_parse_json(result['stdout'])
    if output['data'] and output['data'][0]:
        return output['data'][0][0]
    else:
        return None


def db_set(table, record, column, value, if_exists=False):
    '''
    Sets a column's value for a specific record.

    Args:
        table: A string - name of the database table.
        record: A string - identifier of the record.
        column: A string - name of the column.
        value: A string - the value to be set
        if_exists: A boolean - if True, it is not an error if the record does
            not exist.

    Returns:
        None on success and an error message on failure.

    CLI Example:
    .. code-block:: bash

       salt '*' openvswitch.db_set Interface br0 mac 02:03:04:05:06:07
    '''
    cmd = ['ovs-vsctl']
    if if_exists:
        cmd += ['--if-exists']
    cmd += ['set', table, record, '{0}={1}'.format(column, json.dumps(value))]
    result = __salt__['cmd.run_all'](cmd)
    if result['retcode'] != 0:
        return result['stderr']
    else:
        return None
>>>>>>> 8abb7099
<|MERGE_RESOLUTION|>--- conflicted
+++ resolved
@@ -15,12 +15,9 @@
 
 # Import salt libs
 from salt.ext import six
-<<<<<<< HEAD
-=======
 from salt.exceptions import ArgumentValueError, CommandExecutionError
 from salt.utils import json
 import salt.utils.path
->>>>>>> 8abb7099
 
 log = logging.getLogger(__name__)
 
@@ -190,13 +187,8 @@
     return _retcode_to_bool(retcode)
 
 
-<<<<<<< HEAD
-def bridge_create(br, may_exist=True):
-    """
-=======
 def bridge_create(br, may_exist=True, parent=None, vlan=None):
     '''
->>>>>>> 8abb7099
     Creates a new bridge.
 
     Args:
@@ -219,11 +211,6 @@
         salt '*' openvswitch.bridge_create br0
     """
     param_may_exist = _param_may_exist(may_exist)
-<<<<<<< HEAD
-    cmd = "ovs-vsctl {1}add-br {0}".format(br, param_may_exist)
-    result = __salt__["cmd.run_all"](cmd)
-    return _retcode_to_bool(result["retcode"])
-=======
     if parent is not None and vlan is None:
         raise ArgumentValueError(
             'If parent is specified, vlan must also be specified.')
@@ -236,7 +223,6 @@
                                            param_vlan)
     result = __salt__['cmd.run_all'](cmd)
     return _retcode_to_bool(result['retcode'])
->>>>>>> 8abb7099
 
 
 def bridge_delete(br, if_exists=True):
@@ -264,10 +250,6 @@
     return _retcode_to_bool(retcode)
 
 
-<<<<<<< HEAD
-def port_add(br, port, may_exist=False, internal=False):
-    """
-=======
 def bridge_to_parent(br):
     '''
     Returns the parent bridge of a bridge.
@@ -320,7 +302,6 @@
 
 def port_add(br, port, may_exist=False, internal=False):
     '''
->>>>>>> 8abb7099
     Creates on bridge a new port named port.
 
     Returns:
@@ -340,19 +321,11 @@
         salt '*' openvswitch.port_add br0 8080
     """
     param_may_exist = _param_may_exist(may_exist)
-<<<<<<< HEAD
-    cmd = "ovs-vsctl {2}add-port {0} {1}".format(br, port, param_may_exist)
-    if internal:
-        cmd += " -- set interface {0} type=internal".format(port)
-    result = __salt__["cmd.run_all"](cmd)
-    retcode = result["retcode"]
-=======
     cmd = 'ovs-vsctl {2}add-port {0} {1}'.format(br, port, param_may_exist)
     if internal:
         cmd += ' -- set interface {0} type=internal'.format(port)
     result = __salt__['cmd.run_all'](cmd)
     retcode = result['retcode']
->>>>>>> 8abb7099
     return _retcode_to_bool(retcode)
 
 
@@ -602,14 +575,6 @@
         result = __salt__["cmd.run_all"](cmd)
         return _retcode_to_bool(result["retcode"])
     else:
-<<<<<<< HEAD
-        cmd = (
-            "ovs-vsctl add-port {0} {1} -- set interface {1} type=vxlan options:remote_ip={2} "
-            "options:key={3}{4}".format(br, port, remote, id, dst_port)
-        )
-        result = __salt__["cmd.run_all"](cmd)
-        return _retcode_to_bool(result["retcode"])
-=======
         cmd = 'ovs-vsctl add-port {0} {1} -- set interface {1} type=vxlan options:remote_ip={2} ' \
               'options:key={3}{4}'.format(br, port, remote, id, dst_port)
         result = __salt__['cmd.run_all'](cmd)
@@ -677,5 +642,4 @@
     if result['retcode'] != 0:
         return result['stderr']
     else:
-        return None
->>>>>>> 8abb7099
+        return None