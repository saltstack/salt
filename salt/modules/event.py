--- conflicted
+++ resolved
@@ -45,22 +45,6 @@
         #  We can't send an event if we're in masterless mode
         log.warning('Local mode detected. Event with tag %s will NOT be sent.', tag)
         return False
-<<<<<<< HEAD
-=======
-    if __opts__['transport'] == 'raet':
-        channel = salt.transport.client.ReqChannel.factory(__opts__)
-        load = {'id': __opts__['id'],
-                'tag': tag,
-                'data': data,
-                'cmd': '_minion_event'}
-        try:
-            channel.send(load)
-        except Exception:
-            pass
-        finally:
-            channel.close()
-        return True
->>>>>>> 4b898ed6
 
     if preload or __opts__.get('__cli') == 'salt-call':
         # If preload is specified, we must send a raw event (this is
@@ -95,15 +79,11 @@
                 # Ensure ret is True.
                 ret = True
             except Exception:
-<<<<<<< HEAD
                 # only set a False ret if it hasn't been sent atleast once
                 if ret is None:
                     ret = False
-=======
-                ret = False
             finally:
                 channel.close()
->>>>>>> 4b898ed6
         return ret
     else:
         # Usually, we can send the event via the minion, which is faster
