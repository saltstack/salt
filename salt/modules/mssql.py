# -*- coding: utf-8 -*-
"""
Module to provide MS SQL Server compatibility to salt.

:depends:   - FreeTDS
            - pymssql Python module

:configuration: In order to connect to MS SQL Server, certain configuration is
    required in minion configs/pillars on the relevant minions. Some sample
    pillars might look like::

        mssql.server: 'localhost'
        mssql.port:   1433
        mssql.user:   'sysdba'
        mssql.password:   'Some preferable complex password'
        mssql.database: ''

    The default for the port is '1433' and for the database is '' (empty string);
    in most cases they can be left at the default setting.
    Options that are directly passed into functions will overwrite options from
    configs or pillars.
"""

# Import python libs
from __future__ import absolute_import, print_function, unicode_literals

# Import Salt libs
import salt.ext.six as six
import salt.utils.json

try:
    import pymssql

    HAS_ALL_IMPORTS = True
except ImportError:
    HAS_ALL_IMPORTS = False


_DEFAULTS = {
    "server": "localhost",
    "port": 1433,
    "user": "sysdba",
    "password": "",
    "database": "",
    "as_dict": False,
}


def __virtual__():
    """
    Only load this module if all imports succeeded bin exists
    """
    if HAS_ALL_IMPORTS:
        return True
    return (
        False,
        "The mssql execution module cannot be loaded: the pymssql python library is not available.",
    )


def _get_connection(**kwargs):
    connection_args = {}
    for arg in ("server", "port", "user", "password", "database", "as_dict"):
        if arg in kwargs:
            connection_args[arg] = kwargs[arg]
        else:
            connection_args[arg] = __salt__["config.option"](
                "mssql." + arg, _DEFAULTS.get(arg, None)
            )
    return pymssql.connect(**connection_args)


class _MssqlEncoder(salt.utils.json.JSONEncoder):
    # E0202: 68:_MssqlEncoder.default: An attribute inherited from JSONEncoder hide this method
    def default(self, o):  # pylint: disable=E0202
        return six.text_type(o)


def tsql_query(query, **kwargs):
    """
    Run a SQL query and return query result as list of tuples, or a list of dictionaries if as_dict was passed, or an empty list if no data is available.

    CLI Example:

    .. code-block:: bash

        salt minion mssql.tsql_query 'SELECT @@version as version' as_dict=True
    """
    try:
        cur = _get_connection(**kwargs).cursor()
        cur.execute(query)
        # Making sure the result is JSON serializable
        return salt.utils.json.loads(
            _MssqlEncoder().encode({"resultset": cur.fetchall()})
        )["resultset"]
    except Exception as err:  # pylint: disable=broad-except
        # Trying to look like the output of cur.fetchall()
        return (("Could not run the query",), (six.text_type(err),))


def version(**kwargs):
    """
    Return the version of a MS SQL server.

    CLI Example:

    .. code-block:: bash

        salt minion mssql.version
    """
    return tsql_query("SELECT @@version", **kwargs)


def db_list(**kwargs):
    """
    Return the database list created on a MS SQL server.

    CLI Example:

    .. code-block:: bash

        salt minion mssql.db_list
    """
    return [
        row[0]
        for row in tsql_query("SELECT name FROM sys.databases", as_dict=False, **kwargs)
    ]


def db_exists(database_name, **kwargs):
    """
    Find if a specific database exists on the MS SQL server.

    CLI Example:

    .. code-block:: bash

        salt minion mssql.db_exists database_name='DBNAME'
    """
    # We should get one, and only one row
    return (
        len(
            tsql_query(
                "SELECT database_id FROM sys.databases WHERE NAME='{0}'".format(
                    database_name
                ),
                **kwargs
            )
        )
        == 1
    )


def db_create(database, containment="NONE", new_database_options=None, **kwargs):
    """
    Creates a new database.
    Does not update options of existing databases.
    new_database_options can only be a list of strings

    CLI Example:

    .. code-block:: bash

        salt minion mssql.db_create DB_NAME
    """
    if containment not in ["NONE", "PARTIAL"]:
        return "CONTAINMENT can be one of NONE and PARTIAL"
    sql = "CREATE DATABASE [{0}] CONTAINMENT = {1} ".format(database, containment)
    if new_database_options:
        sql += " WITH " + ", ".join(new_database_options)
    conn = None
    try:
        conn = _get_connection(**kwargs)
        conn.autocommit(True)
        # cur = conn.cursor()
        # cur.execute(sql)
        conn.cursor().execute(sql)
    except Exception as e:  # pylint: disable=broad-except
        return "Could not create the database: {0}".format(e)
    finally:
        if conn:
            conn.autocommit(False)
            conn.close()
    return True


def db_remove(database_name, **kwargs):
    """
    Drops a specific database from the MS SQL server.
    It will not drop any of 'master', 'model', 'msdb' or 'tempdb'.

    CLI Example:

    .. code-block:: bash

        salt minion mssql.db_remove database_name='DBNAME'
    """
    try:
        if db_exists(database_name, **kwargs) and database_name not in [
            "master",
            "model",
            "msdb",
            "tempdb",
        ]:
            conn = _get_connection(**kwargs)
            conn.autocommit(True)
            cur = conn.cursor()
            cur.execute(
                "ALTER DATABASE {0} SET SINGLE_USER WITH ROLLBACK IMMEDIATE".format(
                    database_name
                )
            )
            cur.execute("DROP DATABASE {0}".format(database_name))
            conn.autocommit(False)
            conn.close()
            return True
        else:
            return False
    except Exception as e:  # pylint: disable=broad-except
        return "Could not find the database: {0}".format(e)


def role_list(**kwargs):

    """
    Lists database roles.

    CLI Example:

    .. code-block:: bash

        salt minion mssql.role_list
    """
    return tsql_query(query="sp_helprole", as_dict=True, **kwargs)


def role_exists(role, **kwargs):

    """
    Checks if a role exists.

    CLI Example:

    .. code-block:: bash

        salt minion mssql.role_exists db_owner
    """
    # We should get one, and only one row
    return (
        len(tsql_query(query='sp_helprole "{0}"'.format(role), as_dict=True, **kwargs))
        == 1
    )


def role_create(role, owner=None, grants=None, **kwargs):
    """
    Creates a new database role.
    If no owner is specified, the role will be owned by the user that
    executes CREATE ROLE, which is the user argument or mssql.user option.
    grants is list of strings.

    CLI Example:

    .. code-block:: bash

        salt minion mssql.role_create role=product01 owner=sysdba grants='["SELECT", "INSERT", "UPDATE", "DELETE", "EXECUTE"]'
    """
    if not grants:
        grants = []

    sql = "CREATE ROLE {0}".format(role)
    if owner:
        sql += " AUTHORIZATION {0}".format(owner)
    conn = None
    try:
        conn = _get_connection(**kwargs)
        conn.autocommit(True)
        # cur = conn.cursor()
        # cur.execute(sql)
        conn.cursor().execute(sql)
        for grant in grants:
            conn.cursor().execute("GRANT {0} TO [{1}]".format(grant, role))
    except Exception as e:  # pylint: disable=broad-except
        return "Could not create the role: {0}".format(e)
    finally:
        if conn:
            conn.autocommit(False)
            conn.close()
    return True


def role_remove(role, **kwargs):
    """
    Remove a database role.

    CLI Example:

    .. code-block:: bash

        salt minion mssql.role_create role=test_role01
    """
    try:
        conn = _get_connection(**kwargs)
        conn.autocommit(True)
        cur = conn.cursor()
        cur.execute("DROP ROLE {0}".format(role))
        conn.autocommit(True)
        conn.close()
        return True
    except Exception as e:  # pylint: disable=broad-except
        return "Could not remove the role: {0}".format(e)


def login_exists(login, domain="", **kwargs):
    """
    Find if a login exists in the MS SQL server.
    domain, if provided, will be prepended to login

    CLI Example:

    .. code-block:: bash

        salt minion mssql.login_exists 'LOGIN'
    """
    if domain:
        login = "{0}\\{1}".format(domain, login)
    try:
        # We should get one, and only one row
        return (
            len(
                tsql_query(
                    query="SELECT name FROM sys.syslogins WHERE name='{0}'".format(
                        login
                    ),
                    **kwargs
                )
            )
            == 1
        )

    except Exception as e:  # pylint: disable=broad-except
        return "Could not find the login: {0}".format(e)


def login_create(
    login,
    new_login_password=None,
    new_login_domain="",
    new_login_roles=None,
    new_login_options=None,
    **kwargs
):
    """
    Creates a new login.  Does not update password of existing logins.  For
    Windows authentication, provide ``new_login_domain``.  For SQL Server
    authentication, prvide ``new_login_password``.  Since hashed passwords are
    *varbinary* values, if the ``new_login_password`` is 'int / long', it will
    be considered to be HASHED.

    new_login_roles
        a list of SERVER roles

    new_login_options
        a list of strings

    CLI Example:

    .. code-block:: bash

        salt minion mssql.login_create LOGIN_NAME database=DBNAME [new_login_password=PASSWORD]
    """
    # One and only one of password and domain should be specifies
    if bool(new_login_password) == bool(new_login_domain):
        return False
    if login_exists(login, new_login_domain, **kwargs):
        return False
    if new_login_domain:
        login = "{0}\\{1}".format(new_login_domain, login)
    if not new_login_roles:
        new_login_roles = []
    if not new_login_options:
        new_login_options = []

    sql = "CREATE LOGIN [{0}] ".format(login)
    if new_login_domain:
        sql += " FROM WINDOWS "
    elif isinstance(new_login_password, six.integer_types):
        new_login_options.insert(
            0, "PASSWORD=0x{0:x} HASHED".format(new_login_password)
        )
    else:  # Plain test password
        new_login_options.insert(0, "PASSWORD=N'{0}'".format(new_login_password))
    if new_login_options:
        sql += " WITH " + ", ".join(new_login_options)
    conn = None
    try:
        conn = _get_connection(**kwargs)
        conn.autocommit(True)
        # cur = conn.cursor()
        # cur.execute(sql)
        conn.cursor().execute(sql)
        for role in new_login_roles:
            conn.cursor().execute(
                "ALTER SERVER ROLE [{0}] ADD MEMBER [{1}]".format(role, login)
            )
    except Exception as e:  # pylint: disable=broad-except
        return "Could not create the login: {0}".format(e)
    finally:
        if conn:
            conn.autocommit(False)
            conn.close()
    return True


def login_remove(login, **kwargs):
    """
    Removes an login.

    CLI Example:

    .. code-block:: bash

        salt minion mssql.login_remove LOGINNAME
    """
    try:
        conn = _get_connection(**kwargs)
        conn.autocommit(True)
        cur = conn.cursor()
        cur.execute("DROP LOGIN [{0}]".format(login))
        conn.autocommit(False)
        conn.close()
        return True
    except Exception as e:  # pylint: disable=broad-except
        return "Could not remove the login: {0}".format(e)


def user_exists(username, domain="", database=None, **kwargs):
    """
    Find if an user exists in a specific database on the MS SQL server.
    domain, if provided, will be prepended to username

    CLI Example:

    .. code-block:: bash

        salt minion mssql.user_exists 'USERNAME' [database='DBNAME']
    """
    if domain:
        username = "{0}\\{1}".format(domain, username)
    if database:
        kwargs["database"] = database
    # We should get one, and only one row
    return (
        len(
            tsql_query(
                query="SELECT name FROM sysusers WHERE name='{0}'".format(username),
                **kwargs
            )
        )
        == 1
    )


def user_list(**kwargs):
    """
    Get the user list for a specific database on the MS SQL server.

    CLI Example:

    .. code-block:: bash

        salt minion mssql.user_list [database='DBNAME']
    """
    return [
        row[0]
        for row in tsql_query(
            "SELECT name FROM sysusers where issqluser=1 or isntuser=1",
            as_dict=False,
            **kwargs
        )
    ]


def user_create(
    username, login=None, domain="", database=None, roles=None, options=None, **kwargs
):
    """
    Creates a new user.  If login is not specified, the user will be created
    without a login.  domain, if provided, will be prepended to username.
    options can only be a list of strings

    CLI Example:

    .. code-block:: bash

        salt minion mssql.user_create USERNAME database=DBNAME
    """
    if domain and not login:
        return "domain cannot be set without login"
    if user_exists(username, domain, **kwargs):
        return "User {0} already exists".format(username)
    if domain:
        username = "{0}\\{1}".format(domain, username)
        login = "{0}\\{1}".format(domain, login) if login else login
    if database:
        kwargs["database"] = database
    if not roles:
        roles = []
    if not options:
        options = []

    sql = "CREATE USER [{0}] ".format(username)
    if login:
        # If the login does not exist, user creation will throw
        # if not login_exists(name, **kwargs):
        #     return False
        sql += " FOR LOGIN [{0}]".format(login)
    else:  # Plain test password
        sql += " WITHOUT LOGIN"
    if options:
        sql += " WITH " + ", ".join(options)
    conn = None
    try:
        conn = _get_connection(**kwargs)
        conn.autocommit(True)
        # cur = conn.cursor()
        # cur.execute(sql)
        conn.cursor().execute(sql)
        for role in roles:
            conn.cursor().execute(
                "ALTER ROLE [{0}] ADD MEMBER [{1}]".format(role, username)
            )
    except Exception as e:  # pylint: disable=broad-except
        return "Could not create the user: {0}".format(e)
    finally:
        if conn:
            conn.autocommit(False)
            conn.close()
    return True


def user_remove(username, **kwargs):
    """
    Removes an user.

    CLI Example:

    .. code-block:: bash

        salt minion mssql.user_remove USERNAME database=DBNAME
    """
    # 'database' argument is mandatory
    if "database" not in kwargs:
        return False
    try:
        conn = _get_connection(**kwargs)
        conn.autocommit(True)
        cur = conn.cursor()
        cur.execute("DROP USER {0}".format(username))
        conn.autocommit(False)
        conn.close()
        return True
    except Exception as e:  # pylint: disable=broad-except
<<<<<<< HEAD
        return 'Could not remove the user: {0}'.format(e)
=======
        return "Could not remove the user: {0}".format(e)
>>>>>>> 51fa8ede
<|MERGE_RESOLUTION|>--- conflicted
+++ resolved
@@ -561,8 +561,5 @@
         conn.close()
         return True
     except Exception as e:  # pylint: disable=broad-except
-<<<<<<< HEAD
-        return 'Could not remove the user: {0}'.format(e)
-=======
-        return "Could not remove the user: {0}".format(e)
->>>>>>> 51fa8ede
+
+        return "Could not remove the user: {0}".format(e)