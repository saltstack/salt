--- conflicted
+++ resolved
@@ -38,11 +38,7 @@
 
 def did_composer_install(dir):
     '''
-<<<<<<< HEAD
-    Test to see if the composer.lock file exists in this directory
-=======
     Test to see if the vendor directory exists in this directory
->>>>>>> 6ed603c3
 
     dir
         Directory location of the composer.json file
@@ -53,11 +49,7 @@
 
         salt '*' composer.did_composer_install /var/www/application
     '''
-<<<<<<< HEAD
-    lockFile = "{0}/composer.lock".format(dir)
-=======
     lockFile = "{0}/vendor".format(dir)
->>>>>>> 6ed603c3
     if os.path.exists(lockFile):
         return True
     return False
@@ -126,12 +118,9 @@
 
     composer_home
         $COMPOSER_HOME environment variable
-<<<<<<< HEAD
-=======
 
     extra_flags
         None, or a string containing extra flags to pass to composer.
->>>>>>> 6ed603c3
     '''
     if composer is not None:
         if php is None:
@@ -148,32 +137,16 @@
     if dir is None and action != 'selfupdate':
         raise SaltInvocationError('{0!r} is required for \'composer.{1}\''
                                   .format('dir', action))
-<<<<<<< HEAD
 
     if action is None:
         raise SaltInvocationError('{0!r} is required for {1!r}'
                                   .format('action', 'composer._run_composer'))
 
-    # If we're running an update, and if composer.lock does not exist, then
-    # we really need to run install instead.
-    if action == 'update':
-        if not did_composer_install(dir):
-            action = 'install'
-
     # Base Settings
     cmd = '{0} {1} {2}'.format(composer, action, '--no-interaction --no-ansi')
-=======
-
-    if action is None:
-        raise SaltInvocationError('{0!r} is required for {1!r}'
-                                  .format('action', 'composer._run_composer'))
-
-    # Base Settings
-    cmd = '{0} {1} {2}'.format(composer, action, '--no-interaction --no-ansi')
 
     if extra_flags is not None:
         cmd = '{0} {1}'.format(cmd, extra_flags)
->>>>>>> 6ed603c3
 
     # If php is set, prepend it
     if php is not None:
@@ -373,10 +346,7 @@
             no_dev=True optimize=True
     '''
     result = _run_composer('update',
-<<<<<<< HEAD
-=======
                            extra_flags='--no-progress',
->>>>>>> 6ed603c3
                            dir=dir,
                            composer=composer,
                            php=php,
@@ -429,10 +399,7 @@
         salt '*' composer.selfupdate
     '''
     result = _run_composer('selfupdate',
-<<<<<<< HEAD
-=======
                            extra_flags='--no-progress',
->>>>>>> 6ed603c3
                            composer=composer,
                            php=php,
                            runas=runas,
