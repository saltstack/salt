# -*- coding: utf-8 -*-
"""
Module for gathering and managing network information
"""

# Import python libs
from __future__ import absolute_import, print_function, unicode_literals

import datetime
import hashlib
import logging
import os
import re
import socket

# Import salt libs
import salt.utils.decorators.path
import salt.utils.functools
import salt.utils.validate.net
from salt._compat import ipaddress
from salt.exceptions import CommandExecutionError

# Import 3rd-party libs
from salt.ext import six
from salt.ext.six.moves import range

log = logging.getLogger(__name__)


def __virtual__():
    """
    Only work on POSIX-like systems
    """
    # Disable on Windows, a specific file module exists:
    if __utils__["platform.is_windows"]():
        return (
            False,
            "The network execution module cannot be loaded on Windows: use win_network instead.",
        )
    return True


def wol(mac, bcast="255.255.255.255", destport=9):
    """
    Send Wake On Lan packet to a host

    CLI Example:

    .. code-block:: bash

        salt '*' network.wol 08-00-27-13-69-77
        salt '*' network.wol 080027136977 255.255.255.255 7
        salt '*' network.wol 08:00:27:13:69:77 255.255.255.255 7
    """
    dest = __utils__["network.mac_str_to_bytes"](mac)
    sock = socket.socket(socket.AF_INET, socket.SOCK_DGRAM)
    sock.setsockopt(socket.SOL_SOCKET, socket.SO_BROADCAST, 1)
    sock.sendto(b"\xff" * 6 + dest * 16, (bcast, int(destport)))
    return True


def ping(host, timeout=False, return_boolean=False):
    """
    Performs an ICMP ping to a host

    .. versionchanged:: 2015.8.0
        Added support for SunOS

    CLI Example:

    .. code-block:: bash

        salt '*' network.ping archlinux.org

    .. versionadded:: 2015.5.0

    Return a True or False instead of ping output.

    .. code-block:: bash

        salt '*' network.ping archlinux.org return_boolean=True

    Set the time to wait for a response in seconds.

    .. code-block:: bash

        salt '*' network.ping archlinux.org timeout=3
    """
    if timeout:
        if __grains__["kernel"] == "SunOS":
            cmd = "ping -c 4 {1} {0}".format(
                timeout, __utils__["network.sanitize_host"](host)
            )
        else:
            cmd = "ping -W {0} -c 4 {1}".format(
                timeout, __utils__["network.sanitize_host"](host)
            )
    else:
        cmd = "ping -c 4 {0}".format(__utils__["network.sanitize_host"](host))
    if return_boolean:
        ret = __salt__["cmd.run_all"](cmd)
        if ret["retcode"] != 0:
            return False
        else:
            return True
    else:
        return __salt__["cmd.run"](cmd)


# FIXME: Does not work with: netstat 1.42 (2001-04-15) from net-tools
# 1.6.0 (Ubuntu 10.10)
def _netstat_linux():
    """
    Return netstat information for Linux distros
    """
    ret = []
    cmd = "netstat -tulpnea"
    out = __salt__["cmd.run"](cmd)
    for line in out.splitlines():
        comps = line.split()
        if line.startswith("tcp"):
            ret.append(
                {
                    "proto": comps[0],
                    "recv-q": comps[1],
                    "send-q": comps[2],
                    "local-address": comps[3],
                    "remote-address": comps[4],
                    "state": comps[5],
                    "user": comps[6],
                    "inode": comps[7],
                    "program": comps[8],
                }
            )
        if line.startswith("udp"):
            ret.append(
                {
                    "proto": comps[0],
                    "recv-q": comps[1],
                    "send-q": comps[2],
                    "local-address": comps[3],
                    "remote-address": comps[4],
                    "user": comps[5],
                    "inode": comps[6],
                    "program": comps[7],
                }
            )
    return ret


def _ss_linux():
    """
    Return ss information for Linux distros
    (netstat is deprecated and may not be available)
    """
    ret = []
    cmd = "ss -tulpnea"
    out = __salt__["cmd.run"](cmd)
    for line in out.splitlines():
        comps = line.split()
        ss_user = 0
        ss_inode = 0
        ss_program = ""
        length = len(comps)
        if line.startswith("tcp") or line.startswith("udp"):
            i = 6
            while i < (length - 1):
                fields = comps[i].split(":")
                if fields[0] == "users":
                    users = fields[1].split(",")
                    ss_program = users[0].split('"')[1]

                if fields[0] == "uid":
                    ss_user = fields[1]

                if fields[0] == "ino":
                    ss_inode = fields[1]

                i += 1

        if line.startswith("tcp"):
            ss_state = comps[1]
            if ss_state == "ESTAB":
                ss_state = "ESTABLISHED"
            ret.append(
                {
                    "proto": comps[0],
                    "recv-q": comps[2],
                    "send-q": comps[3],
                    "local-address": comps[4],
                    "remote-address": comps[5],
                    "state": ss_state,
                    "user": ss_user,
                    "inode": ss_inode,
                    "program": ss_program,
                }
            )
        if line.startswith("udp"):
            ret.append(
                {
                    "proto": comps[0],
                    "recv-q": comps[2],
                    "send-q": comps[3],
                    "local-address": comps[4],
                    "remote-address": comps[5],
                    "user": ss_user,
                    "inode": ss_inode,
                    "program": ss_program,
                }
            )
    return ret


def _netinfo_openbsd():
    """
    Get process information for network connections using fstat
    """
    ret = {}
    _fstat_re = re.compile(
        r"internet(6)? (?:stream tcp 0x\S+ (\S+)|dgram udp (\S+))"
        r"(?: [<>=-]+ (\S+))?$"
    )
    out = __salt__["cmd.run"]("fstat")
    for line in out.splitlines():
        try:
            user, cmd, pid, _, details = line.split(None, 4)
            ipv6, tcp, udp, remote_addr = _fstat_re.match(details).groups()
        except (ValueError, AttributeError):
            # Line either doesn't have the right number of columns, or the
            # regex which looks for address information did not match. Either
            # way, ignore this line and continue on to the next one.
            continue
        if tcp:
            local_addr = tcp
            proto = "tcp{0}".format("" if ipv6 is None else ipv6)
        else:
            local_addr = udp
            proto = "udp{0}".format("" if ipv6 is None else ipv6)
        if ipv6:
            # IPv6 addresses have the address part enclosed in brackets (if the
            # address part is not a wildcard) to distinguish the address from
            # the port number. Remove them.
            local_addr = "".join(x for x in local_addr if x not in "[]")

        # Normalize to match netstat output
        local_addr = ".".join(local_addr.rsplit(":", 1))
        if remote_addr is None:
            remote_addr = "*.*"
        else:
            remote_addr = ".".join(remote_addr.rsplit(":", 1))

        ret.setdefault(local_addr, {}).setdefault(remote_addr, {}).setdefault(
            proto, {}
        ).setdefault(pid, {})["user"] = user
        ret[local_addr][remote_addr][proto][pid]["cmd"] = cmd
    return ret


def _netinfo_freebsd_netbsd():
    """
    Get process information for network connections using sockstat
    """
    ret = {}
    # NetBSD requires '-n' to disable port-to-service resolution
    out = __salt__["cmd.run"](
        "sockstat -46 {0} | tail -n+2".format(
            "-n" if __grains__["kernel"] == "NetBSD" else ""
        ),
        python_shell=True,
    )
    for line in out.splitlines():
        user, cmd, pid, _, proto, local_addr, remote_addr = line.split()
        local_addr = ".".join(local_addr.rsplit(":", 1))
        remote_addr = ".".join(remote_addr.rsplit(":", 1))
        ret.setdefault(local_addr, {}).setdefault(remote_addr, {}).setdefault(
            proto, {}
        ).setdefault(pid, {})["user"] = user
        ret[local_addr][remote_addr][proto][pid]["cmd"] = cmd
    return ret


def _ppid():
    """
    Return a dict of pid to ppid mappings
    """
    ret = {}
    if __grains__["kernel"] == "SunOS":
        cmd = "ps -a -o pid,ppid | tail +2"
    else:
        cmd = "ps -ax -o pid,ppid | tail -n+2"
    out = __salt__["cmd.run"](cmd, python_shell=True)
    for line in out.splitlines():
        pid, ppid = line.split()
        ret[pid] = ppid
    return ret


def _netstat_bsd():
    """
    Return netstat information for BSD flavors
    """
    ret = []
    if __grains__["kernel"] == "NetBSD":
        for addr_family in ("inet", "inet6"):
            cmd = "netstat -f {0} -an | tail -n+3".format(addr_family)
            out = __salt__["cmd.run"](cmd, python_shell=True)
            for line in out.splitlines():
                comps = line.split()
                entry = {
                    "proto": comps[0],
                    "recv-q": comps[1],
                    "send-q": comps[2],
                    "local-address": comps[3],
                    "remote-address": comps[4],
                }
                if entry["proto"].startswith("tcp"):
                    entry["state"] = comps[5]
                ret.append(entry)
    else:
        # Lookup TCP connections
        cmd = "netstat -p tcp -an | tail -n+3"
        out = __salt__["cmd.run"](cmd, python_shell=True)
        for line in out.splitlines():
            comps = line.split()
            ret.append(
                {
                    "proto": comps[0],
                    "recv-q": comps[1],
                    "send-q": comps[2],
                    "local-address": comps[3],
                    "remote-address": comps[4],
                    "state": comps[5],
                }
            )
        # Lookup UDP connections
        cmd = "netstat -p udp -an | tail -n+3"
        out = __salt__["cmd.run"](cmd, python_shell=True)
        for line in out.splitlines():
            comps = line.split()
            ret.append(
                {
                    "proto": comps[0],
                    "recv-q": comps[1],
                    "send-q": comps[2],
                    "local-address": comps[3],
                    "remote-address": comps[4],
                }
            )

    # Add in user and program info
    ppid = _ppid()
    if __grains__["kernel"] == "OpenBSD":
        netinfo = _netinfo_openbsd()
    elif __grains__["kernel"] in ("FreeBSD", "NetBSD"):
        netinfo = _netinfo_freebsd_netbsd()
    for idx in range(len(ret)):
        local = ret[idx]["local-address"]
        remote = ret[idx]["remote-address"]
        proto = ret[idx]["proto"]
        try:
            # Make a pointer to the info for this connection for easier
            # reference below
            ptr = netinfo[local][remote][proto]
        except KeyError:
            continue
        # Get the pid-to-ppid mappings for this connection
        conn_ppid = dict((x, y) for x, y in six.iteritems(ppid) if x in ptr)
        try:
            # Master pid for this connection will be the pid whose ppid isn't
            # in the subset dict we created above
            master_pid = next(
                iter(x for x, y in six.iteritems(conn_ppid) if y not in ptr)
            )
        except StopIteration:
            continue
        ret[idx]["user"] = ptr[master_pid]["user"]
        ret[idx]["program"] = "/".join((master_pid, ptr[master_pid]["cmd"]))
    return ret


def _netstat_sunos():
    """
    Return netstat information for SunOS flavors
    """
    log.warning("User and program not (yet) supported on SunOS")

    ret = []
    for addr_family in ("inet", "inet6"):
        # Lookup TCP connections
        cmd = "netstat -f {0} -P tcp -an | tail +5".format(addr_family)
        out = __salt__["cmd.run"](cmd, python_shell=True)
        for line in out.splitlines():
            comps = line.split()
            ret.append(
                {
                    "proto": "tcp6" if addr_family == "inet6" else "tcp",
                    "recv-q": comps[5],
                    "send-q": comps[4],
                    "local-address": comps[0],
                    "remote-address": comps[1],
                    "state": comps[6],
                }
            )
        # Lookup UDP connections
        cmd = "netstat -f {0} -P udp -an | tail +5".format(addr_family)
        out = __salt__["cmd.run"](cmd, python_shell=True)
        for line in out.splitlines():
            comps = line.split()
            ret.append(
                {
                    "proto": "udp6" if addr_family == "inet6" else "udp",
                    "local-address": comps[0],
                    "remote-address": comps[1] if len(comps) > 2 else "",
                }
            )

    return ret


def _netstat_aix():
    """
    Return netstat information for SunOS flavors
    """
    ret = []
    ## AIX 6.1 - 7.2, appears to ignore addr_family field contents
    ## for addr_family in ('inet', 'inet6'):
    for addr_family in ("inet",):
        # Lookup connections
        cmd = "netstat -n -a -f {0} | tail -n +3".format(addr_family)
        out = __salt__["cmd.run"](cmd, python_shell=True)
        for line in out.splitlines():
            comps = line.split()
            if len(comps) < 5:
                continue

            proto_seen = None
            tcp_flag = True
            if "tcp" == comps[0] or "tcp4" == comps[0]:
                proto_seen = "tcp"
            elif "tcp6" == comps[0]:
                proto_seen = "tcp6"
            elif "udp" == comps[0] or "udp4" == comps[0]:
                proto_seen = "udp"
                tcp_flag = False
            elif "udp6" == comps[0]:
                proto_seen = "udp6"
                tcp_flag = False

            if tcp_flag:
                if len(comps) >= 6:
                    ret.append(
                        {
                            "proto": proto_seen,
                            "recv-q": comps[1],
                            "send-q": comps[2],
                            "local-address": comps[3],
                            "remote-address": comps[4],
                            "state": comps[5],
                        }
                    )
            else:
                if len(comps) >= 5:
                    ret.append(
                        {
                            "proto": proto_seen,
                            "local-address": comps[3],
                            "remote-address": comps[4],
                        }
                    )
    return ret


def _netstat_route_linux():
    """
    Return netstat routing information for Linux distros
    """
    ret = []
    cmd = "netstat -A inet -rn | tail -n+3"
    out = __salt__["cmd.run"](cmd, python_shell=True)
    for line in out.splitlines():
        comps = line.split()
        ret.append(
            {
                "addr_family": "inet",
                "destination": comps[0],
                "gateway": comps[1],
                "netmask": comps[2],
                "flags": comps[3],
                "interface": comps[7],
            }
        )
    cmd = "netstat -A inet6 -rn | tail -n+3"
    out = __salt__["cmd.run"](cmd, python_shell=True)
    for line in out.splitlines():
        comps = line.split()
        if len(comps) == 6:
            ret.append(
                {
                    "addr_family": "inet6",
                    "destination": comps[0],
                    "gateway": comps[1],
                    "netmask": "",
                    "flags": comps[2],
                    "interface": comps[5],
                }
            )
        elif len(comps) == 7:
            ret.append(
                {
                    "addr_family": "inet6",
                    "destination": comps[0],
                    "gateway": comps[1],
                    "netmask": "",
                    "flags": comps[2],
                    "interface": comps[6],
                }
            )
        else:
            continue
    return ret


def _ip_route_linux():
    """
    Return ip routing information for Linux distros
    (netstat is deprecated and may not be available)
    """
    # table main closest to old netstat inet output
    ret = []
    cmd = "ip -4 route show table main"
    out = __salt__["cmd.run"](cmd, python_shell=True)
    for line in out.splitlines():
        comps = line.split()

        # need to fake similar output to that provided by netstat
        # to maintain output format
        if comps[0] == "unreachable":
            continue

        if comps[0] == "default":
            ip_interface = ""
            if comps[3] == "dev":
                ip_interface = comps[4]

            ret.append(
                {
                    "addr_family": "inet",
                    "destination": "0.0.0.0",
                    "gateway": comps[2],
                    "netmask": "0.0.0.0",
                    "flags": "UG",
                    "interface": ip_interface,
                }
            )
        else:
            address_mask = convert_cidr(comps[0])
            ip_interface = ""
            if comps[1] == "dev":
                ip_interface = comps[2]

            ret.append(
                {
                    "addr_family": "inet",
                    "destination": address_mask["network"],
                    "gateway": "0.0.0.0",
                    "netmask": address_mask["netmask"],
                    "flags": "U",
                    "interface": ip_interface,
                }
            )

    # table all closest to old netstat inet6 output
    cmd = "ip -6 route show table all"
    out = __salt__["cmd.run"](cmd, python_shell=True)
    for line in out.splitlines():
        comps = line.split()

        # need to fake similar output to that provided by netstat
        # to maintain output format
        if comps[0] == "unreachable":
            continue

        if comps[0] == "default":
            ip_interface = ""
            if comps[3] == "dev":
                ip_interface = comps[4]

            ret.append(
                {
                    "addr_family": "inet6",
                    "destination": "::/0",
                    "gateway": comps[2],
                    "netmask": "",
                    "flags": "UG",
                    "interface": ip_interface,
                }
            )

        elif comps[0] == "local":
            ip_interface = ""
            if comps[2] == "dev":
                ip_interface = comps[3]

            local_address = comps[1] + "/128"
            ret.append(
                {
                    "addr_family": "inet6",
                    "destination": local_address,
                    "gateway": "::",
                    "netmask": "",
                    "flags": "U",
                    "interface": ip_interface,
                }
            )
        else:
            address_mask = convert_cidr(comps[0])
            ip_interface = ""
            if comps[1] == "dev":
                ip_interface = comps[2]

            ret.append(
                {
                    "addr_family": "inet6",
                    "destination": comps[0],
                    "gateway": "::",
                    "netmask": "",
                    "flags": "U",
                    "interface": ip_interface,
                }
            )
    return ret


def _netstat_route_freebsd():
    """
    Return netstat routing information for FreeBSD and macOS
    """
    ret = []
    cmd = "netstat -f inet -rn | tail -n+5"
    out = __salt__["cmd.run"](cmd, python_shell=True)
    for line in out.splitlines():
        comps = line.split()
        if (
            __grains__["os"] == "FreeBSD"
            and int(__grains__.get("osmajorrelease", 0)) < 10
        ):
            ret.append(
                {
                    "addr_family": "inet",
                    "destination": comps[0],
                    "gateway": comps[1],
                    "netmask": comps[2],
                    "flags": comps[3],
                    "interface": comps[5],
                }
            )
        else:
            ret.append(
                {
                    "addr_family": "inet",
                    "destination": comps[0],
                    "gateway": comps[1],
                    "netmask": "",
                    "flags": comps[2],
                    "interface": comps[3],
                }
            )
    cmd = "netstat -f inet6 -rn | tail -n+5"
    out = __salt__["cmd.run"](cmd, python_shell=True)
    for line in out.splitlines():
        comps = line.split()
        ret.append(
            {
                "addr_family": "inet6",
                "destination": comps[0],
                "gateway": comps[1],
                "netmask": "",
                "flags": comps[2],
                "interface": comps[3],
            }
        )
    return ret


def _netstat_route_netbsd():
    """
    Return netstat routing information for NetBSD
    """
    ret = []
    cmd = "netstat -f inet -rn | tail -n+5"
    out = __salt__["cmd.run"](cmd, python_shell=True)
    for line in out.splitlines():
        comps = line.split()
        ret.append(
            {
                "addr_family": "inet",
                "destination": comps[0],
                "gateway": comps[1],
                "netmask": "",
                "flags": comps[3],
                "interface": comps[6],
            }
        )
    cmd = "netstat -f inet6 -rn | tail -n+5"
    out = __salt__["cmd.run"](cmd, python_shell=True)
    for line in out.splitlines():
        comps = line.split()
        ret.append(
            {
                "addr_family": "inet6",
                "destination": comps[0],
                "gateway": comps[1],
                "netmask": "",
                "flags": comps[3],
                "interface": comps[6],
            }
        )
    return ret


def _netstat_route_openbsd():
    """
    Return netstat routing information for OpenBSD
    """
    ret = []
    cmd = "netstat -f inet -rn | tail -n+5"
    out = __salt__["cmd.run"](cmd, python_shell=True)
    for line in out.splitlines():
        comps = line.split()
        ret.append(
            {
                "addr_family": "inet",
                "destination": comps[0],
                "gateway": comps[1],
                "netmask": "",
                "flags": comps[2],
                "interface": comps[7],
            }
        )
    cmd = "netstat -f inet6 -rn | tail -n+5"
    out = __salt__["cmd.run"](cmd, python_shell=True)
    for line in out.splitlines():
        comps = line.split()
        ret.append(
            {
                "addr_family": "inet6",
                "destination": comps[0],
                "gateway": comps[1],
                "netmask": "",
                "flags": comps[2],
                "interface": comps[7],
            }
        )
    return ret


def _netstat_route_sunos():
    """
    Return netstat routing information for SunOS
    """
    ret = []
    cmd = "netstat -f inet -rn | tail +5"
    out = __salt__["cmd.run"](cmd, python_shell=True)
    for line in out.splitlines():
        comps = line.split()
        ret.append(
            {
                "addr_family": "inet",
                "destination": comps[0],
                "gateway": comps[1],
                "netmask": "",
                "flags": comps[2],
                "interface": comps[5] if len(comps) >= 6 else "",
            }
        )
    cmd = "netstat -f inet6 -rn | tail +5"
    out = __salt__["cmd.run"](cmd, python_shell=True)
    for line in out.splitlines():
        comps = line.split()
        ret.append(
            {
                "addr_family": "inet6",
                "destination": comps[0],
                "gateway": comps[1],
                "netmask": "",
                "flags": comps[2],
                "interface": comps[5] if len(comps) >= 6 else "",
            }
        )
    return ret


def _netstat_route_aix():
    """
    Return netstat routing information for AIX
    """
    ret = []
    cmd = "netstat -f inet -rn | tail -n +5"
    out = __salt__["cmd.run"](cmd, python_shell=True)
    for line in out.splitlines():
        comps = line.split()
        ret.append(
            {
                "addr_family": "inet",
                "destination": comps[0],
                "gateway": comps[1],
                "netmask": "",
                "flags": comps[2],
                "interface": comps[5] if len(comps) >= 6 else "",
            }
        )
    cmd = "netstat -f inet6 -rn | tail -n +5"
    out = __salt__["cmd.run"](cmd, python_shell=True)
    for line in out.splitlines():
        comps = line.split()
        ret.append(
            {
                "addr_family": "inet6",
                "destination": comps[0],
                "gateway": comps[1],
                "netmask": "",
                "flags": comps[2],
                "interface": comps[5] if len(comps) >= 6 else "",
            }
        )
    return ret


def netstat():
    """
    Return information on open ports and states

    .. note::
        On BSD minions, the output contains PID info (where available) for each
        netstat entry, fetched from sockstat/fstat output.

    .. versionchanged:: 2014.1.4
        Added support for OpenBSD, FreeBSD, and NetBSD

    .. versionchanged:: 2015.8.0
        Added support for SunOS

    .. versionchanged:: 2016.11.4
        Added support for AIX

    CLI Example:

    .. code-block:: bash

        salt '*' network.netstat
    """
    if __grains__["kernel"] == "Linux":
        if not __utils__["path.which"]("netstat"):
            return _ss_linux()
        else:
            return _netstat_linux()
    elif __grains__["kernel"] in ("OpenBSD", "FreeBSD", "NetBSD"):
        return _netstat_bsd()
    elif __grains__["kernel"] == "SunOS":
        return _netstat_sunos()
    elif __grains__["kernel"] == "AIX":
        return _netstat_aix()
    raise CommandExecutionError("Not yet supported on this platform")


def active_tcp():
    """
    Return a dict containing information on all of the running TCP connections (currently linux and solaris only)

    .. versionchanged:: 2015.8.4

        Added support for SunOS

    CLI Example:

    .. code-block:: bash

        salt '*' network.active_tcp
    """
    if __grains__["kernel"] == "Linux":
        return __utils__["network.active_tcp"]()
    elif __grains__["kernel"] == "SunOS":
        # lets use netstat to mimic linux as close as possible
        ret = {}
        for connection in _netstat_sunos():
            if not connection["proto"].startswith("tcp"):
                continue
            if connection["state"] != "ESTABLISHED":
                continue
            ret[len(ret) + 1] = {
                "local_addr": ".".join(connection["local-address"].split(".")[:-1]),
                "local_port": ".".join(connection["local-address"].split(".")[-1:]),
                "remote_addr": ".".join(connection["remote-address"].split(".")[:-1]),
                "remote_port": ".".join(connection["remote-address"].split(".")[-1:]),
            }
        return ret
    elif __grains__["kernel"] == "AIX":
        # lets use netstat to mimic linux as close as possible
        ret = {}
        for connection in _netstat_aix():
            if not connection["proto"].startswith("tcp"):
                continue
            if connection["state"] != "ESTABLISHED":
                continue
            ret[len(ret) + 1] = {
                "local_addr": ".".join(connection["local-address"].split(".")[:-1]),
                "local_port": ".".join(connection["local-address"].split(".")[-1:]),
                "remote_addr": ".".join(connection["remote-address"].split(".")[:-1]),
                "remote_port": ".".join(connection["remote-address"].split(".")[-1:]),
            }
        return ret
    else:
        return {}


@salt.utils.decorators.path.which("traceroute")
def traceroute(host):
    """
    Performs a traceroute to a 3rd party host

    .. versionchanged:: 2015.8.0
        Added support for SunOS

    .. versionchanged:: 2016.11.4
        Added support for AIX

    CLI Example:

    .. code-block:: bash

        salt '*' network.traceroute archlinux.org
    """
    ret = []
    cmd = "traceroute {0}".format(__utils__["network.sanitize_host"](host))
    out = __salt__["cmd.run"](cmd)

    # Parse version of traceroute
    if __utils__["platform.is_sunos"]() or __utils__["platform.is_aix"]():
        traceroute_version = [0, 0, 0]
    else:
        version_out = __salt__["cmd.run"]("traceroute --version")
        try:
            # Linux traceroute version looks like:
            #   Modern traceroute for Linux, version 2.0.19, Dec 10 2012
            # Darwin and FreeBSD traceroute version looks like: Version 1.4a12+[FreeBSD|Darwin]

            version_raw = re.findall(
                r".*[Vv]ersion (\d+)\.([\w\+]+)\.*(\w*)", version_out
            )[0]
            log.debug("traceroute_version_raw: %s", version_raw)
            traceroute_version = []
            for t in version_raw:
                try:
                    traceroute_version.append(int(t))
                except ValueError:
                    traceroute_version.append(t)

            if len(traceroute_version) < 3:
                traceroute_version.append(0)

            log.debug("traceroute_version: %s", traceroute_version)

        except IndexError:
            traceroute_version = [0, 0, 0]

    for line in out.splitlines():
        # Pre requirements for line parsing
        skip_line = False
        if " " not in line:
            skip_line = True
        if line.startswith("traceroute"):
            skip_line = True
        if __utils__["platform.is_aix"]():
            if line.startswith("trying to get source for"):
                skip_line = True
            if line.startswith("source should be"):
                skip_line = True
            if line.startswith("outgoing MTU"):
                skip_line = True
            if line.startswith("fragmentation required"):
                skip_line = True
        if skip_line:
            log.debug("Skipping traceroute output line: %s", line)
            continue

        # Parse output from unix variants
        if (
            "Darwin" in six.text_type(traceroute_version[1])
            or "FreeBSD" in six.text_type(traceroute_version[1])
            or __grains__["kernel"] in ("SunOS", "AIX")
        ):
            try:
                traceline = re.findall(r"\s*(\d*)\s+(.*)\s+\((.*)\)\s+(.*)$", line)[0]
            except IndexError:
                traceline = re.findall(r"\s*(\d*)\s+(\*\s+\*\s+\*)", line)[0]

            log.debug("traceline: %s", traceline)
            delays = re.findall(r"(\d+\.\d+)\s*ms", six.text_type(traceline))

            try:
                if traceline[1] == "* * *":
                    result = {"count": traceline[0], "hostname": "*"}
                else:
                    result = {
                        "count": traceline[0],
                        "hostname": traceline[1],
                        "ip": traceline[2],
                    }
                    for idx in range(0, len(delays)):
                        result["ms{0}".format(idx + 1)] = delays[idx]
            except IndexError:
                result = {}

        # Parse output from specific version ranges
        elif (
            traceroute_version[0] >= 2
            and traceroute_version[2] >= 14
            or traceroute_version[0] >= 2
            and traceroute_version[1] > 0
        ):
            comps = line.split("  ")
            if len(comps) >= 2 and comps[1] == "* * *":
                result = {"count": int(comps[0]), "hostname": "*"}
            elif len(comps) >= 5:
                result = {
                    "count": int(comps[0]),
                    "hostname": comps[1].split()[0],
                    "ip": comps[1].split()[1].strip("()"),
                    "ms1": float(comps[2].split()[0]),
                    "ms2": float(comps[3].split()[0]),
                    "ms3": float(comps[4].split()[0]),
                }
            else:
                result = {}

        # Parse anything else
        else:
            comps = line.split()
            if len(comps) >= 8:
                result = {
                    "count": comps[0],
                    "hostname": comps[1],
                    "ip": comps[2],
                    "ms1": comps[4],
                    "ms2": comps[6],
                    "ms3": comps[8],
                    "ping1": comps[3],
                    "ping2": comps[5],
                    "ping3": comps[7],
                }
            else:
                result = {}

        ret.append(result)
        if not result:
<<<<<<< HEAD
            log.warning("Cannot parse traceroute output line: %s", line)
=======
            log.warning('Cannot parse traceroute output line: %s', line)
>>>>>>> 8abb7099
    return ret


@salt.utils.decorators.path.which("dig")
def dig(host):
    """
    Performs a DNS lookup with dig

    CLI Example:

    .. code-block:: bash

        salt '*' network.dig archlinux.org
    """
    cmd = "dig {0}".format(__utils__["network.sanitize_host"](host))
    return __salt__["cmd.run"](cmd)


@salt.utils.decorators.path.which("arp")
def arp():
    """
    Return the arp table from the minion

    .. versionchanged:: 2015.8.0
        Added support for SunOS

    CLI Example:

    .. code-block:: bash

        salt '*' network.arp
    """
    ret = {}
    out = __salt__["cmd.run"]("arp -an")
    for line in out.splitlines():
        comps = line.split()
        if len(comps) < 4:
            continue
        if __grains__["kernel"] == "SunOS":
            if ":" not in comps[-1]:
                continue
            ret[comps[-1]] = comps[1]
        elif __grains__["kernel"] == "OpenBSD":
            if comps[0] == "Host" or comps[1] == "(incomplete)":
                continue
            ret[comps[1]] = comps[0]
        elif __grains__["kernel"] == "AIX":
            if comps[0] in ("bucket", "There"):
                continue
            ret[comps[3]] = comps[1].strip("(").strip(")")
        else:
            ret[comps[3]] = comps[1].strip("(").strip(")")

    return ret


def interfaces():
    """
    Return a dictionary of information about all the interfaces on the minion

    CLI Example:

    .. code-block:: bash

        salt '*' network.interfaces
    """
    return __utils__["network.interfaces"]()


def hw_addr(iface):
    """
    Return the hardware address (a.k.a. MAC address) for a given interface

    CLI Example:

    .. code-block:: bash

        salt '*' network.hw_addr eth0
    """
    return __utils__["network.hw_addr"](iface)


# Alias hwaddr to preserve backward compat
hwaddr = salt.utils.functools.alias_function(hw_addr, "hwaddr")


def interface(iface):
    """
    Return the inet address for a given interface

    .. versionadded:: 2014.7.0

    CLI Example:

    .. code-block:: bash

        salt '*' network.interface eth0
    """
    return __utils__["network.interface"](iface)


def interface_ip(iface):
    """
    Return the inet address for a given interface

    .. versionadded:: 2014.7.0

    CLI Example:

    .. code-block:: bash

        salt '*' network.interface_ip eth0
    """
    return __utils__["network.interface_ip"](iface)


def subnets(interfaces=None):
    """
    Returns a list of IPv4 subnets to which the host belongs

    CLI Example:

    .. code-block:: bash

        salt '*' network.subnets
        salt '*' network.subnets interfaces=eth1
    """
    return __utils__["network.subnets"](interfaces)


def subnets6():
    """
    Returns a list of IPv6 subnets to which the host belongs

    CLI Example:

    .. code-block:: bash

        salt '*' network.subnets
    """
    return __utils__["network.subnets6"]()


def in_subnet(cidr):
    """
    Returns True if host is within specified subnet, otherwise False.

    CLI Example:

    .. code-block:: bash

        salt '*' network.in_subnet 10.0.0.0/16
    """
    return __utils__["network.in_subnet"](cidr)


def ip_in_subnet(ip_addr, cidr):
    """
    Returns True if given IP is within specified subnet, otherwise False.

    CLI Example:

    .. code-block:: bash

        salt '*' network.ip_in_subnet 172.17.0.4 172.16.0.0/12
    """
    return __utils__["network.in_subnet"](cidr, ip_addr)


def convert_cidr(cidr):
<<<<<<< HEAD
    """
=======
    '''
>>>>>>> 8abb7099
    returns the network address, subnet mask and broadcast address of a cidr address

    .. versionadded:: 2016.3.0

    CLI Example:

    .. code-block:: bash

        salt '*' network.convert_cidr 172.31.0.0/16
<<<<<<< HEAD
    """
    ret = {"network": None, "netmask": None, "broadcast": None}
    cidr = calc_net(cidr)
    network_info = ipaddress.ip_network(cidr)
    ret["network"] = six.text_type(network_info.network_address)
    ret["netmask"] = six.text_type(network_info.netmask)
    ret["broadcast"] = six.text_type(network_info.broadcast_address)
=======
    '''
    ret = {'network': None,
           'netmask': None,
           'broadcast': None}
    cidr = calc_net(cidr)
    network_info = ipaddress.ip_network(cidr)
    ret['network'] = six.text_type(network_info.network_address)
    ret['netmask'] = six.text_type(network_info.netmask)
    ret['broadcast'] = six.text_type(network_info.broadcast_address)
>>>>>>> 8abb7099
    return ret


def calc_net(ip_addr, netmask=None):
    """
    Returns the CIDR of a subnet based on
    an IP address (CIDR notation supported)
    and optional netmask.

    CLI Example:

    .. code-block:: bash

        salt '*' network.calc_net 172.17.0.5 255.255.255.240
        salt '*' network.calc_net 2a02:f6e:a000:80:84d8:8332:7866:4e07/64

    .. versionadded:: 2015.8.0
    """
    return __utils__["network.calc_net"](ip_addr, netmask)


def ip_addrs(interface=None, include_loopback=False, cidr=None, type=None):
    """
    Returns a list of IPv4 addresses assigned to the host. 127.0.0.1 is
    ignored, unless 'include_loopback=True' is indicated. If 'interface' is
    provided, then only IP addresses from that interface will be returned.
    Providing a CIDR via 'cidr="10.0.0.0/8"' will return only the addresses
    which are within that subnet. If 'type' is 'public', then only public
    addresses will be returned. Ditto for 'type'='private'.

    .. versionchanged:: Sodium
        ``interface`` can now be a single interface name or a list of
        interfaces. Globbing is also supported.

    CLI Example:

    .. code-block:: bash

        salt '*' network.ip_addrs
    """
    addrs = __utils__["network.ip_addrs"](
        interface=interface, include_loopback=include_loopback
    )
    if cidr:
        return [i for i in addrs if __utils__["network.in_subnet"](cidr, [i])]
    else:
        if type == "public":
            return [i for i in addrs if not is_private(i)]
        elif type == "private":
            return [i for i in addrs if is_private(i)]
        else:
            return addrs


ipaddrs = salt.utils.functools.alias_function(ip_addrs, "ipaddrs")


def ip_addrs6(interface=None, include_loopback=False, cidr=None):
    """
    Returns a list of IPv6 addresses assigned to the host. ::1 is ignored,
    unless 'include_loopback=True' is indicated. If 'interface' is provided,
    then only IP addresses from that interface will be returned.
    Providing a CIDR via 'cidr="2000::/3"' will return only the addresses
    which are within that subnet.

    .. versionchanged:: Sodium
        ``interface`` can now be a single interface name or a list of
        interfaces. Globbing is also supported.

    CLI Example:

    .. code-block:: bash

        salt '*' network.ip_addrs6
    """
    addrs = __utils__["network.ip_addrs6"](
        interface=interface, include_loopback=include_loopback
    )
    if cidr:
        return [i for i in addrs if __utils__["network.in_subnet"](cidr, [i])]
    else:
        return addrs


ipaddrs6 = salt.utils.functools.alias_function(ip_addrs6, "ipaddrs6")


def get_hostname():
    """
    Get hostname

    CLI Example:

    .. code-block:: bash

        salt '*' network.get_hostname
    """

    return socket.gethostname()


def get_fqdn():
    """
    Get fully qualified domain name

    CLI Example:

    .. code-block:: bash

        salt '*' network.get_fqdn
    """

    return socket.getfqdn()


def mod_hostname(hostname):
    """
    Modify hostname

    .. versionchanged:: 2015.8.0
        Added support for SunOS (Solaris 10, Illumos, SmartOS)

    CLI Example:

    .. code-block:: bash

        salt '*' network.mod_hostname master.saltstack.com
    """
    #
    # SunOS tested on SmartOS and OmniOS (Solaris 10 compatible)
    # Oracle Solaris 11 uses smf, currently not supported
    #
    # /etc/nodename is the hostname only, not fqdn
    # /etc/defaultdomain is the domain
    # /etc/hosts should have both fqdn and hostname entries
    #

    if hostname is None:
        return False

    hostname_cmd = __utils__["path.which"]("hostnamectl") or __utils__["path.which"](
        "hostname"
    )
    if __utils__["platform.is_sunos"]():
        uname_cmd = (
            "/usr/bin/uname"
            if __utils__["platform.is_smartos"]()
            else __utils__["path.which"]("uname")
        )
        check_hostname_cmd = __utils__["path.which"]("check-hostname")

    # Grab the old hostname so we know which hostname to change and then
    # change the hostname using the hostname command
    if hostname_cmd.endswith("hostnamectl"):
        result = __salt__["cmd.run_all"]("{0} status".format(hostname_cmd))
        if 0 == result["retcode"]:
            out = result["stdout"]
            for line in out.splitlines():
                line = line.split(":")
                if "Static hostname" in line[0]:
                    o_hostname = line[1].strip()
        else:
<<<<<<< HEAD
            log.debug("{0} was unable to get hostname".format(hostname_cmd))
            o_hostname = __salt__["network.get_hostname"]()
    elif not __utils__["platform.is_sunos"]():
=======
            log.debug('%s was unable to get hostname', hostname_cmd)
            o_hostname = __salt__['network.get_hostname']()
    elif not salt.utils.platform.is_sunos():
>>>>>>> 8abb7099
        # don't run hostname -f because -f is not supported on all platforms
        o_hostname = socket.getfqdn()
    else:
        # output: Hostname core OK: fully qualified as core.acheron.be
<<<<<<< HEAD
        o_hostname = __salt__["cmd.run"](check_hostname_cmd).split(" ")[-1]

    if hostname_cmd.endswith("hostnamectl"):
        result = __salt__["cmd.run_all"](
            "{0} set-hostname {1}".format(hostname_cmd, hostname,)
        )
        if result["retcode"] != 0:
            log.debug(
                "{0} was unable to set hostname. Error: {1}".format(
                    hostname_cmd, result["stderr"],
                )
            )
=======
        o_hostname = __salt__['cmd.run'](check_hostname_cmd).split(' ')[-1]

    if hostname_cmd.endswith('hostnamectl'):
        result = __salt__['cmd.run_all']('{0} set-hostname {1}'.format(
            hostname_cmd,
            hostname,
            ))
        if result['retcode'] != 0:
            log.debug('%s was unable to set hostname. Error: %s',
                      hostname_cmd, result['stderr'])
>>>>>>> 8abb7099
            return False
    elif not __utils__["platform.is_sunos"]():
        __salt__["cmd.run"]("{0} {1}".format(hostname_cmd, hostname))
    else:
        __salt__["cmd.run"]("{0} -S {1}".format(uname_cmd, hostname.split(".")[0]))

    # Modify the /etc/hosts file to replace the old hostname with the
    # new hostname
    with __utils__["files.fopen"]("/etc/hosts", "r") as fp_:
        host_c = [__utils__["stringutils.to_unicode"](_l) for _l in fp_.readlines()]

    with __utils__["files.fopen"]("/etc/hosts", "w") as fh_:
        for host in host_c:
            host = host.split()

            try:
                host[host.index(o_hostname)] = hostname
                if __utils__["platform.is_sunos"]():
                    # also set a copy of the hostname
                    host[host.index(o_hostname.split(".")[0])] = hostname.split(".")[0]
            except ValueError:
                pass

            fh_.write(__utils__["stringutils.to_str"]("\t".join(host) + "\n"))

    # Modify the /etc/sysconfig/network configuration file to set the
    # new hostname
    if __grains__["os_family"] == "RedHat":
        with __utils__["files.fopen"]("/etc/sysconfig/network", "r") as fp_:
            network_c = [
                __utils__["stringutils.to_unicode"](_l) for _l in fp_.readlines()
            ]

        with __utils__["files.fopen"]("/etc/sysconfig/network", "w") as fh_:
            for net in network_c:
                if net.startswith("HOSTNAME"):
                    old_hostname = net.split("=", 1)[1].rstrip()
                    quote_type = __utils__["stringutils.is_quoted"](old_hostname)
                    fh_.write(
                        __utils__["stringutils.to_str"](
                            "HOSTNAME={1}{0}{1}\n".format(
                                __utils__["stringutils.dequote"](hostname), quote_type
                            )
                        )
                    )
                else:
                    fh_.write(__utils__["stringutils.to_str"](net))
    elif __grains__["os_family"] in ("Debian", "NILinuxRT"):
        with __utils__["files.fopen"]("/etc/hostname", "w") as fh_:
            fh_.write(__utils__["stringutils.to_str"](hostname + "\n"))
        if __grains__["lsb_distrib_id"] == "nilrt":
            str_hostname = __utils__["stringutils.to_str"](hostname)
            nirtcfg_cmd = "/usr/local/natinst/bin/nirtcfg"
            nirtcfg_cmd += " --set section=SystemSettings,token='Host_Name',value='{0}'".format(
                str_hostname
            )
            if __salt__["cmd.run_all"](nirtcfg_cmd)["retcode"] != 0:
                raise CommandExecutionError(
                    "Couldn't set hostname to: {0}\n".format(str_hostname)
                )
    elif __grains__["os_family"] == "OpenBSD":
        with __utils__["files.fopen"]("/etc/myname", "w") as fh_:
            fh_.write(__utils__["stringutils.to_str"](hostname + "\n"))

    # Update /etc/nodename and /etc/defaultdomain on SunOS
    if __utils__["platform.is_sunos"]():
        with __utils__["files.fopen"]("/etc/nodename", "w") as fh_:
            fh_.write(__utils__["stringutils.to_str"](hostname.split(".")[0] + "\n"))
        with __utils__["files.fopen"]("/etc/defaultdomain", "w") as fh_:
            fh_.write(
                __utils__["stringutils.to_str"](
                    ".".join(hostname.split(".")[1:]) + "\n"
                )
            )

    return True


def connect(host, port=None, **kwargs):
    """
    Test connectivity to a host using a particular
    port from the minion.

    .. versionadded:: 2014.7.0

    CLI Example:

    .. code-block:: bash

        salt '*' network.connect archlinux.org 80

        salt '*' network.connect archlinux.org 80 timeout=3

        salt '*' network.connect archlinux.org 80 timeout=3 family=ipv4

        salt '*' network.connect google-public-dns-a.google.com port=53 proto=udp timeout=3
    """

    ret = {"result": None, "comment": ""}

    if not host:
        ret["result"] = False
        ret["comment"] = "Required argument, host, is missing."
        return ret

    if not port:
        ret["result"] = False
        ret["comment"] = "Required argument, port, is missing."
        return ret

    proto = kwargs.get("proto", "tcp")
    timeout = kwargs.get("timeout", 5)
    family = kwargs.get("family", None)

    if salt.utils.validate.net.ipv4_addr(host) or salt.utils.validate.net.ipv6_addr(
        host
    ):
        address = host
    else:
        address = "{0}".format(__utils__["network.sanitize_host"](host))

    try:
        if proto == "udp":
            __proto = socket.SOL_UDP
        else:
            __proto = socket.SOL_TCP
            proto = "tcp"

        if family:
            if family == "ipv4":
                __family = socket.AF_INET
            elif family == "ipv6":
                __family = socket.AF_INET6
            else:
                __family = 0
        else:
            __family = 0

        (family, socktype, _proto, garbage, _address) = socket.getaddrinfo(
            address, port, __family, 0, __proto
        )[0]
    except socket.gaierror:
        ret["result"] = False
        ret["comment"] = "Unable to resolve host {0} on {1} port {2}".format(
            host, proto, port
        )
        return ret

    try:
        skt = socket.socket(family, socktype, _proto)
        skt.settimeout(timeout)

        if proto == "udp":
            # Generate a random string of a
            # decent size to test UDP connection
            md5h = hashlib.md5()
            md5h.update(datetime.datetime.now().strftime("%s"))
            msg = md5h.hexdigest()
            skt.sendto(msg, _address)
            recv, svr = skt.recvfrom(255)
            skt.close()
        else:
            skt.connect(_address)
            skt.shutdown(2)
    except Exception as exc:  # pylint: disable=broad-except
        ret["result"] = False
        ret["comment"] = "Unable to connect to {0} ({1}) on {2} port {3}".format(
            host, _address[0], proto, port
        )
        return ret

    ret["result"] = True
    ret["comment"] = "Successfully connected to {0} ({1}) on {2} port {3}".format(
        host, _address[0], proto, port
    )
    return ret


def is_private(ip_addr):
    """
    Check if the given IP address is a private address

    .. versionadded:: 2014.7.0
    .. versionchanged:: 2015.8.0
        IPv6 support

    CLI Example:

    .. code-block:: bash

        salt '*' network.is_private 10.0.0.3
    """
    return ipaddress.ip_address(ip_addr).is_private


def is_loopback(ip_addr):
    """
    Check if the given IP address is a loopback address

    .. versionadded:: 2014.7.0
    .. versionchanged:: 2015.8.0
        IPv6 support

    CLI Example:

    .. code-block:: bash

        salt '*' network.is_loopback 127.0.0.1
    """
    return ipaddress.ip_address(ip_addr).is_loopback


def reverse_ip(ip_addr):
    """
    Returns the reversed IP address

    .. versionchanged:: 2015.8.0
        IPv6 support

    CLI Example:

    .. code-block:: bash

        salt '*' network.reverse_ip 172.17.0.4
    """
    return ipaddress.ip_address(ip_addr).reverse_pointer


def _get_bufsize_linux(iface):
    """
    Return network interface buffer information using ethtool
    """
    ret = {"result": False}

    cmd = "/sbin/ethtool -g {0}".format(iface)
    out = __salt__["cmd.run"](cmd)
    pat = re.compile(r"^(.+):\s+(\d+)$")
    suffix = "max-"
    for line in out.splitlines():
        res = pat.match(line)
        if res:
            ret[res.group(1).lower().replace(" ", "-") + suffix] = int(res.group(2))
            ret["result"] = True
        elif line.endswith("maximums:"):
            suffix = "-max"
        elif line.endswith("settings:"):
            suffix = ""
    if not ret["result"]:
        parts = out.split()
        # remove shell cmd prefix from msg
        if parts[0].endswith("sh:"):
            out = " ".join(parts[1:])
        ret["comment"] = out
    return ret


def get_bufsize(iface):
    """
    Return network buffer sizes as a dict (currently linux only)

    CLI Example:

    .. code-block:: bash

        salt '*' network.get_bufsize eth0
    """
    if __grains__["kernel"] == "Linux":
        if os.path.exists("/sbin/ethtool"):
            return _get_bufsize_linux(iface)

    return {}


def _mod_bufsize_linux(iface, *args, **kwargs):
    """
    Modify network interface buffer sizes using ethtool
    """
    ret = {
        "result": False,
        "comment": "Requires rx=<val> tx==<val> rx-mini=<val> and/or rx-jumbo=<val>",
    }
    cmd = "/sbin/ethtool -G " + iface
    if not kwargs:
        return ret
    if args:
        ret["comment"] = "Unknown arguments: " + " ".join(
            [six.text_type(item) for item in args]
        )
        return ret
    eargs = ""
    for kw in ["rx", "tx", "rx-mini", "rx-jumbo"]:
        value = kwargs.get(kw)
        if value is not None:
            eargs += " " + kw + " " + six.text_type(value)
    if not eargs:
        return ret
    cmd += eargs
    out = __salt__["cmd.run"](cmd)
    if out:
        ret["comment"] = out
    else:
        ret["comment"] = eargs.strip()
        ret["result"] = True
    return ret


def mod_bufsize(iface, *args, **kwargs):
    """
    Modify network interface buffers (currently linux only)

    CLI Example:

    .. code-block:: bash

        salt '*' network.mod_bufsize tx=<val> rx=<val> rx-mini=<val> rx-jumbo=<val>
    """
    if __grains__["kernel"] == "Linux":
        if os.path.exists("/sbin/ethtool"):
            return _mod_bufsize_linux(iface, *args, **kwargs)

    return False


def routes(family=None):
    """
    Return currently configured routes from routing table

    .. versionchanged:: 2015.8.0
        Added support for SunOS (Solaris 10, Illumos, SmartOS)

    .. versionchanged:: 2016.11.4
        Added support for AIX

    CLI Example:

    .. code-block:: bash

        salt '*' network.routes
    """
    if family != "inet" and family != "inet6" and family is not None:
        raise CommandExecutionError("Invalid address family {0}".format(family))

    if __grains__["kernel"] == "Linux":
        if not __utils__["path.which"]("netstat"):
            routes_ = _ip_route_linux()
        else:
            routes_ = _netstat_route_linux()
    elif __grains__["kernel"] == "SunOS":
        routes_ = _netstat_route_sunos()
    elif __grains__["os"] in ["FreeBSD", "MacOS", "Darwin"]:
        routes_ = _netstat_route_freebsd()
    elif __grains__["os"] in ["NetBSD"]:
        routes_ = _netstat_route_netbsd()
    elif __grains__["os"] in ["OpenBSD"]:
        routes_ = _netstat_route_openbsd()
    elif __grains__["os"] in ["AIX"]:
        routes_ = _netstat_route_aix()
    else:
        raise CommandExecutionError("Not yet supported on this platform")

    if not family:
        return routes_
    else:
        ret = [route for route in routes_ if route["addr_family"] == family]
        return ret


def default_route(family=None):
    """
    Return default route(s) from routing table

    .. versionchanged:: 2015.8.0
        Added support for SunOS (Solaris 10, Illumos, SmartOS)

    .. versionchanged:: 2016.11.4
        Added support for AIX

    CLI Example:

    .. code-block:: bash

        salt '*' network.default_route
    """

    if family != "inet" and family != "inet6" and family is not None:
        raise CommandExecutionError("Invalid address family {0}".format(family))

    _routes = routes()
    default_route = {}
    if __grains__["kernel"] == "Linux":
        default_route["inet"] = ["0.0.0.0", "default"]
        default_route["inet6"] = ["::/0", "default"]
    elif __grains__["os"] in [
        "FreeBSD",
        "NetBSD",
        "OpenBSD",
        "MacOS",
        "Darwin",
    ] or __grains__["kernel"] in ("SunOS", "AIX"):
        default_route["inet"] = ["default"]
        default_route["inet6"] = ["default"]
    else:
        raise CommandExecutionError("Not yet supported on this platform")

    ret = []
    for route in _routes:
        if family:
            if route["destination"] in default_route[family]:
                if __grains__["kernel"] == "SunOS" and route["addr_family"] != family:
                    continue
                ret.append(route)
        else:
            if (
                route["destination"] in default_route["inet"]
                or route["destination"] in default_route["inet6"]
            ):
                ret.append(route)

    return ret


def get_route(ip):
    """
    Return routing information for given destination ip

    .. versionadded:: 2015.5.3

    .. versionchanged:: 2015.8.0
        Added support for SunOS (Solaris 10, Illumos, SmartOS)
        Added support for OpenBSD

    .. versionchanged:: 2016.11.4
        Added support for AIX

    CLI Example::

        salt '*' network.get_route 10.10.10.10
    """

    if __grains__["kernel"] == "Linux":
        cmd = "ip route get {0}".format(ip)
        out = __salt__["cmd.run"](cmd, python_shell=True)
        regexp = re.compile(
            r"(via\s+(?P<gateway>[\w\.:]+))?\s+dev\s+(?P<interface>[\w\.\:\-]+)\s+.*src\s+(?P<source>[\w\.:]+)"
        )
        m = regexp.search(out.splitlines()[0])
        ret = {
            "destination": ip,
            "gateway": m.group("gateway"),
            "interface": m.group("interface"),
            "source": m.group("source"),
        }

        return ret

    if __grains__["kernel"] == "SunOS":
        # [root@nacl ~]# route -n get 172.16.10.123
        #   route to: 172.16.10.123
        # destination: 172.16.10.0
        #       mask: 255.255.255.0
        #  interface: net0
        #      flags: <UP,DONE,KERNEL>
        # recvpipe  sendpipe  ssthresh    rtt,ms rttvar,ms  hopcount      mtu     expire
        #       0         0         0         0         0         0      1500         0
        cmd = "/usr/sbin/route -n get {0}".format(ip)
        out = __salt__["cmd.run"](cmd, python_shell=False)

        ret = {"destination": ip, "gateway": None, "interface": None, "source": None}

        for line in out.splitlines():
            line = line.split(":")
            if "route to" in line[0]:
                ret["destination"] = line[1].strip()
            if "gateway" in line[0]:
                ret["gateway"] = line[1].strip()
            if "interface" in line[0]:
                ret["interface"] = line[1].strip()
                ret["source"] = __utils__["network.interface_ip"](line[1].strip())

        return ret

    if __grains__["kernel"] == "OpenBSD":
        # [root@exosphere] route -n get blackdot.be
        #   route to: 5.135.127.100
        # destination: default
        #       mask: default
        #    gateway: 192.168.0.1
        #  interface: vio0
        # if address: 192.168.0.2
        #   priority: 8 (static)
        #      flags: <UP,GATEWAY,DONE,STATIC>
        #     use       mtu    expire
        # 8352657         0         0
        cmd = "route -n get {0}".format(ip)
        out = __salt__["cmd.run"](cmd, python_shell=False)

        ret = {"destination": ip, "gateway": None, "interface": None, "source": None}

        for line in out.splitlines():
            line = line.split(":")
            if "route to" in line[0]:
                ret["destination"] = line[1].strip()
            if "gateway" in line[0]:
                ret["gateway"] = line[1].strip()
            if "interface" in line[0]:
                ret["interface"] = line[1].strip()
            if "if address" in line[0]:
                ret["source"] = line[1].strip()

        return ret

    if __grains__["kernel"] == "AIX":
        # root@la68pp002_pub:~# route -n get 172.29.149.95
        #   route to: 172.29.149.95
        # destination: 172.29.149.95
        #    gateway: 127.0.0.1
        #  interface: lo0
        # interf addr: 127.0.0.1
        #     flags: <UP,GATEWAY,HOST,DONE,STATIC>
        # recvpipe  sendpipe  ssthresh  rtt,msec    rttvar  hopcount      mtu     expire
        #      0         0         0         0         0         0         0    -68642
        cmd = "route -n get {0}".format(ip)
        out = __salt__["cmd.run"](cmd, python_shell=False)

        ret = {"destination": ip, "gateway": None, "interface": None, "source": None}

        for line in out.splitlines():
            line = line.split(":")
            if "route to" in line[0]:
                ret["destination"] = line[1].strip()
            if "gateway" in line[0]:
                ret["gateway"] = line[1].strip()
            if "interface" in line[0]:
                ret["interface"] = line[1].strip()
            if "interf addr" in line[0]:
                ret["source"] = line[1].strip()

        return ret

    else:
        raise CommandExecutionError("Not yet supported on this platform")


def ifacestartswith(cidr):
    """
    Retrieve the interface name from a specific CIDR

    .. versionadded:: 2016.11.0

    CLI Example:

    .. code-block:: bash

        salt '*' network.ifacestartswith 10.0
    """
    net_list = interfaces()
    intfnames = []
    pattern = six.text_type(cidr)
    size = len(pattern)
    for ifname, ifval in six.iteritems(net_list):
        if "inet" in ifval:
            for inet in ifval["inet"]:
                if inet["address"][0:size] == pattern:
                    if "label" in inet:
                        intfnames.append(inet["label"])
                    else:
                        intfnames.append(ifname)
    return intfnames


def iphexval(ip):
    """
    Retrieve the hexadecimal representation of an IP address

    .. versionadded:: 2016.11.0

    CLI Example:

    .. code-block:: bash

        salt '*' network.iphexval 10.0.0.1
    """
    a = ip.split(".")
    hexval = ["%02X" % int(x) for x in a]  # pylint: disable=E1321
    return "".join(hexval)


def ip_networks(interface=None, include_loopback=False, verbose=False):
    """
    .. versionadded:: Sodium

    Returns a list of IPv4 networks to which the minion belongs.

    interface
        Restrict results to the specified interface(s). This value can be
        either a single interface name or a list of interfaces. Globbing is
        also supported.

    CLI Example:

    .. code-block:: bash

        salt '*' network.list_networks
        salt '*' network.list_networks interface=docker0
        salt '*' network.list_networks interface=docker0,enp*
        salt '*' network.list_networks interface=eth*
    """
    return __utils__["network.ip_networks"](
        interface=interface, include_loopback=include_loopback, verbose=verbose
    )


def ip_networks6(interface=None, include_loopback=False, verbose=False):
    """
    .. versionadded:: Sodium

    Returns a list of IPv6 networks to which the minion belongs.

    interface
        Restrict results to the specified interface(s). This value can be
        either a single interface name or a list of interfaces. Globbing is
        also supported.

    CLI Example:

    .. code-block:: bash

        salt '*' network.list_networks6
        salt '*' network.list_networks6 interface=docker0
        salt '*' network.list_networks6 interface=docker0,enp*
        salt '*' network.list_networks6 interface=eth*
    """
    return __utils__["network.ip_networks6"](
        interface=interface, include_loopback=include_loopback, verbose=verbose
    )<|MERGE_RESOLUTION|>--- conflicted
+++ resolved
@@ -1053,11 +1053,7 @@
 
         ret.append(result)
         if not result:
-<<<<<<< HEAD
-            log.warning("Cannot parse traceroute output line: %s", line)
-=======
             log.warning('Cannot parse traceroute output line: %s', line)
->>>>>>> 8abb7099
     return ret
 
 
@@ -1228,11 +1224,7 @@
 
 
 def convert_cidr(cidr):
-<<<<<<< HEAD
-    """
-=======
     '''
->>>>>>> 8abb7099
     returns the network address, subnet mask and broadcast address of a cidr address
 
     .. versionadded:: 2016.3.0
@@ -1242,15 +1234,6 @@
     .. code-block:: bash
 
         salt '*' network.convert_cidr 172.31.0.0/16
-<<<<<<< HEAD
-    """
-    ret = {"network": None, "netmask": None, "broadcast": None}
-    cidr = calc_net(cidr)
-    network_info = ipaddress.ip_network(cidr)
-    ret["network"] = six.text_type(network_info.network_address)
-    ret["netmask"] = six.text_type(network_info.netmask)
-    ret["broadcast"] = six.text_type(network_info.broadcast_address)
-=======
     '''
     ret = {'network': None,
            'netmask': None,
@@ -1260,7 +1243,6 @@
     ret['network'] = six.text_type(network_info.network_address)
     ret['netmask'] = six.text_type(network_info.netmask)
     ret['broadcast'] = six.text_type(network_info.broadcast_address)
->>>>>>> 8abb7099
     return ret
 
 
@@ -1423,33 +1405,13 @@
                 if "Static hostname" in line[0]:
                     o_hostname = line[1].strip()
         else:
-<<<<<<< HEAD
-            log.debug("{0} was unable to get hostname".format(hostname_cmd))
-            o_hostname = __salt__["network.get_hostname"]()
-    elif not __utils__["platform.is_sunos"]():
-=======
             log.debug('%s was unable to get hostname', hostname_cmd)
             o_hostname = __salt__['network.get_hostname']()
     elif not salt.utils.platform.is_sunos():
->>>>>>> 8abb7099
         # don't run hostname -f because -f is not supported on all platforms
         o_hostname = socket.getfqdn()
     else:
         # output: Hostname core OK: fully qualified as core.acheron.be
-<<<<<<< HEAD
-        o_hostname = __salt__["cmd.run"](check_hostname_cmd).split(" ")[-1]
-
-    if hostname_cmd.endswith("hostnamectl"):
-        result = __salt__["cmd.run_all"](
-            "{0} set-hostname {1}".format(hostname_cmd, hostname,)
-        )
-        if result["retcode"] != 0:
-            log.debug(
-                "{0} was unable to set hostname. Error: {1}".format(
-                    hostname_cmd, result["stderr"],
-                )
-            )
-=======
         o_hostname = __salt__['cmd.run'](check_hostname_cmd).split(' ')[-1]
 
     if hostname_cmd.endswith('hostnamectl'):
@@ -1460,7 +1422,6 @@
         if result['retcode'] != 0:
             log.debug('%s was unable to set hostname. Error: %s',
                       hostname_cmd, result['stderr'])
->>>>>>> 8abb7099
             return False
     elif not __utils__["platform.is_sunos"]():
         __salt__["cmd.run"]("{0} {1}".format(hostname_cmd, hostname))
