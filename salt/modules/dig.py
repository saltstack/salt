# -*- coding: utf-8 -*-
"""
Compendium of generic DNS utilities.
The 'dig' command line tool must be installed in order to use this module.
"""
from __future__ import absolute_import, print_function, unicode_literals

# Import python libs
import logging
import re

# Import salt libs
import salt.utils.network
import salt.utils.path
from salt.ext import six

log = logging.getLogger(__name__)

__virtualname__ = "dig"


def __virtual__():
    """
    Only load module if dig binary is present
    """
    if salt.utils.path.which("dig"):
        return __virtualname__
    return (
        False,
        "The dig execution module cannot be loaded: "
        "the dig binary is not in the path.",
    )


def check_ip(addr):
    """
    Check if address is a valid IP. returns True if valid, otherwise False.

    CLI Example:

    .. code-block:: bash

        salt ns1 dig.check_ip 127.0.0.1
        salt ns1 dig.check_ip 1111:2222:3333:4444:5555:6666:7777:8888
    """

    try:
        addr = addr.rsplit("/", 1)
    except AttributeError:
        # Non-string passed
        return False

    if salt.utils.network.is_ipv4(addr[0]):
        try:
            if 1 <= int(addr[1]) <= 32:
                return True
        except ValueError:
            # Non-int subnet notation
            return False
        except IndexError:
            # No subnet notation used (i.e. just an IPv4 address)
            return True

    if salt.utils.network.is_ipv6(addr[0]):
        try:
            if 8 <= int(addr[1]) <= 128:
                return True
        except ValueError:
            # Non-int subnet notation
            return False
        except IndexError:
            # No subnet notation used (i.e. just an IPv4 address)
            return True

    return False


def A(host, nameserver=None):
    """
    Return the A record for ``host``.

    Always returns a list.

    CLI Example:

    .. code-block:: bash

        salt ns1 dig.A www.google.com
    """
    dig = ["dig", "+short", six.text_type(host), "A"]

    if nameserver is not None:
        dig.append("@{0}".format(nameserver))

    cmd = __salt__["cmd.run_all"](dig, python_shell=False)
    # In this case, 0 is not the same as False
    if cmd["retcode"] != 0:
        log.warning(
<<<<<<< HEAD
            "dig returned exit code '%s'. Returning empty list as fallback.",
            cmd["retcode"],
=======
            'dig returned exit code \'%s\'. Returning empty list as fallback.',
            cmd['retcode']
>>>>>>> 8abb7099
        )
        return []

    # make sure all entries are IPs
    return [x for x in cmd["stdout"].split("\n") if check_ip(x)]


def AAAA(host, nameserver=None):
    """
    Return the AAAA record for ``host``.

    Always returns a list.

    CLI Example:

    .. code-block:: bash

        salt ns1 dig.AAAA www.google.com
    """
    dig = ["dig", "+short", six.text_type(host), "AAAA"]

    if nameserver is not None:
        dig.append("@{0}".format(nameserver))

    cmd = __salt__["cmd.run_all"](dig, python_shell=False)
    # In this case, 0 is not the same as False
    if cmd["retcode"] != 0:
        log.warning(
<<<<<<< HEAD
            "dig returned exit code '%s'. Returning empty list as fallback.",
            cmd["retcode"],
=======
            'dig returned exit code \'%s\'. Returning empty list as fallback.',
            cmd['retcode']
>>>>>>> 8abb7099
        )
        return []

    # make sure all entries are IPs
    return [x for x in cmd["stdout"].split("\n") if check_ip(x)]


def NS(domain, resolve=True, nameserver=None):
    """
    Return a list of IPs of the nameservers for ``domain``

    If ``resolve`` is False, don't resolve names.

    CLI Example:

    .. code-block:: bash

        salt ns1 dig.NS google.com
    """
    dig = ["dig", "+short", six.text_type(domain), "NS"]

    if nameserver is not None:
        dig.append("@{0}".format(nameserver))

    cmd = __salt__["cmd.run_all"](dig, python_shell=False)
    # In this case, 0 is not the same as False
    if cmd["retcode"] != 0:
        log.warning(
<<<<<<< HEAD
            "dig returned exit code '%s'. Returning empty list as fallback.",
            cmd["retcode"],
=======
            'dig returned exit code \'%s\'. Returning empty list as fallback.',
            cmd['retcode']
>>>>>>> 8abb7099
        )
        return []

    if resolve:
        ret = []
        for ns_host in cmd["stdout"].split("\n"):
            for ip_addr in A(ns_host, nameserver):
                ret.append(ip_addr)
        return ret

    return cmd["stdout"].split("\n")


def SPF(domain, record="SPF", nameserver=None):
    """
    Return the allowed IPv4 ranges in the SPF record for ``domain``.

    If record is ``SPF`` and the SPF record is empty, the TXT record will be
    searched automatically. If you know the domain uses TXT and not SPF,
    specifying that will save a lookup.

    CLI Example:

    .. code-block:: bash

        salt ns1 dig.SPF google.com
    """
    spf_re = re.compile(r"(?:\+|~)?(ip[46]|include):(.+)")
    cmd = ["dig", "+short", six.text_type(domain), record]

    if nameserver is not None:
        cmd.append("@{0}".format(nameserver))

    result = __salt__["cmd.run_all"](cmd, python_shell=False)
    # In this case, 0 is not the same as False
    if result["retcode"] != 0:
        log.warning(
<<<<<<< HEAD
            "dig returned exit code '%s'. Returning empty list as fallback.",
            result["retcode"],
=======
            'dig returned exit code \'%s\'. Returning empty list as fallback.',
            result['retcode']
>>>>>>> 8abb7099
        )
        return []

    if result["stdout"] == "" and record == "SPF":
        # empty string is successful query, but nothing to return. So, try TXT
        # record.
        return SPF(domain, "TXT", nameserver)

<<<<<<< HEAD
    sections = re.sub('"', "", result["stdout"]).split()
    if not sections or sections[0] != "v=spf1":
=======
    sections = re.sub('"', '', result['stdout']).split()
    if not sections or sections[0] != 'v=spf1':
>>>>>>> 8abb7099
        return []

    if sections[1].startswith("redirect="):
        # Run a lookup on the part after 'redirect=' (9 chars)
        return SPF(sections[1][9:], "SPF", nameserver)
    ret = []
    for section in sections[1:]:
        try:
            mechanism, address = spf_re.match(section).groups()
        except AttributeError:
            # Regex was not matched
            continue
        if mechanism == "include":
            ret.extend(SPF(address, "SPF", nameserver))
        elif mechanism in ("ip4", "ip6") and check_ip(address):
            ret.append(address)
    return ret


def MX(domain, resolve=False, nameserver=None):
    """
    Return a list of lists for the MX of ``domain``.

    If the ``resolve`` argument is True, resolve IPs for the servers.

    It's limited to one IP, because although in practice it's very rarely a
    round robin, it is an acceptable configuration and pulling just one IP lets
    the data be similar to the non-resolved version. If you think an MX has
    multiple IPs, don't use the resolver here, resolve them in a separate step.

    CLI Example:

    .. code-block:: bash

        salt ns1 dig.MX google.com
    """
    dig = ["dig", "+short", six.text_type(domain), "MX"]

    if nameserver is not None:
        dig.append("@{0}".format(nameserver))

    cmd = __salt__["cmd.run_all"](dig, python_shell=False)
    # In this case, 0 is not the same as False
    if cmd["retcode"] != 0:
        log.warning(
<<<<<<< HEAD
            "dig returned exit code '%s'. Returning empty list as fallback.",
            cmd["retcode"],
=======
            'dig returned exit code \'%s\'. Returning empty list as fallback.',
            cmd['retcode']
>>>>>>> 8abb7099
        )
        return []

    stdout = [x.split() for x in cmd["stdout"].split("\n")]

    if resolve:
        return [(lambda x: [x[0], A(x[1], nameserver)[0]])(x) for x in stdout]

    return stdout


def TXT(host, nameserver=None):
    """
    Return the TXT record for ``host``.

    Always returns a list.

    CLI Example:

    .. code-block:: bash

        salt ns1 dig.TXT google.com
    """
    dig = ["dig", "+short", six.text_type(host), "TXT"]

    if nameserver is not None:
        dig.append("@{0}".format(nameserver))

    cmd = __salt__["cmd.run_all"](dig, python_shell=False)

    if cmd["retcode"] != 0:
        log.warning(
<<<<<<< HEAD
            "dig returned exit code '%s'. Returning empty list as fallback.",
            cmd["retcode"],
=======
            'dig returned exit code \'%s\'. Returning empty list as fallback.',
            cmd['retcode']
>>>>>>> 8abb7099
        )
        return []

    return [i for i in cmd["stdout"].split("\n")]


# Let lowercase work, since that is the convention for Salt functions
a = A
aaaa = AAAA
ns = NS
spf = SPF
mx = MX<|MERGE_RESOLUTION|>--- conflicted
+++ resolved
@@ -96,13 +96,8 @@
     # In this case, 0 is not the same as False
     if cmd["retcode"] != 0:
         log.warning(
-<<<<<<< HEAD
-            "dig returned exit code '%s'. Returning empty list as fallback.",
-            cmd["retcode"],
-=======
-            'dig returned exit code \'%s\'. Returning empty list as fallback.',
-            cmd['retcode']
->>>>>>> 8abb7099
+            'dig returned exit code \'%s\'. Returning empty list as fallback.',
+            cmd['retcode']
         )
         return []
 
@@ -131,13 +126,8 @@
     # In this case, 0 is not the same as False
     if cmd["retcode"] != 0:
         log.warning(
-<<<<<<< HEAD
-            "dig returned exit code '%s'. Returning empty list as fallback.",
-            cmd["retcode"],
-=======
-            'dig returned exit code \'%s\'. Returning empty list as fallback.',
-            cmd['retcode']
->>>>>>> 8abb7099
+            'dig returned exit code \'%s\'. Returning empty list as fallback.',
+            cmd['retcode']
         )
         return []
 
@@ -166,13 +156,8 @@
     # In this case, 0 is not the same as False
     if cmd["retcode"] != 0:
         log.warning(
-<<<<<<< HEAD
-            "dig returned exit code '%s'. Returning empty list as fallback.",
-            cmd["retcode"],
-=======
-            'dig returned exit code \'%s\'. Returning empty list as fallback.',
-            cmd['retcode']
->>>>>>> 8abb7099
+            'dig returned exit code \'%s\'. Returning empty list as fallback.',
+            cmd['retcode']
         )
         return []
 
@@ -210,13 +195,8 @@
     # In this case, 0 is not the same as False
     if result["retcode"] != 0:
         log.warning(
-<<<<<<< HEAD
-            "dig returned exit code '%s'. Returning empty list as fallback.",
-            result["retcode"],
-=======
             'dig returned exit code \'%s\'. Returning empty list as fallback.',
             result['retcode']
->>>>>>> 8abb7099
         )
         return []
 
@@ -225,13 +205,8 @@
         # record.
         return SPF(domain, "TXT", nameserver)
 
-<<<<<<< HEAD
-    sections = re.sub('"', "", result["stdout"]).split()
-    if not sections or sections[0] != "v=spf1":
-=======
     sections = re.sub('"', '', result['stdout']).split()
     if not sections or sections[0] != 'v=spf1':
->>>>>>> 8abb7099
         return []
 
     if sections[1].startswith("redirect="):
@@ -277,13 +252,8 @@
     # In this case, 0 is not the same as False
     if cmd["retcode"] != 0:
         log.warning(
-<<<<<<< HEAD
-            "dig returned exit code '%s'. Returning empty list as fallback.",
-            cmd["retcode"],
-=======
-            'dig returned exit code \'%s\'. Returning empty list as fallback.',
-            cmd['retcode']
->>>>>>> 8abb7099
+            'dig returned exit code \'%s\'. Returning empty list as fallback.',
+            cmd['retcode']
         )
         return []
 
@@ -316,13 +286,8 @@
 
     if cmd["retcode"] != 0:
         log.warning(
-<<<<<<< HEAD
-            "dig returned exit code '%s'. Returning empty list as fallback.",
-            cmd["retcode"],
-=======
-            'dig returned exit code \'%s\'. Returning empty list as fallback.',
-            cmd['retcode']
->>>>>>> 8abb7099
+            'dig returned exit code \'%s\'. Returning empty list as fallback.',
+            cmd['retcode']
         )
         return []
 
