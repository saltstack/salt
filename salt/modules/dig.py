# -*- coding: utf-8 -*-
'''
Compendium of generic DNS utilities
'''

# Import salt libs
import salt.utils

# Import python libs
import logging
import re
import socket

log = logging.getLogger(__name__)

__virtualname__ = 'dig'


def __virtual__():
    '''
    Only load module if dig binary is present
    '''
    return True if salt.utils.which('dig') else False


def check_ip(addr):
    '''
    Check if address is a valid IP. returns True if valid, otherwise False.

    CLI Example:

    .. code-block:: bash

        salt ns1 dig.check_ip 127.0.0.1
        salt ns1 dig.check_ip 1111:2222:3333:4444:5555:6666:7777:8888
    '''
    try:
        addr = addr.rsplit('/', 1)
    except AttributeError:
        # Non-string passed
        return False

    # Test IPv4 first
    try:
        is_ipv4 = bool(socket.inet_pton(socket.AF_INET, addr[0]))
    except socket.error:
        # Not valid
        is_ipv4 = False
    if is_ipv4:
        try:
            if 1 <= int(addr[1]) <= 32:
                return True
        except ValueError:
            # Non-int subnet notation
            return False
        except IndexError:
            # No subnet notation used (i.e. just an IPv4 address)
            return True

    # Test IPv6 next
    try:
        is_ipv6 = bool(socket.inet_pton(socket.AF_INET6, addr[0]))
    except socket.error:
        # Not valid
        is_ipv6 = False
    if is_ipv6:
        try:
            if 8 <= int(addr[1]) <= 128:
                return True
        except ValueError:
            # Non-int subnet notation
            return False
        except IndexError:
            # No subnet notation used (i.e. just an IPv4 address)
            return True

    return False


def A(host, nameserver=None):
    '''
    Return the A record for ``host``.

    Always returns a list.

    CLI Example:

    .. code-block:: bash

        salt ns1 dig.A www.google.com
    '''
    dig = ['dig', '+short', str(host), 'A']

    if nameserver is not None:
        dig.append('@{0}'.format(nameserver))

    cmd = __salt__['cmd.run_all'](' '.join(dig))
    # In this case, 0 is not the same as False
    if cmd['retcode'] != 0:
        log.warn(
            'dig returned exit code \'{0}\'. Returning empty list as '
            'fallback.'.format(
                cmd['retcode']
            )
        )
        return []

    # make sure all entries are IPs
    return [x for x in cmd['stdout'].split('\n') if check_ip(x)]


def AAAA(host, nameserver=None):
    '''
    Return the AAAA record for ``host``.

    Always returns a list.

    CLI Example:

    .. code-block:: bash

        salt ns1 dig.AAAA www.google.com
    '''
    dig = ['dig', '+short', str(host), 'AAAA']

    if nameserver is not None:
        dig.append('@{0}'.format(nameserver))

    cmd = __salt__['cmd.run_all'](' '.join(dig))
    # In this case, 0 is not the same as False
    if cmd['retcode'] != 0:
        log.warn(
            'dig returned exit code \'{0}\'. Returning empty list as '
            'fallback.'.format(
                cmd['retcode']
            )
        )
        return []

    # make sure all entries are IPs
    return [x for x in cmd['stdout'].split('\n') if check_ip(x)]


def NS(domain, resolve=True, nameserver=None):
    '''
    Return a list of IPs of the nameservers for ``domain``

    If ``resolve`` is False, don't resolve names.

    CLI Example:

    .. code-block:: bash

        salt ns1 dig.NS google.com
    '''
    dig = ['dig', '+short', str(domain), 'NS']

    if nameserver is not None:
        dig.append('@{0}'.format(nameserver))

    cmd = __salt__['cmd.run_all'](' '.join(dig))
    # In this case, 0 is not the same as False
    if cmd['retcode'] != 0:
        log.warn(
            'dig returned exit code \'{0}\'. Returning empty list as '
            'fallback.'.format(
                cmd['retcode']
            )
        )
        return []

    if resolve:
        ret = []
        for ns_host in cmd['stdout'].split('\n'):
            for ip_addr in A(ns_host, nameserver):
                ret.append(ip_addr)
        return ret

    return cmd['stdout'].split('\n')


def SPF(domain, record='SPF', nameserver=None):
    '''
    Return the allowed IPv4 ranges in the SPF record for ``domain``.

    If record is ``SPF`` and the SPF record is empty, the TXT record will be
    searched automatically. If you know the domain uses TXT and not SPF,
    specifying that will save a lookup.

    CLI Example:

    .. code-block:: bash

        salt ns1 dig.SPF google.com
    '''
    spf_re = re.compile(r'(?:\+|~)?(ip[46]|include):(.+)')
    cmd = ['dig', '+short', str(domain), record]

    if nameserver is not None:
        cmd.append('@{0}'.format(nameserver))

    result = __salt__['cmd.run_all'](' '.join(cmd), output_loglevel='debug')
    # In this case, 0 is not the same as False
    if result['retcode'] != 0:
        log.warn(
            'dig returned exit code {0!r}. Returning empty list as fallback.'
            .format(result['retcode'])
        )
        return []

    if result['stdout'] == '' and record == 'SPF':
        # empty string is successful query, but nothing to return. So, try TXT
        # record.
        return SPF(domain, 'TXT', nameserver)

    sections = re.sub('"', '', result['stdout']).split()
    if len(sections) == 0 or sections[0] != 'v=spf1':
        return []

    if sections[1].startswith('redirect='):
        # Run a lookup on the part after 'redirect=' (9 chars)
        return SPF(sections[1][9:], 'SPF', nameserver)
    ret = []
    for section in sections[1:]:
        try:
            mechanism, address = spf_re.match(section).groups()
        except AttributeError:
            # Regex was not matched
            continue
        if mechanism == 'include':
            ret.extend(SPF(address, 'SPF', nameserver))
        elif mechanism in ('ip4', 'ip6') and check_ip(address):
            ret.append(address)
    return ret


def MX(domain, resolve=False, nameserver=None):
    '''
    Return a list of lists for the MX of ``domain``.

    If the ``resolve`` argument is True, resolve IPs for the servers.

    It's limited to one IP, because although in practice it's very rarely a
    round robin, it is an acceptable configuration and pulling just one IP lets
    the data be similar to the non-resolved version. If you think an MX has
    multiple IPs, don't use the resolver here, resolve them in a separate step.

    CLI Example:

    .. code-block:: bash

        salt ns1 dig.MX google.com
    '''
    dig = ['dig', '+short', str(domain), 'MX']

    if nameserver is not None:
        dig.append('@{0}'.format(nameserver))

    cmd = __salt__['cmd.run_all'](' '.join(dig))
    # In this case, 0 is not the same as False
    if cmd['retcode'] != 0:
        log.warn(
            'dig returned exit code \'{0}\'. Returning empty list as '
            'fallback.'.format(
                cmd['retcode']
            )
        )
        return []

    stdout = [x.split() for x in cmd['stdout'].split('\n')]

    if resolve:
        return [
            (lambda x: [x[0], A(x[1], nameserver)[0]])(x) for x in stdout
        ]

    return stdout

<<<<<<< HEAD

def TXT(host, nameserver=None):
    '''
    Return the TXT record for ``host``.

    Always returns a list.

    CLI Example:

    .. code-block:: bash

        salt ns1 dig.TXT google.com
    '''
    dig = ['dig', '+short', str(host), 'TXT']

    if nameserver is not None:
        dig.append('@{0}'.format(nameserver))

    cmd = __salt__['cmd.run_all'](' '.join(dig))

    if cmd['retcode'] != 0:
        log.warn(
            'dig returned exit code \'{0}\'. Returning empty list as '
            'fallback.'.format(
                cmd['retcode']
            )
        )
        return []

    return [i for i in cmd['stdout'].split('\n')]

=======
>>>>>>> dbed0be4
# Let lowercase work, since that is the convention for Salt functions
a = A
aaaa = AAAA
ns = NS
spf = SPF
mx = MX<|MERGE_RESOLUTION|>--- conflicted
+++ resolved
@@ -276,40 +276,6 @@
 
     return stdout
 
-<<<<<<< HEAD
-
-def TXT(host, nameserver=None):
-    '''
-    Return the TXT record for ``host``.
-
-    Always returns a list.
-
-    CLI Example:
-
-    .. code-block:: bash
-
-        salt ns1 dig.TXT google.com
-    '''
-    dig = ['dig', '+short', str(host), 'TXT']
-
-    if nameserver is not None:
-        dig.append('@{0}'.format(nameserver))
-
-    cmd = __salt__['cmd.run_all'](' '.join(dig))
-
-    if cmd['retcode'] != 0:
-        log.warn(
-            'dig returned exit code \'{0}\'. Returning empty list as '
-            'fallback.'.format(
-                cmd['retcode']
-            )
-        )
-        return []
-
-    return [i for i in cmd['stdout'].split('\n')]
-
-=======
->>>>>>> dbed0be4
 # Let lowercase work, since that is the convention for Salt functions
 a = A
 aaaa = AAAA
