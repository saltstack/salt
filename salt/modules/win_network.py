"""
Module for gathering and managing network information
"""

import datetime
import hashlib
import re
import socket

<<<<<<< HEAD
# Import 3rd party libraries
import salt.ext.six as six  # pylint: disable=W0611
=======
>>>>>>> 2220edc0
import salt.utils.network
import salt.utils.platform
import salt.utils.validate.net
from salt._compat import ipaddress
from salt.modules.network import (
    calc_net,
    convert_cidr,
    get_fqdn,
    get_hostname,
    ifacestartswith,
    interface,
    interface_ip,
    ip_in_subnet,
    iphexval,
    subnets6,
    wol,
)
from salt.utils.functools import namespaced_function as _namespaced_function

try:
    import salt.utils.winapi

    HAS_DEPENDENCIES = True
except ImportError:
    HAS_DEPENDENCIES = False


try:
    import wmi  # pylint: disable=import-error
except ImportError:
    HAS_DEPENDENCIES = False

# Define the module's virtual name
__virtualname__ = "network"


def __virtual__():
    """
    Only works on Windows systems
    """
    if not salt.utils.platform.is_windows():
        return False, "Module win_network: Only available on Windows"

    if not HAS_DEPENDENCIES:
        return False, "Module win_network: Missing dependencies"

    global wol, get_hostname, interface, interface_ip, subnets6, ip_in_subnet
    global convert_cidr, calc_net, get_fqdn, ifacestartswith, iphexval

    wol = _namespaced_function(wol, globals())
    get_hostname = _namespaced_function(get_hostname, globals())
    interface = _namespaced_function(interface, globals())
    interface_ip = _namespaced_function(interface_ip, globals())
    subnets6 = _namespaced_function(subnets6, globals())
    ip_in_subnet = _namespaced_function(ip_in_subnet, globals())
    convert_cidr = _namespaced_function(convert_cidr, globals())
    calc_net = _namespaced_function(calc_net, globals())
    get_fqdn = _namespaced_function(get_fqdn, globals())
    ifacestartswith = _namespaced_function(ifacestartswith, globals())
    iphexval = _namespaced_function(iphexval, globals())

    return __virtualname__


def ping(host, timeout=False, return_boolean=False):
    """
    Performs a ping to a host

    CLI Example:

    .. code-block:: bash

        salt '*' network.ping archlinux.org

    .. versionadded:: 2016.11.0

    Return a True or False instead of ping output.

    .. code-block:: bash

        salt '*' network.ping archlinux.org return_boolean=True

    Set the time to wait for a response in seconds.

    .. code-block:: bash

        salt '*' network.ping archlinux.org timeout=3
    """
    if timeout:
        # Windows ping differs by having timeout be for individual echo requests.'
        # Divide timeout by tries to mimic BSD behaviour.
        timeout = int(timeout) * 1000 // 4
        cmd = [
            "ping",
            "-n",
            "4",
            "-w",
            str(timeout),
            salt.utils.network.sanitize_host(host),
        ]
    else:
        cmd = ["ping", "-n", "4", salt.utils.network.sanitize_host(host)]
    if return_boolean:
        ret = __salt__["cmd.run_all"](cmd, python_shell=False)
        if ret["retcode"] != 0:
            return False
        else:
            return True
    else:
        return __salt__["cmd.run"](cmd, python_shell=False)


def netstat():
    """
    Return information on open ports and states

    CLI Example:

    .. code-block:: bash

        salt '*' network.netstat
    """
    ret = []
    cmd = ["netstat", "-nao"]
    lines = __salt__["cmd.run"](cmd, python_shell=False).splitlines()
    for line in lines:
        comps = line.split()
        if line.startswith("  TCP"):
            ret.append(
                {
                    "local-address": comps[1],
                    "proto": comps[0],
                    "remote-address": comps[2],
                    "state": comps[3],
                    "program": comps[4],
                }
            )
        if line.startswith("  UDP"):
            ret.append(
                {
                    "local-address": comps[1],
                    "proto": comps[0],
                    "remote-address": comps[2],
                    "state": None,
                    "program": comps[3],
                }
            )
    return ret


def traceroute(host):
    """
    Performs a traceroute to a 3rd party host

    CLI Example:

    .. code-block:: bash

        salt '*' network.traceroute archlinux.org
    """
    ret = []
    cmd = ["tracert", salt.utils.network.sanitize_host(host)]
    lines = __salt__["cmd.run"](cmd, python_shell=False).splitlines()
    for line in lines:
        if " " not in line:
            continue
        if line.startswith("Trac"):
            continue
        if line.startswith("over"):
            continue
        comps = line.split()
        complength = len(comps)
        # This method still needs to better catch rows of other lengths
        # For example if some of the ms returns are '*'
        if complength == 9:
            result = {
                "count": comps[0],
                "hostname": comps[7],
                "ip": comps[8],
                "ms1": comps[1],
                "ms2": comps[3],
                "ms3": comps[5],
            }
            ret.append(result)
        elif complength == 8:
            result = {
                "count": comps[0],
                "hostname": None,
                "ip": comps[7],
                "ms1": comps[1],
                "ms2": comps[3],
                "ms3": comps[5],
            }
            ret.append(result)
        else:
            result = {
                "count": comps[0],
                "hostname": None,
                "ip": None,
                "ms1": None,
                "ms2": None,
                "ms3": None,
            }
            ret.append(result)
    return ret


def nslookup(host):
    """
    Query DNS for information about a domain or ip address

    CLI Example:

    .. code-block:: bash

        salt '*' network.nslookup archlinux.org
    """
    ret = []
    addresses = []
    cmd = ["nslookup", salt.utils.network.sanitize_host(host)]
    lines = __salt__["cmd.run"](cmd, python_shell=False).splitlines()
    for line in lines:
        if addresses:
            # We're in the last block listing addresses
            addresses.append(line.strip())
            continue
        if line.startswith("Non-authoritative"):
            continue
        if "Addresses" in line:
            comps = line.split(":", 1)
            addresses.append(comps[1].strip())
            continue
        if ":" in line:
            comps = line.split(":", 1)
            ret.append({comps[0].strip(): comps[1].strip()})
    if addresses:
        ret.append({"Addresses": addresses})
    return ret


def get_route(ip):
    """
    Return routing information for given destination ip

    .. versionadded:: 2016.11.5

    CLI Example:

    .. code-block:: bash

        salt '*' network.get_route 10.10.10.10
    """
    cmd = "Find-NetRoute -RemoteIPAddress {}".format(ip)
    out = __salt__["cmd.run"](cmd, shell="powershell", python_shell=True)
    regexp = re.compile(
        r"^IPAddress\s+:\s(?P<source>[\d\.:]+)?.*"
        r"^InterfaceAlias\s+:\s(?P<interface>[\w\.\:\-\ ]+)?.*"
        r"^NextHop\s+:\s(?P<gateway>[\d\.:]+)",
        flags=re.MULTILINE | re.DOTALL,
    )
    m = regexp.search(out)
    ret = {
        "destination": ip,
        "gateway": m.group("gateway"),
        "interface": m.group("interface"),
        "source": m.group("source"),
    }

    return ret


def dig(host):
    """
    Performs a DNS lookup with dig

    Note: dig must be installed on the Windows minion

    CLI Example:

    .. code-block:: bash

        salt '*' network.dig archlinux.org
    """
    cmd = ["dig", salt.utils.network.sanitize_host(host)]
    return __salt__["cmd.run"](cmd, python_shell=False)


def interfaces_names():
    """
    Return a list of all the interfaces names

    CLI Example:

    .. code-block:: bash

        salt '*' network.interfaces_names
    """

    ret = []
    with salt.utils.winapi.Com():
        c = wmi.WMI()
        for iface in c.Win32_NetworkAdapter(NetEnabled=True):
            ret.append(iface.NetConnectionID)
    return ret


def interfaces():
    """
    Return a dictionary of information about all the interfaces on the minion

    CLI Example:

    .. code-block:: bash

        salt '*' network.interfaces
    """
    return salt.utils.network.win_interfaces()


def hw_addr(iface):
    """
    Return the hardware address (a.k.a. MAC address) for a given interface

    CLI Example:

    .. code-block:: bash

        salt '*' network.hw_addr 'Wireless Connection #1'
    """
    return salt.utils.network.hw_addr(iface)


# Alias hwaddr to preserve backward compat
hwaddr = salt.utils.functools.alias_function(hw_addr, "hwaddr")


def subnets():
    """
    Returns a list of subnets to which the host belongs

    CLI Example:

    .. code-block:: bash

        salt '*' network.subnets
    """
    return salt.utils.network.subnets()


def in_subnet(cidr):
    """
    Returns True if host is within specified subnet, otherwise False

    CLI Example:

    .. code-block:: bash

        salt '*' network.in_subnet 10.0.0.0/16
    """
    return salt.utils.network.in_subnet(cidr)


def ip_addrs(interface=None, include_loopback=False, cidr=None, type=None):
    """
    Returns a list of IPv4 addresses assigned to the host.

    interface
        Only IP addresses from that interface will be returned.

    include_loopback : False
        Include loopback 127.0.0.1 IPv4 address.

    cidr
        Describes subnet using CIDR notation and only IPv4 addresses that belong
        to this subnet will be returned.

      .. versionchanged:: 2019.2.0

    type
        If option set to 'public' then only public addresses will be returned.
        Ditto for 'private'.

        .. versionchanged:: 2019.2.0

    CLI Example:

    .. code-block:: bash

        salt '*' network.ip_addrs
        salt '*' network.ip_addrs cidr=10.0.0.0/8
        salt '*' network.ip_addrs cidr=192.168.0.0/16 type=private
    """
    addrs = salt.utils.network.ip_addrs(
        interface=interface, include_loopback=include_loopback
    )
    if cidr:
        return [i for i in addrs if salt.utils.network.in_subnet(cidr, [i])]

    if type == "public":
        return [i for i in addrs if not is_private(i)]

    if type == "private":
        return [i for i in addrs if is_private(i)]

    return addrs


ipaddrs = salt.utils.functools.alias_function(ip_addrs, "ipaddrs")


def ip_addrs6(interface=None, include_loopback=False, cidr=None, type=None):
    """
    Returns a list of IPv6 addresses assigned to the host.

    interface
        Only IP addresses from that interface will be returned.

    include_loopback : False
        Include loopback ::1 IPv6 address.

    cidr
        Describes subnet using CIDR notation and only IPv6 addresses that belong
        to this subnet will be returned.

        .. versionchanged:: 2019.2.0

    type
        If option set to 'public' then only public addresses will be returned.
        Ditto for 'private'.

    CLI Example:

    .. code-block:: bash

        salt '*' network.ip_addrs6
        salt '*' network.ip_addrs6 cidr=2000::/3
    """
    addrs = salt.utils.network.ip_addrs6(
        interface=interface, include_loopback=include_loopback
    )
    if cidr:
        return [i for i in addrs if salt.utils.network.in_subnet(cidr, [i])]

    if type == "public":
        return [i for i in addrs if not is_private(i)]

    if type == "private":
        return [i for i in addrs if is_private(i)]

    return addrs


ipaddrs6 = salt.utils.functools.alias_function(ip_addrs6, "ipaddrs6")


def connect(host, port=None, **kwargs):
    """
    Test connectivity to a host using a particular
    port from the minion.

    .. versionadded:: 2016.3.0

    CLI Example:

    .. code-block:: bash

        salt '*' network.connect archlinux.org 80

        salt '*' network.connect archlinux.org 80 timeout=3

        salt '*' network.connect archlinux.org 80 timeout=3 family=ipv4

        salt '*' network.connect google-public-dns-a.google.com port=53 proto=udp timeout=3
    """

    ret = {"result": None, "comment": ""}

    if not host:
        ret["result"] = False
        ret["comment"] = "Required argument, host, is missing."
        return ret

    if not port:
        ret["result"] = False
        ret["comment"] = "Required argument, port, is missing."
        return ret

    proto = kwargs.get("proto", "tcp")
    timeout = kwargs.get("timeout", 5)
    family = kwargs.get("family", None)

    if salt.utils.validate.net.ipv4_addr(host) or salt.utils.validate.net.ipv6_addr(
        host
    ):
        address = host
    else:
        address = "{}".format(salt.utils.network.sanitize_host(host))

    # just in case we encounter error on getaddrinfo
    _address = ("unknown",)

    try:
        if proto == "udp":
            __proto = socket.SOL_UDP
        else:
            __proto = socket.SOL_TCP
            proto = "tcp"

        if family:
            if family == "ipv4":
                __family = socket.AF_INET
            elif family == "ipv6":
                __family = socket.AF_INET6
            else:
                __family = 0
        else:
            __family = 0

        (family, socktype, _proto, garbage, _address) = socket.getaddrinfo(
            address, port, __family, 0, __proto
        )[0]

        skt = socket.socket(family, socktype, _proto)
        skt.settimeout(timeout)

        if proto == "udp":
            # Generate a random string of a
            # decent size to test UDP connection
            md5h = hashlib.md5()
            md5h.update(datetime.datetime.now().strftime("%s"))
            msg = md5h.hexdigest()
            skt.sendto(msg, _address)
            recv, svr = skt.recvfrom(255)
            skt.close()
        else:
            skt.connect(_address)
            skt.shutdown(2)
    except Exception as exc:  # pylint: disable=broad-except
        ret["result"] = False
        ret["comment"] = "Unable to connect to {} ({}) on {} port {}".format(
            host, _address[0], proto, port
        )
        return ret

    ret["result"] = True
    ret["comment"] = "Successfully connected to {} ({}) on {} port {}".format(
        host, _address[0], proto, port
    )
    return ret


def is_private(ip_addr):
    """
    Check if the given IP address is a private address

    .. versionadded:: 2019.2.0

    CLI Example:

    .. code-block:: bash

        salt '*' network.is_private 10.0.0.3
    """
    return ipaddress.ip_address(ip_addr).is_private<|MERGE_RESOLUTION|>--- conflicted
+++ resolved
@@ -7,11 +7,6 @@
 import re
 import socket
 
-<<<<<<< HEAD
-# Import 3rd party libraries
-import salt.ext.six as six  # pylint: disable=W0611
-=======
->>>>>>> 2220edc0
 import salt.utils.network
 import salt.utils.platform
 import salt.utils.validate.net
