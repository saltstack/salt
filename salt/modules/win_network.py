"""
Module for gathering and managing network information
"""

import datetime
import hashlib

# Import Python libs
import re
import socket

# Import 3rd party libraries
import salt.ext.six as six  # pylint: disable=W0611

# Import Salt libs
import salt.utils.network
import salt.utils.platform
import salt.utils.validate.net
from salt._compat import ipaddress
from salt.modules.network import (
    calc_net,
    convert_cidr,
    get_fqdn,
    get_hostname,
    ifacestartswith,
    interface,
    interface_ip,
    ip_in_subnet,
    iphexval,
    subnets6,
    wol,
)
from salt.utils.functools import namespaced_function as _namespaced_function

try:
    import salt.utils.winapi

    HAS_DEPENDENCIES = True
except ImportError:
    HAS_DEPENDENCIES = False


try:
    import wmi  # pylint: disable=W0611
except ImportError:
    HAS_DEPENDENCIES = False

# Define the module's virtual name
__virtualname__ = "network"


def __virtual__():
    """
    Only works on Windows systems
    """
    if not salt.utils.platform.is_windows():
        return False, "Module win_network: Only available on Windows"

    if not HAS_DEPENDENCIES:
        return False, "Module win_network: Missing dependencies"

    global wol, get_hostname, interface, interface_ip, subnets6, ip_in_subnet
    global convert_cidr, calc_net, get_fqdn, ifacestartswith, iphexval

    wol = _namespaced_function(wol, globals())
    get_hostname = _namespaced_function(get_hostname, globals())
    interface = _namespaced_function(interface, globals())
    interface_ip = _namespaced_function(interface_ip, globals())
    subnets6 = _namespaced_function(subnets6, globals())
    ip_in_subnet = _namespaced_function(ip_in_subnet, globals())
    convert_cidr = _namespaced_function(convert_cidr, globals())
    calc_net = _namespaced_function(calc_net, globals())
    get_fqdn = _namespaced_function(get_fqdn, globals())
    ifacestartswith = _namespaced_function(ifacestartswith, globals())
    iphexval = _namespaced_function(iphexval, globals())

    return __virtualname__


def ping(host, timeout=False, return_boolean=False):
    """
    Performs a ping to a host

    CLI Example:

    .. code-block:: bash

        salt '*' network.ping archlinux.org

    .. versionadded:: 2016.11.0

    Return a True or False instead of ping output.

    .. code-block:: bash

        salt '*' network.ping archlinux.org return_boolean=True

    Set the time to wait for a response in seconds.

    .. code-block:: bash

        salt '*' network.ping archlinux.org timeout=3
    """
    if timeout:
        # Windows ping differs by having timeout be for individual echo requests.'
        # Divide timeout by tries to mimic BSD behaviour.
        timeout = int(timeout) * 1000 // 4
        cmd = [
            "ping",
            "-n",
            "4",
            "-w",
            str(timeout),
            salt.utils.network.sanitize_host(host),
        ]
    else:
        cmd = ["ping", "-n", "4", salt.utils.network.sanitize_host(host)]
    if return_boolean:
        ret = __salt__["cmd.run_all"](cmd, python_shell=False)
        if ret["retcode"] != 0:
            return False
        else:
            return True
    else:
        return __salt__["cmd.run"](cmd, python_shell=False)


def netstat():
    """
    Return information on open ports and states

    CLI Example:

    .. code-block:: bash

        salt '*' network.netstat
    """
    ret = []
    cmd = ["netstat", "-nao"]
    lines = __salt__["cmd.run"](cmd, python_shell=False).splitlines()
    for line in lines:
        comps = line.split()
        if line.startswith("  TCP"):
            ret.append(
                {
                    "local-address": comps[1],
                    "proto": comps[0],
                    "remote-address": comps[2],
                    "state": comps[3],
                    "program": comps[4],
                }
            )
        if line.startswith("  UDP"):
            ret.append(
                {
                    "local-address": comps[1],
                    "proto": comps[0],
                    "remote-address": comps[2],
                    "state": None,
                    "program": comps[3],
                }
            )
    return ret


def traceroute(host):
    """
    Performs a traceroute to a 3rd party host

    CLI Example:

    .. code-block:: bash

        salt '*' network.traceroute archlinux.org
    """
    ret = []
    cmd = ["tracert", salt.utils.network.sanitize_host(host)]
    lines = __salt__["cmd.run"](cmd, python_shell=False).splitlines()
    for line in lines:
        if " " not in line:
            continue
        if line.startswith("Trac"):
            continue
        if line.startswith("over"):
            continue
        comps = line.split()
        complength = len(comps)
        # This method still needs to better catch rows of other lengths
        # For example if some of the ms returns are '*'
        if complength == 9:
            result = {
                "count": comps[0],
                "hostname": comps[7],
                "ip": comps[8],
                "ms1": comps[1],
                "ms2": comps[3],
                "ms3": comps[5],
            }
            ret.append(result)
        elif complength == 8:
            result = {
                "count": comps[0],
                "hostname": None,
                "ip": comps[7],
                "ms1": comps[1],
                "ms2": comps[3],
                "ms3": comps[5],
            }
            ret.append(result)
        else:
            result = {
                "count": comps[0],
                "hostname": None,
                "ip": None,
                "ms1": None,
                "ms2": None,
                "ms3": None,
            }
            ret.append(result)
    return ret


def nslookup(host):
    """
    Query DNS for information about a domain or ip address

    CLI Example:

    .. code-block:: bash

        salt '*' network.nslookup archlinux.org
    """
    ret = []
    addresses = []
    cmd = ["nslookup", salt.utils.network.sanitize_host(host)]
    lines = __salt__["cmd.run"](cmd, python_shell=False).splitlines()
    for line in lines:
        if addresses:
            # We're in the last block listing addresses
            addresses.append(line.strip())
            continue
        if line.startswith("Non-authoritative"):
            continue
        if "Addresses" in line:
            comps = line.split(":", 1)
            addresses.append(comps[1].strip())
            continue
        if ":" in line:
            comps = line.split(":", 1)
            ret.append({comps[0].strip(): comps[1].strip()})
    if addresses:
        ret.append({"Addresses": addresses})
    return ret


def get_route(ip):
    """
    Return routing information for given destination ip

    .. versionadded:: 2016.11.5

    CLI Example::

        salt '*' network.get_route 10.10.10.10
    """
    cmd = "Find-NetRoute -RemoteIPAddress {}".format(ip)
    out = __salt__["cmd.run"](cmd, shell="powershell", python_shell=True)
    regexp = re.compile(
        r"^IPAddress\s+:\s(?P<source>[\d\.:]+)?.*"
        r"^InterfaceAlias\s+:\s(?P<interface>[\w\.\:\-\ ]+)?.*"
        r"^NextHop\s+:\s(?P<gateway>[\d\.:]+)",
        flags=re.MULTILINE | re.DOTALL,
    )
    m = regexp.search(out)
    ret = {
        "destination": ip,
        "gateway": m.group("gateway"),
        "interface": m.group("interface"),
        "source": m.group("source"),
    }

    return ret


def dig(host):
    """
    Performs a DNS lookup with dig

    Note: dig must be installed on the Windows minion

    CLI Example:

    .. code-block:: bash

        salt '*' network.dig archlinux.org
    """
    cmd = ["dig", salt.utils.network.sanitize_host(host)]
    return __salt__["cmd.run"](cmd, python_shell=False)


def interfaces_names():
    """
    Return a list of all the interfaces names

    CLI Example:

    .. code-block:: bash

        salt '*' network.interfaces_names
    """

    ret = []
    with salt.utils.winapi.Com():
        c = wmi.WMI()
        for iface in c.Win32_NetworkAdapter(NetEnabled=True):
            ret.append(iface.NetConnectionID)
    return ret


def interfaces():
    """
    Return a dictionary of information about all the interfaces on the minion

    CLI Example:

    .. code-block:: bash

        salt '*' network.interfaces
    """
    return salt.utils.network.win_interfaces()


def hw_addr(iface):
    """
    Return the hardware address (a.k.a. MAC address) for a given interface

    CLI Example:

    .. code-block:: bash

        salt '*' network.hw_addr 'Wireless Connection #1'
    """
    return salt.utils.network.hw_addr(iface)


# Alias hwaddr to preserve backward compat
hwaddr = salt.utils.functools.alias_function(hw_addr, "hwaddr")


def subnets():
    """
    Returns a list of subnets to which the host belongs

    CLI Example:

    .. code-block:: bash

        salt '*' network.subnets
    """
    return salt.utils.network.subnets()


def in_subnet(cidr):
    """
    Returns True if host is within specified subnet, otherwise False

    CLI Example:

    .. code-block:: bash

        salt '*' network.in_subnet 10.0.0.0/16
    """
    return salt.utils.network.in_subnet(cidr)


def ip_addrs(interface=None, include_loopback=False, cidr=None, type=None):
    """
    Returns a list of IPv4 addresses assigned to the host.

    interface
        Only IP addresses from that interface will be returned.

    include_loopback : False
        Include loopback 127.0.0.1 IPv4 address.

    cidr
        Describes subnet using CIDR notation and only IPv4 addresses that belong
        to this subnet will be returned.

      .. versionchanged:: 2019.2.0

    type
        If option set to 'public' then only public addresses will be returned.
        Ditto for 'private'.

        .. versionchanged:: 2019.2.0

    CLI Example:

    .. code-block:: bash

        salt '*' network.ip_addrs
        salt '*' network.ip_addrs cidr=10.0.0.0/8
        salt '*' network.ip_addrs cidr=192.168.0.0/16 type=private
    """
    addrs = salt.utils.network.ip_addrs(
        interface=interface, include_loopback=include_loopback
    )
    if cidr:
        return [i for i in addrs if salt.utils.network.in_subnet(cidr, [i])]

    if type == "public":
        return [i for i in addrs if not is_private(i)]

    if type == "private":
        return [i for i in addrs if is_private(i)]

    return addrs


ipaddrs = salt.utils.functools.alias_function(ip_addrs, "ipaddrs")


def ip_addrs6(interface=None, include_loopback=False, cidr=None, type=None):
    """
    Returns a list of IPv6 addresses assigned to the host.

    interface
        Only IP addresses from that interface will be returned.

    include_loopback : False
        Include loopback ::1 IPv6 address.

    cidr
        Describes subnet using CIDR notation and only IPv6 addresses that belong
        to this subnet will be returned.

        .. versionchanged:: 2019.2.0

    type
        If option set to 'public' then only public addresses will be returned.
        Ditto for 'private'.

    CLI Example:

    .. code-block:: bash

        salt '*' network.ip_addrs6
        salt '*' network.ip_addrs6 cidr=2000::/3
    """
    addrs = salt.utils.network.ip_addrs6(
        interface=interface, include_loopback=include_loopback
    )
    if cidr:
        return [i for i in addrs if salt.utils.network.in_subnet(cidr, [i])]

    if type == "public":
        return [i for i in addrs if not is_private(i)]

    if type == "private":
        return [i for i in addrs if is_private(i)]

    return addrs


ipaddrs6 = salt.utils.functools.alias_function(ip_addrs6, "ipaddrs6")


def connect(host, port=None, **kwargs):
    """
    Test connectivity to a host using a particular
    port from the minion.

    .. versionadded:: 2016.3.0

    CLI Example:

    .. code-block:: bash

        salt '*' network.connect archlinux.org 80

        salt '*' network.connect archlinux.org 80 timeout=3

        salt '*' network.connect archlinux.org 80 timeout=3 family=ipv4

        salt '*' network.connect google-public-dns-a.google.com port=53 proto=udp timeout=3
    """

    ret = {"result": None, "comment": ""}

    if not host:
        ret["result"] = False
        ret["comment"] = "Required argument, host, is missing."
        return ret

    if not port:
        ret["result"] = False
        ret["comment"] = "Required argument, port, is missing."
        return ret

    proto = kwargs.get("proto", "tcp")
    timeout = kwargs.get("timeout", 5)
    family = kwargs.get("family", None)

    if salt.utils.validate.net.ipv4_addr(host) or salt.utils.validate.net.ipv6_addr(
        host
    ):
        address = host
    else:
        address = "{}".format(salt.utils.network.sanitize_host(host))
<<<<<<< HEAD
=======

    # just in case we encounter error on getaddrinfo
    _address = ("unknown",)
>>>>>>> 998c382f

    try:
        if proto == "udp":
            __proto = socket.SOL_UDP
        else:
            __proto = socket.SOL_TCP
            proto = "tcp"

        if family:
            if family == "ipv4":
                __family = socket.AF_INET
            elif family == "ipv6":
                __family = socket.AF_INET6
            else:
                __family = 0
        else:
            __family = 0

        (family, socktype, _proto, garbage, _address) = socket.getaddrinfo(
            address, port, __family, 0, __proto
        )[0]

        skt = socket.socket(family, socktype, _proto)
        skt.settimeout(timeout)

        if proto == "udp":
            # Generate a random string of a
            # decent size to test UDP connection
            md5h = hashlib.md5()
            md5h.update(datetime.datetime.now().strftime("%s"))
            msg = md5h.hexdigest()
            skt.sendto(msg, _address)
            recv, svr = skt.recvfrom(255)
            skt.close()
        else:
            skt.connect(_address)
            skt.shutdown(2)
    except Exception as exc:  # pylint: disable=broad-except
        ret["result"] = False
        ret["comment"] = "Unable to connect to {} ({}) on {} port {}".format(
            host, _address[0], proto, port
        )
        return ret

    ret["result"] = True
    ret["comment"] = "Successfully connected to {} ({}) on {} port {}".format(
        host, _address[0], proto, port
    )
    return ret


def is_private(ip_addr):
    """
    Check if the given IP address is a private address

    .. versionadded:: 2019.2.0

    CLI Example:

    .. code-block:: bash

        salt '*' network.is_private 10.0.0.3
    """
    return ipaddress.ip_address(ip_addr).is_private<|MERGE_RESOLUTION|>--- conflicted
+++ resolved
@@ -508,12 +508,9 @@
         address = host
     else:
         address = "{}".format(salt.utils.network.sanitize_host(host))
-<<<<<<< HEAD
-=======
 
     # just in case we encounter error on getaddrinfo
     _address = ("unknown",)
->>>>>>> 998c382f
 
     try:
         if proto == "udp":
