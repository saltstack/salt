# -*- coding: utf-8 -*-
"""
Module to interact with Junos devices.

:maturity: new
:dependencies: junos-eznc, jxmlease

.. note::

    Those who wish to use junos-eznc (PyEZ) version >= 2.1.0, must
    use the latest salt code from github until the next release.

Refer to :mod:`junos <salt.proxy.junos>` for information on connecting to junos proxy.

"""

# Import Python libraries
from __future__ import absolute_import, print_function, unicode_literals

import logging
import os
from functools import wraps
<<<<<<< HEAD
=======
import traceback
import json
import glob
import yaml

try:
    from lxml import etree
except ImportError:
    from salt._compat import ElementTree as etree
>>>>>>> 8abb7099

# Import Salt libs
import salt.utils.args
import salt.utils.files
import salt.utils.json
import salt.utils.stringutils
from salt.ext import six

try:
    from lxml import etree
except ImportError:
    from salt._compat import ElementTree as etree


# Juniper interface libraries
# https://github.com/Juniper/py-junos-eznc
try:
    # pylint: disable=W0611
    from jnpr.junos import Device
    from jnpr.junos.utils.config import Config
    from jnpr.junos.utils.sw import SW
    from jnpr.junos.utils.scp import SCP
    import jnpr.junos.utils
    import jnpr.junos.cfg
    import jxmlease
<<<<<<< HEAD

=======
    from jnpr.junos.factory.optable import OpTable
    import jnpr.junos.op as tables_dir
    from jnpr.junos.factory.factory_loader import FactoryLoader
    import yamlordereddictloader
    from jnpr.junos.exception import ConnectClosedError
>>>>>>> 8abb7099
    # pylint: enable=W0611
    HAS_JUNOS = True
except ImportError:
    HAS_JUNOS = False

# Set up logging
log = logging.getLogger(__name__)

# Define the module's virtual name
__virtualname__ = "junos"

__proxyenabled__ = ["junos"]


def __virtual__():
    """
    We need the Junos adapter libraries for this
    module to work.  We also need a proxymodule entry in __opts__
    in the opts dictionary
    """
    if HAS_JUNOS and "proxy" in __opts__:
        return __virtualname__
    else:
<<<<<<< HEAD
        return (
            False,
            "The junos module could not be loaded: "
            "junos-eznc or jxmlease or proxy could not be loaded.",
        )
=======
        return (False, 'The junos or dependent module could not be loaded: '
                       'junos-eznc or jxmlease or or yamlordereddictloader or '
                       'proxy could not be loaded.')
>>>>>>> 8abb7099


def timeoutDecorator(function):
    @wraps(function)
    def wrapper(*args, **kwargs):
<<<<<<< HEAD
        if "dev_timeout" in kwargs:
            conn = __proxy__["junos.conn"]()
            restore_timeout = conn.timeout
            conn.timeout = kwargs.pop("dev_timeout", None)
=======
        if 'dev_timeout' in kwargs:
            conn = __proxy__['junos.conn']()
            restore_timeout = conn.timeout
            conn.timeout = kwargs.pop('dev_timeout', None)
>>>>>>> 8abb7099
            try:
                result = function(*args, **kwargs)
                conn.timeout = restore_timeout
                return result
<<<<<<< HEAD
            except Exception:  # pylint: disable=broad-except
                conn.timeout = restore_timeout
                raise
        else:
            return function(*args, **kwargs)
=======
            except Exception:
                conn.timeout = restore_timeout
                raise
        else:
            try:
                return function(*args, **kwargs)
            except Exception:
                raise
>>>>>>> 8abb7099

    return wrapper


def facts_refresh():
    """
    Reload the facts dictionary from the device. Usually only needed if,
    the device configuration is changed by some other actor.
    This function will also refresh the facts stored in the salt grains.

    CLI Example:

    .. code-block:: bash

        salt 'device_name' junos.facts_refresh
<<<<<<< HEAD
    """
    conn = __proxy__["junos.conn"]()
    ret = {}
    ret["out"] = True
=======
    '''
    conn = __proxy__['junos.conn']()
    ret = {}
    ret['out'] = True
>>>>>>> 8abb7099
    try:
        conn.facts_refresh()
    except Exception as exception:  # pylint: disable=broad-except
        ret["message"] = 'Execution failed due to "{0}"'.format(exception)
        ret["out"] = False
        return ret

    ret["facts"] = __proxy__["junos.get_serialized_facts"]()

    try:
        __salt__["saltutil.sync_grains"]()
    except Exception as exception:  # pylint: disable=broad-except
        log.error('Grains could not be updated due to "%s"', exception)
    return ret


def facts():
    """
    Displays the facts gathered during the connection.
    These facts are also stored in Salt grains.

    CLI Example:

    .. code-block:: bash

        salt 'device_name' junos.facts
<<<<<<< HEAD
    """
=======
    '''
>>>>>>> 8abb7099
    ret = {}
    try:
        ret["facts"] = __proxy__["junos.get_serialized_facts"]()
        ret["out"] = True
    except Exception as exception:  # pylint: disable=broad-except
        ret["message"] = 'Could not display facts due to "{0}"'.format(exception)
        ret["out"] = False
    return ret


@timeoutDecorator
def rpc(cmd=None, dest=None, **kwargs):
    """
    This function executes the RPC provided as arguments on the junos device.
    The returned data can be stored in a file.

    cmd
        The RPC to be executed

    dest
        Destination file where the RPC output is stored. Note that the file
        will be stored on the proxy minion. To push the files to the master use
        :py:func:`cp.push <salt.modules.cp.push>`.

    format : xml
        The format in which the RPC reply is received from the device

    dev_timeout : 30
        The NETCONF RPC timeout (in seconds)

    filter
        Used with the ``get-config`` RPC to get specific configuration

    terse : False
        Amount of information you want

    interface_name
      Name of the interface to query

    CLI Example:

    .. code-block:: bash

        salt 'device' junos.rpc get_config /var/log/config.txt format=text filter='<configuration><system/></configuration>'
        salt 'device' junos.rpc get-interface-information /home/user/interface.xml interface_name='lo0' terse=True
        salt 'device' junos.rpc get-chassis-inventory
    """

<<<<<<< HEAD
    conn = __proxy__["junos.conn"]()
    ret = {}
    ret["out"] = True
=======
    conn = __proxy__['junos.conn']()
    ret = {}
    ret['out'] = True
>>>>>>> 8abb7099

    if cmd is None:
        ret["message"] = "Please provide the rpc to execute."
        ret["out"] = False
        return ret

    format_ = kwargs.pop("format", "xml")
    if not format_:
        format_ = "xml"

    op = dict()
    if "__pub_arg" in kwargs:
        if kwargs["__pub_arg"]:
            if isinstance(kwargs["__pub_arg"][-1], dict):
                op.update(kwargs["__pub_arg"][-1])
    elif "__pub_schedule" in kwargs:
        for key, value in six.iteritems(kwargs):
            if not key.startswith("__pub_"):
                op[key] = value
    else:
        op.update(kwargs)

    if cmd in ["get-config", "get_config"]:
        filter_reply = None
        if "filter" in op:
            filter_reply = etree.XML(op["filter"])
            del op["filter"]

        op.update({"format": format_})
        try:
            reply = getattr(conn.rpc, cmd.replace("-", "_"))(filter_reply, options=op)
        except Exception as exception:  # pylint: disable=broad-except
            ret["message"] = 'RPC execution failed due to "{0}"'.format(exception)
            ret["out"] = False
            return ret
    else:
<<<<<<< HEAD
        if "filter" in op:
            log.warning('Filter ignored as it is only used with "get-config" rpc')
=======
        if 'filter' in op:
            log.warning(
                'Filter ignored as it is only used with "get-config" rpc')
>>>>>>> 8abb7099
        try:
            reply = getattr(conn.rpc, cmd.replace("-", "_"))({"format": format_}, **op)
        except Exception as exception:  # pylint: disable=broad-except
            ret["message"] = 'RPC execution failed due to "{0}"'.format(exception)
            ret["out"] = False
            return ret

    if format_ == "text":
        # Earlier it was ret['message']
        ret["rpc_reply"] = reply.text
    elif format_ == "json":
        # Earlier it was ret['message']
        ret["rpc_reply"] = reply
    else:
        # Earlier it was ret['message']
        ret["rpc_reply"] = jxmlease.parse(etree.tostring(reply))

    if dest:
        if format_ == "text":
            write_response = reply.text
        elif format_ == "json":
            write_response = salt.utils.json.dumps(reply, indent=1)
        else:
            write_response = etree.tostring(reply)
        with salt.utils.files.fopen(dest, "w") as fp:
            fp.write(salt.utils.stringutils.to_str(write_response))
    return ret


@timeoutDecorator
def set_hostname(hostname=None, **kwargs):
    """
    Set the device's hostname

    hostname
        The name to be set

    comment
        Provide a comment to the commit

    dev_timeout : 30
        The NETCONF RPC timeout (in seconds)

    confirm
      Provide time in minutes for commit confirmation. If this option is
      specified, the commit will be rolled back in the specified amount of time
      unless the commit is confirmed.

    CLI Example:

    .. code-block:: bash

        salt 'device_name' junos.set_hostname salt-device
<<<<<<< HEAD
    """
    conn = __proxy__["junos.conn"]()
=======
    '''
    conn = __proxy__['junos.conn']()
>>>>>>> 8abb7099
    ret = {}
    if hostname is None:
        ret["message"] = "Please provide the hostname."
        ret["out"] = False
        return ret

    op = dict()
    if "__pub_arg" in kwargs:
        if kwargs["__pub_arg"]:
            if isinstance(kwargs["__pub_arg"][-1], dict):
                op.update(kwargs["__pub_arg"][-1])
    else:
        op.update(kwargs)

    # Added to recent versions of JunOs
    # Use text format instead
    set_string = "set system host-name {0}".format(hostname)
    try:
        conn.cu.load(set_string, format="set")
    except Exception as exception:  # pylint: disable=broad-except
        ret["message"] = 'Could not load configuration due to error "{0}"'.format(
            exception
        )
        ret["out"] = False
        return ret

    try:
        commit_ok = conn.cu.commit_check()
    except Exception as exception:  # pylint: disable=broad-except
        ret["message"] = 'Could not commit check due to error "{0}"'.format(exception)
        ret["out"] = False
        return ret

    if commit_ok:
        try:
            conn.cu.commit(**op)
            ret["message"] = "Successfully changed hostname."
            ret["out"] = True
        except Exception as exception:  # pylint: disable=broad-except
            ret["out"] = False
            ret[
                "message"
            ] = 'Successfully loaded host-name but commit failed with "{0}"'.format(
                exception
            )
            return ret
    else:
        ret["out"] = False
        ret["message"] = "Successfully loaded host-name but pre-commit check failed."
        conn.cu.rollback()

    return ret


@timeoutDecorator
def commit(**kwargs):
    """
    To commit the changes loaded in the candidate configuration.

    dev_timeout : 30
        The NETCONF RPC timeout (in seconds)

    comment
      Provide a comment for the commit

    confirm
      Provide time in minutes for commit confirmation. If this option is
      specified, the commit will be rolled back in the specified amount of time
      unless the commit is confirmed.

    sync : False
      When ``True``, on dual control plane systems, requests that the candidate
      configuration on one control plane be copied to the other control plane,
      checked for correct syntax, and committed on both Routing Engines.

    force_sync : False
      When ``True``, on dual control plane systems, force the candidate
      configuration on one control plane to be copied to the other control
      plane.

    full
      When ``True``, requires all the daemons to check and evaluate the new
      configuration.

    detail
      When ``True``, return commit detail

    CLI Examples:

    .. code-block:: bash

        salt 'device_name' junos.commit comment='Commiting via saltstack' detail=True
        salt 'device_name' junos.commit dev_timeout=60 confirm=10
        salt 'device_name' junos.commit sync=True dev_timeout=90
    """

    conn = __proxy__["junos.conn"]()
    ret = {}
    op = dict()
    if "__pub_arg" in kwargs:
        if kwargs["__pub_arg"]:
            if isinstance(kwargs["__pub_arg"][-1], dict):
                op.update(kwargs["__pub_arg"][-1])
    else:
        op.update(kwargs)

    op["detail"] = op.get("detail", False)

    try:
        commit_ok = conn.cu.commit_check()
    except Exception as exception:  # pylint: disable=broad-except
        ret["message"] = 'Could not perform commit check due to "{0}"'.format(exception)
        ret["out"] = False
        return ret

    if commit_ok:
        try:
            commit = conn.cu.commit(**op)
            ret["out"] = True
            if commit:
                if op["detail"]:
                    ret["message"] = jxmlease.parse(etree.tostring(commit))
                else:
                    ret["message"] = "Commit Successful."
            else:
                ret["message"] = "Commit failed."
                ret["out"] = False
        except Exception as exception:  # pylint: disable=broad-except
            ret["out"] = False
            ret[
                "message"
            ] = 'Commit check succeeded but actual commit failed with "{0}"'.format(
                exception
            )
    else:
        ret["out"] = False
        ret["message"] = "Pre-commit check failed."
        conn.cu.rollback()

    return ret


@timeoutDecorator
def rollback(**kwargs):
    """
    Roll back the last committed configuration changes and commit

    id : 0
        The rollback ID value (0-49)

    dev_timeout : 30
        The NETCONF RPC timeout (in seconds)

    comment
      Provide a comment for the commit

    confirm
      Provide time in minutes for commit confirmation. If this option is
      specified, the commit will be rolled back in the specified amount of time
      unless the commit is confirmed.

    diffs_file
      Path to the file where the diff (difference in old configuration and the
      committed configuration) will be stored. Note that the file will be
      stored on the proxy minion. To push the files to the master use
      :py:func:`cp.push <salt.modules.cp.push>`.

    CLI Example:

    .. code-block:: bash

        salt 'device_name' junos.rollback 10
    """
    id_ = kwargs.pop("id", 0)

    ret = {}
<<<<<<< HEAD
    conn = __proxy__["junos.conn"]()
=======
    conn = __proxy__['junos.conn']()
>>>>>>> 8abb7099

    op = dict()
    if "__pub_arg" in kwargs:
        if kwargs["__pub_arg"]:
            if isinstance(kwargs["__pub_arg"][-1], dict):
                op.update(kwargs["__pub_arg"][-1])
    else:
        op.update(kwargs)

    try:
        ret["out"] = conn.cu.rollback(id_)
    except Exception as exception:  # pylint: disable=broad-except
        ret["message"] = 'Rollback failed due to "{0}"'.format(exception)
        ret["out"] = False
        return ret

    if ret["out"]:
        ret["message"] = "Rollback successful"
    else:
        ret["message"] = "Rollback failed"
        return ret

    if "diffs_file" in op and op["diffs_file"] is not None:
        diff = conn.cu.diff()
        if diff is not None:
            with salt.utils.files.fopen(op["diffs_file"], "w") as fp:
                fp.write(salt.utils.stringutils.to_str(diff))
        else:
            log.info(
                "No diff between current configuration and \
                rollbacked configuration, so no diff file created"
            )

    try:
        commit_ok = conn.cu.commit_check()
    except Exception as exception:  # pylint: disable=broad-except
        ret["message"] = 'Could not commit check due to "{0}"'.format(exception)
        ret["out"] = False
        return ret

    if commit_ok:
        try:
            conn.cu.commit(**op)
            ret["out"] = True
        except Exception as exception:  # pylint: disable=broad-except
            ret["out"] = False
            ret[
                "message"
            ] = 'Rollback successful but commit failed with error "{0}"'.format(
                exception
            )
            return ret
    else:
        ret["message"] = "Rollback successful but pre-commit check failed."
        ret["out"] = False
    return ret


def diff(**kwargs):
    """
    Returns the difference between the candidate and the current configuration

    id : 0
        The rollback ID value (0-49)

    CLI Example:

    .. code-block:: bash

        salt 'device_name' junos.diff 3
    """
    kwargs = salt.utils.args.clean_kwargs(**kwargs)
    id_ = kwargs.pop("id", 0)
    if kwargs:
        salt.utils.args.invalid_kwargs(kwargs)

<<<<<<< HEAD
    conn = __proxy__["junos.conn"]()
    ret = {}
    ret["out"] = True
=======
    conn = __proxy__['junos.conn']()
    ret = {}
    ret['out'] = True
>>>>>>> 8abb7099
    try:
        ret["message"] = conn.cu.diff(rb_id=id_)
    except Exception as exception:  # pylint: disable=broad-except
        ret["message"] = 'Could not get diff with error "{0}"'.format(exception)
        ret["out"] = False

    return ret


@timeoutDecorator
def ping(dest_ip=None, **kwargs):
    """
    Send a ping RPC to a device

    dest_ip
      The IP of the device to ping

    dev_timeout : 30
        The NETCONF RPC timeout (in seconds)

    rapid : False
        When ``True``, executes ping at 100pps instead of 1pps

    ttl
        Maximum number of IP routers (IP hops) allowed between source and
        destination

    routing_instance
      Name of the routing instance to use to send the ping

    interface
      Interface used to send traffic

    count : 5
      Number of packets to send

    CLI Examples:

    .. code-block:: bash

        salt 'device_name' junos.ping '8.8.8.8' count=5
        salt 'device_name' junos.ping '8.8.8.8' ttl=1 rapid=True
<<<<<<< HEAD
    """
    conn = __proxy__["junos.conn"]()
=======
    '''
    conn = __proxy__['junos.conn']()
>>>>>>> 8abb7099
    ret = {}

    if dest_ip is None:
        ret["message"] = "Please specify the destination ip to ping."
        ret["out"] = False
        return ret

    op = {"host": dest_ip}
    if "__pub_arg" in kwargs:
        if kwargs["__pub_arg"]:
            if isinstance(kwargs["__pub_arg"][-1], dict):
                op.update(kwargs["__pub_arg"][-1])
    else:
        op.update(kwargs)

    op["count"] = six.text_type(op.pop("count", 5))
    if "ttl" in op:
        op["ttl"] = six.text_type(op["ttl"])

    ret["out"] = True
    try:
        ret["message"] = jxmlease.parse(etree.tostring(conn.rpc.ping(**op)))
    except Exception as exception:  # pylint: disable=broad-except
        ret["message"] = 'Execution failed due to "{0}"'.format(exception)
        ret["out"] = False
    return ret


@timeoutDecorator
def cli(command=None, **kwargs):
    """
    Executes the CLI commands and returns the output in specified format. \
    (default is text) The output can also be stored in a file.

    command (required)
        The command to execute on the Junos CLI

    format : text
        Format in which to get the CLI output (either ``text`` or ``xml``)

    dev_timeout : 30
        The NETCONF RPC timeout (in seconds)

    dest
        Destination file where the RPC output is stored. Note that the file
        will be stored on the proxy minion. To push the files to the master use
        :py:func:`cp.push <salt.modules.cp.push>`.

    CLI Examples:

    .. code-block:: bash

        salt 'device_name' junos.cli 'show system commit'
        salt 'device_name' junos.cli 'show system alarms' format=xml dest=/home/user/cli_output.txt
    """
    conn = __proxy__["junos.conn"]()

    format_ = kwargs.pop("format", "text")
    if not format_:
        format_ = "text"

    ret = {}
    if command is None:
        ret["message"] = "Please provide the CLI command to be executed."
        ret["out"] = False
        return ret

    op = dict()
    if "__pub_arg" in kwargs:
        if kwargs["__pub_arg"]:
            if isinstance(kwargs["__pub_arg"][-1], dict):
                op.update(kwargs["__pub_arg"][-1])
    else:
        op.update(kwargs)

    try:
        result = conn.cli(command, format_, warning=False)
    except Exception as exception:  # pylint: disable=broad-except
        ret["message"] = 'Execution failed due to "{0}"'.format(exception)
        ret["out"] = False
        return ret

    if format_ == "text":
        ret["message"] = result
    else:
        result = etree.tostring(result)
        ret["message"] = jxmlease.parse(result)

    if "dest" in op and op["dest"] is not None:
        with salt.utils.files.fopen(op["dest"], "w") as fp:
            fp.write(salt.utils.stringutils.to_str(result))

    ret["out"] = True
    return ret


def shutdown(**kwargs):
    """
    Shut down (power off) or reboot a device running Junos OS. This includes
    all Routing Engines in a Virtual Chassis or a dual Routing Engine system.

      .. note::
          One of ``shutdown`` or ``reboot`` must be set to ``True`` or no
          action will be taken.

    shutdown : False
      Set this to ``True`` if you want to shutdown the machine. This is a
      safety mechanism so that the user does not accidentally shutdown the
      junos device.

    reboot : False
      If ``True``, reboot instead of shutting down

    at
      Used when rebooting, to specify the date and time the reboot should take
      place. The value of this option must match the JunOS CLI reboot syntax.

    in_min
        Used when shutting down. Specify the delay (in minutes) before the
        device will be shut down.

    CLI Examples:

    .. code-block:: bash

        salt 'device_name' junos.shutdown reboot=True
        salt 'device_name' junos.shutdown shutdown=True in_min=10
        salt 'device_name' junos.shutdown shutdown=True
<<<<<<< HEAD
    """
    conn = __proxy__["junos.conn"]()
=======
    '''
    conn = __proxy__['junos.conn']()
>>>>>>> 8abb7099
    ret = {}
    sw = SW(conn)

    op = {}
<<<<<<< HEAD
    if "__pub_arg" in kwargs:
        if kwargs["__pub_arg"]:
            if isinstance(kwargs["__pub_arg"][-1], dict):
                op.update(kwargs["__pub_arg"][-1])
=======
    if '__pub_arg' in kwargs:
        if kwargs['__pub_arg']:
            if isinstance(kwargs['__pub_arg'][-1], dict):
                op.update(kwargs['__pub_arg'][-1])
>>>>>>> 8abb7099
    else:
        op.update(kwargs)
    if "shutdown" not in op and "reboot" not in op:
        ret["message"] = "Provide either one of the arguments: shutdown or reboot."
        ret["out"] = False
        return ret

    try:
        if "reboot" in op and op["reboot"]:
            shut = sw.reboot
        elif "shutdown" in op and op["shutdown"]:
            shut = sw.poweroff
        else:
            ret["message"] = "Nothing to be done."
            ret["out"] = False
            return ret

        if "in_min" in op:
            shut(in_min=op["in_min"])
        elif "at" in op:
            shut(at=op["at"])
        else:
            shut()
        ret["message"] = "Successfully powered off/rebooted."
        ret["out"] = True
    except Exception as exception:  # pylint: disable=broad-except
        ret["message"] = 'Could not poweroff/reboot beacause "{0}"'.format(exception)
        ret["out"] = False
    return ret


@timeoutDecorator
def install_config(path=None, **kwargs):
    """
    Installs the given configuration file into the candidate configuration.
    Commits the changes if the commit checks or throws an error.

    path (required)
        Path where the configuration/template file is present. If the file has
        a ``.conf`` extension, the content is treated as text format. If the
        file has a ``.xml`` extension, the content is treated as XML format. If
        the file has a ``.set`` extension, the content is treated as Junos OS
        ``set`` commands.

    mode : exclusive
        The mode in which the configuration is locked. Can be one of
        ``private``, ``dynamic``, ``batch``, ``exclusive``.

    dev_timeout : 30
        Set NETCONF RPC timeout. Can be used for commands which take a while to
        execute.

    overwrite : False
        Set to ``True`` if you want this file is to completely replace the
        configuration file.

    replace : False
        Specify whether the configuration file uses ``replace:`` statements. If
        ``True``, only those statements under the ``replace`` tag will be
        changed.

    format
        Determines the format of the contents

    update : False
        Compare a complete loaded configuration against the candidate
        configuration. For each hierarchy level or configuration object that is
        different in the two configurations, the version in the loaded
        configuration replaces the version in the candidate configuration. When
        the configuration is later committed, only system processes that are
        affected by the changed configuration elements parse the new
        configuration. This action is supported from PyEZ 2.1.

    comment
      Provide a comment for the commit

    confirm
      Provide time in minutes for commit confirmation. If this option is
      specified, the commit will be rolled back in the specified amount of time
      unless the commit is confirmed.

    diffs_file
      Path to the file where the diff (difference in old configuration and the
      committed configuration) will be stored. Note that the file will be
      stored on the proxy minion. To push the files to the master use
      :py:func:`cp.push <salt.modules.cp.push>`.

    template_vars
      Variables to be passed into the template processing engine in addition to
      those present in pillar, the minion configuration, grains, etc.  You may
      reference these variables in your template like so:

      .. code-block:: jinja

          {{ template_vars["var_name"] }}

    CLI Examples:

    .. code-block:: bash

        salt 'device_name' junos.install_config 'salt://production/network/routers/config.set'
        salt 'device_name' junos.install_config 'salt://templates/replace_config.conf' replace=True comment='Committed via SaltStack'
        salt 'device_name' junos.install_config 'salt://my_new_configuration.conf' dev_timeout=300 diffs_file='/salt/confs/old_config.conf' overwrite=True
        salt 'device_name' junos.install_config 'salt://syslog_template.conf' template_vars='{"syslog_host": "10.180.222.7"}'
<<<<<<< HEAD
    """
    conn = __proxy__["junos.conn"]()
    ret = {}
    ret["out"] = True
=======
    '''
    conn = __proxy__['junos.conn']()
    ret = {}
    ret['out'] = True
>>>>>>> 8abb7099

    if path is None:
        ret[
            "message"
        ] = "Please provide the salt path where the configuration is present"
        ret["out"] = False
        return ret

    op = {}
<<<<<<< HEAD
    if "__pub_arg" in kwargs:
        if kwargs["__pub_arg"]:
            if isinstance(kwargs["__pub_arg"][-1], dict):
                op.update(kwargs["__pub_arg"][-1])
    else:
        op.update(kwargs)

    test = op.pop("test", False)
=======
    if '__pub_arg' in kwargs:
        if kwargs['__pub_arg']:
            if isinstance(kwargs['__pub_arg'][-1], dict):
                op.update(kwargs['__pub_arg'][-1])
    else:
        op.update(kwargs)

    test = op.pop('test', False)
>>>>>>> 8abb7099
    template_vars = {}
    if "template_vars" in op:
        template_vars = op["template_vars"]

    template_cached_path = salt.utils.files.mkstemp()
    __salt__["cp.get_template"](path, template_cached_path, template_vars=template_vars)

    if not os.path.isfile(template_cached_path):
        ret["message"] = "Invalid file path."
        ret["out"] = False
        return ret

    if os.path.getsize(template_cached_path) == 0:
        ret["message"] = "Template failed to render"
        ret["out"] = False
        return ret

    write_diff = ""
    if "diffs_file" in op and op["diffs_file"] is not None:
        write_diff = op["diffs_file"]
        del op["diffs_file"]

    op["path"] = template_cached_path

    if "format" not in op:
        if path.endswith("set"):
            template_format = "set"
        elif path.endswith("xml"):
            template_format = "xml"
        else:
            template_format = "text"

        op["format"] = template_format

    if "replace" in op and op["replace"]:
        op["merge"] = False
        del op["replace"]
    elif "overwrite" in op and op["overwrite"]:
        op["overwrite"] = True
    elif "overwrite" in op and not op["overwrite"]:
        op["merge"] = True
        del op["overwrite"]

    db_mode = op.pop("mode", "exclusive")
    with Config(conn, mode=db_mode) as cu:
        try:
            cu.load(**op)

<<<<<<< HEAD
        except Exception as exception:  # pylint: disable=broad-except
            ret["message"] = 'Could not load configuration due to : "{0}"'.format(
                exception
            )
            ret["format"] = op["format"]
            ret["out"] = False
=======
        except Exception as exception:
            ret['message'] = 'Could not load configuration due to : "{0}"'.format(
                exception)
            ret['format'] = op['format']
            ret['out'] = False
>>>>>>> 8abb7099
            return ret

        finally:
            salt.utils.files.safe_rm(template_cached_path)

        config_diff = cu.diff()
        if config_diff is None:
            ret["message"] = "Configuration already applied!"
            ret["out"] = True
            return ret

        commit_params = {}
        if "confirm" in op:
            commit_params["confirm"] = op["confirm"]
        if "comment" in op:
            commit_params["comment"] = op["comment"]

        try:
            check = cu.commit_check()
        except Exception as exception:  # pylint: disable=broad-except
            ret["message"] = 'Commit check threw the following exception: "{0}"'.format(
                exception
            )

            ret["out"] = False
            return ret

        if check and not test:
            try:
                cu.commit(**commit_params)
                ret["message"] = "Successfully loaded and committed!"
            except Exception as exception:  # pylint: disable=broad-except
                ret[
                    "message"
                ] = 'Commit check successful but commit failed with "{0}"'.format(
                    exception
                )
                ret["out"] = False
                return ret
        elif not check:
            cu.rollback()
<<<<<<< HEAD
            ret[
                "message"
            ] = "Loaded configuration but commit check failed, hence rolling back configuration."
            ret["out"] = False
        else:
            cu.rollback()
            ret[
                "message"
            ] = "Commit check passed, but skipping commit for dry-run and rolling back configuration."
            ret["out"] = True
=======
            ret['message'] = 'Loaded configuration but commit check failed, hence rolling back configuration.'
            ret['out'] = False
        else:
            cu.rollback()
            ret['message'] = 'Commit check passed, but skipping commit for dry-run and rolling back configuration.'
            ret['out'] = True
>>>>>>> 8abb7099

        try:
            if write_diff and config_diff is not None:
                with salt.utils.files.fopen(write_diff, "w") as fp:
                    fp.write(salt.utils.stringutils.to_str(config_diff))
        except Exception as exception:  # pylint: disable=broad-except
            ret["message"] = 'Could not write into diffs_file due to: "{0}"'.format(
                exception
            )
            ret["out"] = False

    return ret


def zeroize():
    """
    Resets the device to default factory settings

    CLI Example:

    .. code-block:: bash

        salt 'device_name' junos.zeroize
<<<<<<< HEAD
    """
    conn = __proxy__["junos.conn"]()
    ret = {}
    ret["out"] = True
=======
    '''
    conn = __proxy__['junos.conn']()
    ret = {}
    ret['out'] = True
>>>>>>> 8abb7099
    try:
        conn.cli("request system zeroize")
        ret["message"] = "Completed zeroize and rebooted"
    except Exception as exception:  # pylint: disable=broad-except
        ret["message"] = 'Could not zeroize due to : "{0}"'.format(exception)
        ret["out"] = False

    return ret


@timeoutDecorator
def install_os(path=None, **kwargs):
    """
    Installs the given image on the device. After the installation is complete\
     the device is rebooted,
    if reboot=True is given as a keyworded argument.

    path (required)
        Path where the image file is present on the proxy minion

    remote_path :
        If the value of path  is a file path on the local
        (Salt host's) filesystem, then the image is copied from the local
        filesystem to the :remote_path: directory on the target Junos
        device. The default is ``/var/tmp``. If the value of :path: or
        is a URL, then the value of :remote_path: is unused.

    dev_timeout : 30
        The NETCONF RPC timeout (in seconds). This argument was added since most of
        the time the "package add" RPC takes a significant amount of time.  The default
        RPC timeout is 30 seconds.  So this :timeout: value will be
        used in the context of the SW installation process.  Defaults to
        30 minutes (30*60=1800)

    reboot : False
        Whether to reboot after installation

    no_copy : False
        If ``True`` the software package will not be SCP’d to the device

    bool validate:
        When ``True`` this method will perform a config validation against
        the new image

    bool issu:
        When ``True`` allows unified in-service software upgrade
        (ISSU) feature enables you to upgrade between two different Junos OS
        releases with no disruption on the control plane and with minimal
        disruption of traffic.

    bool nssu:
        When ``True`` allows nonstop software upgrade (NSSU)
        enables you to upgrade the software running on a Juniper Networks
        EX Series Virtual Chassis or a Juniper Networks EX Series Ethernet
        Switch with redundant Routing Engines with a single command and
        minimal disruption to network traffic.

    CLI Examples:

    .. code-block:: bash

        salt 'device_name' junos.install_os 'salt://images/junos_image.tgz' reboot=True
        salt 'device_name' junos.install_os 'salt://junos_16_1.tgz' dev_timeout=300
<<<<<<< HEAD
    """
    conn = __proxy__["junos.conn"]()
    ret = {}
    ret["out"] = True

    op = {}
    if "__pub_arg" in kwargs:
        if kwargs["__pub_arg"]:
            if isinstance(kwargs["__pub_arg"][-1], dict):
                op.update(kwargs["__pub_arg"][-1])
    else:
        op.update(kwargs)

    no_copy_ = op.get("no_copy", False)

    if path is None:
        ret[
            "message"
        ] = "Please provide the salt path where the junos image is present."
        ret["out"] = False
        return ret

    if not no_copy_:
        image_cached_path = salt.utils.files.mkstemp()
        __salt__["cp.get_file"](path, image_cached_path)

        if not os.path.isfile(image_cached_path):
            ret["message"] = "Invalid image path."
            ret["out"] = False
            return ret

        if os.path.getsize(image_cached_path) == 0:
            ret["message"] = "Failed to copy image"
            ret["out"] = False
=======
    '''
    conn = __proxy__['junos.conn']()
    ret = {}
    ret['out'] = True

    op = {}
    if '__pub_arg' in kwargs:
        if kwargs['__pub_arg']:
            if isinstance(kwargs['__pub_arg'][-1], dict):
                op.update(kwargs['__pub_arg'][-1])
    else:
        op.update(kwargs)

    no_copy_ = op.get('no_copy', False)

    if path is None:
        ret['message'] = \
            'Please provide the salt path where the junos image is present.'
        ret['out'] = False
        return ret

    if not no_copy_:
        image_cached_path = salt.utils.files.mkstemp()
        __salt__['cp.get_file'](path, image_cached_path)

        if not os.path.isfile(image_cached_path):
            ret['message'] = 'Invalid image path.'
            ret['out'] = False
            return ret

        if os.path.getsize(image_cached_path) == 0:
            ret['message'] = 'Failed to copy image'
            ret['out'] = False
>>>>>>> 8abb7099
            return ret
        path = image_cached_path

    try:
        conn.sw.install(path, progress=True, **op)
<<<<<<< HEAD
        ret["message"] = "Installed the os."
    except Exception as exception:  # pylint: disable=broad-except
        ret["message"] = 'Installation failed due to: "{0}"'.format(exception)
        ret["out"] = False
=======
        ret['message'] = 'Installed the os.'
    except Exception as exception:
        ret['message'] = 'Installation failed due to: "{0}"'.format(exception)
        ret['out'] = False
>>>>>>> 8abb7099
        return ret
    finally:
        if not no_copy_:
            salt.utils.files.safe_rm(image_cached_path)

    if "reboot" in op and op["reboot"] is True:
        try:
            conn.sw.reboot()
        except Exception as exception:  # pylint: disable=broad-except
            ret[
                "message"
            ] = 'Installation successful but reboot failed due to : "{0}"'.format(
                exception
            )
            ret["out"] = False
            return ret
<<<<<<< HEAD
        ret["message"] = "Successfully installed and rebooted!"
=======
        ret['message'] = 'Successfully installed and rebooted!'

>>>>>>> 8abb7099
    return ret


def file_copy(src=None, dest=None):
    """
    Copies the file from the local device to the junos device

    src
        The source path where the file is kept.

    dest
        The destination path on the where the file will be copied

    CLI Example:

    .. code-block:: bash

        salt 'device_name' junos.file_copy /home/m2/info.txt info_copy.txt
<<<<<<< HEAD
    """
    conn = __proxy__["junos.conn"]()
    ret = {}
    ret["out"] = True
=======
    '''
    conn = __proxy__['junos.conn']()
    ret = {}
    ret['out'] = True
>>>>>>> 8abb7099

    if src is None:
        ret["message"] = "Please provide the absolute path of the file to be copied."
        ret["out"] = False
        return ret
    if not os.path.isfile(src):
        ret["message"] = "Invalid source file path"
        ret["out"] = False
        return ret

    if dest is None:
        ret[
            "message"
        ] = "Please provide the absolute path of the destination where the file is to be copied."
        ret["out"] = False
        return ret

    try:
        with SCP(conn, progress=True) as scp:
            scp.put(src, dest)
<<<<<<< HEAD
        ret["message"] = "Successfully copied file from {0} to {1}".format(src, dest)
    except Exception as exception:  # pylint: disable=broad-except
        ret["message"] = 'Could not copy file : "{0}"'.format(exception)
        ret["out"] = False
=======
        ret['message'] = 'Successfully copied file from {0} to {1}'.format(
            src, dest)
    except Exception as exception:
        ret['message'] = 'Could not copy file : "{0}"'.format(exception)
        ret['out'] = False

>>>>>>> 8abb7099
    return ret


def lock():
    """
    Attempts an exclusive lock on the candidate configuration. This
    is a non-blocking call.

    .. note::
        When locking, it is important to remember to call
        :py:func:`junos.unlock <salt.modules.junos.unlock>` once finished. If
        locking during orchestration, remember to include a step in the
        orchestration job to unlock.

    CLI Example:

    .. code-block:: bash

        salt 'device_name' junos.lock
<<<<<<< HEAD
    """
    conn = __proxy__["junos.conn"]()
    ret = {}
    ret["out"] = True
=======
    '''
    conn = __proxy__['junos.conn']()
    ret = {}
    ret['out'] = True
>>>>>>> 8abb7099
    try:
        conn.cu.lock()
        ret["message"] = "Successfully locked the configuration."
    except jnpr.junos.exception.LockError as exception:
        ret["message"] = 'Could not gain lock due to : "{0}"'.format(exception)
        ret["out"] = False

    return ret


def unlock():
    """
    Unlocks the candidate configuration.

    CLI Example:

    .. code-block:: bash

        salt 'device_name' junos.unlock
<<<<<<< HEAD
    """
    conn = __proxy__["junos.conn"]()
    ret = {}
    ret["out"] = True
=======
    '''
    conn = __proxy__['junos.conn']()
    ret = {}
    ret['out'] = True
>>>>>>> 8abb7099
    try:
        conn.cu.unlock()
        ret["message"] = "Successfully unlocked the configuration."
    except jnpr.junos.exception.UnlockError as exception:
        ret["message"] = 'Could not unlock configuration due to : "{0}"'.format(
            exception
        )
        ret["out"] = False

    return ret


def load(path=None, **kwargs):
    """
    Loads the configuration from the file provided onto the device.

    path (required)
        Path where the configuration/template file is present. If the file has
        a ``.conf`` extension, the content is treated as text format. If the
        file has a ``.xml`` extension, the content is treated as XML format. If
        the file has a ``.set`` extension, the content is treated as Junos OS
        ``set`` commands.

    overwrite : False
        Set to ``True`` if you want this file is to completely replace the
        configuration file.

    replace : False
        Specify whether the configuration file uses ``replace:`` statements. If
        ``True``, only those statements under the ``replace`` tag will be
        changed.

    format
        Determines the format of the contents

    update : False
        Compare a complete loaded configuration against the candidate
        configuration. For each hierarchy level or configuration object that is
        different in the two configurations, the version in the loaded
        configuration replaces the version in the candidate configuration. When
        the configuration is later committed, only system processes that are
        affected by the changed configuration elements parse the new
        configuration. This action is supported from PyEZ 2.1.

    template_vars
      Variables to be passed into the template processing engine in addition to
      those present in pillar, the minion configuration, grains, etc.  You may
      reference these variables in your template like so:

      .. code-block:: jinja

          {{ template_vars["var_name"] }}

    CLI Examples:

    .. code-block:: bash

        salt 'device_name' junos.load 'salt://production/network/routers/config.set'

        salt 'device_name' junos.load 'salt://templates/replace_config.conf' replace=True

        salt 'device_name' junos.load 'salt://my_new_configuration.conf' overwrite=True

        salt 'device_name' junos.load 'salt://syslog_template.conf' template_vars='{"syslog_host": "10.180.222.7"}'
<<<<<<< HEAD
    """
    conn = __proxy__["junos.conn"]()
    ret = {}
    ret["out"] = True
=======
    '''
    conn = __proxy__['junos.conn']()
    ret = {}
    ret['out'] = True
>>>>>>> 8abb7099

    if path is None:
        ret[
            "message"
        ] = "Please provide the salt path where the configuration is present"
        ret["out"] = False
        return ret

    op = {}
<<<<<<< HEAD
    if "__pub_arg" in kwargs:
        if kwargs["__pub_arg"]:
            if isinstance(kwargs["__pub_arg"][-1], dict):
                op.update(kwargs["__pub_arg"][-1])
=======
    if '__pub_arg' in kwargs:
        if kwargs['__pub_arg']:
            if isinstance(kwargs['__pub_arg'][-1], dict):
                op.update(kwargs['__pub_arg'][-1])
>>>>>>> 8abb7099
    else:
        op.update(kwargs)

    template_vars = {}
    if "template_vars" in op:
        template_vars = op["template_vars"]

    template_cached_path = salt.utils.files.mkstemp()
    __salt__["cp.get_template"](path, template_cached_path, template_vars=template_vars)

    if not os.path.isfile(template_cached_path):
        ret["message"] = "Invalid file path."
        ret["out"] = False
        return ret

    if os.path.getsize(template_cached_path) == 0:
        ret["message"] = "Template failed to render"
        ret["out"] = False
        return ret

    op["path"] = template_cached_path

    if "format" not in op:
        if path.endswith("set"):
            template_format = "set"
        elif path.endswith("xml"):
            template_format = "xml"
        else:
            template_format = "text"

        op["format"] = template_format

    if "replace" in op and op["replace"]:
        op["merge"] = False
        del op["replace"]
    elif "overwrite" in op and op["overwrite"]:
        op["overwrite"] = True
    elif "overwrite" in op and not op["overwrite"]:
        op["merge"] = True
        del op["overwrite"]

    try:
        conn.cu.load(**op)
<<<<<<< HEAD
        ret["message"] = "Successfully loaded the configuration."
    except Exception as exception:  # pylint: disable=broad-except
        ret["message"] = 'Could not load configuration due to : "{0}"'.format(exception)
        ret["format"] = op["format"]
        ret["out"] = False
=======
        ret['message'] = "Successfully loaded the configuration."
    except Exception as exception:
        ret['message'] = 'Could not load configuration due to : "{0}"'.format(
            exception)
        ret['format'] = op['format']
        ret['out'] = False
>>>>>>> 8abb7099
        return ret
    finally:
        salt.utils.files.safe_rm(template_cached_path)

    return ret


def commit_check():
    """
    Perform a commit check on the configuration

    CLI Example:

    .. code-block:: bash

        salt 'device_name' junos.commit_check
<<<<<<< HEAD
    """
    conn = __proxy__["junos.conn"]()
    ret = {}
    ret["out"] = True
=======
    '''
    conn = __proxy__['junos.conn']()
    ret = {}
    ret['out'] = True
>>>>>>> 8abb7099
    try:
        conn.cu.commit_check()
        ret["message"] = "Commit check succeeded."
    except Exception as exception:  # pylint: disable=broad-except
        ret["message"] = "Commit check failed with {0}".format(exception)
        ret["out"] = False

    return ret


def get_table(table, table_file, path=None, target=None, key=None, key_items=None,
              filters=None, template_args=None):
    '''
    Retrieve data from a Junos device using Tables/Views

    table (required)
        Name of PyEZ Table

    table_file (required)
        YAML file that has the table specified in table parameter

    path:
        Path of location of the YAML file.
        defaults to op directory in jnpr.junos.op

    target:
        if command need to run on FPC, can specify fpc target

    key:
        To overwrite key provided in YAML

    key_items:
        To select only given key items

    filters:
        To select only filter for the dictionary from columns

    template_args:
        key/value pair which should render Jinja template command

    CLI Example:

    .. code-block:: bash

        salt 'device_name' junos.get_table
    '''
    conn = __proxy__['junos.conn']()
    ret = {}
    ret['out'] = True
    ret['hostname'] = conn._hostname
    ret['tablename'] = table
    get_kvargs = {}
    if target is not None:
        get_kvargs['target'] = target
    if key is not None:
        get_kvargs['key'] = key
    if key_items is not None:
        get_kvargs['key_items'] = key_items
    if filters is not None:
        get_kvargs['filters'] = filters
    if template_args is not None and isinstance(template_args, dict):
        get_kvargs['args'] = template_args
    pyez_tables_path = os.path.dirname(os.path.abspath(tables_dir.__file__))
    try:
        if path is not None:
            file_loc = glob.glob(os.path.join(path, '{}'.format(table_file)))
        else:
            file_loc = glob.glob(os.path.join(pyez_tables_path, '{}'.format(table_file)))
        if len(file_loc) == 1:
            file_name = file_loc[0]
        else:
            ret['message'] = 'Given table file {} cannot be located'.format(table_file)
            ret['out'] = False
            return ret
        try:
            with salt.utils.files.fopen(file_name) as fp:
                ret['table'] = yaml.load(fp.read(),
                                         Loader=yamlordereddictloader.Loader)
                globals().update(FactoryLoader().load(ret['table']))
        except IOError as err:
            ret['message'] = 'Uncaught exception during YAML Load - please ' \
                             'report: {0}'.format(six.text_type(err))
            ret['out'] = False
            return ret
        try:
            data = globals()[table](conn)
            data.get(**get_kvargs)
        except KeyError as err:
            ret['message'] = 'Uncaught exception during get API call - please ' \
                             'report: {0}'.format(six.text_type(err))
            ret['out'] = False
            return ret
        except ConnectClosedError:
            ret['message'] = 'Got ConnectClosedError exception. Connection lost ' \
                             'with {}'.format(conn)
            ret['out'] = False
            return ret
        ret['reply'] = json.loads(data.to_json())
        if data.__class__.__bases__[0] == OpTable:
            # Sets key value if not present in YAML. To be used by returner
            if ret['table'][table].get('key') is None:
                ret['table'][table]['key'] = data.ITEM_NAME_XPATH
            # If key is provided from salt state file.
            if key is not None:
                ret['table'][table]['key'] = data.KEY
        else:
            if target is not None:
                ret['table'][table]['target'] = data.TARGET
            if key is not None:
                ret['table'][table]['key'] = data.KEY
            if key_items is not None:
                ret['table'][table]['key_items'] = data.KEY_ITEMS
            if template_args is not None:
                ret['table'][table]['args'] = data.CMD_ARGS
                ret['table'][table]['command'] = data.GET_CMD
    except Exception as err:
        ret['message'] = 'Uncaught exception - please report: {0}'.format(
            str(err))
        traceback.print_exc()
        ret['out'] = False
        return ret
    return ret<|MERGE_RESOLUTION|>--- conflicted
+++ resolved
@@ -20,8 +20,6 @@
 import logging
 import os
 from functools import wraps
-<<<<<<< HEAD
-=======
 import traceback
 import json
 import glob
@@ -31,7 +29,6 @@
     from lxml import etree
 except ImportError:
     from salt._compat import ElementTree as etree
->>>>>>> 8abb7099
 
 # Import Salt libs
 import salt.utils.args
@@ -57,15 +54,11 @@
     import jnpr.junos.utils
     import jnpr.junos.cfg
     import jxmlease
-<<<<<<< HEAD
-
-=======
     from jnpr.junos.factory.optable import OpTable
     import jnpr.junos.op as tables_dir
     from jnpr.junos.factory.factory_loader import FactoryLoader
     import yamlordereddictloader
     from jnpr.junos.exception import ConnectClosedError
->>>>>>> 8abb7099
     # pylint: enable=W0611
     HAS_JUNOS = True
 except ImportError:
@@ -89,44 +82,22 @@
     if HAS_JUNOS and "proxy" in __opts__:
         return __virtualname__
     else:
-<<<<<<< HEAD
-        return (
-            False,
-            "The junos module could not be loaded: "
-            "junos-eznc or jxmlease or proxy could not be loaded.",
-        )
-=======
         return (False, 'The junos or dependent module could not be loaded: '
                        'junos-eznc or jxmlease or or yamlordereddictloader or '
                        'proxy could not be loaded.')
->>>>>>> 8abb7099
 
 
 def timeoutDecorator(function):
     @wraps(function)
     def wrapper(*args, **kwargs):
-<<<<<<< HEAD
-        if "dev_timeout" in kwargs:
-            conn = __proxy__["junos.conn"]()
-            restore_timeout = conn.timeout
-            conn.timeout = kwargs.pop("dev_timeout", None)
-=======
         if 'dev_timeout' in kwargs:
             conn = __proxy__['junos.conn']()
             restore_timeout = conn.timeout
             conn.timeout = kwargs.pop('dev_timeout', None)
->>>>>>> 8abb7099
             try:
                 result = function(*args, **kwargs)
                 conn.timeout = restore_timeout
                 return result
-<<<<<<< HEAD
-            except Exception:  # pylint: disable=broad-except
-                conn.timeout = restore_timeout
-                raise
-        else:
-            return function(*args, **kwargs)
-=======
             except Exception:
                 conn.timeout = restore_timeout
                 raise
@@ -135,7 +106,6 @@
                 return function(*args, **kwargs)
             except Exception:
                 raise
->>>>>>> 8abb7099
 
     return wrapper
 
@@ -151,17 +121,10 @@
     .. code-block:: bash
 
         salt 'device_name' junos.facts_refresh
-<<<<<<< HEAD
-    """
-    conn = __proxy__["junos.conn"]()
-    ret = {}
-    ret["out"] = True
-=======
     '''
     conn = __proxy__['junos.conn']()
     ret = {}
     ret['out'] = True
->>>>>>> 8abb7099
     try:
         conn.facts_refresh()
     except Exception as exception:  # pylint: disable=broad-except
@@ -188,11 +151,7 @@
     .. code-block:: bash
 
         salt 'device_name' junos.facts
-<<<<<<< HEAD
-    """
-=======
     '''
->>>>>>> 8abb7099
     ret = {}
     try:
         ret["facts"] = __proxy__["junos.get_serialized_facts"]()
@@ -241,15 +200,9 @@
         salt 'device' junos.rpc get-chassis-inventory
     """
 
-<<<<<<< HEAD
-    conn = __proxy__["junos.conn"]()
-    ret = {}
-    ret["out"] = True
-=======
     conn = __proxy__['junos.conn']()
     ret = {}
     ret['out'] = True
->>>>>>> 8abb7099
 
     if cmd is None:
         ret["message"] = "Please provide the rpc to execute."
@@ -286,14 +239,9 @@
             ret["out"] = False
             return ret
     else:
-<<<<<<< HEAD
-        if "filter" in op:
-            log.warning('Filter ignored as it is only used with "get-config" rpc')
-=======
         if 'filter' in op:
             log.warning(
                 'Filter ignored as it is only used with "get-config" rpc')
->>>>>>> 8abb7099
         try:
             reply = getattr(conn.rpc, cmd.replace("-", "_"))({"format": format_}, **op)
         except Exception as exception:  # pylint: disable=broad-except
@@ -347,13 +295,8 @@
     .. code-block:: bash
 
         salt 'device_name' junos.set_hostname salt-device
-<<<<<<< HEAD
-    """
-    conn = __proxy__["junos.conn"]()
-=======
     '''
     conn = __proxy__['junos.conn']()
->>>>>>> 8abb7099
     ret = {}
     if hostname is None:
         ret["message"] = "Please provide the hostname."
@@ -530,11 +473,7 @@
     id_ = kwargs.pop("id", 0)
 
     ret = {}
-<<<<<<< HEAD
-    conn = __proxy__["junos.conn"]()
-=======
-    conn = __proxy__['junos.conn']()
->>>>>>> 8abb7099
+    conn = __proxy__['junos.conn']()
 
     op = dict()
     if "__pub_arg" in kwargs:
@@ -611,15 +550,9 @@
     if kwargs:
         salt.utils.args.invalid_kwargs(kwargs)
 
-<<<<<<< HEAD
-    conn = __proxy__["junos.conn"]()
-    ret = {}
-    ret["out"] = True
-=======
     conn = __proxy__['junos.conn']()
     ret = {}
     ret['out'] = True
->>>>>>> 8abb7099
     try:
         ret["message"] = conn.cu.diff(rb_id=id_)
     except Exception as exception:  # pylint: disable=broad-except
@@ -662,13 +595,8 @@
 
         salt 'device_name' junos.ping '8.8.8.8' count=5
         salt 'device_name' junos.ping '8.8.8.8' ttl=1 rapid=True
-<<<<<<< HEAD
-    """
-    conn = __proxy__["junos.conn"]()
-=======
     '''
     conn = __proxy__['junos.conn']()
->>>>>>> 8abb7099
     ret = {}
 
     if dest_ip is None:
@@ -797,28 +725,16 @@
         salt 'device_name' junos.shutdown reboot=True
         salt 'device_name' junos.shutdown shutdown=True in_min=10
         salt 'device_name' junos.shutdown shutdown=True
-<<<<<<< HEAD
-    """
-    conn = __proxy__["junos.conn"]()
-=======
     '''
     conn = __proxy__['junos.conn']()
->>>>>>> 8abb7099
     ret = {}
     sw = SW(conn)
 
     op = {}
-<<<<<<< HEAD
-    if "__pub_arg" in kwargs:
-        if kwargs["__pub_arg"]:
-            if isinstance(kwargs["__pub_arg"][-1], dict):
-                op.update(kwargs["__pub_arg"][-1])
-=======
     if '__pub_arg' in kwargs:
         if kwargs['__pub_arg']:
             if isinstance(kwargs['__pub_arg'][-1], dict):
                 op.update(kwargs['__pub_arg'][-1])
->>>>>>> 8abb7099
     else:
         op.update(kwargs)
     if "shutdown" not in op and "reboot" not in op:
@@ -923,17 +839,10 @@
         salt 'device_name' junos.install_config 'salt://templates/replace_config.conf' replace=True comment='Committed via SaltStack'
         salt 'device_name' junos.install_config 'salt://my_new_configuration.conf' dev_timeout=300 diffs_file='/salt/confs/old_config.conf' overwrite=True
         salt 'device_name' junos.install_config 'salt://syslog_template.conf' template_vars='{"syslog_host": "10.180.222.7"}'
-<<<<<<< HEAD
-    """
-    conn = __proxy__["junos.conn"]()
-    ret = {}
-    ret["out"] = True
-=======
     '''
     conn = __proxy__['junos.conn']()
     ret = {}
     ret['out'] = True
->>>>>>> 8abb7099
 
     if path is None:
         ret[
@@ -943,16 +852,6 @@
         return ret
 
     op = {}
-<<<<<<< HEAD
-    if "__pub_arg" in kwargs:
-        if kwargs["__pub_arg"]:
-            if isinstance(kwargs["__pub_arg"][-1], dict):
-                op.update(kwargs["__pub_arg"][-1])
-    else:
-        op.update(kwargs)
-
-    test = op.pop("test", False)
-=======
     if '__pub_arg' in kwargs:
         if kwargs['__pub_arg']:
             if isinstance(kwargs['__pub_arg'][-1], dict):
@@ -961,7 +860,6 @@
         op.update(kwargs)
 
     test = op.pop('test', False)
->>>>>>> 8abb7099
     template_vars = {}
     if "template_vars" in op:
         template_vars = op["template_vars"]
@@ -1010,20 +908,11 @@
         try:
             cu.load(**op)
 
-<<<<<<< HEAD
-        except Exception as exception:  # pylint: disable=broad-except
-            ret["message"] = 'Could not load configuration due to : "{0}"'.format(
-                exception
-            )
-            ret["format"] = op["format"]
-            ret["out"] = False
-=======
         except Exception as exception:
             ret['message'] = 'Could not load configuration due to : "{0}"'.format(
                 exception)
             ret['format'] = op['format']
             ret['out'] = False
->>>>>>> 8abb7099
             return ret
 
         finally:
@@ -1065,25 +954,12 @@
                 return ret
         elif not check:
             cu.rollback()
-<<<<<<< HEAD
-            ret[
-                "message"
-            ] = "Loaded configuration but commit check failed, hence rolling back configuration."
-            ret["out"] = False
-        else:
-            cu.rollback()
-            ret[
-                "message"
-            ] = "Commit check passed, but skipping commit for dry-run and rolling back configuration."
-            ret["out"] = True
-=======
             ret['message'] = 'Loaded configuration but commit check failed, hence rolling back configuration.'
             ret['out'] = False
         else:
             cu.rollback()
             ret['message'] = 'Commit check passed, but skipping commit for dry-run and rolling back configuration.'
             ret['out'] = True
->>>>>>> 8abb7099
 
         try:
             if write_diff and config_diff is not None:
@@ -1107,17 +983,10 @@
     .. code-block:: bash
 
         salt 'device_name' junos.zeroize
-<<<<<<< HEAD
-    """
-    conn = __proxy__["junos.conn"]()
-    ret = {}
-    ret["out"] = True
-=======
     '''
     conn = __proxy__['junos.conn']()
     ret = {}
     ret['out'] = True
->>>>>>> 8abb7099
     try:
         conn.cli("request system zeroize")
         ret["message"] = "Completed zeroize and rebooted"
@@ -1181,42 +1050,6 @@
 
         salt 'device_name' junos.install_os 'salt://images/junos_image.tgz' reboot=True
         salt 'device_name' junos.install_os 'salt://junos_16_1.tgz' dev_timeout=300
-<<<<<<< HEAD
-    """
-    conn = __proxy__["junos.conn"]()
-    ret = {}
-    ret["out"] = True
-
-    op = {}
-    if "__pub_arg" in kwargs:
-        if kwargs["__pub_arg"]:
-            if isinstance(kwargs["__pub_arg"][-1], dict):
-                op.update(kwargs["__pub_arg"][-1])
-    else:
-        op.update(kwargs)
-
-    no_copy_ = op.get("no_copy", False)
-
-    if path is None:
-        ret[
-            "message"
-        ] = "Please provide the salt path where the junos image is present."
-        ret["out"] = False
-        return ret
-
-    if not no_copy_:
-        image_cached_path = salt.utils.files.mkstemp()
-        __salt__["cp.get_file"](path, image_cached_path)
-
-        if not os.path.isfile(image_cached_path):
-            ret["message"] = "Invalid image path."
-            ret["out"] = False
-            return ret
-
-        if os.path.getsize(image_cached_path) == 0:
-            ret["message"] = "Failed to copy image"
-            ret["out"] = False
-=======
     '''
     conn = __proxy__['junos.conn']()
     ret = {}
@@ -1250,23 +1083,15 @@
         if os.path.getsize(image_cached_path) == 0:
             ret['message'] = 'Failed to copy image'
             ret['out'] = False
->>>>>>> 8abb7099
             return ret
         path = image_cached_path
 
     try:
         conn.sw.install(path, progress=True, **op)
-<<<<<<< HEAD
-        ret["message"] = "Installed the os."
-    except Exception as exception:  # pylint: disable=broad-except
-        ret["message"] = 'Installation failed due to: "{0}"'.format(exception)
-        ret["out"] = False
-=======
         ret['message'] = 'Installed the os.'
     except Exception as exception:
         ret['message'] = 'Installation failed due to: "{0}"'.format(exception)
         ret['out'] = False
->>>>>>> 8abb7099
         return ret
     finally:
         if not no_copy_:
@@ -1283,12 +1108,8 @@
             )
             ret["out"] = False
             return ret
-<<<<<<< HEAD
-        ret["message"] = "Successfully installed and rebooted!"
-=======
         ret['message'] = 'Successfully installed and rebooted!'
 
->>>>>>> 8abb7099
     return ret
 
 
@@ -1307,17 +1128,10 @@
     .. code-block:: bash
 
         salt 'device_name' junos.file_copy /home/m2/info.txt info_copy.txt
-<<<<<<< HEAD
-    """
-    conn = __proxy__["junos.conn"]()
-    ret = {}
-    ret["out"] = True
-=======
     '''
     conn = __proxy__['junos.conn']()
     ret = {}
     ret['out'] = True
->>>>>>> 8abb7099
 
     if src is None:
         ret["message"] = "Please provide the absolute path of the file to be copied."
@@ -1338,19 +1152,12 @@
     try:
         with SCP(conn, progress=True) as scp:
             scp.put(src, dest)
-<<<<<<< HEAD
-        ret["message"] = "Successfully copied file from {0} to {1}".format(src, dest)
-    except Exception as exception:  # pylint: disable=broad-except
-        ret["message"] = 'Could not copy file : "{0}"'.format(exception)
-        ret["out"] = False
-=======
         ret['message'] = 'Successfully copied file from {0} to {1}'.format(
             src, dest)
     except Exception as exception:
         ret['message'] = 'Could not copy file : "{0}"'.format(exception)
         ret['out'] = False
 
->>>>>>> 8abb7099
     return ret
 
 
@@ -1370,17 +1177,10 @@
     .. code-block:: bash
 
         salt 'device_name' junos.lock
-<<<<<<< HEAD
-    """
-    conn = __proxy__["junos.conn"]()
-    ret = {}
-    ret["out"] = True
-=======
     '''
     conn = __proxy__['junos.conn']()
     ret = {}
     ret['out'] = True
->>>>>>> 8abb7099
     try:
         conn.cu.lock()
         ret["message"] = "Successfully locked the configuration."
@@ -1400,17 +1200,10 @@
     .. code-block:: bash
 
         salt 'device_name' junos.unlock
-<<<<<<< HEAD
-    """
-    conn = __proxy__["junos.conn"]()
-    ret = {}
-    ret["out"] = True
-=======
     '''
     conn = __proxy__['junos.conn']()
     ret = {}
     ret['out'] = True
->>>>>>> 8abb7099
     try:
         conn.cu.unlock()
         ret["message"] = "Successfully unlocked the configuration."
@@ -1475,17 +1268,10 @@
         salt 'device_name' junos.load 'salt://my_new_configuration.conf' overwrite=True
 
         salt 'device_name' junos.load 'salt://syslog_template.conf' template_vars='{"syslog_host": "10.180.222.7"}'
-<<<<<<< HEAD
-    """
-    conn = __proxy__["junos.conn"]()
-    ret = {}
-    ret["out"] = True
-=======
     '''
     conn = __proxy__['junos.conn']()
     ret = {}
     ret['out'] = True
->>>>>>> 8abb7099
 
     if path is None:
         ret[
@@ -1495,17 +1281,10 @@
         return ret
 
     op = {}
-<<<<<<< HEAD
-    if "__pub_arg" in kwargs:
-        if kwargs["__pub_arg"]:
-            if isinstance(kwargs["__pub_arg"][-1], dict):
-                op.update(kwargs["__pub_arg"][-1])
-=======
     if '__pub_arg' in kwargs:
         if kwargs['__pub_arg']:
             if isinstance(kwargs['__pub_arg'][-1], dict):
                 op.update(kwargs['__pub_arg'][-1])
->>>>>>> 8abb7099
     else:
         op.update(kwargs)
 
@@ -1549,20 +1328,12 @@
 
     try:
         conn.cu.load(**op)
-<<<<<<< HEAD
-        ret["message"] = "Successfully loaded the configuration."
-    except Exception as exception:  # pylint: disable=broad-except
-        ret["message"] = 'Could not load configuration due to : "{0}"'.format(exception)
-        ret["format"] = op["format"]
-        ret["out"] = False
-=======
         ret['message'] = "Successfully loaded the configuration."
     except Exception as exception:
         ret['message'] = 'Could not load configuration due to : "{0}"'.format(
             exception)
         ret['format'] = op['format']
         ret['out'] = False
->>>>>>> 8abb7099
         return ret
     finally:
         salt.utils.files.safe_rm(template_cached_path)
@@ -1579,17 +1350,10 @@
     .. code-block:: bash
 
         salt 'device_name' junos.commit_check
-<<<<<<< HEAD
-    """
-    conn = __proxy__["junos.conn"]()
-    ret = {}
-    ret["out"] = True
-=======
     '''
     conn = __proxy__['junos.conn']()
     ret = {}
     ret['out'] = True
->>>>>>> 8abb7099
     try:
         conn.cu.commit_check()
         ret["message"] = "Commit check succeeded."
