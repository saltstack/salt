# -*- coding: utf-8 -*-
'''
Module to interact with Junos devices.

:maturity: new
:dependencies: junos-eznc, jxmlease

.. note::

    Those who wish to use junos-eznc (PyEZ) version >= 2.1.0, must
    use the latest salt code from github until the next release.

Refer to :mod:`junos <salt.proxy.junos>` for information on connecting to junos proxy.

'''
from __future__ import absolute_import

# Import python libraries
import logging
<<<<<<< HEAD
import traceback
import json
=======
>>>>>>> e0434bb6
import os
import glob
import yaml

try:
    from lxml import etree
except ImportError:
    from salt._compat import ElementTree as etree

# Import Salt libs
import salt.utils.files
import salt.utils.json
from salt.ext import six

# Juniper interface libraries
# https://github.com/Juniper/py-junos-eznc
try:
    # pylint: disable=W0611
    from jnpr.junos import Device
    from jnpr.junos.utils.config import Config
    from jnpr.junos.utils.sw import SW
    from jnpr.junos.utils.scp import SCP
    import jnpr.junos.utils
    import jnpr.junos.cfg
    import jnpr.junos as tables_par_dir
    from jnpr.junos.factory.factory_loader import FactoryLoader
    from jnpr.junos.factory.optable import OpTable
    import jxmlease
    import yamlordereddictloader
    # pylint: enable=W0611
    HAS_JUNOS = True
except ImportError:
    HAS_JUNOS = False

# Set up logging
log = logging.getLogger(__name__)

# Define the module's virtual name
__virtualname__ = 'junos'

__proxyenabled__ = ['junos']


def __virtual__():
    '''
    We need the Junos adapter libraries for this
    module to work.  We also need a proxymodule entry in __opts__
    in the opts dictionary
    '''
    if HAS_JUNOS and 'proxy' in __opts__:
        return __virtualname__
    else:
        return (False, 'The junos module could not be loaded: '
                       'junos-eznc or jxmlease or proxy could not be loaded.')


def facts_refresh():
    '''
    Reload the facts dictionary from the device. Usually only needed if,
    the device configuration is changed by some other actor.
    This function will also refresh the facts stored in the salt grains.

    Usage:

    .. code-block:: bash

        salt 'device_name' junos.facts_refresh

    '''
    conn = __proxy__['junos.conn']()
    ret = dict()
    ret['out'] = True
    try:
        conn.facts_refresh()
    except Exception as exception:
        ret['message'] = 'Execution failed due to "{0}"'.format(exception)
        ret['out'] = False
        return ret

    ret['facts'] = __proxy__['junos.get_serialized_facts']()

    try:
        __salt__['saltutil.sync_grains']()
    except Exception as exception:
        log.error('Grains could not be updated due to "{0}"'.format(exception))
    return ret


def facts():
    '''
    Displays the facts gathered during the connection.
    These facts are also stored in Salt grains.

    Usage:

    .. code-block:: bash

        salt 'device_name' junos.facts

    '''
    ret = dict()
    try:
        ret['facts'] = __proxy__['junos.get_serialized_facts']()
        ret['out'] = True
    except Exception as exception:
        ret['message'] = 'Could not display facts due to "{0}"'.format(
            exception)
        ret['out'] = False
    return ret


def rpc(cmd=None, dest=None, format='xml', **kwargs):
    '''
    This function executes the rpc provided as arguments on the junos device.
    The returned data can be stored in a file.

    Usage:

    .. code-block:: bash

        salt 'device' junos.rpc 'get_config' '/var/log/config.txt' 'text' filter='<configuration><system/></configuration>'

        salt 'device' junos.rpc 'get-interface-information' '/home/user/interface.xml' interface_name='lo0' terse=True

        salt 'device' junos.rpc 'get-chassis-inventory'

    Parameters:
      Required
        * cmd:
          The rpc to be executed. (default = None)
      Optional
        * dest:
          Destination file where the rpc ouput is stored. (default = None)
          Note that the file will be stored on the proxy minion. To push the
          files to the master use the salt's following execution module:
          :py:func:`cp.push <salt.modules.cp.push>`
        * format:
          The format in which the rpc reply is received from the device.
          (default = xml)
        * kwargs: keyworded arguments taken by rpc call like-
            * dev_timeout:
              Set NETCONF RPC timeout. Can be used for commands which
              take a while to execute. (default= 30 seconds)
            * filter:
              Only to be used with 'get-config' rpc to get specific configuration.
            * terse:
              Amount of information you want.
            * interface_name:
              Name of the interface whose information you want.

    '''

    conn = __proxy__['junos.conn']()
    ret = dict()
    ret['out'] = True

    if cmd is None:
        ret['message'] = 'Please provide the rpc to execute.'
        ret['out'] = False
        return ret

    op = dict()
    if '__pub_arg' in kwargs:
        if kwargs['__pub_arg']:
            if isinstance(kwargs['__pub_arg'][-1], dict):
                op.update(kwargs['__pub_arg'][-1])
    elif '__pub_schedule' in kwargs:
        for key, value in six.iteritems(kwargs):
            if not key.startswith('__pub_'):
                op[key] = value
    else:
        op.update(kwargs)
    op['dev_timeout'] = str(op.pop('timeout', conn.timeout))

    if cmd in ['get-config', 'get_config']:
        filter_reply = None
        if 'filter' in op:
            filter_reply = etree.XML(op['filter'])
            del op['filter']

        op.update({'format': format})
        try:
            reply = getattr(
                conn.rpc,
                cmd.replace('-',
                            '_'))(filter_reply,
                                  options=op)
        except Exception as exception:
            ret['message'] = 'RPC execution failed due to "{0}"'.format(
                exception)
            ret['out'] = False
            return ret
    else:
        op['dev_timeout'] = int(op['dev_timeout'])
        if 'filter' in op:
            log.warning(
                'Filter ignored as it is only used with "get-config" rpc')
        try:
            reply = getattr(
                conn.rpc,
                cmd.replace('-',
                            '_'))({'format': format},
                                  **op)
        except Exception as exception:
            ret['message'] = 'RPC execution failed due to "{0}"'.format(
                exception)
            ret['out'] = False
            return ret

    if format == 'text':
        # Earlier it was ret['message']
        ret['rpc_reply'] = reply.text
    elif format == 'json':
        # Earlier it was ret['message']
        ret['rpc_reply'] = reply
    else:
        # Earlier it was ret['message']
        ret['rpc_reply'] = jxmlease.parse(etree.tostring(reply))

    if dest:
        if format == 'text':
            write_response = reply.text
        elif format == 'json':
            write_response = salt.utils.json.dumps(reply, indent=1)
        else:
            write_response = etree.tostring(reply)
        with salt.utils.files.fopen(dest, 'w') as fp:
            fp.write(write_response)
    return ret


def set_hostname(hostname=None, **kwargs):
    '''
    To set the name of the device.

    Usage:

    .. code-block:: bash

        salt 'device_name' junos.set_hostname salt-device

    Parameters:
     Required
        * hostname: The name to be set. (default = None)
     Optional
        * kwargs: Keyworded arguments which can be provided like-
            * dev_timeout:
              Set NETCONF RPC timeout. Can be used for commands
              which take a while to execute. (default = 30 seconds)
            * comment:
              Provide a comment to the commit. (default = None)
            * confirm:
              Provide time in minutes for commit confirmation. \
              If this option is specified, the commit will be rollbacked in \
              the given time unless the commit is confirmed.

    '''
    conn = __proxy__['junos.conn']()
    ret = dict()
    if hostname is None:
        ret['message'] = 'Please provide the hostname.'
        ret['out'] = False
        return ret

    op = dict()
    if '__pub_arg' in kwargs:
        if kwargs['__pub_arg']:
            if isinstance(kwargs['__pub_arg'][-1], dict):
                op.update(kwargs['__pub_arg'][-1])
    else:
        op.update(kwargs)

    # Added to recent versions of JunOs
    # Use text format instead
    set_string = 'set system host-name {0}'.format(hostname)
    try:
        conn.cu.load(set_string, format='set')
    except Exception as exception:
        ret['message'] = 'Could not load configuration due to error "{0}"'.format(
            exception)
        ret['out'] = False
        return ret

    try:
        commit_ok = conn.cu.commit_check()
    except Exception as exception:
        ret['message'] = 'Could not commit check due to error "{0}"'.format(
            exception)
        ret['out'] = False
        return ret

    if commit_ok:
        try:
            conn.cu.commit(**op)
            ret['message'] = 'Successfully changed hostname.'
            ret['out'] = True
        except Exception as exception:
            ret['out'] = False
            ret['message'] = 'Successfully loaded host-name but commit failed with "{0}"'.format(
                exception)
            return ret
    else:
        ret['out'] = False
        ret[
            'message'] = 'Successfully loaded host-name but pre-commit check failed.'
        conn.cu.rollback()
    return ret


def commit(**kwargs):
    '''
    To commit the changes loaded in the candidate configuration.

    Usage:

    .. code-block:: bash

        salt 'device_name' junos.commit comment='Commiting via saltstack' detail=True

        salt 'device_name' junos.commit dev_timeout=60 confirm=10

        salt 'device_name' junos.commit sync=True dev_timeout=90


    Parameters:
      Optional
        * kwargs: Keyworded arguments which can be provided like-
            * dev_timeout:
              Set NETCONF RPC timeout. Can be used for commands which take a \
              while to execute. (default = 30 seconds)
            * comment:
              Provide a comment to the commit. (default = None)
            * confirm:
              Provide time in minutes for commit confirmation. If this option \
              is specified, the commit will be rollbacked in the given time \
              unless the commit is confirmed.
            * sync:
              On dual control plane systems, requests that the candidate\
              configuration on one control plane be copied to the other \
              control plane,checked for correct syntax, and committed on \
              both Routing Engines. (default = False)
            * force_sync:
              On dual control plane systems, force the candidate configuration
              on one control plane to be copied to the other control plane.
            * full:
              When set to True requires all the daemons to check and evaluate \
              the new configuration.
            * detail:
              When true return commit detail.

    '''

    conn = __proxy__['junos.conn']()
    ret = {}
    op = dict()
    if '__pub_arg' in kwargs:
        if kwargs['__pub_arg']:
            if isinstance(kwargs['__pub_arg'][-1], dict):
                op.update(kwargs['__pub_arg'][-1])
    else:
        op.update(kwargs)

    op['detail'] = op.get('detail', False)

    try:
        commit_ok = conn.cu.commit_check()
    except Exception as exception:
        ret['message'] = 'Could not perform commit check due to "{0}"'.format(
            exception)
        ret['out'] = False
        return ret

    if commit_ok:
        try:
            commit = conn.cu.commit(**op)
            ret['out'] = True
            if commit:
                if op['detail']:
                    ret['message'] = jxmlease.parse(etree.tostring(commit))
                else:
                    ret['message'] = 'Commit Successful.'
            else:
                ret['message'] = 'Commit failed.'
                ret['out'] = False
        except Exception as exception:
            ret['out'] = False
            ret['message'] = \
                'Commit check succeeded but actual commit failed with "{0}"' \
                .format(exception)
    else:
        ret['out'] = False
        ret['message'] = 'Pre-commit check failed.'
        conn.cu.rollback()
    return ret


def rollback(id=0, **kwargs):
    '''
    To rollback the last committed configuration changes and commit the same.

    Usage:

    .. code-block:: bash

        salt 'device_name' junos.rollback 10

    Parameters:
      Optional
        * id:
          The rollback id value [0-49]. (default = 0)
        * kwargs: Keyworded arguments which can be provided like-
            * dev_timeout:
              Set NETCONF RPC timeout. Can be used for commands which
              take a while to execute. (default = 30 seconds)
            * comment:
              Provide a comment to the commit. (default = None)
            * confirm:
              Provide time in minutes for commit confirmation. If this option \
              is specified, the commit will be rollbacked in the given time \
              unless the commit is confirmed.
            * diffs_file:
              Path to the file where any diffs will be written. (default = None)

    '''

    ret = dict()
    conn = __proxy__['junos.conn']()

    op = dict()
    if '__pub_arg' in kwargs:
        if kwargs['__pub_arg']:
            if isinstance(kwargs['__pub_arg'][-1], dict):
                op.update(kwargs['__pub_arg'][-1])
    else:
        op.update(kwargs)

    try:
        ret['out'] = conn.cu.rollback(id)
    except Exception as exception:
        ret['message'] = 'Rollback failed due to "{0}"'.format(exception)
        ret['out'] = False
        return ret

    if ret['out']:
        ret['message'] = 'Rollback successful'
    else:
        ret['message'] = 'Rollback failed'
        return ret

    if 'diffs_file' in op and op['diffs_file'] is not None:
        diff = conn.cu.diff()
        if diff is not None:
            with salt.utils.files.fopen(op['diffs_file'], 'w') as fp:
                fp.write(diff)
        else:
            log.info(
                'No diff between current configuration and \
                rollbacked configuration, so no diff file created')

    try:
        commit_ok = conn.cu.commit_check()
    except Exception as exception:
        ret['message'] = 'Could not commit check due to "{0}"'.format(
            exception)
        ret['out'] = False
        return ret

    if commit_ok:
        try:
            conn.cu.commit(**op)
            ret['out'] = True
        except Exception as exception:
            ret['out'] = False
            ret['message'] = \
                'Rollback successful but commit failed with error "{0}"'\
                .format(exception)
            return ret
    else:
        ret['message'] = 'Rollback succesfull but pre-commit check failed.'
        ret['out'] = False
    return ret


def diff(id=0):
    '''
    Gives the difference between the candidate and the current configuration.

    Usage:

    .. code-block:: bash

        salt 'device_name' junos.diff 3


    Parameters:
      Optional
        * id:
          The rollback id value [0-49]. (default = 0)

    '''
    conn = __proxy__['junos.conn']()
    ret = dict()
    ret['out'] = True
    try:
        ret['message'] = conn.cu.diff(rb_id=id)
    except Exception as exception:
        ret['message'] = 'Could not get diff with error "{0}"'.format(
            exception)
        ret['out'] = False

    return ret


def ping(dest_ip=None, **kwargs):
    '''
    To send ping RPC to a device.

    Usage:

    .. code-block:: bash

        salt 'device_name' junos.ping '8.8.8.8' count=5

        salt 'device_name' junos.ping '8.8.8.8' ttl=1 rapid=True


    Parameters:
      Required
        * dest_ip:
          The IP which is to be pinged. (default = None)
      Optional
        * kwargs: Keyworded arguments which can be provided like-
            * dev_timeout:
              Set NETCONF RPC timeout. Can be used for commands which
              take a while to execute. (default = 30 seconds)
            * rapid:
              Setting this to True executes ping at 100pps instead of 1pps. \
              (default = False)
            * ttl:
              Maximum number of IP routers (IP hops) allowed between source \
              and destination.
            * routing_instance:
              Name of the routing instance to use to send the ping.
            * interface:
              Interface used to send traffic out.
            * count:
              Number of packets to send. (default = 5)

    '''
    conn = __proxy__['junos.conn']()
    ret = dict()

    if dest_ip is None:
        ret['message'] = 'Please specify the destination ip to ping.'
        ret['out'] = False
        return ret

    op = {'host': dest_ip}
    if '__pub_arg' in kwargs:
        if kwargs['__pub_arg']:
            if isinstance(kwargs['__pub_arg'][-1], dict):
                op.update(kwargs['__pub_arg'][-1])
    else:
        op.update(kwargs)

    op['count'] = str(op.pop('count', 5))
    if 'ttl' in op:
        op['ttl'] = str(op['ttl'])

    ret['out'] = True
    try:
        ret['message'] = jxmlease.parse(etree.tostring(conn.rpc.ping(**op)))
    except Exception as exception:
        ret['message'] = 'Execution failed due to "{0}"'.format(exception)
        ret['out'] = False
    return ret


def cli(command=None, format='text', **kwargs):
    '''
    Executes the CLI commands and returns the output in specified format. \
    (default is text) The ouput can also be stored in a file.

    Usage:

    .. code-block:: bash

        salt 'device_name' junos.cli 'show system commit'

        salt 'device_name' junos.cli 'show version' dev_timeout=40

        salt 'device_name' junos.cli 'show system alarms' 'xml' dest=/home/user/cli_output.txt


    Parameters:
      Required
        * command:
          The command that need to be executed on Junos CLI. (default = None)
      Optional
        * format:
          Format in which to get the CLI output. (text or xml, \
            default = 'text')
        * kwargs: Keyworded arguments which can be provided like-
            * dev_timeout:
              Set NETCONF RPC timeout. Can be used for commands which
              take a while to execute. (default = 30 seconds)
            * dest:
              The destination file where the CLI output can be stored.\
               (default = None)

    '''
    conn = __proxy__['junos.conn']()

    # Cases like salt 'device_name' junos.cli 'show system alarms' ''
    # In this case the format becomes '' (empty string). And reply is sent in xml
    # We want the format to default to text.
    if not format:
        format = 'text'

    ret = dict()
    if command is None:
        ret['message'] = 'Please provide the CLI command to be executed.'
        ret['out'] = False
        return ret

    op = dict()
    if '__pub_arg' in kwargs:
        if kwargs['__pub_arg']:
            if isinstance(kwargs['__pub_arg'][-1], dict):
                op.update(kwargs['__pub_arg'][-1])
    else:
        op.update(kwargs)

    try:
        result = conn.cli(command, format, warning=False)
    except Exception as exception:
        ret['message'] = 'Execution failed due to "{0}"'.format(exception)
        ret['out'] = False
        return ret

    if format == 'text':
        ret['message'] = result
    else:
        result = etree.tostring(result)
        ret['message'] = jxmlease.parse(result)

    if 'dest' in op and op['dest'] is not None:
        with salt.utils.files.fopen(op['dest'], 'w') as fp:
            fp.write(result)

    ret['out'] = True
    return ret


def shutdown(**kwargs):
    '''
    Shut down (power off) or reboot a device running Junos OS.
    This includes all Routing Engines in a Virtual Chassis or a dual Routing \
    Engine system.

    Usage:

    .. code-block:: bash

        salt 'device_name' junos.shutdown reboot=True

        salt 'device_name' junos.shutdown shutdown=True in_min=10

        salt 'device_name' junos.shutdown shutdown=True


    Parameters:
      Optional
        * kwargs:
            * shutdown:
              Set this to true if you want to shutdown the machine.
              (default=False, this is a safety mechanism so that the user does
              not accidentally shutdown the junos device.)
            * reboot:
              Whether to reboot instead of shutdown. (default=False)
              Note that either one of the above arguments has to be specified
              (shutdown or reboot) for this function to work.
            * at:
              Date and time the reboot should take place. The
              string must match the junos cli reboot syntax
              (To be used only if reboot=True)
            * in_min:
              Specify delay in minutes for shutdown

    '''
    conn = __proxy__['junos.conn']()
    ret = dict()
    sw = SW(conn)

    op = dict()
    if '__pub_arg' in kwargs:
        if kwargs['__pub_arg']:
            if isinstance(kwargs['__pub_arg'][-1], dict):
                op.update(kwargs['__pub_arg'][-1])
    else:
        op.update(kwargs)
    if 'shutdown' not in op and 'reboot' not in op:
        ret['message'] = \
            'Provide either one of the arguments: shutdown or reboot.'
        ret['out'] = False
        return ret

    try:
        if 'reboot' in op and op['reboot']:
            shut = sw.reboot
        elif 'shutdown' in op and op['shutdown']:
            shut = sw.poweroff
        else:
            ret['message'] = 'Nothing to be done.'
            ret['out'] = False
            return ret

        if 'in_min' in op:
            shut(in_min=op['in_min'])
        elif 'at' in op:
            shut(at=op['at'])
        else:
            shut()
        ret['message'] = 'Successfully powered off/rebooted.'
        ret['out'] = True
    except Exception as exception:
        ret['message'] = \
            'Could not poweroff/reboot beacause "{0}"'.format(exception)
        ret['out'] = False
    return ret


def install_config(path=None, **kwargs):
    '''
    Installs the given configuration file into the candidate configuration.
    Commits the changes if the commit checks or throws an error.

    Usage:

    .. code-block:: bash

        salt 'device_name' junos.install_config 'salt://production/network/routers/config.set'

        salt 'device_name' junos.install_config 'salt://templates/replace_config.conf' replace=True comment='Committed via SaltStack'

        salt 'device_name' junos.install_config 'salt://my_new_configuration.conf' dev_timeout=300 diffs_file='/salt/confs/old_config.conf' overwrite=True

        salt 'device_name' junos.install_config 'salt://syslog_template.conf' template_vars='{"syslog_host": "10.180.222.7"}'

    Parameters:
      Required
        * path:
          Path where the configuration/template file is present. If the file has a \
          '*.conf' extension,
          the content is treated as text format. If the file has a '*.xml' \
          extension,
          the content is treated as XML format. If the file has a '*.set' \
          extension,
          the content is treated as Junos OS 'set' commands.(default = None)
      Optional
        * kwargs: Keyworded arguments which can be provided like-
            * mode: The mode in which the configuration is locked.
              (Options: private, dynamic, batch, exclusive; default= exclusive)
            * dev_timeout:
              Set NETCONF RPC timeout. Can be used for commands which
              take a while to execute. (default = 30 seconds)
            * overwrite:
              Set to True if you want this file is to completely replace the\
               configuration file. (default = False)
            * replace:
              Specify whether the configuration file uses "replace:" statements.
              Those statements under the 'replace' tag will only be changed.\
               (default = False)
            * format:
              Determines the format of the contents.
            * update:
              Compare a complete loaded configuration against
              the candidate configuration. For each hierarchy level or
              configuration object that is different in the two configurations,
              the version in the loaded configuration replaces the version in the
              candidate configuration. When the configuration is later committed,
              only system processes that are affected by the changed configuration
              elements parse the new configuration. This action is supported from
              PyEZ 2.1 (default = False)
            * comment:
              Provide a comment to the commit. (default = None)
            * confirm:
              Provide time in minutes for commit confirmation.
              If this option is specified, the commit will be rollbacked in \
              the given time unless the commit is confirmed.
            * diffs_file:
              Path to the file where the diff (difference in old configuration
              and the committed configuration) will be stored.(default = None)
              Note that the file will be stored on the proxy minion. To push the
              files to the master use the salt's following execution module: \
              :py:func:`cp.push <salt.modules.cp.push>`
            * template_vars:
              Variables to be passed into the template processing engine in addition
              to those present in __pillar__, __opts__, __grains__, etc.
              You may reference these variables in your template like so:
              {{ template_vars["var_name"] }}

    '''
    conn = __proxy__['junos.conn']()
    ret = dict()
    ret['out'] = True

    if path is None:
        ret['message'] = \
            'Please provide the salt path where the configuration is present'
        ret['out'] = False
        return ret

    op = dict()
    if '__pub_arg' in kwargs:
        if kwargs['__pub_arg']:
            if isinstance(kwargs['__pub_arg'][-1], dict):
                op.update(kwargs['__pub_arg'][-1])
    else:
        op.update(kwargs)

    template_vars = dict()
    if "template_vars" in op:
        template_vars = op["template_vars"]

    template_cached_path = salt.utils.files.mkstemp()
    __salt__['cp.get_template'](
        path,
        template_cached_path,
        template_vars=template_vars)

    if not os.path.isfile(template_cached_path):
        ret['message'] = 'Invalid file path.'
        ret['out'] = False
        return ret

    if os.path.getsize(template_cached_path) == 0:
        ret['message'] = 'Template failed to render'
        ret['out'] = False
        return ret

    write_diff = ''
    if 'diffs_file' in op and op['diffs_file'] is not None:
        write_diff = op['diffs_file']
        del op['diffs_file']

    op['path'] = template_cached_path

    if 'format' not in op:
        if path.endswith('set'):
            template_format = 'set'
        elif path.endswith('xml'):
            template_format = 'xml'
        else:
            template_format = 'text'

        op['format'] = template_format

    if 'replace' in op and op['replace']:
        op['merge'] = False
        del op['replace']
    elif 'overwrite' in op and op['overwrite']:
        op['overwrite'] = True
    elif 'overwrite' in op and not op['overwrite']:
        op['merge'] = True
        del op['overwrite']

    db_mode = op.pop('mode', 'exclusive')
    with Config(conn, mode=db_mode) as cu:
        try:
            cu.load(**op)

        except Exception as exception:
            ret['message'] = 'Could not load configuration due to : "{0}"'.format(
                exception)
            ret['format'] = template_format
            ret['out'] = False
            return ret

        finally:
            salt.utils.files.safe_rm(template_cached_path)

        config_diff = cu.diff()
        if config_diff is None:
            ret['message'] = 'Configuration already applied!'
            ret['out'] = True
            return ret

        commit_params = {}
        if 'confirm' in op:
            commit_params['confirm'] = op['confirm']
        if 'comment' in op:
            commit_params['comment'] = op['comment']

        try:
            check = cu.commit_check()
        except Exception as exception:
            ret['message'] = \
                'Commit check threw the following exception: "{0}"'\
                .format(exception)

            ret['out'] = False
            return ret

        if check:
            try:
                cu.commit(**commit_params)
                ret['message'] = 'Successfully loaded and committed!'
            except Exception as exception:
                ret['message'] = \
                    'Commit check successful but commit failed with "{0}"'\
                    .format(exception)
                ret['out'] = False
                return ret
        else:
            ret['message'] = 'Loaded configuration but commit check failed.'
            ret['out'] = False
            cu.rollback()

        try:
            if write_diff and config_diff is not None:
                with salt.utils.files.fopen(write_diff, 'w') as fp:
                    fp.write(config_diff)
        except Exception as exception:
            ret['message'] = 'Could not write into diffs_file due to: "{0}"'.format(
                exception)
            ret['out'] = False

    return ret


def zeroize():
    '''
    Resets the device to default factory settings

    Usage:

    .. code-block:: bash

        salt 'device_name' junos.zeroize

    '''
    conn = __proxy__['junos.conn']()
    ret = dict()
    ret['out'] = True
    try:
        conn.cli('request system zeroize')
        ret['message'] = 'Completed zeroize and rebooted'
    except Exception as exception:
        ret['message'] = 'Could not zeroize due to : "{0}"'.format(exception)
        ret['out'] = False

    return ret


def install_os(path=None, **kwargs):
    '''
    Installs the given image on the device. After the installation is complete\
     the device is rebooted,
    if reboot=True is given as a keyworded argument.

    Usage:

    .. code-block:: bash

        salt 'device_name' junos.install_os 'salt://images/junos_image.tgz' reboot=True

        salt 'device_name' junos.install_os 'salt://junos_16_1.tgz' dev_timeout=300


    Parameters:
      Required
        * path:
          Path where the image file is present on the proxy minion.
      Optional
        * kwargs: keyworded arguments to be given such as dev_timeout, reboot etc
            * dev_timeout:
              Set NETCONF RPC timeout. Can be used to RPCs which
              take a while to execute. (default = 30 seconds)
            * reboot:
              Whether to reboot after installation (default = False)
            * no_copy:
              When True the software package will not be SCP’d to the device. \
              (default = False)

    '''
    conn = __proxy__['junos.conn']()
    ret = dict()
    ret['out'] = True

    if path is None:
        ret['message'] = \
            'Please provide the salt path where the junos image is present.'
        ret['out'] = False
        return ret

    image_cached_path = salt.utils.files.mkstemp()
    __salt__['cp.get_file'](path, image_cached_path)

    if not os.path.isfile(image_cached_path):
        ret['message'] = 'Invalid image path.'
        ret['out'] = False
        return ret

    if os.path.getsize(image_cached_path) == 0:
        ret['message'] = 'Failed to copy image'
        ret['out'] = False
        return ret
    path = image_cached_path

    op = dict()
    if '__pub_arg' in kwargs:
        if kwargs['__pub_arg']:
            if isinstance(kwargs['__pub_arg'][-1], dict):
                op.update(kwargs['__pub_arg'][-1])
    else:
        op.update(kwargs)

    try:
        conn.sw.install(path, progress=True)
        ret['message'] = 'Installed the os.'
    except Exception as exception:
        ret['message'] = 'Installation failed due to: "{0}"'.format(exception)
        ret['out'] = False
        return ret
    finally:
        salt.utils.files.safe_rm(image_cached_path)

    if 'reboot' in op and op['reboot'] is True:
        try:
            conn.sw.reboot()
        except Exception as exception:
            ret['message'] = \
                'Installation successful but reboot failed due to : "{0}"' \
                .format(exception)
            ret['out'] = False
            return ret
        ret['message'] = 'Successfully installed and rebooted!'
    return ret


def file_copy(src=None, dest=None):
    '''
    Copies the file from the local device to the junos device.

    Usage:

    .. code-block:: bash

        salt 'device_name' junos.file_copy /home/m2/info.txt info_copy.txt


    Parameters:
      Required
        * src:
          The sorce path where the file is kept.
        * dest:
          The destination path where the file will be copied.

    '''
    conn = __proxy__['junos.conn']()
    ret = dict()
    ret['out'] = True

    if src is None:
        ret['message'] = \
            'Please provide the absolute path of the file to be copied.'
        ret['out'] = False
        return ret
    if not os.path.isfile(src):
        ret['message'] = 'Invalid source file path'
        ret['out'] = False
        return ret

    if dest is None:
        ret['message'] = \
            'Please provide the absolute path of the destination where the file is to be copied.'
        ret['out'] = False
        return ret

    try:
        with SCP(conn, progress=True) as scp:
            scp.put(src, dest)
        ret['message'] = 'Successfully copied file from {0} to {1}'.format(
            src, dest)
    except Exception as exception:
        ret['message'] = 'Could not copy file : "{0}"'.format(exception)
        ret['out'] = False
    return ret


def lock():
    """
    Attempts an exclusive lock on the candidate configuration. This
    is a non-blocking call.

    .. note::
        Any user who wishes to use lock, must necessarily unlock the
        configuration too. Ensure :py:func:`unlock <salt.modules.junos.unlock>`
        is called in the same orchestration run in which the lock is called.

    Usage:

    .. code-block:: bash

        salt 'device_name' junos.lock

    """
    conn = __proxy__['junos.conn']()
    ret = dict()
    ret['out'] = True
    try:
        conn.cu.lock()
        ret['message'] = "Successfully locked the configuration."
    except jnpr.junos.exception.LockError as exception:
        ret['message'] = 'Could not gain lock due to : "{0}"'.format(exception)
        ret['out'] = False

    return ret


def unlock():
    """
    Unlocks the candidate configuration.

    Usage:

    .. code-block:: bash

        salt 'device_name' junos.unlock

    """
    conn = __proxy__['junos.conn']()
    ret = dict()
    ret['out'] = True
    try:
        conn.cu.unlock()
        ret['message'] = "Successfully unlocked the configuration."
    except jnpr.junos.exception.UnlockError as exception:
        ret['message'] = \
            'Could not unlock configuration due to : "{0}"'.format(exception)
        ret['out'] = False

    return ret


def load(path=None, **kwargs):
    """

    Loads the configuration from the file provided onto the device.

    Usage:

    .. code-block:: bash

        salt 'device_name' junos.load 'salt://production/network/routers/config.set'

        salt 'device_name' junos.load 'salt://templates/replace_config.conf' replace=True

        salt 'device_name' junos.load 'salt://my_new_configuration.conf' overwrite=True

        salt 'device_name' junos.load 'salt://syslog_template.conf' template_vars='{"syslog_host": "10.180.222.7"}'

    Parameters:
      Required
        * path:
          Path where the configuration/template file is present. If the file has a \
          '*.conf' extension,
          the content is treated as text format. If the file has a '*.xml' \
          extension,
          the content is treated as XML format. If the file has a '*.set' \
          extension,
          the content is treated as Junos OS 'set' commands.(default = None)
      Optional
        * kwargs: Keyworded arguments which can be provided like-
            * overwrite:
              Set to True if you want this file is to completely replace the\
              configuration file. (default = False)
            * replace:
              Specify whether the configuration file uses "replace:" statements.
              Those statements under the 'replace' tag will only be changed.\
               (default = False)
            * format:
              Determines the format of the contents.
            * update:
              Compare a complete loaded configuration against
              the candidate configuration. For each hierarchy level or
              configuration object that is different in the two configurations,
              the version in the loaded configuration replaces the version in the
              candidate configuration. When the configuration is later committed,
              only system processes that are affected by the changed configuration
              elements parse the new configuration. This action is supported from
              PyEZ 2.1 (default = False)
            * template_vars:
              Variables to be passed into the template processing engine in addition
              to those present in __pillar__, __opts__, __grains__, etc.
              You may reference these variables in your template like so:
              {{ template_vars["var_name"] }}


    """
    conn = __proxy__['junos.conn']()
    ret = dict()
    ret['out'] = True

    if path is None:
        ret['message'] = \
            'Please provide the salt path where the configuration is present'
        ret['out'] = False
        return ret

    op = dict()
    if '__pub_arg' in kwargs:
        if kwargs['__pub_arg']:
            if isinstance(kwargs['__pub_arg'][-1], dict):
                op.update(kwargs['__pub_arg'][-1])
    else:
        op.update(kwargs)

    template_vars = dict()
    if "template_vars" in op:
        template_vars = op["template_vars"]

    template_cached_path = salt.utils.files.mkstemp()
    __salt__['cp.get_template'](
        path,
        template_cached_path,
        template_vars=template_vars)

    if not os.path.isfile(template_cached_path):
        ret['message'] = 'Invalid file path.'
        ret['out'] = False
        return ret

    if os.path.getsize(template_cached_path) == 0:
        ret['message'] = 'Template failed to render'
        ret['out'] = False
        return ret

    op['path'] = template_cached_path

    if 'format' not in op:
        if path.endswith('set'):
            template_format = 'set'
        elif path.endswith('xml'):
            template_format = 'xml'
        else:
            template_format = 'text'

        op['format'] = template_format

    if 'replace' in op and op['replace']:
        op['merge'] = False
        del op['replace']
    elif 'overwrite' in op and op['overwrite']:
        op['overwrite'] = True
    elif 'overwrite' in op and not op['overwrite']:
        op['merge'] = True
        del op['overwrite']

    try:
        conn.cu.load(**op)
        ret['message'] = "Successfully loaded the configuration."
    except Exception as exception:
        ret['message'] = 'Could not load configuration due to : "{0}"'.format(
            exception)
        ret['format'] = template_format
        ret['out'] = False
        return ret
    finally:
        salt.utils.files.safe_rm(template_cached_path)

    return ret


def commit_check():
    """

    Perform a commit check on the configuration.

    Usage:

    .. code-block:: bash

        salt 'device_name' junos.commit_check

    """
    conn = __proxy__['junos.conn']()
    ret = dict()
    ret['out'] = True
    try:
        conn.cu.commit_check()
        ret['message'] = 'Commit check succeeded.'
    except Exception as exception:
        ret['message'] = 'Commit check failed with {0}'.format(exception)
        ret['out'] = False

    return ret


def get_table(table, file, path=None, target=None, key=None, key_items=None,
              filters=None, args=None):
    """
    Retrieve data from a Junos device using Tables/Views

    Usage:

    .. code-block:: bash

        salt 'device_name' junos.get_table

    Parameters:
      Required
        * table:
          Name of PyEZ Table
        * file:
          YAML file that has the table specified in table parameter
      Optional
        * path:
          Path of location of the YAML file.
          defaults to op directory in jnpr.junos.op
        * target:
          if command need to run on FPC, can specify fpc target
        * key:
          To overwrite key provided in YAML
        * key_items:
          To select only given key items
        * filters:
          To select only filter for the dictionary from columns
        * args:
          key/value pair which should render Jinja template command
    """

    conn = __proxy__['junos.conn']()
    ret = dict()
    ret['out'] = True
    ret['hostname'] = conn._hostname
    ret['tablename'] = table
    get_kvargs = {}
    if target is not None:
        get_kvargs['target'] = target
    if key is not None:
        get_kvargs['key'] = key
    if key_items is not None:
        get_kvargs['key_items'] = key_items
    if filters is not None:
        get_kvargs['filters'] = filters
    if args is not None and isinstance(args, dict):
        get_kvargs['args'] = args
    table_path = path or os.path.dirname(
        os.path.abspath(tables_par_dir.__file__))
    try:
        file_loc = glob.glob(os.path.join(table_path, '*/{}'.format(file))) or \
            glob.glob(os.path.join(table_path, '{}'.format(file)))
        if len(file_loc) == 1:
            file_name = file_loc[0]
        elif len(file_loc) > 1:
            ret['message'] = 'Given table file %s is located at multiple location'\
                % file
            ret['out'] = False
            return ret
        elif len(file_loc) == 0:
            ret['message'] = 'Given table file %s cannot be located' % file
            ret['out'] = False
            return ret
        try:
            ret['table'] = yaml.load(open(file_name).read(),
                                     Loader=yamlordereddictloader.Loader)
            globals().update(FactoryLoader().load(ret['table']))
        except IOError as err:
            ret['message'] = 'Uncaught exception during YAML Load - please ' \
                             'report: {0}'.format(str(err))
            ret['out'] = False
            return ret
        try:
            data = globals()[table](conn)
            data.get(**get_kvargs)
        except KeyError as err:
            ret['message'] = 'Uncaught exception during get API call - please ' \
                             'report: {0}'.format(str(err))
            ret['out'] = False
            return ret
        if data.__class__.__bases__[0] == OpTable:
            ret['reply'] = json.loads(data.to_json())
        else:
            if target is not None:
                ret['table'][table]['target'] = data.TARGET
            if key is not None:
                ret['table'][table]['key'] = data.KEY
            if key_items is not None:
                ret['table'][table]['key_items'] = data.KEY_ITEMS
            if args is not None:
                ret['table'][table]['args'] = data.CMD_ARGS
                ret['table'][table]['command'] = data.GET_CMD

            ret['reply'] = _tuple_key_to_str(ret['table'][table],
                                             dict(data))
    except Exception as err:
        ret['message'] = 'Uncaught exception - please report: {0}'.format(
            str(err))
        traceback.print_exc()
        ret['out'] = False
        return ret
    return ret


def _tuple_key_to_str(table, data):
    table_key = table.get('key')
    if isinstance(table_key, (tuple, list)) and len(table_key)>1:
        for key, val in data.items():
            if isinstance(key, tuple):
                data[str(key)] = data.pop(key)
                if isinstance(val, dict) and table.get('fields') is not \
                    None and key in table.get(
                        'fields'):
                    tbl = table.get('fields')
                    _tuple_key_to_str(tbl, val)
    return data<|MERGE_RESOLUTION|>--- conflicted
+++ resolved
@@ -17,11 +17,8 @@
 
 # Import python libraries
 import logging
-<<<<<<< HEAD
 import traceback
 import json
-=======
->>>>>>> e0434bb6
 import os
 import glob
 import yaml
