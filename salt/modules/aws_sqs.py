--- conflicted
+++ resolved
@@ -238,11 +238,7 @@
     queues = list_queues(region, opts, user)
     url_map = _parse_queue_list(queues)
 
-<<<<<<< HEAD
-    log.debug("map %s", url_map)
-=======
     log.debug('map %s', url_map)
->>>>>>> 8abb7099
     if name in url_map:
         delete = {"queue-url": url_map[name]}
 
