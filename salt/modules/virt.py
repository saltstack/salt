--- conflicted
+++ resolved
@@ -8,7 +8,6 @@
 # of his in the virt func module have been used
 
 # Import python libs
-from __future__ import absolute_import
 import os
 import re
 import sys
@@ -21,17 +20,9 @@
 import yaml
 import jinja2
 import jinja2.exceptions
-<<<<<<< HEAD
-import salt.ext.six as six
-from salt.ext.six.moves import StringIO as _StringIO  # pylint: disable=import-error
-try:
-    import libvirt  # pylint: disable=import-error
-    from xml.dom import minidom
-=======
 from xml.dom import minidom
 try:
     import libvirt
->>>>>>> 208b2697
     HAS_ALL_IMPORTS = True
 except ImportError:
     HAS_ALL_IMPORTS = False
@@ -41,6 +32,7 @@
 import salt.utils.files
 import salt.utils.templates
 import salt.utils.validate.net
+from salt._compat import StringIO as _StringIO
 from salt.exceptions import CommandExecutionError, SaltInvocationError
 
 log = logging.getLogger(__name__)
@@ -107,6 +99,8 @@
          - http://libvirt.org/uri.html#URI_config
         '''
         connection = __salt__['config.get']('libvirt:connection', 'esx')
+        if connection.startswith('esx://'):
+            return connection
         return connection
 
     def __esxi_auth():
@@ -559,7 +553,7 @@
 
         # When using a disk profile extract the sole dict key of the first
         # array element as the filename for disk
-        disk_name = next(diskp[0].iterkeys())
+        disk_name = diskp[0].iterkeys().next()
         disk_type = diskp[0][disk_name]['format']
         disk_file_name = '{0}.{1}'.format(disk_name, disk_type)
 
@@ -1595,7 +1589,7 @@
         salt '*' virt.is_hyper
     '''
     try:
-        import libvirt  # pylint: disable=import-error
+        import libvirt
     except ImportError:
         # not a usable hypervisor without libvirt module
         return False
@@ -1693,7 +1687,7 @@
                 'tx_errs': 0,
                 'tx_drop': 0
                }
-        for attrs in six.itervalues(nics):
+        for attrs in nics.itervalues():
             if 'target' in attrs:
                 dev = attrs['target']
                 stats = dom.interfaceStats(dev)
