# -*- coding: utf-8 -*-
'''
Work with virtual machines managed by libvirt

:depends: libvirt Python module
'''
# Special Thanks to Michael Dehann, many of the concepts, and a few structures
# of his in the virt func module have been used

# Import python libs
import os
import re
import sys
import shutil
import subprocess
import string  # pylint: disable=deprecated-module
import logging

# Import third party libs
import yaml
import jinja2
import jinja2.exceptions
from xml.dom import minidom
<<<<<<< HEAD
import salt.ext.six as six
from salt.ext.six.moves import StringIO as _StringIO  # pylint: disable=import-error
try:
    import libvirt  # pylint: disable=import-error
    HAS_LIBVIRT = True
=======
try:
    import libvirt
    HAS_ALL_IMPORTS = True
>>>>>>> e4a9e394
except ImportError:
    HAS_LIBVIRT = False

# Import salt libs
import salt.utils
import salt.utils.files
import salt.utils.templates
import salt.utils.validate.net
from salt._compat import StringIO as _StringIO
from salt.exceptions import CommandExecutionError, SaltInvocationError

log = logging.getLogger(__name__)

# Set up template environment
JINJA = jinja2.Environment(
    loader=jinja2.FileSystemLoader(
        os.path.join(salt.utils.templates.TEMPLATE_DIRNAME, 'virt')
    )
)

VIRT_STATE_NAME_MAP = {0: 'running',
                       1: 'running',
                       2: 'running',
                       3: 'paused',
                       4: 'shutdown',
                       5: 'shutdown',
                       6: 'crashed'}

VIRT_DEFAULT_HYPER = 'kvm'


def __virtual__():
    if not HAS_LIBVIRT:
        return False
    return 'virt'


def __get_conn():
    '''
    Detects what type of dom this node is and attempts to connect to the
    correct hypervisor via libvirt.
    '''
    # This has only been tested on kvm and xen, it needs to be expanded to
    # support all vm layers supported by libvirt

    def __esxi_uri():
        '''
        Connect to an ESXi host with a configuration like so:

        .. code-block:: yaml

            libvirt:
              hypervisor: esxi
              connection: esx01

        The connection setting can either be an explicit libvirt URI,
        or a libvirt URI alias as in this example. No, it cannot be
        just a hostname.


        Example libvirt `/etc/libvirt/libvirt.conf`:

        .. code-block::

            uri_aliases = [
              "esx01=esx://10.1.1.101/?no_verify=1&auto_answer=1",
              "esx02=esx://10.1.1.102/?no_verify=1&auto_answer=1",
            ]

        Reference:

         - http://libvirt.org/drvesx.html#uriformat
         - http://libvirt.org/uri.html#URI_config
        '''
        connection = __salt__['config.get']('libvirt:connection', 'esx')
        if connection.startswith('esx://'):
            return connection
        return connection

    def __esxi_auth():
        '''
        We rely on that the credentials is provided to libvirt through
        its built in mechanisms.

        Example libvirt `/etc/libvirt/auth.conf`:

        .. code-block::

            [credentials-myvirt]
            username=user
            password=secret

            [auth-esx-10.1.1.101]
            credentials=myvirt

            [auth-esx-10.1.1.102]
            credentials=myvirt

        Reference:

          - http://libvirt.org/auth.html#Auth_client_config
        '''
        return [[libvirt.VIR_CRED_EXTERNAL], lambda: 0, None]

    if 'virt.connect' in __opts__:
        conn_str = __opts__['virt.connect']
    else:
        conn_str = 'qemu:///system'

    conn_func = {
        'esxi': [libvirt.openAuth, [__esxi_uri(),
                                    __esxi_auth(),
                                    0]],
        'qemu': [libvirt.open, [conn_str]],
        }

    hypervisor = __salt__['config.get']('libvirt:hypervisor', 'qemu')

    try:
        conn = conn_func[hypervisor][0](*conn_func[hypervisor][1])
    except Exception:
        raise CommandExecutionError(
            'Sorry, {0} failed to open a connection to the hypervisor '
            'software at {1}'.format(
                __grains__['fqdn'],
                conn_func[hypervisor][1][0]
            )
        )
    return conn


def _get_dom(vm_):
    '''
    Return a domain object for the named vm
    '''
    conn = __get_conn()
    if vm_ not in list_vms():
        raise CommandExecutionError('The specified vm is not present')
    return conn.lookupByName(vm_)


def _libvirt_creds():
    '''
    Returns the user and group that the disk images should be owned by
    '''
    g_cmd = 'grep ^\\s*group /etc/libvirt/qemu.conf'
    u_cmd = 'grep ^\\s*user /etc/libvirt/qemu.conf'
    try:
        group = subprocess.Popen(g_cmd,
            shell=True,
            stdout=subprocess.PIPE).communicate()[0].split('"')[1]
    except IndexError:
        group = 'root'
    try:
        user = subprocess.Popen(u_cmd,
            shell=True,
            stdout=subprocess.PIPE).communicate()[0].split('"')[1]
    except IndexError:
        user = 'root'
    return {'user': user, 'group': group}


def _get_migrate_command():
    '''
    Returns the command shared by the different migration types
    '''
    if __salt__['config.option']('virt.tunnel'):
        return ('virsh migrate --p2p --tunnelled --live --persistent '
                '--undefinesource ')
    return 'virsh migrate --live --persistent --undefinesource '


def _get_target(target, ssh):
    proto = 'qemu'
    if ssh:
        proto += '+ssh'
    return ' {0}://{1}/{2}'.format(proto, target, 'system')


def _gen_xml(name,
             cpu,
             mem,
             diskp,
             nicp,
             hypervisor,
             **kwargs):
    '''
    Generate the XML string to define a libvirt vm
    '''
    hypervisor = 'vmware' if hypervisor == 'esxi' else hypervisor
    mem = mem * 1024  # MB
    context = {
        'hypervisor': hypervisor,
        'name': name,
        'cpu': str(cpu),
        'mem': str(mem),
    }
    if hypervisor in ['qemu', 'kvm']:
        context['controller_model'] = False
    elif hypervisor in ['esxi', 'vmware']:
        # TODO: make bus and model parameterized, this works for 64-bit Linux
        context['controller_model'] = 'lsilogic'

    if 'boot_dev' in kwargs:
        context['boot_dev'] = []
        for dev in kwargs['boot_dev'].split():
            context['boot_dev'].append(dev)
    else:
        context['boot_dev'] = ['hd']

    if 'serial_type' in kwargs:
        context['serial_type'] = kwargs['serial_type']
    if 'serial_type' in context and context['serial_type'] == 'tcp':
        if 'telnet_port' in kwargs:
            context['telnet_port'] = kwargs['telnet_port']
        else:
            context['telnet_port'] = 23023  # FIXME: use random unused port
    if 'serial_type' in context:
        if 'console' in kwargs:
            context['console'] = kwargs['console']
        else:
            context['console'] = True

    context['disks'] = {}
    for i, disk in enumerate(diskp):
        for disk_name, args in six.iteritems(disk):
            context['disks'][disk_name] = {}
            fn_ = '{0}.{1}'.format(disk_name, args['format'])
            context['disks'][disk_name]['file_name'] = fn_
            context['disks'][disk_name]['source_file'] = os.path.join(args['pool'],
                                                                      name,
                                                                      fn_)
            if hypervisor in ['qemu', 'kvm']:
                context['disks'][disk_name]['target_dev'] = 'vd{0}'.format(string.ascii_lowercase[i])
                context['disks'][disk_name]['address'] = False
                context['disks'][disk_name]['driver'] = True
            elif hypervisor in ['esxi', 'vmware']:
                context['disks'][disk_name]['target_dev'] = 'sd{0}'.format(string.ascii_lowercase[i])
                context['disks'][disk_name]['address'] = True
                context['disks'][disk_name]['driver'] = False
            context['disks'][disk_name]['disk_bus'] = args['model']
            context['disks'][disk_name]['type'] = args['format']
            context['disks'][disk_name]['index'] = str(i)

    context['nics'] = nicp

    fn_ = 'libvirt_domain.jinja'
    try:
        template = JINJA.get_template(fn_)
    except jinja2.exceptions.TemplateNotFound:
        log.error('Could not load template {0}'.format(fn_))
        return ''

    return template.render(**context)


def _gen_vol_xml(vmname,
                 diskname,
                 size,
                 hypervisor,
                 **kwargs):
    '''
    Generate the XML string to define a libvirt storage volume
    '''
    size = int(size) * 1024  # MB
    disk_info = _get_image_info(hypervisor, vmname, **kwargs)
    context = {
        'name': vmname,
        'filename': '{0}.{1}'.format(diskname, disk_info['disktype']),
        'volname': diskname,
        'disktype': disk_info['disktype'],
        'size': str(size),
        'pool': disk_info['pool'],
    }
    fn_ = 'libvirt_volume.jinja'
    try:
        template = JINJA.get_template(fn_)
    except jinja2.exceptions.TemplateNotFound:
        log.error('Could not load template {0}'.format(fn_))
        return ''
    return template.render(**context)


def _qemu_image_info(path):
    '''
    Detect information for the image at path
    '''
    ret = {}
    out = __salt__['cmd.run']('qemu-img info {0}'.format(path))

    match_map = {'size': r'virtual size: \w+ \((\d+) byte[s]?\)',
                 'format': r'file format: (\w+)'}

    for info, search in six.iteritems(match_map):
        try:
            ret[info] = re.search(search, out).group(1)
        except AttributeError:
            continue
    return ret


# TODO: this function is deprecated, should be replaced with
# _qemu_image_info()
def _image_type(vda):
    '''
    Detect what driver needs to be used for the given image
    '''
    out = __salt__['cmd.run']('qemu-img info {0}'.format(vda))
    if 'file format: qcow2' in out:
        return 'qcow2'
    else:
        return 'raw'


# TODO: this function is deprecated, should be merged and replaced
# with _disk_profile()
def _get_image_info(hypervisor, name, **kwargs):
    '''
    Determine disk image info, such as filename, image format and
    storage pool, based on which hypervisor is used
    '''
    ret = {}
    if hypervisor in ['esxi', 'vmware']:
        ret['disktype'] = 'vmdk'
        ret['filename'] = '{0}{1}'.format(name, '.vmdk')
        ret['pool'] = '[{0}] '.format(kwargs.get('pool', '0'))
    elif hypervisor in ['kvm', 'qemu']:
        ret['disktype'] = 'qcow2'
        ret['filename'] = '{0}{1}'.format(name, '.qcow2')
        ret['pool'] = __salt__['config.option']('virt.images')
    return ret


def _disk_profile(profile, hypervisor, **kwargs):
    '''
    Gather the disk profile from the config or apply the default based
    on the active hypervisor

    This is the ``default`` profile for KVM/QEMU, which can be
    overridden in the configuration:

    .. code-block:: yaml

        virt:
          disk:
            default:
              - system:
                  size: 8192
                  format: qcow2
                  model: virtio

    The ``format`` and ``model`` parameters are optional, and will
    default to whatever is best suitable for the active hypervisor.
    '''
    default = [
          {'system':
             {'size': '8192'}
          }
    ]
    if hypervisor in ['esxi', 'vmware']:
        overlay = {'format': 'vmdk',
                   'model': 'scsi',
                   'pool': '[{0}] '.format(kwargs.get('pool', '0'))
                  }
    elif hypervisor in ['qemu', 'kvm']:
        overlay = {'format': 'qcow2',
                   'model': 'virtio',
                   'pool': __salt__['config.option']('virt.images')
                  }
    else:
        overlay = {}

    disklist = __salt__['config.get']('virt:disk', {}).get(profile, default)
    for key, val in six.iteritems(overlay):
        for i, disks in enumerate(disklist):
            for disk in disks:
                if key not in disks[disk]:
                    disklist[i][disk][key] = val
    return disklist


def _nic_profile(profile_name, hypervisor, **kwargs):

    default = [{'eth0': {}}]
    vmware_overlay = {'type': 'bridge', 'source': 'DEFAULT', 'model': 'e1000'}
    kvm_overlay = {'type': 'bridge', 'source': 'br0', 'model': 'virtio'}
    overlays = {
            'kvm': kvm_overlay,
            'qemu': kvm_overlay,
            'esxi': vmware_overlay,
            'vmware': vmware_overlay,
            }

    # support old location
    config_data = __salt__['config.option']('virt.nic', {}).get(
        profile_name, None
    )

    if config_data is None:
        config_data = __salt__['config.get']('virt:nic', {}).get(
            profile_name, default
        )

    interfaces = []

    def append_dict_profile_to_interface_list(profile_dict):
        for interface_name, attributes in six.iteritems(profile_dict):
            attributes['name'] = interface_name
            interfaces.append(attributes)

    # old style dicts (top-level dicts)
    #
    # virt:
    #    nic:
    #        eth0:
    #            bridge: br0
    #        eth1:
    #            network: test_net
    if isinstance(config_data, dict):
        append_dict_profile_to_interface_list(config_data)

    # new style lists (may contain dicts)
    #
    # virt:
    #   nic:
    #     - eth0:
    #         bridge: br0
    #     - eth1:
    #         network: test_net
    #
    # virt:
    #   nic:
    #     - name: eth0
    #       bridge: br0
    #     - name: eth1
    #       network: test_net
    elif isinstance(config_data, list):
        for interface in config_data:
            if isinstance(interface, dict):
                if len(interface) == 1:
                    append_dict_profile_to_interface_list(interface)
                else:
                    interfaces.append(interface)

    def _normalize_net_types(attributes):
        '''
        Guess which style of definition:

            bridge: br0

             or

            network: net0

             or

            type: network
            source: net0
        '''
        for type_ in ['bridge', 'network']:
            if type_ in attributes:
                attributes['type'] = type_
                # we want to discard the original key
                attributes['source'] = attributes.pop(type_)

        attributes['type'] = attributes.get('type', None)
        attributes['source'] = attributes.get('source', None)

    def _apply_default_overlay(attributes):
        for key, value in six.iteritems(overlays[hypervisor]):
            if key not in attributes or not attributes[key]:
                attributes[key] = value

    def _assign_mac(attributes):
        dmac = '{0}_mac'.format(attributes['name'])
        if dmac in kwargs:
            dmac = kwargs[dmac]
            if salt.utils.validate.net.mac(dmac):
                attributes['mac'] = dmac
            else:
                msg = 'Malformed MAC address: {0}'.format(dmac)
                raise CommandExecutionError(msg)
        else:
            attributes['mac'] = salt.utils.gen_mac()

    for interface in interfaces:
        _normalize_net_types(interface)
        _assign_mac(interface)
        if hypervisor in overlays:
            _apply_default_overlay(interface)

    return interfaces


def init(name,
         cpu,
         mem,
         image=None,
         nic='default',
         hypervisor=VIRT_DEFAULT_HYPER,
         start=True,  # pylint: disable=redefined-outer-name
         disk='default',
         saltenv='base',
         **kwargs):
    '''
    Initialize a new vm

    CLI Example:

    .. code-block:: bash

        salt 'hypervisor' virt.init vm_name 4 512 salt://path/to/image.raw
        salt 'hypervisor' virt.init vm_name 4 512 nic=profile disk=profile
    '''
    hypervisor = __salt__['config.get']('libvirt:hypervisor', hypervisor)

    nicp = _nic_profile(nic, hypervisor, **kwargs)

    diskp = None
    seedable = False
    if image:  # with disk template image
        # if image was used, assume only one disk, i.e. the
        # 'default' disk profile
        # TODO: make it possible to use disk profiles and use the
        # template image as the system disk
        diskp = _disk_profile('default', hypervisor, **kwargs)

        # When using a disk profile extract the sole dict key of the first
        # array element as the filename for disk
<<<<<<< HEAD
        disk_name = next(six.iterkeys(diskp[0]))
=======
        disk_name = diskp[0].iterkeys().next()
>>>>>>> e4a9e394
        disk_type = diskp[0][disk_name]['format']
        disk_file_name = '{0}.{1}'.format(disk_name, disk_type)

        if hypervisor in ['esxi', 'vmware']:
            # TODO: we should be copying the image file onto the ESX host
            raise SaltInvocationError('virt.init does not support image '
                                      'template template in conjunction '
                                      'with esxi hypervisor')
        elif hypervisor in ['qemu', 'kvm']:
            img_dir = __salt__['config.option']('virt.images')
            img_dest = os.path.join(
                img_dir,
                name,
                disk_file_name
            )
            img_dir = os.path.dirname(img_dest)
            sfn = __salt__['cp.cache_file'](image, saltenv)
            if not os.path.isdir(img_dir):
                os.makedirs(img_dir)
            try:
                salt.utils.files.copyfile(sfn, img_dest)
                mask = os.umask(0)
                os.umask(mask)
                # Apply umask and remove exec bit
                mode = (0o0777 ^ mask) & 0o0666
                os.chmod(img_dest, mode)

            except (IOError, OSError):
                return False
            seedable = True
        else:
            log.error('unsupported hypervisor when handling disk image')

    else:
        # no disk template image specified, create disks based on disk profile
        diskp = _disk_profile(disk, hypervisor, **kwargs)
        if hypervisor in ['qemu', 'kvm']:
            # TODO: we should be creating disks in the local filesystem with
            # qemu-img
            raise SaltInvocationError('virt.init does not support disk '
                                      'profiles in conjunction with '
                                      'qemu/kvm at this time, use image '
                                      'template instead')
        else:
            # assume libvirt manages disks for us
            for disk in diskp:
                for disk_name, args in six.iteritems(disk):
                    xml = _gen_vol_xml(name,
                                       disk_name,
                                       args['size'],
                                       hypervisor)
                    define_vol_xml_str(xml)

    xml = _gen_xml(name, cpu, mem, diskp, nicp, hypervisor, **kwargs)
    define_xml_str(xml)

    if kwargs.get('seed') and seedable:
        install = kwargs.get('install', True)
        seed_cmd = kwargs.get('seed_cmd', 'seed.apply')

        __salt__[seed_cmd](img_dest,
                           id_=name,
                           config=kwargs.get('config'),
                           install=install)
    if start:
        create(name)

    return True


def list_vms():
    '''
    Return a list of virtual machine names on the minion

    CLI Example:

    .. code-block:: bash

        salt '*' virt.list_vms
    '''
    vms = []
    vms.extend(list_active_vms())
    vms.extend(list_inactive_vms())
    return vms


def list_active_vms():
    '''
    Return a list of names for active virtual machine on the minion

    CLI Example:

    .. code-block:: bash

        salt '*' virt.list_active_vms
    '''
    conn = __get_conn()
    vms = []
    for id_ in conn.listDomainsID():
        vms.append(conn.lookupByID(id_).name())
    return vms


def list_inactive_vms():
    '''
    Return a list of names for inactive virtual machine on the minion

    CLI Example:

    .. code-block:: bash

        salt '*' virt.list_inactive_vms
    '''
    conn = __get_conn()
    vms = []
    for id_ in conn.listDefinedDomains():
        vms.append(id_)
    return vms


def vm_info(vm_=None):
    '''
    Return detailed information about the vms on this hyper in a
    list of dicts:

    .. code-block:: python

        [
            'your-vm': {
                'cpu': <int>,
                'maxMem': <int>,
                'mem': <int>,
                'state': '<state>',
                'cputime' <int>
                },
            ...
            ]

    If you pass a VM name in as an argument then it will return info
    for just the named VM, otherwise it will return all VMs.

    CLI Example:

    .. code-block:: bash

        salt '*' virt.vm_info
    '''
    def _info(vm_):
        dom = _get_dom(vm_)
        raw = dom.info()
        return {'cpu': raw[3],
                'cputime': int(raw[4]),
                'disks': get_disks(vm_),
                'graphics': get_graphics(vm_),
                'nics': get_nics(vm_),
                'maxMem': int(raw[1]),
                'mem': int(raw[2]),
                'state': VIRT_STATE_NAME_MAP.get(raw[0], 'unknown')}
    info = {}
    if vm_:
        info[vm_] = _info(vm_)
    else:
        for vm_ in list_vms():
            info[vm_] = _info(vm_)
    return info


def vm_state(vm_=None):
    '''
    Return list of all the vms and their state.

    If you pass a VM name in as an argument then it will return info
    for just the named VM, otherwise it will return all VMs.

    CLI Example:

    .. code-block:: bash

        salt '*' virt.vm_state <vm name>
    '''
    def _info(vm_):
        state = ''
        dom = _get_dom(vm_)
        raw = dom.info()
        state = VIRT_STATE_NAME_MAP.get(raw[0], 'unknown')
        return state
    info = {}
    if vm_:
        info[vm_] = _info(vm_)
    else:
        for vm_ in list_vms():
            info[vm_] = _info(vm_)
    return info


def node_info():
    '''
    Return a dict with information about this node

    CLI Example:

    .. code-block:: bash

        salt '*' virt.node_info
    '''
    conn = __get_conn()
    raw = conn.getInfo()
    info = {'cpucores': raw[6],
            'cpumhz': raw[3],
            'cpumodel': str(raw[0]),
            'cpus': raw[2],
            'cputhreads': raw[7],
            'numanodes': raw[4],
            'phymemory': raw[1],
            'sockets': raw[5]}
    return info


def get_nics(vm_):
    '''
    Return info about the network interfaces of a named vm

    CLI Example:

    .. code-block:: bash

        salt '*' virt.get_nics <vm name>
    '''
    nics = {}
    doc = minidom.parse(_StringIO(get_xml(vm_)))
    for node in doc.getElementsByTagName('devices'):
        i_nodes = node.getElementsByTagName('interface')
        for i_node in i_nodes:
            nic = {}
            nic['type'] = i_node.getAttribute('type')
            for v_node in i_node.getElementsByTagName('*'):
                if v_node.tagName == 'mac':
                    nic['mac'] = v_node.getAttribute('address')
                if v_node.tagName == 'model':
                    nic['model'] = v_node.getAttribute('type')
                if v_node.tagName == 'target':
                    nic['target'] = v_node.getAttribute('dev')
                # driver, source, and match can all have optional attributes
                if re.match('(driver|source|address)', v_node.tagName):
                    temp = {}
                    for key, value in v_node.attributes.items():
                        temp[key] = value
                    nic[str(v_node.tagName)] = temp
                # virtualport needs to be handled separately, to pick up the
                # type attribute of the virtualport itself
                if v_node.tagName == 'virtualport':
                    temp = {}
                    temp['type'] = v_node.getAttribute('type')
                    for key in v_node.attributes:
                        temp[key] = v_node.getAttribute(key)
                    nic['virtualport'] = temp
            if 'mac' not in nic:
                continue
            nics[nic['mac']] = nic
    return nics


def get_macs(vm_):
    '''
    Return a list off MAC addresses from the named vm

    CLI Example:

    .. code-block:: bash

        salt '*' virt.get_macs <vm name>
    '''
    macs = []
    doc = minidom.parse(_StringIO(get_xml(vm_)))
    for node in doc.getElementsByTagName('devices'):
        i_nodes = node.getElementsByTagName('interface')
        for i_node in i_nodes:
            for v_node in i_node.getElementsByTagName('mac'):
                macs.append(v_node.getAttribute('address'))
    return macs


def get_graphics(vm_):
    '''
    Returns the information on vnc for a given vm

    CLI Example:

    .. code-block:: bash

        salt '*' virt.get_graphics <vm name>
    '''
    out = {'autoport': 'None',
           'keymap': 'None',
           'listen': 'None',
           'port': 'None',
           'type': 'vnc'}
    xml = get_xml(vm_)
    ssock = _StringIO(xml)
    doc = minidom.parse(ssock)
    for node in doc.getElementsByTagName('domain'):
        g_nodes = node.getElementsByTagName('graphics')
        for g_node in g_nodes:
            for key, value in g_node.attributes.items():
                out[key] = value
    return out


def get_disks(vm_):
    '''
    Return the disks of a named vm

    CLI Example:

    .. code-block:: bash

        salt '*' virt.get_disks <vm name>
    '''
    disks = {}
    doc = minidom.parse(_StringIO(get_xml(vm_)))
    for elem in doc.getElementsByTagName('disk'):
        sources = elem.getElementsByTagName('source')
        targets = elem.getElementsByTagName('target')
        if len(sources) > 0:
            source = sources[0]
        else:
            continue
        if len(targets) > 0:
            target = targets[0]
        else:
            continue
        if target.hasAttribute('dev'):
            qemu_target = ''
            if source.hasAttribute('file'):
                qemu_target = source.getAttribute('file')
            elif source.hasAttribute('dev'):
                qemu_target = source.getAttribute('dev')
            elif source.hasAttribute('protocol') and \
                    source.hasAttribute('name'):  # For rbd network
                qemu_target = '{0}:{1}'.format(
                        source.getAttribute('protocol'),
                        source.getAttribute('name'))
            if qemu_target:
                disks[target.getAttribute('dev')] = {
                    'file': qemu_target}
    for dev in disks:
        try:
            hypervisor = __salt__['config.get']('libvirt:hypervisor', 'kvm')
            if hypervisor not in ['qemu', 'kvm']:
                break

            output = []
            qemu_output = subprocess.Popen(['qemu-img', 'info',
                disks[dev]['file']],
                shell=False,
                stdout=subprocess.PIPE).communicate()[0]
            snapshots = False
            columns = None
            lines = qemu_output.strip().split('\n')
            for line in lines:
                if line.startswith('Snapshot list:'):
                    snapshots = True
                    continue

                # If this is a copy-on-write image, then the backing file
                # represents the base image
                #
                # backing file: base.qcow2 (actual path: /var/shared/base.qcow2)
                elif line.startswith('backing file'):
                    matches = re.match(r'.*\(actual path: (.*?)\)', line)
                    if matches:
                        output.append('backing file: {0}'.format(matches.group(1)))
                    continue

                elif snapshots:
                    if line.startswith('ID'):  # Do not parse table headers
                        line = line.replace('VM SIZE', 'VMSIZE')
                        line = line.replace('VM CLOCK', 'TIME VMCLOCK')
                        columns = re.split(r'\s+', line)
                        columns = [c.lower() for c in columns]
                        output.append('snapshots:')
                        continue
                    fields = re.split(r'\s+', line)
                    for i, field in enumerate(fields):
                        sep = ' '
                        if i == 0:
                            sep = '-'
                        output.append(
                            '{0} {1}: "{2}"'.format(
                                sep, columns[i], field
                            )
                        )
                    continue
                output.append(line)
            output = '\n'.join(output)
            disks[dev].update(yaml.safe_load(output))
        except TypeError:
            disks[dev].update(yaml.safe_load('image: Does not exist'))
    return disks


def setmem(vm_, memory, config=False):
    '''
    Changes the amount of memory allocated to VM. The VM must be shutdown
    for this to work.

    memory is to be specified in MB
    If config is True then we ask libvirt to modify the config as well

    CLI Example:

    .. code-block:: bash

        salt '*' virt.setmem myvm 768
    '''
    if vm_state(vm_) != 'shutdown':
        return False

    dom = _get_dom(vm_)

    # libvirt has a funny bitwise system for the flags in that the flag
    # to affect the "current" setting is 0, which means that to set the
    # current setting we have to call it a second time with just 0 set
    flags = libvirt.VIR_DOMAIN_MEM_MAXIMUM
    if config:
        flags = flags | libvirt.VIR_DOMAIN_AFFECT_CONFIG

    ret1 = dom.setMemoryFlags(memory * 1024, flags)
    ret2 = dom.setMemoryFlags(memory * 1024, libvirt.VIR_DOMAIN_AFFECT_CURRENT)

    # return True if both calls succeeded
    return ret1 == ret2 == 0


def setvcpus(vm_, vcpus, config=False):
    '''
    Changes the amount of vcpus allocated to VM. The VM must be shutdown
    for this to work.

    vcpus is an int representing the number to be assigned
    If config is True then we ask libvirt to modify the config as well

    CLI Example:

    .. code-block:: bash

        salt '*' virt.setvcpus myvm 2
    '''
    if vm_state(vm_) != 'shutdown':
        return False

    dom = _get_dom(vm_)

    # see notes in setmem
    flags = libvirt.VIR_DOMAIN_VCPU_MAXIMUM
    if config:
        flags = flags | libvirt.VIR_DOMAIN_AFFECT_CONFIG

    ret1 = dom.setVcpusFlags(vcpus, flags)
    ret2 = dom.setVcpusFlags(vcpus, libvirt.VIR_DOMAIN_AFFECT_CURRENT)

    return ret1 == ret2 == 0


def freemem():
    '''
    Return an int representing the amount of memory that has not been given
    to virtual machines on this node

    CLI Example:

    .. code-block:: bash

        salt '*' virt.freemem
    '''
    conn = __get_conn()
    mem = conn.getInfo()[1]
    # Take off just enough to sustain the hypervisor
    mem -= 256
    for vm_ in list_vms():
        dom = _get_dom(vm_)
        if dom.ID() > 0:
            mem -= dom.info()[2] / 1024
    return mem


def freecpu():
    '''
    Return an int representing the number of unallocated cpus on this
    hypervisor

    CLI Example:

    .. code-block:: bash

        salt '*' virt.freecpu
    '''
    conn = __get_conn()
    cpus = conn.getInfo()[2]
    for vm_ in list_vms():
        dom = _get_dom(vm_)
        if dom.ID() > 0:
            cpus -= dom.info()[3]
    return cpus


def full_info():
    '''
    Return the node_info, vm_info and freemem

    CLI Example:

    .. code-block:: bash

        salt '*' virt.full_info
    '''
    return {'freecpu': freecpu(),
            'freemem': freemem(),
            'node_info': node_info(),
            'vm_info': vm_info()}


def get_xml(vm_):
    '''
    Returns the XML for a given vm

    CLI Example:

    .. code-block:: bash

        salt '*' virt.get_xml <vm name>
    '''
    dom = _get_dom(vm_)
    return dom.XMLDesc(0)


def get_profiles(hypervisor=None):
    '''
    Return the virt profiles for hypervisor.

    Currently there are profiles for:

     - nic
     - disk

    CLI Example:

    .. code-block:: bash

        salt '*' virt.get_profiles
        salt '*' virt.get_profiles hypervisor=esxi
    '''
    ret = {}
    if hypervisor:
        hypervisor = hypervisor
    else:
        hypervisor = __salt__['config.get']('libvirt:hypervisor', VIRT_DEFAULT_HYPER)
    virtconf = __salt__['config.get']('virt', {})
    for typ in ['disk', 'nic']:
        _func = getattr(sys.modules[__name__], '_{0}_profile'.format(typ))
        ret[typ] = {'default': _func('default', hypervisor)}
        if typ in virtconf:
            ret.setdefault(typ, {})
            for prf in virtconf[typ]:
                ret[typ][prf] = _func(prf, hypervisor)
    return ret


def shutdown(vm_):
    '''
    Send a soft shutdown signal to the named vm

    CLI Example:

    .. code-block:: bash

        salt '*' virt.shutdown <vm name>
    '''
    dom = _get_dom(vm_)
    return dom.shutdown() == 0


def pause(vm_):
    '''
    Pause the named vm

    CLI Example:

    .. code-block:: bash

        salt '*' virt.pause <vm name>
    '''
    dom = _get_dom(vm_)
    return dom.suspend() == 0


def resume(vm_):
    '''
    Resume the named vm

    CLI Example:

    .. code-block:: bash

        salt '*' virt.resume <vm name>
    '''
    dom = _get_dom(vm_)
    return dom.resume() == 0


def create(vm_):
    '''
    Start a defined domain

    CLI Example:

    .. code-block:: bash

        salt '*' virt.create <vm name>
    '''
    dom = _get_dom(vm_)
    return dom.create() == 0


def start(vm_):
    '''
    Alias for the obscurely named 'create' function

    CLI Example:

    .. code-block:: bash

        salt '*' virt.start <vm name>
    '''
    return create(vm_)


def stop(vm_):
    '''
    Alias for the obscurely named 'destroy' function

    CLI Example:

    .. code-block:: bash

        salt '*' virt.stop <vm name>
    '''
    return destroy(vm_)


def reboot(vm_):
    '''
    Reboot a domain via ACPI request

    CLI Example:

    .. code-block:: bash

        salt '*' virt.reboot <vm name>
    '''
    dom = _get_dom(vm_)

    # reboot has a few modes of operation, passing 0 in means the
    # hypervisor will pick the best method for rebooting
    return dom.reboot(0) == 0


def reset(vm_):
    '''
    Reset a VM by emulating the reset button on a physical machine

    CLI Example:

    .. code-block:: bash

        salt '*' virt.reset <vm name>
    '''
    dom = _get_dom(vm_)

    # reset takes a flag, like reboot, but it is not yet used
    # so we just pass in 0
    # see: http://libvirt.org/html/libvirt-libvirt.html#virDomainReset
    return dom.reset(0) == 0


def ctrl_alt_del(vm_):
    '''
    Sends CTRL+ALT+DEL to a VM

    CLI Example:

    .. code-block:: bash

        salt '*' virt.ctrl_alt_del <vm name>
    '''
    dom = _get_dom(vm_)
    return dom.sendKey(0, 0, [29, 56, 111], 3, 0) == 0


def create_xml_str(xml):
    '''
    Start a domain based on the XML passed to the function

    CLI Example:

    .. code-block:: bash

        salt '*' virt.create_xml_str <XML in string format>
    '''
    conn = __get_conn()
    return conn.createXML(xml, 0) is not None


def create_xml_path(path):
    '''
    Start a domain based on the XML-file path passed to the function

    CLI Example:

    .. code-block:: bash

        salt '*' virt.create_xml_path <path to XML file on the node>
    '''
    if not os.path.isfile(path):
        return False
    return create_xml_str(salt.utils.fopen(path, 'r').read())


def define_xml_str(xml):
    '''
    Define a domain based on the XML passed to the function

    CLI Example:

    .. code-block:: bash

        salt '*' virt.define_xml_str <XML in string format>
    '''
    conn = __get_conn()
    return conn.defineXML(xml) is not None


def define_xml_path(path):
    '''
    Define a domain based on the XML-file path passed to the function

    CLI Example:

    .. code-block:: bash

        salt '*' virt.define_xml_path <path to XML file on the node>

    '''
    if not os.path.isfile(path):
        return False
    return define_xml_str(salt.utils.fopen(path, 'r').read())


def define_vol_xml_str(xml):
    '''
    Define a volume based on the XML passed to the function

    CLI Example:

    .. code-block:: bash

        salt '*' virt.define_vol_xml_str <XML in string format>
    '''
    poolname = __salt__['config.get']('libvirt:storagepool', 'default')
    conn = __get_conn()
    pool = conn.storagePoolLookupByName(str(poolname))
    return pool.createXML(xml, 0) is not None


def define_vol_xml_path(path):
    '''
    Define a volume based on the XML-file path passed to the function

    CLI Example:

    .. code-block:: bash

        salt '*' virt.define_vol_xml_path <path to XML file on the node>

    '''
    if not os.path.isfile(path):
        return False
    return define_vol_xml_str(salt.utils.fopen(path, 'r').read())


def migrate_non_shared(vm_, target, ssh=False):
    '''
    Attempt to execute non-shared storage "all" migration

    CLI Example:

    .. code-block:: bash

        salt '*' virt.migrate_non_shared <vm name> <target hypervisor>
    '''
    cmd = _get_migrate_command() + ' --copy-storage-all ' + vm_\
        + _get_target(target, ssh)

    return subprocess.Popen(cmd,
            shell=True,
            stdout=subprocess.PIPE).communicate()[0]


def migrate_non_shared_inc(vm_, target, ssh=False):
    '''
    Attempt to execute non-shared storage "all" migration

    CLI Example:

    .. code-block:: bash

        salt '*' virt.migrate_non_shared_inc <vm name> <target hypervisor>
    '''
    cmd = _get_migrate_command() + ' --copy-storage-inc ' + vm_\
        + _get_target(target, ssh)

    return subprocess.Popen(cmd,
            shell=True,
            stdout=subprocess.PIPE).communicate()[0]


def migrate(vm_, target, ssh=False):
    '''
    Shared storage migration

    CLI Example:

    .. code-block:: bash

        salt '*' virt.migrate <vm name> <target hypervisor>
    '''
    cmd = _get_migrate_command() + ' ' + vm_\
        + _get_target(target, ssh)

    return subprocess.Popen(cmd,
            shell=True,
            stdout=subprocess.PIPE).communicate()[0]


def seed_non_shared_migrate(disks, force=False):
    '''
    Non shared migration requires that the disks be present on the migration
    destination, pass the disks information via this function, to the
    migration destination before executing the migration.

    CLI Example:

    .. code-block:: bash

        salt '*' virt.seed_non_shared_migrate <disks>
    '''
    for _, data in six.iteritems(disks):
        fn_ = data['file']
        form = data['file format']
        size = data['virtual size'].split()[1][1:]
        if os.path.isfile(fn_) and not force:
            # the target exists, check to see if it is compatible
            pre = yaml.safe_load(subprocess.Popen('qemu-img info arch',
                shell=True,
                stdout=subprocess.PIPE).communicate()[0])
            if pre['file format'] != data['file format']\
                    and pre['virtual size'] != data['virtual size']:
                return False
        if not os.path.isdir(os.path.dirname(fn_)):
            os.makedirs(os.path.dirname(fn_))
        if os.path.isfile(fn_):
            os.remove(fn_)
        cmd = 'qemu-img create -f ' + form + ' ' + fn_ + ' ' + size
        subprocess.call(cmd, shell=True)
        creds = _libvirt_creds()
        cmd = 'chown ' + creds['user'] + ':' + creds['group'] + ' ' + fn_
        subprocess.call(cmd, shell=True)
    return True


def set_autostart(vm_, state='on'):
    '''
    Set the autostart flag on a VM so that the VM will start with the host
    system on reboot.

    CLI Example:

    .. code-block:: bash

        salt "*" virt.set_autostart <vm name> <on | off>
    '''

    dom = _get_dom(vm_)

    if state == 'on':
        return dom.setAutostart(1) == 0

    elif state == 'off':
        return dom.setAutostart(0) == 0

    else:
        # return False if state is set to something other then on or off
        return False


def destroy(vm_):
    '''
    Hard power down the virtual machine, this is equivalent to pulling the
    power

    CLI Example:

    .. code-block:: bash

        salt '*' virt.destroy <vm name>
    '''
    dom = _get_dom(vm_)
    return dom.destroy() == 0


def undefine(vm_):
    '''
    Remove a defined vm, this does not purge the virtual machine image, and
    this only works if the vm is powered down

    CLI Example:

    .. code-block:: bash

        salt '*' virt.undefine <vm name>
    '''
    dom = _get_dom(vm_)
    return dom.undefine() == 0


def purge(vm_, dirs=False):
    '''
    Recursively destroy and delete a virtual machine, pass True for dir's to
    also delete the directories containing the virtual machine disk images -
    USE WITH EXTREME CAUTION!

    CLI Example:

    .. code-block:: bash

        salt '*' virt.purge <vm name>
    '''
    disks = get_disks(vm_)
    try:
        if not destroy(vm_):
            return False
    except libvirt.libvirtError:
        # This is thrown if the machine is already shut down
        pass
    directories = set()
    for disk in disks:
        os.remove(disks[disk]['file'])
        directories.add(os.path.dirname(disks[disk]['file']))
    if dirs:
        for dir_ in directories:
            shutil.rmtree(dir_)
    undefine(vm_)
    return True


def virt_type():
    '''
    Returns the virtual machine type as a string

    CLI Example:

    .. code-block:: bash

        salt '*' virt.virt_type
    '''
    return __grains__['virtual']


def is_kvm_hyper():
    '''
    Returns a bool whether or not this node is a KVM hypervisor

    CLI Example:

    .. code-block:: bash

        salt '*' virt.is_kvm_hyper
    '''
    if __grains__['virtual'] != 'physical':
        return False
    try:
        if 'kvm_' not in salt.utils.fopen('/proc/modules').read():
            return False
    except IOError:
        # No /proc/modules? Are we on Windows? Or Solaris?
        return False
    return 'libvirtd' in __salt__['cmd.run'](__grains__['ps'])


def is_xen_hyper():
    '''
    Returns a bool whether or not this node is a XEN hypervisor

    CLI Example:

    .. code-block:: bash

        salt '*' virt.is_xen_hyper
    '''
    try:
        if __grains__['virtual_subtype'] != 'Xen Dom0':
            return False
    except KeyError:
        # virtual_subtype isn't set everywhere.
        return False
    try:
        if 'xen_' not in salt.utils.fopen('/proc/modules').read():
            return False
    except IOError:
        # No /proc/modules? Are we on Windows? Or Solaris?
        return False
    return 'libvirtd' in __salt__['cmd.run'](__grains__['ps'])


def is_hyper():
    '''
    Returns a bool whether or not this node is a hypervisor of any kind

    CLI Example:

    .. code-block:: bash

        salt '*' virt.is_hyper
    '''
<<<<<<< HEAD
    if HAS_LIBVIRT:
        return is_xen_hyper() or is_kvm_hyper()
    return False
=======
    try:
        import libvirt
    except ImportError:
        # not a usable hypervisor without libvirt module
        return False
    return is_xen_hyper() or is_kvm_hyper()
>>>>>>> e4a9e394


def vm_cputime(vm_=None):
    '''
    Return cputime used by the vms on this hyper in a
    list of dicts:

    .. code-block:: python

        [
            'your-vm': {
                'cputime' <int>
                'cputime_percent' <int>
                },
            ...
            ]

    If you pass a VM name in as an argument then it will return info
    for just the named VM, otherwise it will return all VMs.

    CLI Example:

    .. code-block:: bash

        salt '*' virt.vm_cputime
    '''
    host_cpus = __get_conn().getInfo()[2]

    def _info(vm_):
        dom = _get_dom(vm_)
        raw = dom.info()
        vcpus = int(raw[3])
        cputime = int(raw[4])
        cputime_percent = 0
        if cputime:
            # Divide by vcpus to always return a number between 0 and 100
            cputime_percent = (1.0e-7 * cputime / host_cpus) / vcpus
        return {
                'cputime': int(raw[4]),
                'cputime_percent': int('{0:.0f}'.format(cputime_percent))
               }
    info = {}
    if vm_:
        info[vm_] = _info(vm_)
    else:
        for vm_ in list_vms():
            info[vm_] = _info(vm_)
    return info


def vm_netstats(vm_=None):
    '''
    Return combined network counters used by the vms on this hyper in a
    list of dicts:

    .. code-block:: python

        [
            'your-vm': {
                'rx_bytes'   : 0,
                'rx_packets' : 0,
                'rx_errs'    : 0,
                'rx_drop'    : 0,
                'tx_bytes'   : 0,
                'tx_packets' : 0,
                'tx_errs'    : 0,
                'tx_drop'    : 0
                },
            ...
            ]

    If you pass a VM name in as an argument then it will return info
    for just the named VM, otherwise it will return all VMs.

    CLI Example:

    .. code-block:: bash

        salt '*' virt.vm_netstats
    '''
    def _info(vm_):
        dom = _get_dom(vm_)
        nics = get_nics(vm_)
        ret = {
                'rx_bytes': 0,
                'rx_packets': 0,
                'rx_errs': 0,
                'rx_drop': 0,
                'tx_bytes': 0,
                'tx_packets': 0,
                'tx_errs': 0,
                'tx_drop': 0
               }
        for attrs in nics.itervalues():
            if 'target' in attrs:
                dev = attrs['target']
                stats = dom.interfaceStats(dev)
                ret['rx_bytes'] += stats[0]
                ret['rx_packets'] += stats[1]
                ret['rx_errs'] += stats[2]
                ret['rx_drop'] += stats[3]
                ret['tx_bytes'] += stats[4]
                ret['tx_packets'] += stats[5]
                ret['tx_errs'] += stats[6]
                ret['tx_drop'] += stats[7]

        return ret
    info = {}
    if vm_:
        info[vm_] = _info(vm_)
    else:
        for vm_ in list_vms():
            info[vm_] = _info(vm_)
    return info


def vm_diskstats(vm_=None):
    '''
    Return disk usage counters used by the vms on this hyper in a
    list of dicts:

    .. code-block:: python

        [
            'your-vm': {
                'rd_req'   : 0,
                'rd_bytes' : 0,
                'wr_req'   : 0,
                'wr_bytes' : 0,
                'errs'     : 0
                },
            ...
            ]

    If you pass a VM name in as an argument then it will return info
    for just the named VM, otherwise it will return all VMs.

    CLI Example:

    .. code-block:: bash

        salt '*' virt.vm_blockstats
    '''
    def get_disk_devs(vm_):
        doc = minidom.parse(_StringIO(get_xml(vm_)))
        disks = []
        for elem in doc.getElementsByTagName('disk'):
            targets = elem.getElementsByTagName('target')
            target = targets[0]
            disks.append(target.getAttribute('dev'))
        return disks

    def _info(vm_):
        dom = _get_dom(vm_)
        # Do not use get_disks, since it uses qemu-img and is very slow
        # and unsuitable for any sort of real time statistics
        disks = get_disk_devs(vm_)
        ret = {'rd_req': 0,
               'rd_bytes': 0,
               'wr_req': 0,
               'wr_bytes': 0,
               'errs': 0
               }
        for disk in disks:
            stats = dom.blockStats(disk)
            ret['rd_req'] += stats[0]
            ret['rd_bytes'] += stats[1]
            ret['wr_req'] += stats[2]
            ret['wr_bytes'] += stats[3]
            ret['errs'] += stats[4]

        return ret
    info = {}
    if vm_:
        info[vm_] = _info(vm_)
    else:
        # Can not run function blockStats on inactive VMs
        for vm_ in list_active_vms():
            info[vm_] = _info(vm_)
    return info<|MERGE_RESOLUTION|>--- conflicted
+++ resolved
@@ -21,17 +21,11 @@
 import jinja2
 import jinja2.exceptions
 from xml.dom import minidom
-<<<<<<< HEAD
 import salt.ext.six as six
 from salt.ext.six.moves import StringIO as _StringIO  # pylint: disable=import-error
 try:
     import libvirt  # pylint: disable=import-error
     HAS_LIBVIRT = True
-=======
-try:
-    import libvirt
-    HAS_ALL_IMPORTS = True
->>>>>>> e4a9e394
 except ImportError:
     HAS_LIBVIRT = False
 
@@ -561,11 +555,7 @@
 
         # When using a disk profile extract the sole dict key of the first
         # array element as the filename for disk
-<<<<<<< HEAD
         disk_name = next(six.iterkeys(diskp[0]))
-=======
-        disk_name = diskp[0].iterkeys().next()
->>>>>>> e4a9e394
         disk_type = diskp[0][disk_name]['format']
         disk_file_name = '{0}.{1}'.format(disk_name, disk_type)
 
@@ -1600,18 +1590,9 @@
 
         salt '*' virt.is_hyper
     '''
-<<<<<<< HEAD
     if HAS_LIBVIRT:
         return is_xen_hyper() or is_kvm_hyper()
     return False
-=======
-    try:
-        import libvirt
-    except ImportError:
-        # not a usable hypervisor without libvirt module
-        return False
-    return is_xen_hyper() or is_kvm_hyper()
->>>>>>> e4a9e394
 
 
 def vm_cputime(vm_=None):
