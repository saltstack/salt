--- conflicted
+++ resolved
@@ -28,10 +28,7 @@
 try:
     import libvirt  # pylint: disable=import-error
     HAS_LIBVIRT = True
-<<<<<<< HEAD
     HAS_ALL_IMPORTS = True
-=======
->>>>>>> 32823a74
 except ImportError:
     HAS_LIBVIRT = False
 
