--- conflicted
+++ resolved
@@ -33,20 +33,14 @@
 
 :depends: boto
 '''
-<<<<<<< HEAD
-=======
 # keep lint from choking on _get_conn and _cache_id
 #pylint: disable=E0602
->>>>>>> 6a554d56
 
 # Import Python libs
 from __future__ import absolute_import
 import logging
 import json
-<<<<<<< HEAD
-=======
 import sys
->>>>>>> 6a554d56
 import email.mime.multipart
 
 log = logging.getLogger(__name__)
@@ -182,13 +176,7 @@
 
         salt myminion boto_asg.create myasg mylc '["us-east-1a", "us-east-1e"]' 1 10 load_balancers='["myelb", "myelb2"]' tags='[{"key": "Name", value="myasg", "propagate_at_launch": True}]'
     '''
-<<<<<<< HEAD
-    conn = _get_conn(region, key, keyid, profile)
-    if not conn:
-        return False
-=======
-    conn = _get_conn(region=region, key=key, keyid=keyid, profile=profile)
->>>>>>> 6a554d56
+    conn = _get_conn(region=region, key=key, keyid=keyid, profile=profile)
     if isinstance(availability_zones, six.string_types):
         availability_zones = json.loads(availability_zones)
     if isinstance(load_balancers, six.string_types):
@@ -448,13 +436,7 @@
 
         salt myminion boto_asg.create_launch_configuration mylc image_id=ami-0b9c9f62 key_name='mykey' security_groups='["mygroup"]' instance_type='c3.2xlarge'
     '''
-<<<<<<< HEAD
-    conn = _get_conn(region, key, keyid, profile)
-    if not conn:
-        return False
-=======
-    conn = _get_conn(region=region, key=key, keyid=keyid, profile=profile)
->>>>>>> 6a554d56
+    conn = _get_conn(region=region, key=key, keyid=keyid, profile=profile)
     if isinstance(security_groups, six.string_types):
         security_groups = json.loads(security_groups)
     if isinstance(block_device_mappings, six.string_types):
@@ -533,77 +515,6 @@
     return None
 
 
-<<<<<<< HEAD
-def _get_conn(region, key, keyid, profile):
-    '''
-    Get a boto connection to autoscale.
-    '''
-    if profile:
-        if isinstance(profile, six.string_types):
-            _profile = __salt__['config.option'](profile)
-        elif isinstance(profile, dict):
-            _profile = profile
-        key = _profile.get('key', None)
-        keyid = _profile.get('keyid', None)
-        region = _profile.get('region', None)
-
-    if not region and __salt__['config.option']('asg.region'):
-        region = __salt__['config.option']('asg.region')
-
-    if not region:
-        region = 'us-east-1'
-
-    if not key and __salt__['config.option']('asg.key'):
-        key = __salt__['config.option']('asg.key')
-    if not keyid and __salt__['config.option']('asg.keyid'):
-        keyid = __salt__['config.option']('asg.keyid')
-
-    try:
-        conn = autoscale.connect_to_region(region, aws_access_key_id=keyid,
-                                           aws_secret_access_key=key)
-    except boto.exception.NoAuthHandlerFound:
-        log.error('No authentication credentials found when attempting to'
-                  ' make boto autoscale connection.')
-        return None
-    return conn
-
-
-def _get_ec2_conn(region, key, keyid, profile):
-    '''
-    Get a boto connection to ec2.   Needed for get_instances
-    '''
-    if profile:
-        if isinstance(profile, six.string_types):
-            _profile = __salt__['config.option'](profile)
-        elif isinstance(profile, dict):
-            _profile = profile
-        key = _profile.get('key', None)
-        keyid = _profile.get('keyid', None)
-        region = _profile.get('region', None)
-
-    if not region and __salt__['config.option']('secgroup.region'):
-        region = __salt__['config.option']('secgroup.region')
-
-    if not region:
-        region = 'us-east-1'
-
-    if not key and __salt__['config.option']('secgroup.key'):
-        key = __salt__['config.option']('secgroup.key')
-    if not keyid and __salt__['config.option']('secgroup.keyid'):
-        keyid = __salt__['config.option']('secgroup.keyid')
-
-    try:
-        conn = boto.ec2.connect_to_region(region, aws_access_key_id=keyid,
-                                          aws_secret_access_key=key)
-    except boto.exception.NoAuthHandlerFound:
-        log.error('No authentication credentials found when attempting to'
-                  ' make ec2 connection for security groups.')
-        return None
-    return conn
-
-
-=======
->>>>>>> 6a554d56
 def get_instances(name, lifecycle_state="InService", health_status="Healthy", attribute="private_ip_address", region=None, key=None, keyid=None, profile=None):
     """return attribute of all instances in the named autoscale group.
 
