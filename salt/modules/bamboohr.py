--- conflicted
+++ resolved
@@ -76,13 +76,8 @@
         for item in cat:
             emp_id = next(iter(item.items()))[1]
             emp_ret = {"id": emp_id}
-<<<<<<< HEAD
-            for details in item.getchildren():
+            for details in item:
                 emp_ret[next(iter(details.items()))[1]] = details.text
-=======
-            for details in item:
-                emp_ret[details.items()[0][1]] = details.text
->>>>>>> a8d3c064
             ret[emp_ret[order_by]] = emp_ret
     return ret
 
@@ -150,13 +145,8 @@
     root = ET.fromstring(result)
 
     ret = {"id": emp_id}
-<<<<<<< HEAD
-    for item in items:
+    for item in root:
         ret[next(iter(item.items()))[1]] = item.text
-=======
-    for item in root:
-        ret[item.items()[0][1]] = item.text
->>>>>>> a8d3c064
     return ret
 
 
