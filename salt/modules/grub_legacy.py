--- conflicted
+++ resolved
@@ -34,15 +34,9 @@
 def _detect_conf():
     """
     GRUB conf location differs depending on distro
-<<<<<<< HEAD
-    """
-    if __grains__["os_family"] == "RedHat":
-        return "/boot/grub/grub.conf"
-=======
     '''
     if __grains__.get('os_family') == 'RedHat':
         return '/boot/grub/grub.conf'
->>>>>>> 8abb7099
     # Defaults for Ubuntu, Debian, Arch, and others
     return "/boot/grub/menu.lst"
 
