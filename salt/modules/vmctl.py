# -*- coding: utf-8 -*-
"""
Manage vms running on the OpenBSD VMM hypervisor using vmctl(8).

.. versionadded:: 2019.2.0

:codeauthor: ``Jasper Lievisse Adriaanse <jasper@openbsd.org>``

.. note::

    This module requires the `vmd` service to be running on the OpenBSD
    target machine.
"""

from __future__ import absolute_import

# Import python libs
import logging
import re

# Imoprt salt libs:
import salt.utils.path
from salt.exceptions import CommandExecutionError, SaltInvocationError
from salt.ext.six.moves import zip

log = logging.getLogger(__name__)


def __virtual__():
    """
    Only works on OpenBSD with vmctl(8) present.
<<<<<<< HEAD
    """
    if __grains__["os"] == "OpenBSD" and salt.utils.path.which("vmctl"):
=======
    '''
    if __grains__.get('os') == 'OpenBSD' and salt.utils.path.which('vmctl'):
>>>>>>> 8abb7099
        return True

    return (
        False,
        "The vmm execution module cannot be loaded: either the system is not OpenBSD or the vmctl binary was not found",
    )


def _id_to_name(id):
    """
    Lookup the name associated with a VM id.
    """
    vm = status(id=id)
    if vm == {}:
        return None
    else:
        return vm["name"]


def create_disk(name, size):
    """
    Create a VMM disk with the specified `name` and `size`.

    size:
        Size in megabytes, or use a specifier such as M, G, T.

    CLI Example:

    .. code-block:: bash

        salt '*' vmctl.create_disk /path/to/disk.img size=10G
    """
    ret = False
    cmd = "vmctl create {0} -s {1}".format(name, size)

    result = __salt__["cmd.run_all"](cmd, output_loglevel="trace", python_shell=False)

    if result["retcode"] == 0:
        ret = True
    else:
        raise CommandExecutionError(
            "Problem encountered creating disk image",
            info={"errors": [result["stderr"]], "changes": ret},
        )

    return ret


def load(path):
    """
    Load additional configuration from the specified file.

    path
        Path to the configuration file.

    CLI Example:

    .. code-block:: bash

        salt '*' vmctl.load path=/etc/vm.switches.conf
    """
    ret = False
    cmd = "vmctl load {0}".format(path)
    result = __salt__["cmd.run_all"](cmd, output_loglevel="trace", python_shell=False)
    if result["retcode"] == 0:
        ret = True
    else:
        raise CommandExecutionError(
            "Problem encountered running vmctl",
            info={"errors": [result["stderr"]], "changes": ret},
        )

    return ret


def reload():
    """
    Remove all stopped VMs and reload configuration from the default configuration file.

    CLI Example:

    .. code-block:: bash

        salt '*' vmctl.reload
    """
    ret = False
    cmd = "vmctl reload"
    result = __salt__["cmd.run_all"](cmd, output_loglevel="trace", python_shell=False)
    if result["retcode"] == 0:
        ret = True
    else:
        raise CommandExecutionError(
            "Problem encountered running vmctl",
            info={"errors": [result["stderr"]], "changes": ret},
        )

    return ret


def reset(all=False, vms=False, switches=False):
    """
    Reset the running state of VMM or a subsystem.

    all:
        Reset the running state.

    switches:
        Reset the configured switches.

    vms:
        Reset and terminate all VMs.


    CLI Example:

    .. code-block:: bash

        salt '*' vmctl.reset all=True
    """
    ret = False
    cmd = ["vmctl", "reset"]

    if all:
        cmd.append("all")
    elif vms:
        cmd.append("vms")
    elif switches:
        cmd.append("switches")

    result = __salt__["cmd.run_all"](cmd, output_loglevel="trace", python_shell=False)
    if result["retcode"] == 0:
        ret = True
    else:
        raise CommandExecutionError(
            "Problem encountered running vmctl",
            info={"errors": [result["stderr"]], "changes": ret},
        )

    return ret


def start(
    name=None,
    id=None,
    bootpath=None,
    disk=None,
    disks=None,
    local_iface=False,
    memory=None,
    nics=0,
    switch=None,
):
    """
    Starts a VM defined by the specified parameters.
    When both a name and id are provided, the id is ignored.

    name:
        Name of the defined VM.

    id:
        VM id.

    bootpath:
        Path to a kernel or BIOS image to load.

    disk:
        Path to a single disk to use.

    disks:
        List of multiple disks to use.

    local_iface:
        Whether to add a local network interface. See "LOCAL INTERFACES"
        in the vmctl(8) manual page for more information.

    memory:
        Memory size of the VM specified in megabytes.

    switch:
        Add a network interface that is attached to the specified
        virtual switch on the host.

    CLI Example:

    .. code-block:: bash

        salt '*' vmctl.start 2   # start VM with id 2
        salt '*' vmctl.start name=web1 bootpath='/bsd.rd' nics=2 memory=512M disk='/disk.img'
    """
    ret = {"changes": False, "console": None}
    cmd = ["vmctl", "start"]

    if not (name or id):
        raise SaltInvocationError('Must provide either "name" or "id"')
    elif name:
        cmd.append(name)
    else:
        cmd.append(id)
        name = _id_to_name(id)

    if nics > 0:
        cmd.append("-i {0}".format(nics))

    # Paths cannot be appended as otherwise the inserted whitespace is treated by
    # vmctl as being part of the path.
    if bootpath:
        cmd.extend(["-b", bootpath])

    if memory:
        cmd.append("-m {0}".format(memory))

    if switch:
        cmd.append("-n {0}".format(switch))

    if local_iface:
        cmd.append("-L")

    if disk and disks:
        raise SaltInvocationError('Must provide either "disks" or "disk"')

    if disk:
        cmd.extend(["-d", disk])

<<<<<<< HEAD
    if disks and len(disks) > 0:
        cmd.extend(["-d", x] for x in disks)
=======
    if disks:
        cmd.extend(['-d', x] for x in disks)
>>>>>>> 8abb7099

    # Before attempting to define a new VM, make sure it doesn't already exist.
    # Otherwise return to indicate nothing was changed.
    if len(cmd) > 3:
        vmstate = status(name)
        if vmstate:
            ret["comment"] = "VM already exists and cannot be redefined"
            return ret

    result = __salt__["cmd.run_all"](cmd, output_loglevel="trace", python_shell=False)

    if result["retcode"] == 0:
        ret["changes"] = True
        m = re.match(r".*successfully, tty (\/dev.*)", result["stderr"])
        if m:
            ret["console"] = m.groups()[0]
        else:
            m = re.match(r".*Operation already in progress$", result["stderr"])
            if m:
                ret["changes"] = False
    else:
        raise CommandExecutionError(
            "Problem encountered running vmctl",
            info={"errors": [result["stderr"]], "changes": ret},
        )

    return ret


def status(name=None, id=None):
    """
    List VMs running on the host, or only the VM specified by ``id``.  When
    both a name and id are provided, the id is ignored.

    name:
        Name of the defined VM.

    id:
        VM id.

    CLI Example:

    .. code-block:: bash

        salt '*' vmctl.status           # to list all VMs
        salt '*' vmctl.status name=web1 # to get a single VM
    """
    ret = {}
    cmd = ["vmctl", "status"]

    result = __salt__["cmd.run_all"](cmd, output_loglevel="trace", python_shell=False)

    if result["retcode"] != 0:
        raise CommandExecutionError(
            "Problem encountered running vmctl",
            info={"error": [result["stderr"]], "changes": ret},
        )

    # Grab the header and save it with the lowercase names.
    header = result["stdout"].splitlines()[0].split()
    header = list([x.lower() for x in header])

    # A VM can be in one of the following states (from vmm.c:vcpu_state_decode())
    # - stopped
    # - running
    # - requesting termination
    # - terminated
    # - unknown

    for line in result["stdout"].splitlines()[1:]:
        data = line.split()
        vm = dict(list(zip(header, data)))
        vmname = vm.pop("name")
        if vm["pid"] == "-":
            # If the VM has no PID it's not running.
            vm["state"] = "stopped"
        elif vmname and data[-2] == "-":
            # When a VM does have a PID and the second to last field is a '-', it's
            # transitioning to another state. A VM name itself cannot contain a
            # '-' so it's safe to split on '-'.
            vm["state"] = data[-1]
        else:
            vm["state"] = "running"

        # When the status is requested of a single VM (by name) which is stopping,
        # vmctl doesn't print the status line. So we'll parse the full list and
        # return when we've found the requested VM.
        if id and int(vm["id"]) == id:
            return {vmname: vm}
        elif name and vmname == name:
            return {vmname: vm}
        else:
            ret[vmname] = vm

    # Assert we've not come this far when an id or name have been provided. That
    # means the requested VM does not exist.
    if id or name:
        return {}

    return ret


def stop(name=None, id=None):
    """
    Stop (terminate) the VM identified by the given id or name.
    When both a name and id are provided, the id is ignored.

    name:
        Name of the defined VM.

    id:
        VM id.

    CLI Example:

    .. code-block:: bash

        salt '*' vmctl.stop name=alpine
    """
    ret = {}
    cmd = ["vmctl", "stop"]

    if not (name or id):
        raise SaltInvocationError('Must provide either "name" or "id"')
    elif name:
        cmd.append(name)
    else:
        cmd.append(id)

    result = __salt__["cmd.run_all"](cmd, output_loglevel="trace", python_shell=False)

    if result["retcode"] == 0:
        if re.match("^vmctl: sent request to terminate vm.*", result["stderr"]):
            ret["changes"] = True
        else:
            ret["changes"] = False
    else:
        raise CommandExecutionError(
            "Problem encountered running vmctl",
            info={"errors": [result["stderr"]], "changes": ret},
        )

    return ret<|MERGE_RESOLUTION|>--- conflicted
+++ resolved
@@ -29,13 +29,8 @@
 def __virtual__():
     """
     Only works on OpenBSD with vmctl(8) present.
-<<<<<<< HEAD
-    """
-    if __grains__["os"] == "OpenBSD" and salt.utils.path.which("vmctl"):
-=======
     '''
     if __grains__.get('os') == 'OpenBSD' and salt.utils.path.which('vmctl'):
->>>>>>> 8abb7099
         return True
 
     return (
@@ -259,13 +254,8 @@
     if disk:
         cmd.extend(["-d", disk])
 
-<<<<<<< HEAD
-    if disks and len(disks) > 0:
-        cmd.extend(["-d", x] for x in disks)
-=======
     if disks:
         cmd.extend(['-d', x] for x in disks)
->>>>>>> 8abb7099
 
     # Before attempting to define a new VM, make sure it doesn't already exist.
     # Otherwise return to indicate nothing was changed.
