--- conflicted
+++ resolved
@@ -3,12 +3,7 @@
 Module for managing the Salt beacons on a minion
 
 .. versionadded:: 2015.8.0
-<<<<<<< HEAD
-
-"""
-=======
 '''
->>>>>>> 8abb7099
 
 # Import Python libs
 from __future__ import absolute_import, print_function, unicode_literals
@@ -27,20 +22,8 @@
 # Get logging started
 log = logging.getLogger(__name__)
 
-<<<<<<< HEAD
 default_event_wait = 60
 __func_alias__ = {"list_": "list", "reload_": "reload"}
-
-
-def list_(return_yaml=True, include_pillar=True, include_opts=True, **kwargs):
-    """
-    List the beacons currently configured on the minion
-=======
-default_event_wait = 30
-__func_alias__ = {
-    'list_': 'list',
-    'reload_': 'reload'
-}
 
 
 def list_(return_yaml=True,
@@ -51,7 +34,6 @@
     List the beacons currently configured on the minion.
 
     Args:
->>>>>>> 8abb7099
 
         return_yaml (bool):
             Whether to return YAML formatted output, default ``True``.
@@ -77,32 +59,6 @@
     beacons = None
 
     try:
-<<<<<<< HEAD
-        with salt.utils.event.get_event(
-            "minion", opts=__opts__, listen=True
-        ) as event_bus:
-            res = __salt__["event.fire"](
-                {
-                    "func": "list",
-                    "include_pillar": include_pillar,
-                    "include_opts": include_opts,
-                },
-                "manage_beacons",
-            )
-            if res:
-                event_ret = event_bus.get_event(
-                    tag="/salt/minion/minion_beacons_list_complete",
-                    wait=kwargs.get("timeout", default_event_wait),
-                )
-                log.debug("event_ret %s", event_ret)
-                if event_ret and event_ret["complete"]:
-                    beacons = event_ret["beacons"]
-    except KeyError:
-        # Effectively a no-op, since we can't really return without an event system
-        ret = {}
-        ret["result"] = False
-        ret["comment"] = "Event module not available. Beacon add failed."
-=======
         with salt.utils.event.get_event('minion', opts=__opts__, listen=True) as event_bus:
             res = __salt__['event.fire']({'func': 'list',
                                           'include_pillar': include_pillar,
@@ -110,8 +66,8 @@
                                          'manage_beacons')
             if res:
                 event_ret = event_bus.get_event(
-                    tag='/salt/minion/minion_beacons_list_complete',
-                    wait=default_event_wait,
+                    tag="/salt/minion/minion_beacons_list_complete",
+                    wait=kwargs.get("timeout", default_event_wait),
                 )
                 log.debug('event_ret %s', event_ret)
                 if event_ret and event_ret['complete']:
@@ -121,7 +77,6 @@
         # system
         ret = {'comment': 'Event module not available. Beacon list failed.',
                'result': False}
->>>>>>> 8abb7099
         return ret
 
     if beacons:
@@ -135,15 +90,10 @@
 
 
 def list_available(return_yaml=True, **kwargs):
-<<<<<<< HEAD
-    """
-    List the beacons currently available on the minion
-=======
     '''
     List the beacons currently available on the minion.
 
     Args:
->>>>>>> 8abb7099
 
         return_yaml (bool):
             Whether to return YAML formatted output, default ``True``.
@@ -161,30 +111,12 @@
     beacons = None
 
     try:
-<<<<<<< HEAD
-        with salt.utils.event.get_event(
-            "minion", opts=__opts__, listen=True
-        ) as event_bus:
-            res = __salt__["event.fire"]({"func": "list_available"}, "manage_beacons")
+        with salt.utils.event.get_event('minion', opts=__opts__, listen=True) as event_bus:
+            res = __salt__['event.fire']({'func': 'list_available'}, 'manage_beacons')
             if res:
                 event_ret = event_bus.get_event(
                     tag="/salt/minion/minion_beacons_list_available_complete",
                     wait=kwargs.get("timeout", default_event_wait),
-                )
-                if event_ret and event_ret["complete"]:
-                    beacons = event_ret["beacons"]
-    except KeyError:
-        # Effectively a no-op, since we can't really return without an event system
-        ret = {}
-        ret["result"] = False
-        ret["comment"] = "Event module not available. Beacon add failed."
-=======
-        with salt.utils.event.get_event('minion', opts=__opts__, listen=True) as event_bus:
-            res = __salt__['event.fire']({'func': 'list_available'}, 'manage_beacons')
-            if res:
-                event_ret = event_bus.get_event(
-                    tag='/salt/minion/minion_beacons_list_available_complete',
-                    wait=default_event_wait,
                 )
                 if event_ret and event_ret['complete']:
                     beacons = event_ret['beacons']
@@ -194,7 +126,6 @@
         ret = {'comment': 'Event module not available. Beacon list_available '
                           'failed.',
                'result': False}
->>>>>>> 8abb7099
         return ret
 
     if beacons:
@@ -237,24 +168,14 @@
 
     # Check to see if a beacon_module is specified, if so, verify it is
     # valid and available beacon type.
-<<<<<<< HEAD
-    if any("beacon_module" in key for key in beacon_data):
-        res = next(value for value in beacon_data if "beacon_module" in value)
-        beacon_name = res["beacon_module"]
-=======
     if any('beacon_module' in key for key in beacon_data):
         res = next(value for value in beacon_data if 'beacon_module' in value)
         beacon_name = res['beacon_module']
->>>>>>> 8abb7099
     else:
         beacon_name = name
 
     if beacon_name not in list_available(return_yaml=False, **kwargs):
-<<<<<<< HEAD
-        ret["comment"] = 'Beacon "{0}" is not available.'.format(beacon_name)
-=======
         ret['comment'] = 'Beacon "{0}" is not available.'.format(beacon_name)
->>>>>>> 8abb7099
         return ret
 
     if "test" in kwargs and kwargs["test"]:
@@ -263,18 +184,11 @@
     else:
         try:
             # Attempt to load the beacon module so we have access to the validate function
-<<<<<<< HEAD
-            with salt.utils.event.get_event(
-                "minion", opts=__opts__, listen=True
-            ) as event_bus:
-                res = __salt__["event.fire"](
-                    {
-                        "name": name,
-                        "beacon_data": beacon_data,
-                        "func": "validate_beacon",
-                    },
-                    "manage_beacons",
-                )
+            with salt.utils.event.get_event('minion', opts=__opts__, listen=True) as event_bus:
+                res = __salt__['event.fire']({'name': name,
+                                              'beacon_data': beacon_data,
+                                              'func': 'validate_beacon'},
+                                             'manage_beacons')
                 if res:
                     event_ret = event_bus.get_event(
                         tag="/salt/minion/minion_beacon_validation_complete",
@@ -291,19 +205,17 @@
                     )
                     return ret
         except KeyError:
-            # Effectively a no-op, since we can't really return without an event system
-            ret["result"] = False
-            ret["comment"] = "Event module not available. Beacon add failed."
+            # Effectively a no-op, since we can't really return without an event
+            # system
+            ret['result'] = False
+            ret['comment'] = 'Event module not available. Beacon add failed.'
             return ret
 
         try:
-            with salt.utils.event.get_event(
-                "minion", opts=__opts__, listen=True
-            ) as event_bus:
-                res = __salt__["event.fire"](
-                    {"name": name, "beacon_data": beacon_data, "func": "add"},
-                    "manage_beacons",
-                )
+            with salt.utils.event.get_event('minion', opts=__opts__, listen=True) as event_bus:
+                res = __salt__['event.fire']({'name': name,
+                                              'beacon_data': beacon_data,
+                                              'func': 'add'}, 'manage_beacons')
                 if res:
                     event_ret = event_bus.get_event(
                         tag="/salt/minion/minion_beacon_add_complete",
@@ -326,10 +238,48 @@
                         )
                     return ret
         except KeyError:
-            # Effectively a no-op, since we can't really return without an event system
-            ret["result"] = False
-            ret["comment"] = "Event module not available. Beacon add failed."
-=======
+            # Effectively a no-op, since we can't really return without an event
+            # system
+            ret['result'] = False
+            ret['comment'] = 'Event module not available. Beacon add failed.'
+    return ret
+
+
+def modify(name, beacon_data, **kwargs):
+    '''
+    Modify an existing beacon.
+
+    Args:
+
+        name (str):
+            Name of the beacon to configure.
+
+        beacon_data (dict):
+            Dictionary or list containing updated configuration for beacon.
+
+    Returns:
+        dict: Boolean and status message on success or failure of modify.
+
+    CLI Example:
+
+    .. code-block:: bash
+
+        salt '*' beacons.modify ps "[{'salt-master': 'stopped'}, {'apache2': 'stopped'}]"
+    """
+
+    ret = {"comment": "", "result": True}
+
+    current_beacons = list_(return_yaml=False, **kwargs)
+    if name not in current_beacons:
+        ret["comment"] = "Beacon {0} is not configured.".format(name)
+        return ret
+
+    if 'test' in kwargs and kwargs['test']:
+        ret['result'] = True
+        ret['comment'] = 'Beacon: {0} would be modified.'.format(name)
+    else:
+        try:
+            # Attempt to load the beacon module so we have access to the validate function
             with salt.utils.event.get_event('minion', opts=__opts__, listen=True) as event_bus:
                 res = __salt__['event.fire']({'name': name,
                                               'beacon_data': beacon_data,
@@ -337,111 +287,10 @@
                                              'manage_beacons')
                 if res:
                     event_ret = event_bus.get_event(
-                       tag='/salt/minion/minion_beacon_validation_complete',
-                       wait=default_event_wait,
-                    )
+                            tag='/salt/minion/minion_beacon_validation_complete',
+                            wait=default_event_wait)
                     valid = event_ret['valid']
                     vcomment = event_ret['vcomment']
-
-                if not valid:
-                    ret['result'] = False
-                    ret['comment'] = ('Beacon {0} configuration invalid, '
-                                      'not adding.\n{1}'.format(name, vcomment))
-                    return ret
-        except KeyError:
-            # Effectively a no-op, since we can't really return without an event
-            # system
-            ret['result'] = False
-            ret['comment'] = 'Event module not available. Beacon add failed.'
-            return ret
-
-        try:
-            with salt.utils.event.get_event('minion', opts=__opts__, listen=True) as event_bus:
-                res = __salt__['event.fire']({'name': name,
-                                              'beacon_data': beacon_data,
-                                              'func': 'add'}, 'manage_beacons')
-                if res:
-                    event_ret = event_bus.get_event(
-                        tag='/salt/minion/minion_beacon_add_complete',
-                        wait=default_event_wait,
-                    )
-                    if event_ret and event_ret['complete']:
-                        beacons = event_ret['beacons']
-                        if name in beacons and beacons[name] == beacon_data:
-                            ret['result'] = True
-                            ret['comment'] = 'Added beacon: {0}.'.format(name)
-                    else:
-                        ret['result'] = False
-                        ret['comment'] = event_ret['comment']
-                    return ret
-        except KeyError:
-            # Effectively a no-op, since we can't really return without an event
-            # system
-            ret['result'] = False
-            ret['comment'] = 'Event module not available. Beacon add failed.'
->>>>>>> 8abb7099
-    return ret
-
-
-def modify(name, beacon_data, **kwargs):
-<<<<<<< HEAD
-    """
-    Modify an existing beacon
-=======
-    '''
-    Modify an existing beacon.
-
-    Args:
->>>>>>> 8abb7099
-
-        name (str):
-            Name of the beacon to configure.
-
-        beacon_data (dict):
-            Dictionary or list containing updated configuration for beacon.
-
-    Returns:
-        dict: Boolean and status message on success or failure of modify.
-
-    CLI Example:
-
-    .. code-block:: bash
-
-        salt '*' beacons.modify ps "[{'salt-master': 'stopped'}, {'apache2': 'stopped'}]"
-    """
-
-    ret = {"comment": "", "result": True}
-
-    current_beacons = list_(return_yaml=False, **kwargs)
-    if name not in current_beacons:
-        ret["comment"] = "Beacon {0} is not configured.".format(name)
-        return ret
-
-<<<<<<< HEAD
-    if "test" in kwargs and kwargs["test"]:
-        ret["result"] = True
-        ret["comment"] = "Beacon: {0} would be modified.".format(name)
-    else:
-        try:
-            # Attempt to load the beacon module so we have access to the validate function
-            with salt.utils.event.get_event(
-                "minion", opts=__opts__, listen=True
-            ) as event_bus:
-                res = __salt__["event.fire"](
-                    {
-                        "name": name,
-                        "beacon_data": beacon_data,
-                        "func": "validate_beacon",
-                    },
-                    "manage_beacons",
-                )
-                if res:
-                    event_ret = event_bus.get_event(
-                        tag="/salt/minion/minion_beacon_validation_complete",
-                        wait=kwargs.get("timeout", default_event_wait),
-                    )
-                    valid = event_ret["valid"]
-                    vcomment = event_ret["vcomment"]
 
                 if not valid:
                     ret["result"] = False
@@ -450,41 +299,11 @@
                         "not modifying.\n{1}".format(name, vcomment)
                     )
                     return ret
-
-        except KeyError:
-            # Effectively a no-op, since we can't really return without an event system
-            ret["result"] = False
-            ret["comment"] = "Event module not available. Beacon modify failed."
-=======
-    if 'test' in kwargs and kwargs['test']:
-        ret['result'] = True
-        ret['comment'] = 'Beacon: {0} would be modified.'.format(name)
-    else:
-        try:
-            # Attempt to load the beacon module so we have access to the validate function
-            with salt.utils.event.get_event('minion', opts=__opts__, listen=True) as event_bus:
-                res = __salt__['event.fire']({'name': name,
-                                              'beacon_data': beacon_data,
-                                              'func': 'validate_beacon'},
-                                             'manage_beacons')
-                if res:
-                    event_ret = event_bus.get_event(
-                            tag='/salt/minion/minion_beacon_validation_complete',
-                            wait=default_event_wait)
-                    valid = event_ret['valid']
-                    vcomment = event_ret['vcomment']
-
-                if not valid:
-                    ret['result'] = False
-                    ret['comment'] = ('Beacon {0} configuration invalid, '
-                                      'not adding.\n{1}'.format(name, vcomment))
-                    return ret
         except KeyError:
             # Effectively a no-op, since we can't really return without an event
             # system
             ret['result'] = False
             ret['comment'] = 'Event module not available. Beacon modify failed.'
->>>>>>> 8abb7099
             return ret
 
         if not valid:
@@ -524,40 +343,6 @@
         ret["changes"]["diff"] = "".join(_diff)
 
         try:
-<<<<<<< HEAD
-            with salt.utils.event.get_event(
-                "minion", opts=__opts__, listen=True
-            ) as event_bus:
-                res = __salt__["event.fire"](
-                    {"name": name, "beacon_data": beacon_data, "func": "modify"},
-                    "manage_beacons",
-                )
-                if res:
-                    event_ret = event_bus.get_event(
-                        tag="/salt/minion/minion_beacon_modify_complete",
-                        wait=kwargs.get("timeout", default_event_wait),
-                    )
-                    if event_ret and event_ret["complete"]:
-                        beacons = event_ret["beacons"]
-                        if name in beacons and beacons[name] == beacon_data:
-                            ret["result"] = True
-                            ret["comment"] = "Modified beacon: {0}.".format(name)
-                    elif event_ret:
-                        ret["result"] = False
-                        ret["comment"] = event_ret["comment"]
-                    else:
-                        ret["result"] = False
-                        ret[
-                            "comment"
-                        ] = "Did not receive the beacon modify complete  event before the timeout of {}s".format(
-                            kwargs.get("timeout", default_event_wait)
-                        )
-                    return ret
-        except KeyError:
-            # Effectively a no-op, since we can't really return without an event system
-            ret["result"] = False
-            ret["comment"] = "Event module not available. Beacon modify failed."
-=======
             with salt.utils.event.get_event('minion', opts=__opts__, listen=True) as event_bus:
                 res = __salt__['event.fire']({'name': name,
                                               'beacon_data': beacon_data,
@@ -586,21 +371,15 @@
             # system
             ret['result'] = False
             ret['comment'] = 'Event module not available. Beacon modify failed.'
->>>>>>> 8abb7099
     return ret
 
 
 def delete(name, **kwargs):
-<<<<<<< HEAD
-    """
-    Delete a beacon item
-=======
     '''
     Delete a beacon item.
 
     Args:
         name (str): Name of the beacon to delete.
->>>>>>> 8abb7099
 
     Returns:
         dict: Boolean and status message on success or failure of delete.
@@ -622,54 +401,21 @@
         ret["comment"] = "Beacon: {0} would be deleted.".format(name)
     else:
         try:
-<<<<<<< HEAD
-            with salt.utils.event.get_event(
-                "minion", opts=__opts__, listen=True
-            ) as event_bus:
-                res = __salt__["event.fire"](
-                    {"name": name, "func": "delete"}, "manage_beacons"
-                )
-                if res:
-                    event_ret = event_bus.get_event(
-                        tag="/salt/minion/minion_beacon_delete_complete",
-                        wait=kwargs.get("timeout", default_event_wait),
-                    )
-                    if event_ret and event_ret["complete"]:
-                        beacons = event_ret["beacons"]
+            with salt.utils.event.get_event('minion', opts=__opts__, listen=True) as event_bus:
+                res = __salt__['event.fire']({'name': name,
+                                              'func': 'delete'},
+                                             'manage_beacons')
+                if res:
+                    event_ret = event_bus.get_event(
+                        tag='/salt/minion/minion_beacon_delete_complete',
+                        wait=default_event_wait)
+                    if event_ret and event_ret['complete']:
+                        beacons = event_ret['beacons']
                         if name not in beacons:
                             ret["result"] = True
                             ret["comment"] = "Deleted beacon: {0}.".format(name)
                             return ret
                     elif event_ret:
-                        ret["result"] = False
-                        ret["comment"] = event_ret["comment"]
-                    else:
-                        ret["result"] = False
-                        ret[
-                            "comment"
-                        ] = "Did not receive the beacon delete complete event before the timeout of {}s".format(
-                            kwargs.get("timeout", default_event_wait)
-                        )
-        except KeyError:
-            # Effectively a no-op, since we can't really return without an event system
-            ret["result"] = False
-            ret["comment"] = "Event module not available. Beacon add failed."
-=======
-            with salt.utils.event.get_event('minion', opts=__opts__, listen=True) as event_bus:
-                res = __salt__['event.fire']({'name': name,
-                                              'func': 'delete'},
-                                             'manage_beacons')
-                if res:
-                    event_ret = event_bus.get_event(
-                        tag='/salt/minion/minion_beacon_delete_complete',
-                        wait=default_event_wait)
-                    if event_ret and event_ret['complete']:
-                        beacons = event_ret['beacons']
-                        if name not in beacons:
-                            ret['result'] = True
-                            ret['comment'] = 'Deleted beacon: {0}.'.format(name)
-                            return ret
-                    elif event_ret:
                         ret['result'] = False
                         ret['comment'] = event_ret['comment']
                     else:
@@ -682,18 +428,12 @@
             # system
             ret['result'] = False
             ret['comment'] = 'Event module not available. Beacon delete failed.'
->>>>>>> 8abb7099
     return ret
 
 
 def save(**kwargs):
-<<<<<<< HEAD
-    """
-    Save all configured beacons to the minion config
-=======
     '''
     Save all configured beacons to the minion config.
->>>>>>> 8abb7099
 
     Returns:
         dict: Boolean and status message on success or failure of save.
@@ -710,17 +450,9 @@
     beacons = list_(return_yaml=False, include_pillar=False, **kwargs)
 
     # move this file into an configurable opt
-<<<<<<< HEAD
-    sfn = os.path.join(
-        os.path.dirname(__opts__["conf_file"]),
-        os.path.dirname(__opts__["default_include"]),
-        "beacons.conf",
-    )
-=======
     sfn = os.path.join(os.path.dirname(__opts__['conf_file']),
                        os.path.dirname(__opts__['default_include']),
                        'beacons.conf')
->>>>>>> 8abb7099
     if beacons:
         tmp = {"beacons": beacons}
         yaml_out = salt.utils.yaml.safe_dump(tmp, default_flow_style=False)
@@ -740,13 +472,8 @@
 
 
 def enable(**kwargs):
-<<<<<<< HEAD
-    """
-    Enable all beacons on the minion
-=======
     '''
     Enable all beacons on the minion.
->>>>>>> 8abb7099
 
     Returns:
         bool: Boolean and status message on success or failure of enable.
@@ -764,11 +491,8 @@
         ret["comment"] = "Beacons would be enabled."
     else:
         try:
-<<<<<<< HEAD
-            with salt.utils.event.get_event(
-                "minion", opts=__opts__, listen=True
-            ) as event_bus:
-                res = __salt__["event.fire"]({"func": "enable"}, "manage_beacons")
+            with salt.utils.event.get_event('minion', opts=__opts__, listen=True) as event_bus:
+                res = __salt__['event.fire']({'func': 'enable'}, 'manage_beacons')
                 if res:
                     event_ret = event_bus.get_event(
                         tag="/salt/minion/minion_beacons_enabled_complete",
@@ -791,41 +515,17 @@
                             )
                     return ret
         except KeyError:
-            # Effectively a no-op, since we can't really return without an event system
-            ret["result"] = False
-            ret["comment"] = "Event module not available. Beacons enable job failed."
-=======
-            with salt.utils.event.get_event('minion', opts=__opts__, listen=True) as event_bus:
-                res = __salt__['event.fire']({'func': 'enable'}, 'manage_beacons')
-                if res:
-                    event_ret = event_bus.get_event(tag='/salt/minion/minion_beacons_enabled_complete', wait=default_event_wait)
-                    if event_ret and event_ret['complete']:
-                        beacons = event_ret['beacons']
-                        if 'enabled' in beacons and beacons['enabled']:
-                            ret['result'] = True
-                            ret['comment'] = 'Enabled beacons on minion.'
-                        else:
-                            ret['result'] = False
-                            ret['comment'] = 'Failed to enable beacons on minion.'
-                    return ret
-        except KeyError:
             # Effectively a no-op, since we can't really return without an event
             # system
             ret['result'] = False
             ret['comment'] = 'Event module not available. Beacons enable job ' \
                              'failed.'
->>>>>>> 8abb7099
     return ret
 
 
 def disable(**kwargs):
-<<<<<<< HEAD
-    """
-    Disable all beacons jobs on the minion
-=======
     '''
     Disable all beacons jobs on the minion.
->>>>>>> 8abb7099
 
     Returns:
         dict: Boolean and status message on success or failure of disable.
@@ -843,11 +543,8 @@
         ret["comment"] = "Beacons would be disabled."
     else:
         try:
-<<<<<<< HEAD
-            with salt.utils.event.get_event(
-                "minion", opts=__opts__, listen=True
-            ) as event_bus:
-                res = __salt__["event.fire"]({"func": "disable"}, "manage_beacons")
+            with salt.utils.event.get_event('minion', opts=__opts__, listen=True) as event_bus:
+                res = __salt__['event.fire']({'func': 'disable'}, 'manage_beacons')
                 if res:
                     event_ret = event_bus.get_event(
                         tag="/salt/minion/minion_beacons_disabled_complete",
@@ -871,31 +568,11 @@
                             )
                     return ret
         except KeyError:
-            # Effectively a no-op, since we can't really return without an event system
-            ret["result"] = False
-            ret["comment"] = "Event module not available. Beacons enable job failed."
-=======
-            with salt.utils.event.get_event('minion', opts=__opts__, listen=True) as event_bus:
-                res = __salt__['event.fire']({'func': 'disable'}, 'manage_beacons')
-                if res:
-                    event_ret = event_bus.get_event(tag='/salt/minion/minion_beacons_disabled_complete', wait=default_event_wait)
-                    log.debug('event_ret %s', event_ret)
-                    if event_ret and event_ret['complete']:
-                        beacons = event_ret['beacons']
-                        if 'enabled' in beacons and not beacons['enabled']:
-                            ret['result'] = True
-                            ret['comment'] = 'Disabled beacons on minion.'
-                        else:
-                            ret['result'] = False
-                            ret['comment'] = 'Failed to disable beacons on minion.'
-                    return ret
-        except KeyError:
             # Effectively a no-op, since we can't really return without an event
             # system
             ret['result'] = False
             ret['comment'] = 'Event module not available. Beacons disable ' \
                              'job failed.'
->>>>>>> 8abb7099
     return ret
 
 
@@ -910,16 +587,11 @@
 
 
 def enable_beacon(name, **kwargs):
-<<<<<<< HEAD
-    """
-    Enable beacon on the minion
-=======
     '''
     Enable a beacon on the minion.
 
     Args:
         name (str): Name of the beacon to enable.
->>>>>>> 8abb7099
 
     Returns:
         dict: Boolean and status message on success or failure of enable.
@@ -943,56 +615,6 @@
     else:
         _beacons = list_(return_yaml=False, **kwargs)
         if name not in _beacons:
-<<<<<<< HEAD
-            ret["comment"] = "Beacon {0} is not currently configured.".format(name)
-            ret["result"] = False
-            return ret
-
-        try:
-            with salt.utils.event.get_event(
-                "minion", opts=__opts__, listen=True
-            ) as event_bus:
-                res = __salt__["event.fire"](
-                    {"func": "enable_beacon", "name": name}, "manage_beacons"
-                )
-                if res:
-                    event_ret = event_bus.get_event(
-                        tag="/salt/minion/minion_beacon_enabled_complete",
-                        wait=kwargs.get("timeout", default_event_wait),
-                    )
-                    if event_ret and event_ret["complete"]:
-                        beacons = event_ret["beacons"]
-                        beacon_config_dict = _get_beacon_config_dict(beacons[name])
-
-                        if (
-                            "enabled" in beacon_config_dict
-                            and beacon_config_dict["enabled"]
-                        ):
-                            ret["result"] = True
-                            ret["comment"] = "Enabled beacon {0} on minion.".format(
-                                name
-                            )
-                        else:
-                            ret["result"] = False
-                            ret[
-                                "comment"
-                            ] = "Failed to enable beacon {0} on minion.".format(name)
-                    elif event_ret:
-                        ret["result"] = False
-                        ret["comment"] = event_ret["comment"]
-                    else:
-                        ret["result"] = False
-                        ret[
-                            "comment"
-                        ] = "Did not receive the beacon enabled complete event before the timeout of {}s".format(
-                            kwargs.get("timeout", default_event_wait)
-                        )
-                    return ret
-        except KeyError:
-            # Effectively a no-op, since we can't really return without an event system
-            ret["result"] = False
-            ret["comment"] = "Event module not available. Beacon enable job failed."
-=======
             ret['comment'] = 'Beacon {0} is not currently configured.' \
                              ''.format(name)
             ret['result'] = False
@@ -1034,18 +656,12 @@
             ret['result'] = False
             ret['comment'] = 'Event module not available. Beacon enable job ' \
                              'failed.'
->>>>>>> 8abb7099
     return ret
 
 
 def disable_beacon(name, **kwargs):
-<<<<<<< HEAD
-    """
-    Disable a beacon on the minion
-=======
     '''
     Disable a beacon on the minion.
->>>>>>> 8abb7099
 
     Args:
         name (str): Name of the beacon to disable.
@@ -1067,59 +683,6 @@
         ret["result"] = False
         return ret
 
-<<<<<<< HEAD
-    if "test" in kwargs and kwargs["test"]:
-        ret["comment"] = "Beacons would be disabled."
-    else:
-        _beacons = list_(return_yaml=False, **kwargs)
-        if name not in _beacons:
-            ret["comment"] = "Beacon {0} is not currently configured.".format(name)
-            ret["result"] = False
-            return ret
-
-        try:
-            with salt.utils.event.get_event(
-                "minion", opts=__opts__, listen=True
-            ) as event_bus:
-                res = __salt__["event.fire"](
-                    {"func": "disable_beacon", "name": name}, "manage_beacons"
-                )
-                if res:
-                    event_ret = event_bus.get_event(
-                        tag="/salt/minion/minion_beacon_disabled_complete",
-                        wait=kwargs.get("timeout", default_event_wait),
-                    )
-                    if event_ret and event_ret["complete"]:
-                        beacons = event_ret["beacons"]
-                        beacon_config_dict = _get_beacon_config_dict(beacons[name])
-
-                        if (
-                            "enabled" in beacon_config_dict
-                            and not beacon_config_dict["enabled"]
-                        ):
-                            ret["result"] = True
-                            ret["comment"] = "Disabled beacon {0} on minion.".format(
-                                name
-                            )
-                        else:
-                            ret["result"] = False
-                            ret["comment"] = "Failed to disable beacon on minion."
-                    elif event_ret:
-                        ret["result"] = False
-                        ret["comment"] = event_ret["comment"]
-                    else:
-                        ret["result"] = False
-                        ret[
-                            "comment"
-                        ] = "Did not receive the beacon disabled complete event before the timeout of {}s".format(
-                            kwargs.get("timeout", default_event_wait)
-                        )
-                    return ret
-        except KeyError:
-            # Effectively a no-op, since we can't really return without an event system
-            ret["result"] = False
-            ret["comment"] = "Event module not available. Beacon disable job failed."
-=======
     if 'test' in kwargs and kwargs['test']:
         ret['comment'] = 'Beacons would be disabled.'
     else:
@@ -1165,18 +728,12 @@
             ret['result'] = False
             ret['comment'] = 'Event module not available. Beacon disable job ' \
                              'failed.'
->>>>>>> 8abb7099
     return ret
 
 
 def reset(**kwargs):
-<<<<<<< HEAD
-    """
-    Resest beacon configuration on the minion
-=======
     '''
     Reset the beacon configuration on the minion.
->>>>>>> 8abb7099
 
     CLI Example:
 
@@ -1187,39 +744,6 @@
 
     ret = {"comment": [], "result": True}
 
-<<<<<<< HEAD
-    if kwargs.get("test"):
-        ret["comment"] = "Beacons would be reset."
-    else:
-        try:
-            with salt.utils.event.get_event(
-                "minion", opts=__opts__, listen=True
-            ) as event_bus:
-                res = __salt__["event.fire"]({"func": "reset"}, "manage_beacons")
-                if res:
-                    event_ret = event_bus.get_event(
-                        tag="/salt/minion/minion_beacon_reset_complete",
-                        wait=kwargs.get("timeout", default_event_wait),
-                    )
-                    if event_ret and event_ret["complete"]:
-                        ret["result"] = True
-                        ret["comment"] = "Beacon configuration reset."
-                    else:
-                        ret["result"] = False
-                        if ret is not None:
-                            ret["comment"] = event_ret["comment"]
-                        else:
-                            ret[
-                                "comment"
-                            ] = "Did not receive the beacon reset event before the timeout of {}s".format(
-                                kwargs.get("timeout", default_event_wait)
-                            )
-                    return ret
-        except KeyError:
-            # Effectively a no-op, since we can't really return without an event system
-            ret["result"] = False
-            ret["comment"] = "Event module not available. Beacon reset job failed."
-=======
     if kwargs.get('test'):
         ret['comment'] = 'Beacons would be reset.'
     else:
@@ -1248,5 +772,4 @@
             ret['result'] = False
             ret['comment'] = 'Event module not available. Beacon reset job ' \
                              'failed.'
->>>>>>> 8abb7099
     return ret