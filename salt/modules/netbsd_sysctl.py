--- conflicted
+++ resolved
@@ -22,13 +22,8 @@
 def __virtual__():
     """
     Only run on NetBSD systems
-<<<<<<< HEAD
-    """
-    if __grains__["os"] == "NetBSD":
-=======
     '''
     if __grains__.get('os') == 'NetBSD':
->>>>>>> 8abb7099
         return __virtualname__
     return (
         False,
