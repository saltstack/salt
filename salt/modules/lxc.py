# -*- coding: utf-8 -*-
'''
Control Linux Containers via Salt

:depends: lxc package for distribution

lxc >= 1.0 (even beta alpha) is required

'''

# Import python libs
from __future__ import absolute_import, print_function
import datetime
import copy
import difflib
import logging
import tempfile
import os
import time
import shutil
import re
import random

# Import salt libs
import salt
import salt.utils.odict
import salt.utils
import salt.utils.dictupdate
import salt.utils.network
from salt.exceptions import CommandExecutionError, SaltInvocationError
import salt.utils.cloud
import salt.config

# Import 3rd-party libs
import salt.ext.six as six
# pylint: disable=import-error,no-name-in-module
from salt.ext.six.moves import range  # pylint: disable=redefined-builtin
from salt.ext.six.moves.urllib.parse import urlparse as _urlparse
# pylint: enable=import-error,no-name-in-module

# Set up logging
log = logging.getLogger(__name__)

# Don't shadow built-in's.
__func_alias__ = {
    'list_': 'list',
    'ls_': 'ls'
}

__virtualname__ = 'lxc'
DEFAULT_NIC = 'eth0'
SEED_MARKER = '/lxc.initial_seed'
EXEC_DRIVER = 'lxc-attach'
_marker = object()


def __virtual__():
    if salt.utils.which('lxc-start'):
        return __virtualname__
    # To speed up the whole thing, we decided to not use the
    # subshell way and assume things are in place for lxc
    # Discussion made by @kiorky and @thatch45

    # lxc-version presence is not sufficient, in lxc1.0 alpha
    # (precise backports), we have it and it is sufficient
    # for the module to execute.
    # elif salt.utils.which('lxc-version'):
    #     passed = False
    #     try:
    #         passed = subprocess.check_output(
    #             'lxc-version').split(':')[1].strip() >= '1.0'
    #     except Exception:
    #         pass
    #     if not passed:
    #         log.warning('Support for lxc < 1.0 may be incomplete.')
    #     return 'lxc'
    # return False
    #
    return False


def _clear_context():
    '''
    Clear any lxc variables set in __context__
    '''
    for var in [x for x in __context__ if x.startswith('lxc.')]:
        log.trace('Clearing __context__[\'{0}\']'.format(var))
        __context__.pop(var, None)


def _ip_sort(ip):
    '''Ip sorting'''
    idx = '001'
    if ip == '127.0.0.1':
        idx = '200'
    if ip == '::1':
        idx = '201'
    elif '::' in ip:
        idx = '100'
    return '{0}___{1}'.format(idx, ip)


def cloud_init_interface(name, vm_=None, **kwargs):
    '''
    Interface between salt.cloud.lxc driver and lxc.init
    ``vm_`` is a mapping of vm opts in the salt.cloud format
    as documented for the lxc driver.

    This can be used either:

    - from the salt cloud driver
    - because you find the argument to give easier here
      than using directly lxc.init

    .. warning::
        BE REALLY CAREFUL CHANGING DEFAULTS !!!
        IT'S A RETRO COMPATIBLE INTERFACE WITH
        THE SALT CLOUD DRIVER (ask kiorky).

    name
        name of the lxc container to create
    from_container
        which container we use as a template
        when running lxc.clone
    image
        which template do we use when we
        are using lxc.create. This is the default
        mode unless you specify something in from_container
    backing
        which backing store to use.
        Values can be: overlayfs, dir(default), lvm, zfs, brtfs
    fstype
        When using a blockdevice level backing store,
        which filesystem to use on
    size
        When using a blockdevice level backing store,
        which size for the filesystem to use on
    snapshot
        Use snapshot when cloning the container source
    vgname
        if using LVM: vgname
    lgname
        if using LVM: lvname
    pub_key
        public key to preseed the minion with.
        Can be the keycontent or a filepath
    priv_key
        private key to preseed the minion with.
        Can be the keycontent or a filepath
    ip
        ip for the primary nic
    mac
        mac address for the primary nic
    netmask
        netmask for the primary nic (24)
        = ``vm_.get('netmask', '24')``
    bridge
        bridge for the primary nic (lxcbr0)
    gateway
        network gateway for the container
    additional_ips
        additional ips which will be wired on the main bridge (br0)
        which is connected to internet.
        Be aware that you may use manual virtual mac addresses
        providen by you provider (online, ovh, etc).
        This is a list of mappings {ip: '', mac: '', netmask:''}
        Set gateway to None and an interface with a gateway
        to escape from another interface that eth0.
        eg::

              - {'mac': '00:16:3e:01:29:40',
                 'gateway': None, (default)
                 'link': 'br0', (default)
                 'netmask': '', (default)
                 'ip': '22.1.4.25'}
    unconditional_install
        given to lxc.bootstrap (see relative doc)
    force_install
        given to lxc.bootstrap (see relative doc)
    config
        any extra argument for the salt minion config
    dnsservers
        dns servers to set inside the container
    autostart
        autostart the container at boot time
    password
        administrative password for the container
    users
        administrative users for the container
        default: [root] and [root, ubuntu] on ubuntu

    CLI Example:

    .. code-block:: bash

        salt '*' lxc.cloud_init_interface foo

    '''
    if vm_ is None:
        vm_ = {}
    vm_ = copy.deepcopy(vm_)
    vm_ = salt.utils.dictupdate.update(vm_, kwargs)
    if 'profile' in vm_:
        profile_data = copy.deepcopy(vm_['profile'])
        if isinstance(profile_data, dict):
            profile_name = profile_data.pop('name', name)
        else:
            # assuming profile is a string (profile name)
            profile_name = profile_data
            profile_data = {}
        profile = get_container_profile(profile_name, **profile_data)
    else:
        profile = {}
    if name is None:
        name = vm_['name']
    # if we are on ubuntu, default to ubuntu
    default_template = ''
    if __grains__.get('os', '') in ['Ubuntu']:
        default_template = 'ubuntu'
    image = vm_.get('image', profile.get('template',
                                         default_template))
    vgname = vm_.get('vgname', None)
    backing = vm_.get('backing', 'dir')
    snapshot = vm_.get('snapshot', False)
    autostart = bool(vm_.get('autostart', True))
    dnsservers = vm_.get('dnsservers', [])
    if not dnsservers:
        dnsservers = ['8.8.8.8', '4.4.4.4']
    password = vm_.get('password', 's3cr3t')
    password_encrypted = vm_.get('password_encrypted', False)
    fstype = vm_.get('fstype', None)
    lvname = vm_.get('lvname', None)
    pub_key = vm_.get('pub_key', None)
    priv_key = vm_.get('priv_key', None)
    size = vm_.get('size', '20G')
    script = vm_.get('script', None)
    script_args = vm_.get('script_args', None)
    if image:
        profile['template'] = image
    if vgname:
        profile['vgname'] = vgname
    if backing:
        profile['backing'] = backing
    users = vm_.get('users', None)
    if users is None:
        users = []
    ssh_username = vm_.get('ssh_username', None)
    if ssh_username and (ssh_username not in users):
        users.append(ssh_username)
    ip = vm_.get('ip', None)
    mac = vm_.get('mac', None)
    netmask = vm_.get('netmask', '24')
    bridge = vm_.get('bridge', 'lxcbr0')
    gateway = vm_.get('gateway', 'auto')
    unconditional_install = vm_.get('unconditional_install', False)
    force_install = vm_.get('force_install', True)
    config = vm_.get('config', {})
    if not config:
        config = vm_.get('minion', {})
    if not config:
        config = {}
    config.setdefault('master',
                      vm_.get('master',
                              __opts__.get('master',
                                           __opts__['id'])))
    config.setdefault(
        'master_port',
        vm_.get('master_port',
                __opts__.get('master_port',
                             __opts__.get('ret_port',
                                          __opts__.get('4506')))))
    if not config['master']:
        config = {}
    eth0 = {}
    nic_opts = {'eth0': eth0}
    bridge = vm_.get('bridge', 'lxcbr0')
    if ip is None:
        nic_opts = None
    else:
        fullip = ip
        if netmask:
            fullip += '/{0}'.format(netmask)
        eth0['ipv4'] = fullip
        if mac is not None:
            eth0['mac'] = mac
        if bridge:
            eth0['link'] = bridge
    for ix, iopts in enumerate(vm_.get("additional_ips", [])):
        ifh = "eth{0}".format(ix+1)
        ethx = nic_opts.setdefault(ifh, {})
        gw = iopts.get('gateway', None)
        if gw:
            ethx['gateway'] = gw
            vm_['gateway'] = gateway = None
        ethx['link'] = iopts.get('link', 'br0')
        ethx['ipv4'] = iopts['ip']
        nm = iopts.get('netmask', '')
        if nm:
            ethx['ipv4'] += '/{0}'.format(nm)
        for i in ('mac', 'hwaddr'):
            if i in iopts:
                ethx['mac'] = iopts[i]
                break
        if 'mac' not in ethx:
            raise ValueError('No mac for {0}'.format(ifh))
    gateway = vm_.get('gateway', 'auto')
    #
    lxc_init_interface = {}
    lxc_init_interface['name'] = name
    lxc_init_interface['config'] = config
    lxc_init_interface['memory'] = vm_.get('memory', 0)  # nolimit
    lxc_init_interface['pub_key'] = pub_key
    lxc_init_interface['priv_key'] = priv_key
    lxc_init_interface['bridge'] = bridge
    lxc_init_interface['gateway'] = gateway
    lxc_init_interface['nic_opts'] = nic_opts
    for clone_from in ['clone_from', 'clone', 'from_container']:
        # clone_from should default to None if not available
        lxc_init_interface['clone_from'] = vm_.get(clone_from, None)
        if lxc_init_interface['clone_from'] is not None:
            break
    lxc_init_interface['profile'] = profile
    lxc_init_interface['snapshot'] = snapshot
    lxc_init_interface['dnsservers'] = dnsservers
    lxc_init_interface['fstype'] = fstype
    lxc_init_interface['vgname'] = vgname
    lxc_init_interface['size'] = size
    lxc_init_interface['lvname'] = lvname
    lxc_init_interface['force_install'] = force_install
    lxc_init_interface['unconditional_install'] = (
        unconditional_install
    )
    lxc_init_interface['bootstrap_url'] = script
    lxc_init_interface['bootstrap_args'] = script_args
    lxc_init_interface['bootstrap_shell'] = vm_.get('bootstrap_shell', 'sh')
    lxc_init_interface['autostart'] = autostart
    lxc_init_interface['users'] = users
    lxc_init_interface['password'] = password
    lxc_init_interface['password_encrypted'] = password_encrypted
    lxc_init_interface['network_profile'] = DEFAULT_NIC
    for i in ['cpu', 'cpuset', 'cpushare']:
        if vm_.get(i, None):
            lxc_init_interface[i] = vm_[i]
    return lxc_init_interface


def get_container_profile(name=None, **kwargs):
    '''
    .. versionadded:: 2015.5.0

    Gather a pre-configured set of container configuration parameters. If no
    arguments are passed, an empty profile is returned.

    Profiles can be defined in the minion or master config files, or in pillar
    or grains, and are loaded using :mod:`config.get
    <salt.modules.config.get>`. The key under which LXC profiles must be
    configured is ``lxc.container_profile.profile_name``. An example container
    profile would be as follows:

    .. code-block:: yaml

        lxc.container_profile:
          ubuntu:
            template: ubuntu
            backing: lvm
            vgname: lxc
            size: 1G

    Parameters set in a profile can be overridden by passing additional
    container creation arguments (such as the ones passed to :mod:`lxc.create
    <salt.modules.lxc.create>`) to this function.

    A profile can be defined either as the name of the profile, or a dictionary
    of variable names and values. See the :ref:`LXC Tutorial
    <tutorial-lxc-profiles>` for more information on how to use LXC profiles.

    CLI Example::

    .. code-block:: bash

        salt-call lxc.get_container_profile centos
        salt-call lxc.get_container_profile ubuntu template=ubuntu backing=overlayfs
    '''
    if isinstance(name, dict):
        profilename = name.pop('name', None)
        return get_container_profile(profilename, **name)

    if name is None:
        profile_match = {}
    else:
        profile_match = \
            __salt__['config.get'](
                'lxc.container_profile:{0}'.format(name),
                default=None,
                merge='recurse'
            )
        if profile_match is None:
            # Try legacy profile location
            profile_match = \
                __salt__['config.get']('lxc.profile:{0}'.format(name), None)
            if profile_match is not None:
                salt.utils.warn_until(
                    'Boron',
                    'lxc.profile has been deprecated, please configure LXC '
                    'container profiles under lxc.container_profile instead'
                )
            else:
                # No matching profile, make the profile an empty dict so that
                # overrides can be applied below.
                profile_match = {}

    if not isinstance(profile_match, dict):
        raise CommandExecutionError('Container profile must be a dictionary')

    # Overlay the kwargs to override matched profile data
    overrides = copy.deepcopy(kwargs)
    for key in overrides.keys():
        if key.startswith('__'):
            # Remove pub data from kwargs
            overrides.pop(key)
    profile_match = salt.utils.dictupdate.update(
        copy.deepcopy(profile_match),
        overrides
    )
    return profile_match


def get_network_profile(name=None):
    '''
    .. versionadded:: 2015.5.0

    Gather a pre-configured set of network configuration parameters. If no
    arguments are passed, the following default profile is returned:

    .. code-block:: python

        {'eth0': {'link': 'br0', 'type': 'veth', 'flags': 'up'}}

    Profiles can be defined in the minion or master config files, or in pillar
    or grains, and are loaded using :mod:`config.get
    <salt.modules.config.get>`. The key under which LXC profiles must be
    configured is ``lxc.network_profile``. An example network profile would be
    as follows:

    .. code-block:: yaml

        lxc.network_profile.centos:
          eth0:
            link: br0
            type: veth
            flags: up

    Parameters set in a profile can be overridden by passing additional
    arguments to this function.

    A profile can be passed either as the name of the profile, or a
    dictionary of variable names and values. See the :ref:`LXC Tutorial
    <tutorial-lxc-profiles>` for more information on how to use network
    profiles.

    .. warning::

        The ``ipv4``, ``ipv6``, ``gateway``, and ``link`` (bridge) settings in
        network profiles will only work if the container doesnt redefine the
        network configuration (for example in
        ``/etc/sysconfig/network-scripts/ifcfg-<interface_name>`` on
        RHEL/CentOS, or ``/etc/network/interfaces`` on Debian/Ubuntu/etc.)

    CLI Example::

    .. code-block:: bash

        salt-call lxc.get_network_profile default
    '''
    if name is None:
        net_profile = None
    else:
        net_profile = \
            __salt__['config.get'](
                'lxc.network_profile:{0}'.format(name),
                default=None,
                merge='recurse'
            )
        if net_profile is None:
            # Try legacy profile location
            net_profile = \
                __salt__['config.get']('lxc.nic:{0}'.format(name), None)
            if net_profile is not None:
                salt.utils.warn_until(
                    'Boron',
                    'lxc.nic has been deprecated, please configure LXC '
                    'network profiles under lxc.network_profile instead'
                )
    return net_profile if net_profile is not None else {}


def _rand_cpu_str(cpu):
    '''
    Return a random subset of cpus for the cpuset config
    '''
    cpu = int(cpu)
    avail = __salt__['status.nproc']()
    if cpu < avail:
        return '0-{0}'.format(avail)
    to_set = set()
    while len(to_set) < cpu:
        choice = random.randint(0, avail - 1)
        if choice not in to_set:
            to_set.add(str(choice))
    return ','.join(sorted(to_set))


def _network_conf(conf_tuples=None, **kwargs):
    '''
    Network configuration defaults

        network_profile
            as for containers, we can either call this function
            either with a network_profile dict or network profile name
            in the kwargs
        nic_opts
            overrides or extra nics in the form {nic_name: {set: tings}

    '''
    nic = kwargs.pop('network_profile', None)
    ret = []
    nic_opts = kwargs.pop('nic_opts', {})
    if nic_opts is None:
        # coming from elsewhere
        nic_opts = {}
    if not conf_tuples:
        conf_tuples = []
    old = _get_veths(conf_tuples)
    if not nic and not nic_opts and not old:
        return ret
    kwargs = copy.deepcopy(kwargs)
    gateway = kwargs.pop('gateway', None)
    bridge = kwargs.get('bridge', None)

    # if we have a profile name, get the profile and load the network settings
    # this will obviously by default  look for a profile called "eth0"
    # or by what is defined in nic_opts
    # and complete each nic settings by sane defaults
    if isinstance(nic, six.string_types):
        nicp = get_network_profile(nic)
        if nic_opts:
            for dev, args in six.iteritems(nic_opts):
                ethx = nicp.setdefault(dev, {})
                try:
                    ethx = salt.utils.dictupdate.update(ethx, args)
                except AttributeError:
                    raise SaltInvocationError('Invalid nic_opts configuration')
        ifs = [a for a in nicp]
        ifs += [a for a in old if a not in nicp]
        ifs.sort()
        gateway_set = False
        for dev in ifs:
            args = nicp.get(dev, {})
            opts = nic_opts.get(dev, {}) if nic_opts else {}
            old_if = old.get(dev, {})
            flags = opts.get('flags', '')
            mac = opts.get('mac', '')
            type_ = opts.get('type', args.get('type', ''))
            link = opts.get('link', args.get('link', ''))
            ipv4 = opts.get('ipv4')
            ipv6 = opts.get('ipv6')
            infos = salt.utils.odict.OrderedDict([
                ('lxc.network.type', {
                    'test': not type_,
                    'value': type_,
                    'old': old_if.get('lxc.network.type'),
                    'default': 'veth'}),
                ('lxc.network.name', {
                    'test': False,
                    'value': dev,
                    'old': dev,
                    'default': dev}),
                ('lxc.network.flags', {
                    'test': not flags,
                    'value': flags,
                    'old': old_if.get('lxc.network.flags'),
                    'default': 'up'}),
                ('lxc.network.link', {
                    'test': not link,
                    'value': link,
                    'old': old_if.get('lxc.network.link'),
                    'default': 'br0'}),
                ('lxc.network.hwaddr', {
                    'test': not mac,
                    'value': mac,
                    'old': old_if.get('lxc.network.hwaddr'),
                    'default': salt.utils.gen_mac()}),
                ('lxc.network.ipv4', {
                    'test': not ipv4,
                    'value': ipv4,
                    'old': old_if.get('lxc.network.ipv4', ''),
                    'default': None}),
                ('lxc.network.ipv6', {
                    'test': not ipv6,
                    'value': ipv6,
                    'old': old_if.get('lxc.network.ipv6', ''),
                    'default': None})])
            # for each parameter, if not explicitly set, the
            # config value present in the LXC configuration should
            # take precedence over the profile configuration
            for info in list(infos.keys()):
                bundle = infos[info]
                if bundle['test']:
                    if bundle['old']:
                        bundle['value'] = bundle['old']
                    elif bundle['default']:
                        bundle['value'] = bundle['default']
            for info, data in infos.items():
                if data['value']:
                    ret.append({info: data['value']})
            for key, val in six.iteritems(args):
                if key == 'link' and bridge:
                    val = bridge
                val = opts.get(key, val)
                if key in [
                    'type', 'flags', 'name',
                    'gateway', 'mac', 'link', 'ipv4', 'ipv6'
                ]:
                    continue
                ret.append({'lxc.network.{0}'.format(key): val})
            # gateway (in automode) must be appended following network conf !
            if not gateway:
                gateway = args.get('gateway', None)
            if gateway is not None and not gateway_set:
                ret.append({'lxc.network.ipv4.gateway': gateway})
                # only one network gateway ;)
                gateway_set = True
        # normally, this wont happen
        # set the gateway if specified even if we did
        # not managed the network underlying
        if gateway is not None and not gateway_set:
            ret.append({'lxc.network.ipv4.gateway': gateway})
            # only one network gateway ;)
            gateway_set = True

    new = _get_veths(ret)
    # verify that we did not loose the mac settings
    for iface in [a for a in new]:
        ndata = new[iface]
        nmac = ndata.get('lxc.network.hwaddr', '')
        ntype = ndata.get('lxc.network.type', '')
        omac, otype = '', ''
        if iface in old:
            odata = old[iface]
            omac = odata.get('lxc.network.hwaddr', '')
            otype = odata.get('lxc.network.type', '')
        # default for network type is setted here
        # attention not to change the network type
        # without a good and explicit reason to.
        if otype and not ntype:
            ntype = otype
        if not ntype:
            ntype = 'veth'
        new[iface]['lxc.network.type'] = ntype
        if omac and not nmac:
            new[iface]['lxc.network.hwaddr'] = omac

    ret = []
    for val in six.itervalues(new):
        for row in val:
            ret.append(salt.utils.odict.OrderedDict([(row, val[row])]))
    return ret


def _get_lxc_default_data(**kwargs):
    kwargs = copy.deepcopy(kwargs)
    ret = {}
    autostart = kwargs.get('autostart')
    # autostart can have made in kwargs, but with the None
    # value which is invalid, we need an explicit boolean
    # autostart = on is the default.
    if autostart is None:
        autostart = True
    # we will set the regular lxc marker to restart container at
    # machine (re)boot only if we did not explicitly ask
    # not to touch to the autostart settings via
    # autostart == 'keep'
    if autostart != 'keep':
        if autostart:
            ret['lxc.start.auto'] = '1'
        else:
            ret['lxc.start.auto'] = '0'
    memory = kwargs.get('memory')
    if memory is not None:
        ret['lxc.cgroup.memory.limit_in_bytes'] = memory * 1024
    cpuset = kwargs.get('cpuset')
    if cpuset:
        ret['lxc.cgroup.cpuset.cpus'] = cpuset
    cpushare = kwargs.get('cpushare')
    cpu = kwargs.get('cpu')
    if cpushare:
        ret['lxc.cgroup.cpu.shares'] = cpushare
    if cpu and not cpuset:
        ret['lxc.cgroup.cpuset.cpus'] = _rand_cpu_str(cpu)
    return ret


def _config_list(conf_tuples=None, only_net=False, **kwargs):
    '''
    Return a list of dicts from the salt level configurations

    conf_tuples
        _LXCConfig compatible list of entries which can contain

            - string line
            - tuple (lxc config param,value)
            - dict of one entry: {lxc config param: value)

    only_net
        by default we add to the tuples a reflection of both
        the real config if avalaible and a certain amount of
        default values like the cpu parameters, the memory
        and etc.
        On the other hand, we also no matter the case reflect
        the network configuration computed from the actual config if
        available and given values.
        if no_default_loads is set, we will only
        reflect the network configuration back to the conf tuples
        list

    '''
    # explicit cast
    only_net = bool(only_net)
    if not conf_tuples:
        conf_tuples = []
    kwargs = copy.deepcopy(kwargs)
    ret = []
    if not only_net:
        default_data = _get_lxc_default_data(**kwargs)
        for k, val in six.iteritems(default_data):
            ret.append({k: val})
    net_datas = _network_conf(conf_tuples=conf_tuples, **kwargs)
    ret.extend(net_datas)
    return ret


def _get_veths(net_data):
    '''
    Parse the nic setup inside lxc conf tuples back to a dictionary indexed by
    network interface
    '''
    if isinstance(net_data, dict):
        net_data = list(net_data.items())
    nics = salt.utils.odict.OrderedDict()
    current_nic = salt.utils.odict.OrderedDict()
    for item in net_data:
        if item and isinstance(item, dict):
            item = list(item.items())[0]
        # skip LXC configuration comment lines, and play only with tuples conf
        elif isinstance(item, six.string_types):
            # deal with reflection of commented lxc configs
            sitem = item.strip()
            if sitem.startswith('#') or not sitem:
                continue
            elif '=' in item:
                item = tuple([a.strip() for a in item.split('=', 1)])
        if item[0] == 'lxc.network.type':
            current_nic = salt.utils.odict.OrderedDict()
        if item[0] == 'lxc.network.name':
            nics[item[1].strip()] = current_nic
        current_nic[item[0].strip()] = item[1].strip()
    return nics


class _LXCConfig(object):
    '''
    LXC configuration data
    '''
    pattern = re.compile(r'^(\S+)(\s*)(=)(\s*)(.*)')
    non_interpretable_pattern = re.compile(r'^((#.*)|(\s*))$')

    def __init__(self, **kwargs):
        kwargs = copy.deepcopy(kwargs)
        self.name = kwargs.pop('name', None)
        self.data = []
        if self.name:
            self.path = '/var/lib/lxc/{0}/config'.format(self.name)
            if os.path.isfile(self.path):
                with salt.utils.fopen(self.path) as fhr:
                    for line in fhr.readlines():
                        match = self.pattern.findall((line.strip()))
                        if match:
                            self.data.append((match[0][0], match[0][-1]))
                        match = self.non_interpretable_pattern.findall(
                            (line.strip()))
                        if match:
                            self.data.append(('', match[0][0]))
        else:
            self.path = None

        def _replace(key, val):
            if val:
                self._filter_data(key)
                self.data.append((key, val))

        default_data = _get_lxc_default_data(**kwargs)
        for key, val in six.iteritems(default_data):
            _replace(key, val)
        old_net = self._filter_data('lxc.network')
        net_datas = _network_conf(conf_tuples=old_net, **kwargs)
        if net_datas:
            for row in net_datas:
                self.data.extend(list(row.items()))

        # be sure to reset harmful settings
        for idx in ['lxc.cgroup.memory.limit_in_bytes']:
            if not default_data.get(idx):
                self._filter_data(idx)

    def as_string(self):
        chunks = ('{0[0]}{1}{0[1]}'.format(item, (' = ' if item[0] else '')) for item in self.data)
        return '\n'.join(chunks) + '\n'

    def write(self):
        if self.path:
            content = self.as_string()
            # 2 step rendering to be sure not to open/wipe the config
            # before as_string succeeds.
            with salt.utils.fopen(self.path, 'w') as fic:
                fic.write(content)
                fic.flush()

    def tempfile(self):
        # this might look like the function name is shadowing the
        # module, but it's not since the method belongs to the class
        ntf = tempfile.NamedTemporaryFile()
        ntf.write(self.as_string())
        ntf.flush()
        return ntf

    def _filter_data(self, pattern):
        '''
        Removes parameters which match the pattern from the config data
        '''
        removed = []
        filtered = []
        for param in self.data:
            if not param[0].startswith(pattern):
                filtered.append(param)
            else:
                removed.append(param)
        self.data = filtered
        return removed


def _get_base(**kwargs):
    '''
    If the needed base does not exist, then create it, if it does exist
    create nothing and return the name of the base lxc container so
    it can be cloned.
    '''
    profile = get_container_profile(copy.deepcopy(kwargs.get('profile')))
    kw_overrides = copy.deepcopy(kwargs)

    def select(key, default=None):
        kw_overrides_match = kw_overrides.pop(key, _marker)
        profile_match = profile.pop(key, default)
        # let kwarg overrides be the preferred choice
        if kw_overrides_match is _marker:
            return profile_match
        return kw_overrides_match

    template = select('template')
    image = select('image')
    vgname = select('vgname')
    # remove the above three variables from kwargs, if they exist, to avoid
    # duplicates if create() is invoked below.
    for param in ('image', 'vgname', 'template'):
        kwargs.pop(param, None)

    if image:
        proto = _urlparse(image).scheme
        img_tar = __salt__['cp.cache_file'](image)
        img_name = os.path.basename(img_tar)
        hash_ = salt.utils.get_hash(
                img_tar,
                __salt__['config.get']('hash_type'))
        name = '__base_{0}_{1}_{2}'.format(proto, img_name, hash_)
        if not exists(name):
            create(name, template=template, image=image,
                   vgname=vgname, **kwargs)
            if vgname:
                rootfs = os.path.join('/dev', vgname, name)
                edit_conf(info(name)['config'], out_format='commented', **{'lxc.rootfs': rootfs})
        return name
    elif template:
        name = '__base_{0}'.format(template)
        if not exists(name):
            create(name, template=template, image=image,
                   vgname=vgname, **kwargs)
            if vgname:
                rootfs = os.path.join('/dev', vgname, name)
                edit_conf(info(name)['config'], out_format='commented', **{'lxc.rootfs': rootfs})
        return name
    return ''


def init(name,
         config=None,
         cpuset=None,
         cpushare=None,
         memory=None,
         profile=None,
         network_profile=_marker,
         nic=_marker,
         nic_opts=None,
         cpu=None,
         autostart=True,
         password=None,
         password_encrypted=None,
         users=None,
         dnsservers=None,
         searchdomains=None,
         bridge=None,
         gateway=None,
         pub_key=None,
         priv_key=None,
         force_install=False,
         unconditional_install=False,
         bootstrap_delay=None,
         bootstrap_args=None,
         bootstrap_shell=None,
         bootstrap_url=None,
         **kwargs):
    '''
    Initialize a new container.

    This is a partial idempotent function as if it is already provisioned, we
    will reset a bit the lxc configuration file but much of the hard work will
    be escaped as markers will prevent re-execution of harmful tasks.

    name
        Name of the container

    image
        A tar archive to use as the rootfs for the container. Conflicts with
        the ``template`` argument.

    cpus
        Select a random number of cpu cores and assign it to the cpuset, if the
        cpuset option is set then this option will be ignored

    cpuset
        Explicitly define the cpus this container will be bound to

    cpushare
        cgroups cpu shares

    autostart
        autostart container on reboot

    memory
        cgroups memory limit, in MB

        .. versionchanged:: 2015.5.0
            If no value is passed, no limit is set. In earlier Salt versions,
            not passing this value causes a 1024MB memory limit to be set, and
            it was necessary to pass ``memory=0`` to set no limit.

    gateway
        the ipv4 gateway to use
        the default does nothing more than lxcutils does

    bridge
        the bridge to use
        the default does nothing more than lxcutils does

    network_profile
        Network profile to use for the container

        .. versionadded:: 2015.5.0

    nic
        .. deprecated:: 2015.5.0
            Use ``network_profile`` instead

    nic_opts
        Extra options for network interfaces, will override

        ``{"eth0": {"hwaddr": "aa:bb:cc:dd:ee:ff", "ipv4": "10.1.1.1", "ipv6": "2001:db8::ff00:42:8329"}}``

        or

        ``{"eth0": {"hwaddr": "aa:bb:cc:dd:ee:ff", "ipv4": "10.1.1.1/24", "ipv6": "2001:db8::ff00:42:8329"}}``

    users
        Users for which the password defined in the ``password`` param should
        be set. Can be passed as a comma separated list or a python list.
        Defaults to just the ``root`` user.

    password
        Set the initial password for the users defined in the ``users``
        parameter

    password_encrypted : False
        Set to ``True`` to denote a password hash instead of a plaintext
        password

        .. versionadded:: 2015.5.0

    profile
        A LXC profile (defined in config or pillar).
        This can be either a real profile mapping or a string
        to retrieve it in configuration

    start
        Start the newly-created container

    dnsservers
        list of dns servers to set in the container, default [] (no setting)

    seed
        Seed the container with the minion config. Default: ``True``

    install
        If salt-minion is not already installed, install it. Default: ``True``

    config
        Optional config parameters. By default, the id is set to
        the name of the container.

    pub_key
        Explicit public key to preseed the minion with (optional).
        This can be either a filepath or a string representing the key

    priv_key
        Explicit private key to preseed the minion with (optional).
        This can be either a filepath or a string representing the key

    approve_key
        If explicit preseeding is not used;
        Attempt to request key approval from the master. Default: ``True``

    clone
        .. deprecated:: 2015.5.0
            Use ``clone_from`` instead

    clone_from
        Original from which to use a clone operation to create the container.
        Default: ``None``

    bootstrap_delay
        Delay in seconds between end of container creation and bootstrapping.
        Useful when waiting for container to obtain a DHCP lease.

        .. versionadded:: 2015.5.0

    bootstrap_url
        See lxc.bootstrap

    bootstrap_shell
        See lxc.bootstrap

    bootstrap_args
        See lxc.bootstrap

    force_install
        Force installation even if salt-minion is detected,
        this is the way to run vendor bootstrap scripts even
        if a salt minion is already present in the container

    unconditional_install
        Run the script even if the container seems seeded

    CLI Example:

    .. code-block:: bash

        salt 'minion' lxc.init name [cpuset=cgroups_cpuset] \\
                [cpushare=cgroups_cpushare] [memory=cgroups_memory] \\
                [nic=nic_profile] [profile=lxc_profile] \\
                [nic_opts=nic_opts] [start=(True|False)] \\
                [seed=(True|False)] [install=(True|False)] \\
                [config=minion_config] [approve_key=(True|False) \\
                [clone_from=original] [autostart=True] \\
                [priv_key=/path_or_content] [pub_key=/path_or_content] \\
                [bridge=lxcbr0] [gateway=10.0.3.1] \\
                [dnsservers[dns1,dns2]] \\
                [users=[foo]] [password='secret'] \\
                [password_encrypted=(True|False)]

    '''
    ret = {'name': name,
           'changes': {}}

    if bool(nic) and nic is not _marker:
        salt.utils.warn_until(
            'Boron',
            'The \'nic\' argument to \'lxc.init\' has been deprecated, '
            'please use \'network_profile\' instead.'
        )
        network_profile = nic
    if network_profile is _marker:
        network_profile = DEFAULT_NIC

    try:
        kwargs['clone_from'] = kwargs.pop('clone')
    except KeyError:
        pass
    else:
        salt.utils.warn_until(
            'Boron',
            'The \'clone\' argument to \'lxc.init\' has been deprecated, '
            'please use \'clone_from\' instead.'
        )

    # Changes is a pointer to changes_dict['init']. This method is used so that
    # we can have a list of changes as they are made, providing an ordered list
    # of things that were changed.
    changes_dict = {'init': []}
    changes = changes_dict.get('init')

    state_pre = state(name)

    if users is None:
        users = []
    dusers = ['root']
    for user in dusers:
        if user not in users:
            users.append(user)

    profile = get_container_profile(copy.deepcopy(profile))
    kw_overrides = copy.deepcopy(kwargs)

    def select(key, default=None):
        kw_overrides_match = kw_overrides.pop(key, _marker)
        profile_match = profile.pop(key, default)
        # let kwarg overrides be the preferred choice
        if kw_overrides_match is _marker:
            return profile_match
        return kw_overrides_match

    tvg = select('vgname')
    vgname = tvg if tvg else __salt__['config.get']('lxc.vgname')
    start_ = select('start', True)
    autostart = select('autostart', autostart)
    seed = select('seed', True)
    install = select('install', True)
    seed_cmd = select('seed_cmd')
    salt_config = select('config')
    approve_key = select('approve_key', True)
    clone_from = select('clone_from')
    if password and password_encrypted is None:
        salt.utils.warn_until(
            'Boron',
            'Starting with the Boron release, passwords passed to the '
            '\'lxc.init\' function will be assumed to be hashed, unless '
            'password_encrypted=False. Please keep this in mind.'
        )
        password_encrypted = False

    # If using a volume group then set up to make snapshot cow clones
    if vgname and not clone_from:
        try:
            clone_from = _get_base(vgname=vgname, profile=profile, **kwargs)
        except (SaltInvocationError, CommandExecutionError) as exc:
            ret['comment'] = exc.strerror
            if changes:
                ret['changes'] = changes_dict
            return ret
        if not kwargs.get('snapshot') is False:
            kwargs['snapshot'] = True
    does_exist = exists(name)
    to_reboot = False
    remove_seed_marker = False
    if does_exist:
        pass
    elif clone_from:
        remove_seed_marker = True
        try:
            clone(name, clone_from, profile=profile, **kwargs)
            changes.append({'create': 'Container cloned'})
        except (SaltInvocationError, CommandExecutionError) as exc:
            if 'already exists' in exc.strerror:
                changes.append({'create': 'Container already exists'})
            else:
                ret['result'] = False
                ret['comment'] = exc.strerror
                if changes:
                    ret['changes'] = changes_dict
                return ret
        cfg = _LXCConfig(name=name, network_profile=network_profile,
                         nic_opts=nic_opts, bridge=bridge,
                         gateway=gateway, autostart=autostart,
                         cpuset=cpuset, cpushare=cpushare, memory=memory)
        old_chunks = read_conf(cfg.path, out_format='commented')
        cfg.write()
        chunks = read_conf(cfg.path, out_format='commented')
        if old_chunks != chunks:
            to_reboot = True
    else:
        remove_seed_marker = True
        cfg = _LXCConfig(network_profile=network_profile,
                         nic_opts=nic_opts, cpuset=cpuset,
                         bridge=bridge, gateway=gateway,
                         autostart=autostart,
                         cpushare=cpushare, memory=memory)
        with cfg.tempfile() as cfile:
            try:
                create(name, config=cfile.name, profile=profile, **kwargs)
                changes.append({'create': 'Container created'})
            except (SaltInvocationError, CommandExecutionError) as exc:
                if 'already exists' in exc.strerror:
                    changes.append({'create': 'Container already exists'})
                else:
                    ret['comment'] = exc.strerror
                    if changes:
                        ret['changes'] = changes_dict
                    return ret
        path = '/var/lib/lxc/{0}/config'.format(name)
        old_chunks = []
        if os.path.exists(path):
            old_chunks = read_conf(path, out_format='commented')
        new_cfg = _config_list(conf_tuples=old_chunks,
                                 cpu=cpu,
                                 network_profile=network_profile,
                                 nic_opts=nic_opts, bridge=bridge,
                                 cpuset=cpuset, cpushare=cpushare,
                                 memory=memory)
        if new_cfg:
            edit_conf(path, out_format='commented', lxc_config=new_cfg)
        chunks = read_conf(path, out_format='commented')
        if old_chunks != chunks:
            to_reboot = True
    if remove_seed_marker:
        run(name,
            'rm -f \'{0}\''.format(SEED_MARKER),
            python_shell=False)

    # last time to be sure any of our property is correctly applied
    cfg = _LXCConfig(name=name, network_profile=network_profile,
                     nic_opts=nic_opts, bridge=bridge,
                     gateway=gateway, autostart=autostart,
                     cpuset=cpuset, cpushare=cpushare, memory=memory)
    old_chunks = []
    if os.path.exists(cfg.path):
        old_chunks = read_conf(cfg.path, out_format='commented')
    cfg.write()
    chunks = read_conf(cfg.path, out_format='commented')
    if old_chunks != chunks:
        changes.append({'config': 'Container configuration updated'})
        to_reboot = True

    if to_reboot:
        try:
            stop(name)
        except (SaltInvocationError, CommandExecutionError) as exc:
            ret['comment'] = 'Unable to stop container: {0}'.format(exc)
            if changes:
                ret['changes'] = changes_dict
            return ret
    if not does_exist or (does_exist and state(name) != 'running'):
        try:
            start(name)
        except (SaltInvocationError, CommandExecutionError) as exc:
            ret['comment'] = 'Unable to stop container: {0}'.format(exc)
            if changes:
                ret['changes'] = changes_dict
            return ret

    # set the default user/password, only the first time
    if ret.get('result', True) and password:
        gid = '/.lxc.initial_pass'
        gids = [gid,
                '/lxc.initial_pass',
                '/.lxc.{0}.initial_pass'.format(name)]
        if not any(retcode(name,
                           'test -e "{0}"'.format(x),
                           ignore_retcode=True) == 0
                   for x in gids):
            # think to touch the default user generated by default templates
            # which has a really unsecure passwords...
            # root is defined as a member earlier in the code
            for default_user in ['ubuntu']:
                if (
                    default_user not in users
                    and retcode(name,
                                'id {0}'.format(default_user),
                                python_shell=False,
                                ignore_retcode=True) == 0
                ):
                    users.append(default_user)
            for user in users:
                try:
                    cret = set_password(name,
                                        users=[user],
                                        password=password,
                                        encrypted=password_encrypted)
                except (SaltInvocationError, CommandExecutionError) as exc:
                    msg = '{0}: Failed to set password'.format(
                        user) + exc.strerror
                    # only hardfail in unrecoverable situation:
                    # root cannot be setted up
                    if user == 'root':
                        ret['comment'] = msg
                        ret['result'] = False
                    else:
                        log.debug(msg)
            if ret.get('result', True):
                changes.append({'password': 'Password(s) updated'})
                if retcode(name,
                           ('sh -c \'touch "{0}"; test -e "{0}"\''
                            .format(gid)),
                           ignore_retcode=True) != 0:
                    ret['comment'] = 'Failed to set password marker'
                    changes[-1]['password'] += '. ' + ret['comment'] + '.'
                    ret['result'] = False

    # set dns servers if any, only the first time
    if ret.get('result', True) and dnsservers:
        # retro compatibility, test also old markers
        gid = '/.lxc.initial_dns'
        gids = [gid,
                '/lxc.initial_dns',
                '/lxc.{0}.initial_dns'.format(name)]
        if not any(retcode(name,
                           'test -e "{0}"'.format(x),
                           ignore_retcode=True) == 0
                   for x in gids):
            try:
                set_dns(name,
                        dnsservers=dnsservers,
                        searchdomains=searchdomains)
            except (SaltInvocationError, CommandExecutionError) as exc:
                ret['comment'] = 'Failed to set DNS: ' + exc.strerror
                ret['result'] = False
            else:
                changes.append({'dns': 'DNS updated'})
                if retcode(name,
                           ('sh -c \'touch "{0}"; test -e "{0}"\''
                            .format(gid)),
                           ignore_retcode=True) != 0:
                    ret['comment'] = 'Failed to set DNS marker'
                    changes[-1]['dns'] += '. ' + ret['comment'] + '.'
                    ret['result'] = False

    # retro compatibility, test also old markers
    gid = '/.lxc.initial_seed'
    gids = [gid, '/lxc.initial_seed']
    if (
        any(retcode(name,
                    'test -e {0}'.format(x),
                    ignore_retcode=True) == 0
            for x in gids)
        or not ret.get('result', True)
    ):
        pass
    elif seed or seed_cmd:
        if seed:
            try:
                result = bootstrap(
                    name, config=salt_config,
                    approve_key=approve_key,
                    pub_key=pub_key, priv_key=priv_key,
                    install=install,
                    force_install=force_install,
                    unconditional_install=unconditional_install,
                    bootstrap_delay=bootstrap_delay,
                    bootstrap_url=bootstrap_url,
                    bootstrap_shell=bootstrap_shell,
                    bootstrap_args=bootstrap_args)
            except (SaltInvocationError, CommandExecutionError) as exc:
                ret['comment'] = 'Bootstrap failed: ' + exc.strerror
                ret['result'] = False
            else:
                if not result:
                    ret['comment'] = ('Bootstrap failed, see minion log for '
                                      'more information')
                    ret['result'] = False
                else:
                    changes.append(
                        {'bootstrap': 'Container successfully bootstrapped'}
                    )
        elif seed_cmd:
            try:
                result = __salt__[seed_cmd](info(name)['rootfs'],
                                            name,
                                            salt_config)
            except (SaltInvocationError, CommandExecutionError) as exc:
                ret['comment'] = ('Bootstrap via seed_cmd \'{0}\' failed: {1}'
                                  .format(seed_cmd, exc.strerror))
                ret['result'] = False
            else:
                if not result:
                    ret['comment'] = ('Bootstrap via seed_cmd \'{0}\' failed, '
                                      'see minion log for more information '
                                      .format(seed_cmd))
                    ret['result'] = False
                else:
                    changes.append(
                        {'bootstrap': 'Container successfully bootstrapped '
                                      'using seed_cmd \'{0}\''
                                      .format(seed_cmd)}
                    )

    if ret.get('result', True) and not start_:
        try:
            stop(name)
        except (SaltInvocationError, CommandExecutionError) as exc:
            ret['comment'] = 'Unable to stop container: {0}'.format(exc)
            ret['result'] = False

    state_post = state(name)
    if state_pre != state_post:
        changes.append({'state': {'old': state_pre, 'new': state_post}})

    if ret.get('result', True):
        ret['comment'] = ('Container \'{0}\' successfully initialized'
                          .format(name))
        ret['result'] = True
    if changes:
        ret['changes'] = changes_dict
    return ret


def cloud_init(name, vm_=None, **kwargs):
    '''
    Thin wrapper to lxc.init to be used from the saltcloud lxc driver

    name
        Name of the container
        may be None and then guessed from saltcloud mapping
    `vm_`
        saltcloud mapping defaults for the vm

    CLI Example:

    .. code-block:: bash

        salt '*' lxc.cloud_init foo
    '''
    init_interface = cloud_init_interface(name, vm_, **kwargs)
    name = init_interface.pop('name', name)
    return init(name, **init_interface)


def images(dist=None):
    '''
    .. versionadded:: 2015.5.0

    List the available images for LXC's ``download`` template.

    dist : None
        Filter results to a single Linux distribution

    CLI Examples:

    .. code-block:: bash

        salt myminion lxc.images
        salt myminion lxc.images dist=centos
    '''
    out = __salt__['cmd.run_stdout'](
        'lxc-create -n __imgcheck -t download -- --list',
        ignore_retcode=True
    )
    if 'DIST' not in out:
        raise CommandExecutionError(
            'Unable to run the \'download\' template script. Is it installed?'
        )

    ret = {}
    passed_header = False
    for line in out.splitlines():
        try:
            distro, release, arch, variant, build_time = line.split()
        except ValueError:
            continue

        if not passed_header:
            if distro == 'DIST':
                passed_header = True
            continue

        dist_list = ret.setdefault(distro, [])
        dist_list.append({
            'release': release,
            'arch': arch,
            'variant': variant,
            'build_time': build_time,
        })

    if dist is not None:
        return dict([(dist, ret.get(dist, []))])
    return ret


def templates():
    '''
    .. versionadded:: 2015.5.0

    List the available LXC template scripts installed on the minion

    CLI Examples:

    .. code-block:: bash

        salt myminion lxc.templates
    '''
    try:
        template_scripts = os.listdir('/usr/share/lxc/templates')
    except OSError:
        return []
    else:
        return [x[4:] for x in template_scripts if x.startswith('lxc-')]


def create(name,
           config=None,
           profile=None,
           network_profile=None,
           nic_opts=None,
           **kwargs):
    '''
    Create a new container.

    name
        Name of the container

    config
        The config file to use for the container. Defaults to system-wide
        config (usually in /etc/lxc/lxc.conf).

    profile
        Profile to use in container creation (see
        :mod:`lxc.get_container_profile
        <salt.modules.lxc.get_container_profile>`). Values in a profile will be
        overridden by the **Container Creation Arguments** listed below.

    network_profile
        Network profile to use for container

        .. versionadded:: 2015.5.0

    **Container Creation Arguments**

    template
        The template to use. For example, ``ubuntu`` or ``fedora``. Conflicts
        with the ``image`` argument.

        .. note::

            The ``download`` template requires the following three parameters
            to be defined in ``options``:

            * **dist** - The name of the distribution
            * **release** - Release name/version
            * **arch** - Architecture of the container

            The available images can be listed using the :mod:`lxc.images
            <salt.modules.lxc.images>` function.

    options
        Template-specific options to pass to the lxc-create command. These
        correspond to the long options (ones beginning with two dashes) that
        the template script accepts. For example:

        .. code-block:: bash

            options='{"dist": "centos", "release": "6", "arch": "amd64"}'

    image
        A tar archive to use as the rootfs for the container. Conflicts with
        the ``template`` argument.

    backing
        The type of storage to use. Set to ``lvm`` to use an LVM group.
        Defaults to filesystem within /var/lib/lxc.

    fstype
        Filesystem type to use on LVM logical volume

    size : 1G
        Size of the volume to create. Only applicable if ``backing=lvm``.

    vgname : lxc
        Name of the LVM volume group in which to create the volume for this
        container. Only applicable if ``backing=lvm``.

    lvname
        Name of the LVM logical volume in which to create the volume for this
        container. Only applicable if ``backing=lvm``.
    nic_opts
        give extra opts overriding network profile values
    '''
    if exists(name):
        raise CommandExecutionError(
            'Container \'{0}\' already exists'.format(name)
        )

    # Required params for 'download' template
    download_template_deps = ('dist', 'release', 'arch')

    cmd = 'lxc-create -n {0}'.format(name)

    profile = get_container_profile(copy.deepcopy(profile))
    kw_overrides = copy.deepcopy(kwargs)

    def select(key, default=None):
        kw_overrides_match = kw_overrides.pop(key, None)
        profile_match = profile.pop(key, default)
        # Return the profile match if the the kwarg match was None, as the
        # lxc.present state will pass these kwargs set to None by default.
        if kw_overrides_match is None:
            return profile_match
        return kw_overrides_match

    tvg = select('vgname')
    vgname = tvg if tvg else __salt__['config.get']('lxc.vgname')

    # The 'template' and 'image' params conflict
    template = select('template')
    image = select('image')
    if template and image:
        raise SaltInvocationError(
            'Only one of \'template\' and \'image\' is permitted'
        )
    elif not any((template, image, profile)):
        raise SaltInvocationError(
            'At least one of \'template\', \'image\', and \'profile\' is '
            'required'
        )

    options = select('options') or {}
    backing = select('backing')
    if vgname and not backing:
        backing = 'lvm'
    lvname = select('lvname')
    fstype = select('fstype')
    size = select('size', '1G')
    if backing in ('dir', 'overlayfs', 'btrfs'):
        fstype = None
        size = None
    # some backends wont support some parameters
    if backing in ('aufs', 'dir', 'overlayfs', 'btrfs'):
        lvname = vgname = None

    if image:
        img_tar = __salt__['cp.cache_file'](image)
        template = os.path.join(
                os.path.dirname(salt.__file__),
                'templates',
                'lxc',
                'salt_tarball')
        options['imgtar'] = img_tar
    if config:
        cmd += ' -f {0}'.format(config)
    if template:
        cmd += ' -t {0}'.format(template)
    if backing:
        backing = backing.lower()
        cmd += ' -B {0}'.format(backing)
        if backing in ('lvm',):
            if lvname:
                cmd += ' --lvname {0}'.format(vgname)
            if vgname:
                cmd += ' --vgname {0}'.format(vgname)
        if backing not in ('dir', 'overlayfs'):
            if fstype:
                cmd += ' --fstype {0}'.format(fstype)
            if size:
                cmd += ' --fssize {0}'.format(size)

    if options:
        if template == 'download':
            missing_deps = [x for x in download_template_deps
                            if x not in options]
            if missing_deps:
                raise SaltInvocationError(
                    'Missing params in \'options\' dict: {0}'
                    .format(', '.join(missing_deps))
                )
        cmd += ' --'
        for key, val in six.iteritems(options):
            cmd += ' --{0} {1}'.format(key, val)

    ret = __salt__['cmd.run_all'](cmd,
                                  python_shell=False,
                                  output_loglevel='trace')
    _clear_context()
    if ret['retcode'] == 0 and exists(name):
        if network_profile:
            network_changes = apply_network_profile(name,
                                                    network_profile,
                                                    nic_opts=nic_opts)

            if network_changes:
                log.info(
                    'Network changes from applying network profile \'{0}\' '
                    'to newly-created container \'{1}\':\n{2}'
                    .format(network_profile, name, network_changes)
                )
        c_state = state(name)
        return {'result': True,
                'state': {'old': None, 'new': c_state}}
    else:
        if exists(name):
            # destroy the container if it was partially created
            cmd = 'lxc-destroy -n {0}'.format(name)
            __salt__['cmd.retcode'](cmd, python_shell=False)
        raise CommandExecutionError(
            'Container could not be created with cmd \'{0}\': {1}'
            .format(cmd, ret['stderr'])
        )


def clone(name,
          orig,
          profile=None,
          **kwargs):
    '''
    Create a new container as a clone of another container

    name
        Name of the container

    orig
        Name of the original container to be cloned

    profile
        Profile to use in container cloning (see
        :mod:`lxc.get_container_profile
        <salt.modules.lxc.get_container_profile>`). Values in a profile will be
        overridden by the **Container Cloning Arguments** listed below.

    **Container Cloning Arguments**

    snapshot
        Use Copy On Write snapshots (LVM)

    size : 1G
        Size of the volume to create. Only applicable if ``backing=lvm``.

    backing
        The type of storage to use. Set to ``lvm`` to use an LVM group.
        Defaults to filesystem within /var/lib/lxc.


    CLI Examples:

    .. code-block:: bash

        salt '*' lxc.clone myclone orig=orig_container
        salt '*' lxc.clone myclone orig=orig_container snapshot=True
    '''
    if exists(name):
        raise CommandExecutionError(
            'Container \'{0}\' already exists'.format(name)
        )

    _ensure_exists(orig)
    if state(orig) != 'stopped':
        raise CommandExecutionError(
            'Container \'{0}\' must be stopped to be cloned'.format(orig)
        )

    profile = get_container_profile(copy.deepcopy(profile))
    kw_overrides = copy.deepcopy(kwargs)

    def select(key, default=None):
        kw_overrides_match = kw_overrides.pop(key, None)
        profile_match = profile.pop(key, default)
        # let kwarg overrides be the preferred choice
        if kw_overrides_match is None:
            return profile_match
        return kw_overrides_match

    backing = select('backing')
    snapshot = select('snapshot')
    if backing in ('dir',):
        snapshot = False
    if not snapshot:
        snapshot = ''
    else:
        snapshot = '-s'

    size = select('size', '1G')
    if backing in ('dir', 'overlayfs', 'btrfs'):
        size = None

    cmd = 'lxc-clone {0} -o {1} -n {2}'.format(snapshot, orig, name)
    if backing:
        backing = backing.lower()
        cmd += ' -B {0}'.format(backing)
        if backing not in ('dir', 'overlayfs'):
            if size:
                cmd += ' --fssize {0}'.format(size)

    ret = __salt__['cmd.run_all'](cmd, python_shell=False)
    _clear_context()
    if ret['retcode'] == 0 and exists(name):
        c_state = state(name)
        return {'result': True,
                'state': {'old': None, 'new': c_state}}
    else:
        if exists(name):
            # destroy the container if it was partially created
            cmd = 'lxc-destroy -n {0}'.format(name)
            __salt__['cmd.retcode'](cmd, python_shell=False)
        raise CommandExecutionError(
            'Container could not be cloned with cmd \'{0}\': {1}'
            .format(cmd, ret['stderr'])
        )


def ls_(active=None, cache=True):
    '''
    Return a list of the containers available on the minion

    active
        If ``True``, return only active (i.e. running) containers

        .. versionadded:: 2015.5.0

    CLI Example:

    .. code-block:: bash

        salt '*' lxc.ls
        salt '*' lxc.ls active=True
    '''
    contextvar = 'lxc.ls'
    if active:
        contextvar += '.active'
    if cache and (contextvar in __context__):
        return __context__[contextvar]
    else:
        ret = []
        cmd = 'lxc-ls'
        if active:
            cmd += ' --active'
        output = __salt__['cmd.run_stdout'](cmd, python_shell=False)
        for line in output.splitlines():
            ret.extend(line.split())
        __context__[contextvar] = ret
        return ret


def list_(extra=False, limit=None):
    '''
    List containers classified by state

    extra
        Also get per-container specific info. This will change the return data.
        Instead of returning a list of containers, a dictionary of containers
        and each container's output from :mod:`lxc.info
        <salt.modules.lxc.info>`.

    limit
        Return output matching a specific state (**frozen**, **running**, or
        **stopped**).

        .. versionadded:: 2015.5.0

    CLI Examples:

    .. code-block:: bash

        salt '*' lxc.list
        salt '*' lxc.list extra=True
        salt '*' lxc.list limit=running
    '''
    ctnrs = ls_()

    if extra:
        stopped = {}
        frozen = {}
        running = {}
    else:
        stopped = []
        frozen = []
        running = []

    ret = {'running': running,
           'stopped': stopped,
           'frozen': frozen}

    for container in ctnrs:
        c_info = __salt__['cmd.run'](
            'lxc-info -n {0}'.format(container),
            python_shell=False,
            output_loglevel='debug'
        )
        c_state = None
        for line in c_info.splitlines():
            stat = line.split(':')
            if stat[0] in ('State', 'state'):
                c_state = stat[1].strip()
                break

        if not c_state or (limit is not None and c_state.lower() != limit):
            continue

        if extra:
            infos = info(container)
            method = 'update'
            value = {container: infos}
        else:
            method = 'append'
            value = container

        if c_state == 'STOPPED':
            getattr(stopped, method)(value)
            continue
        if c_state == 'FROZEN':
            getattr(frozen, method)(value)
            continue
        if c_state == 'RUNNING':
            getattr(running, method)(value)
            continue

    if limit is not None:
        return ret.get(limit, {} if extra else [])
    return ret


def _change_state(cmd, name, expected):
    pre = state(name)
    if pre == expected:
        return {'result': True,
                'state': {'old': expected, 'new': expected},
                'comment': 'Container \'{0}\' already {1}'
                           .format(name, expected)}

    if cmd == 'lxc-destroy':
        # Kill the container first
        __salt__['cmd.run']('lxc-stop -k -n {0}'.format(name),
                            python_shell=False)

    cmd = '{0} -n {1}'.format(cmd, name)
    error = __salt__['cmd.run_stderr'](cmd, python_shell=False)
    if error:
        raise CommandExecutionError(
            'Error changing state for container \'{0}\' using command '
            '\'{1}\': {2}'.format(name, cmd, error)
        )
    if expected is not None:
        # some commands do not wait, so we will
        cmd = 'lxc-wait -n {0} -s {1}'.format(name, expected.upper())
        __salt__['cmd.run'](cmd, python_shell=False, timeout=30)
    _clear_context()
    post = state(name)
    ret = {'result': post == expected,
           'state': {'old': pre, 'new': post}}
    return ret


def _ensure_exists(name):
    '''
    Raise an exception if the container does not exist
    '''
    if not exists(name):
        raise CommandExecutionError(
            'Container \'{0}\' does not exist'.format(name)
        )


def _ensure_running(name, no_start=False):
    '''
    If the container is not currently running, start it. This function returns
    the state that the container was in before changing
    '''
    _ensure_exists(name)
    pre = state(name)
    if pre == 'running':
        # This will be a no-op but running the function will give us a pretty
        # return dict.
        return start(name)
    elif pre == 'stopped':
        if no_start:
            raise CommandExecutionError(
                'Container \'{0}\' is not running'.format(name)
            )
        return start(name)
    elif pre == 'frozen':
        if no_start:
            raise CommandExecutionError(
                'Container \'{0}\' is not running'.format(name)
            )
        return unfreeze(name)


def restart(name, force=False):
    '''
    .. versionadded:: 2015.5.0

    Restart the named container. If the container was not running, the
    container will merely be started.

    name
        The name of the container

    force : False
        If ``True``, the container will be force-stopped instead of gracefully
        shut down

    CLI Example:

    .. code-block:: bash

        salt myminion lxc.restart name
    '''
    _ensure_exists(name)
    orig_state = state(name)
    if orig_state != 'stopped':
        stop(name, kill=force)
    ret = start(name)
    ret['state']['old'] = orig_state
    if orig_state != 'stopped':
        ret['restarted'] = True
    return ret


def start(name, **kwargs):
    '''
    Start the named container

    restart : False
        .. deprecated:: 2015.5.0
            Use :mod:`lxc.restart <salt.modules.lxc.restart>`

        Restart the container if it is already running

    CLI Example:

    .. code-block:: bash

        salt myminion lxc.start name
    '''
    _ensure_exists(name)
    if kwargs.get('restart', False):
        salt.utils.warn_until(
            'Boron',
            'The \'restart\' argument to \'lxc.start\' has been deprecated, '
            'please use \'lxc.restart\' instead.'
        )
        return restart(name)
    if state(name) == 'frozen':
        raise CommandExecutionError(
            'Container \'{0}\' is frozen, use lxc.unfreeze'.format(name)
        )
    return _change_state('lxc-start -d', name, 'running')


def stop(name, kill=False):
    '''
    Stop the named container

    kill : False
        Do not wait for the container to stop, kill all tasks in the container.
        Older LXC versions will stop containers like this irrespective of this
        argument.

        .. versionchanged:: 2015.5.0
            Default value changed to ``False``

    CLI Example:

    .. code-block:: bash

        salt myminion lxc.stop name
    '''
    _ensure_exists(name)
    orig_state = state(name)
    if orig_state == 'frozen' and not kill:
        # Gracefully stopping a frozen container is slower than unfreezing and
        # then stopping it (at least in my testing), so if we're not
        # force-stopping the container, unfreeze it first.
        unfreeze(name)
    cmd = 'lxc-stop'
    if kill:
        cmd += ' -k'
    ret = _change_state(cmd, name, 'stopped')
    ret['state']['old'] = orig_state
    return ret


def freeze(name, **kwargs):
    '''
    Freeze the named container

    start : False
        If ``True`` and the container is stopped, the container will be started
        before attempting to freeze.

        .. versionadded:: 2015.5.0

    CLI Example:

    .. code-block:: bash

        salt '*' lxc.freeze name
    '''
    _ensure_exists(name)
    orig_state = state(name)
    start_ = kwargs.get('start', False)
    if orig_state == 'stopped':
        if not start_:
            raise CommandExecutionError(
                'Container \'{0}\' is stopped'.format(name)
            )
        start(name)
    ret = _change_state('lxc-freeze', name, 'frozen')
    if orig_state == 'stopped' and start_:
        ret['state']['old'] = orig_state
        ret['started'] = True
    ret['state']['new'] = state(name)
    return ret


def unfreeze(name):
    '''
    Unfreeze the named container.

    CLI Example:

    .. code-block:: bash

        salt '*' lxc.unfreeze name
    '''
    _ensure_exists(name)
    if state(name) == 'stopped':
        raise CommandExecutionError(
            'Container \'{0}\' is stopped'.format(name)
        )
    return _change_state('lxc-unfreeze', name, 'running')


def destroy(name, stop=False):
    '''
    Destroy the named container.

    .. warning::

        Destroys all data associated with the container.

    stop : False
        If ``True``, the container will be destroyed even if it is
        running/frozen.

        .. versionchanged:: 2015.5.0
            Default value changed to ``False``. This more closely matches the
            behavior of ``lxc-destroy(1)``, and also makes it less likely that
            an accidental command will destroy a running container that was
            being used for important things.

    CLI Examples:

    .. code-block:: bash

        salt '*' lxc.destroy foo
        salt '*' lxc.destroy foo stop=True
    '''
    _ensure_exists(name)
    if not stop and state(name) != 'stopped':
        raise CommandExecutionError(
            'Container \'{0}\' is not stopped'.format(name)
        )
    return _change_state('lxc-destroy', name, None)

# Compatibility between LXC and nspawn
remove = destroy


def exists(name):
    '''
    Returns whether the named container exists.

    CLI Example:

    .. code-block:: bash

        salt '*' lxc.exists name
    '''

    _exists = name in ls_()
    # container may be just created but we did cached earlier the
    # lxc-ls results
    if not _exists:
        _exists = name in ls_(cache=False)
    return _exists


def state(name):
    '''
    Returns the state of a container.

    CLI Example:

    .. code-block:: bash

        salt '*' lxc.state name
    '''
    # Don't use _ensure_exists() here, it will mess with _change_state()
    try:
        return __context__['lxc.state.{0}'.format(name)]
    except KeyError:
        if not exists(name):
            __context__['lxc.state.{0}'.format(name)] = None
        else:
            cmd = 'lxc-info -n {0}'.format(name)
            ret = __salt__['cmd.run_all'](cmd, python_shell=False)
            if ret['retcode'] != 0:
                _clear_context()
                raise CommandExecutionError(
                    'Unable to get state of container \'{0}\''.format(name)
                )
            c_infos = ret['stdout'].splitlines()
            c_state = None
            for c_info in c_infos:
                stat = c_info.split(':')
                if stat[0].lower() == 'state':
                    c_state = stat[1].strip().lower()
                    break
            __context__['lxc.state.{0}'.format(name)] = c_state
    return __context__['lxc.state.{0}'.format(name)]


def get_parameter(name, parameter):
    '''
    Returns the value of a cgroup parameter for a container

    CLI Example:

    .. code-block:: bash

        salt '*' lxc.get_parameter container_name memory.limit_in_bytes
    '''
    _ensure_exists(name)
    cmd = 'lxc-cgroup -n {0} {1}'.format(name, parameter)
    ret = __salt__['cmd.run_all'](cmd, python_shell=False)
    if ret['retcode'] != 0:
        raise CommandExecutionError(
            'Unable to retrieve value for \'{0}\''.format(parameter)
        )
    return ret['stdout'].strip()


def set_parameter(name, parameter, value):
    '''
    Set the value of a cgroup parameter for a container.

    CLI Example:

    .. code-block:: bash

        salt '*' lxc.set_parameter name parameter value
    '''
    if not exists(name):
        return None

    cmd = 'lxc-cgroup -n {0} {1} {2}'.format(name, parameter, value)
    ret = __salt__['cmd.run_all'](cmd, python_shell=False)
    if ret['retcode'] != 0:
        return False
    else:
        return True


def info(name):
    '''
    Returns information about a container

    CLI Example:

    .. code-block:: bash

        salt '*' lxc.info name
    '''
    try:
        return __context__['lxc.info.{0}'.format(name)]
    except KeyError:
        _ensure_exists(name)
        try:
            conf_file = os.path.join('/var/lib/lxc', name, 'config')
        except AttributeError:
            conf_file = os.path.join('/var/lib/lxc', str(name), 'config')

        if not os.path.isfile(conf_file):
            raise CommandExecutionError(
                'LXC config file {0} does not exist'.format(conf_file)
            )

        ret = {}
        config = []
        with salt.utils.fopen(conf_file) as fp_:
            for line in fp_:
                comps = [x.strip() for x in
                        line.split('#', 1)[0].strip().split('=', 1)]
                if len(comps) == 2:
                    config.append(tuple(comps))

        ifaces = []
        current = None

        for key, val in config:
            if key == 'lxc.network.type':
                current = {'type': val}
                ifaces.append(current)
            elif not current:
                continue
            elif key.startswith('lxc.network.'):
                current[key.replace('lxc.network.', '', 1)] = val
        if ifaces:
            ret['nics'] = ifaces

        ret['rootfs'] = next(
            (x[1] for x in config if x[0] == 'lxc.rootfs'),
            None
        )
        ret['state'] = state(name)
        ret['ips'] = []
        ret['public_ips'] = []
        ret['private_ips'] = []
        ret['public_ipv4_ips'] = []
        ret['public_ipv6_ips'] = []
        ret['private_ipv4_ips'] = []
        ret['private_ipv6_ips'] = []
        ret['ipv4_ips'] = []
        ret['ipv6_ips'] = []
        ret['size'] = None
        ret['config'] = conf_file

        if ret['state'] == 'running':
            try:
                limit = int(get_parameter(name, 'memory.limit_in_bytes'))
            except (CommandExecutionError, TypeError, ValueError):
                limit = 0
            try:
                usage = int(get_parameter(name, 'memory.usage_in_bytes'))
            except (CommandExecutionError, TypeError, ValueError):
                usage = 0
            free = limit - usage
            ret['memory_limit'] = limit
            ret['memory_free'] = free
            size = run_stdout(name, 'df /', python_shell=False)
            # The size is the 2nd column of the last line
            ret['size'] = size.splitlines()[-1].split()[1]

            # First try iproute2
            ip_cmd = run_all(name, 'ip link show', python_shell=False)
            if ip_cmd['retcode'] == 0:
                ip_data = ip_cmd['stdout']
                ip_cmd = run_all(name, 'ip addr show', python_shell=False)
                ip_data += '\n' + ip_cmd['stdout']
                ip_data = salt.utils.network._interfaces_ip(ip_data)
            else:
                # That didn't work, try ifconfig
                ip_cmd = run_all(name, 'ifconfig', python_shell=False)
                if ip_cmd['retcode'] == 0:
                    ip_data = \
                        salt.utils.network._interfaces_ifconfig(
                            ip_cmd['stdout'])
                else:
                    # Neither was successful, give up
                    log.warning(
                        'Unable to run ip or ifconfig in container \'{0}\''
                        .format(name)
                    )
                    ip_data = {}

            ret['ipv4_ips'] = salt.utils.network.ip_addrs(
                include_loopback=True,
                interface_data=ip_data
            )
            ret['ipv6_ips'] = salt.utils.network.ip_addrs6(
                include_loopback=True,
                interface_data=ip_data
            )
            ret['ips'] = ret['ipv4_ips'] + ret['ipv6_ips']
            for address in ret['ipv4_ips']:
                if address == '127.0.0.1':
                    ret['private_ips'].append(address)
                    ret['private_ipv4_ips'].append(address)
                elif salt.utils.cloud.is_public_ip(address):
                    ret['public_ips'].append(address)
                    ret['public_ipv4_ips'].append(address)
                else:
                    ret['private_ips'].append(address)
                    ret['private_ipv4_ips'].append(address)
            for address in ret['ipv6_ips']:
                if address == '::1' or address.startswith('fe80'):
                    ret['private_ips'].append(address)
                    ret['private_ipv6_ips'].append(address)
                else:
                    ret['public_ips'].append(address)
                    ret['public_ipv6_ips'].append(address)

        for key in [x for x in ret if x == 'ips' or x.endswith('ips')]:
            ret[key].sort(key=_ip_sort)
        __context__['lxc.info.{0}'.format(name)] = ret
    return __context__['lxc.info.{0}'.format(name)]


def set_password(name, users, password, encrypted=True):
    '''
    .. versionchanged:: 2015.5.0
        Function renamed from ``set_pass`` to ``set_password``. Additionally,
        this function now supports (and defaults to using) a password hash
        instead of a plaintext password.

    Set the password of one or more system users inside containers


    users
        Comma-separated list (or python list) of users to change password

    password
        Password to set for the specified user(s)

    encrypted : True
        If true, ``password`` must be a password hash. Set to ``False`` to set
        a plaintext password (not recommended).

        .. versionadded:: 2015.5.0

    CLI Example:

    .. code-block:: bash

        salt '*' lxc.set_pass container-name root '$6$uJ2uAyLU$KoI67t8As/0fXtJOPcHKGXmUpcoYUcVR2K6x93walnShTCQvjRwq25yIkiCBOqgbfdKQSFnAo28/ek6716vEV1'
        salt '*' lxc.set_pass container-name root foo encrypted=False

    '''
    def _bad_user_input():
        raise SaltInvocationError('Invalid input for \'users\' parameter')

    if not isinstance(users, list):
        try:
            users = users.split(',')
        except AttributeError:
            _bad_user_input()
    if not users:
        _bad_user_input()

    failed_users = []
    for user in users:
        result = retcode(name,
                         'chpasswd{0}'.format(' -e' if encrypted else ''),
                         stdin=':'.join((user, password)),
                         python_shell=False,
                         output_loglevel='quiet')
        if result != 0:
            failed_users.append(user)
    if failed_users:
        raise CommandExecutionError(
            'Password change failed for the following user(s): {0}'
            .format(', '.join(failed_users))
        )
    return True

set_pass = set_password


def update_lxc_conf(name, lxc_conf, lxc_conf_unset):
    '''
    Edit LXC configuration options

    CLI Example:

    .. code-block:: bash

        salt myminion lxc.update_lxc_conf ubuntu \\
                lxc_conf="[{'network.ipv4.ip':'10.0.3.5'}]" \\
                lxc_conf_unset="['lxc.utsname']"

    '''
    _ensure_exists(name)
    lxc_conf_p = '/var/lib/lxc/{0}/config'.format(name)
    if not os.path.exists(lxc_conf_p):
        raise SaltInvocationError(
            'Configuration file {0} does not exist'.format(lxc_conf_p)
        )

    changes = {'edited': [], 'added': [], 'removed': []}
    ret = {'changes': changes, 'result': True, 'comment': ''}

    # do not use salt.utils.fopen !
    with open(lxc_conf_p, 'r') as fic:
        filtered_lxc_conf = []
        for row in lxc_conf:
            if not row:
                continue
            for conf in row:
                filtered_lxc_conf.append((conf.strip(),
                                          row[conf].strip()))
        ret['comment'] = 'lxc.conf is up to date'
        lines = []
        orig_config = fic.read()
        for line in orig_config.splitlines():
            if line.startswith('#') or not line.strip():
                lines.append([line, ''])
            else:
                line = line.split('=')
                index = line.pop(0)
                val = (index.strip(), '='.join(line).strip())
                if val not in lines:
                    lines.append(val)
        for key, item in filtered_lxc_conf:
            matched = False
            for idx, line in enumerate(lines[:]):
                if line[0] == key:
                    matched = True
                    lines[idx] = (key, item)
                    if '='.join(line[1:]).strip() != item.strip():
                        changes['edited'].append(
                            ({line[0]: line[1:]}, {key: item}))
                        break
            if not matched:
                if not (key, item) in lines:
                    lines.append((key, item))
                changes['added'].append({key: item})
        dest_lxc_conf = []
        # filter unset
        if lxc_conf_unset:
            for line in lines:
                for opt in lxc_conf_unset:
                    if (
                        not line[0].startswith(opt)
                        and line not in dest_lxc_conf
                    ):
                        dest_lxc_conf.append(line)
                    else:
                        changes['removed'].append(opt)
        else:
            dest_lxc_conf = lines
        conf = ''
        for key, val in dest_lxc_conf:
            if not val:
                conf += '{0}\n'.format(key)
            else:
                conf += '{0} = {1}\n'.format(key.strip(), val.strip())
        conf_changed = conf != orig_config
        chrono = datetime.datetime.now().strftime('%Y-%m-%d_%H-%M-%S')
        if conf_changed:
            # DO NOT USE salt.utils.fopen here, i got (kiorky)
            # problems with lxc configs which were wiped !
            with open('{0}.{1}'.format(lxc_conf_p, chrono), 'w') as wfic:
                wfic.write(conf)
            with open(lxc_conf_p, 'w') as wfic:
                wfic.write(conf)
            ret['comment'] = 'Updated'
            ret['result'] = True

    if not any(changes[x] for x in changes):
        # Ensure an empty changes dict if nothing was modified
        ret['changes'] = {}
    return ret


def set_dns(name, dnsservers=None, searchdomains=None):
    '''
    .. versionchanged:: 2015.5.0
        The ``dnsservers`` and ``searchdomains`` parameters can now be passed
        as a comma-separated list.

    Update /etc/resolv.conf

    CLI Example:

    .. code-block:: bash

        salt myminion lxc.set_dns ubuntu "['8.8.8.8', '4.4.4.4']"

    '''
    if dnsservers is None:
        dnsservers = ['8.8.8.8', '4.4.4.4']
    elif not isinstance(dnsservers, list):
        try:
            dnsservers = dnsservers.split(',')
        except AttributeError:
            raise SaltInvocationError(
                'Invalid input for \'dnsservers\' parameter'
            )
    if searchdomains is None:
        searchdomains = []
    elif not isinstance(searchdomains, list):
        try:
            searchdomains = searchdomains.split(',')
        except AttributeError:
            raise SaltInvocationError(
                'Invalid input for \'searchdomains\' parameter'
            )
    dns = ['nameserver {0}'.format(x) for x in dnsservers]
    dns.extend(['search {0}'.format(x) for x in searchdomains])
    dns = '\n'.join(dns) + '\n'
    # we may be using resolvconf in the container
    # We need to handle that case with care:
    #  - we create the resolv.conf runtime directory (the
    #   linked directory) as anyway it will be shadowed when the real
    #   runned tmpfs mountpoint will be mounted.
    #   ( /etc/resolv.conf -> ../run/resolvconf/resolv.conf)
    #   Indeed, it can save us in any other case (running, eg, in a
    #   bare chroot when repairing or preparing the container for
    #   operation.
    #  - We also teach resolvconf to use the aforementioned dns.
    #  - We finally also set /etc/resolv.conf in all cases
    rstr = __salt__['test.rand_str']()
    # no tmp here, apparmor wont let us execute !
    script = '/sbin/{0}_dns.sh'.format(rstr)
    DNS_SCRIPT = "\n".join([
        # 'set -x',
        'if [ -h /etc/resolv.conf ];then',
        ' if [ "x$(readlink /etc/resolv.conf)"'
        ' = "x../run/resolvconf/resolv.conf" ];then',
        '  if [ ! -d /run/resolvconf/ ];then',
        '   mkdir -p /run/resolvconf',
        '  fi',
        '  cat > /etc/resolvconf/resolv.conf.d/head <<EOF',
        dns,
        'EOF',
        '',
        ' fi',
        'fi',
        'cat > /etc/resolv.conf <<EOF',
        dns,
        'EOF',
        ''])
    result = run_all(
        name, 'tee {0}'.format(script), stdin=DNS_SCRIPT, python_shell=True)
    if result['retcode'] == 0:
        result = run_all(
            name, 'sh -c "chmod +x {0};{0}"'.format(script), python_shell=True)
    # blindly delete the setter file
    run_all(name,
            'if [ -f "{0}" ];then rm -f "{0}";fi'.format(script),
            python_shell=True)
    if result['retcode'] != 0:
        error = ('Unable to write to /etc/resolv.conf in container \'{0}\''
                 .format(name))
        if result['stderr']:
            error += ': {0}'.format(result['stderr'])
        raise CommandExecutionError(error)
    return True


def _needs_install(name):
    ret = 0
    has_minion = retcode(name,
                         'which salt-minion',
                         ignore_retcode=True)
    # we assume that installing is when no minion is running
    # but testing the executable presence is not enougth for custom
    # installs where the bootstrap can do much more than installing
    # the bare salt binaries.
    if has_minion:
        processes = run_stdout(name, 'ps aux')
        if 'salt-minion' not in processes:
            ret = 1
        else:
            retcode(name, 'salt-call --local service.stop salt-minion')
    else:
        ret = 1
    return ret


def bootstrap(name,
              config=None,
              approve_key=True,
              install=True,
              pub_key=None,
              priv_key=None,
              bootstrap_url=None,
              force_install=False,
              unconditional_install=False,
              bootstrap_delay=None,
              bootstrap_args=None,
              bootstrap_shell=None):
    '''
    Install and configure salt in a container.

    config
        Minion configuration options. By default, the ``master`` option is set
        to the target host's master.

    approve_key
        Request a pre-approval of the generated minion key. Requires
        that the salt-master be configured to either auto-accept all keys or
        expect a signing request from the target host. Default: ``True``

    pub_key
        Explicit public key to pressed the minion with (optional).
        This can be either a filepath or a string representing the key

    priv_key
        Explicit private key to pressed the minion with (optional).
        This can be either a filepath or a string representing the key

    bootstrap_delay
        Delay in seconds between end of container creation and bootstrapping.
        Useful when waiting for container to obtain a DHCP lease.

        .. versionadded:: 2015.5.0

    bootstrap_url
        url, content or filepath to the salt bootstrap script

    bootstrap_args
        salt bootstrap script arguments

    bootstrap_shell
        shell to execute the script into

    install
        Whether to attempt a full installation of salt-minion if needed.

    force_install
        Force installation even if salt-minion is detected,
        this is the way to run vendor bootstrap scripts even
        if a salt minion is already present in the container

    unconditional_install
        Run the script even if the container seems seeded

    CLI Examples:

    .. code-block:: bash

        salt 'minion' lxc.bootstrap container_name [config=config_data] \\
                [approve_key=(True|False)] [install=(True|False)]

    '''
    if bootstrap_delay is not None:
        try:
            time.sleep(bootstrap_delay)
        except TypeError:
            # Bad input, but assume since a value was passed that
            # a delay was desired, and sleep for 5 seconds
            time.sleep(5)

    c_info = info(name)
    if not c_info:
        return None

    # default set here as we cannot set them
    # in def as it can come from a chain of procedures.
    if bootstrap_args:
        # custom bootstrap args can be totally customized, and user could
        # have inserted the placeholder for the config directory.
        # For example, some salt bootstrap script do not use at all -c
        if '{0}' not in bootstrap_args:
            bootstrap_args += ' -c {0}'
    else:
        bootstrap_args = '-c {0}'
    if not bootstrap_shell:
        bootstrap_shell = 'sh'

    orig_state = _ensure_running(name)
    if not orig_state:
        return orig_state
    if not force_install:
        needs_install = _needs_install(name)
    else:
        needs_install = True
    seeded = retcode(name,
                     'test -e \'{0}\''.format(SEED_MARKER),
                     ignore_retcode=True) == 0
    tmp = tempfile.mkdtemp()
    if seeded and not unconditional_install:
        ret = True
    else:
        ret = False
        cfg_files = __salt__['seed.mkconfig'](
            config, tmp=tmp, id_=name, approve_key=approve_key,
            pub_key=pub_key, priv_key=priv_key)
        if needs_install or force_install or unconditional_install:
            if install:
                rstr = __salt__['test.rand_str']()
                configdir = '/tmp/.c_{0}'.format(rstr)
                run(name,
                    'install -m 0700 -d {0}'.format(configdir),
                    python_shell=False)
                bs_ = __salt__['config.gather_bootstrap_script'](
                    bootstrap=bootstrap_url)
                dest_dir = os.path.join('/tmp', rstr)
                for cmd in [
                    'mkdir -p {0}'.format(dest_dir),
                    'chmod 700 {0}'.format(dest_dir),
                ]:
                    if run_stdout(name, cmd):
                        log.error(
                            ('tmpdir {0} creation'
                             ' failed ({1}').format(dest_dir, cmd))
                        return False
                copy_to(name,
                        bs_,
                        '{0}/bootstrap.sh'.format(dest_dir))
                copy_to(name, cfg_files['config'],
                        os.path.join(configdir, 'minion'))
                copy_to(name, cfg_files['privkey'],
                        os.path.join(configdir, 'minion.pem'))
                copy_to(name, cfg_files['pubkey'],
                        os.path.join(configdir, 'minion.pub'))
                bootstrap_args = bootstrap_args.format(configdir)
                cmd = ('{0} {2}/bootstrap.sh {1}'
                       .format(bootstrap_shell,
                               bootstrap_args.replace("'", "''"),
                               dest_dir))
                # log ASAP the forged bootstrap command which can be wrapped
                # out of the output in case of unexpected problem
                log.info('Running {0} in LXC container \'{1}\''
                         .format(cmd, name))
                ret = retcode(name, cmd, output_loglevel='info',
                                  use_vt=True) == 0
            else:
                ret = False
        else:
            minion_config = salt.config.minion_config(cfg_files['config'])
            pki_dir = minion_config['pki_dir']
            copy_to(name, cfg_files['config'], '/etc/salt/minion')
            copy_to(name,
                    cfg_files['privkey'],
                    os.path.join(pki_dir, 'minion.pem'))
            copy_to(name,
                    cfg_files['pubkey'],
                    os.path.join(pki_dir, 'minion.pub'))
            run(name,
                'salt-call --local service.enable salt-minion',
                python_shell=False)
            ret = True
        shutil.rmtree(tmp)
        if orig_state == 'stopped':
            stop(name)
        elif orig_state == 'frozen':
            freeze(name)
        # mark seeded upon successful install
        if ret:
            run(name,
                    'touch \'{0}\''.format(SEED_MARKER),
                    python_shell=False)
    return ret


def attachable(name):
    '''
    Return True if the named container can be attached to via the lxc-attach
    command

    CLI Example:

    .. code-block:: bash

        salt 'minion' lxc.attachable ubuntu
    '''
    try:
        return __context__['lxc.attachable']
    except KeyError:
        _ensure_exists(name)
        # Can't use run() here because it uses attachable() and would
        # endlessly recurse, resulting in a traceback
        log.debug('Checking if LXC container {0} is attachable'.format(name))
        cmd = 'lxc-attach --clear-env -n {0} -- /usr/bin/env'.format(name)
        result = __salt__['cmd.retcode'](cmd,
                                         python_shell=False,
                                         output_loglevel='quiet',
                                         ignore_retcode=True) == 0
        __context__['lxc.attachable'] = result
    return __context__['lxc.attachable']


def _run(name,
         cmd,
         output=None,
         no_start=False,
         preserve_state=True,
         stdin=None,
         python_shell=True,
         output_loglevel='debug',
         use_vt=False,
         ignore_retcode=False,
         keep_env='http_proxy,https_proxy,no_proxy'):
    '''
    Common logic for lxc.run functions
    '''
    orig_state = state(name)
    try:
        if attachable(name):
            ret = __salt__['container_resource.run'](
                name,
                cmd,
                container_type=__virtualname__,
                exec_driver=EXEC_DRIVER,
                output=output,
                no_start=no_start,
                stdin=stdin,
                python_shell=python_shell,
                output_loglevel=output_loglevel,
                ignore_retcode=ignore_retcode,
                use_vt=use_vt,
                keep_env=keep_env)
        else:
            rootfs = info(name).get('rootfs')
            # Set context var to make cmd.run_chroot run cmd.run instead of
            # cmd.run_all.
            __context__['cmd.run_chroot.func'] = __salt__['cmd.run']
            ret = __salt__['cmd.run_chroot'](rootfs,
                                             cmd,
                                             stdin=stdin,
                                             python_shell=python_shell,
                                             output_loglevel=output_loglevel,
                                             ignore_retcode=ignore_retcode)
    except Exception:
        raise
    finally:
        # Make sure we honor preserve_state, even if there was an exception
        new_state = state(name)
        if preserve_state:
            if orig_state == 'stopped' and new_state != 'stopped':
                stop(name)
            elif orig_state == 'frozen' and new_state != 'frozen':
                freeze(name, start=True)

    if output in (None, 'all'):
        return ret
    else:
        return ret[output]


def run_cmd(name,
            cmd,
            no_start=False,
            preserve_state=True,
            stdin=None,
            stdout=True,
            stderr=False,
            python_shell=True,
            output_loglevel='debug',
            use_vt=False,
            ignore_retcode=False,
            keep_env='http_proxy,https_proxy,no_proxy'):
    '''
    .. deprecated:: 2015.5.0
        Use :mod:`lxc.run <salt.modules.lxc.run>` instead
    '''
    salt.utils.warn_until(
        'Boron',
        'lxc.run_cmd has been deprecated, please use one of the lxc.run '
        'functions (or lxc.retcode). See the documentation for more '
        'information.'
    )
    if stdout and stderr:
        output = 'all'
    elif stdout:
        output = 'stdout'
    elif stderr:
        output = 'stderr'
    else:
        output = 'retcode'
    return _run(name,
                cmd,
                output=output,
                no_start=no_start,
                preserve_state=preserve_state,
                stdin=stdin,
                python_shell=python_shell,
                output_loglevel=output_loglevel,
                use_vt=use_vt,
                ignore_retcode=ignore_retcode,
                keep_env=keep_env)


def run(name,
        cmd,
        no_start=False,
        preserve_state=True,
        stdin=None,
        python_shell=True,
        output_loglevel='debug',
        use_vt=False,
        ignore_retcode=False,
        keep_env='http_proxy,https_proxy,no_proxy'):
    '''
    .. versionadded:: 2015.5.0

    Run :mod:`cmd.run <salt.modules.cmdmod.run>` within a container

    .. warning::

        Many shell builtins do not work, failing with stderr similar to the
        following:

        .. code-block:: bash

            lxc_container: No such file or directory - failed to exec 'command'

        The same error will be displayed in stderr if the command being run
        does not exist. If no output is returned using this function, try using
        :mod:`lxc.run_stderr <salt.modules.lxc.run_stderr>` or
        :mod:`lxc.run_all <salt.modules.lxc.run_all>`.

    name
        Name of the container in which to run the command

    cmd
        Command to run

    no_start : False
        If the container is not running, don't start it

    preserve_state : True
        After running the command, return the container to its previous state

    stdin : None
        Standard input to be used for the command

    output_loglevel : debug
        Level at which to log the output from the command. Set to ``quiet`` to
        suppress logging.

    use_vt : False
        Use SaltStack's utils.vt to stream output to console. Assumes
        ``output=all``.

    keep_env : http_proxy,https_proxy,no_proxy
        A list of env vars to preserve. May be passed as commma-delimited list.


    CLI Example:

    .. code-block:: bash

        salt myminion lxc.run mycontainer 'ifconfig -a'
    '''
    return _run(name,
                cmd,
                output=None,
                no_start=no_start,
                preserve_state=preserve_state,
                stdin=stdin,
                python_shell=python_shell,
                output_loglevel=output_loglevel,
                use_vt=use_vt,
                ignore_retcode=ignore_retcode,
                keep_env=keep_env)


def run_stdout(name,
               cmd,
               no_start=False,
               preserve_state=True,
               stdin=None,
               python_shell=True,
               output_loglevel='debug',
               use_vt=False,
               ignore_retcode=False,
               keep_env='http_proxy,https_proxy,no_proxy'):
    '''
    .. versionadded:: 2015.5.0

    Run :mod:`cmd.run_stdout <salt.modules.cmdmod.run_stdout>` within a container

    .. warning::

        Many shell builtins do not work, failing with stderr similar to the
        following:

        .. code-block:: bash

            lxc_container: No such file or directory - failed to exec 'command'

        The same error will be displayed in stderr if the command being run
        does not exist. If no output is returned using this function, try using
        :mod:`lxc.run_stderr <salt.modules.lxc.run_stderr>` or
        :mod:`lxc.run_all <salt.modules.lxc.run_all>`.

    name
        Name of the container in which to run the command

    cmd
        Command to run

    no_start : False
        If the container is not running, don't start it

    preserve_state : True
        After running the command, return the container to its previous state

    stdin : None
        Standard input to be used for the command

    output_loglevel : debug
        Level at which to log the output from the command. Set to ``quiet`` to
        suppress logging.

    use_vt : False
        Use SaltStack's utils.vt to stream output to console
        ``output=all``.

    keep_env : http_proxy,https_proxy,no_proxy
        A list of env vars to preserve. May be passed as commma-delimited list.


    CLI Example:

    .. code-block:: bash

        salt myminion lxc.run_stdout mycontainer 'ifconfig -a'
    '''
    return _run(name,
                cmd,
                output='stdout',
                no_start=no_start,
                preserve_state=preserve_state,
                stdin=stdin,
                python_shell=python_shell,
                output_loglevel=output_loglevel,
                use_vt=use_vt,
                ignore_retcode=ignore_retcode,
                keep_env=keep_env)


def run_stderr(name,
               cmd,
               no_start=False,
               preserve_state=True,
               stdin=None,
               python_shell=True,
               output_loglevel='debug',
               use_vt=False,
               ignore_retcode=False,
               keep_env='http_proxy,https_proxy,no_proxy'):
    '''
    .. versionadded:: 2015.5.0

    Run :mod:`cmd.run_stderr <salt.modules.cmdmod.run_stderr>` within a container

    .. warning::

        Many shell builtins do not work, failing with stderr similar to the
        following:

        .. code-block:: bash

            lxc_container: No such file or directory - failed to exec 'command'

        The same error will be displayed if the command being run does not
        exist.

    name
        Name of the container in which to run the command

    cmd
        Command to run

    no_start : False
        If the container is not running, don't start it

    preserve_state : True
        After running the command, return the container to its previous state

    stdin : None
        Standard input to be used for the command

    output_loglevel : debug
        Level at which to log the output from the command. Set to ``quiet`` to
        suppress logging.

    use_vt : False
        Use SaltStack's utils.vt to stream output to console
        ``output=all``.

    keep_env : http_proxy,https_proxy,no_proxy
        A list of env vars to preserve. May be passed as commma-delimited list.


    CLI Example:

    .. code-block:: bash

        salt myminion lxc.run_stderr mycontainer 'ip addr show'
    '''
    return _run(name,
                cmd,
                output='stderr',
                no_start=no_start,
                preserve_state=preserve_state,
                stdin=stdin,
                python_shell=python_shell,
                output_loglevel=output_loglevel,
                use_vt=use_vt,
                ignore_retcode=ignore_retcode,
                keep_env=keep_env)


def retcode(name,
                cmd,
                no_start=False,
                preserve_state=True,
                stdin=None,
                python_shell=True,
                output_loglevel='debug',
                use_vt=False,
                ignore_retcode=False,
                keep_env='http_proxy,https_proxy,no_proxy'):
    '''
    .. versionadded:: 2015.5.0

    Run :mod:`cmd.retcode <salt.modules.cmdmod.retcode>` within a container

    .. warning::

        Many shell builtins do not work, failing with stderr similar to the
        following:

        .. code-block:: bash

            lxc_container: No such file or directory - failed to exec 'command'

        The same error will be displayed in stderr if the command being run
        does not exist. If the retcode is nonzero and not what was expected,
        try using :mod:`lxc.run_stderr <salt.modules.lxc.run_stderr>`
        or :mod:`lxc.run_all <salt.modules.lxc.run_all>`.

    name
        Name of the container in which to run the command

    cmd
        Command to run

    no_start : False
        If the container is not running, don't start it

    preserve_state : True
        After running the command, return the container to its previous state

    stdin : None
        Standard input to be used for the command

    output_loglevel : debug
        Level at which to log the output from the command. Set to ``quiet`` to
        suppress logging.

    use_vt : False
        Use SaltStack's utils.vt to stream output to console
        ``output=all``.

    keep_env : http_proxy,https_proxy,no_proxy
        A list of env vars to preserve. May be passed as commma-delimited list.


    CLI Example:

    .. code-block:: bash

        salt myminion lxc.retcode mycontainer 'ip addr show'
    '''
    return _run(name,
                cmd,
                output='retcode',
                no_start=no_start,
                preserve_state=preserve_state,
                stdin=stdin,
                python_shell=python_shell,
                output_loglevel=output_loglevel,
                use_vt=use_vt,
                ignore_retcode=ignore_retcode,
                keep_env=keep_env)


def run_all(name,
            cmd,
            no_start=False,
            preserve_state=True,
            stdin=None,
            python_shell=True,
            output_loglevel='debug',
            use_vt=False,
            ignore_retcode=False,
            keep_env='http_proxy,https_proxy,no_proxy'):
    '''
    .. versionadded:: 2015.5.0

    Run :mod:`cmd.run_all <salt.modules.cmdmod.run_all>` within a container

    .. note::

        While the command is run within the container, it is initiated from the
        host. Therefore, the PID in the return dict is from the host, not from
        the container.

    .. warning::

        Many shell builtins do not work, failing with stderr similar to the
        following:

        .. code-block:: bash

            lxc_container: No such file or directory - failed to exec 'command'

        The same error will be displayed in stderr if the command being run
        does not exist.

    name
        Name of the container in which to run the command

    cmd
        Command to run

    no_start : False
        If the container is not running, don't start it

    preserve_state : True
        After running the command, return the container to its previous state

    stdin : None
        Standard input to be used for the command

    output_loglevel : debug
        Level at which to log the output from the command. Set to ``quiet`` to
        suppress logging.

    use_vt : False
        Use SaltStack's utils.vt to stream output to console
        ``output=all``.

    keep_env : http_proxy,https_proxy,no_proxy
        A list of env vars to preserve. May be passed as commma-delimited list.


    CLI Example:

    .. code-block:: bash

        salt myminion lxc.run_all mycontainer 'ip addr show'
    '''
    return _run(name,
                cmd,
                output='all',
                no_start=no_start,
                preserve_state=preserve_state,
                stdin=stdin,
                python_shell=python_shell,
                output_loglevel=output_loglevel,
                use_vt=use_vt,
                ignore_retcode=ignore_retcode,
                keep_env=keep_env)


def _get_md5(name, path):
    '''
    Get the MD5 checksum of a file from a container
    '''
    output = run_stdout(name, 'md5sum "{0}"'.format(path), ignore_retcode=True)
    try:
        return output.split()[0]
    except IndexError:
        # Destination file does not exist or could not be accessed
        return None


def copy_to(name, source, dest, overwrite=False, makedirs=False):
    '''
    .. versionchanged:: Beryllium
        Function renamed from ``lxc.cp`` to ``lxc.copy_to`` for consistency
        with other container types. ``lxc.cp`` will continue to work, however.
        For versions 2015.2.x and earlier, use ``lxc.cp``.

    Copy a file or directory from the host into a container

    name
        Container name

    source
        File to be copied to the container

    dest
        Destination on the container. Must be an absolute path.

        .. versionchanged:: 2015.5.0
            If the destination is a directory, the file will be copied into
            that directory.

    overwrite : False
        Unless this option is set to ``True``, then if a file exists at the
        location specified by the ``dest`` argument, an error will be raised.

        .. versionadded:: Beryllium

    makedirs : False

        Create the parent directory on the container if it does not already
        exist.

        .. versionadded:: 2015.5.0

    CLI Example:

    .. code-block:: bash

        salt 'minion' lxc.copy_to /tmp/foo /root/foo
        salt 'minion' lxc.cp /tmp/foo /root/foo
    '''
<<<<<<< HEAD
    _ensure_running(name, no_start=True)
    return __salt__['container_resource.copy_to'](
        name,
        source,
        dest,
        container_type=__virtualname__,
        exec_driver=EXEC_DRIVER,
        overwrite=overwrite,
        makedirs=makedirs)
=======
    c_state = state(name)
    if c_state != 'running':
        raise CommandExecutionError(
            'Container \'{0}\' {1}'.format(
                name,
                'is {0}'.format(c_state)
                    if c_state is not None
                    else 'does not exist'
            )
        )

    log.debug('Copying {0} to container \'{1}\' as {2}'
              .format(source, name, dest))

    # Source file sanity checks
    if not os.path.isabs(source):
        raise SaltInvocationError('Source path must be absolute')
    elif not os.path.exists(source):
        raise SaltInvocationError(
            'Source file {0} does not exist'.format(source)
        )
    elif not os.path.isfile(source):
        raise SaltInvocationError('Source must be a regular file')
    source_dir, source_name = os.path.split(source)

    # Destination file sanity checks
    if not os.path.isabs(dest):
        raise SaltInvocationError('Destination path must be absolute')
    if retcode(name,
               'test -d \'{0}\''.format(dest),
               ignore_retcode=True) == 0:
        # Destination is a directory, full path to dest file will include the
        # basename of the source file.
        dest = os.path.join(dest, source_name)
    else:
        # Destination was not a directory. We will check to see if the parent
        # dir is a directory, and then (if makedirs=True) attempt to create the
        # parent directory.
        dest_dir, dest_name = os.path.split(dest)
        if retcode(name,
                   'test -d \'{0}\''.format(dest_dir),
                   ignore_retcode=True) != 0:
            if makedirs:
                result = run_all(name, 'mkdir -p \'{0}\''.format(dest_dir))
                if result['retcode'] != 0:
                    error = ('Unable to create destination directory {0} in '
                             'container \'{1}\''.format(dest_dir, name))
                    if result['stderr']:
                        error += ': {0}'.format(result['stderr'])
                    raise CommandExecutionError(error)
            else:
                raise SaltInvocationError(
                    'Directory {0} does not exist on container \'{1}\''
                    .format(dest_dir, name)
                )
>>>>>>> 57b50953

cp = copy_to


def read_conf(conf_file, out_format='simple'):
    '''
    Read in an LXC configuration file. By default returns a simple, unsorted
    dict, but can also return a more detailed structure including blank lines
    and comments.

        out_format:
            set to 'simple' if you need the old and unsupported behavior.
            This wont support the multiple lxc values (eg: multiple network nics)

    CLI Examples:

    .. code-block:: bash

        salt 'minion' lxc.read_conf /etc/lxc/mycontainer.conf
        salt 'minion' lxc.read_conf /etc/lxc/mycontainer.conf out_format=commented
    '''
    ret_commented = []
    ret_simple = {}
    with salt.utils.fopen(conf_file, 'r') as fp_:
        for line in fp_.readlines():
            if '=' not in line:
                ret_commented.append(line)
                continue
            comps = line.split('=')
            value = '='.join(comps[1:]).strip()
            comment = None
            if value.strip().startswith('#'):
                vcomps = value.strip().split('#')
                value = vcomps[1].strip()
                comment = '#'.join(vcomps[1:]).strip()
                ret_commented.append({comps[0].strip(): {
                    'value': value,
                    'comment': comment,
                }})
            else:
                ret_commented.append({comps[0].strip(): value})
                ret_simple[comps[0].strip()] = value

    if out_format == 'simple':
        return ret_simple
    return ret_commented


def write_conf(conf_file, conf):
    '''
    Write out an LXC configuration file

    This is normally only used internally. The format of the data structure
    must match that which is returned from ``lxc.read_conf()``, with
    ``out_format`` set to ``commented``.

    An example might look like:

    .. code-block:: python

        [
            {'lxc.utsname': '$CONTAINER_NAME'},
            '# This is a commented line\\n',
            '\\n',
            {'lxc.mount': '$CONTAINER_FSTAB'},
            {'lxc.rootfs': {'comment': 'This is another test',
                            'value': 'This is another test'}},
            '\\n',
            {'lxc.network.type': 'veth'},
            {'lxc.network.flags': 'up'},
            {'lxc.network.link': 'br0'},
            {'lxc.network.mac': '$CONTAINER_MACADDR'},
            {'lxc.network.ipv4': '$CONTAINER_IPADDR'},
            {'lxc.network.name': '$CONTAINER_DEVICENAME'},
        ]

    CLI Example:

    .. code-block:: bash

        salt 'minion' lxc.write_conf /etc/lxc/mycontainer.conf \\
            out_format=commented
    '''
    if not isinstance(conf, list):
        raise SaltInvocationError('Configuration must be passed as a list')

    # construct the content prior to write to the file
    # to avoid half written configs
    content = ''
    for line in conf:
        if isinstance(line, (six.text_type, six.string_types)):
            content += line
        elif isinstance(line, dict):
            for key in list(line.keys()):
                out_line = None
                if isinstance(
                    line[key],
                    (six.text_type, six.string_types, six.integer_types, float)
                ):
                    out_line = ' = '.join((key, "{0}".format(line[key])))
                elif isinstance(line[key], dict):
                    out_line = ' = '.join((key, line[key]['value']))
                    if 'comment' in line[key]:
                        out_line = ' # '.join((out_line, line[key]['comment']))
                if out_line:
                    content += out_line
                    content += '\n'
    with salt.utils.fopen(conf_file, 'w') as fp_:
        fp_.write(content)
    return {}


def edit_conf(conf_file, out_format='simple', read_only=False, lxc_config=None, **kwargs):
    '''
    Edit an LXC configuration file. If a setting is already present inside the
    file, its value will be replaced. If it does not exist, it will be appended
    to the end of the file. Comments and blank lines will be kept in-tact if
    they already exist in the file.

    out_format:
        Set to simple if you need backward compatbility (multiple items for a
        simple key is not supported)
    read_only:
        return only the edited configuration without applying it
        to the underlying lxc configuration file
    lxc_config:
        List of dict containning lxc configuration items
        For network configuration, you also need to add the device it belongs
        to, otherwise it will default to eth0.
        Also, any change to a network parameter will result in the whole
        network reconfiguration to avoid mismatchs, be aware of that !

    After the file is edited, its contents will be returned. By default, it
    will be returned in ``simple`` format, meaning an unordered dict (which
    may not represent the actual file order). Passing in an ``out_format`` of
    ``commented`` will return a data structure which accurately represents the
    order and content of the file.

    CLI Example:

    .. code-block:: bash

        salt 'minion' lxc.edit_conf /etc/lxc/mycontainer.conf \\
            out_format=commented lxc.network.type=veth
        salt 'minion' lxc.edit_conf /etc/lxc/mycontainer.conf \\
            out_format=commented \\
            lxc_config="[{'lxc.network.name': 'eth0', \\
                          'lxc.network.ipv4': '1.2.3.4'},
                         {'lxc.network.name': 'eth2', \\
                          'lxc.network.ipv4': '1.2.3.5',\\
                          'lxc.network.gateway': '1.2.3.1'}]"
    '''
    data = []

    try:
        conf = read_conf(conf_file, out_format=out_format)
    except Exception:
        conf = []

    if not lxc_config:
        lxc_config = []
    lxc_config = copy.deepcopy(lxc_config)

    # search if we want to access net config
    # in that case, we will replace all the net configuration
    net_config = []
    for lxc_kws in lxc_config + [kwargs]:
        net_params = {}
        for kwarg in [a for a in lxc_kws]:
            if kwarg.startswith('__'):
                continue
            if kwarg.startswith('lxc.network.'):
                net_params[kwarg] = lxc_kws[kwarg]
                lxc_kws.pop(kwarg, None)
        if net_params:
            net_config.append(net_params)
    nic_opts = salt.utils.odict.OrderedDict()
    for params in net_config:
        dev = params.get('lxc.network.name', 'eth0')
        dev_opts = nic_opts.setdefault(dev, salt.utils.odict.OrderedDict())
        for param in params:
            opt = param.replace('lxc.network.', '')
            opt = {'hwaddr': 'mac'}.get(opt, opt)
            dev_opts[opt] = params[param]

    net_changes = []
    if nic_opts:
        net_changes = _config_list(conf, only_net=True,
                                   **{'network_profile': DEFAULT_NIC,
                                      'nic_opts': nic_opts})
        if net_changes:
            lxc_config.extend(net_changes)

    for line in conf:
        if not isinstance(line, dict):
            data.append(line)
            continue
        else:
            for key in list(line.keys()):
                val = line[key]
                if net_changes and key.startswith('lxc.network.'):
                    continue
                found = False
                for ix in range(len(lxc_config)):
                    kw = lxc_config[ix]
                    if key in kw:
                        found = True
                        data.append({key: kw[key]})
                        del kw[key]
                if not found:
                    data.append({key: val})

    for lxc_kws in lxc_config:
        for kwarg in lxc_kws:
            data.append({kwarg: lxc_kws[kwarg]})
    if read_only:
        return data
    write_conf(conf_file, data)
    return read_conf(conf_file, out_format)


def reboot(name):
    '''
    Reboot a container.

    CLI Examples:

    .. code-block:: bash

        salt 'minion' lxc.reboot myvm

    '''
    ret = {'result': True,
           'changes': {},
           'comment': '{0} rebooted'.format(name)}
    does_exist = exists(name)
    if does_exist and (state(name) == 'running'):
        try:
            stop(name)
        except (SaltInvocationError, CommandExecutionError) as exc:
            ret['comment'] = 'Unable to stop container: {0}'.format(exc)
            ret['result'] = False
            return ret
    if does_exist and (state(name) != 'running'):
        try:
            start(name)
        except (SaltInvocationError, CommandExecutionError) as exc:
            ret['comment'] = 'Unable to stop container: {0}'.format(exc)
            ret['result'] = False
            return ret
    ret['changes'][name] = 'rebooted'
    return ret


def reconfigure(name,
                cpu=None,
                cpuset=None,
                cpushare=None,
                memory=None,
                profile=None,
                network_profile=None,
                nic_opts=None,
                bridge=None,
                gateway=None,
                autostart=None,
                **kwargs):
    '''
    Reconfigure a container.

    This only applies to a few property

    name
        Name of the container.
    cpu
        Select a random number of cpu cores and assign it to the cpuset, if the
        cpuset option is set then this option will be ignored
    cpuset
        Explicitly define the cpus this container will be bound to
    cpushare
        cgroups cpu shares.
    autostart
        autostart container on reboot
    memory
        cgroups memory limit, in MB.
        (0 for nolimit, None for old default 1024MB)
    gateway
        the ipv4 gateway to use
        the default does nothing more than lxcutils does
    bridge
        the bridge to use
        the default does nothing more than lxcutils does
    nic
        Network interfaces profile (defined in config or pillar).

    nic_opts
        Extra options for network interfaces, will override

        ``{"eth0": {"mac": "aa:bb:cc:dd:ee:ff", "ipv4": "10.1.1.1", "ipv6": "2001:db8::ff00:42:8329"}}``

        or

        ``{"eth0": {"mac": "aa:bb:cc:dd:ee:ff", "ipv4": "10.1.1.1/24", "ipv6": "2001:db8::ff00:42:8329"}}``

    CLI Example:

    .. code-block:: bash

        salt-call -lall mc_lxc_fork.reconfigure foobar nic_opts="{'eth1': {'mac': '00:16:3e:dd:ee:44'}}" memory=4

    '''
    changes = {}
    ret = {'name': name,
           'comment': 'config for {0} up to date'.format(name),
           'result': True,
           'changes': changes}
    profile = get_container_profile(copy.deepcopy(profile))
    kw_overrides = copy.deepcopy(kwargs)

    def select(key, default=None):
        kw_overrides_match = kw_overrides.pop(key, _marker)
        profile_match = profile.pop(key, default)
        # let kwarg overrides be the preferred choice
        if kw_overrides_match is _marker:
            return profile_match
        return kw_overrides_match
    if nic_opts is not None and not network_profile:
        network_profile = 'eth0'

    if autostart is not None:
        autostart = select('autostart', autostart)
    else:
        autostart = 'keep'
    path = os.path.join('/var/lib/lxc/{0}/config'.format(name))
    if os.path.exists(path):
        old_chunks = read_conf(path, out_format='commented')
        make_kw = salt.utils.odict.OrderedDict([
            ('autostart', autostart),
            ('cpu', cpu),
            ('gateway', gateway),
            ('cpuset', cpuset),
            ('cpushare', cpushare),
            ('network_profile', network_profile),
            ('nic_opts', nic_opts),
            ('bridge', bridge)])
        # match 0 and none as memory = 0 in lxc config is harmful
        if memory:
            make_kw['memory'] = memory
        kw = salt.utils.odict.OrderedDict()
        for key, val in six.iteritems(make_kw):
            if val is not None:
                kw[key] = val
        new_cfg = _config_list(conf_tuples=old_chunks, **kw)
        if new_cfg:
            edit_conf(path, out_format='commented', lxc_config=new_cfg)
        chunks = read_conf(path, out_format='commented')
        if old_chunks != chunks:
            ret['comment'] = '{0} lxc config updated'.format(name)
            if state(name) == 'running':
                cret = reboot(name)
                ret['result'] = cret['result']
    return ret


def apply_network_profile(name, network_profile, nic_opts=None):
    '''
    .. versionadded:: 2015.5.0

    Apply a network profile to a container

    network_profile
        profile name or default values (dict)

    nic_opts
        values to override in defaults (dict)
        indexed by nic card names

    CLI Examples:

    .. code-block:: bash

        salt 'minion' lxc.apply_network_profile web1 centos
        salt 'minion' lxc.apply_network_profile web1 centos \\
                nic_opts="{'eth0': {'mac': 'xx:xx:xx:xx:xx:xx'}}"
        salt 'minion' lxc.apply_network_profile web1 \\
                "{'eth0': {'mac': 'xx:xx:xx:xx:xx:yy'}}"
                nic_opts="{'eth0': {'mac': 'xx:xx:xx:xx:xx:xx'}}"
    '''
    path = '/var/lib/lxc/{0}/config'.format(name)

    before = []
    with salt.utils.fopen(path, 'r') as fp_:
        for line in fp_:
            before.append(line)

    network_params = {}
    for param in _network_conf(
        network_profile=network_profile, nic_opts=nic_opts
    ):
        network_params.update(param)
    if network_params:
        edit_conf(path, out_format='commented', **network_params)

    after = []
    with salt.utils.fopen(path, 'r') as fp_:
        for line in fp_:
            after.append(line)

    diff = ''
    for line in difflib.unified_diff(before,
                                     after,
                                     fromfile='before',
                                     tofile='after'):
        diff += line
    return diff<|MERGE_RESOLUTION|>--- conflicted
+++ resolved
@@ -3395,7 +3395,6 @@
         salt 'minion' lxc.copy_to /tmp/foo /root/foo
         salt 'minion' lxc.cp /tmp/foo /root/foo
     '''
-<<<<<<< HEAD
     _ensure_running(name, no_start=True)
     return __salt__['container_resource.copy_to'](
         name,
@@ -3405,63 +3404,6 @@
         exec_driver=EXEC_DRIVER,
         overwrite=overwrite,
         makedirs=makedirs)
-=======
-    c_state = state(name)
-    if c_state != 'running':
-        raise CommandExecutionError(
-            'Container \'{0}\' {1}'.format(
-                name,
-                'is {0}'.format(c_state)
-                    if c_state is not None
-                    else 'does not exist'
-            )
-        )
-
-    log.debug('Copying {0} to container \'{1}\' as {2}'
-              .format(source, name, dest))
-
-    # Source file sanity checks
-    if not os.path.isabs(source):
-        raise SaltInvocationError('Source path must be absolute')
-    elif not os.path.exists(source):
-        raise SaltInvocationError(
-            'Source file {0} does not exist'.format(source)
-        )
-    elif not os.path.isfile(source):
-        raise SaltInvocationError('Source must be a regular file')
-    source_dir, source_name = os.path.split(source)
-
-    # Destination file sanity checks
-    if not os.path.isabs(dest):
-        raise SaltInvocationError('Destination path must be absolute')
-    if retcode(name,
-               'test -d \'{0}\''.format(dest),
-               ignore_retcode=True) == 0:
-        # Destination is a directory, full path to dest file will include the
-        # basename of the source file.
-        dest = os.path.join(dest, source_name)
-    else:
-        # Destination was not a directory. We will check to see if the parent
-        # dir is a directory, and then (if makedirs=True) attempt to create the
-        # parent directory.
-        dest_dir, dest_name = os.path.split(dest)
-        if retcode(name,
-                   'test -d \'{0}\''.format(dest_dir),
-                   ignore_retcode=True) != 0:
-            if makedirs:
-                result = run_all(name, 'mkdir -p \'{0}\''.format(dest_dir))
-                if result['retcode'] != 0:
-                    error = ('Unable to create destination directory {0} in '
-                             'container \'{1}\''.format(dest_dir, name))
-                    if result['stderr']:
-                        error += ': {0}'.format(result['stderr'])
-                    raise CommandExecutionError(error)
-            else:
-                raise SaltInvocationError(
-                    'Directory {0} does not exist on container \'{1}\''
-                    .format(dest_dir, name)
-                )
->>>>>>> 57b50953
 
 cp = copy_to
 
