--- conflicted
+++ resolved
@@ -2926,11 +2926,7 @@
     while time.time() < expire and not started:
         time.sleep(0.3)
         started = test_started(name)
-<<<<<<< HEAD
-    if state is None:
-=======
     if started is None:
->>>>>>> 0ea78a9c
         log.error(
             'Assuming {0} is started, although we failed to detect that'
             ' is fully started correctly'.format(name))
