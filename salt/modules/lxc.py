# -*- coding: utf-8 -*-
'''
Control Linux Containers via Salt

:depends: lxc package for distribution

You need lxc >= 1.0 (even beta alpha)

'''

# Import python libs
from __future__ import print_function
<<<<<<< HEAD
import traceback
import datetime
import pipes
=======
>>>>>>> dbed0be4
import logging
import tempfile
import os
import shutil
import re

#import salt libs
import salt.utils
import salt.utils.cloud
import salt.config

# Set up logging
log = logging.getLogger(__name__)

# Don't shadow built-in's.
__func_alias__ = {
    'list_': 'list'
}


DEFAULT_NIC_PROFILE = {'eth0': {'link': 'br0', 'type': 'veth'}}


def _ip_sort(ip):
    '''Ip sorting'''
    idx = '001'
    if ip == '127.0.0.1':
        idx = '200'
    if ip == '::1':
        idx = '201'
    elif '::' in ip:
        idx = '100'
    return '{0}___{1}'.format(idx, ip)


def __virtual__():
<<<<<<< HEAD
    if salt.utils.which('lxc-start'):
        return True
    # To speed up the whole thing, we decided to not use the
    # subshell way and assume things are in place for lxc
    # Discussion made by @kiorky and @thatch45

    # lxc-version presence is not sufficient, in lxc1.0 alpha
    # (precise backports), we have it and it is sufficient
    # for the module to execute.
    # elif salt.utils.which('lxc-version'):
    #     passed = False
    #     try:
    #         passed = subprocess.check_output(
    #             'lxc-version').split(':')[1].strip() >= '1.0'
    #     except Exception:
    #         pass
    #     if not passed:
    #         log.warning('Support for lxc < 1.0 may be incomplete.')
    #     return 'lxc'
    # return False
    #
    return False
=======
    if not salt.utils.which('lxc-version'):
        return False
    return 'lxc'
>>>>>>> dbed0be4


def _lxc_profile(profile):
    '''
    Gather the lxc profile from the config or apply the default (empty).

    Profiles can be defined in the config or pillar, e.g.:

    .. code-block:: yaml

        lxc.profile:
          ubuntu:
            template: ubuntu
            backing: lvm
            vgname: lxc
            size: 1G
    '''
    return __salt__['config.option']('lxc.profile', {}).get(profile, {})


class _LXCConfig(object):
    '''
    LXC configuration data
    '''
    pattern = re.compile(r'^(\S+)(\s*)(=)(\s*)(.*)')

    def __init__(self, **kwargs):
        self.name = kwargs.pop('name', None)
        self.data = []
        if self.name:
            self.path = '/var/lib/lxc/{0}/config'.format(self.name)
            if os.path.isfile(self.path):
                with open(self.path) as f:
                    for l in f.readlines():
                        match = self.pattern.findall((l.strip()))
                        if match:
                            self.data.append((match[0][0], match[0][-1]))
        else:
            self.path = None

        def _replace(k, v):
            if v:
                self._filter_data(k)
                self.data.append((k, v))

        memory = kwargs.pop('memory', None)
        if memory:
            memory = memory * 1024 * 1024
        _replace('lxc.cgroup.memory.limit_in_bytes', memory)
        cpuset = kwargs.pop('cpuset', None)
        _replace('lxc.cgroup.cpuset.cpus', cpuset)
        cpushare = kwargs.pop('cpushare', None)
        _replace('lxc.cgroup.cpu.shares', cpushare)

        nic = kwargs.pop('nic')
        if nic:
            self._filter_data('lxc.network')
            nicp = __salt__['config.option']('lxc.nic', {}).get(
                        nic, DEFAULT_NIC_PROFILE
                    )
            nic_opts = kwargs.pop('nic_opts', None)

            for dev, args in nicp.items():
                self.data.append(('lxc.network.type',
                                  args.pop('type', 'veth')))
                self.data.append(('lxc.network.name', dev))
                self.data.append(('lxc.network.flags',
                                  args.pop('flags', 'up')))
                opts = nic_opts.get(dev) if nic_opts else None
                if opts:
                    mac = opts.get('mac')
                    ipv4 = opts.get('ipv4')
                    ipv6 = opts.get('ipv6')
                else:
                    ipv4, ipv6 = None, None
                    mac = salt.utils.gen_mac()
                self.data.append(('lxc.network.hwaddr', mac))
                if ipv4:
                    self.data.append(('lxc.network.ipv4', ipv4))
                if ipv6:
                    self.data.append(('lxc.network.ipv6', ipv6))
                for k, v in args.items():
                    self.data.append(('lxc.network.{0}'.format(k), v))

    def as_string(self):
        return '\n'.join(
                ['{0} = {1}'.format(k, v) for k, v in self.data]) + '\n'

    def write(self):
        if self.path:
            salt.utils.fopen(self.path, 'w').write(self.as_string())

    def tempfile(self):
        # this might look like the function name is shadowing the
        # module, but it's not since the method belongs to the class
        f = tempfile.NamedTemporaryFile()
        f.write(self.as_string())
        f.flush()
        return f

    def _filter_data(self, pat):
        x = []
        for i in self.data:
            if not re.match('^' + pat, i[0]):
                x.append(i)
        self.data = x


def init(name,
         cpuset=None,
         cpushare=None,
         memory=None,
         nic='default',
         profile=None,
         nic_opts=None,
         **kwargs):
    '''
    Initialize a new container.

    CLI Example:

    .. code-block:: bash

        salt 'minion' lxc.init name [cpuset=cgroups_cpuset] \\
                [cpushare=cgroups_cpushare] [memory=cgroups_memory] \\
                [nic=nic_profile] [profile=lxc_profile] \\
                [nic_opts=nic_opts] [start=(True|False)] \\
                [seed=(True|False)] [install=(True|False)] \\
                [config=minion_config] [approve_key=(True|False) \\
                [clone=original]

    name
        Name of the container.

    cpuset
        cgroups cpuset.

    cpushare
        cgroups cpu shares.

    memory
        cgroups memory limit, in MB.

    nic
        Network interfaces profile (defined in config or pillar).

    profile
        A LXC profile (defined in config or pillar).

    nic_opts
        Extra options for network interfaces. E.g:
        {"eth0": {"mac": "aa:bb:cc:dd:ee:ff", "ipv4": "10.1.1.1", "ipv6": "2001:db8::ff00:42:8329"}}

    start
        Start the newly created container.

    seed
        Seed the container with the minion config. Default: ``True``

    install
        If salt-minion is not already installed, install it. Default: ``True``

    config
        Optional config parameters. By default, the id is set to the name of the
        container.

    approve_key
        Attempt to request key approval from the master. Default: ``True``

    clone
        Original from which to use a clone operation to create the container. Default: ``None``
    '''
    profile = _lxc_profile(profile)

    def select(k, default=None):
        kw = kwargs.pop(k, None)
        p = profile.pop(k, default)
        return kw or p

    start_ = select('start', False)
    seed = select('seed', True)
    install = select('install', True)
    seed_cmd = select('seed_cmd')
    salt_config = select('config')
    approve_key = select('approve_key', True)
    clone_from = select('clone')

    if clone_from:
        ret = __salt__['lxc.clone'](name, clone_from,
                                    profile=profile, **kwargs)
        if not ret.get('cloned', False):
            return ret
        cfg = _LXCConfig(name=name, nic=nic, nic_opts=nic_opts,
                        cpuset=cpuset, cpushare=cpushare, memory=memory)
        cfg.write()
    else:
        cfg = _LXCConfig(nic=nic, nic_opts=nic_opts, cpuset=cpuset,
                        cpushare=cpushare, memory=memory)
        with cfg.tempfile() as cfile:
            ret = __salt__['lxc.create'](name, config=cfile.name,
                                         profile=profile, **kwargs)
        if not ret.get('created', False):
            return ret
    rootfs = info(name)['rootfs']
    if seed:
        ret['seeded'] = __salt__['lxc.bootstrap'](
            name, config=salt_config, approve_key=approve_key, install=install)
    elif seed_cmd:
        ret['seeded'] = __salt__[seed_cmd](rootfs, name, salt_config)
    if start_:
        ret['state'] = start(name)['state']
    else:
        ret['state'] = state(name)
    return ret


def create(name, config=None, profile=None, options=None, **kwargs):
    '''
    Create a new container.

    CLI Example:

    .. code-block:: bash

        salt 'minion' lxc.create name [config=config_file] \\
                [profile=profile] [template=template_name] \\
                [backing=backing_store] [vgname=volume_group] \\
                [size=filesystem_size] [options=template_options]

    name
        Name of the container.

    config
        The config file to use for the container. Defaults to system-wide
        config (usually in /etc/lxc/lxc.conf).

    profile
        A LXC profile (defined in config or pillar).

    template
        The template to use. E.g., 'ubuntu' or 'fedora'.

    backing
        The type of storage to use. Set to 'lvm' to use an LVM group. Defaults
        to filesystem within /var/lib/lxc/.

    vgname
        Name of the LVM volume group in which to create the volume for this
        container. Only applicable if backing=lvm. Defaults to 'lxc'.

    fstype
        fstype to use on LVM lv.

    size
        Size of the volume to create. Only applicable if backing=lvm.
        Defaults to 1G.

    options
        Template specific options to pass to the lxc-create command.
    '''

    if exists(name):
        return {'created': False, 'error': 'container already exists'}

    cmd = 'lxc-create -n {0}'.format(name)

    if not isinstance(profile, dict):
        profile = _lxc_profile(profile)

    def select(k, default=None):
        kw = kwargs.pop(k, None)
        p = profile.pop(k, default)
        return kw or p

    template = select('template')
    backing = select('backing')
    lvname = select('lvname')
    fstype = select('fstype')
    vgname = select('vgname')
    size = select('size', '1G')

    if config:
        cmd += ' -f {0}'.format(config)
    if template:
        cmd += ' -t {0}'.format(template)
    if backing:
        backing = backing.lower()
        cmd += ' -B {0}'.format(backing)
        if backing in ['lvm']:
            if lvname:
                cmd += ' --lvname {0}'.format(vgname)
            if vgname:
                cmd += ' --vgname {0}'.format(vgname)
        if backing not in ['dir', 'overlayfs']:
            if fstype:
                cmd += ' --fstype {0}'.format(fstype)
            if size:
                cmd += ' --fssize {0}'.format(size)
    if profile:
        cmd += ' --'
        options = profile
        for k, v in options.items():
            cmd += ' --{0} {1}'.format(k, v)

    ret = __salt__['cmd.run_all'](cmd)
    if ret['retcode'] == 0 and exists(name):
        return {'created': True}
    else:
        if exists(name):
            # destroy the container if it was partially created
            cmd = 'lxc-destroy -n {0}'.format(name)
            __salt__['cmd.retcode'](cmd)
        log.warn('lxc-create failed to create container')
        return {'created': False, 'error':
                'container could not be created: {0}'.format(ret['stderr'])}


def clone(name,
          orig,
          snapshot=False,
          profile=None,
          **kwargs):

    '''
    Create a new container.

    CLI Example:

    .. code-block:: bash

        salt 'minion' lxc.clone name orig [snapshot=(True|False)] \\
                [size=filesystem_size] [vgname=volume_group] \\
                [profile=profile_name]

    name
        Name of the container.

    orig
        Name of the cloned original container

    snapshot
        Do we use Copy On Write snapshots (LVM)

    size
        Size of the container

    vgname
        LVM volume group(lxc)

    profile
        A LXC profile (defined in config or pillar).

    CLI Example:

    .. code-block:: bash

        salt '*' lxc.clone myclone ubuntu "snapshot=True"

    '''

    if exists(name):
        return {'cloned': False, 'error': 'container already exists'}

    orig_state = state(orig)
    if orig_state is None:
        return {'cloned': False,
                'error':
                'original container \'{0}\' does not exist'.format(orig)}
    elif orig_state != 'stopped':
        return {'cloned': False,
                'error': 'original container \'{0}\' is running'.format(orig)}

    if not snapshot:
        snapshot = ''
    else:
        snapshot = '-s'
    cmd = 'lxc-clone {2} -o {0} -n {1}'.format(orig, name, snapshot)

    if not isinstance(profile, dict):
        profile = _lxc_profile(profile)

    def select(k, default=None):
        kw = kwargs.pop(k, None)
        p = profile.pop(k, default)
        return kw or p

    backing = select('backing')
    size = select('size', '1G')

    if size:
        cmd += ' -L {0}'.format(size)
    if backing:
        cmd += ' -B {0}'.format(backing)

    ret = __salt__['cmd.run_all'](cmd)
    if ret['retcode'] == 0 and exists(name):
        return {'cloned': True}
    else:
        if exists(name):
            # destroy the container if it was partially created
            cmd = 'lxc-destroy -n {0}'.format(name)
            __salt__['cmd.retcode'](cmd)
        log.warn('lxc-clone failed to create container')
        return {'cloned': False, 'error':
                'container could not be created: {0}'.format(ret['stderr'])}


def list_(extra=False):
    '''
    List defined containers classified by status.
    Status can be running, stopped, and frozen.

        extra
            Also get per container specific info at once.
            Warning: it will not return a collection of list
            but a collection of mappings by status and then per
            container name::

                {'running': ['foo']} # normal mode
                {'running': {'foo': {'info1': 'bar'}} # extra mode

    CLI Example:

    .. code-block:: bash

        salt '*' lxc.list
        salt '*' lxc.list extra=True
    '''
    ctnrs = __salt__['cmd.run']('lxc-ls | sort -u').splitlines()

<<<<<<< HEAD
    if extra:
        stopped = {}
        frozen = {}
        running = {}
    else:
        stopped = []
        frozen = []
        running = []

    ret = {'running': running,
           'stopped': stopped,
           'frozen': frozen}

    for container in ctnrs:
        c_infos = __salt__['cmd.run'](
                'lxc-info -n {0}'.format(container)).splitlines()
        log.debug(c_infos)
        c_state = None
        for c_info in c_infos:
            log.debug(c_info)
            stat = c_info.split(':')
            if stat[0] in ('State', 'state'):
                c_state = stat[1].strip()
                break
        if extra:
            try:
                infos = __salt__['lxc.info'](container)
            except Exception:
                trace = traceback.format_exc()
                infos = {'error': 'Error while getting extra infos',
                         'comment': trace}
            method = 'update'
            value = {container: infos}
        else:
            method = 'append'
            value = container

        if not c_state:
            continue
        if c_state == 'STOPPED':
            getattr(stopped, method)(value)
            continue
        if c_state == 'FROZEN':
            getattr(frozen, method)(value)
            continue
        if c_state == 'RUNNING':
            getattr(running, method)(value)
            continue
    return ret
=======
    stopped = []
    frozen = []
    running = []

    for c in ctnrs:
        lines = __salt__['cmd.run']('lxc-info -n ' + c).splitlines()

        for line in lines:
            stat = line.split(':')
            if stat[0] == 'state':
                s = stat[1].strip()
                break

        if not len(s):
            continue
        if s == 'STOPPED':
            stopped.append(c)
            continue
        if s == 'FROZEN':
            frozen.append(c)
            continue
        if s == 'RUNNING':
            running.append(c)
            continue

    return {'running': running,
            'stopped': stopped,
            'frozen': frozen}
>>>>>>> dbed0be4


def _change_state(cmd, name, expected):
    s1 = state(name)
    if s1 is None:
        return {'state': None, 'change': False}
    elif s1 == expected:
        return {'state': expected, 'change': False}

    cmd = '{0} -n {1}'.format(cmd, name)
    err = __salt__['cmd.run_stderr'](cmd)
    if err:
        s2 = state(name)
        r = {'state': s2, 'change': s1 != s2, 'error': err}
    else:
        if expected is not None:
            # some commands do not wait, so we will
            cmd = 'lxc-wait -n {0} -s {1}'.format(name, expected.upper())
            __salt__['cmd.run'](cmd, timeout=30)
        s2 = state(name)
        r = {'state': s2, 'change': s1 != s2}
    return r


def _ensure_running(name, no_start=False):
    prior_state = __salt__['lxc.state'](name)
    if not prior_state:
        return None
    res = {}
    if prior_state == 'stopped':
        if no_start:
            return False
        res = __salt__['lxc.start'](name)
    elif prior_state == 'frozen':
        if no_start:
            return False
        res = __salt__['lxc.unfreeze'](name)
    if res.get('error'):
        log.warn('Failed to run command: {0}'.format(res['error']))
        return False
    return prior_state


def start(name, restart=False):
    '''
    Start the named container.

    CLI Example:

    .. code-block:: bash

        salt '*' lxc.start name
    '''
    ret = {'name': name,
           'changes': {},
           'result': True,
           'comment': 'Started'}
    try:
        does_exist = __salt__['lxc.exists'](name)
        if not does_exist:
            return {'name': name,
                    'result': False,
                    'comment': 'Container does not exist'}
        if restart:
            __salt__['lxc.stop'](name)
        ret.update(_change_state('lxc-start -d', name, 'running'))
        infos = __salt__['lxc.info'](name)
        ret['result'] = infos['state'] == 'running'
        if ret['change']:
            ret['changes']['started'] = 'started'
    except Exception, ex:
        trace = traceback.format_exc()
        ret['result'] = False
        ret['comment'] = 'Error in starting container'
        ret['comment'] += '{0}\n{1}\n'.format(ex, trace)
    return ret


def stop(name):
    '''
    Stop the named container.

    CLI Example:

    .. code-block:: bash

        salt '*' lxc.stop name
    '''
    ret = {'name': name,
           'changes': {},
           'result': True,
           'comment': 'Stopped'}
    try:
        does_exist = __salt__['lxc.exists'](name)
        if not does_exist:
            return {'name': name,
                    'result': False,
                    'changes': {},
                    'comment': 'Container does not exist'}
        ret.update(_change_state('lxc-stop', name, 'stopped'))
        infos = __salt__['lxc.info'](name)
        ret['result'] = infos['state'] == 'stopped'
        if ret['change']:
            ret['changes']['stopped'] = 'stopped'
    except Exception, ex:
        trace = traceback.format_exc()
        ret['result'] = False
        ret['comment'] = 'Error in stopping container'
        ret['comment'] += '{0}\n{1}\n'.format(ex, trace)
    return ret


def freeze(name):
    '''
    Freeze the named container.

    CLI Example:

    .. code-block:: bash

        salt '*' lxc.freeze name
    '''
    return _change_state('lxc-freeze', name, 'frozen')


def unfreeze(name):
    '''
    Unfreeze the named container.

    CLI Example:

    .. code-block:: bash

        salt '*' lxc.unfreeze name
    '''
    return _change_state('lxc-unfreeze', name, 'running')


def destroy(name, stop=True):
    '''
    Destroy the named container.
    WARNING: Destroys all data associated with the container.

    CLI Example:

    .. code-block:: bash

        salt '*' lxc.destroy name [stop=(True|False)]
    '''
    if stop:
        _change_state('lxc-stop', name, 'stopped')
    return _change_state('lxc-destroy', name, None)


def exists(name):
    '''
    Returns whether the named container exists.

    CLI Example:

    .. code-block:: bash

        salt '*' lxc.exists name
    '''
    l = list_()
    return name in l['running'] + l['stopped'] + l['frozen']


def state(name):
    '''
    Returns the state of a container.

    CLI Example:

    .. code-block:: bash

        salt '*' lxc.state name
    '''
    if not exists(name):
        return None

    cmd = 'lxc-info -n {0}'.format(name)
    ret = __salt__['cmd.run_all'](cmd)
    if ret['retcode'] != 0:
        return False
    else:
        c_infos = ret['stdout'].splitlines()
        c_state = None
        for c_info in c_infos:
            stat = c_info.split(':')
            if stat[0] in ('State', 'state'):
                c_state = stat[1].strip().lower()
                break
        return c_state


def get_parameter(name, parameter):
    '''
    Returns the value of a cgroup parameter for a container.

    CLI Example:

    .. code-block:: bash

        salt '*' lxc.get_parameter name parameter
    '''
    if not exists(name):
        return None

    cmd = 'lxc-cgroup -n {0} {1}'.format(name, parameter)
    ret = __salt__['cmd.run_all'](cmd)
    if ret['retcode'] != 0:
        return False
    else:
        return {parameter: ret['stdout'].strip()}


def set_parameter(name, parameter, value):
    '''
    Set the value of a cgroup parameter for a container.

    CLI Example:

    .. code-block:: bash

        salt '*' lxc.set_parameter name parameter value
    '''
    if not exists(name):
        return None

    cmd = 'lxc-cgroup -n {0} {1} {2}'.format(name, parameter, value)
    ret = __salt__['cmd.run_all'](cmd)
    if ret['retcode'] != 0:
        return False
    else:
        return True


def templates(templates_dir='/usr/share/lxc/templates'):
    '''
    Returns a list of existing templates

    CLI Example:

    .. code-block:: bash

        salt '*' lxc.templates
    '''
    templates_list = []
    san = re.compile('^lxc-')
    if os.path.isdir(templates_dir):
        templates_list.extend(
            [san.sub('', a) for a in os.listdir(templates_dir)]
        )
    templates_list.sort()
    return templates_list


def info(name):
    '''
    Returns information about a container.

    CLI Example:

    .. code-block:: bash

        salt '*' lxc.info name
    '''
    f = '/var/lib/lxc/{0}/config'.format(name)
    if not os.path.isfile(f):
        return None

    ret = {}

    config = [(v[0].strip(), v[1].strip()) for v in
              [l.split('#', 1)[0].strip().split('=', 1) for l in
               open(f).readlines()] if len(v) == 2]

    ifaces = []
    current = None

    for k, v in config:
        if k == 'lxc.network.type':
            current = {'type': v}
            ifaces.append(current)
        elif not current:
            continue
        elif k.startswith('lxc.network.'):
            current[k.replace('lxc.network.', '', 1)] = v
    if ifaces:
        ret['nics'] = ifaces

    ret['rootfs'] = next((i[1] for i in config if i[0] == 'lxc.rootfs'), None)
    ret['state'] = state(name)
    ret['_ips'] = []
    ret['public_ips'] = []
    ret['private_ips'] = []
    ret['public_ipv4_ips'] = []
    ret['public_ipv6_ips'] = []
    ret['private_ipv4_ips'] = []
    ret['private_ipv6_ips'] = []
    ret['ipv4_ips'] = []
    ret['ipv6_ips'] = []
    ret['size'] = None

    if ret['state'] == 'running':
        limit = int(get_parameter(name, 'memory.limit_in_bytes').get(
            'memory.limit_in_bytes'))
        usage = int(get_parameter(name, 'memory.usage_in_bytes').get(
            'memory.usage_in_bytes'))
        free = limit - usage
        ret['memory_limit'] = limit
        ret['memory_free'] = free
        ret['size'] = __salt__['cmd.run'](
            ('lxc-attach -n \'{0}\' -- '
             'df /|tail -n1|awk \'{{print $2}}\'').format(name))
        ipaddr = __salt__['cmd.run'](
            'lxc-attach -n \'{0}\' -- ip addr show'.format(name))
        for line in ipaddr.splitlines():
            if 'inet' in line:
                line = line.split()
                ip_address = line[1].split('/')[0]
                if not ip_address in ret['_ips']:
                    ret['_ips'].append(ip_address)
                    if '::' in ip_address:
                        ret['ipv6_ips'].append(ip_address)
                        if (
                            ip_address == '::1'
                            or ip_address.startswith('fe80')
                        ):
                            ret['private_ips'].append(ip_address)
                            ret['private_ipv6_ips'].append(ip_address)
                        else:
                            ret['public_ips'].append(ip_address)
                            ret['public_ipv6_ips'].append(ip_address)
                    else:
                        ret['ipv4_ips'].append(ip_address)
                        if ip_address == '127.0.0.1':
                            ret['private_ips'].append(ip_address)
                            ret['private_ipv4_ips'].append(ip_address)
                        elif salt.utils.cloud.is_public_ip(ip_address):
                            ret['public_ips'].append(ip_address)
                            ret['public_ipv4_ips'].append(ip_address)
                        else:
                            ret['private_ips'].append(ip_address)
                            ret['private_ipv4_ips'].append(ip_address)
    for k in [l for l in ret if l.endswith('_ips')]:
        ret[k].sort(key=_ip_sort)
    return ret


def set_pass(name, users, password):
    '''Set the password of one or more system users inside containers

    CLI Example:

    .. code-block:: bash

        salt '*' lxc.set_pass root foo
    '''
    ret = {'result': True, 'comment': ''}
    if not isinstance(users, list):
        users = [users]
    ret['comment'] = ''
    if users:
        try:
            cmd = (
                "lxc-attach -n \"{0}\" -- "
                " /bin/sh -c \""
                "").format(name)
            for i in users:
                cmd += "echo {0}:{1}|chpasswd && ".format(
                    pipes.quote(i),
                    pipes.quote(password),
                )
            cmd += " /bin/true\""
            cret = __salt__['cmd.run_all'](cmd)
            if cret['retcode'] != 0:
                raise ValueError('Can\'t change passwords')
            ret['comment'] = 'Password updated for {0}'.format(users)
        except ValueError, ex:
            trace = traceback.format_exc()
            ret['result'] = False
            ret['comment'] = 'Error in setting base password\n'
            ret['comment'] += '{0}\n{1}\n'.format(ex, trace)
    else:
        ret['result'] = False
        ret['comment'] = 'No user selected'
    return ret


def update_lxc_conf(name, lxc_conf, lxc_conf_unset):
    '''Edit LXC configuration options

    CLI Example:

    .. code-block:: bash

        salt-call -lall lxc.update_lxc_conf ubuntu \
                lxc_conf="[{'network.ipv4.ip':'10.0.3.5'}]" \
                lxc_conf_unset="['lxc.utsname']"

    '''
    changes = {'edited': [], 'added': [], 'removed': []}
    ret = {'changes': changes, 'result': True, 'comment': ''}
    lxc_conf_p = '/var/lib/lxc/{0}/config'.format(name)
    if not __salt__['lxc.exists'](name):
        ret['result'] = False
        ret['comment'] = 'Container does not exist: {0}'.format(name)
    elif not os.path.exists(lxc_conf_p):
        ret['result'] = False
        ret['comment'] = (
            'Configuration does not exist: {0}'.format(lxc_conf_p))
    else:
        with open(lxc_conf_p, 'r') as fic:
            filtered_lxc_conf = []
            for row in lxc_conf:
                if not row:
                    continue
                for conf in row:
                    filtered_lxc_conf.append((conf.strip(),
                                              row[conf].strip()))
            ret['comment'] = 'lxc.conf is up to date'
            lines = []
            orig_config = fic.read()
            for line in orig_config.splitlines():
                if line.startswith('#') or not line.strip():
                    lines.append([line, ''])
                else:
                    line = line.split('=')
                    index = line.pop(0)
                    val = (index.strip(), '='.join(line).strip())
                    if not val in lines:
                        lines.append(val)
            for k, item in filtered_lxc_conf:
                matched = False
                for idx, line in enumerate(lines[:]):
                    if line[0] == k:
                        matched = True
                        lines[idx] = (k, item)
                        if '='.join(line[1:]).strip() != item.strip():
                            changes['edited'].append(
                                ({line[0]: line[1:]}, {k: item}))
                            break
                if not matched:
                    if not (k, item) in lines:
                        lines.append((k, item))
                    changes['added'].append({k: item})
            dest_lxc_conf = []
            # filter unset
            if lxc_conf_unset:
                for line in lines:
                    for opt in lxc_conf_unset:
                        if (
                            not line[0].startswith(opt)
                            and not line in dest_lxc_conf
                        ):
                            dest_lxc_conf.append(line)
                        else:
                            changes['removed'].append(opt)
            else:
                dest_lxc_conf = lines
            conf = ''
            for k, val in dest_lxc_conf:
                if not val:
                    conf += '{0}\n'.format(k)
                else:
                    conf += '{0} = {1}\n'.format(k.strip(), val.strip())
            conf_changed = conf != orig_config
            chrono = datetime.datetime.now().strftime('%Y-%m-%d_%H-%M-%S')
            if conf_changed:
                wfic = open('{0}.{1}'.format(lxc_conf_p, chrono), 'w')
                wfic.write(conf)
                wfic.close()
                wfic = open(lxc_conf_p, 'w')
                wfic.write(conf)
                wfic.close()
                ret['comment'] = 'Updated'
                ret['result'] = True
    if (
        not changes['added']
        and not changes['edited']
        and not changes['removed']
    ):
        ret['changes'] = {}
    return ret


def set_dns(name, dnsservers=None, searchdomains=None):
    '''Update container DNS configuration
    and possibly also resolvonf one.

    CLI Example:

    .. code-block:: bash

        salt-call -lall lxc.set_dns ubuntu ['8.8.8.8', '4.4.4.4']

    '''
    ret = {'result': False}
    if not dnsservers:
        dnsservers = ['8.8.8.8', '4.4.4.4']
    if not searchdomains:
        searchdomains = []
    dns = ['nameserver {0}'.format(d) for d in dnsservers]
    dns.extend(['search {0}'.format(d) for d in searchdomains])
    dns = "\n".join(dns)
    has_resolvconf = not int(
        __salt__['cmd.run'](('lxc-attach -n \'{0}\' -- '
                             '/usr/bin/test -e /etc/resolvconf/resolv.conf.d/base;'
                             'echo ${{?}}').format(name)))
    if has_resolvconf:
        cret = __salt__['cmd.run_all']((
            'lxc-attach -n \'{0}\' -- '
            'rm /etc/resolvconf/resolv.conf.d/base &&'
            'echo \'{1}\'|lxc-attach -n \'{0}\' -- '
            'tee /etc/resolvconf/resolv.conf.d/base'
        ).format(name, dns))
        if not cret['retcode']:
            ret['result'] = True
    cret = __salt__['cmd.run_all']((
        'lxc-attach -n \'{0}\' -- rm /etc/resolv.conf &&'
        'echo \'{1}\'|lxc-attach -n \'{0}\' -- '
        'tee /etc/resolv.conf'
    ).format(name, dns))
    if not cret['retcode']:
        ret['result'] = True
    return ret


def bootstrap(name, config=None, approve_key=True, install=True):
    '''
    Install and configure salt in a container.

    .. code-block:: bash

        salt 'minion' lxc.bootstrap name [config=config_data] \\
                [approve_key=(True|False)] [install=(True|False)]

    config
        Minion configuration options. By default, the ``master`` option is set
        to the target host's master.

    approve_key
        Request a pre-approval of the generated minion key. Requires
        that the salt-master be configured to either auto-accept all keys or
        expect a signing request from the target host. Default: ``True``

    install
        Whether to attempt a full installation of salt-minion if needed.

    CLI Example:

    .. code-block:: bash

        salt '*' lxc.bootstrap ubuntu
    '''

    infos = __salt__['lxc.info'](name)
    if not infos:
        return None

    prior_state = _ensure_running(name)
    if not prior_state:
        return prior_state

    cmd = 'bash -c "if type salt-minion; then ' \
          'salt-call --local service.stop salt-minion; exit 0; ' \
          'else exit 1; fi"'
    needs_install = bool(__salt__['lxc.run_cmd'](name, cmd, stdout=False))

    tmp = tempfile.mkdtemp()
    cfg_files = __salt__['seed.mkconfig'](config, tmp=tmp, id_=name,
                                          approve_key=approve_key)

    if needs_install:
        if install:
            bs_ = __salt__['config.gather_bootstrap_script']()
            cp(name, bs_, '/tmp/')
            cp(name, cfg_files['config'], '/tmp/')
            cp(name, cfg_files['privkey'], '/tmp/')
            cp(name, cfg_files['pubkey'], '/tmp/')

            cmd = 'sh /tmp/bootstrap.sh -c /tmp'
            res = not __salt__['lxc.run_cmd'](name, cmd, stdout=False)
        else:
            res = False
    else:
        minion_config = salt.config.minion_config(cfg_files['config'])
        pki_dir = os.path.join(minion_config['pki_dir'], 'minion')
        cp(name, cfg_files['config'], '/etc/salt/minion')
        cp(name, cfg_files['privkey'], pki_dir)
        cp(name, cfg_files['pubkey'], pki_dir)
        run_cmd(name, 'salt-call --local service.start salt-minion',
                stdout=False)
        res = True

    shutil.rmtree(tmp)
    if prior_state == 'stopped':
        __salt__['lxc.stop'](name)
    elif prior_state == 'frozen':
        __salt__['lxc.freeze'](name)
    return res


def run_cmd(name, cmd, no_start=False, preserve_state=True,
            stdout=True, stderr=False):
    '''
    Run a command inside the container.

    CLI Example:

    .. code-block:: bash

        salt 'minion' name command [no_start=(True|False)] \\
                [preserve_state=(True|False)] [stdout=(True|False)] \\
                [stderr=(True|False)]

    name
        Name of the container on which to operate.

    cmd
        Command to run

    no_start
        If the container is not running, don't start it. Default: ``False``

    preserve_state
        After running the command, return the container to its previous
        state. Default: ``True``

    stdout:
        Return stdout. Default: ``True``

    stderr:
        Return stderr. Default: ``False``

    .. note::

        If stderr and stdout are both ``False``, the return code is returned.
        If stderr and stdout are both ``True``, the pid and return code are
        also returned.
    '''
    prior_state = _ensure_running(name, no_start=no_start)
    if not prior_state:
        return prior_state
    res = __salt__['cmd.run_all'](
            'lxc-attach -n \'{0}\' -- {1}'.format(name, cmd))

    if preserve_state:
        if prior_state == 'stopped':
            __salt__['lxc.stop'](name)
        elif prior_state == 'frozen':
            __salt__['lxc.freeze'](name)

    if stdout and stderr:
        return res
    elif stdout:
        return res['stdout']
    elif stderr:
        return res['stderr']
    else:
        return res['retcode']


def cp(name, src, dest, saltenv='base'):
    '''
    Copy a file or directory from the host into a container

    CLI Example:

    .. code-block:: bash

        salt 'minion' lxc.cp /tmp/foo /root/
    '''

    if state(name) != 'running':
        return {'error': 'container is not running'}
    if not os.path.exists(src):
        return {'error': 'src does not exist'}
    if not os.path.isfile(src):
        return {'error': 'src must be a regular file'}
    src_dir, src_name = os.path.split(src)

    dest_dir, dest_name = os.path.split(dest)
    if run_cmd(name, 'test -d {0}'.format(dest_dir), stdout=False):
        return {'error': '{0} is not a directory on the container'.format(dest_dir)}
    if not dest_name:
        dest_name = src_name

    cmd = 'tar -C {0} -cf - {1} | lxc-attach -n {2} -- tar -C {3} -xf -'.format(
            src_dir, src_name, name, dest_dir)
    log.info(cmd)
    ret = __salt__['cmd.run_all'](cmd)
    return ret<|MERGE_RESOLUTION|>--- conflicted
+++ resolved
@@ -10,12 +10,6 @@
 
 # Import python libs
 from __future__ import print_function
-<<<<<<< HEAD
-import traceback
-import datetime
-import pipes
-=======
->>>>>>> dbed0be4
 import logging
 import tempfile
 import os
@@ -52,34 +46,9 @@
 
 
 def __virtual__():
-<<<<<<< HEAD
-    if salt.utils.which('lxc-start'):
-        return True
-    # To speed up the whole thing, we decided to not use the
-    # subshell way and assume things are in place for lxc
-    # Discussion made by @kiorky and @thatch45
-
-    # lxc-version presence is not sufficient, in lxc1.0 alpha
-    # (precise backports), we have it and it is sufficient
-    # for the module to execute.
-    # elif salt.utils.which('lxc-version'):
-    #     passed = False
-    #     try:
-    #         passed = subprocess.check_output(
-    #             'lxc-version').split(':')[1].strip() >= '1.0'
-    #     except Exception:
-    #         pass
-    #     if not passed:
-    #         log.warning('Support for lxc < 1.0 may be incomplete.')
-    #     return 'lxc'
-    # return False
-    #
-    return False
-=======
     if not salt.utils.which('lxc-version'):
         return False
     return 'lxc'
->>>>>>> dbed0be4
 
 
 def _lxc_profile(profile):
@@ -510,57 +479,6 @@
     '''
     ctnrs = __salt__['cmd.run']('lxc-ls | sort -u').splitlines()
 
-<<<<<<< HEAD
-    if extra:
-        stopped = {}
-        frozen = {}
-        running = {}
-    else:
-        stopped = []
-        frozen = []
-        running = []
-
-    ret = {'running': running,
-           'stopped': stopped,
-           'frozen': frozen}
-
-    for container in ctnrs:
-        c_infos = __salt__['cmd.run'](
-                'lxc-info -n {0}'.format(container)).splitlines()
-        log.debug(c_infos)
-        c_state = None
-        for c_info in c_infos:
-            log.debug(c_info)
-            stat = c_info.split(':')
-            if stat[0] in ('State', 'state'):
-                c_state = stat[1].strip()
-                break
-        if extra:
-            try:
-                infos = __salt__['lxc.info'](container)
-            except Exception:
-                trace = traceback.format_exc()
-                infos = {'error': 'Error while getting extra infos',
-                         'comment': trace}
-            method = 'update'
-            value = {container: infos}
-        else:
-            method = 'append'
-            value = container
-
-        if not c_state:
-            continue
-        if c_state == 'STOPPED':
-            getattr(stopped, method)(value)
-            continue
-        if c_state == 'FROZEN':
-            getattr(frozen, method)(value)
-            continue
-        if c_state == 'RUNNING':
-            getattr(running, method)(value)
-            continue
-    return ret
-=======
     stopped = []
     frozen = []
     running = []
@@ -589,7 +507,6 @@
     return {'running': running,
             'stopped': stopped,
             'frozen': frozen}
->>>>>>> dbed0be4
 
 
 def _change_state(cmd, name, expected):
