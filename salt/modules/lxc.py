--- conflicted
+++ resolved
@@ -8,8 +8,10 @@
 
 '''
 
+from __future__ import absolute_import
+
 # Import python libs
-from __future__ import absolute_import, print_function
+from __future__ import print_function
 import traceback
 import datetime
 import pipes
@@ -22,6 +24,8 @@
 import shutil
 import re
 import random
+import salt.ext.six as six
+from salt.ext.six.moves.urllib.parse import urlparse as _urlparse  # pylint: disable=E0611
 
 # Import salt libs
 import salt
@@ -34,10 +38,6 @@
 import salt.utils.cloud
 import salt.config
 
-# Import 3rd-party libs
-import salt.ext.six as six
-from salt.ext.six.moves.urllib.parse import urlparse as _urlparse  # pylint: disable=import-error,no-name-in-module
-
 # Set up logging
 log = logging.getLogger(__name__)
 
@@ -48,16 +48,8 @@
 }
 
 DEFAULT_NIC = 'eth0'
-<<<<<<< HEAD
-<<<<<<< HEAD
-=======
 DEFAULT_NIC_PROFILE = {}
 DEFAULT_NIC_PROFILES = {DEFAULT_NIC: copy.deepcopy(DEFAULT_NIC_PROFILE)}
->>>>>>> lxc_bis
-=======
-DEFAULT_NIC_PROFILE = {}
-DEFAULT_NIC_PROFILES = {DEFAULT_NIC: copy.deepcopy(DEFAULT_NIC_PROFILE)}
->>>>>>> 276ccbd9
 SEED_MARKER = '/lxc.initial_seed'
 PATH = 'PATH=/bin:/usr/bin:/sbin:/usr/sbin:/opt/bin:' \
        '/usr/local/bin:/usr/local/sbin'
@@ -480,13 +472,9 @@
                     'lxc.nic has been deprecated, please configure LXC '
                     'network profiles under lxc.network_profile instead'
                 )
-<<<<<<< HEAD
-    return net_profile if net_profile is not None else {}
-=======
     return net_profile if net_profile is not None else copy.deepcopy(
         DEFAULT_NIC_PROFILE
     )
->>>>>>> 276ccbd9
 
 
 def _rand_cpu_str(cpu):
@@ -521,7 +509,7 @@
     if isinstance(nic, (six.string_types, six.text_type)):
         nicp = get_network_profile(nic)
         if nic_opts:
-            for dev, args in six.iteritems(nic_opts):
+            for dev, args in nic_opts.items():
                 ethx = nicp.setdefault(dev, {})
                 try:
                     ethx = salt.utils.dictupdate.update(ethx, args)
@@ -638,7 +626,7 @@
             new[iface]['lxc.network.hwaddr'] = omac
 
     ret = []
-    for val in six.itervalues(new):
+    for val in new.values():
         for row in val:
             ret.append(salt.utils.odict.OrderedDict([(row, val[row])]))
     return ret
@@ -720,13 +708,13 @@
         if self.name:
             self.path = '/var/lib/lxc/{0}/config'.format(self.name)
             if os.path.isfile(self.path):
-                with salt.utils.fopen(self.path) as fhr:
-                    for line in fhr.readlines():
-                        match = self.pattern.findall((line.strip()))
+                with salt.utils.fopen(self.path) as f:
+                    for l in f.readlines():
+                        match = self.pattern.findall((l.strip()))
                         if match:
                             self.data.append((match[0][0], match[0][-1]))
                         match = self.non_interpretable_pattern.findall(
-                            (line.strip()))
+                            (l.strip()))
                         if match:
                             self.data.append(('', match[0][0]))
         else:
@@ -738,7 +726,7 @@
                 self.data.append((key, val))
 
         default_data = _get_lxc_default_data(**kwargs)
-        for key, val in six.iteritems(default_data):
+        for key, val in default_data.items():
             _replace(key, val)
         old_net = self._filter_data('lxc.network')
         net_datas = _network_conf(conf_tuples=old_net, **kwargs)
@@ -747,9 +735,9 @@
                 self.data.extend(list(row.items()))
 
         # be sure to reset harmful settings
-        for idx in ['lxc.cgroup.memory.limit_in_bytes']:
-            if not default_data.get(idx):
-                self._filter_data(idx)
+        for i in ['lxc.cgroup.memory.limit_in_bytes']:
+            if not default_data.get(i):
+                self._filter_data(i)
 
     def as_string(self):
         chunks = ('{0[0]}{1}{0[1]}'.format(item, (' = ' if item[0] else '')) for item in self.data)
@@ -767,23 +755,23 @@
     def tempfile(self):
         # this might look like the function name is shadowing the
         # module, but it's not since the method belongs to the class
-        ntf = tempfile.NamedTemporaryFile()
-        ntf.write(self.as_string())
-        ntf.flush()
-        return ntf
+        f = tempfile.NamedTemporaryFile()
+        f.write(self.as_string())
+        f.flush()
+        return f
 
     def _filter_data(self, pattern):
         '''
         Removes parameters which match the pattern from the config data
         '''
         removed = []
-        filtered = []
+        data = []
         for param in self.data:
             if not param[0].startswith(pattern):
-                filtered.append(param)
+                data.append(param)
             else:
                 removed.append(param)
-        self.data = filtered
+        self.data = data
         return removed
 
 
@@ -1599,7 +1587,7 @@
                     .format(', '.join(missing_deps))
                 )
         cmd += ' --'
-        for key, val in six.iteritems(options):
+        for key, val in options.items():
             cmd += ' --{0} {1}'.format(key, val)
 
     ret = __salt__['cmd.run_all'](cmd,
