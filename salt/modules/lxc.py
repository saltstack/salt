# -*- coding: utf-8 -*-
'''
Control Linux Containers via Salt

:depends: lxc package for distribution

lxc >= 1.0 (even beta alpha) is required

'''

# Import python libs
from __future__ import absolute_import, print_function
import datetime
import copy
import textwrap
import difflib
import logging
import tempfile
import os
import pipes
import time
import shutil
import re
import random

# Import salt libs
import salt
import salt.utils.odict
import salt.utils
import salt.utils.dictupdate
import salt.utils.network
from salt.exceptions import CommandExecutionError, SaltInvocationError
import salt.utils.cloud
import salt.config

# Import 3rd-party libs
import salt.ext.six as six
# pylint: disable=import-error,no-name-in-module
from salt.ext.six.moves import range  # pylint: disable=redefined-builtin
from salt.ext.six.moves.urllib.parse import urlparse as _urlparse
# pylint: enable=import-error,no-name-in-module

# Set up logging
log = logging.getLogger(__name__)

# Don't shadow built-in's.
__func_alias__ = {
    'list_': 'list',
    'ls_': 'ls'
}

__virtualname__ = 'lxc'
DEFAULT_NIC = 'eth0'
DEFAULT_BR = 'br0'
SEED_MARKER = '/lxc.initial_seed'
EXEC_DRIVER = 'lxc-attach'
DEFAULT_PATH = '/var/lib/lxc'
_marker = object()


def __virtual__():
    if salt.utils.which('lxc-start'):
        return __virtualname__
    # To speed up the whole thing, we decided to not use the
    # subshell way and assume things are in place for lxc
    # Discussion made by @kiorky and @thatch45

    # lxc-version presence is not sufficient, in lxc1.0 alpha
    # (precise backports), we have it and it is sufficient
    # for the module to execute.
    # elif salt.utils.which('lxc-version'):
    #     passed = False
    #     try:
    #         passed = subprocess.check_output(
    #             'lxc-version').split(':')[1].strip() >= '1.0'
    #     except Exception:
    #         pass
    #     if not passed:
    #         log.warning('Support for lxc < 1.0 may be incomplete.')
    #     return 'lxc'
    # return False
    #
    return False


def _clear_context():
    '''
    Clear any lxc variables set in __context__
    '''
    for var in [x for x in __context__ if x.startswith('lxc.')]:
        log.trace('Clearing __context__[\'{0}\']'.format(var))
        __context__.pop(var, None)


def _ip_sort(ip):
    '''Ip sorting'''
    idx = '001'
    if ip == '127.0.0.1':
        idx = '200'
    if ip == '::1':
        idx = '201'
    elif '::' in ip:
        idx = '100'
    return '{0}___{1}'.format(idx, ip)


def search_lxc_bridges():
    '''
    Search which bridges are potentially available as LXC bridges

    CLI Example:

    .. code-block:: bash

        salt '*' lxc.search_lxc_bridges

    '''
    bridges = __context__.get('lxc.bridges', None)
    # either match not yet called or no bridges were found
    # to handle the case where lxc was not installed on the first
    # call
    if not bridges:
        bridges = set()
        running_bridges = set()
        bridges.add(DEFAULT_BR)
        try:
            output = __salt__['cmd.run_all']('brctl show')
            for line in output['stdout'].splitlines()[1:]:
                if not line.startswith(' '):
                    running_bridges.add(line.split()[0].strip())
        except (SaltInvocationError, CommandExecutionError):
            pass
        for ifc, ip in six.iteritems(
            __grains__.get('ip_interfaces', {})
        ):
            if ifc in running_bridges:
                bridges.add(ifc)
            elif os.path.exists(
                'a/sys/devices/virtual/net/{0}/bridge'.format(ifc)
            ):
                bridges.add(ifc)
        bridges = list(bridges)
        # if we found interfaces that have lxc in their names
        # we filter them as being the potential lxc bridges
        # we also try to default on br0 on other cases

        def sort_bridges(a):
            pref = 'z'
            if 'lxc' in a:
                pref = 'a'
            elif 'br0' == a:
                pref = 'c'
            return '{0}_{1}'.format(pref, a)
        bridges.sort(key=sort_bridges)
        __context__['lxc.bridges'] = bridges
    return bridges


def search_lxc_bridge():
    '''
    Search the first bridge which is potentially available as LXC bridge

    CLI Example:

    .. code-block:: bash

        salt '*' lxc.search_lxc_bridge

    '''
    return search_lxc_bridges()[0]


def _get_salt_config(config, **kwargs):
    if not config:
        config = kwargs.get('minion', {})
    if not config:
        config = {}
    config.setdefault('master',
                      kwargs.get('master',
                              __opts__.get('master',
                                           __opts__['id'])))
    config.setdefault(
        'master_port',
        kwargs.get('master_port',
                __opts__.get('master_port',
                             __opts__.get('ret_port',
                                          __opts__.get('4506')))))
    if not config['master']:
        config = {}
    return config


def cloud_init_interface(name, vm_=None, **kwargs):
    '''
    Interface between salt.cloud.lxc driver and lxc.init
    ``vm_`` is a mapping of vm opts in the salt.cloud format
    as documented for the lxc driver.

    This can be used either:

    - from the salt cloud driver
    - because you find the argument to give easier here
      than using directly lxc.init

    .. warning::
        BE REALLY CAREFUL CHANGING DEFAULTS !!!
        IT'S A RETRO COMPATIBLE INTERFACE WITH
        THE SALT CLOUD DRIVER (ask kiorky).

    name
        name of the lxc container to create
    from_container
        which container we use as a template
        when running lxc.clone
    image
        which template do we use when we
        are using lxc.create. This is the default
        mode unless you specify something in from_container
    backing
        which backing store to use.
        Values can be: overlayfs, dir(default), lvm, zfs, brtfs
    fstype
        When using a blockdevice level backing store,
        which filesystem to use on
    size
        When using a blockdevice level backing store,
        which size for the filesystem to use on
    snapshot
        Use snapshot when cloning the container source
    vgname
        if using LVM: vgname
    lgname
        if using LVM: lvname
    pub_key
        public key to preseed the minion with.
        Can be the keycontent or a filepath
    priv_key
        private key to preseed the minion with.
        Can be the keycontent or a filepath
    path
        path to the container parent directory (default: /var/lib/lxc)

        .. versionadded:: 2015.5.2

    network_profile
        salt lxc network profile selection
    nic_opts
        per interface settings compatibles with
        network profile (ipv4/ipv6/link/gateway/mac/netmask)

        eg::

              - {'eth0': {'mac': '00:16:3e:01:29:40',
                          'gateway': None, (default)
                          'link': 'br0', (default)
                          'gateway': None, (default)
                          'netmask': '', (default)
                          'ip': '22.1.4.25'}}
    unconditional_install
        given to lxc.bootstrap (see relative doc)
    force_install
        given to lxc.bootstrap (see relative doc)
    config
        any extra argument for the salt minion config
    dnsservers
        dns servers to set inside the container
    autostart
        autostart the container at boot time
    password
        administrative password for the container
    users
        administrative users for the container
        default: [root] and [root, ubuntu] on ubuntu
    default_nic
        name of the first interface, you should
        really not override this

    Legacy but still supported options:

    ip
        ip for the primary nic
    mac
        mac address for the primary nic
    netmask
        netmask for the primary nic (24)
        = ``vm_.get('netmask', '24')``
    bridge
        bridge for the primary nic (lxcbr0)
    gateway
        network gateway for the container
    additional_ips
        additional ips which will be wired on the main bridge (br0)
        which is connected to internet.
        Be aware that you may use manual virtual mac addresses
        providen by you provider (online, ovh, etc).
        This is a list of mappings {ip: '', mac: '', netmask:''}
        Set gateway to None and an interface with a gateway
        to escape from another interface that eth0.
        eg::

              - {'mac': '00:16:3e:01:29:40',
                 'gateway': None, (default)
                 'link': 'br0', (default)
                 'netmask': '', (default)
                 'ip': '22.1.4.25'}

    CLI Example:

    .. code-block:: bash

        salt '*' lxc.cloud_init_interface foo

    '''
    if vm_ is None:
        vm_ = {}
    vm_ = copy.deepcopy(vm_)
    vm_ = salt.utils.dictupdate.update(vm_, kwargs)
    if 'profile' in vm_:
        profile_data = copy.deepcopy(vm_['profile'])
        if isinstance(profile_data, dict):
            profile_name = profile_data.pop('name', name)
        else:
            # assuming profile is a string (profile name)
            profile_name = profile_data
            profile_data = {}
        profile = get_container_profile(profile_name, **profile_data)
    else:
        profile = {}
    if name is None:
        name = vm_['name']
    # if we are on ubuntu, default to ubuntu
    default_template = ''
    if __grains__.get('os', '') in ['Ubuntu']:
        default_template = 'ubuntu'
    image = vm_.get('image', profile.get('template',
                                         default_template))
    backing = vm_.get('backing', 'dir')
    if image:
        profile['template'] = image
    vgname = vm_.get('vgname', None)
    if vgname:
        profile['vgname'] = vgname
    if backing:
        profile['backing'] = backing
    snapshot = vm_.get('snapshot', False)
    autostart = bool(vm_.get('autostart', True))
    dnsservers = vm_.get('dnsservers', [])
    if not dnsservers:
        dnsservers = ['8.8.8.8', '4.4.4.4']
    password = vm_.get('password', 's3cr3t')
    password_encrypted = vm_.get('password_encrypted', False)
    fstype = vm_.get('fstype', None)
    lvname = vm_.get('lvname', None)
    pub_key = vm_.get('pub_key', None)
    priv_key = vm_.get('priv_key', None)
    size = vm_.get('size', '20G')
    script = vm_.get('script', None)
    script_args = vm_.get('script_args', None)
    users = vm_.get('users', None)
    if users is None:
        users = []
    ssh_username = vm_.get('ssh_username', None)
    if ssh_username and (ssh_username not in users):
        users.append(ssh_username)
    net_profile = vm_.get('network_profile', _marker)
    nic_opts = kwargs.pop('nic_opts', None)
    netmask = vm_.get('netmask', '24')
    path = vm_.get('path', None)
    bridge = vm_.get('bridge', None)
    gateway = vm_.get('gateway', None)
    unconditional_install = vm_.get('unconditional_install', False)
    force_install = vm_.get('force_install', True)
    config = _get_salt_config(vm_.get('config', {}), **vm_)
    default_nic = vm_.get('default_nic', DEFAULT_NIC)
    # do the interface with lxc.init mainly via nic_opts
    # to avoid extra and confusing extra use cases.
    if not isinstance(nic_opts, dict):
        nic_opts = salt.utils.odict.OrderedDict()
    # have a reference to the default nic
    eth0 = nic_opts.setdefault(default_nic,
                               salt.utils.odict.OrderedDict())
    # lxc config is based of ifc order, be sure to use odicts.
    if not isinstance(nic_opts, salt.utils.odict.OrderedDict):
        bnic_opts = salt.utils.odict.OrderedDict()
        bnic_opts.update(nic_opts)
        nic_opts = bnic_opts
    gw = None
    # legacy salt.cloud scheme for network interfaces settings support
    bridge = vm_.get('bridge', None)
    ip = vm_.get('ip', None)
    mac = vm_.get('mac', None)
    if ip:
        fullip = ip
        if netmask:
            fullip += '/{0}'.format(netmask)
        eth0['ipv4'] = fullip
        if mac is not None:
            eth0['mac'] = mac
    for ix, iopts in enumerate(vm_.get("additional_ips", [])):
        ifh = "eth{0}".format(ix+1)
        ethx = nic_opts.setdefault(ifh, {})
        if gw is None:
            gw = iopts.get('gateway', ethx.get('gateway', None))
            if gw:
                # only one and only one default gateway is allowed !
                eth0.pop('gateway', None)
                gateway = None
                # even if the gateway if on default "eth0" nic
                # and we popped it will work
                # as we reinject or set it here.
                ethx['gateway'] = gw
        elink = iopts.get('link', ethx.get('link', None))
        if elink:
            ethx['link'] = elink
        # allow dhcp
        aip = iopts.get('ipv4', iopts.get('ip', None))
        if aip:
            ethx['ipv4'] = aip
        nm = iopts.get('netmask', '')
        if nm:
            ethx['ipv4'] += '/{0}'.format(nm)
        for i in ('mac', 'hwaddr'):
            if i in iopts:
                ethx['mac'] = iopts[i]
                break
        if 'mac' not in ethx:
            ethx['mac'] = salt.utils.gen_mac()
    # last round checking for unique gateway and such
    gw = None
    for ethx in [a for a in nic_opts]:
        ndata = nic_opts[ethx]
        if gw:
            ndata.pop('gateway', None)
        if 'gateway' in ndata:
            gw = ndata['gateway']
            gateway = None
    # only use a default bridge / gateway if we configured them
    # via the legacy salt cloud configuration style.
    # On other cases, we should rely on settings provided by the new
    # salt lxc network profile style configuration which can
    # be also be overriden or a per interface basis via the nic_opts dict.
    if bridge:
        eth0['link'] = bridge
    if gateway:
        eth0['gateway'] = gateway
    #
    lxc_init_interface = {}
    lxc_init_interface['name'] = name
    lxc_init_interface['config'] = config
    lxc_init_interface['memory'] = vm_.get('memory', 0)  # nolimit
    lxc_init_interface['pub_key'] = pub_key
    lxc_init_interface['priv_key'] = priv_key
    lxc_init_interface['nic_opts'] = nic_opts
    for clone_from in ['clone_from', 'clone', 'from_container']:
        # clone_from should default to None if not available
        lxc_init_interface['clone_from'] = vm_.get(clone_from, None)
        if lxc_init_interface['clone_from'] is not None:
            break
    lxc_init_interface['profile'] = profile
    lxc_init_interface['snapshot'] = snapshot
    lxc_init_interface['dnsservers'] = dnsservers
    lxc_init_interface['fstype'] = fstype
    lxc_init_interface['path'] = path
    lxc_init_interface['vgname'] = vgname
    lxc_init_interface['size'] = size
    lxc_init_interface['lvname'] = lvname
    lxc_init_interface['force_install'] = force_install
    lxc_init_interface['unconditional_install'] = (
        unconditional_install
    )
    lxc_init_interface['bootstrap_url'] = script
    lxc_init_interface['bootstrap_args'] = script_args
    lxc_init_interface['bootstrap_shell'] = vm_.get('bootstrap_shell', 'sh')
    lxc_init_interface['autostart'] = autostart
    lxc_init_interface['users'] = users
    lxc_init_interface['password'] = password
    lxc_init_interface['password_encrypted'] = password_encrypted
    # be sure not to let objects goes inside the return
    # as this return will be msgpacked for use in the runner !
    if net_profile is not _marker:
        lxc_init_interface['network_profile'] = net_profile
    for i in ['cpu', 'cpuset', 'cpushare']:
        if vm_.get(i, None):
            lxc_init_interface[i] = vm_[i]
    return lxc_init_interface


def get_container_profile(name=None, **kwargs):
    '''
    .. versionadded:: 2015.5.0

    Gather a pre-configured set of container configuration parameters. If no
    arguments are passed, an empty profile is returned.

    Profiles can be defined in the minion or master config files, or in pillar
    or grains, and are loaded using :mod:`config.get
    <salt.modules.config.get>`. The key under which LXC profiles must be
    configured is ``lxc.container_profile.profile_name``. An example container
    profile would be as follows:

    .. code-block:: yaml

        lxc.container_profile:
          ubuntu:
            template: ubuntu
            backing: lvm
            vgname: lxc
            size: 1G

    Parameters set in a profile can be overridden by passing additional
    container creation arguments (such as the ones passed to :mod:`lxc.create
    <salt.modules.lxc.create>`) to this function.

    A profile can be defined either as the name of the profile, or a dictionary
    of variable names and values. See the :ref:`LXC Tutorial
    <tutorial-lxc-profiles>` for more information on how to use LXC profiles.

    CLI Example::

    .. code-block:: bash

        salt-call lxc.get_container_profile centos
        salt-call lxc.get_container_profile ubuntu template=ubuntu backing=overlayfs
    '''
    if isinstance(name, dict):
        profilename = name.pop('name', None)
        return get_container_profile(profilename, **name)

    if name is None:
        profile_match = {}
    else:
        profile_match = \
            __salt__['config.get'](
                'lxc.container_profile:{0}'.format(name),
                default=None,
                merge='recurse'
            )
        if profile_match is None:
            # Try legacy profile location
            profile_match = \
                __salt__['config.get']('lxc.profile:{0}'.format(name), None)
            if profile_match is not None:
                salt.utils.warn_until(
                    'Boron',
                    'lxc.profile has been deprecated, please configure LXC '
                    'container profiles under lxc.container_profile instead'
                )
            else:
                # No matching profile, make the profile an empty dict so that
                # overrides can be applied below.
                profile_match = {}

    if not isinstance(profile_match, dict):
        raise CommandExecutionError('Container profile must be a dictionary')

    # Overlay the kwargs to override matched profile data
    overrides = copy.deepcopy(kwargs)
    for key in overrides.keys():
        if key.startswith('__'):
            # Remove pub data from kwargs
            overrides.pop(key)
    profile_match = salt.utils.dictupdate.update(
        copy.deepcopy(profile_match),
        overrides
    )
    return profile_match


def get_network_profile(name=None):
    '''
    .. versionadded:: 2015.5.0

    Gather a pre-configured set of network configuration parameters. If no
    arguments are passed, the following default profile is returned:

    .. code-block:: python

        {'eth0': {'link': 'br0', 'type': 'veth', 'flags': 'up'}}

    Profiles can be defined in the minion or master config files, or in pillar
    or grains, and are loaded using :mod:`config.get
    <salt.modules.config.get>`. The key under which LXC profiles must be
    configured is ``lxc.network_profile``. An example network profile would be
    as follows:

    .. code-block:: yaml

        lxc.network_profile.centos:
          eth0:
            link: br0
            type: veth
            flags: up

    Parameters set in a profile can be overridden by passing additional
    arguments to this function.

    A profile can be passed either as the name of the profile, or a
    dictionary of variable names and values. See the :ref:`LXC Tutorial
    <tutorial-lxc-profiles>` for more information on how to use network
    profiles.

    .. warning::

        The ``ipv4``, ``ipv6``, ``gateway``, and ``link`` (bridge) settings in
        network profiles will only work if the container doesnt redefine the
        network configuration (for example in
        ``/etc/sysconfig/network-scripts/ifcfg-<interface_name>`` on
        RHEL/CentOS, or ``/etc/network/interfaces`` on Debian/Ubuntu/etc.)

    CLI Example::

    .. code-block:: bash

        salt-call lxc.get_network_profile default
    '''
    if name is None:
        net_profile = None
    else:
        net_profile = \
            __salt__['config.get'](
                'lxc.network_profile:{0}'.format(name),
                default=None,
                merge='recurse'
            )
        if net_profile is None:
            # Try legacy profile location
            net_profile = \
                __salt__['config.get']('lxc.nic:{0}'.format(name), None)
            if net_profile is not None:
                salt.utils.warn_until(
                    'Boron',
                    'lxc.nic has been deprecated, please configure LXC '
                    'network profiles under lxc.network_profile instead'
                )

    if name == DEFAULT_NIC and not net_profile:
        net_profile = {DEFAULT_NIC: {}}
    return net_profile if net_profile is not None else {}


def _rand_cpu_str(cpu):
    '''
    Return a random subset of cpus for the cpuset config
    '''
    cpu = int(cpu)
    avail = __salt__['status.nproc']()
    if cpu < avail:
        return '0-{0}'.format(avail)
    to_set = set()
    while len(to_set) < cpu:
        choice = random.randint(0, avail - 1)
        if choice not in to_set:
            to_set.add(str(choice))
    return ','.join(sorted(to_set))


def _network_conf(conf_tuples=None, **kwargs):
    '''
    Network configuration defaults

        network_profile
            as for containers, we can either call this function
            either with a network_profile dict or network profile name
            in the kwargs
        nic_opts
            overrides or extra nics in the form {nic_name: {set: tings}

    '''
    nic = kwargs.pop('network_profile', None)
    ret = []
    nic_opts = kwargs.pop('nic_opts', {})
    if nic_opts is None:
        # coming from elsewhere
        nic_opts = {}
    if not conf_tuples:
        conf_tuples = []
    old = _get_veths(conf_tuples)
    if not nic and not nic_opts and not old:
        return ret
    kwargs = copy.deepcopy(kwargs)
    gateway = kwargs.pop('gateway', None)
    bridge = kwargs.get('bridge', None)

    # if we have a profile name, get the profile and load the network settings
    # this will obviously by default  look for a profile called "eth0"
    # or by what is defined in nic_opts
    # and complete each nic settings by sane defaults
    if isinstance(nic, six.string_types):
        nicp = get_network_profile(nic)
        if nic_opts:
            for dev, args in six.iteritems(nic_opts):
                ethx = nicp.setdefault(dev, {})
                try:
                    ethx = salt.utils.dictupdate.update(ethx, args)
                except AttributeError:
                    raise SaltInvocationError('Invalid nic_opts configuration')
        ifs = [a for a in nicp]
        ifs += [a for a in old if a not in nicp]
        ifs.sort()
        gateway_set = False
        for dev in ifs:
            args = nicp.get(dev, {})
            opts = nic_opts.get(dev, {}) if nic_opts else {}
            old_if = old.get(dev, {})
            flags = opts.get('flags', '')
            mac = opts.get('mac', '')
            type_ = opts.get('type', args.get('type', ''))
            link = opts.get('link', args.get('link', ''))
            ipv4 = opts.get('ipv4')
            ipv6 = opts.get('ipv6')
            infos = salt.utils.odict.OrderedDict([
                ('lxc.network.type', {
                    'test': not type_,
                    'value': type_,
                    'old': old_if.get('lxc.network.type'),
                    'default': 'veth'}),
                ('lxc.network.name', {
                    'test': False,
                    'value': dev,
                    'old': dev,
                    'default': dev}),
                ('lxc.network.flags', {
                    'test': not flags,
                    'value': flags,
                    'old': old_if.get('lxc.network.flags'),
                    'default': 'up'}),
                ('lxc.network.link', {
                    'test': not link,
                    'value': link,
                    'old': old_if.get('lxc.network.link'),
                    'default': search_lxc_bridge()}),
                ('lxc.network.hwaddr', {
                    'test': not mac,
                    'value': mac,
                    'old': old_if.get('lxc.network.hwaddr'),
                    'default': salt.utils.gen_mac()}),
                ('lxc.network.ipv4', {
                    'test': not ipv4,
                    'value': ipv4,
                    'old': old_if.get('lxc.network.ipv4', ''),
                    'default': None}),
                ('lxc.network.ipv6', {
                    'test': not ipv6,
                    'value': ipv6,
                    'old': old_if.get('lxc.network.ipv6', ''),
                    'default': None})])
            # for each parameter, if not explicitly set, the
            # config value present in the LXC configuration should
            # take precedence over the profile configuration
            for info in list(infos.keys()):
                bundle = infos[info]
                if bundle['test']:
                    if bundle['old']:
                        bundle['value'] = bundle['old']
                    elif bundle['default']:
                        bundle['value'] = bundle['default']
            for info, data in infos.items():
                if data['value']:
                    ret.append({info: data['value']})
            for key, val in six.iteritems(args):
                if key == 'link' and bridge:
                    val = bridge
                val = opts.get(key, val)
                if key in [
                    'type', 'flags', 'name',
                    'gateway', 'mac', 'link', 'ipv4', 'ipv6'
                ]:
                    continue
                ret.append({'lxc.network.{0}'.format(key): val})
            # gateway (in automode) must be appended following network conf !
            if not gateway:
                gateway = args.get('gateway', None)
            if gateway is not None and not gateway_set:
                ret.append({'lxc.network.ipv4.gateway': gateway})
                # only one network gateway ;)
                gateway_set = True
        # normally, this wont happen
        # set the gateway if specified even if we did
        # not managed the network underlying
        if gateway is not None and not gateway_set:
            ret.append({'lxc.network.ipv4.gateway': gateway})
            # only one network gateway ;)
            gateway_set = True

    new = _get_veths(ret)
    # verify that we did not loose the mac settings
    for iface in [a for a in new]:
        ndata = new[iface]
        nmac = ndata.get('lxc.network.hwaddr', '')
        ntype = ndata.get('lxc.network.type', '')
        omac, otype = '', ''
        if iface in old:
            odata = old[iface]
            omac = odata.get('lxc.network.hwaddr', '')
            otype = odata.get('lxc.network.type', '')
        # default for network type is setted here
        # attention not to change the network type
        # without a good and explicit reason to.
        if otype and not ntype:
            ntype = otype
        if not ntype:
            ntype = 'veth'
        new[iface]['lxc.network.type'] = ntype
        if omac and not nmac:
            new[iface]['lxc.network.hwaddr'] = omac

    ret = []
    for val in six.itervalues(new):
        for row in val:
            ret.append(salt.utils.odict.OrderedDict([(row, val[row])]))
    return ret


def _get_lxc_default_data(**kwargs):
    kwargs = copy.deepcopy(kwargs)
    ret = {}
    autostart = kwargs.get('autostart')
    # autostart can have made in kwargs, but with the None
    # value which is invalid, we need an explicit boolean
    # autostart = on is the default.
    if autostart is None:
        autostart = True
    # we will set the regular lxc marker to restart container at
    # machine (re)boot only if we did not explicitly ask
    # not to touch to the autostart settings via
    # autostart == 'keep'
    if autostart != 'keep':
        if autostart:
            ret['lxc.start.auto'] = '1'
        else:
            ret['lxc.start.auto'] = '0'
    memory = kwargs.get('memory')
    if memory is not None:
        ret['lxc.cgroup.memory.limit_in_bytes'] = memory * 1024
    cpuset = kwargs.get('cpuset')
    if cpuset:
        ret['lxc.cgroup.cpuset.cpus'] = cpuset
    cpushare = kwargs.get('cpushare')
    cpu = kwargs.get('cpu')
    if cpushare:
        ret['lxc.cgroup.cpu.shares'] = cpushare
    if cpu and not cpuset:
        ret['lxc.cgroup.cpuset.cpus'] = _rand_cpu_str(cpu)
    return ret


def _config_list(conf_tuples=None, only_net=False, **kwargs):
    '''
    Return a list of dicts from the salt level configurations

    conf_tuples
        _LXCConfig compatible list of entries which can contain

            - string line
            - tuple (lxc config param,value)
            - dict of one entry: {lxc config param: value)

    only_net
        by default we add to the tuples a reflection of both
        the real config if avalaible and a certain amount of
        default values like the cpu parameters, the memory
        and etc.
        On the other hand, we also no matter the case reflect
        the network configuration computed from the actual config if
        available and given values.
        if no_default_loads is set, we will only
        reflect the network configuration back to the conf tuples
        list

    '''
    # explicit cast
    only_net = bool(only_net)
    if not conf_tuples:
        conf_tuples = []
    kwargs = copy.deepcopy(kwargs)
    ret = []
    if not only_net:
        default_data = _get_lxc_default_data(**kwargs)
        for k, val in six.iteritems(default_data):
            ret.append({k: val})
    net_datas = _network_conf(conf_tuples=conf_tuples, **kwargs)
    ret.extend(net_datas)
    return ret


def _get_veths(net_data):
    '''
    Parse the nic setup inside lxc conf tuples back to a dictionary indexed by
    network interface
    '''
    if isinstance(net_data, dict):
        net_data = list(net_data.items())
    nics = salt.utils.odict.OrderedDict()
    current_nic = salt.utils.odict.OrderedDict()
    for item in net_data:
        if item and isinstance(item, dict):
            item = list(item.items())[0]
        # skip LXC configuration comment lines, and play only with tuples conf
        elif isinstance(item, six.string_types):
            # deal with reflection of commented lxc configs
            sitem = item.strip()
            if sitem.startswith('#') or not sitem:
                continue
            elif '=' in item:
                item = tuple([a.strip() for a in item.split('=', 1)])
        if item[0] == 'lxc.network.type':
            current_nic = salt.utils.odict.OrderedDict()
        if item[0] == 'lxc.network.name':
            nics[item[1].strip()] = current_nic
        current_nic[item[0].strip()] = item[1].strip()
    return nics


class _LXCConfig(object):
    '''
    LXC configuration data
    '''
    pattern = re.compile(r'^(\S+)(\s*)(=)(\s*)(.*)')
    non_interpretable_pattern = re.compile(r'^((#.*)|(\s*))$')

    def __init__(self, **kwargs):
        kwargs = copy.deepcopy(kwargs)
        self.name = kwargs.pop('name', None)
        path = kwargs.get('path', DEFAULT_PATH)
        if not path:
            path = DEFAULT_PATH
        self.data = []
        if self.name:
            self.path = os.path.join(path, self.name, 'config')
            if os.path.isfile(self.path):
                with salt.utils.fopen(self.path) as fhr:
                    for line in fhr.readlines():
                        match = self.pattern.findall((line.strip()))
                        if match:
                            self.data.append((match[0][0], match[0][-1]))
                        match = self.non_interpretable_pattern.findall(
                            (line.strip()))
                        if match:
                            self.data.append(('', match[0][0]))
        else:
            self.path = None

        def _replace(key, val):
            if val:
                self._filter_data(key)
                self.data.append((key, val))

        default_data = _get_lxc_default_data(**kwargs)
        for key, val in six.iteritems(default_data):
            _replace(key, val)
        old_net = self._filter_data('lxc.network')
        net_datas = _network_conf(conf_tuples=old_net, **kwargs)
        if net_datas:
            for row in net_datas:
                self.data.extend(list(row.items()))

        # be sure to reset harmful settings
        for idx in ['lxc.cgroup.memory.limit_in_bytes']:
            if not default_data.get(idx):
                self._filter_data(idx)

    def as_string(self):
        chunks = ('{0[0]}{1}{0[1]}'.format(item, (' = ' if item[0] else '')) for item in self.data)
        return '\n'.join(chunks) + '\n'

    def write(self):
        if self.path:
            content = self.as_string()
            # 2 step rendering to be sure not to open/wipe the config
            # before as_string succeeds.
            with salt.utils.fopen(self.path, 'w') as fic:
                fic.write(content)
                fic.flush()

    def tempfile(self):
        # this might look like the function name is shadowing the
        # module, but it's not since the method belongs to the class
        ntf = tempfile.NamedTemporaryFile()
        ntf.write(self.as_string())
        ntf.flush()
        return ntf

    def _filter_data(self, pattern):
        '''
        Removes parameters which match the pattern from the config data
        '''
        removed = []
        filtered = []
        for param in self.data:
            if not param[0].startswith(pattern):
                filtered.append(param)
            else:
                removed.append(param)
        self.data = filtered
        return removed


def _get_base(**kwargs):
    '''
    If the needed base does not exist, then create it, if it does exist
    create nothing and return the name of the base lxc container so
    it can be cloned.
    '''
    profile = get_container_profile(copy.deepcopy(kwargs.get('profile')))
    kw_overrides = copy.deepcopy(kwargs)

    def select(key, default=None):
        kw_overrides_match = kw_overrides.pop(key, _marker)
        profile_match = profile.pop(key, default)
        # let kwarg overrides be the preferred choice
        if kw_overrides_match is _marker:
            return profile_match
        return kw_overrides_match

    template = select('template')
    image = select('image')
    vgname = select('vgname')
    path = kwargs.get('path', None)
    # remove the above three variables from kwargs, if they exist, to avoid
    # duplicates if create() is invoked below.
    for param in ('path', 'image', 'vgname', 'template'):
        kwargs.pop(param, None)

    if image:
        proto = _urlparse(image).scheme
        img_tar = __salt__['cp.cache_file'](image)
        img_name = os.path.basename(img_tar)
        hash_ = salt.utils.get_hash(
                img_tar,
                __salt__['config.get']('hash_type'))
        name = '__base_{0}_{1}_{2}'.format(proto, img_name, hash_)
        if not exists(name, path=path):
            create(name, template=template, image=image,
                   path=path, vgname=vgname, **kwargs)
            if vgname:
                rootfs = os.path.join('/dev', vgname, name)
                edit_conf(info(name, path=path)['config'],
                          out_format='commented', **{'lxc.rootfs': rootfs})
        return name
    elif template:
        name = '__base_{0}'.format(template)
        if not exists(name, path=path):
            create(name, template=template, image=image, path=path,
                   vgname=vgname, **kwargs)
            if vgname:
                rootfs = os.path.join('/dev', vgname, name)
                edit_conf(info(name, path=path)['config'],
                          out_format='commented', **{'lxc.rootfs': rootfs})
        return name
    return ''


def init(name,
         config=None,
         cpuset=None,
         cpushare=None,
         memory=None,
         profile=None,
         network_profile=_marker,
         nic=_marker,
         nic_opts=None,
         cpu=None,
         autostart=True,
         password=None,
         password_encrypted=None,
         users=None,
         dnsservers=None,
         searchdomains=None,
         bridge=None,
         gateway=None,
         pub_key=None,
         priv_key=None,
         force_install=False,
         unconditional_install=False,
         bootstrap_delay=None,
         bootstrap_args=None,
         bootstrap_shell=None,
         bootstrap_url=None,
         **kwargs):
    '''
    Initialize a new container.

    This is a partial idempotent function as if it is already provisioned, we
    will reset a bit the lxc configuration file but much of the hard work will
    be escaped as markers will prevent re-execution of harmful tasks.

    name
        Name of the container

    image
        A tar archive to use as the rootfs for the container. Conflicts with
        the ``template`` argument.

    cpus
        Select a random number of cpu cores and assign it to the cpuset, if the
        cpuset option is set then this option will be ignored

    cpuset
        Explicitly define the cpus this container will be bound to

    cpushare
        cgroups cpu shares

    autostart
        autostart container on reboot

    memory
        cgroups memory limit, in MB

        .. versionchanged:: 2015.5.0
            If no value is passed, no limit is set. In earlier Salt versions,
            not passing this value causes a 1024MB memory limit to be set, and
            it was necessary to pass ``memory=0`` to set no limit.

    gateway
        the ipv4 gateway to use
        the default does nothing more than lxcutils does

    bridge
        the bridge to use
        the default does nothing more than lxcutils does

    network_profile
        Network profile to use for the container

        .. versionadded:: 2015.5.0

    nic
        .. deprecated:: 2015.5.0
            Use ``network_profile`` instead

    nic_opts
        Extra options for network interfaces, will override

        ``{"eth0": {"hwaddr": "aa:bb:cc:dd:ee:ff", "ipv4": "10.1.1.1", "ipv6": "2001:db8::ff00:42:8329"}}``

        or

        ``{"eth0": {"hwaddr": "aa:bb:cc:dd:ee:ff", "ipv4": "10.1.1.1/24", "ipv6": "2001:db8::ff00:42:8329"}}``

    users
        Users for which the password defined in the ``password`` param should
        be set. Can be passed as a comma separated list or a python list.
        Defaults to just the ``root`` user.

    password
        Set the initial password for the users defined in the ``users``
        parameter

    password_encrypted : False
        Set to ``True`` to denote a password hash instead of a plaintext
        password

        .. versionadded:: 2015.5.0

    profile
        A LXC profile (defined in config or pillar).
        This can be either a real profile mapping or a string
        to retrieve it in configuration

    start
        Start the newly-created container

    dnsservers
        list of dns servers to set in the container, default [] (no setting)

    seed
        Seed the container with the minion config. Default: ``True``

    install
        If salt-minion is not already installed, install it. Default: ``True``

    config
        Optional config parameters. By default, the id is set to
        the name of the container.

    master
        salt master (default to minion's master)

    master_port
        salt master port (default to minion's master port)

    pub_key
        Explicit public key to preseed the minion with (optional).
        This can be either a filepath or a string representing the key

    priv_key
        Explicit private key to preseed the minion with (optional).
        This can be either a filepath or a string representing the key

    approve_key
        If explicit preseeding is not used;
        Attempt to request key approval from the master. Default: ``True``

    path
        path to the container parent directory
        default: /var/lib/lxc (system)

        .. versionadded:: 2015.5.2

    clone
        .. deprecated:: 2015.5.0
            Use ``clone_from`` instead

    clone_from
        Original from which to use a clone operation to create the container.
        Default: ``None``

    bootstrap_delay
        Delay in seconds between end of container creation and bootstrapping.
        Useful when waiting for container to obtain a DHCP lease.

        .. versionadded:: 2015.5.0

    bootstrap_url
        import pdb;pdb.set_trace()  ## Breakpoint ##
        See lxc.bootstrap

    bootstrap_shell
        See lxc.bootstrap

    bootstrap_args
        See lxc.bootstrap

    force_install
        Force installation even if salt-minion is detected,
        this is the way to run vendor bootstrap scripts even
        if a salt minion is already present in the container

    unconditional_install
        Run the script even if the container seems seeded

    CLI Example:

    .. code-block:: bash

        salt 'minion' lxc.init name [cpuset=cgroups_cpuset] \\
                [cpushare=cgroups_cpushare] [memory=cgroups_memory] \\
                [nic=nic_profile] [profile=lxc_profile] \\
                [nic_opts=nic_opts] [start=(True|False)] \\
                [seed=(True|False)] [install=(True|False)] \\
                [config=minion_config] [approve_key=(True|False) \\
                [clone_from=original] [autostart=True] \\
                [priv_key=/path_or_content] [pub_key=/path_or_content] \\
                [bridge=lxcbr0] [gateway=10.0.3.1] \\
                [dnsservers[dns1,dns2]] \\
                [users=[foo]] [password='secret'] \\
                [password_encrypted=(True|False)]

    '''
    ret = {'name': name,
           'changes': {}}

    if bool(nic) and nic is not _marker:
        salt.utils.warn_until(
            'Boron',
            'The \'nic\' argument to \'lxc.init\' has been deprecated, '
            'please use \'network_profile\' instead.'
        )
        network_profile = nic
    if network_profile is _marker:
        network_profile = DEFAULT_NIC

    try:
        kwargs['clone_from'] = kwargs.pop('clone')
    except KeyError:
        pass
    else:
        salt.utils.warn_until(
            'Boron',
            'The \'clone\' argument to \'lxc.init\' has been deprecated, '
            'please use \'clone_from\' instead.'
        )

    # Changes is a pointer to changes_dict['init']. This method is used so that
    # we can have a list of changes as they are made, providing an ordered list
    # of things that were changed.
    changes_dict = {'init': []}
    changes = changes_dict.get('init')

<<<<<<< HEAD

=======
>>>>>>> faef1b8c
    if users is None:
        users = []
    dusers = ['root']
    for user in dusers:
        if user not in users:
            users.append(user)

    profile = get_container_profile(copy.deepcopy(profile))
    kw_overrides = copy.deepcopy(kwargs)

    def select(key, default=None):
        kw_overrides_match = kw_overrides.pop(key, _marker)
        profile_match = profile.pop(key, default)
        # let kwarg overrides be the preferred choice
        if kw_overrides_match is _marker:
            return profile_match
        return kw_overrides_match

    path = select('path')
    bpath = path
    if not bpath:
        bpath = DEFAULT_PATH
    state_pre = state(name, path=path)
    tvg = select('vgname')
    vgname = tvg if tvg else __salt__['config.get']('lxc.vgname')
    start_ = select('start', True)
    autostart = select('autostart', autostart)
    seed = select('seed', True)
    install = select('install', True)
    seed_cmd = select('seed_cmd')
    salt_config = _get_salt_config(config, **kwargs)
    approve_key = select('approve_key', True)
    clone_from = select('clone_from')
    if password and password_encrypted is None:
        salt.utils.warn_until(
            'Boron',
            'Starting with the Boron release, passwords passed to the '
            '\'lxc.init\' function will be assumed to be hashed, unless '
            'password_encrypted=False. Please keep this in mind.'
        )
        password_encrypted = False

    # If using a volume group then set up to make snapshot cow clones
    if vgname and not clone_from:
        try:
            clone_from = _get_base(vgname=vgname, profile=profile, **kwargs)
        except (SaltInvocationError, CommandExecutionError) as exc:
            ret['comment'] = exc.strerror
            if changes:
                ret['changes'] = changes_dict
            return ret
        if not kwargs.get('snapshot') is False:
            kwargs['snapshot'] = True
    does_exist = exists(name, path=path)
    to_reboot = False
    remove_seed_marker = False
    if does_exist:
        pass
    elif clone_from:
        remove_seed_marker = True
        try:
            clone(name, clone_from, profile=profile, **kwargs)
            changes.append({'create': 'Container cloned'})
        except (SaltInvocationError, CommandExecutionError) as exc:
            if 'already exists' in exc.strerror:
                changes.append({'create': 'Container already exists'})
            else:
                ret['result'] = False
                ret['comment'] = exc.strerror
                if changes:
                    ret['changes'] = changes_dict
                return ret
        cfg = _LXCConfig(name=name, network_profile=network_profile,
                         nic_opts=nic_opts, bridge=bridge, path=path,
                         gateway=gateway, autostart=autostart,
                         cpuset=cpuset, cpushare=cpushare, memory=memory)
        old_chunks = read_conf(cfg.path, out_format='commented')
        cfg.write()
        chunks = read_conf(cfg.path, out_format='commented')
        if old_chunks != chunks:
            to_reboot = True
    else:
        remove_seed_marker = True
        cfg = _LXCConfig(network_profile=network_profile,
                         nic_opts=nic_opts, cpuset=cpuset, path=path,
                         bridge=bridge, gateway=gateway,
                         autostart=autostart,
                         cpushare=cpushare, memory=memory)
        with cfg.tempfile() as cfile:
            try:
                create(name, config=cfile.name, profile=profile, **kwargs)
                changes.append({'create': 'Container created'})
            except (SaltInvocationError, CommandExecutionError) as exc:
                if 'already exists' in exc.strerror:
                    changes.append({'create': 'Container already exists'})
                else:
                    ret['comment'] = exc.strerror
                    if changes:
                        ret['changes'] = changes_dict
                    return ret
        cpath = os.path.join(bpath, name, 'config')
        old_chunks = []
        if os.path.exists(cpath):
            old_chunks = read_conf(cpath, out_format='commented')
        new_cfg = _config_list(conf_tuples=old_chunks,
                               cpu=cpu,
                               network_profile=network_profile,
                               nic_opts=nic_opts, bridge=bridge,
                               cpuset=cpuset, cpushare=cpushare,
                               memory=memory)
        if new_cfg:
            edit_conf(cpath, out_format='commented', lxc_config=new_cfg)
        chunks = read_conf(cpath, out_format='commented')
        if old_chunks != chunks:
            to_reboot = True

    # last time to be sure any of our property is correctly applied
    cfg = _LXCConfig(name=name, network_profile=network_profile,
                     nic_opts=nic_opts, bridge=bridge, path=path,
                     gateway=gateway, autostart=autostart,
                     cpuset=cpuset, cpushare=cpushare, memory=memory)
    old_chunks = []
    if os.path.exists(cfg.path):
        old_chunks = read_conf(cfg.path, out_format='commented')
    cfg.write()
    chunks = read_conf(cfg.path, out_format='commented')
    if old_chunks != chunks:
        changes.append({'config': 'Container configuration updated'})
        to_reboot = True

    if to_reboot:
        try:
            stop(name, path=path)
        except (SaltInvocationError, CommandExecutionError) as exc:
            ret['comment'] = 'Unable to stop container: {0}'.format(exc)
            if changes:
                ret['changes'] = changes_dict
            return ret
    if not does_exist or (does_exist and state(name, path=path) != 'running'):
        try:
            start(name, path=path)
        except (SaltInvocationError, CommandExecutionError) as exc:
            ret['comment'] = 'Unable to stop container: {0}'.format(exc)
            if changes:
                ret['changes'] = changes_dict
            return ret

    if remove_seed_marker:
        run(name,
            'rm -f \'{0}\''.format(SEED_MARKER),
            path=path,
            chroot_fallback=False,
            python_shell=False)

    # set the default user/password, only the first time
    if ret.get('result', True) and password:
        gid = '/.lxc.initial_pass'
        gids = [gid,
                '/lxc.initial_pass',
                '/.lxc.{0}.initial_pass'.format(name)]
        if not any(retcode(name,
                           'test -e "{0}"'.format(x),
                           chroot_fallback=True,
                           path=path,
                           ignore_retcode=True) == 0
                   for x in gids):
            # think to touch the default user generated by default templates
            # which has a really unsecure passwords...
            # root is defined as a member earlier in the code
            for default_user in ['ubuntu']:
                if (
                    default_user not in users and
                    retcode(name,
                            'id {0}'.format(default_user),
                            python_shell=False,
                            path=path,
                            chroot_fallback=True,
                            ignore_retcode=True) == 0
                ):
                    users.append(default_user)
            for user in users:
                try:
                    cret = set_password(name,
                                        users=[user],
                                        path=path,
                                        password=password,
                                        encrypted=password_encrypted)
                except (SaltInvocationError, CommandExecutionError) as exc:
                    msg = '{0}: Failed to set password'.format(
                        user) + exc.strerror
                    # only hardfail in unrecoverable situation:
                    # root cannot be setted up
                    if user == 'root':
                        ret['comment'] = msg
                        ret['result'] = False
                    else:
                        log.debug(msg)
            if ret.get('result', True):
                changes.append({'password': 'Password(s) updated'})
                if retcode(name,
                           ('sh -c \'touch "{0}"; test -e "{0}"\''
                            .format(gid)),
                           path=path,
                           chroot_fallback=True,
                           ignore_retcode=True) != 0:
                    ret['comment'] = 'Failed to set password marker'
                    changes[-1]['password'] += '. ' + ret['comment'] + '.'
                    ret['result'] = False

    # set dns servers if any, only the first time
    if ret.get('result', True) and dnsservers:
        # retro compatibility, test also old markers
        gid = '/.lxc.initial_dns'
        gids = [gid,
                '/lxc.initial_dns',
                '/lxc.{0}.initial_dns'.format(name)]
        if not any(retcode(name,
                           'test -e "{0}"'.format(x),
                           chroot_fallback=True,
                           path=path,
                           ignore_retcode=True) == 0
                   for x in gids):
            try:
                set_dns(name,
                        path=path,
                        dnsservers=dnsservers,
                        searchdomains=searchdomains)
            except (SaltInvocationError, CommandExecutionError) as exc:
                ret['comment'] = 'Failed to set DNS: ' + exc.strerror
                ret['result'] = False
            else:
                changes.append({'dns': 'DNS updated'})
                if retcode(name,
                           ('sh -c \'touch "{0}"; test -e "{0}"\''
                            .format(gid)),
                           chroot_fallback=True,
                           path=path,
                           ignore_retcode=True) != 0:
                    ret['comment'] = 'Failed to set DNS marker'
                    changes[-1]['dns'] += '. ' + ret['comment'] + '.'
                    ret['result'] = False

    # retro compatibility, test also old markers
    if remove_seed_marker:
        run(name,
            'rm -f \'{0}\''.format(SEED_MARKER),
            path=path,
            python_shell=False)
    gid = '/.lxc.initial_seed'
    gids = [gid, '/lxc.initial_seed']
    if (
        any(retcode(name,
                    'test -e {0}'.format(x),
                    path=path,
                    chroot_fallback=True,
                    ignore_retcode=True) == 0
            for x in gids) or not ret.get('result', True)
    ):
        pass
    elif seed or seed_cmd:
        if seed:
            try:
                result = bootstrap(
                    name, config=salt_config, path=path,
                    approve_key=approve_key,
                    pub_key=pub_key, priv_key=priv_key,
                    install=install,
                    force_install=force_install,
                    unconditional_install=unconditional_install,
                    bootstrap_delay=bootstrap_delay,
                    bootstrap_url=bootstrap_url,
                    bootstrap_shell=bootstrap_shell,
                    bootstrap_args=bootstrap_args)
            except (SaltInvocationError, CommandExecutionError) as exc:
                ret['comment'] = 'Bootstrap failed: ' + exc.strerror
                ret['result'] = False
            else:
                if not result:
                    ret['comment'] = ('Bootstrap failed, see minion log for '
                                      'more information')
                    ret['result'] = False
                else:
                    changes.append(
                        {'bootstrap': 'Container successfully bootstrapped'}
                    )
        elif seed_cmd:
            try:
                result = __salt__[seed_cmd](info(name, path=path)['rootfs'],
                                            name,
                                            salt_config)
            except (SaltInvocationError, CommandExecutionError) as exc:
                ret['comment'] = ('Bootstrap via seed_cmd \'{0}\' failed: {1}'
                                  .format(seed_cmd, exc.strerror))
                ret['result'] = False
            else:
                if not result:
                    ret['comment'] = ('Bootstrap via seed_cmd \'{0}\' failed, '
                                      'see minion log for more information '
                                      .format(seed_cmd))
                    ret['result'] = False
                else:
                    changes.append(
                        {'bootstrap': 'Container successfully bootstrapped '
                                      'using seed_cmd \'{0}\''
                                      .format(seed_cmd)}
                    )

    if ret.get('result', True) and not start_:
        try:
            stop(name, path=path)
        except (SaltInvocationError, CommandExecutionError) as exc:
            ret['comment'] = 'Unable to stop container: {0}'.format(exc)
            ret['result'] = False

    state_post = state(name, path=path)
    if state_pre != state_post:
        changes.append({'state': {'old': state_pre, 'new': state_post}})

    if ret.get('result', True):
        ret['comment'] = ('Container \'{0}\' successfully initialized'
                          .format(name))
        ret['result'] = True
    if changes:
        ret['changes'] = changes_dict
    return ret


def cloud_init(name, vm_=None, **kwargs):
    '''
    Thin wrapper to lxc.init to be used from the saltcloud lxc driver

    name
        Name of the container
        may be None and then guessed from saltcloud mapping
    `vm_`
        saltcloud mapping defaults for the vm

    CLI Example:

    .. code-block:: bash

        salt '*' lxc.cloud_init foo
    '''
    init_interface = cloud_init_interface(name, vm_, **kwargs)
    name = init_interface.pop('name', name)
    return init(name, **init_interface)


def images(dist=None):
    '''
    .. versionadded:: 2015.5.0

    List the available images for LXC's ``download`` template.

    dist : None
        Filter results to a single Linux distribution

    CLI Examples:

    .. code-block:: bash

        salt myminion lxc.images
        salt myminion lxc.images dist=centos
    '''
    out = __salt__['cmd.run_stdout'](
        'lxc-create -n __imgcheck -t download -- --list',
        ignore_retcode=True
    )
    if 'DIST' not in out:
        raise CommandExecutionError(
            'Unable to run the \'download\' template script. Is it installed?'
        )

    ret = {}
    passed_header = False
    for line in out.splitlines():
        try:
            distro, release, arch, variant, build_time = line.split()
        except ValueError:
            continue

        if not passed_header:
            if distro == 'DIST':
                passed_header = True
            continue

        dist_list = ret.setdefault(distro, [])
        dist_list.append({
            'release': release,
            'arch': arch,
            'variant': variant,
            'build_time': build_time,
        })

    if dist is not None:
        return dict([(dist, ret.get(dist, []))])
    return ret


def templates():
    '''
    .. versionadded:: 2015.5.0

    List the available LXC template scripts installed on the minion

    CLI Examples:

    .. code-block:: bash

        salt myminion lxc.templates
    '''
    try:
        template_scripts = os.listdir('/usr/share/lxc/templates')
    except OSError:
        return []
    else:
        return [x[4:] for x in template_scripts if x.startswith('lxc-')]


def _after_ignition_network_profile(cmd,
                                    ret,
                                    name,
                                    network_profile,
                                    path,
                                    nic_opts):
    _clear_context()
    if ret['retcode'] == 0 and exists(name, path=path):
        if network_profile:
            network_changes = apply_network_profile(name,
                                                    network_profile,
                                                    path=path,
                                                    nic_opts=nic_opts)

            if network_changes:
                log.info(
                    'Network changes from applying network profile \'{0}\' '
                    'to newly-created container \'{1}\':\n{2}'
                    .format(network_profile, name, network_changes)
                )
        c_state = state(name, path=path)
        return {'result': True,
                'state': {'old': None, 'new': c_state}}
    else:
        if exists(name, path=path):
            # destroy the container if it was partially created
            cmd = 'lxc-destroy'
            if path:
                cmd += ' -P {0}'.format(pipes.quote(path))
            cmd += ' -n {0}'.format(name)
            __salt__['cmd.retcode'](cmd, python_shell=False)
        raise CommandExecutionError(
            'Container could not be created with cmd \'{0}\': {1}'
            .format(cmd, ret['stderr'])
        )


def create(name,
           config=None,
           profile=None,
           network_profile=None,
           nic_opts=None,
           **kwargs):
    '''
    Create a new container.

    name
        Name of the container

    config
        The config file to use for the container. Defaults to system-wide
        config (usually in /etc/lxc/lxc.conf).

    profile
        Profile to use in container creation (see
        :mod:`lxc.get_container_profile
        <salt.modules.lxc.get_container_profile>`). Values in a profile will be
        overridden by the **Container Creation Arguments** listed below.

    network_profile
        Network profile to use for container

        .. versionadded:: 2015.5.0

    **Container Creation Arguments**

    template
        The template to use. For example, ``ubuntu`` or ``fedora``. Conflicts
        with the ``image`` argument.

        .. note::

            The ``download`` template requires the following three parameters
            to be defined in ``options``:

            * **dist** - The name of the distribution
            * **release** - Release name/version
            * **arch** - Architecture of the container

            The available images can be listed using the :mod:`lxc.images
            <salt.modules.lxc.images>` function.

    options
        Template-specific options to pass to the lxc-create command. These
        correspond to the long options (ones beginning with two dashes) that
        the template script accepts. For example:

        .. code-block:: bash

            options='{"dist": "centos", "release": "6", "arch": "amd64"}'

    image
        A tar archive to use as the rootfs for the container. Conflicts with
        the ``template`` argument.

    backing
        The type of storage to use. Set to ``lvm`` to use an LVM group.
        Defaults to filesystem within /var/lib/lxc.

    fstype
        Filesystem type to use on LVM logical volume

    size : 1G
        Size of the volume to create. Only applicable if ``backing=lvm``.

    vgname : lxc
        Name of the LVM volume group in which to create the volume for this
        container. Only applicable if ``backing=lvm``.

    lvname
        Name of the LVM logical volume in which to create the volume for this
        container. Only applicable if ``backing=lvm``.
    nic_opts
        give extra opts overriding network profile values
    path
        parent path for the container creation (default: /var/lib/lxc)

        .. versionadded:: 2015.5.2
    '''
    # Required params for 'download' template
    download_template_deps = ('dist', 'release', 'arch')

    cmd = 'lxc-create -n {0}'.format(name)

    profile = get_container_profile(copy.deepcopy(profile))
    kw_overrides = copy.deepcopy(kwargs)

    def select(key, default=None):
        kw_overrides_match = kw_overrides.pop(key, None)
        profile_match = profile.pop(key, default)
        # Return the profile match if the the kwarg match was None, as the
        # lxc.present state will pass these kwargs set to None by default.
        if kw_overrides_match is None:
            return profile_match
        return kw_overrides_match

    path = select('path')
    if exists(name, path=path):
        raise CommandExecutionError(
            'Container \'{0}\' already exists'.format(name)
        )

    tvg = select('vgname')
    vgname = tvg if tvg else __salt__['config.get']('lxc.vgname')

    # The 'template' and 'image' params conflict
    template = select('template')
    image = select('image')
    if template and image:
        raise SaltInvocationError(
            'Only one of \'template\' and \'image\' is permitted'
        )
    elif not any((template, image, profile)):
        raise SaltInvocationError(
            'At least one of \'template\', \'image\', and \'profile\' is '
            'required'
        )

    options = select('options') or {}
    backing = select('backing')
    if vgname and not backing:
        backing = 'lvm'
    lvname = select('lvname')
    fstype = select('fstype')
    size = select('size', '1G')
    if backing in ('dir', 'overlayfs', 'btrfs'):
        fstype = None
        size = None
    # some backends wont support some parameters
    if backing in ('aufs', 'dir', 'overlayfs', 'btrfs'):
        lvname = vgname = None

    if image:
        img_tar = __salt__['cp.cache_file'](image)
        template = os.path.join(
                os.path.dirname(salt.__file__),
                'templates',
                'lxc',
                'salt_tarball')
        options['imgtar'] = img_tar
    if path:
        cmd += ' -P {0}'.format(pipes.quote(path))
        if not os.path.exists(path):
            os.makedirs(path)
    if config:
        cmd += ' -f {0}'.format(config)
    if template:
        cmd += ' -t {0}'.format(template)
    if backing:
        backing = backing.lower()
        cmd += ' -B {0}'.format(backing)
        if backing in ('lvm',):
            if lvname:
                cmd += ' --lvname {0}'.format(vgname)
            if vgname:
                cmd += ' --vgname {0}'.format(vgname)
        if backing not in ('dir', 'overlayfs'):
            if fstype:
                cmd += ' --fstype {0}'.format(fstype)
            if size:
                cmd += ' --fssize {0}'.format(size)

    if options:
        if template == 'download':
            missing_deps = [x for x in download_template_deps
                            if x not in options]
            if missing_deps:
                raise SaltInvocationError(
                    'Missing params in \'options\' dict: {0}'
                    .format(', '.join(missing_deps))
                )
        cmd += ' --'
        for key, val in six.iteritems(options):
            cmd += ' --{0} {1}'.format(key, val)

    ret = __salt__['cmd.run_all'](cmd, python_shell=False)
    return _after_ignition_network_profile(cmd,
                                           ret,
                                           name,
                                           network_profile,
                                           path,
                                           nic_opts)


def clone(name,
          orig,
          profile=None,
          network_profile=None,
          nic_opts=None,
          **kwargs):
    '''
    Create a new container as a clone of another container

    name
        Name of the container

    orig
        Name of the original container to be cloned

    profile
        Profile to use in container cloning (see
        :mod:`lxc.get_container_profile
        <salt.modules.lxc.get_container_profile>`). Values in a profile will be
        overridden by the **Container Cloning Arguments** listed below.

    path
        path to the container parent directory
        default: /var/lib/lxc (system)

        .. versionadded:: 2015.5.2

    **Container Cloning Arguments**

    snapshot
        Use Copy On Write snapshots (LVM)

    size : 1G
        Size of the volume to create. Only applicable if ``backing=lvm``.

    backing
        The type of storage to use. Set to ``lvm`` to use an LVM group.
        Defaults to filesystem within /var/lib/lxc.

    network_profile
        Network profile to use for container

        .. versionadded:: 2015.5.2

    nic_opts
        give extra opts overriding network profile values

        .. versionadded:: 2015.5.2


    CLI Examples:

    .. code-block:: bash

        salt '*' lxc.clone myclone orig=orig_container
        salt '*' lxc.clone myclone orig=orig_container snapshot=True
    '''
    profile = get_container_profile(copy.deepcopy(profile))
    kw_overrides = copy.deepcopy(kwargs)

    def select(key, default=None):
        kw_overrides_match = kw_overrides.pop(key, None)
        profile_match = profile.pop(key, default)
        # let kwarg overrides be the preferred choice
        if kw_overrides_match is None:
            return profile_match
        return kw_overrides_match

    path = select('path')
    if exists(name, path=path):
        raise CommandExecutionError(
            'Container \'{0}\' already exists'.format(name)
        )

    _ensure_exists(orig, path=path)
    if state(orig, path=path) != 'stopped':
        raise CommandExecutionError(
            'Container \'{0}\' must be stopped to be cloned'.format(orig)
        )

    backing = select('backing')
    snapshot = select('snapshot')
    if backing in ('dir',):
        snapshot = False
    if not snapshot:
        snapshot = ''
    else:
        snapshot = '-s'

    size = select('size', '1G')
    if backing in ('dir', 'overlayfs', 'btrfs'):
        size = None
    cmd = 'lxc-clone'
    if path:
        cmd += ' -P {0}'.format(pipes.quote(path))
        if not os.path.exists(path):
            os.makedirs(path)
    cmd += ' {0} -o {1} -n {2}'.format(snapshot, orig, name)
    if backing:
        backing = backing.lower()
        cmd += ' -B {0}'.format(backing)
        if backing not in ('dir', 'overlayfs'):
            if size:
                cmd += ' --fssize {0}'.format(size)
    ret = __salt__['cmd.run_all'](cmd, python_shell=False)
    return _after_ignition_network_profile(cmd,
                                           ret,
                                           name,
                                           network_profile,
                                           path,
                                           nic_opts)


def ls_(active=None, cache=True, path=None):
    '''
    Return a list of the containers available on the minion

    path
        path to the container parent directory
        default: /var/lib/lxc (system)

        .. versionadded:: 2015.5.2

    active
        If ``True``, return only active (i.e. running) containers

        .. versionadded:: 2015.5.0

    CLI Example:

    .. code-block:: bash

        salt '*' lxc.ls
        salt '*' lxc.ls active=True
    '''
    contextvar = 'lxc.ls{0}'.format(path)
    if active:
        contextvar += '.active'
    if cache and (contextvar in __context__):
        return __context__[contextvar]
    else:
        ret = []
        cmd = 'lxc-ls'
        if path:
            cmd += ' -P {0}'.format(pipes.quote(path))
        if active:
            cmd += ' --active'
        output = __salt__['cmd.run_stdout'](cmd, python_shell=False)
        for line in output.splitlines():
            ret.extend(line.split())
        __context__[contextvar] = ret
        return ret


def list_(extra=False, limit=None, path=None):
    '''
    List containers classified by state

    extra
        Also get per-container specific info. This will change the return data.
        Instead of returning a list of containers, a dictionary of containers
        and each container's output from :mod:`lxc.info
        <salt.modules.lxc.info>`.

    path
        path to the container parent directory
        default: /var/lib/lxc (system)

        .. versionadded:: 2015.5.2

    limit
        Return output matching a specific state (**frozen**, **running**, or
        **stopped**).

        .. versionadded:: 2015.5.0

    CLI Examples:

    .. code-block:: bash

        salt '*' lxc.list
        salt '*' lxc.list extra=True
        salt '*' lxc.list limit=running
    '''
    ctnrs = ls_(path=path)

    if extra:
        stopped = {}
        frozen = {}
        running = {}
    else:
        stopped = []
        frozen = []
        running = []

    ret = {'running': running,
           'stopped': stopped,
           'frozen': frozen}

    for container in ctnrs:
        cmd = 'lxc-info'
        if path:
            cmd += ' -P {0}'.format(pipes.quote(path))
        cmd += ' -n {0}'.format(container)
        c_info = __salt__['cmd.run'](
            cmd,
            python_shell=False,
            output_loglevel='debug'
        )
        c_state = None
        for line in c_info.splitlines():
            stat = line.split(':')
            if stat[0] in ('State', 'state'):
                c_state = stat[1].strip()
                break

        if not c_state or (limit is not None and c_state.lower() != limit):
            continue

        if extra:
            infos = info(container, path=path)
            method = 'update'
            value = {container: infos}
        else:
            method = 'append'
            value = container

        if c_state == 'STOPPED':
            getattr(stopped, method)(value)
            continue
        if c_state == 'FROZEN':
            getattr(frozen, method)(value)
            continue
        if c_state == 'RUNNING':
            getattr(running, method)(value)
            continue

    if limit is not None:
        return ret.get(limit, {} if extra else [])
    return ret


def _change_state(cmd, name, expected, path=None):
    pre = state(name, path=path)
    if pre == expected:
        return {'result': True,
                'state': {'old': expected, 'new': expected},
                'comment': 'Container \'{0}\' already {1}'
                           .format(name, expected)}

    if cmd == 'lxc-destroy':
        # Kill the container first
        scmd = 'lxc-stop'
        if path:
            scmd += ' -P {0}'.format(pipes.quote(path))
        scmd += ' -k -n {0}'.format(name)
        __salt__['cmd.run'](scmd,
                            python_shell=False)

    if path and ' -P ' not in cmd:
        cmd += ' -P {0}'.format(pipes.quote(path))
<<<<<<< HEAD
    cmd += ' -n {1}'.format(cmd, name)
=======
    cmd += ' -n {0}'.format(name)
>>>>>>> faef1b8c

    error = __salt__['cmd.run_stderr'](cmd, python_shell=False)
    if error:
        raise CommandExecutionError(
            'Error changing state for container \'{0}\' using command '
            '\'{1}\': {2}'.format(name, cmd, error)
        )
    if expected is not None:
        # some commands do not wait, so we will
        rcmd = 'lxc-wait'
        if path:
            rcmd += ' -P {0}'.format(pipes.quote(path))
        rcmd += ' -n {0} -s {1}'.format(name, expected.upper())
        __salt__['cmd.run'](rcmd, python_shell=False, timeout=30)
    _clear_context()
    post = state(name, path=path)
    ret = {'result': post == expected,
           'state': {'old': pre, 'new': post}}
    return ret


def _ensure_exists(name, path=None):
    '''
    Raise an exception if the container does not exist
    '''
    if not exists(name, path=path):
        raise CommandExecutionError(
            'Container \'{0}\' does not exist'.format(name)
        )


def _ensure_running(name, no_start=False, path=None):
    '''
    If the container is not currently running, start it. This function returns
    the state that the container was in before changing

    path
        path to the container parent directory
        default: /var/lib/lxc (system

        .. versionadded:: 2015.5.2
    '''
    _ensure_exists(name, path=path)
    pre = state(name, path=path)
    if pre == 'running':
        # This will be a no-op but running the function will give us a pretty
        # return dict.
        return start(name, path=path)
    elif pre == 'stopped':
        if no_start:
            raise CommandExecutionError(
                'Container \'{0}\' is not running'.format(name)
            )
        return start(name, path=path)
    elif pre == 'frozen':
        if no_start:
            raise CommandExecutionError(
                'Container \'{0}\' is not running'.format(name)
            )
        return unfreeze(name, path=path)


def restart(name, path=None, lxc_config=None, force=False):
    '''
    .. versionadded:: 2015.5.0

    Restart the named container. If the container was not running, the
    container will merely be started.

    name
        The name of the container

    path
        path to the container parent directory
        default: /var/lib/lxc (system)

        .. versionadded:: 2015.5.2

    lxc_config

        path to a lxc config file
        config file will be guessed from container name otherwise
        .. versionadded:: 2015.5.2

    force : False
        If ``True``, the container will be force-stopped instead of gracefully
        shut down

    CLI Example:

    .. code-block:: bash

        salt myminion lxc.restart name
    '''
    _ensure_exists(name, path=path)
    orig_state = state(name, path=path)
    if orig_state != 'stopped':
        stop(name, kill=force, path=path)
    ret = start(name, path=path, lxc_config=lxc_config)
    ret['state']['old'] = orig_state
    if orig_state != 'stopped':
        ret['restarted'] = True
    return ret


def start(name, **kwargs):
    '''
    Start the named container

    restart : False
        .. deprecated:: 2015.5.0
            Use :mod:`lxc.restart <salt.modules.lxc.restart>`

        Restart the container if it is already running

    path
        path to the container parent directory
        default: /var/lib/lxc (system)

        .. versionadded:: 2015.5.2

    lxc_config

        path to a lxc config file
        config file will be guessed from container name otherwise

        .. versionadded:: 2015.5.2

    CLI Example:

    .. code-block:: bash

        salt myminion lxc.start name
    '''
    path = kwargs.get('path', DEFAULT_PATH)
    lxc_config = kwargs.get('lxc_config', None)
    cmd = 'lxc-start'
    if not path:
        path = DEFAULT_PATH
    if not lxc_config:
        lxc_config = os.path.join(path, name, 'config')
    # we try to start, even without config, if global opts are there
    if os.path.exists(lxc_config):
        cmd += ' -f {0}'.format(pipes.quote(lxc_config))
    cmd += ' -d'
    _ensure_exists(name, path=path)
    if kwargs.get('restart', False):
        salt.utils.warn_until(
            'Boron',
            'The \'restart\' argument to \'lxc.start\' has been deprecated, '
            'please use \'lxc.restart\' instead.'
        )
        return restart(name, path=path)
    if state(name, path=path) == 'frozen':
        raise CommandExecutionError(
            'Container \'{0}\' is frozen, use lxc.unfreeze'.format(name)
        )
    return _change_state(cmd, name, 'running', path=path)


def stop(name, kill=False, path=None):
    '''
    Stop the named container

    path
        path to the container parent directory
        default: /var/lib/lxc (system)

        .. versionadded:: 2015.5.2

    kill: False
        Do not wait for the container to stop, kill all tasks in the container.
        Older LXC versions will stop containers like this irrespective of this
        argument.

        .. versionchanged:: 2015.5.0
            Default value changed to ``False``

    CLI Example:

    .. code-block:: bash

        salt myminion lxc.stop name
    '''
    _ensure_exists(name, path=path)
    orig_state = state(name, path=path)
    if orig_state == 'frozen' and not kill:
        # Gracefully stopping a frozen container is slower than unfreezing and
        # then stopping it (at least in my testing), so if we're not
        # force-stopping the container, unfreeze it first.
        unfreeze(name, path=path)
    cmd = 'lxc-stop'
    if kill:
        cmd += ' -k'
    ret = _change_state(cmd, name, 'stopped', path=path)
    ret['state']['old'] = orig_state
    return ret


def freeze(name, **kwargs):
    '''
    Freeze the named container

    path
        path to the container parent directory
        default: /var/lib/lxc (system)

        .. versionadded:: 2015.5.2

    start : False
        If ``True`` and the container is stopped, the container will be started
        before attempting to freeze.

        .. versionadded:: 2015.5.0

    CLI Example:

    .. code-block:: bash

        salt '*' lxc.freeze name
    '''
    path = kwargs.get('path', None)
    _ensure_exists(name, path=path)
    orig_state = state(name, path=path)
    start_ = kwargs.get('start', False)
    if orig_state == 'stopped':
        if not start_:
            raise CommandExecutionError(
                'Container \'{0}\' is stopped'.format(name)
            )
        start(name, path=path)
    cmd = 'lxc-freeze'
    if path:
        cmd += ' -P {0}'.format(pipes.quote(path))
    ret = _change_state(cmd, name, 'frozen', path=path)
    if orig_state == 'stopped' and start_:
        ret['state']['old'] = orig_state
        ret['started'] = True
    ret['state']['new'] = state(name, path=path)
    return ret


def unfreeze(name, path=None):
    '''
    Unfreeze the named container.

    path
        path to the container parent directory
        default: /var/lib/lxc (system)

        .. versionadded:: 2015.5.2


    CLI Example:

    .. code-block:: bash

        salt '*' lxc.unfreeze name
    '''
    _ensure_exists(name, path=path)
    if state(name, path=path) == 'stopped':
        raise CommandExecutionError(
            'Container \'{0}\' is stopped'.format(name)
        )
    cmd = 'lxc-unfreeze'
    if path:
        cmd += ' -P {0}'.format(pipes.quote(path))
    return _change_state(cmd, name, 'running', path=path)


def destroy(name, stop=False, path=None):
    '''
    Destroy the named container.

    .. warning::

        Destroys all data associated with the container.

    path
        path to the container parent directory (default: /var/lib/lxc)

        .. versionadded:: 2015.5.2

    stop : False
        If ``True``, the container will be destroyed even if it is
        running/frozen.

        .. versionchanged:: 2015.5.0
            Default value changed to ``False``. This more closely matches the
            behavior of ``lxc-destroy(1)``, and also makes it less likely that
            an accidental command will destroy a running container that was
            being used for important things.

    CLI Examples:

    .. code-block:: bash

        salt '*' lxc.destroy foo
        salt '*' lxc.destroy foo stop=True
    '''
    _ensure_exists(name, path=path)
    if not stop and state(name, path=path) != 'stopped':
        raise CommandExecutionError(
            'Container \'{0}\' is not stopped'.format(name)
        )
    return _change_state('lxc-destroy', name, None, path=path)

# Compatibility between LXC and nspawn
remove = destroy


def exists(name, path=None):
    '''
    Returns whether the named container exists.

    path
        path to the container parent directory (default: /var/lib/lxc)

        .. versionadded:: 2015.5.2


    CLI Example:

    .. code-block:: bash

        salt '*' lxc.exists name
    '''

    _exists = name in ls_(path=path)
    # container may be just created but we did cached earlier the
    # lxc-ls results
    if not _exists:
        _exists = name in ls_(cache=False, path=path)
    return _exists


def state(name, path=None):
    '''
    Returns the state of a container.

    path
        path to the container parent directory (default: /var/lib/lxc)

        .. versionadded:: 2015.5.2

    CLI Example:

    .. code-block:: bash

        salt '*' lxc.state name
    '''
    # Don't use _ensure_exists() here, it will mess with _change_state()

    cachekey = 'lxc.state.{0}{1}'.format(name, path)
    try:
        return __context__[cachekey]
    except KeyError:
        if not exists(name, path=path):
            __context__[cachekey] = None
        else:
            cmd = 'lxc-info'
            if path:
                cmd += ' -P {0}'.format(pipes.quote(path))
            cmd += ' -n {0}'.format(name)
            ret = __salt__['cmd.run_all'](cmd, python_shell=False)
            if ret['retcode'] != 0:
                _clear_context()
                raise CommandExecutionError(
                    'Unable to get state of container \'{0}\''.format(name)
                )
            c_infos = ret['stdout'].splitlines()
            c_state = None
            for c_info in c_infos:
                stat = c_info.split(':')
                if stat[0].lower() == 'state':
                    c_state = stat[1].strip().lower()
                    break
            __context__[cachekey] = c_state
    return __context__[cachekey]


def get_parameter(name, parameter, path=None):
    '''
    Returns the value of a cgroup parameter for a container

    path
        path to the container parent directory
        default: /var/lib/lxc (system)

        .. versionadded:: 2015.5.2

    CLI Example:

    .. code-block:: bash

        salt '*' lxc.get_parameter container_name memory.limit_in_bytes
    '''
    _ensure_exists(name, path=path)
    cmd = 'lxc-cgroup'
    if path:
        cmd += ' -P {0}'.format(pipes.quote(path))
    cmd += ' -n {0} {1}'.format(name, parameter)
    ret = __salt__['cmd.run_all'](cmd, python_shell=False)
    if ret['retcode'] != 0:
        raise CommandExecutionError(
            'Unable to retrieve value for \'{0}\''.format(parameter)
        )
    return ret['stdout'].strip()


def set_parameter(name, parameter, value, path=None):
    '''
    Set the value of a cgroup parameter for a container.

    path
        path to the container parent directory
        default: /var/lib/lxc (system)

        .. versionadded:: 2015.5.2

    CLI Example:

    .. code-block:: bash

        salt '*' lxc.set_parameter name parameter value
    '''
    if not exists(name, path=path):
        return None

    cmd = 'lxc-cgroup'
    if path:
        cmd += ' -P {0}'.format(pipes.quote(path))
    cmd += ' -n {0} {1} {2}'.format(name, parameter, value)
    ret = __salt__['cmd.run_all'](cmd, python_shell=False)
    if ret['retcode'] != 0:
        return False
    else:
        return True


def info(name, path=None):
    '''
    Returns information about a container

    path
        path to the container parent directory
        default: /var/lib/lxc (system)

        .. versionadded:: 2015.5.2

    CLI Example:

    .. code-block:: bash

        salt '*' lxc.info name
    '''
    cachekey = 'lxc.info.{0}{1}'.format(name, path)
    try:
        return __context__[cachekey]
    except KeyError:
        _ensure_exists(name, path=path)
        if not path:
            path = DEFAULT_PATH
        try:
            conf_file = os.path.join(path, name, 'config')
        except AttributeError:
            conf_file = os.path.join(path, str(name), 'config')

        if not os.path.isfile(conf_file):
            raise CommandExecutionError(
                'LXC config file {0} does not exist'.format(conf_file)
            )

        ret = {}
        config = []
        with salt.utils.fopen(conf_file) as fp_:
            for line in fp_:
                comps = [x.strip() for x in
                         line.split('#', 1)[0].strip().split('=', 1)]
                if len(comps) == 2:
                    config.append(tuple(comps))

        ifaces = []
        current = None

        for key, val in config:
            if key == 'lxc.network.type':
                current = {'type': val}
                ifaces.append(current)
            elif not current:
                continue
            elif key.startswith('lxc.network.'):
                current[key.replace('lxc.network.', '', 1)] = val
        if ifaces:
            ret['nics'] = ifaces

        ret['rootfs'] = next(
            (x[1] for x in config if x[0] == 'lxc.rootfs'),
            None
        )
        ret['state'] = state(name, path=path)
        ret['ips'] = []
        ret['public_ips'] = []
        ret['private_ips'] = []
        ret['public_ipv4_ips'] = []
        ret['public_ipv6_ips'] = []
        ret['private_ipv4_ips'] = []
        ret['private_ipv6_ips'] = []
        ret['ipv4_ips'] = []
        ret['ipv6_ips'] = []
        ret['size'] = None
        ret['config'] = conf_file

        if ret['state'] == 'running':
            try:
                limit = int(get_parameter(name, 'memory.limit_in_bytes'))
            except (CommandExecutionError, TypeError, ValueError):
                limit = 0
            try:
                usage = int(get_parameter(name, 'memory.usage_in_bytes'))
            except (CommandExecutionError, TypeError, ValueError):
                usage = 0
            free = limit - usage
            ret['memory_limit'] = limit
            ret['memory_free'] = free
            size = run_stdout(name, 'df /', path=path, python_shell=False)
            # The size is the 2nd column of the last line
            ret['size'] = size.splitlines()[-1].split()[1]

            # First try iproute2
            ip_cmd = run_all(
                name, 'ip link show', path=path, python_shell=False)
            if ip_cmd['retcode'] == 0:
                ip_data = ip_cmd['stdout']
                ip_cmd = run_all(
                    name, 'ip addr show', path=path, python_shell=False)
                ip_data += '\n' + ip_cmd['stdout']
                ip_data = salt.utils.network._interfaces_ip(ip_data)
            else:
                # That didn't work, try ifconfig
                ip_cmd = run_all(
                    name, 'ifconfig', path=path, python_shell=False)
                if ip_cmd['retcode'] == 0:
                    ip_data = \
                        salt.utils.network._interfaces_ifconfig(
                            ip_cmd['stdout'])
                else:
                    # Neither was successful, give up
                    log.warning(
                        'Unable to run ip or ifconfig in container \'{0}\''
                        .format(name)
                    )
                    ip_data = {}

            ret['ipv4_ips'] = salt.utils.network.ip_addrs(
                include_loopback=True,
                interface_data=ip_data
            )
            ret['ipv6_ips'] = salt.utils.network.ip_addrs6(
                include_loopback=True,
                interface_data=ip_data
            )
            ret['ips'] = ret['ipv4_ips'] + ret['ipv6_ips']
            for address in ret['ipv4_ips']:
                if address == '127.0.0.1':
                    ret['private_ips'].append(address)
                    ret['private_ipv4_ips'].append(address)
                elif salt.utils.cloud.is_public_ip(address):
                    ret['public_ips'].append(address)
                    ret['public_ipv4_ips'].append(address)
                else:
                    ret['private_ips'].append(address)
                    ret['private_ipv4_ips'].append(address)
            for address in ret['ipv6_ips']:
                if address == '::1' or address.startswith('fe80'):
                    ret['private_ips'].append(address)
                    ret['private_ipv6_ips'].append(address)
                else:
                    ret['public_ips'].append(address)
                    ret['public_ipv6_ips'].append(address)

        for key in [x for x in ret if x == 'ips' or x.endswith('ips')]:
            ret[key].sort(key=_ip_sort)
        __context__[cachekey] = ret
    return __context__[cachekey]


def set_password(name, users, password, encrypted=True, path=None):
    '''
    .. versionchanged:: 2015.5.0
        Function renamed from ``set_pass`` to ``set_password``. Additionally,
        this function now supports (and defaults to using) a password hash
        instead of a plaintext password.

    Set the password of one or more system users inside containers


    users
        Comma-separated list (or python list) of users to change password

    password
        Password to set for the specified user(s)

    encrypted : True
        If true, ``password`` must be a password hash. Set to ``False`` to set
        a plaintext password (not recommended).

        .. versionadded:: 2015.5.0

    path
        path to the container parent directory
        default: /var/lib/lxc (system)

        .. versionadded:: 2015.5.2

    CLI Example:

    .. code-block:: bash

        salt '*' lxc.set_pass container-name root '$6$uJ2uAyLU$KoI67t8As/0fXtJOPcHKGXmUpcoYUcVR2K6x93walnShTCQvjRwq25yIkiCBOqgbfdKQSFnAo28/ek6716vEV1'
        salt '*' lxc.set_pass container-name root foo encrypted=False

    '''
    def _bad_user_input():
        raise SaltInvocationError('Invalid input for \'users\' parameter')

    if not isinstance(users, list):
        try:
            users = users.split(',')
        except AttributeError:
            _bad_user_input()
    if not users:
        _bad_user_input()

    failed_users = []
    for user in users:
        result = retcode(name,
                         'chpasswd{0}'.format(' -e' if encrypted else ''),
                         stdin=':'.join((user, password)),
                         python_shell=False,
                         path=path,
                         chroot_fallback=True,
                         output_loglevel='quiet')
        if result != 0:
            failed_users.append(user)
    if failed_users:
        raise CommandExecutionError(
            'Password change failed for the following user(s): {0}'
            .format(', '.join(failed_users))
        )
    return True

set_pass = set_password


def update_lxc_conf(name, lxc_conf, lxc_conf_unset, path=None):
    '''
    Edit LXC configuration options

    path

        path to the container parent
        default: /var/lib/lxc (system default)

        .. versionadded:: 2015.5.2

    CLI Example:

    .. code-block:: bash

        salt myminion lxc.update_lxc_conf ubuntu \\
                lxc_conf="[{'network.ipv4.ip':'10.0.3.5'}]" \\
                lxc_conf_unset="['lxc.utsname']"

    '''
    _ensure_exists(name, path=path)
    if not path:
        path = DEFAULT_PATH
    lxc_conf_p = os.path.join(path, name, 'config')
    if not os.path.exists(lxc_conf_p):
        raise SaltInvocationError(
            'Configuration file {0} does not exist'.format(lxc_conf_p)
        )

    changes = {'edited': [], 'added': [], 'removed': []}
    ret = {'changes': changes, 'result': True, 'comment': ''}

    # do not use salt.utils.fopen !
    with open(lxc_conf_p, 'r') as fic:
        filtered_lxc_conf = []
        for row in lxc_conf:
            if not row:
                continue
            for conf in row:
                filtered_lxc_conf.append((conf.strip(),
                                          row[conf].strip()))
        ret['comment'] = 'lxc.conf is up to date'
        lines = []
        orig_config = fic.read()
        for line in orig_config.splitlines():
            if line.startswith('#') or not line.strip():
                lines.append([line, ''])
            else:
                line = line.split('=')
                index = line.pop(0)
                val = (index.strip(), '='.join(line).strip())
                if val not in lines:
                    lines.append(val)
        for key, item in filtered_lxc_conf:
            matched = False
            for idx, line in enumerate(lines[:]):
                if line[0] == key:
                    matched = True
                    lines[idx] = (key, item)
                    if '='.join(line[1:]).strip() != item.strip():
                        changes['edited'].append(
                            ({line[0]: line[1:]}, {key: item}))
                        break
            if not matched:
                if not (key, item) in lines:
                    lines.append((key, item))
                changes['added'].append({key: item})
        dest_lxc_conf = []
        # filter unset
        if lxc_conf_unset:
            for line in lines:
                for opt in lxc_conf_unset:
                    if (
                        not line[0].startswith(opt) and
                        line not in dest_lxc_conf
                    ):
                        dest_lxc_conf.append(line)
                    else:
                        changes['removed'].append(opt)
        else:
            dest_lxc_conf = lines
        conf = ''
        for key, val in dest_lxc_conf:
            if not val:
                conf += '{0}\n'.format(key)
            else:
                conf += '{0} = {1}\n'.format(key.strip(), val.strip())
        conf_changed = conf != orig_config
        chrono = datetime.datetime.now().strftime('%Y-%m-%d_%H-%M-%S')
        if conf_changed:
            # DO NOT USE salt.utils.fopen here, i got (kiorky)
            # problems with lxc configs which were wiped !
            with open('{0}.{1}'.format(lxc_conf_p, chrono), 'w') as wfic:
                wfic.write(conf)
            with open(lxc_conf_p, 'w') as wfic:
                wfic.write(conf)
            ret['comment'] = 'Updated'
            ret['result'] = True

    if not any(changes[x] for x in changes):
        # Ensure an empty changes dict if nothing was modified
        ret['changes'] = {}
    return ret


def set_dns(name, dnsservers=None, searchdomains=None, path=None):
    '''
    .. versionchanged:: 2015.5.0
        The ``dnsservers`` and ``searchdomains`` parameters can now be passed
        as a comma-separated list.

    Update /etc/resolv.confo

    path

        path to the container parent
        default: /var/lib/lxc (system default)

        .. versionadded:: 2015.5.2


    CLI Example:

    .. code-block:: bash

        salt myminion lxc.set_dns ubuntu "['8.8.8.8', '4.4.4.4']"

    '''
    if dnsservers is None:
        dnsservers = ['8.8.8.8', '4.4.4.4']
    elif not isinstance(dnsservers, list):
        try:
            dnsservers = dnsservers.split(',')
        except AttributeError:
            raise SaltInvocationError(
                'Invalid input for \'dnsservers\' parameter'
            )
    if searchdomains is None:
        searchdomains = []
    elif not isinstance(searchdomains, list):
        try:
            searchdomains = searchdomains.split(',')
        except AttributeError:
            raise SaltInvocationError(
                'Invalid input for \'searchdomains\' parameter'
            )
    dns = ['nameserver {0}'.format(x) for x in dnsservers]
    dns.extend(['search {0}'.format(x) for x in searchdomains])
    dns = '\n'.join(dns) + '\n'
    # we may be using resolvconf in the container
    # We need to handle that case with care:
    #  - we create the resolv.conf runtime directory (the
    #   linked directory) as anyway it will be shadowed when the real
    #   runned tmpfs mountpoint will be mounted.
    #   ( /etc/resolv.conf -> ../run/resolvconf/resolv.conf)
    #   Indeed, it can save us in any other case (running, eg, in a
    #   bare chroot when repairing or preparing the container for
    #   operation.
    #  - We also teach resolvconf to use the aforementioned dns.
    #  - We finally also set /etc/resolv.conf in all cases
    rstr = __salt__['test.rand_str']()
    # no tmp here, apparmor wont let us execute !
    script = '/sbin/{0}_dns.sh'.format(rstr)
    DNS_SCRIPT = "\n".join([
        # 'set -x',
        '#!/usr/bin/env bash',
        'if [ -h /etc/resolv.conf ];then',
        ' if [ "x$(readlink /etc/resolv.conf)"'
        ' = "x../run/resolvconf/resolv.conf" ];then',
        '  if [ ! -d /run/resolvconf/ ];then',
        '   mkdir -p /run/resolvconf',
        '  fi',
        '  cat > /etc/resolvconf/resolv.conf.d/head <<EOF',
        dns,
        'EOF',
        '',
        ' fi',
        'fi',
        'cat > /etc/resolv.conf <<EOF',
        dns,
        'EOF',
        ''])
    result = run_all(
        name, 'tee {0}'.format(script), path=path,
        stdin=DNS_SCRIPT, python_shell=True)
    if result['retcode'] == 0:
        result = run_all(
            name, 'sh -c "chmod +x {0};{0}"'.format(script),
            path=path, python_shell=True)
    # blindly delete the setter file
    run_all(name,
            'if [ -f "{0}" ];then rm -f "{0}";fi'.format(script),
            path=path, python_shell=True)
    if result['retcode'] != 0:
        error = ('Unable to write to /etc/resolv.conf in container \'{0}\''
                 .format(name))
        if result['stderr']:
            error += ': {0}'.format(result['stderr'])
        raise CommandExecutionError(error)
    return True


def running_systemd(name, cache=True, path=None):
    '''
    Determine if systemD is running

    path
        path to the container parent

        .. versionadded:: 2015.5.2

    CLI Example:

    .. code-block:: bash

        salt '*' lxc.running_systemd ubuntu

    '''
    k = 'lxc.systemd.test.{0}{1}'.format(name, path)
    ret = __context__.get(k, None)
    if ret is None or not cache:
        rstr = __salt__['test.rand_str']()
        # no tmp here, apparmor wont let us execute !
        script = '/sbin/{0}_testsystemd.sh'.format(rstr)
        # ubuntu already had since trusty some bits of systemd but was
        # still using upstart ...
        # we need to be a bit more careful that just testing that systemd
        # is present
        _script = textwrap.dedent(
            '''\
            #!/usr/bin/env bash
            set -x
            if ! which systemctl 1>/dev/nulll 2>/dev/null;then exit 2;fi
            for i in \\
                /run/systemd/journal/dev-log\\
                /run/systemd/journal/flushed\\
                /run/systemd/journal/kernel-seqnum\\
                /run/systemd/journal/socket\\
                /run/systemd/journal/stdout\\
                /var/run/systemd/journal/dev-log\\
                /var/run/systemd/journal/flushed\\
                /var/run/systemd/journal/kernel-seqnum\\
                /var/run/systemd/journal/socket\\
                /var/run/systemd/journal/stdout\\
            ;do\\
                if test -e ${i};then exit 0;fi
            done
            if test -d /var/systemd/system;then exit 0;fi
            exit 2
            ''')
        result = run_all(
            name, 'tee {0}'.format(script), path=path,
            stdin=_script, python_shell=True)
        if result['retcode'] == 0:
            result = run_all(name,
                             'sh -c "chmod +x {0};{0}"'''.format(script),
                             path=path,
                             python_shell=True)
        else:
            raise CommandExecutionError(
                'lxc {0} failed to copy initd tester'.format(name))
        run_all(name,
                'sh -c \'if [ -f "{0}" ];then rm -f "{0}";fi\''
                ''.format(script),
                path=path,
                ignore_retcode=True,
                python_shell=True)
        if result['retcode'] != 0:
            error = ('Unable to determine if the container \'{0}\''
                     ' was running systemd, assmuming it is not.'
                     ''.format(name))
            if result['stderr']:
                error += ': {0}'.format(result['stderr'])
        # only cache result if we got a known exit code
        if result['retcode'] in (0, 2):
            __context__[k] = ret = not result['retcode']
    return ret


def systemd_running_state(name, path=None):
    '''
    Get the operational state of a systemd based container

    path
        path to the container parent
        default: /var/lib/lxc (system default)

        .. versionadded:: 2015.5.2

    CLI Example:

    .. code-block:: bash

        salt myminion lxc.systemd_running_state ubuntu

    '''
    try:
        ret = run_all(name,
                      'systemctl is-system-running',
                      path=path,
                      ignore_retcode=True)['stdout']
    except CommandExecutionError:
        ret = ''
    return ret


def test_sd_started_state(name, path=None):

    '''
    Test if a systemd container is fully started

    path
        path to the container parent
        default: /var/lib/lxc (system default)

        .. versionadded:: 2015.5.2


    CLI Example:

    .. code-block:: bash

        salt myminion lxc.test_sd_started_state ubuntu

    '''
    qstate = systemd_running_state(name, path=path)
    if qstate in ('initializing', 'starting'):
        return False
    elif qstate == '':
        return None
    else:
        return True


def test_bare_started_state(name, path=None):
    '''
    Test if a non systemd container is fully started
    For now, it consists only to test if the container is attachable

    path
        path to the container parent
        default: /var/lib/lxc (system default)

        .. versionadded:: 2015.5.2


    CLI Example:

    .. code-block:: bash

        salt myminion lxc.test_bare_started_state ubuntu

    '''
    try:
        ret = run_all(
            name, 'ls', path=path, ignore_retcode=True
        )['retcode'] == 0
    except (CommandExecutionError,):
        ret = None
    return ret


def wait_started(name, path=None, timeout=300):
    '''
    Check that the system has fully inited

    This is actually very important for systemD based containers

    see https://github.com/saltstack/salt/issues/23847

    path
        path to the container parent
        default: /var/lib/lxc (system default)

        .. versionadded:: 2015.5.2


    CLI Example:

    .. code-block:: bash

        salt myminion lxc.wait_started ubuntu

    '''
    if not exists(name, path=path):
        raise CommandExecutionError(
            'Container {0} does does exists'.format(name))
    if not state(name, path=path) == 'running':
        raise CommandExecutionError(
            'Container {0} is not running'.format(name))
    ret = False
    if running_systemd(name, path=path):
        test_started = test_sd_started_state
        logger = log.error
    else:
        test_started = test_bare_started_state
        logger = log.debug
    now = time.time()
    expire = now + timeout
    now = time.time()
    started = test_started(name, path=path)
    while time.time() < expire and not started:
        time.sleep(0.3)
        started = test_started(name, path=path)
    if started is None:
        logger(
            'Assuming {0} is started, although we failed to detect that'
            ' is fully started correctly'.format(name))
        ret = True
    else:
        ret = started
    return ret


def _needs_install(name, path=None):
    ret = 0
    has_minion = retcode(name,
                         'which salt-minion',
                         path=path,
                         ignore_retcode=True)
    # we assume that installing is when no minion is running
    # but testing the executable presence is not enougth for custom
    # installs where the bootstrap can do much more than installing
    # the bare salt binaries.
    if has_minion:
        processes = run_stdout(name, "ps aux", path=path)
        if 'salt-minion' not in processes:
            ret = 1
        else:
            retcode(name, 'salt-call --local service.stop salt-minion')
    else:
        ret = 1
    return ret


def bootstrap(name,
              config=None,
              approve_key=True,
              install=True,
              pub_key=None,
              priv_key=None,
              bootstrap_url=None,
              force_install=False,
              unconditional_install=False,
              path=None,
              bootstrap_delay=None,
              bootstrap_args=None,
              bootstrap_shell=None):
    '''
    Install and configure salt in a container.

    config
        Minion configuration options. By default, the ``master`` option is set
        to the target host's master.

    approve_key
        Request a pre-approval of the generated minion key. Requires
        that the salt-master be configured to either auto-accept all keys or
        expect a signing request from the target host. Default: ``True``

   path
        path to the container parent
        default: /var/lib/lxc (system default)

        .. versionadded:: 2015.5.2

    pub_key
        Explicit public key to pressed the minion with (optional).
        This can be either a filepath or a string representing the key

    priv_key
        Explicit private key to pressed the minion with (optional).
        This can be either a filepath or a string representing the key

    bootstrap_delay
        Delay in seconds between end of container creation and bootstrapping.
        Useful when waiting for container to obtain a DHCP lease.

        .. versionadded:: 2015.5.0

    bootstrap_url
        url, content or filepath to the salt bootstrap script

    bootstrap_args
        salt bootstrap script arguments

    bootstrap_shell
        shell to execute the script into

    install
        Whether to attempt a full installation of salt-minion if needed.

    force_install
        Force installation even if salt-minion is detected,
        this is the way to run vendor bootstrap scripts even
        if a salt minion is already present in the container

    unconditional_install
        Run the script even if the container seems seeded

    CLI Examples:

    .. code-block:: bash

        salt 'minion' lxc.bootstrap container_name [config=config_data] \\
                [approve_key=(True|False)] [install=(True|False)]

    '''
    wait_started(name, path=path)
    if bootstrap_delay is not None:
        try:
            time.sleep(bootstrap_delay)
        except TypeError:
            # Bad input, but assume since a value was passed that
            # a delay was desired, and sleep for 5 seconds
            time.sleep(5)

    c_info = info(name, path=path)
    if not c_info:
        return None

    # default set here as we cannot set them
    # in def as it can come from a chain of procedures.
    if bootstrap_args:
        # custom bootstrap args can be totally customized, and user could
        # have inserted the placeholder for the config directory.
        # For example, some salt bootstrap script do not use at all -c
        if '{0}' not in bootstrap_args:
            bootstrap_args += ' -c {0}'
    else:
        bootstrap_args = '-c {0}'
    if not bootstrap_shell:
        bootstrap_shell = 'sh'

    orig_state = _ensure_running(name, path=path)
    if not orig_state:
        return orig_state
    if not force_install:
        needs_install = _needs_install(name, path=path)
    else:
        needs_install = True
    seeded = retcode(name,
                     'test -e \'{0}\''.format(SEED_MARKER),
                     path=path,
                     chroot_fallback=True,
                     ignore_retcode=True) == 0
    tmp = tempfile.mkdtemp()
    if seeded and not unconditional_install:
        ret = True
    else:
        ret = False
        cfg_files = __salt__['seed.mkconfig'](
            config, tmp=tmp, id_=name, approve_key=approve_key,
            pub_key=pub_key, priv_key=priv_key)
        if needs_install or force_install or unconditional_install:
            if install:
                rstr = __salt__['test.rand_str']()
                configdir = '/tmp/.c_{0}'.format(rstr)
                run(name,
                    'install -m 0700 -d {0}'.format(configdir),
                    path=path,
                    python_shell=False)
                bs_ = __salt__['config.gather_bootstrap_script'](
                    bootstrap=bootstrap_url)
                dest_dir = os.path.join('/tmp', rstr)
                for cmd in [
                    'mkdir -p {0}'.format(dest_dir),
                    'chmod 700 {0}'.format(dest_dir),
                ]:
                    if run_stdout(name, cmd, path=path):
                        log.error(
                            ('tmpdir {0} creation'
                             ' failed ({1}').format(dest_dir, cmd))
                        return False
                copy_to(name,
                        bs_,
                        '{0}/bootstrap.sh'.format(dest_dir),
                        path=path)
                copy_to(name, cfg_files['config'],
                        os.path.join(configdir, 'minion'),
                        path=path)
                copy_to(name, cfg_files['privkey'],
                        os.path.join(configdir, 'minion.pem'),
                        path=path)
                copy_to(name, cfg_files['pubkey'],
                        os.path.join(configdir, 'minion.pub'),
                        path=path)
                bootstrap_args = bootstrap_args.format(configdir)
                cmd = ('{0} {2}/bootstrap.sh {1}'
                       .format(bootstrap_shell,
                               bootstrap_args.replace("'", "''"),
                               dest_dir))
                # log ASAP the forged bootstrap command which can be wrapped
                # out of the output in case of unexpected problem
                log.info('Running {0} in LXC container \'{1}\''
                         .format(cmd, name))
                ret = retcode(name, cmd, output_loglevel='info',
                              path=path, use_vt=True) == 0
            else:
                ret = False
        else:
            minion_config = salt.config.minion_config(cfg_files['config'])
            pki_dir = minion_config['pki_dir']
            copy_to(name,
                    cfg_files['config'],
                    '/etc/salt/minion',
                    path=path)
            copy_to(name,
                    cfg_files['privkey'],
                    os.path.join(pki_dir, 'minion.pem'),
                    path=path)
            copy_to(name,
                    cfg_files['pubkey'],
                    os.path.join(pki_dir, 'minion.pub'),
                    path=path)
            run(name,
                'salt-call --local service.enable salt-minion',
                path=path,
                python_shell=False)
            ret = True
        shutil.rmtree(tmp)
        if orig_state == 'stopped':
            stop(name, path=path)
        elif orig_state == 'frozen':
            freeze(name, path=path)
        # mark seeded upon successful install
        if ret:
            run(name,
                'touch \'{0}\''.format(SEED_MARKER),
                path=path,
                python_shell=False)
    return ret


def attachable(name, path=None):
    '''
    Return True if the named container can be attached to via the lxc-attach
    command

    path
        path to the container parent
        default: /var/lib/lxc (system default)

        .. versionadded:: 2015.5.2

    CLI Example:

    .. code-block:: bash

        salt 'minion' lxc.attachable ubuntu
    '''
    k = 'lxc.attachable{0}{1}'.format(name, path)
    try:
        return __context__[k]
    except KeyError:
        _ensure_exists(name, path=path)
        # Can't use run() here because it uses attachable() and would
        # endlessly recurse, resulting in a traceback
        log.debug('Checking if LXC container {0} is attachable'.format(name))
        cmd = 'lxc-attach'
        if path:
            cmd += ' -P {0}'.format(pipes.quote(path))
        cmd += ' --clear-env -n {0} -- /usr/bin/env'.format(name)
        result = __salt__['cmd.retcode'](cmd,
                                         path=path,
                                         python_shell=False,
                                         output_loglevel='quiet',
                                         ignore_retcode=True) == 0
        __context__[k] = result
    return __context__[k]


def _run(name,
         cmd,
         output=None,
         no_start=False,
         preserve_state=True,
         stdin=None,
         python_shell=True,
         output_loglevel='debug',
         use_vt=False,
         path=None,
         ignore_retcode=False,
         chroot_fallback=None,
         keep_env='http_proxy,https_proxy,no_proxy'):
    '''
    Common logic for lxc.run functions

    path
        path to the container parent
        default: /var/lib/lxc (system default)

        .. versionadded:: 2015.5.2

    '''
    orig_state = state(name, path=path)
    try:
        if attachable(name, path=path):
            ret = __salt__['container_resource.run'](
                name,
                cmd,
                path=path,
                container_type=__virtualname__,
                exec_driver=EXEC_DRIVER,
                output=output,
                no_start=no_start,
                stdin=stdin,
                python_shell=python_shell,
                output_loglevel=output_loglevel,
                ignore_retcode=ignore_retcode,
                use_vt=use_vt,
                keep_env=keep_env)
        else:
            if not chroot_fallback:
                raise CommandExecutionError(
                    '{0} is not attachable.'.format(name))
            rootfs = info(name, path=path).get('rootfs')
            # Set context var to make cmd.run_chroot run cmd.run instead of
            # cmd.run_all.
            __context__['cmd.run_chroot.func'] = __salt__['cmd.run']
            ret = __salt__['cmd.run_chroot'](rootfs,
                                             cmd,
                                             stdin=stdin,
                                             python_shell=python_shell,
                                             output_loglevel=output_loglevel,
                                             ignore_retcode=ignore_retcode)
    except Exception:
        raise
    finally:
        # Make sure we honor preserve_state, even if there was an exception
        new_state = state(name, path=path)
        if preserve_state:
            if orig_state == 'stopped' and new_state != 'stopped':
                stop(name, path=path)
            elif orig_state == 'frozen' and new_state != 'frozen':
                freeze(name, start=True, path=path)

    if output in (None, 'all'):
        return ret
    else:
        return ret[output]


def run_cmd(name,
            cmd,
            no_start=False,
            preserve_state=True,
            stdin=None,
            stdout=True,
            stderr=False,
            python_shell=True,
            path=None,
            output_loglevel='debug',
            use_vt=False,
            ignore_retcode=False,
            chroot_fallback=False,
            keep_env='http_proxy,https_proxy,no_proxy'):
    '''

    path
        path to the container parent
        default: /var/lib/lxc (system default)

        .. versionadded:: 2015.5.2

    .. deprecated:: 2015.5.0
        Use :mod:`lxc.run <salt.modules.lxc.run>` instead
    '''
    salt.utils.warn_until(
        'Boron',
        'lxc.run_cmd has been deprecated, please use one of the lxc.run '
        'functions (or lxc.retcode). See the documentation for more '
        'information.'
    )
    if stdout and stderr:
        output = 'all'
    elif stdout:
        output = 'stdout'
    elif stderr:
        output = 'stderr'
    else:
        output = 'retcode'
    return _run(name,
                cmd,
                output=output,
                no_start=no_start,
                preserve_state=preserve_state,
                stdin=stdin,
                python_shell=python_shell,
                path=path,
                output_loglevel=output_loglevel,
                use_vt=use_vt,
                ignore_retcode=ignore_retcode,
                keep_env=keep_env)


def run(name,
        cmd,
        no_start=False,
        preserve_state=True,
        stdin=None,
        python_shell=True,
        output_loglevel='debug',
        use_vt=False,
        path=None,
        ignore_retcode=False,
        chroot_fallback=False,
        keep_env='http_proxy,https_proxy,no_proxy'):
    '''
    .. versionadded:: 2015.5.2

    Run :mod:`cmd.run <salt.modules.cmdmod.run>` within a container

    .. warning::

        Many shell builtins do not work, failing with stderr similar to the
        following:

        .. code-block:: bash

            lxc_container: No such file or directory - failed to exec 'command'

        The same error will be displayed in stderr if the command being run
        does not exist. If no output is returned using this function, try using
        :mod:`lxc.run_stderr <salt.modules.lxc.run_stderr>` or
        :mod:`lxc.run_all <salt.modules.lxc.run_all>`.

    name
        Name of the container in which to run the command

    cmd
        Command to run

    path
        path to the container parent
        default: /var/lib/lxc (system default)

        .. versionadded:: 2015.5.2

    no_start : False
        If the container is not running, don't start it

    preserve_state : True
        After running the command, return the container to its previous state

    stdin : None
        Standard input to be used for the command

    output_loglevel : debug
        Level at which to log the output from the command. Set to ``quiet`` to
        suppress logging.

    use_vt : False
        Use SaltStack's utils.vt to stream output to console. Assumes
        ``output=all``.

    chroot_fallback
        if the container is not running, try to run the command using chroot
        default: false

    keep_env : http_proxy,https_proxy,no_proxy
        A list of env vars to preserve. May be passed as commma-delimited list.


    CLI Example:

    .. code-block:: bash

        salt myminion lxc.run mycontainer 'ifconfig -a'
    '''
    return _run(name,
                cmd,
                path=path,
                output=None,
                no_start=no_start,
                preserve_state=preserve_state,
                stdin=stdin,
                python_shell=python_shell,
                output_loglevel=output_loglevel,
                use_vt=use_vt,
                ignore_retcode=ignore_retcode,
                chroot_fallback=chroot_fallback,
                keep_env=keep_env)


def run_stdout(name,
               cmd,
               no_start=False,
               preserve_state=True,
               stdin=None,
               python_shell=True,
               output_loglevel='debug',
               use_vt=False,
               path=None,
               ignore_retcode=False,
               chroot_fallback=False,
               keep_env='http_proxy,https_proxy,no_proxy'):
    '''
    .. versionadded:: 2015.5.0

    Run :mod:`cmd.run_stdout <salt.modules.cmdmod.run_stdout>` within a container

    .. warning::

        Many shell builtins do not work, failing with stderr similar to the
        following:

        .. code-block:: bash

            lxc_container: No such file or directory - failed to exec 'command'

        The same error will be displayed in stderr if the command being run
        does not exist. If no output is returned using this function, try using
        :mod:`lxc.run_stderr <salt.modules.lxc.run_stderr>` or
        :mod:`lxc.run_all <salt.modules.lxc.run_all>`.

    name
        Name of the container in which to run the command

    cmd
        Command to run

    path
        path to the container parent
        default: /var/lib/lxc (system default)

        .. versionadded:: 2015.5.2

    no_start : False
        If the container is not running, don't start it

    preserve_state : True
        After running the command, return the container to its previous state

    stdin : None
        Standard input to be used for the command

    output_loglevel : debug
        Level at which to log the output from the command. Set to ``quiet`` to
        suppress logging.

    use_vt : False
        Use SaltStack's utils.vt to stream output to console
        ``output=all``.

    keep_env : http_proxy,https_proxy,no_proxy
        A list of env vars to preserve. May be passed as commma-delimited list.

    chroot_fallback
        if the container is not running, try to run the command using chroot
        default: false


    CLI Example:

    .. code-block:: bash

        salt myminion lxc.run_stdout mycontainer 'ifconfig -a'
    '''
    return _run(name,
                cmd,
                path=path,
                output='stdout',
                no_start=no_start,
                preserve_state=preserve_state,
                stdin=stdin,
                python_shell=python_shell,
                output_loglevel=output_loglevel,
                use_vt=use_vt,
                ignore_retcode=ignore_retcode,
                chroot_fallback=chroot_fallback,
                keep_env=keep_env)


def run_stderr(name,
               cmd,
               no_start=False,
               preserve_state=True,
               stdin=None,
               python_shell=True,
               output_loglevel='debug',
               use_vt=False,
               path=None,
               ignore_retcode=False,
               chroot_fallback=False,
               keep_env='http_proxy,https_proxy,no_proxy'):
    '''
    .. versionadded:: 2015.5.0

    Run :mod:`cmd.run_stderr <salt.modules.cmdmod.run_stderr>` within a container

    .. warning::

        Many shell builtins do not work, failing with stderr similar to the
        following:

        .. code-block:: bash

            lxc_container: No such file or directory - failed to exec 'command'

        The same error will be displayed if the command being run does not
        exist.

    name
        Name of the container in which to run the command

    cmd
        Command to run

    path
        path to the container parent
        default: /var/lib/lxc (system default)

        .. versionadded:: 2015.5.2

    no_start : False
        If the container is not running, don't start it

    preserve_state : True
        After running the command, return the container to its previous state

    stdin : None
        Standard input to be used for the command

    output_loglevel : debug
        Level at which to log the output from the command. Set to ``quiet`` to
        suppress logging.

    use_vt : False
        Use SaltStack's utils.vt to stream output to console
        ``output=all``.

    keep_env : http_proxy,https_proxy,no_proxy
        A list of env vars to preserve. May be passed as commma-delimited list.

    chroot_fallback
        if the container is not running, try to run the command using chroot
        default: false


    CLI Example:

    .. code-block:: bash

        salt myminion lxc.run_stderr mycontainer 'ip addr show'
    '''
    return _run(name,
                cmd,
                path=path,
                output='stderr',
                no_start=no_start,
                preserve_state=preserve_state,
                stdin=stdin,
                python_shell=python_shell,
                output_loglevel=output_loglevel,
                use_vt=use_vt,
                ignore_retcode=ignore_retcode,
                chroot_fallback=chroot_fallback,
                keep_env=keep_env)


def retcode(name,
                cmd,
                no_start=False,
                preserve_state=True,
                stdin=None,
                python_shell=True,
                output_loglevel='debug',
                use_vt=False,
                path=None,
                ignore_retcode=False,
                chroot_fallback=False,
                keep_env='http_proxy,https_proxy,no_proxy'):
    '''
    .. versionadded:: 2015.5.0

    Run :mod:`cmd.retcode <salt.modules.cmdmod.retcode>` within a container

    .. warning::

        Many shell builtins do not work, failing with stderr similar to the
        following:

        .. code-block:: bash

            lxc_container: No such file or directory - failed to exec 'command'

        The same error will be displayed in stderr if the command being run
        does not exist. If the retcode is nonzero and not what was expected,
        try using :mod:`lxc.run_stderr <salt.modules.lxc.run_stderr>`
        or :mod:`lxc.run_all <salt.modules.lxc.run_all>`.

    name
        Name of the container in which to run the command

    cmd
        Command to run

    no_start : False
        If the container is not running, don't start it

    preserve_state : True
        After running the command, return the container to its previous state

    path
        path to the container parent
        default: /var/lib/lxc (system default)

        .. versionadded:: 2015.5.2

    stdin : None
        Standard input to be used for the command

    output_loglevel : debug
        Level at which to log the output from the command. Set to ``quiet`` to
        suppress logging.

    use_vt : False
        Use SaltStack's utils.vt to stream output to console
        ``output=all``.

    keep_env : http_proxy,https_proxy,no_proxy
        A list of env vars to preserve. May be passed as commma-delimited list.

    chroot_fallback
        if the container is not running, try to run the command using chroot
        default: false


    CLI Example:

    .. code-block:: bash

        salt myminion lxc.retcode mycontainer 'ip addr show'
    '''
    return _run(name,
                cmd,
                output='retcode',
                path=path,
                no_start=no_start,
                preserve_state=preserve_state,
                stdin=stdin,
                python_shell=python_shell,
                output_loglevel=output_loglevel,
                use_vt=use_vt,
                ignore_retcode=ignore_retcode,
                chroot_fallback=chroot_fallback,
                keep_env=keep_env)


def run_all(name,
            cmd,
            no_start=False,
            preserve_state=True,
            stdin=None,
            python_shell=True,
            output_loglevel='debug',
            use_vt=False,
            path=None,
            ignore_retcode=False,
            chroot_fallback=False,
            keep_env='http_proxy,https_proxy,no_proxy'):
    '''
    .. versionadded:: 2015.5.0

    Run :mod:`cmd.run_all <salt.modules.cmdmod.run_all>` within a container

    .. note::

        While the command is run within the container, it is initiated from the
        host. Therefore, the PID in the return dict is from the host, not from
        the container.

    .. warning::

        Many shell builtins do not work, failing with stderr similar to the
        following:

        .. code-block:: bash

            lxc_container: No such file or directory - failed to exec 'command'

        The same error will be displayed in stderr if the command being run
        does not exist.

    name
        Name of the container in which to run the command

    path
        path to the container parent
        default: /var/lib/lxc (system default)

        .. versionadded:: 2015.5.2

    cmd
        Command to run

    no_start : False
        If the container is not running, don't start it

    preserve_state : True
        After running the command, return the container to its previous state

    stdin : None
        Standard input to be used for the command

    output_loglevel : debug
        Level at which to log the output from the command. Set to ``quiet`` to
        suppress logging.

    use_vt : False
        Use SaltStack's utils.vt to stream output to console
        ``output=all``.

    keep_env : http_proxy,https_proxy,no_proxy
        A list of env vars to preserve. May be passed as commma-delimited list.

    chroot_fallback
        if the container is not running, try to run the command using chroot
        default: false


    CLI Example:

    .. code-block:: bash

        salt myminion lxc.run_all mycontainer 'ip addr show'
    '''
    return _run(name,
                cmd,
                output='all',
                no_start=no_start,
                preserve_state=preserve_state,
                stdin=stdin,
                python_shell=python_shell,
                output_loglevel=output_loglevel,
                use_vt=use_vt,
                path=path,
                ignore_retcode=ignore_retcode,
                chroot_fallback=chroot_fallback,
                keep_env=keep_env)


def _get_md5(name, path):
    '''
    Get the MD5 checksum of a file from a container
    '''
    output = run_stdout(name, 'md5sum "{0}"'.format(path),
                        chroot_fallback=True,
                        ignore_retcode=True)
    try:
        return output.split()[0]
    except IndexError:
        # Destination file does not exist or could not be accessed
        return None


def copy_to(name, source, dest, overwrite=False, makedirs=False, path=None):
    '''
    .. versionchanged:: Beryllium
        Function renamed from ``lxc.cp`` to ``lxc.copy_to`` for consistency
        with other container types. ``lxc.cp`` will continue to work, however.
        For versions 2015.2.x and earlier, use ``lxc.cp``.

    Copy a file or directory from the host into a container

    name
        Container name

    source
        File to be copied to the container

    path
        path to the container parent
        default: /var/lib/lxc (system default)

        .. versionadded:: 2015.5.2

    dest
        Destination on the container. Must be an absolute path.

        .. versionchanged:: 2015.5.0
            If the destination is a directory, the file will be copied into
            that directory.

    overwrite : False
        Unless this option is set to ``True``, then if a file exists at the
        location specified by the ``dest`` argument, an error will be raised.

        .. versionadded:: Beryllium

    makedirs : False

        Create the parent directory on the container if it does not already
        exist.

        .. versionadded:: 2015.5.0

    CLI Example:

    .. code-block:: bash

        salt 'minion' lxc.copy_to /tmp/foo /root/foo
        salt 'minion' lxc.cp /tmp/foo /root/foo
    '''
    _ensure_running(name, no_start=True, path=path)
    return __salt__['container_resource.copy_to'](
        name,
        source,
        dest,
        container_type=__virtualname__,
        path=path,
        exec_driver=EXEC_DRIVER,
        overwrite=overwrite,
        makedirs=makedirs)

cp = copy_to


def read_conf(conf_file, out_format='simple'):
    '''
    Read in an LXC configuration file. By default returns a simple, unsorted
    dict, but can also return a more detailed structure including blank lines
    and comments.

        out_format:
            set to 'simple' if you need the old and unsupported behavior.
            This wont support the multiple lxc values (eg: multiple network nics)

    CLI Examples:

    .. code-block:: bash

        salt 'minion' lxc.read_conf /etc/lxc/mycontainer.conf
        salt 'minion' lxc.read_conf /etc/lxc/mycontainer.conf out_format=commented
    '''
    ret_commented = []
    ret_simple = {}
    with salt.utils.fopen(conf_file, 'r') as fp_:
        for line in fp_.readlines():
            if '=' not in line:
                ret_commented.append(line)
                continue
            comps = line.split('=')
            value = '='.join(comps[1:]).strip()
            comment = None
            if value.strip().startswith('#'):
                vcomps = value.strip().split('#')
                value = vcomps[1].strip()
                comment = '#'.join(vcomps[1:]).strip()
                ret_commented.append({comps[0].strip(): {
                    'value': value,
                    'comment': comment,
                }})
            else:
                ret_commented.append({comps[0].strip(): value})
                ret_simple[comps[0].strip()] = value

    if out_format == 'simple':
        return ret_simple
    return ret_commented


def write_conf(conf_file, conf):
    '''
    Write out an LXC configuration file

    This is normally only used internally. The format of the data structure
    must match that which is returned from ``lxc.read_conf()``, with
    ``out_format`` set to ``commented``.

    An example might look like:

    .. code-block:: python

        [
            {'lxc.utsname': '$CONTAINER_NAME'},
            '# This is a commented line\\n',
            '\\n',
            {'lxc.mount': '$CONTAINER_FSTAB'},
            {'lxc.rootfs': {'comment': 'This is another test',
                            'value': 'This is another test'}},
            '\\n',
            {'lxc.network.type': 'veth'},
            {'lxc.network.flags': 'up'},
            {'lxc.network.link': 'br0'},
            {'lxc.network.mac': '$CONTAINER_MACADDR'},
            {'lxc.network.ipv4': '$CONTAINER_IPADDR'},
            {'lxc.network.name': '$CONTAINER_DEVICENAME'},
        ]

    CLI Example:

    .. code-block:: bash

        salt 'minion' lxc.write_conf /etc/lxc/mycontainer.conf \\
            out_format=commented
    '''
    if not isinstance(conf, list):
        raise SaltInvocationError('Configuration must be passed as a list')

    # construct the content prior to write to the file
    # to avoid half written configs
    content = ''
    for line in conf:
        if isinstance(line, (six.text_type, six.string_types)):
            content += line
        elif isinstance(line, dict):
            for key in list(line.keys()):
                out_line = None
                if isinstance(
                    line[key],
                    (six.text_type, six.string_types, six.integer_types, float)
                ):
                    out_line = ' = '.join((key, "{0}".format(line[key])))
                elif isinstance(line[key], dict):
                    out_line = ' = '.join((key, line[key]['value']))
                    if 'comment' in line[key]:
                        out_line = ' # '.join((out_line, line[key]['comment']))
                if out_line:
                    content += out_line
                    content += '\n'
    with salt.utils.fopen(conf_file, 'w') as fp_:
        fp_.write(content)
    return {}


def edit_conf(conf_file,
              out_format='simple',
              read_only=False,
              lxc_config=None,
              **kwargs):
    '''
    Edit an LXC configuration file. If a setting is already present inside the
    file, its value will be replaced. If it does not exist, it will be appended
    to the end of the file. Comments and blank lines will be kept in-tact if
    they already exist in the file.

    out_format:
        Set to simple if you need backward compatbility (multiple items for a
        simple key is not supported)
    read_only:
        return only the edited configuration without applying it
        to the underlying lxc configuration file
    lxc_config:
        List of dict containning lxc configuration items
        For network configuration, you also need to add the device it belongs
        to, otherwise it will default to eth0.
        Also, any change to a network parameter will result in the whole
        network reconfiguration to avoid mismatchs, be aware of that !

    After the file is edited, its contents will be returned. By default, it
    will be returned in ``simple`` format, meaning an unordered dict (which
    may not represent the actual file order). Passing in an ``out_format`` of
    ``commented`` will return a data structure which accurately represents the
    order and content of the file.

    CLI Example:

    .. code-block:: bash

        salt 'minion' lxc.edit_conf /etc/lxc/mycontainer.conf \\
            out_format=commented lxc.network.type=veth
        salt 'minion' lxc.edit_conf /etc/lxc/mycontainer.conf \\
            out_format=commented \\
            lxc_config="[{'lxc.network.name': 'eth0', \\
                          'lxc.network.ipv4': '1.2.3.4'},
                         {'lxc.network.name': 'eth2', \\
                          'lxc.network.ipv4': '1.2.3.5',\\
                          'lxc.network.gateway': '1.2.3.1'}]"
    '''
    data = []

    try:
        conf = read_conf(conf_file, out_format=out_format)
    except Exception:
        conf = []

    if not lxc_config:
        lxc_config = []
    lxc_config = copy.deepcopy(lxc_config)

    # search if we want to access net config
    # in that case, we will replace all the net configuration
    net_config = []
    for lxc_kws in lxc_config + [kwargs]:
        net_params = {}
        for kwarg in [a for a in lxc_kws]:
            if kwarg.startswith('__'):
                continue
            if kwarg.startswith('lxc.network.'):
                net_params[kwarg] = lxc_kws[kwarg]
                lxc_kws.pop(kwarg, None)
        if net_params:
            net_config.append(net_params)
    nic_opts = salt.utils.odict.OrderedDict()
    for params in net_config:
        dev = params.get('lxc.network.name', DEFAULT_NIC)
        dev_opts = nic_opts.setdefault(dev, salt.utils.odict.OrderedDict())
        for param in params:
            opt = param.replace('lxc.network.', '')
            opt = {'hwaddr': 'mac'}.get(opt, opt)
            dev_opts[opt] = params[param]

    net_changes = []
    if nic_opts:
        net_changes = _config_list(conf, only_net=True,
                                   **{'network_profile': DEFAULT_NIC,
                                      'nic_opts': nic_opts})
        if net_changes:
            lxc_config.extend(net_changes)

    for line in conf:
        if not isinstance(line, dict):
            data.append(line)
            continue
        else:
            for key in list(line.keys()):
                val = line[key]
                if net_changes and key.startswith('lxc.network.'):
                    continue
                found = False
                for ix in range(len(lxc_config)):
                    kw = lxc_config[ix]
                    if key in kw:
                        found = True
                        data.append({key: kw[key]})
                        del kw[key]
                if not found:
                    data.append({key: val})

    for lxc_kws in lxc_config:
        for kwarg in lxc_kws:
            data.append({kwarg: lxc_kws[kwarg]})
    if read_only:
        return data
    write_conf(conf_file, data)
    return read_conf(conf_file, out_format)


def reboot(name, path=None):
    '''
    Reboot a container.


    path
        path to the container parent
        default: /var/lib/lxc (system default)

        .. versionadded:: 2015.5.2

    CLI Examples:

    .. code-block:: bash

        salt 'minion' lxc.reboot myvm

    '''
    ret = {'result': True,
           'changes': {},
           'comment': '{0} rebooted'.format(name)}
    does_exist = exists(name, path=path)
    if does_exist and (state(name, path=path) == 'running'):
        try:
            stop(name, path=path)
        except (SaltInvocationError, CommandExecutionError) as exc:
            ret['comment'] = 'Unable to stop container: {0}'.format(exc)
            ret['result'] = False
            return ret
    if does_exist and (state(name, path=path) != 'running'):
        try:
            start(name, path=path)
        except (SaltInvocationError, CommandExecutionError) as exc:
            ret['comment'] = 'Unable to stop container: {0}'.format(exc)
            ret['result'] = False
            return ret
    ret['changes'][name] = 'rebooted'
    return ret


def reconfigure(name,
                cpu=None,
                cpuset=None,
                cpushare=None,
                memory=None,
                profile=None,
                network_profile=None,
                nic_opts=None,
                bridge=None,
                gateway=None,
                autostart=None,
                path=None,
                **kwargs):
    '''
    Reconfigure a container.

    This only applies to a few property

    name
        Name of the container.
    cpu
        Select a random number of cpu cores and assign it to the cpuset, if the
        cpuset option is set then this option will be ignored
    cpuset
        Explicitly define the cpus this container will be bound to
    cpushare
        cgroups cpu shares.
    autostart
        autostart container on reboot
    memory
        cgroups memory limit, in MB.
        (0 for nolimit, None for old default 1024MB)
    gateway
        the ipv4 gateway to use
        the default does nothing more than lxcutils does
    bridge
        the bridge to use
        the default does nothing more than lxcutils does
    nic
        Network interfaces profile (defined in config or pillar).

    nic_opts
        Extra options for network interfaces, will override

        ``{"eth0": {"mac": "aa:bb:cc:dd:ee:ff", "ipv4": "10.1.1.1", "ipv6": "2001:db8::ff00:42:8329"}}``

        or

        ``{"eth0": {"mac": "aa:bb:cc:dd:ee:ff", "ipv4": "10.1.1.1/24", "ipv6": "2001:db8::ff00:42:8329"}}``

    path
        path to the container parent

        .. versionadded:: 2015.5.2

    CLI Example:

    .. code-block:: bash

        salt-call -lall mc_lxc_fork.reconfigure foobar nic_opts="{'eth1': {'mac': '00:16:3e:dd:ee:44'}}" memory=4

    '''
    changes = {}
    if not path:
        path = DEFAULT_PATH
    path = os.path.join(path, name, 'config')
    ret = {'name': name,
           'comment': 'config for {0} up to date'.format(name),
           'result': True,
           'changes': changes}
    profile = get_container_profile(copy.deepcopy(profile))
    kw_overrides = copy.deepcopy(kwargs)

    def select(key, default=None):
        kw_overrides_match = kw_overrides.pop(key, _marker)
        profile_match = profile.pop(key, default)
        # let kwarg overrides be the preferred choice
        if kw_overrides_match is _marker:
            return profile_match
        return kw_overrides_match
    if nic_opts is not None and not network_profile:
        network_profile = DEFAULT_NIC

    if autostart is not None:
        autostart = select('autostart', autostart)
    else:
        autostart = 'keep'
    if os.path.exists(path):
        old_chunks = read_conf(path, out_format='commented')
        make_kw = salt.utils.odict.OrderedDict([
            ('autostart', autostart),
            ('cpu', cpu),
            ('gateway', gateway),
            ('cpuset', cpuset),
            ('cpushare', cpushare),
            ('network_profile', network_profile),
            ('nic_opts', nic_opts),
            ('bridge', bridge)])
        # match 0 and none as memory = 0 in lxc config is harmful
        if memory:
            make_kw['memory'] = memory
        kw = salt.utils.odict.OrderedDict()
        for key, val in six.iteritems(make_kw):
            if val is not None:
                kw[key] = val
        new_cfg = _config_list(conf_tuples=old_chunks, **kw)
        if new_cfg:
            edit_conf(path, out_format='commented', lxc_config=new_cfg)
        chunks = read_conf(path, out_format='commented')
        if old_chunks != chunks:
<<<<<<< HEAD
            ret['comment'] = '{0} lxc config updated'.format(OBname)
=======
            ret['comment'] = '{0} lxc config updated'.format(name)
>>>>>>> faef1b8c
            if state(name, path=path) == 'running':
                cret = reboot(name, path=path)
                ret['result'] = cret['result']
    return ret


def apply_network_profile(name, network_profile, nic_opts=None, path=None):
    '''
    .. versionadded:: 2015.5.0

    Apply a network profile to a container

    network_profile
        profile name or default values (dict)

    nic_opts
        values to override in defaults (dict)
        indexed by nic card names

    path
        path to the container parent

        .. versionadded:: 2015.5.2

    CLI Examples:

    .. code-block:: bash

        salt 'minion' lxc.apply_network_profile web1 centos
        salt 'minion' lxc.apply_network_profile web1 centos \\
                nic_opts="{'eth0': {'mac': 'xx:xx:xx:xx:xx:xx'}}"
        salt 'minion' lxc.apply_network_profile web1 \\
                "{'eth0': {'mac': 'xx:xx:xx:xx:xx:yy'}}"
                nic_opts="{'eth0': {'mac': 'xx:xx:xx:xx:xx:xx'}}"
    '''
    if not path:
        path = DEFAULT_PATH
    path = os.path.join(path, name, 'config')

    before = []
    with salt.utils.fopen(path, 'r') as fp_:
        for line in fp_:
            before.append(line)

    network_params = {}
    for param in _network_conf(
        network_profile=network_profile, nic_opts=nic_opts
    ):
        network_params.update(param)
    if network_params:
        edit_conf(path, out_format='commented', **network_params)

    after = []
    with salt.utils.fopen(path, 'r') as fp_:
        for line in fp_:
            after.append(line)

    diff = ''
    for line in difflib.unified_diff(before,
                                     after,
                                     fromfile='before',
                                     tofile='after'):
        diff += line
    return diff<|MERGE_RESOLUTION|>--- conflicted
+++ resolved
@@ -1278,10 +1278,6 @@
     changes_dict = {'init': []}
     changes = changes_dict.get('init')
 
-<<<<<<< HEAD
-
-=======
->>>>>>> faef1b8c
     if users is None:
         users = []
     dusers = ['root']
@@ -2186,11 +2182,7 @@
 
     if path and ' -P ' not in cmd:
         cmd += ' -P {0}'.format(pipes.quote(path))
-<<<<<<< HEAD
-    cmd += ' -n {1}'.format(cmd, name)
-=======
     cmd += ' -n {0}'.format(name)
->>>>>>> faef1b8c
 
     error = __salt__['cmd.run_stderr'](cmd, python_shell=False)
     if error:
@@ -4536,11 +4528,7 @@
             edit_conf(path, out_format='commented', lxc_config=new_cfg)
         chunks = read_conf(path, out_format='commented')
         if old_chunks != chunks:
-<<<<<<< HEAD
-            ret['comment'] = '{0} lxc config updated'.format(OBname)
-=======
             ret['comment'] = '{0} lxc config updated'.format(name)
->>>>>>> faef1b8c
             if state(name, path=path) == 'running':
                 cret = reboot(name, path=path)
                 ret['result'] = cret['result']
