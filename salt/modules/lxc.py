--- conflicted
+++ resolved
@@ -2259,12 +2259,8 @@
     changes = {'edited': [], 'added': [], 'removed': []}
     ret = {'changes': changes, 'result': True, 'comment': ''}
 
-<<<<<<< HEAD
-    with salt.utils.fopen(lxc_conf_p, 'r') as fic:
-=======
     # do not use salt.utils.fopen !
     with open(lxc_conf_p, 'r') as fic:
->>>>>>> 60616550
         filtered_lxc_conf = []
         for row in lxc_conf:
             if not row:
