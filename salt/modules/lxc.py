# -*- coding: utf-8 -*-
'''
Control Linux Containers via Salt

:depends: lxc package for distribution

lxc >= 1.0 (even beta alpha) is required

'''

# Import python libs
from __future__ import print_function
import traceback
import datetime
import pipes
import copy
import logging
import tempfile
import os
import time
import shutil
import re
import random

# Import salt libs
import salt
import salt.utils.odict
import salt.utils
import salt.utils.dictupdate
from salt.utils import vt
import salt.utils.cloud
import salt.config
import salt._compat

# Set up logging
log = logging.getLogger(__name__)

# Don't shadow built-in's.
__func_alias__ = {
    'list_': 'list',
    'ls_': 'ls'
}


DEFAULT_NIC_PROFILE = {'eth0': {'link': 'br0', 'type': 'veth'}}
SEED_MARKER = '/lxc.initial_seed'
_marker = object()


def _ip_sort(ip):
    '''Ip sorting'''
    idx = '001'
    if ip == '127.0.0.1':
        idx = '200'
    if ip == '::1':
        idx = '201'
    elif '::' in ip:
        idx = '100'
    return '{0}___{1}'.format(idx, ip)


def cloud_init_interface(name, vm_=None, **kwargs):
    '''
    Interface between salt.cloud.lxc driver and lxc.init
    ``vm_`` is a mapping of vm opts in the salt.cloud format
    as documented for the lxc driver.

    This can be used either:

    - from the salt cloud driver
    - because you find the argument to give easier here
      than using directly lxc.init

    .. warning::
        BE REALLY CAREFUL CHANGING DEFAULTS !!!
        IT'S A RETRO COMPATIBLE INTERFACE WITH
        THE SALT CLOUD DRIVER (ask kiorky).

    name
        name of the lxc container to create
    from_container
        which container we use as a template
        when running lxc.clone
    image
        which template do we use when we
        are using lxc.create. This is the default
        mode unless you specify something in from_container
    backing
        which backing store to use.
        Values can be: overlayfs, dir(default), lvm, zfs, brtfs
    fstype
        When using a blockdevice level backing store,
        which filesystem to use on
    size
        When using a blockdevice level backing store,
        which size for the filesystem to use on
    snapshot
        Use snapshot when cloning the container source
    vgname
        if using LVM: vgname
    lgname
        if using LVM: lvname
    pub_key
        public key to preseed the minion with.
        Can be the keycontent or a filepath
    priv_key
        private key to preseed the minion with.
        Can be the keycontent or a filepath
    ip
        ip for the primary nic
    mac
        mac for the primary nic
    netmask
        netmask for the primary nic (24)
        = ``vm_.get('netmask', '24')``
    bridge
        bridge for the primary nic (lxcbr0)
    gateway
        network gateway for the container
    additional_ips
        additional ips which will be wired on the main bridge (br0)
        which is connected to internet.
        Be aware that you may use manual virtual mac addresses
        provided by you provider (online, ovh, etc).
        This is a list of mappings ``{ip: '', mac: '',netmask:''}``
        Set gateway to ``None`` and an interface with a gateway
        to escape from another interface that's eth0.
        eg:

        .. code-block:: python

            {'mac': '00:16:3e:01:29:40',
             'gateway': None, #default
             'link': 'br0', #default
             'netmask': '', #default
             'ip': '22.1.4.25'}

    unconditional_install
        given to lxc.bootstrap (see relative doc)
    force_install
        given to lxc.bootstrap (see relative doc)
    config
        any extra argument for the salt minion config
    dnsservers
        dns servers to set inside the container
    autostart
        autostart the container at boot time
    password
        administrative password for the container
    users
        administrative users for the container
        default: [root] and [root, ubuntu] on ubuntu

    CLI Example:

    .. code-block:: bash

        salt '*' lxc.cloud_init_interface foo

    '''
    if vm_ is None:
        vm_ = {}
    vm_ = copy.deepcopy(vm_)
    vm_ = salt.utils.dictupdate.update(vm_, kwargs)
    profile = _lxc_profile(vm_.get('profile', {}))
    if name is None:
        name = vm_['name']
    from_container = vm_.get('from_container', None)
    # if we are on ubuntu, default to ubuntu
    default_template = ''
    if __grains__.get('os', '') in ['Ubuntu']:
        default_template = 'ubuntu'
    image = vm_.get('image', profile.get('template',
                                         default_template))
    vgname = vm_.get('vgname', None)
    backing = vm_.get('backing', 'dir')
    snapshot = vm_.get('snapshot', False)
    autostart = bool(vm_.get('autostart', True))
    dnsservers = vm_.get('dnsservers', [])
    if not dnsservers:
        dnsservers = ['8.8.8.8', '4.4.4.4']
    password = vm_.get('password', 's3cr3t')
    fstype = vm_.get('fstype', None)
    lvname = vm_.get('lvname', None)
    pub_key = vm_.get('pub_key', None)
    priv_key = vm_.get('priv_key', None)
    size = vm_.get('size', '20G')
    script = vm_.get('script', None)
    script_args = vm_.get('script_args', None)
    if image:
        profile['template'] = image
    if vgname:
        profile['vgname'] = vgname
    if backing:
        profile['backing'] = backing
    users = vm_.get('users', None)
    if users is None:
        users = []
    ssh_username = vm_.get('ssh_username', None)
    if ssh_username and (ssh_username not in users):
        users.append(ssh_username)
    ip = vm_.get('ip', None)
    mac = vm_.get('mac', None)
    netmask = vm_.get('netmask', '24')
    bridge = vm_.get('bridge', 'lxcbr0')
    gateway = vm_.get('gateway', 'auto')
    unconditional_install = vm_.get('unconditional_install', False)
    force_install = vm_.get('force_install', True)
    config = vm_.get('config', {})
    if not config:
        config = vm_.get('minion', {})
    if not config:
        config = {}
    config.setdefault('master',
                      vm_.get('master',
                              __opts__.get('master',
                                           __opts__['id'])))
    config.setdefault(
        'master_port',
        vm_.get('master_port',
                __opts__.get('master_port',
                             __opts__.get('ret_port',
                                          __opts__.get('4506')))))
    if not config['master']:
        config = {}
    eth0 = {}
    nic_opts = {'eth0': eth0}
    bridge = vm_.get('bridge', 'lxcbr0')
    if ip is None:
        nic_opts = None
    else:
        fullip = ip
        if netmask:
            fullip += '/{0}'.format(netmask)
        eth0['ipv4'] = fullip
        if mac is not None:
            eth0['hwaddr'] = mac
        if bridge:
            eth0['link'] = bridge
    for ix, iopts in enumerate(vm_.get("additional_ips", [])):
        ifh = "eth{0}".format(ix+1)
        ethx = nic_opts.setdefault(ifh, {})
        gw = iopts.get('gateway', None)
        if gw:
            ethx['gateway'] = gw
            vm_['gateway'] = gateway = None
        ethx['link'] = iopts.get('link', 'br0')
        ethx['ipv4'] = iopts['ip']
        nm = iopts.get('netmask', '')
        if nm:
            ethx['ipv4'] += '/{0}'.format(nm)
        for i in ['mac', 'hwaddr']:
            if i in iopts:
                ethx['hwaddr'] = iopts[i]
        if 'hwaddr' not in ethx:
            raise ValueError('No mac for {0}'.format(ifh))
    gateway = vm_.get('gateway', 'auto')
    #
    lxc_init_interface = {}
    lxc_init_interface['name'] = name
    lxc_init_interface['config'] = config
    lxc_init_interface['memory'] = 0  # nolimit
    lxc_init_interface['pub_key'] = pub_key
    lxc_init_interface['priv_key'] = priv_key
    lxc_init_interface['bridge'] = bridge
    lxc_init_interface['gateway'] = gateway
    lxc_init_interface['nic_opts'] = nic_opts
    lxc_init_interface['clone'] = from_container
    lxc_init_interface['profile'] = profile
    lxc_init_interface['snapshot'] = snapshot
    lxc_init_interface['dnsservers'] = dnsservers
    lxc_init_interface['fstype'] = fstype
    lxc_init_interface['vgname'] = vgname
    lxc_init_interface['size'] = size
    lxc_init_interface['lvname'] = lvname
    lxc_init_interface['force_install'] = force_install
    lxc_init_interface['unconditional_install'] = (
        unconditional_install
    )
    lxc_init_interface['bootstrap_url'] = script
    lxc_init_interface['bootstrap_args'] = script_args
    lxc_init_interface['bootstrap_shell'] = 'sh'
    lxc_init_interface['autostart'] = autostart
    lxc_init_interface['users'] = users
    lxc_init_interface['password'] = password
    return lxc_init_interface


def __virtual__():
    if salt.utils.which('lxc-start'):
        return True
    # To speed up the whole thing, we decided to not use the
    # subshell way and assume things are in place for lxc
    # Discussion made by @kiorky and @thatch45

    # lxc-version presence is not sufficient, in lxc1.0 alpha
    # (precise backports), we have it and it is sufficient
    # for the module to execute.
    # elif salt.utils.which('lxc-version'):
    #     passed = False
    #     try:
    #         passed = subprocess.check_output(
    #             'lxc-version').split(':')[1].strip() >= '1.0'
    #     except Exception:
    #         pass
    #     if not passed:
    #         log.warning('Support for lxc < 1.0 may be incomplete.')
    #     return 'lxc'
    # return False
    #
    return False


def _lxc_profile(profile):
    '''
    Gather the lxc profile from the config or apply the default (empty).

    Profiles can be defined in the config or pillar, e.g.:

    Profile can be a string to be retrieved in config
    or a mapping.

    If is is a mapping and it contains a name, the name will
    be used to grab defaults in config as if the script was called
    with a string. This let you override either all opts or just specific ones.

    The resulting profile will be cached inside the context for further
    quick access

    .. code-block:: yaml

        lxc.profile:
          ubuntu:
            template: ubuntu
            backing: lvm
            vgname: lxc
            size: 1G

    ::

        salt-call lxc.profile ubuntu
        salt-call lxc.profile \\
                {'name': 'ubuntu', 'template': 'myapp', \\
                'backing': 'overlayfs'}

    '''
    profilename = profile
    if isinstance(profile, dict):
        profilename = profile.get('name', 'ubuntu')
    else:
        profile = {}
    key = 'lxc.profile.{0}'.format(profilename)
    rprofile = __context__.get(key, {})
    if not rprofile:
        default_profile = __salt__['config.get'](
            'lxc.profile', {}).get(profilename, {})
        # save the resulting profile in the context
        rprofile = salt.utils.dictupdate.update(
            copy.deepcopy(default_profile),
            copy.deepcopy(profile))
        __context__[key] = rprofile
    return rprofile


def _rand_cpu_str(cpu):
    '''
    Return a random subset of cpus for the cpuset config
    '''
    cpu = int(cpu)
    avail = __salt__['status.nproc']()
    if cpu < avail:
        return '0-{0}'.format(avail)
    to_set = set()
    while len(to_set) < cpu:
        choice = random.randint(0, avail - 1)
        if choice not in to_set:
            to_set.add(str(choice))
    return ','.join(sorted(to_set))


def _get_network_conf(conf_tuples=None, **kwargs):
    nic = kwargs.pop('nic', None)
    ret = []
    if not nic:
        return ret
    kwargs = copy.deepcopy(kwargs)
    gateway = kwargs.pop('gateway', None)
    bridge = kwargs.get('bridge', None)
    if not conf_tuples:
        conf_tuples = []

    if nic:
        nicp = __salt__['config.get']('lxc.nic', {}).get(
            nic, DEFAULT_NIC_PROFILE)
        nic_opts = kwargs.pop('nic_opts', {})
        if nic_opts:
            for dev, args in nic_opts.items():
                ethx = nicp.setdefault(dev, {})
                ethx = salt.utils.dictupdate.update(ethx, args)
        ifs = [a for a in nicp]
        ifs.sort()
        gateway_set = False
        for dev in ifs:
            args = nicp[dev]
            ret.append({'lxc.network.type': args.pop('type', '')})
            ret.append({'lxc.network.name': dev})
            ret.append({'lxc.network.flags': args.pop('flags', 'up')})
            opts = nic_opts.get(dev) if nic_opts else {}
            mac = opts.get('mac', '')
            if opts:
                ipv4 = opts.get('ipv4')
                ipv6 = opts.get('ipv6')
            else:
                ipv4, ipv6 = None, None
                if not mac:
                    mac = salt.utils.gen_mac()
            if mac:
                ret.append({'lxc.network.hwaddr': mac})
            if ipv4:
                ret.append({'lxc.network.ipv4': ipv4})
            if ipv6:
                ret.append({'lxc.network.ipv6': ipv6})
            for k, v in args.items():
                if k == 'link' and bridge:
                    v = bridge
                v = opts.get(k, v)
                if k in ['gateway', 'mac']:
                    continue
                ret.append({'lxc.network.{0}'.format(k): v})
            # gateway (in automode) must be appended following network conf !
            if not gateway:
                gateway = args.get('gateway', None)
            if gateway is not None and not gateway_set:
                ret.append({'lxc.network.ipv4.gateway': gateway})
                # only one network gateway ;)
                gateway_set = True
        # normally, this wont happen
        # set the gateway if specified even if we did
        # not managed the network underlying
        if gateway is not None and not gateway_set:
            ret.append({'lxc.network.ipv4.gateway': gateway})
            # only one network gateway ;)
            gateway_set = True

    old = _get_veths(conf_tuples)
    new = _get_veths(ret)
    # verify that we did not loose the mac settings
    for iface in [a for a in new]:
        ndata = new[iface]
        nmac = ndata.get('lxc.network.hwaddr', '')
        ntype = ndata.get('lxc.network.type', '')
        omac, otype = '', ''
        if iface in old:
            odata = old[iface]
            omac = odata.get('lxc.network.hwaddr', '')
            otype = odata.get('lxc.network.type', '')
        # default for network type is setted here
        # attention not to change the network type
        # without a good and explicit reason to.
        if otype and not ntype:
            ntype = otype
        if not ntype:
            ntype = 'veth'
        new[iface]['lxc.network.type'] = ntype
        if omac and not nmac:
            new[iface]['lxc.network.hwaddr'] = omac

    ret = []
    for v in new.values():
        for row in v:
            ret.append({row: v[row]})
    return ret


def _get_memory(memory):
    '''
    Handle the saltcloud driver and lxc runner memory restriction
    differences.
    Runner limits to 1024MB by default
    SaltCloud does not restrict memory usage by default
    '''
    if memory is None:
        memory = 1024
    if memory:
        memory = memory * 1024 * 1024
    return memory


def _get_autostart(autostart):
    if autostart is None:
        autostart = True
    if autostart:
        autostart = '1'
    else:
        autostart = '0'
    return autostart


def _get_lxc_default_data(**kwargs):
    kwargs = copy.deepcopy(kwargs)
    ret = {}
    autostart = _get_autostart(kwargs.pop('autostart', None))
    ret['lxc.start.auto'] = autostart
    memory = _get_memory(kwargs.pop('memory', None))
    if memory:
        ret['lxc.cgroup.memory.limit_in_bytes'] = memory
    cpuset = kwargs.pop('cpuset', None)
    if cpuset:
        ret['lxc.cgroup.cpuset.cpus'] = cpuset
    cpushare = kwargs.pop('cpushare', None)
    cpu = kwargs.pop('cpu', None)
    if cpushare:
        ret['lxc.cgroup.cpu.shares'] = cpushare
    if cpu and not cpuset:
        ret['lxc.cgroup.cpuset.cpus'] = _rand_cpu_str(cpu)
    return ret


def _config_list(conf_tuples=None, **kwargs):
    '''
    Return a list of dicts from the salt level configurations
    '''
    if not conf_tuples:
        conf_tuples = []
    kwargs = copy.deepcopy(kwargs)
    ret = []
    default_data = _get_lxc_default_data(**kwargs)
    for k, val in default_data.items():
        ret.append({k: val})
    net_datas = _get_network_conf(conf_tuples=conf_tuples, **kwargs)
    ret.extend(net_datas)
    return ret


def _get_veths(net_data):
    '''Parse the nic setup inside lxc conf tuples back
    to a dictionary indexed by network interface'''
    if isinstance(net_data, dict):
        net_data = net_data.items()
    nics = salt.utils.odict.OrderedDict()
    current_nic = salt.utils.odict.OrderedDict()
    for item in net_data:
        if item and isinstance(item, dict):
            item = item.items()[0]
        if item[0] == 'lxc.network.type':
            current_nic = salt.utils.odict.OrderedDict()
        if item[0] == 'lxc.network.name':
            nics[item[1].strip()] = current_nic
        current_nic[item[0].strip()] = item[1].strip()
    return nics


class _LXCConfig(object):
    '''
    LXC configuration data
    '''
    pattern = re.compile(r'^(\S+)(\s*)(=)(\s*)(.*)')
    non_interpretable_pattern = re.compile(r'^((#.*)|(\s*))$')

    def __init__(self, **kwargs):
        kwargs = copy.deepcopy(kwargs)
        self.name = kwargs.pop('name', None)
        self.data = []
        if self.name:
            self.path = '/var/lib/lxc/{0}/config'.format(self.name)
            if os.path.isfile(self.path):
                with open(self.path) as f:
                    for l in f.readlines():
                        match = self.pattern.findall((l.strip()))
                        if match:
                            self.data.append((match[0][0], match[0][-1]))
                        match = self.non_interpretable_pattern.findall(
                            (l.strip()))
                        if match:
                            self.data.append(('', match[0][0]))
        else:
            self.path = None

        def _replace(k, v):
            if v:
                self._filter_data(k)
                self.data.append((k, v))

        default_data = _get_lxc_default_data(**kwargs)
        for k, val in default_data.items():
            _replace(k, val)
        old_net = self._filter_data('lxc.network')
        net_datas = _get_network_conf(conf_tuples=old_net, **kwargs)
        if net_datas:
            for row in net_datas:
                self.data.extend(row.items())

        # be sure to reset harmful settings
        for i in ['lxc.cgroup.memory.limit_in_bytes']:
            if not default_data.get(i):
                self._filter_data(i)

    def as_string(self):
        chunks = ('{0[0]}{1}{0[1]}'.format(item, (' = ' if item[0] else '')) for item in self.data)
        return '\n'.join(chunks) + '\n'

    def write(self):
        if self.path:
            content = self.as_string()
            # 2 step rendering to be sure not to open/wipe the config
            # before as_string succeeds.
            with open(self.path, 'w') as fic:
                fic.write(content)
                fic.flush()

    def tempfile(self):
        # this might look like the function name is shadowing the
        # module, but it's not since the method belongs to the class
        f = tempfile.NamedTemporaryFile()
        f.write(self.as_string())
        f.flush()
        return f

    def _filter_data(self, pat):
        removed = []
        x = []
        for i in self.data:
            if not re.match('^' + pat, i[0]):
                x.append(i)
            else:
                removed.append(i)
        self.data = x
        return removed


def get_base(**kwargs):
    '''
    If the needed base does not exist, then create it, if it does exist
    create nothing and return the name of the base lxc container so
    it can be cloned.

    CLI Example:

    .. code-block:: bash

        salt 'minion' lxc.init name [cpuset=cgroups_cpuset] \\
                [nic=nic_profile] [profile=lxc_profile] \\
                [nic_opts=nic_opts] [image=network image path]\\
                [seed=(True|False)] [install=(True|False)] \\
                [config=minion_config]
    '''
    cntrs = ls_()
    if kwargs.get('image'):
        image = kwargs.get('image')
        proto = salt._compat.urlparse(image).scheme
        img_tar = __salt__['cp.cache_file'](image)
        img_name = os.path.basename(img_tar)
        hash_ = salt.utils.get_hash(
                img_tar,
                __salt__['config.get']('hash_type'))
        name = '__base_{0}_{1}_{2}'.format(proto, img_name, hash_)
        if name not in cntrs:
            create(name, **kwargs)
            if kwargs.get('vgname'):
                rootfs = os.path.join('/dev', kwargs['vgname'], name)
                lxc_info = info(name)
                edit_conf(lxc_info['config'], **{'lxc.rootfs': rootfs})
        return name
    elif kwargs.get('template'):
        name = '__base_{0}'.format(kwargs['template'])
        if name not in cntrs:
            create(name, **kwargs)
            if kwargs.get('vgname'):
                rootfs = os.path.join('/dev', kwargs['vgname'], name)
                lxc_info = info(name)
                edit_conf(lxc_info['config'], **{'lxc.rootfs': rootfs})
        return name
    return ''


def init(name,
         cpuset=None,
         cpushare=None,
         memory=None,
         nic='default',
         profile=None,
         nic_opts=None,
         cpu=None,
         autostart=True,
         password=None,
         users=None,
         dnsservers=None,
         bridge=None,
         gateway=None,
         pub_key=None,
         priv_key=None,
         force_install=False,
         unconditional_install=False,
         bootstrap_args=None,
         bootstrap_shell=None,
         bootstrap_url=None,
         **kwargs):
    '''
    Initialize a new container.

    This is a partial idempotent function as if it is already
    provisioned, we will reset a bit the lxc configuration
    file but much of the hard work will be escaped as
    markers will prevent re-execution of harmful tasks.

    name
        Name of the container.
    cpus
        Select a random number of cpu cores and assign it to the cpuset, if the
        cpuset option is set then this option will be ignored
    cpuset
        Explicitly define the cpus this container will be bound to
    cpushare
        cgroups cpu shares.
    autostart
        autostart container on reboot
    memory
        cgroups memory limit, in MB.
        (0 for nolimit, None for old default 1024MB)
    gateway
        the ipv4 gateway to use
        the default does nothing more than lxcutils does
    bridge
        the bridge to use
        the default does nothing more than lxcutils does
    nic
        Network interfaces profile (defined in config or pillar).
    users
        Sysadmins users to set the administrative password to
        e.g. [root, ubuntu, sysadmin], default [root] and [root, ubuntu]
        on ubuntu
    password
        Set the initial password for default sysadmin users, at least root
        but also can be used for sudoers, e.g. [root, ubuntu, sysadmin]
    profile
        A LXC profile (defined in config or pillar).
        This can be either a real profile mapping or a string
        to retrieve it in configuration
    nic_opts
        Extra options for network interfaces. E.g:

        .. code-block:: bash

            {"eth0": {"mac": "aa:bb:cc:dd:ee:ff", "ipv4": "10.1.1.1", "ipv6": "2001:db8::ff00:42:8329"}}

        or

        .. code-block:: bash

            {"eth0": {"mac": "aa:bb:cc:dd:ee:ff", "ipv4": "10.1.1.1/24", "ipv6": "2001:db8::ff00:42:8329"}}
    start
        Start the newly created container.
    dnsservers
        list of dns servers to set in the container, default [] (no setting)
    seed
        Seed the container with the minion config. Default: ``True``
    install
        If salt-minion is not already installed, install it. Default: ``True``
    config
        Optional config parameters. By default, the id is set to
        the name of the container.
    pub_key
        Explicit public key to preseed the minion with (optional).
        This can be either a filepath or a string representing the key
    priv_key
        Explicit private key to preseed the minion with (optional).
        This can be either a filepath or a string representing the key
    approve_key
        If explicit preseeding is not used;
        Attempt to request key approval from the master. Default: ``True``
    clone
        Original from which to use a clone operation to create the container.
        Default: ``None``
    bootstrap_url
        See lxc.bootstrap
    bootstrap_shell
        See lxc.bootstrap
    bootstrap_args
        See lxc.bootstrap
    force_install
        Force installation even if salt-minion is detected,
        this is the way to run vendor bootstrap scripts even
        if a salt minion is already present in the container
    unconditional_install
        Run the script even if the container seems seeded

    CLI Example:

    .. code-block:: bash

        salt 'minion' lxc.init name [cpuset=cgroups_cpuset] \\
                [cpushare=cgroups_cpushare] [memory=cgroups_memory] \\
                [nic=nic_profile] [profile=lxc_profile] \\
                [nic_opts=nic_opts] [start=(True|False)] \\
                [seed=(True|False)] [install=(True|False)] \\
                [config=minion_config] [approve_key=(True|False) \\
                [clone=original] [autostart=True] \\
                [priv_key=/path_or_content] [pub_key=/path_or_content] \\
                [bridge=lxcbr0] [gateway=10.0.3.1] \\
                [dnsservers[dns1,dns2]] \\
                [users=[foo]] password='secret'

    '''
    kwargs = copy.deepcopy(kwargs)
    comment = ''
    ret = {'error': '', 'name': name, 'result': True}
    changes = ret.setdefault('changes', {})
    if users is None:
        users = []
    dusers = ['root']
    if (
        __grains__['os'] in ['Ubuntu']
        and 'ubuntu' not in users
    ):
        dusers.append('ubuntu')
    for user in dusers:
        if user not in users:
            users.append(user)
    if not isinstance(profile, dict):
        profile = _lxc_profile(profile)
    profile = copy.deepcopy(profile)

    def select(k, default=None):
        kw = kwargs.pop(k, _marker)
        p = profile.pop(k, default)
        # let kwargs be really be the preferred choice
        if kw is _marker:
            kw = p
        return kw

    tvg = select('vgname')
    vgname = tvg if tvg else __salt__['config.get']('lxc.vgname')
    start_ = select('start', True)
    ret['started'] = start_
    autostart = select('autostart', autostart)
    seed = select('seed', True)
    install = select('install', True)
    seed_cmd = select('seed_cmd')
    salt_config = select('config')
    approve_key = select('approve_key', True)
    clone_from = select('clone')

    # If using a volume group then set up to make snapshot cow clones
    if vgname and not clone_from:
        clone_from = get_base(vgname=vgname, **kwargs)
        if not kwargs.get('snapshot') is False:
            kwargs['snapshot'] = True
    does_exist = exists(name)
    to_reboot = False
    remove_seed_marker = False
    if does_exist:
        comment += 'Container already exists\n'
    elif clone_from:
        remove_seed_marker = True
        ret.update(
            clone(name, clone_from,
                                  profile=profile, **kwargs))
        if not ret.get('cloned', False):
            return ret
        cfg = _LXCConfig(name=name, nic=nic, nic_opts=nic_opts,
                         bridge=bridge, gateway=gateway,
                         autostart=autostart,
                         cpuset=cpuset, cpushare=cpushare, memory=memory)
        old_chunks = read_conf(cfg.path)
        cfg.write()
        chunks = read_conf(cfg.path)
        if old_chunks != chunks:
            to_reboot = True
    else:
        remove_seed_marker = True
        cfg = _LXCConfig(nic=nic, nic_opts=nic_opts, cpuset=cpuset,
                         bridge=bridge, gateway=gateway,
                         autostart=autostart,
                         cpushare=cpushare, memory=memory)
        with cfg.tempfile() as cfile:
            ret.update(
                create(name, config=cfile.name,
                                       profile=profile, **kwargs))
        if not ret.get('created', False):
            return ret
        path = '/var/lib/lxc/{0}/config'.format(name)
        old_chunks = []
        if os.path.exists(path):
            old_chunks = read_conf(path)
        for comp in _config_list(conf_tuples=old_chunks,
                                 cpu=cpu,
                                 nic=nic, nic_opts=nic_opts, bridge=bridge,
                                 cpuset=cpuset, cpushare=cpushare,
                                 memory=memory):
            edit_conf(path, **comp)
        chunks = read_conf(path)
        if old_chunks != chunks:
            to_reboot = True
    if remove_seed_marker:
        lxcret = run_cmd(
            name, 'rm -f \"{0}\"'.format(SEED_MARKER),
            stdout=False, stderr=False)

    # last time to be sure any of our property is correctly applied
    cfg = _LXCConfig(name=name, nic=nic, nic_opts=nic_opts,
                     bridge=bridge, gateway=gateway,
                     autostart=autostart,
                     cpuset=cpuset, cpushare=cpushare, memory=memory)
    old_chunks = []
    if os.path.exists(cfg.path):
        old_chunks = read_conf(cfg.path)
    cfg.write()
    chunks = read_conf(cfg.path)
    if old_chunks != chunks:
        comment += 'Container configuration updated\n'
        to_reboot = True
    else:
        if not to_reboot:
            comment += 'Container already correct\n'
    if to_reboot:
        stop(name)
    if clone_from:
        inner = 'cloned'
        comment += 'Container cloned\n'
    else:
        inner = 'created'
        comment += 'Container created\n'
    ret[inner] = True
    if (
        not does_exist
        or (
            does_exist
            and state(name) != 'running'
        )
    ):
        ret['state'] = start(name)
    ret['state'] = state(name)

    # set the default user/password, only the first time
    if password:
        changes['250_password'] = 'Passwords in place\n'
        gid = '/.lxc.initial_pass'
        gids = [gid,
                '/lxc.initial_pass',
                '/.lxc.{0}.initial_pass'.format(name)]
        lxcrets = []
        for ogid in gids:
            lxcrets.append(
                bool(run_cmd(
                    name, 'test -e {0}'.format(gid),
                    stdout=False, stderr=False)))
        if True not in lxcrets:
            cret = set_pass(name,
                                            password=password, users=users)
            changes['250_password'] = 'Password updated\n'
            if not cret['result']:
                ret['result'] = False
                changes['250_password'] = 'Failed to update passwords\n'
            try:
                lxcret = int(
                    run_cmd(
                        name,
                        'sh -c \'touch "{0}"; '
                        'test -e "{0}";echo ${{?}}\''.format(gid)))
            except ValueError:
                lxcret = 1
            ret['result'] = not bool(lxcret)
            if not cret['result']:
                changes['250_password'] = 'Failed to test password file marker'
        comment += changes['250_password']
        if not ret['result']:
            ret['comment'] = comment
            return ret

    # set dns servers if any, only the first time
    if dnsservers:
        changes['350_dns'] = 'DNS in place\n'
        # retro compatibility, test also old markers
        gid = '/.lxc.initial_dns'
        gids = [gid,
                '/lxc.initial_dns',
                '/lxc.{0}.initial_dns'.format(name)]
        lxcrets = []
        for ogid in gids:
            lxcrets.append(bool(
                run_cmd(
                    name, 'test -e {0}'.format(ogid),
                    stdout=False, stderr=False)))
        if True not in lxcrets:
            cret = set_dns(name, dnsservers=dnsservers)
            changes['350_dns'] = 'DNS updated\n'
            if not cret['result']:
                ret['result'] = False
                changes['350_dns'] = 'DNS provisioning error\n'
            try:
                lxcret = int(
                    run_cmd(
                        name,
                        'sh -c \'touch "{0}"; '
                        'test -e "{0}";echo ${{?}}\''.format(gid)))
            except ValueError:
                lxcret = 1
            ret['result'] = not lxcret
            if not cret['result']:
                changes['350_dns'] = 'Failed to set DNS marker\n'
        comment += changes['350_dns']
        if not ret['result']:
            ret['comment'] = comment
            return ret

    if seed or seed_cmd:
        changes['450_seed'] = 'Container seeded\n'
        if seed:
            ret['seeded'] = bootstrap(
                name, config=salt_config,
                approve_key=approve_key,
                pub_key=pub_key, priv_key=priv_key,
                install=install,
                force_install=force_install,
                unconditional_install=unconditional_install,
                bootstrap_url=bootstrap_url,
                bootstrap_shell=bootstrap_shell,
                bootstrap_args=bootstrap_args)
        elif seed_cmd:
            lxc_info = info(name)
            rootfs = lxc_info['rootfs']
            ret['seeded'] = __salt__[seed_cmd](rootfs, name, salt_config)
        if not ret['seeded']:
            ret['result'] = False
            changes['450_seed'] = 'Seeding error\n'
        comment += changes['450_seed']
        if not ret['seeded']:
            ret['comment'] = comment
            ret['result'] = False
            return ret
    else:
        ret['seeded'] = True

    if not start_:
        stop(name)
        ret['state'] = 'stopped'
        comment += 'Container stopped\n'
    else:
        ret['state'] = state(name)
    ret['comment'] = comment
    ret['mid'] = name
    return ret


def cloud_init(name, vm_=None, **kwargs):
    '''
    Thin wrapper to lxc.init to be used from the saltcloud lxc driver

    name
        Name of the container
        may be None and then guessed from saltcloud mapping
    `vm_`
        saltcloud mapping defaults for the vm

    CLI Example:

    .. code-block:: bash

        salt '*' lxc.cloud_init foo
    '''
    init_interface = cloud_init_interface(name, vm_, **kwargs)
    name = init_interface.pop('name', name)
    return init(name, **init_interface)


def create(name, config=None, profile=None, options=None, **kwargs):
    '''
    Create a new container.

    name
        Name of the container.
    config
        The config file to use for the container. Defaults to system-wide
        config (usually in /etc/lxc/lxc.conf).
    profile
        A LXC profile (defined in config or pillar).
    template
        The template to use. E.g., 'ubuntu' or 'fedora'.
    backing
        The type of storage to use. Set to 'lvm' to use an LVM group. Defaults
        to filesystem within /var/lib/lxc/.
    vgname
        Name of the LVM volume group in which to create the volume for this
        container. Only applicable if backing=lvm. Defaults to 'lxc'.
    fstype
        fstype to use on LVM lv.
    size
        Size of the volume to create. Only applicable if backing=lvm.
        Defaults to 1G.
    options
        Template specific options to pass to the lxc-create command.

    CLI Example:

    .. code-block:: bash

        salt 'minion' lxc.create name [config=config_file] \\
                [profile=profile] [template=template_name] \\
                [backing=backing_store] [vgname=volume_group] \\
                [size=filesystem_size] [options=template_options]

    '''
    kwargs = copy.deepcopy(kwargs)
    if exists(name):
        return {'created': False, 'error': 'container already exists'}

    cmd = 'lxc-create -n {0}'.format(name)

    if not isinstance(profile, dict):
        profile = _lxc_profile(profile)
    profile = copy.deepcopy(profile)

    def select(k, default=None):
        kw = kwargs.pop(k, _marker)
        p = profile.pop(k, default)
        # let kwargs be really be the preferred choice
        if kw is _marker:
            kw = p
        return kw

    tvg = select('vgname')
    vgname = tvg if tvg else __salt__['config.get']('lxc.vgname')
    template = select('template')
    backing = select('backing')
    if vgname and not backing:
        backing = 'lvm'
    lvname = select('lvname')
    fstype = select('fstype')
    size = select('size', '1G')
    image = select('image')
    if backing in ['dir', 'overlayfs', 'btrfs']:
        fstype = None
        size = None
    # some backends wont support some parameters
    if backing in ['aufs', 'dir', 'overlayfs', 'btrfs']:
        lvname = vgname = None

    if image:
        img_tar = __salt__['cp.cache_file'](image)
        template = os.path.join(
                os.path.dirname(salt.__file__),
                'templates',
                'lxc',
                'salt_tarball')
        profile['imgtar'] = img_tar
    if config:
        cmd += ' -f {0}'.format(config)
    if template:
        cmd += ' -t {0}'.format(template)
    if backing:
        backing = backing.lower()
        cmd += ' -B {0}'.format(backing)
        if backing in ['lvm']:
            if lvname:
                cmd += ' --lvname {0}'.format(vgname)
            if vgname:
                cmd += ' --vgname {0}'.format(vgname)
        if backing not in ['dir', 'overlayfs']:
            if fstype:
                cmd += ' --fstype {0}'.format(fstype)
            if size:
                cmd += ' --fssize {0}'.format(size)
    options = options or {}
    if profile:
        profile.update(options)
        options = profile

    if options:
        cmd += ' --'
        for k, v in options.items():
            cmd += ' --{0} {1}'.format(k, v)

    ret = __salt__['cmd.run_all'](cmd)
    if ret['retcode'] == 0 and exists(name):
        return {'created': True}
    else:
        if exists(name):
            # destroy the container if it was partially created
            cmd = 'lxc-destroy -n {0}'.format(name)
            __salt__['cmd.retcode'](cmd)
        log.warn('lxc-create failed to create container')
        return {'created': False, 'error':
                'container could not be created with cmd "{0}": {1}'.format(cmd, ret['stderr'])}


def clone(name,
          orig,
          snapshot=False,
          profile=None,
          **kwargs):
    '''
    Clone a container.

    name
        Name of the container.
    orig
        Name of the cloned original container
    snapshot
        Do we use Copy On Write snapshots (LVM)
    size
        Size of the container
    vgname
        LVM volume group(lxc)
    profile
        A LXC profile (defined in config or pillar).

    CLI Examples:

    .. code-block:: bash

        salt '*' lxc.clone myclone ubuntu "snapshot=True"
        salt 'minion' lxc.clone name orig [snapshot=(True|False)] \\
                [size=filesystem_size] [vgname=volume_group] \\
                [profile=profile_name]
    '''
    if not isinstance(profile, dict):
        profile = _lxc_profile(profile)
    kwargs = copy.deepcopy(kwargs)
    profile = copy.deepcopy(profile)
    if exists(name):
        return {'cloned': False, 'error': 'container already exists'}

    orig_state = state(orig)
    if orig_state is None:
        return {'cloned': False,
                'error':
                'original container \'{0}\' does not exist'.format(orig)}
    elif orig_state != 'stopped':
        return {'cloned': False,
                'error': 'original container \'{0}\' is running'.format(orig)}

    def select(k, default=None):
        kw = kwargs.pop(k, _marker)
        p = profile.pop(k, default)
        # let kwargs be really be the preferred choice
        if kw is _marker:
            kw = p
        return kw

    backing = select('backing')
    if backing in ['dir']:
        snapshot = False
    if not snapshot:
        snapshot = ''
    else:
        snapshot = '-s'

    cmd = 'lxc-clone {2} -o {0} -n {1}'.format(orig, name, snapshot)
    size = select('size', '1G')
    if backing in ['dir', 'overlayfs']:
        size = None
    if size:
        cmd += ' -L {0}'.format(size)
    if backing:
        cmd += ' -B {0}'.format(backing)

    ret = __salt__['cmd.run_all'](cmd)
    if ret['retcode'] == 0 and exists(name):
        return {'cloned': True}
    else:
        if exists(name):
            # destroy the container if it was partially created
            cmd = 'lxc-destroy -n {0}'.format(name)
            __salt__['cmd.retcode'](cmd)
        log.warn('lxc-clone failed to create container')
        return {'cloned': False, 'error': (
            'container could not be created'
            ' with cmd "{0}": {1}'
        ).format(cmd, ret['stderr'])}


def ls_():
    '''
    Return just a list of the containers available

    CLI Example:

    .. code-block:: bash

        salt '*' lxc.ls
    '''
    return __salt__['cmd.run']('lxc-ls | sort -u').splitlines()


def list_(extra=False):
    '''
    List defined containers classified by status.
    Status can be running, stopped, and frozen.

    extra
        Also get per container specific info at once.

        .. warning::

            It will not return a collection of list
            but a collection of mappings by status and then per
            container name:

            .. code-block:: python

                {'running': ['foo']} # normal mode
                {'running': {'foo': {'info1': 'bar'}} # extra mode

    CLI Examples:

    .. code-block:: bash

        salt '*' lxc.list
        salt '*' lxc.list extra=True
    '''
    ctnrs = __salt__['cmd.run']('lxc-ls | sort -u').splitlines()

    if extra:
        stopped = {}
        frozen = {}
        running = {}
    else:
        stopped = []
        frozen = []
        running = []

    ret = {'running': running,
           'stopped': stopped,
           'frozen': frozen}

    for container in ctnrs:
        c_infos = __salt__['cmd.run'](
                'lxc-info -n {0}'.format(container)).splitlines()
        log.debug(c_infos)
        c_state = None
        for c_info in c_infos:
            log.debug(c_info)
            stat = c_info.split(':')
            if stat[0] in ('State', 'state'):
                c_state = stat[1].strip()
                break
        if extra:
            try:
                infos = info(container)
            except Exception:
                trace = traceback.format_exc()
                infos = {'error': 'Error while getting extra infos',
                         'comment': trace}
            method = 'update'
            value = {container: infos}
        else:
            method = 'append'
            value = container

        if not c_state:
            continue
        if c_state == 'STOPPED':
            getattr(stopped, method)(value)
            continue
        if c_state == 'FROZEN':
            getattr(frozen, method)(value)
            continue
        if c_state == 'RUNNING':
            getattr(running, method)(value)
            continue
    return ret


def _change_state(cmd, name, expected):
    s1 = state(name)
    if s1 is None:
        return {'state': None, 'change': False}
    elif s1 == expected:
        return {'state': expected, 'change': False}

    cmd = '{0} -n {1}'.format(cmd, name)
    err = __salt__['cmd.run_stderr'](cmd)
    if err:
        s2 = state(name)
        r = {'state': s2, 'change': s1 != s2, 'error': err}
    else:
        if expected is not None:
            # some commands do not wait, so we will
            cmd = 'lxc-wait -n {0} -s {1}'.format(name, expected.upper())
            __salt__['cmd.run'](cmd, timeout=30)
        s2 = state(name)
        r = {'state': s2, 'change': s1 != s2}
    return r


def _ensure_running(name, no_start=False):
    '''
    If the container is not currently running, start it. This function returns
    the state that the container was in before changing
    '''
    prior_state = state(name)
    if not prior_state:
        return None
    res = {}
    if prior_state == 'stopped':
        if no_start:
            return False
        res = start(name)
    elif prior_state == 'frozen':
        if no_start:
            return False
        res = unfreeze(name)
    if res.get('error'):
        log.warn('Failed to run command: {0}'.format(res['error']))
        return False
    return prior_state


def start(name, restart=False):
    '''
    Start the named container.

    CLI Example:

    .. code-block:: bash

        salt '*' lxc.start name
    '''
    ret = {'name': name,
           'changes': {},
           'result': True,
           'comment': 'Started'}
    try:
        does_exist = exists(name)
        if not does_exist:
            return {'name': name,
                    'result': False,
                    'comment': 'Container does not exist'}
        if restart:
            stop(name)
        ret.update(_change_state('lxc-start -d', name, 'running'))
        infos = info(name)
        ret['result'] = infos['state'] == 'running'
        if ret['change']:
            ret['changes']['started'] = 'started'
    except Exception, ex:
        trace = traceback.format_exc()
        ret['result'] = False
        ret['comment'] = 'Error in starting container'
        ret['comment'] += '{0}\n{1}\n'.format(ex, trace)
    return ret


def stop(name, kill=True):
    '''
    Stop the named container.

    CLI Example:

    .. code-block:: bash

        salt '*' lxc.stop name
    '''
    cmd = 'lxc-stop'
    if kill:
        cmd += ' -k'
    ret = {'name': name,
           'changes': {},
           'result': True,
           'comment': 'Stopped'}
    try:
        does_exist = exists(name)
        if not does_exist:
            return {'name': name,
                    'result': False,
                    'changes': {},
                    'comment': 'Container does not exist'}
        ret.update(_change_state('lxc-stop', name, 'stopped'))
        infos = info(name)
        ret['result'] = infos['state'] == 'stopped'
        if ret['change']:
            ret['changes']['stopped'] = 'stopped'
    except Exception, ex:
        trace = traceback.format_exc()
        ret['result'] = False
        ret['comment'] = 'Error in stopping container'
        ret['comment'] += '{0}\n{1}\n'.format(ex, trace)
    return ret


def freeze(name):
    '''
    Freeze the named container.

    CLI Example:

    .. code-block:: bash

        salt '*' lxc.freeze name
    '''
    return _change_state('lxc-freeze', name, 'frozen')


def unfreeze(name):
    '''
    Unfreeze the named container.

    CLI Example:

    .. code-block:: bash

        salt '*' lxc.unfreeze name
    '''
    return _change_state('lxc-unfreeze', name, 'running')


def destroy(name, stop=True):
    '''
    Destroy the named container.
    WARNING: Destroys all data associated with the container.

    CLI Example:

    .. code-block:: bash

        salt '*' lxc.destroy name [stop=(True|False)]
    '''
    if stop:
        _change_state('lxc-stop -k', name, 'stopped')
    return _change_state('lxc-destroy', name, None)


def exists(name):
    '''
    Returns whether the named container exists.

    CLI Example:

    .. code-block:: bash

        salt '*' lxc.exists name
    '''
    l = list_()
    return name in l['running'] + l['stopped'] + l['frozen']


def state(name):
    '''
    Returns the state of a container.

    CLI Example:

    .. code-block:: bash

        salt '*' lxc.state name
    '''
    if not exists(name):
        return None

    cmd = 'lxc-info -n {0}'.format(name)
    ret = __salt__['cmd.run_all'](cmd)
    if ret['retcode'] != 0:
        return False
    else:
        c_infos = ret['stdout'].splitlines()
        c_state = None
        for c_info in c_infos:
            stat = c_info.split(':')
            if stat[0] in ('State', 'state'):
                c_state = stat[1].strip().lower()
                break
        return c_state


def get_parameter(name, parameter):
    '''
    Returns the value of a cgroup parameter for a container.

    CLI Example:

    .. code-block:: bash

        salt '*' lxc.get_parameter name parameter
    '''
    if not exists(name):
        return None

    cmd = 'lxc-cgroup -n {0} {1}'.format(name, parameter)
    ret = __salt__['cmd.run_all'](cmd)
    if ret['retcode'] != 0:
        return False
    else:
        return {parameter: ret['stdout'].strip()}


def set_parameter(name, parameter, value):
    '''
    Set the value of a cgroup parameter for a container.

    CLI Example:

    .. code-block:: bash

        salt '*' lxc.set_parameter name parameter value
    '''
    if not exists(name):
        return None

    cmd = 'lxc-cgroup -n {0} {1} {2}'.format(name, parameter, value)
    ret = __salt__['cmd.run_all'](cmd)
    if ret['retcode'] != 0:
        return False
    else:
        return True


def templates(templates_dir='/usr/share/lxc/templates'):
    '''
    Returns a list of existing templates

    CLI Example:

    .. code-block:: bash

        salt '*' lxc.templates
    '''
    templates_list = []
    san = re.compile('^lxc-')
    if os.path.isdir(templates_dir):
        templates_list.extend(
            [san.sub('', a) for a in os.listdir(templates_dir)]
        )
    templates_list.sort()
    return templates_list


def info(name):
    '''
    Returns information about a container.

    CLI Example:

    .. code-block:: bash

        salt '*' lxc.info name
    '''
    f = '/var/lib/lxc/{0}/config'.format(name)
    if not os.path.isfile(f):
        return None

    ret = {}

    config = [(v[0].strip(), v[1].strip()) for v in
              [l.split('#', 1)[0].strip().split('=', 1) for l in
               open(f).readlines()] if len(v) == 2]

    ifaces = []
    current = None

    for k, v in config:
        if k == 'lxc.network.type':
            current = {'type': v}
            ifaces.append(current)
        elif not current:
            continue
        elif k.startswith('lxc.network.'):
            current[k.replace('lxc.network.', '', 1)] = v
    if ifaces:
        ret['nics'] = ifaces

    ret['rootfs'] = next((i[1] for i in config if i[0] == 'lxc.rootfs'), None)
    ret['state'] = state(name)
    ret['_ips'] = []
    ret['public_ips'] = []
    ret['private_ips'] = []
    ret['public_ipv4_ips'] = []
    ret['public_ipv6_ips'] = []
    ret['private_ipv4_ips'] = []
    ret['private_ipv6_ips'] = []
    ret['ipv4_ips'] = []
    ret['ipv6_ips'] = []
    ret['size'] = None
    ret['config'] = f

    if ret['state'] == 'running':
        try:
            limit = int(get_parameter(name, 'memory.limit_in_bytes').get(
                'memory.limit_in_bytes'))
        except (TypeError, ValueError):
            limit = 0
        try:
            usage = int(get_parameter(name, 'memory.usage_in_bytes').get(
                'memory.usage_in_bytes'))
        except (TypeError, ValueError):
            usage = 0
        free = limit - usage
        ret['memory_limit'] = limit
        ret['memory_free'] = free
        ret['size'] = __salt__['cmd.run'](
            ('lxc-attach --clear-env -n {0} -- '
             'df /|tail -n1|awk \'{{print $2}}\'').format(pipes.quote(name)))
        ipaddr = __salt__['cmd.run'](
            'lxc-attach --clear-env -n {0} -- ip addr show'.format(pipes.quote(name)))
        for line in ipaddr.splitlines():
            if 'inet' in line:
                line = line.split()
                ip_address = line[1].split('/')[0]
                if ip_address not in ret['_ips']:
                    ret['_ips'].append(ip_address)
                    if '::' in ip_address:
                        ret['ipv6_ips'].append(ip_address)
                        if (
                            ip_address == '::1'
                            or ip_address.startswith('fe80')
                        ):
                            ret['private_ips'].append(ip_address)
                            ret['private_ipv6_ips'].append(ip_address)
                        else:
                            ret['public_ips'].append(ip_address)
                            ret['public_ipv6_ips'].append(ip_address)
                    else:
                        ret['ipv4_ips'].append(ip_address)
                        if ip_address == '127.0.0.1':
                            ret['private_ips'].append(ip_address)
                            ret['private_ipv4_ips'].append(ip_address)
                        elif salt.utils.cloud.is_public_ip(ip_address):
                            ret['public_ips'].append(ip_address)
                            ret['public_ipv4_ips'].append(ip_address)
                        else:
                            ret['private_ips'].append(ip_address)
                            ret['private_ipv4_ips'].append(ip_address)
    for k in [l for l in ret if l.endswith('_ips')]:
        ret[k].sort(key=_ip_sort)
    return ret


def set_pass(name, users, password):
    '''Set the password of one or more system users inside containers

    CLI Example:

    .. code-block:: bash

        salt '*' lxc.set_pass container-name root foo

    '''
    ret = {'result': True, 'comment': ''}
    if not isinstance(users, list):
        users = [users]
    ret['comment'] = ''
    if users:
        try:
            cmd = (
                "lxc-attach --clear-env -n {0} -- "
                " sh -c \""
                "").format(pipes.quote(name))
            for i in users:
                cmd += "echo {0}:{1}|chpasswd && ".format(
                    pipes.quote(i),
                    pipes.quote(password),
                )
            cmd += " true\""
            cret = __salt__['cmd.run_all'](cmd)
            if cret['retcode'] != 0:
                raise ValueError('Can\'t change passwords')
            ret['comment'] = 'Password updated for {0}'.format(users)
        except ValueError, ex:
            trace = traceback.format_exc()
            ret['result'] = False
            ret['comment'] = 'Error in setting base password\n'
            ret['comment'] += '{0}\n{1}\n'.format(ex, trace)
    else:
        ret['result'] = False
        ret['comment'] = 'No user selected'
    return ret


def update_lxc_conf(name, lxc_conf, lxc_conf_unset):
    '''Edit LXC configuration options

    CLI Example:

    .. code-block:: bash

        salt-call -lall lxc.update_lxc_conf ubuntu \\
                lxc_conf="[{'network.ipv4.ip':'10.0.3.5'}]" \\
                lxc_conf_unset="['lxc.utsname']"

    '''
    changes = {'edited': [], 'added': [], 'removed': []}
    ret = {'changes': changes, 'result': True, 'comment': ''}
    lxc_conf_p = '/var/lib/lxc/{0}/config'.format(name)
    if not exists(name):
        ret['result'] = False
        ret['comment'] = 'Container does not exist: {0}'.format(name)
    elif not os.path.exists(lxc_conf_p):
        ret['result'] = False
        ret['comment'] = (
            'Configuration does not exist: {0}'.format(lxc_conf_p))
    else:
        with open(lxc_conf_p, 'r') as fic:
            filtered_lxc_conf = []
            for row in lxc_conf:
                if not row:
                    continue
                for conf in row:
                    filtered_lxc_conf.append((conf.strip(),
                                              row[conf].strip()))
            ret['comment'] = 'lxc.conf is up to date'
            lines = []
            orig_config = fic.read()
            for line in orig_config.splitlines():
                if line.startswith('#') or not line.strip():
                    lines.append([line, ''])
                else:
                    line = line.split('=')
                    index = line.pop(0)
                    val = (index.strip(), '='.join(line).strip())
                    if val not in lines:
                        lines.append(val)
            for k, item in filtered_lxc_conf:
                matched = False
                for idx, line in enumerate(lines[:]):
                    if line[0] == k:
                        matched = True
                        lines[idx] = (k, item)
                        if '='.join(line[1:]).strip() != item.strip():
                            changes['edited'].append(
                                ({line[0]: line[1:]}, {k: item}))
                            break
                if not matched:
                    if not (k, item) in lines:
                        lines.append((k, item))
                    changes['added'].append({k: item})
            dest_lxc_conf = []
            # filter unset
            if lxc_conf_unset:
                for line in lines:
                    for opt in lxc_conf_unset:
                        if (
                            not line[0].startswith(opt)
                            and line not in dest_lxc_conf
                        ):
                            dest_lxc_conf.append(line)
                        else:
                            changes['removed'].append(opt)
            else:
                dest_lxc_conf = lines
            conf = ''
            for k, val in dest_lxc_conf:
                if not val:
                    conf += '{0}\n'.format(k)
                else:
                    conf += '{0} = {1}\n'.format(k.strip(), val.strip())
            conf_changed = conf != orig_config
            chrono = datetime.datetime.now().strftime('%Y-%m-%d_%H-%M-%S')
            if conf_changed:
                wfic = open('{0}.{1}'.format(lxc_conf_p, chrono), 'w')
                wfic.write(conf)
                wfic.close()
                wfic = open(lxc_conf_p, 'w')
                wfic.write(conf)
                wfic.close()
                ret['comment'] = 'Updated'
                ret['result'] = True
    if (
        not changes['added']
        and not changes['edited']
        and not changes['removed']
    ):
        ret['changes'] = {}
    return ret


def set_dns(name, dnsservers=None, searchdomains=None):
    '''
    Update container DNS configuration
    and possibly also resolv.conf one.

    CLI Example:

    .. code-block:: bash

        salt-call -lall lxc.set_dns ubuntu ['8.8.8.8', '4.4.4.4']

    '''
    ret = {'result': False}
    if not dnsservers:
        dnsservers = ['8.8.8.8', '4.4.4.4']
    if not searchdomains:
        searchdomains = []
    dns = ['nameserver {0}'.format(d) for d in dnsservers]
    dns.extend(['search {0}'.format(d) for d in searchdomains])
    dns = "\n".join(dns)
    has_resolvconf = not int(
        __salt__['cmd.run'](('lxc-attach --clear-env -n {0} -- '
                             'test -e /etc/resolvconf/resolv.conf.d/base;'
                             'echo ${{?}}').format(pipes.quote(name))))
    if has_resolvconf:
        cret = __salt__['cmd.run_all']((
            'lxc-attach --clear-env -n {0} -- '
            'rm /etc/resolvconf/resolv.conf.d/base &&'
            'echo {1}|lxc-attach --clear-env -n {0} -- '
            'tee /etc/resolvconf/resolv.conf.d/base'
        ).format(pipes.quote(name), pipes.quote(dns)))
        if not cret['retcode']:
            ret['result'] = True
    cret = __salt__['cmd.run_all']((
        'lxc-attach --clear-env -n {0} -- rm /etc/resolv.conf &&'
        'echo {1}|lxc-attach --clear-env -n {0} -- '
        'tee /etc/resolv.conf'
    ).format(pipes.quote(name), pipes.quote(dns)))
    if not cret['retcode']:
        ret['result'] = True
    return ret


def bootstrap(name, config=None, approve_key=True,
              install=True,
              pub_key=None, priv_key=None,
              bootstrap_url=None,
              force_install=False,
              unconditional_install=False,
              bootstrap_args=None,
              bootstrap_shell=None):
    '''
    Install and configure salt in a container.

    config
        Minion configuration options. By default, the ``master`` option is set
        to the target host's master.

    approve_key
        Request a pre-approval of the generated minion key. Requires
        that the salt-master be configured to either auto-accept all keys or
        expect a signing request from the target host. Default: ``True``


    pub_key
        Explicit public key to pressed the minion with (optional).
        This can be either a filepath or a string representing the key

    priv_key
        Explicit private key to pressed the minion with (optional).
        This can be either a filepath or a string representing the key

    bootstrap_url
        url, content or filepath to the salt bootstrap script

    bootstrap_args
        salt bootstrap script arguments

    bootstrap_shell
        shell to execute the script into

    install
        Whether to attempt a full installation of salt-minion if needed.

    force_install
        Force installation even if salt-minion is detected,
        this is the way to run vendor bootstrap scripts even
        if a salt minion is already present in the container

    unconditional_install
        Run the script even if the container seems seeded

    CLI Examples:

    .. code-block:: bash

        salt '*' lxc.bootstrap ubuntu
        salt 'minion' lxc.bootstrap name [config=config_data] \\
                [approve_key=(True|False)] [install=(True|False)]
    '''

    infos = info(name)
    if not infos:
        return None
    # default set here as we cannot set them
    # in def as it can come from a chain of procedures.
    if not bootstrap_args:
        bootstrap_args = '-c {0}'
    if not bootstrap_shell:
        bootstrap_shell = 'sh'

    prior_state = _ensure_running(name)
    if not prior_state:
        return prior_state

    cmd = 'bash -c "if type salt-minion; then ' \
          'salt-call --local service.stop salt-minion; exit 0; ' \
          'else exit 1; fi"'
    if not force_install:
        # no need to run this cmd in force mode
        needs_install = bool(run_cmd(name, cmd, stdout=False))
    else:
        needs_install = True
    seeded = not run_cmd(
        name,
        'test -e \"{0}\"'.format(SEED_MARKER),
        stdout=False, stderr=False)
    tmp = tempfile.mkdtemp()
    if seeded and not unconditional_install:
        res = True
    else:
        res = False
        cfg_files = __salt__['seed.mkconfig'](
            config, tmp=tmp, id_=name, approve_key=approve_key,
            priv_key=priv_key, pub_key=pub_key)
        if needs_install or force_install or unconditional_install:
            if install:
                rstr = __salt__['test.rand_str']()
                configdir = '/tmp/.c_{0}'.format(rstr)
                run_cmd(name, 'install -m 0700 -d {0}'.format(configdir))
                bs_ = __salt__['config.gather_bootstrap_script'](
                    bootstrap=bootstrap_url)
                dest_dir = os.path.join('/tmp', rstr)
                bootstrap_args = bootstrap_args.format(configdir)
                wrapper = '{0}/bootstrap-wrapper.sh'.format(dest_dir)
                cmd = '{0} {2}/bootstrap.sh {1}'.format(
                    bootstrap_shell, bootstrap_args, dest_dir)
                # lxc-attach does not play well everytime with
                # inline environement variables
                # so we just create a wrapper to inject the PATH
                twrapper = os.path.join(tmp, 'bootstrap-wrapper.sh')
                with open(twrapper, 'w') as fic:
                    fic.write('#!/usr/bin/env bash\n'
                              'PATH=$PATH:/bin:/sbin:/usr/sbin\n'
                              '{0}\n'.format(cmd))
                for cmd in [
                    'mkdir -p {0}'.format(dest_dir),
                    'chmod 700 {0}'.format(dest_dir),
                    'chmod 700 {0}'.format(wrapper),
                ]:
                    if run_cmd(name, cmd, stdout=True):
                        log.error(
                            ('tmpdir {0} creation'
                             ' failed ({1}').format(dest_dir, cmd))
                        return False
                cp(name, bs_, '{0}/bootstrap.sh'.format(dest_dir))
                cp(name, cfg_files['config'],
                   os.path.join(configdir, 'minion'))
                cp(name, cfg_files['privkey'],
                   os.path.join(configdir, 'minion.pem'))
                cp(name, twrapper, wrapper)
                cp(name, cfg_files['pubkey'],
                   os.path.join(configdir, 'minion.pub'))
<<<<<<< HEAD
                wcmd = 'chmod 700 {0}'.format(wrapper)
                if run_cmd(name, wcmd, stdout=True):
                    log.error(
                        ('Permission settings for bootstrap '
                         ' {0} failed ({1}').format(dest_dir, cmd))
                    return False
                # log ASAP the forged bootstrap command which can be wrapped
                # out of the output in case of unexpected problem
                log.info('Running {0} in lxc {1}'.format(cmd, name))
                res = not __salt__['lxc.run_cmd'](
                    name, wrapper,
=======
                bootstrap_args = bootstrap_args.format(configdir)
                cmd = ("{0} -c 'PATH=$PATH:/bin:/sbin:/usr/sbin"
                       " {0} {2}/bootstrap.sh {1}'").format(
                           bootstrap_shell,
                           bootstrap_args.replace("'", "''"),
                           dest_dir)
                # log ASAP the forged bootstrap command which can be wrapped
                # out of the output in case of unexpected problem
                log.info('Running {0} in lxc {1}'.format(cmd, name))
                res = not run_cmd(
                    name, cmd,
>>>>>>> 40e8840b
                    stdout=True, stderr=True, use_vt=True)['retcode']
            else:
                res = False
        else:
            minion_config = salt.config.minion_config(cfg_files['config'])
            pki_dir = minion_config['pki_dir']
            cp(name, cfg_files['config'], '/etc/salt/minion')
            cp(name, cfg_files['privkey'], os.path.join(pki_dir, 'minion.pem'))
            cp(name, cfg_files['pubkey'], os.path.join(pki_dir, 'minion.pub'))
            run_cmd(name, 'salt-call --local service.enable salt-minion',
                    stdout=False)
            res = True
        shutil.rmtree(tmp)
        if prior_state == 'stopped':
            stop(name)
        elif prior_state == 'frozen':
            freeze(name)
        # mark seeded upon successful install
        if res:
            run_cmd(
                name, 'sh -c \'touch "{0}";\''.format(SEED_MARKER))
    return res


def attachable(name):
    '''
    Return True if the named container can be attached to via the lxc-attach
    command

    CLI Example:

    .. code-block:: bash

        salt 'minion' lxc.attachable ubuntu
    '''
    cmd = 'lxc-attach -n {0} -- true'.format(pipes.quote(name))
    data = __salt__['cmd.run_all'](cmd)
    if not data['retcode']:
        return True
    if data['stderr'].startswith('lxc-attach: failed to get the init pid'):
        return False
    return False


def run_cmd(name, cmd, no_start=False, preserve_state=True,
            stdout=True, stderr=False, use_vt=False,
            keep_env='http_proxy,https_proxy,no_proxy'):
    '''
    Run a command inside the container.

    name
        Name of the container on which to operate.
    cmd
        Command to run
    no_start
        If the container is not running, don't start it. Default: ``False``
    preserve_state
        After running the command, return the container to its previous
        state. Default: ``True``
    stdout:
        Return stdout. Default: ``True``
    stderr:
        Return stderr. Default: ``False``
    use_vt
        use saltstack utils.vt to stream output to console
    keep_env
        A list of env vars to preserve. May be passed as comma-delimited list.
        Defaults to http_proxy,https_proxy.

    .. note::

        If stderr and stdout are both ``False``, the return code is returned.
        If stderr and stdout are both ``True``, the pid and return code are
        also returned.

    CLI Example:

    .. code-block:: bash

        salt 'minion' name command [no_start=(True|False)] \\
                [preserve_state=(True|False)] [stdout=(True|False)] \\
                [stderr=(True|False)]

    '''
    prior_state = _ensure_running(name, no_start=no_start)
    if not prior_state:
        return prior_state
    if attachable(name):
        if isinstance(keep_env, basestring):
            keep_env = keep_env.split(',')
        env = ' '.join('--set-var {0}={1}'.format(
                       x, pipes.quote(os.environ[x]))
                       for x in keep_env if x in os.environ)
        cmd = 'lxc-attach --clear-env {0} -n {1} -- {2}'.format(env, pipes.quote(name), cmd)

        if not use_vt:
            res = __salt__['cmd.run_all'](cmd)
        else:
            stdout, stderr = '', ''
            try:
                proc = vt.Terminal(cmd,
                                   shell=True,
                                   log_stdin_level='info',
                                   log_stdout_level='info',
                                   log_stderr_level='info',
                                   log_stdout=True,
                                   log_stderr=True,
                                   stream_stdout=True,
                                   stream_stderr=True)
                # consume output
                while 1:
                    try:
                        time.sleep(0.5)
                        try:
                            cstdout, cstderr = proc.recv()
                        except IOError:
                            cstdout, cstderr = '', ''
                        if cstdout:
                            stdout += cstdout
                        else:
                            cstdout = ''
                        if cstderr:
                            stderr += cstderr
                        else:
                            cstderr = ''
                        # done by vt itself
                        # if stdout:
                        #     log.debug(stdout)
                        # if stderr:
                        #     log.debug(stderr)
                        if not cstdout and not cstderr and not proc.isalive():
                            break
                    except KeyboardInterrupt:
                        break
                res = {'retcode': proc.exitstatus,
                       'pid': 2,
                       'stdout': stdout,
                       'stderr': stderr}
            except vt.TerminalException:
                trace = traceback.format_exc()
                log.error(trace)
                res = {'retcode': 127,
                       'pid': '2',
                       'stdout': stdout,
                       'stderr': stderr}
            finally:
                proc.terminate()
    else:
        rootfs = info(name).get('rootfs')
        res = __salt__['cmd.run_chroot'](rootfs, cmd)

    if preserve_state:
        if prior_state == 'stopped':
            stop(name)
        elif prior_state == 'frozen':
            freeze(name)

    if stdout and stderr:
        return res
    elif stdout:
        return res['stdout']
    elif stderr:
        return res['stderr']
    else:
        return res['retcode']


def cp(name, src, dest):
    '''
    Copy a file or directory from the host into a container

    CLI Example:

    .. code-block:: bash

        salt 'minion' lxc.cp /tmp/foo /root/foo
    '''

    if state(name) != 'running':
        return {'error': 'container is not running'}
    if not os.path.exists(src):
        return {'error': 'src does not exist'}
    if not os.path.isfile(src):
        return {'error': 'src must be a regular file'}
    src_dir, src_name = os.path.split(src)

    dest_dir, dest_name = os.path.split(dest)
    if run_cmd(name, 'test -d {0}'.format(dest_dir), stdout=False):
        return {'error': '{0} is not a directory on the container'.format(dest_dir)}
    if not dest_name:
        dest_name = src_name

    # before touching to existing file which may disturb any running
    # process, check that the md5sum are different
    cmd = 'md5sum {0} 2> /dev/null'.format(src)
    csrcmd5 = __salt__['cmd.run_all'](cmd)
    srcmd5 = csrcmd5['stdout'].split()[0]

    cmd = 'lxc-attach --clear-env -n {0} -- md5sum {1} 2> /dev/null'.format(
        pipes.quote(name), dest)
    cdestmd5 = __salt__['cmd.run_all'](cmd)
    if not cdestmd5['retcode']:
        try:
            destmd5 = cdestmd5['stdout'].split()[0]
        except(TypeError, IndexError, IndexError):
            destmd5 = ''
    else:
        destmd5 = ''
    ret = {
        'pid': 2,
        'retcode': '0',
        'stdout': '',
        'stderr': '',
    }
    if srcmd5 != destmd5:
        cmd = 'cat {0} | lxc-attach --clear-env -n {1} -- tee {2} > /dev/null'.format(
            pipes.quote(src), pipes.quote(name), pipes.quote(dest))
        log.info(cmd)
        ret = __salt__['cmd.run_all'](cmd)
    return ret


def read_conf(conf_file, out_format='simple'):
    '''
    Read in an LXC configuration file. By default returns a simple, unsorted
    dict, but can also return a more detailed structure including blank lines
    and comments.

    CLI Examples:

    .. code-block:: bash

        salt 'minion' lxc.read_conf /etc/lxc/mycontainer.conf
        salt 'minion' lxc.read_conf /etc/lxc/mycontainer.conf out_format=commented
    '''
    ret_commented = []
    ret_simple = {}
    with salt.utils.fopen(conf_file, 'r') as fp_:
        for line in fp_.readlines():
            if '=' not in line:
                ret_commented.append(line)
                continue
            comps = line.split('=')
            value = '='.join(comps[1:]).strip()
            comment = None
            if value.strip().startswith('#'):
                vcomps = value.strip().split('#')
                value = vcomps[1].strip()
                comment = '#'.join(vcomps[1:]).strip()
                ret_commented.append({comps[0].strip(): {
                    'value': value,
                    'comment': comment,
                }})
            else:
                ret_commented.append({comps[0].strip(): value})
                ret_simple[comps[0].strip()] = value

    if out_format == 'simple':
        return ret_simple
    return ret_commented


def write_conf(conf_file, conf):
    '''
    Write out an LXC configuration file

    This is normally only used internally. The format of the data structure
    must match that which is returned from ``lxc.read_conf()``, with
    ``out_format`` set to ``commented``.

    An example might look like:

    .. code-block:: python

        [
            {'lxc.utsname': '$CONTAINER_NAME'},
            '# This is a commented line\\n',
            '\\n',
            {'lxc.mount': '$CONTAINER_FSTAB'},
            {'lxc.rootfs': {'comment': 'This is another test',
                            'value': 'This is another test'}},
            '\\n',
            {'lxc.network.type': 'veth'},
            {'lxc.network.flags': 'up'},
            {'lxc.network.link': 'br0'},
            {'lxc.network.hwaddr': '$CONTAINER_MACADDR'},
            {'lxc.network.ipv4': '$CONTAINER_IPADDR'},
            {'lxc.network.name': '$CONTAINER_DEVICENAME'},
        ]

    CLI Example:

    .. code-block:: bash

        salt 'minion' lxc.write_conf /etc/lxc/mycontainer.conf \\
            out_format=commented
    '''
    if not isinstance(conf, list):
        return {'Error': 'conf must be passed in as a list'}

    with salt.utils.fopen(conf_file, 'w') as fp_:
        for line in conf:
            if isinstance(line, str):
                fp_.write(line)
            elif isinstance(line, dict):
                key = line.keys()[0]
                out_line = None
                if isinstance(line[key], str):
                    out_line = ' = '.join((key, line[key]))
                elif isinstance(line[key], dict):
                    out_line = ' = '.join((key, line[key]['value']))
                    if 'comment' in line[key]:
                        out_line = ' # '.join((out_line, line[key]['comment']))
                if out_line:
                    fp_.write(out_line)
                    fp_.write('\n')
    return {}


def edit_conf(conf_file, out_format='simple', **kwargs):
    '''
    Edit an LXC configuration file. If a setting is already present inside the
    file, its value will be replaced. If it does not exist, it will be appended
    to the end of the file. Comments and blank lines will be kept in-tact if
    they already exist in the file.

    After the file is edited, its contents will be returned. By default, it
    will be returned in ``simple`` format, meaning an unordered dict (which
    may not represent the actual file order). Passing in an ``out_format`` of
    ``commented`` will return a data structure which accurately represents the
    order and content of the file.

    CLI Example:

    .. code-block:: bash

        salt 'minion' lxc.edit_conf /etc/lxc/mycontainer.conf \\
            out_format=commented lxc.network.type=veth
    '''
    data = []

    try:
        conf = read_conf(conf_file, out_format='commented')
    except Exception:
        conf = []

    for line in conf:
        if not isinstance(line, dict):
            data.append(line)
            continue
        else:
            key = line.keys()[0]
            if key not in kwargs:
                data.append(line)
                continue
            data.append({key: kwargs[key]})
            del kwargs[key]

    for kwarg in kwargs:
        if kwarg.startswith('__'):
            continue
        data.append({kwarg: kwargs[kwarg]})

    write_conf(conf_file, data)
    return read_conf(conf_file, out_format)<|MERGE_RESOLUTION|>--- conflicted
+++ resolved
@@ -2005,49 +2005,24 @@
                 bs_ = __salt__['config.gather_bootstrap_script'](
                     bootstrap=bootstrap_url)
                 dest_dir = os.path.join('/tmp', rstr)
-                bootstrap_args = bootstrap_args.format(configdir)
-                wrapper = '{0}/bootstrap-wrapper.sh'.format(dest_dir)
-                cmd = '{0} {2}/bootstrap.sh {1}'.format(
-                    bootstrap_shell, bootstrap_args, dest_dir)
-                # lxc-attach does not play well everytime with
-                # inline environement variables
-                # so we just create a wrapper to inject the PATH
-                twrapper = os.path.join(tmp, 'bootstrap-wrapper.sh')
-                with open(twrapper, 'w') as fic:
-                    fic.write('#!/usr/bin/env bash\n'
-                              'PATH=$PATH:/bin:/sbin:/usr/sbin\n'
-                              '{0}\n'.format(cmd))
                 for cmd in [
                     'mkdir -p {0}'.format(dest_dir),
                     'chmod 700 {0}'.format(dest_dir),
-                    'chmod 700 {0}'.format(wrapper),
                 ]:
                     if run_cmd(name, cmd, stdout=True):
                         log.error(
                             ('tmpdir {0} creation'
                              ' failed ({1}').format(dest_dir, cmd))
                         return False
-                cp(name, bs_, '{0}/bootstrap.sh'.format(dest_dir))
+                cp(name,
+                   bs_,
+                   '{0}/bootstrap.sh'.format(dest_dir))
                 cp(name, cfg_files['config'],
                    os.path.join(configdir, 'minion'))
                 cp(name, cfg_files['privkey'],
                    os.path.join(configdir, 'minion.pem'))
-                cp(name, twrapper, wrapper)
                 cp(name, cfg_files['pubkey'],
                    os.path.join(configdir, 'minion.pub'))
-<<<<<<< HEAD
-                wcmd = 'chmod 700 {0}'.format(wrapper)
-                if run_cmd(name, wcmd, stdout=True):
-                    log.error(
-                        ('Permission settings for bootstrap '
-                         ' {0} failed ({1}').format(dest_dir, cmd))
-                    return False
-                # log ASAP the forged bootstrap command which can be wrapped
-                # out of the output in case of unexpected problem
-                log.info('Running {0} in lxc {1}'.format(cmd, name))
-                res = not __salt__['lxc.run_cmd'](
-                    name, wrapper,
-=======
                 bootstrap_args = bootstrap_args.format(configdir)
                 cmd = ("{0} -c 'PATH=$PATH:/bin:/sbin:/usr/sbin"
                        " {0} {2}/bootstrap.sh {1}'").format(
@@ -2059,7 +2034,6 @@
                 log.info('Running {0} in lxc {1}'.format(cmd, name))
                 res = not run_cmd(
                     name, cmd,
->>>>>>> 40e8840b
                     stdout=True, stderr=True, use_vt=True)['retcode']
             else:
                 res = False
