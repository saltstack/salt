--- conflicted
+++ resolved
@@ -26,6 +26,7 @@
 import random
 import salt.ext.six as six
 from salt.ext.six.moves.urllib.parse import urlparse as _urlparse  # pylint: disable=E0611
+
 
 # Import salt libs
 import salt
@@ -2848,67 +2849,6 @@
                 ignore_retcode=ignore_retcode,
                 use_vt=use_vt)
         else:
-<<<<<<< HEAD
-            stdout, stderr = '', ''
-            try:
-                proc = vt.Terminal(cmd,
-                                   shell=python_shell,
-                                   log_stdin_level=output_loglevel if
-                                                   output_loglevel == 'quiet'
-                                                   else 'info',
-                                   log_stdout_level=output_loglevel,
-                                   log_stderr_level=output_loglevel,
-                                   log_stdout=True,
-                                   log_stderr=True,
-                                   stream_stdout=False,
-                                   stream_stderr=False)
-                # Consume output
-                while proc.has_unread_data:
-                    try:
-                        cstdout, cstderr = proc.recv()
-                        if cstdout:
-                            stdout += cstdout
-                        if cstderr:
-                            if output is None:
-                                stdout += cstderr
-                            else:
-                                stderr += cstderr
-                        time.sleep(0.5)
-                    except KeyboardInterrupt:
-                        break
-                ret = stdout if output is None \
-                    else {'retcode': proc.exitstatus,
-                          'pid': 2,
-                          'stdout': stdout,
-                          'stderr': stderr}
-            except vt.TerminalException:
-                trace = traceback.format_exc()
-                log.error(trace)
-                ret = stdout if output is None \
-                    else {'retcode': 127,
-                          'pid': '2',
-                          'stdout': stdout,
-                          'stderr': stderr}
-            finally:
-                proc.close(terminate=True, kill=True)
-    else:
-        rootfs = info(name).get('rootfs')
-        # Set context var to make cmd.run_chroot run cmd.run instead of
-        # cmd.run_all.
-        __context__['cmd.run_chroot.func'] = __salt__['cmd.run']
-        ret = __salt__['cmd.run_chroot'](rootfs,
-                                         cmd,
-                                         stdin=stdin,
-                                         python_shell=python_shell,
-                                         output_loglevel=output_loglevel,
-                                         ignore_retcode=ignore_retcode)
-
-    if preserve_state:
-        if orig_state == 'stopped':
-            stop(name)
-        elif orig_state == 'frozen':
-            freeze(name)
-=======
             rootfs = info(name).get('rootfs')
             # Set context var to make cmd.run_chroot run cmd.run instead of
             # cmd.run_all.
@@ -2929,7 +2869,6 @@
                 stop(name)
             elif orig_state == 'frozen' and new_state != 'frozen':
                 freeze(name, start=True)
->>>>>>> 9f551100
 
     if output in (None, 'all'):
         return ret
