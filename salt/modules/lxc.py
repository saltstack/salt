--- conflicted
+++ resolved
@@ -618,11 +618,7 @@
             type: veth
             flags: up
 
-<<<<<<< HEAD
-    To disable entirely net:
-=======
     To disable networking entirely:
->>>>>>> 5fcbcfe6
 
     .. code-block:: yaml
 
@@ -784,11 +780,7 @@
                     bundle['value'] = bundle['old']
                 elif bundle['default']:
                     bundle['value'] = bundle['default']
-<<<<<<< HEAD
-        for info, data in infos.items():
-=======
         for info, data in six.iteritems(infos):
->>>>>>> 5fcbcfe6
             if data['value']:
                 ret.append({info: data['value']})
         for key, val in six.iteritems(args):
