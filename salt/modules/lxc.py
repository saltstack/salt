--- conflicted
+++ resolved
@@ -2770,8 +2770,6 @@
     return True
 
 
-<<<<<<< HEAD
-=======
 def running_systemd(name, cache=True):
     '''
     Determine if systemD is running
@@ -2938,7 +2936,6 @@
     return ret
 
 
->>>>>>> efe4d75d
 def _needs_install(name):
     ret = 0
     has_minion = retcode(name,
