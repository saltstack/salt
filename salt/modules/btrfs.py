--- conflicted
+++ resolved
@@ -20,10 +20,6 @@
 
 # Import Python libs
 from __future__ import absolute_import, print_function, unicode_literals
-<<<<<<< HEAD
-
-=======
->>>>>>> 8abb7099
 import itertools
 import os
 import re
@@ -761,527 +757,6 @@
 
 
 def subvolume_exists(path):
-    """
-    Check if a subvolume is present in the filesystem.
-
-    path
-        Mount point for the subvolume (full path)
-
-    CLI Example:
-
-    .. code-block:: bash
-
-        salt '*' btrfs.subvolume_exists /mnt/var
-
-    """
-    cmd = ["btrfs", "subvolume", "show", path]
-    return __salt__["cmd.retcode"](cmd, ignore_retcode=True) == 0
-
-
-def subvolume_create(name, dest=None, qgroupids=None):
-    """
-    Create subvolume `name` in `dest`.
-
-    Return True if the subvolume is created, False is the subvolume is
-    already there.
-
-    name
-         Name of the new subvolume
-
-    dest
-         If not given, the subvolume will be created in the current
-         directory, if given will be in /dest/name
-
-    qgroupids
-         Add the newly created subcolume to a qgroup. This parameter
-         is a list
-
-    CLI Example:
-
-    .. code-block:: bash
-
-        salt '*' btrfs.subvolume_create var
-        salt '*' btrfs.subvolume_create var dest=/mnt
-        salt '*' btrfs.subvolume_create var qgroupids='[200]'
-
-    """
-    if qgroupids and type(qgroupids) is not list:
-        raise CommandExecutionError("Qgroupids parameter must be a list")
-
-    if dest:
-        name = os.path.join(dest, name)
-
-    # If the subvolume is there, we are done
-    if subvolume_exists(name):
-        return False
-
-    cmd = ["btrfs", "subvolume", "create"]
-    if type(qgroupids) is list:
-        cmd.append("-i")
-        cmd.extend(qgroupids)
-    cmd.append(name)
-
-    res = __salt__["cmd.run_all"](cmd)
-    salt.utils.fsutils._verify_run(res)
-    return True
-
-
-def subvolume_delete(name=None, names=None, commit=None):
-    """
-    Delete the subvolume(s) from the filesystem
-
-    The user can remove one single subvolume (name) or multiple of
-    then at the same time (names). One of the two parameters needs to
-    specified.
-
-    Please, refer to the documentation to understand the implication
-    on the transactions, and when the subvolume is really deleted.
-
-    Return True if the subvolume is deleted, False is the subvolume
-    was already missing.
-
-    name
-        Name of the subvolume to remove
-
-    names
-        List of names of subvolumes to remove
-
-    commit
-        * 'after': Wait for transaction commit at the end
-        * 'each': Wait for transaction commit after each delete
-
-    CLI Example:
-
-    .. code-block:: bash
-
-        salt '*' btrfs.subvolume_delete /var/volumes/tmp
-        salt '*' btrfs.subvolume_delete /var/volumes/tmp commit=after
-
-    """
-    if not name and not (names and type(names) is list):
-        raise CommandExecutionError("Provide a value for the name parameter")
-
-    if commit and commit not in ("after", "each"):
-        raise CommandExecutionError("Value for commit not recognized")
-
-    # Filter the names and take the ones that are still there
-    names = [
-        n for n in itertools.chain([name], names or []) if n and subvolume_exists(n)
-    ]
-
-    # If the subvolumes are gone, we are done
-    if not names:
-        return False
-
-    cmd = ["btrfs", "subvolume", "delete"]
-    if commit == "after":
-        cmd.append("--commit-after")
-    elif commit == "each":
-        cmd.append("--commit-each")
-    cmd.extend(names)
-
-    res = __salt__["cmd.run_all"](cmd)
-    salt.utils.fsutils._verify_run(res)
-    return True
-
-
-def subvolume_find_new(name, last_gen):
-    """
-    List the recently modified files in a subvolume
-
-    name
-        Name of the subvolume
-
-    last_gen
-        Last transid marker from where to compare
-
-    CLI Example:
-
-    .. code-block:: bash
-
-        salt '*' btrfs.subvolume_find_new /var/volumes/tmp 1024
-
-    """
-    cmd = ["btrfs", "subvolume", "find-new", name, last_gen]
-
-    res = __salt__["cmd.run_all"](cmd)
-    salt.utils.fsutils._verify_run(res)
-
-    lines = res["stdout"].splitlines()
-    # Filenames are at the end of each inode line
-    files = [l.split()[-1] for l in lines if l.startswith("inode")]
-    # The last transid is in the last line
-    transid = lines[-1].split()[-1]
-    return {
-        "files": files,
-        "transid": transid,
-    }
-
-
-def subvolume_get_default(path):
-    """
-    Get the default subvolume of the filesystem path
-
-    path
-        Mount point for the subvolume
-
-    CLI Example:
-
-    .. code-block:: bash
-
-        salt '*' btrfs.subvolume_get_default /var/volumes/tmp
-
-    """
-    cmd = ["btrfs", "subvolume", "get-default", path]
-
-    res = __salt__["cmd.run_all"](cmd)
-    salt.utils.fsutils._verify_run(res)
-
-    line = res["stdout"].strip()
-    # The ID is the second parameter, and the name the last one, or
-    # '(FS_TREE)'
-    #
-    # When the default one is set:
-    # ID 5 (FS_TREE)
-    #
-    # When we manually set a different one (var):
-    # ID 257 gen 8 top level 5 path var
-    #
-    id_ = line.split()[1]
-    name = line.split()[-1]
-    return {
-        "id": id_,
-        "name": name,
-    }
-
-
-def _pop(line, key, use_rest):
-    """
-    Helper for the line parser.
-
-    If key is a prefix of line, will remove ir from the line and will
-    extract the value (space separation), and the rest of the line.
-
-    If use_rest is True, the value will be the rest of the line.
-
-    Return a tuple with the value and the rest of the line.
-    """
-    value = None
-    if line.startswith(key):
-        line = line[len(key) :].strip()
-        if use_rest:
-            value = line
-            line = ""
-        else:
-            value, line = line.split(" ", 1)
-    return value, line.strip()
-
-
-def subvolume_list(
-    path,
-    parent_id=False,
-    absolute=False,
-    ogeneration=False,
-    generation=False,
-    subvolumes=False,
-    uuid=False,
-    parent_uuid=False,
-    sent_subvolume_uuid=False,
-    snapshots=False,
-    readonly=False,
-    deleted=False,
-    generation_cmp=None,
-    ogeneration_cmp=None,
-    sort=None,
-):
-    """
-    List the subvolumes present in the filesystem.
-
-    path
-        Mount point for the subvolume
-
-    parent_id
-        Print parent ID
-
-    absolute
-        Print all the subvolumes in the filesystem and distinguish
-        between absolute and relative path with respect to the given
-        <path>
-
-    ogeneration
-        Print the ogeneration of the subvolume
-
-    generation
-        Print the generation of the subvolume
-
-    subvolumes
-        Print only subvolumes below specified <path>
-
-    uuid
-        Print the UUID of the subvolume
-
-    parent_uuid
-        Print the parent uuid of subvolumes (and snapshots)
-
-    sent_subvolume_uuid
-        Print the UUID of the sent subvolume, where the subvolume is
-        the result of a receive operation
-
-    snapshots
-        Only snapshot subvolumes in the filesystem will be listed
-
-    readonly
-        Only readonly subvolumes in the filesystem will be listed
-
-    deleted
-        Only deleted subvolumens that are ye not cleaned
-
-    generation_cmp
-        List subvolumes in the filesystem that its generation is >=,
-        <= or = value. '+' means >= value, '-' means <= value, If
-        there is neither '+' nor '-', it means = value
-
-    ogeneration_cmp
-        List subvolumes in the filesystem that its ogeneration is >=,
-        <= or = value
-
-    sort
-        List subvolumes in order by specified items. Possible values:
-        * rootid
-        * gen
-        * ogen
-        * path
-        You can add '+' or '-' in front of each items, '+' means
-        ascending, '-' means descending. The default is ascending. You
-        can combite it in a list.
-
-    CLI Example:
-
-    .. code-block:: bash
-
-        salt '*' btrfs.subvolume_list /var/volumes/tmp
-        salt '*' btrfs.subvolume_list /var/volumes/tmp path=True
-        salt '*' btrfs.subvolume_list /var/volumes/tmp sort='[-rootid]'
-
-    """
-    if sort and type(sort) is not list:
-        raise CommandExecutionError("Sort parameter must be a list")
-
-    valid_sorts = [
-        "".join((order, attrib))
-        for order, attrib in itertools.product(
-            ("-", "", "+"), ("rootid", "gen", "ogen", "path")
-        )
-    ]
-    if sort and not all(s in valid_sorts for s in sort):
-        raise CommandExecutionError("Value for sort not recognized")
-
-    cmd = ["btrfs", "subvolume", "list"]
-
-    params = (
-        (parent_id, "-p"),
-        (absolute, "-a"),
-        (ogeneration, "-c"),
-        (generation, "-g"),
-        (subvolumes, "-o"),
-        (uuid, "-u"),
-        (parent_uuid, "-q"),
-        (sent_subvolume_uuid, "-R"),
-        (snapshots, "-s"),
-        (readonly, "-r"),
-        (deleted, "-d"),
-    )
-    cmd.extend(p[1] for p in params if p[0])
-
-    if generation_cmp:
-        cmd.extend(["-G", generation_cmp])
-
-    if ogeneration_cmp:
-        cmd.extend(["-C", ogeneration_cmp])
-
-    # We already validated the content of the list
-    if sort:
-        cmd.append("--sort={}".format(",".join(sort)))
-
-    cmd.append(path)
-
-    res = __salt__["cmd.run_all"](cmd)
-    salt.utils.fsutils._verify_run(res)
-
-    # Parse the output. ID and gen are always at the beginning, and
-    # path is always at the end. There is only one column that
-    # contains space (top level), and the path value can also have
-    # spaces. The issue is that we do not know how many spaces do we
-    # have in the path name, so any classic solution based on split
-    # will fail.
-    #
-    # This list is in order.
-    columns = (
-        "ID",
-        "gen",
-        "cgen",
-        "parent",
-        "top level",
-        "otime",
-        "parent_uuid",
-        "received_uuid",
-        "uuid",
-        "path",
-    )
-    result = []
-    for line in res["stdout"].splitlines():
-        table = {}
-        for key in columns:
-            value, line = _pop(line, key, key == "path")
-            if value:
-                table[key.lower()] = value
-        # If line is not empty here, we are not able to parse it
-        if not line:
-            result.append(table)
-
-    return result
-
-
-def subvolume_set_default(subvolid, path):
-    """
-    Set the subvolume as default
-
-    subvolid
-        ID of the new default subvolume
-
-    path
-        Mount point for the filesystem
-
-    CLI Example:
-
-    .. code-block:: bash
-
-        salt '*' btrfs.subvolume_set_default 257 /var/volumes/tmp
-
-    """
-    cmd = ["btrfs", "subvolume", "set-default", subvolid, path]
-
-    res = __salt__["cmd.run_all"](cmd)
-    salt.utils.fsutils._verify_run(res)
-    return True
-
-
-def subvolume_show(path):
-    """
-    Show information of a given subvolume
-
-    path
-        Mount point for the filesystem
-
-    CLI Example:
-
-    .. code-block:: bash
-
-        salt '*' btrfs.subvolume_show /var/volumes/tmp
-
-    """
-    cmd = ["btrfs", "subvolume", "show", path]
-
-    res = __salt__["cmd.run_all"](cmd)
-    salt.utils.fsutils._verify_run(res)
-
-    result = {}
-    table = {}
-    # The real name is the first line, later there is a table of
-    # values separated with colon.
-    stdout = res["stdout"].splitlines()
-    key = stdout.pop(0)
-    result[key.strip()] = table
-
-    for line in stdout:
-        key, value = line.split(":", 1)
-        table[key.lower().strip()] = value.strip()
-    return result
-
-
-def subvolume_snapshot(source, dest=None, name=None, read_only=False):
-    """
-    Create a snapshot of a source subvolume
-
-    source
-        Source subvolume from where to create the snapshot
-
-    dest
-        If only dest is given, the subvolume will be named as the
-        basename of the source
-
-    name
-       Name of the snapshot
-
-    read_only
-        Create a read only snapshot
-
-    CLI Example:
-
-    .. code-block:: bash
-
-        salt '*' btrfs.subvolume_snapshot /var/volumes/tmp dest=/.snapshots
-        salt '*' btrfs.subvolume_snapshot /var/volumes/tmp name=backup
-
-    """
-    if not dest and not name:
-        raise CommandExecutionError("Provide parameter dest, name, or both")
-
-    cmd = ["btrfs", "subvolume", "snapshot"]
-    if read_only:
-        cmd.append("-r")
-    if dest and not name:
-        cmd.append(dest)
-    if dest and name:
-        name = os.path.join(dest, name)
-    if name:
-        cmd.append(name)
-
-    res = __salt__["cmd.run_all"](cmd)
-    salt.utils.fsutils._verify_run(res)
-    return True
-
-
-def subvolume_sync(path, subvolids=None, sleep=None):
-    """
-    Wait until given subvolume are completely removed from the
-    filesystem after deletion.
-
-    path
-        Mount point for the filesystem
-
-    subvolids
-        List of IDs of subvolumes to wait for
-
-    sleep
-        Sleep N seconds betwenn checks (default: 1)
-
-    CLI Example:
-
-    .. code-block:: bash
-
-        salt '*' btrfs.subvolume_sync /var/volumes/tmp
-        salt '*' btrfs.subvolume_sync /var/volumes/tmp subvolids='[257]'
-
-    """
-    if subvolids and type(subvolids) is not list:
-        raise CommandExecutionError("Subvolids parameter must be a list")
-
-    cmd = ["btrfs", "subvolume", "sync"]
-    if sleep:
-        cmd.extend(["-s", sleep])
-
-    cmd.append(path)
-    if subvolids:
-        cmd.extend(subvolids)
-
-<<<<<<< HEAD
-    res = __salt__["cmd.run_all"](cmd)
-=======
-        return ret
-
-
-def subvolume_exists(path):
     '''
     Check if a subvolume is present in the filesystem.
 
@@ -1771,6 +1246,5 @@
         cmd.extend(subvolids)
 
     res = __salt__['cmd.run_all'](cmd)
->>>>>>> 8abb7099
     salt.utils.fsutils._verify_run(res)
     return True