# -*- coding: utf-8 -*-
"""
Module for gathering and managing bridging information
"""
from __future__ import absolute_import, print_function, unicode_literals

import re
import sys

import salt.utils.path

__func_alias__ = {"list_": "list"}


# Other BSD-like derivatives that use ifconfig may work too
SUPPORTED_BSD_LIKE = ["FreeBSD", "NetBSD", "OpenBSD"]


def __virtual__():
    """
    Confirm this module is supported by the OS and the system has
    required tools
    """
    supported_os_tool = {
        "FreeBSD": "ifconfig",
        "Linux": "brctl",
        "NetBSD": "brconfig",
        "OpenBSD": "ifconfig",
    }
<<<<<<< HEAD
    cur_os = __grains__["kernel"]
=======
    cur_os = __grains__.get('kernel')
>>>>>>> 8abb7099
    for _os in supported_os_tool:
        if cur_os == _os and salt.utils.path.which(supported_os_tool[cur_os]):
            return True
    return (
        False,
        "The bridge execution module failed to load: requires one of the following tool/os"
        " combinations: ifconfig on FreeBSD/OpenBSD, brctl on Linux or brconfig on NetBSD.",
    )


def _tool_path(ostool):
    """
    Internal, returns tools path
    """
    return salt.utils.path.which(ostool)


def _linux_brshow(br=None):
    """
    Internal, returns bridges and enslaved interfaces (GNU/Linux - brctl)
    """
    brctl = _tool_path("brctl")

    if br:
        cmd = "{0} show {1}".format(brctl, br)
    else:
        cmd = "{0} show".format(brctl)

    brs = {}

    for line in __salt__["cmd.run"](cmd, python_shell=False).splitlines():
        # get rid of first line
        if line.startswith("bridge name"):
            continue
        # get rid of ^\n's
        vals = line.split()
        if not vals:
            continue

        # bridge name bridge id       STP enabled interfaces
        # br0       8000.e4115bac8ddc   no      eth0
        #                                       foo0
        # br1       8000.e4115bac8ddc   no      eth1
        if len(vals) > 1:
            brname = vals[0]

            brs[brname] = {
                "id": vals[1],
                "stp": vals[2],
            }
            if len(vals) > 3:
                brs[brname]["interfaces"] = [vals[3]]

        if len(vals) == 1 and brname:
            brs[brname]["interfaces"].append(vals[0])

    if br:
        try:
            return brs[br]
        except KeyError:
            return None
    return brs


def _linux_bradd(br):
    """
    Internal, creates the bridge
    """
    brctl = _tool_path("brctl")
    return __salt__["cmd.run"]("{0} addbr {1}".format(brctl, br), python_shell=False)


def _linux_brdel(br):
    """
    Internal, deletes the bridge
    """
    brctl = _tool_path("brctl")
    return __salt__["cmd.run"]("{0} delbr {1}".format(brctl, br), python_shell=False)


def _linux_addif(br, iface):
    """
    Internal, adds an interface to a bridge
    """
    brctl = _tool_path("brctl")
    return __salt__["cmd.run"](
        "{0} addif {1} {2}".format(brctl, br, iface), python_shell=False
    )


def _linux_delif(br, iface):
    """
    Internal, removes an interface from a bridge
    """
    brctl = _tool_path("brctl")
    return __salt__["cmd.run"](
        "{0} delif {1} {2}".format(brctl, br, iface), python_shell=False
    )


def _linux_stp(br, state):
    """
    Internal, sets STP state
    """
    brctl = _tool_path("brctl")
    return __salt__["cmd.run"](
        "{0} stp {1} {2}".format(brctl, br, state), python_shell=False
    )


def _bsd_brshow(br=None):
    """
    Internal, returns bridges and member interfaces (BSD-like: ifconfig)
    """
    if __grains__["kernel"] == "NetBSD":
        return _netbsd_brshow(br)

    ifconfig = _tool_path("ifconfig")

    ifaces = {}

    if br:
        ifaces[br] = br
    else:
        cmd = "{0} -g bridge".format(ifconfig)
        for line in __salt__["cmd.run"](cmd, python_shell=False).splitlines():
            ifaces[line] = line

    brs = {}

    for iface in ifaces:
        cmd = "{0} {1}".format(ifconfig, iface)
        for line in __salt__["cmd.run"](cmd, python_shell=False).splitlines():
            brs[iface] = {"interfaces": [], "stp": "no"}
            line = line.lstrip()
            if line.startswith("member:"):
                brs[iface]["interfaces"].append(line.split(" ")[1])
                if "STP" in line:
                    brs[iface]["stp"] = "yes"

    if br:
        return brs[br]
    return brs


def _netbsd_brshow(br=None):
    """
    Internal, returns bridges and enslaved interfaces (NetBSD - brconfig)
    """
    brconfig = _tool_path("brconfig")

    if br:
        cmd = "{0} {1}".format(brconfig, br)
    else:
        cmd = "{0} -a".format(brconfig)

    brs = {}
    start_int = False

    for line in __salt__["cmd.run"](cmd, python_shell=False).splitlines():
        if line.startswith("bridge"):
            start_int = False
            brname = line.split(":")[0]  # on NetBSD, always ^bridge([0-9]+):
            brs[brname] = {"interfaces": [], "stp": "no"}
        if "Interfaces:" in line:
            start_int = True
            continue
        if start_int and brname:
            m = re.match(r"\s*([a-z0-9]+)\s.*<.*>", line)
            if m:
                brs[brname]["interfaces"].append(m.group(1))
                if "STP" in line:
                    brs[brname]["stp"] = "yes"

    if br:
        try:
            return brs[br]
        except KeyError:
            return None
    return brs


def _bsd_bradd(br):
    """
    Internal, creates the bridge
    """
    kernel = __grains__["kernel"]
    ifconfig = _tool_path("ifconfig")

    if not br:
        return False

    if (
        __salt__["cmd.retcode"](
            "{0} {1} create up".format(ifconfig, br), python_shell=False
        )
        != 0
    ):
        return False

    # NetBSD is two cmds
    if kernel == "NetBSD":
        brconfig = _tool_path("brconfig")
        if (
            __salt__["cmd.retcode"](
                "{0} {1} up".format(brconfig, br), python_shell=False
            )
            != 0
        ):
            return False

    return True


def _bsd_brdel(br):
    """
    Internal, deletes the bridge
    """
    ifconfig = _tool_path("ifconfig")
    if not br:
        return False
    return __salt__["cmd.run"](
        "{0} {1} destroy".format(ifconfig, br), python_shell=False
    )


def _bsd_addif(br, iface):
    """
    Internal, adds an interface to a bridge
    """
    kernel = __grains__["kernel"]
    if kernel == "NetBSD":
        cmd = _tool_path("brconfig")
        brcmd = "add"
    else:
        cmd = _tool_path("ifconfig")
        brcmd = "addem"

    if not br or not iface:
        return False

    return __salt__["cmd.run"](
        "{0} {1} {2} {3}".format(cmd, br, brcmd, iface), python_shell=False
    )


def _bsd_delif(br, iface):
    """
    Internal, removes an interface from a bridge
    """
    kernel = __grains__["kernel"]
    if kernel == "NetBSD":
        cmd = _tool_path("brconfig")
        brcmd = "delete"
    else:
        cmd = _tool_path("ifconfig")
        brcmd = "deletem"

    if not br or not iface:
        return False

    return __salt__["cmd.run"](
        "{0} {1} {2} {3}".format(cmd, br, brcmd, iface), python_shell=False
    )


def _bsd_stp(br, state, iface):
    """
    Internal, sets STP state. On BSD-like, it is required to specify the
    STP physical interface
    """
    kernel = __grains__["kernel"]
    if kernel == "NetBSD":
        cmd = _tool_path("brconfig")
    else:
        cmd = _tool_path("ifconfig")

    if not br or not iface:
        return False

    return __salt__["cmd.run"](
        "{0} {1} {2} {3}".format(cmd, br, state, iface), python_shell=False
    )


def _os_dispatch(func, *args, **kwargs):
    """
    Internal, dispatches functions by operating system
    """
    if __grains__["kernel"] in SUPPORTED_BSD_LIKE:
        kernel = "bsd"
    else:
        kernel = __grains__["kernel"].lower()

    _os_func = getattr(sys.modules[__name__], "_{0}_{1}".format(kernel, func))

    if callable(_os_func):
        return _os_func(*args, **kwargs)


# End of internal functions


def show(br=None):
    """
    Returns bridges interfaces along with enslaved physical interfaces. If
    no interface is given, all bridges are shown, else only the specified
    bridge values are returned.

    CLI Example:

    .. code-block:: bash

        salt '*' bridge.show
        salt '*' bridge.show br0
    """
    return _os_dispatch("brshow", br)


def list_():
    """
    Returns the machine's bridges list

    CLI Example:

    .. code-block:: bash

        salt '*' bridge.list
    """
    brs = _os_dispatch("brshow")
    if not brs:
        return None
    brlist = []
    for br in brs:
        brlist.append(br)

    return brlist


def interfaces(br=None):
    """
    Returns interfaces attached to a bridge

    CLI Example:

    .. code-block:: bash

        salt '*' bridge.interfaces br0
    """
    if not br:
        return None

    br_ret = _os_dispatch("brshow", br)
    if br_ret:
        return br_ret["interfaces"]


def find_interfaces(*args):
    """
    Returns the bridge to which the interfaces are bond to

    CLI Example:

    .. code-block:: bash

        salt '*' bridge.find_interfaces eth0 [eth1...]
    """
    brs = _os_dispatch("brshow")
    if not brs:
        return None

    iflist = {}

    for iface in args:
        for br in brs:
            try:  # a bridge may not contain interfaces
                if iface in brs[br]["interfaces"]:
                    iflist[iface] = br
            except Exception:  # pylint: disable=broad-except
                pass

    return iflist


def add(br=None):
    """
    Creates a bridge

    CLI Example:

    .. code-block:: bash

        salt '*' bridge.add br0
    """
    return _os_dispatch("bradd", br)


def delete(br=None):
    """
    Deletes a bridge

    CLI Example:

    .. code-block:: bash

        salt '*' bridge.delete br0
    """
    return _os_dispatch("brdel", br)


def addif(br=None, iface=None):
    """
    Adds an interface to a bridge

    CLI Example:

    .. code-block:: bash

        salt '*' bridge.addif br0 eth0
    """
    return _os_dispatch("addif", br, iface)


def delif(br=None, iface=None):
    """
    Removes an interface from a bridge

    CLI Example:

    .. code-block:: bash

        salt '*' bridge.delif br0 eth0
    """
    return _os_dispatch("delif", br, iface)


def stp(br=None, state="disable", iface=None):
    """
    Sets Spanning Tree Protocol state for a bridge

    CLI Example:

    .. code-block:: bash

        salt '*' bridge.stp br0 enable
        salt '*' bridge.stp br0 disable

    For BSD-like operating systems, it is required to add the interface on
    which to enable the STP.

    CLI Example:

    .. code-block:: bash

        salt '*' bridge.stp bridge0 enable fxp0
        salt '*' bridge.stp bridge0 disable fxp0
    """
    kernel = __grains__["kernel"]
    if kernel == "Linux":
        states = {"enable": "on", "disable": "off"}
        return _os_dispatch("stp", br, states[state])
    elif kernel in SUPPORTED_BSD_LIKE:
        states = {"enable": "stp", "disable": "-stp"}
        return _os_dispatch("stp", br, states[state], iface)
    else:
        return False


# vim: tabstop=4 expandtab shiftwidth=4 softtabstop=4<|MERGE_RESOLUTION|>--- conflicted
+++ resolved
@@ -27,11 +27,7 @@
         "NetBSD": "brconfig",
         "OpenBSD": "ifconfig",
     }
-<<<<<<< HEAD
-    cur_os = __grains__["kernel"]
-=======
     cur_os = __grains__.get('kernel')
->>>>>>> 8abb7099
     for _os in supported_os_tool:
         if cur_os == _os and salt.utils.path.which(supported_os_tool[cur_os]):
             return True
