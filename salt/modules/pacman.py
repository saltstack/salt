--- conflicted
+++ resolved
@@ -271,12 +271,8 @@
 
         # Catch both boolean input from state and string input from CLI
         if refresh is True or str(refresh).lower() == 'true':
-<<<<<<< HEAD
-            cmd = 'pacman -Syu --noprogressbar --noconfirm {0}'.format(fname)
-=======
             cmd = 'pacman -Syu --noprogressbar --noconfirm ' \
                   '"{0}"'.format('" "'.join(targets))
->>>>>>> 66f9c964
         else:
             cmd = 'pacman -S --noprogressbar --noconfirm ' \
                   '"{0}"'.format('" "'.join(targets))
