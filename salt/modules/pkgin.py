# -*- coding: utf-8 -*-
'''
Package support for pkgin based systems, inspired from freebsdpkg module
'''

# Import python libs
from __future__ import absolute_import
import os
import re
import logging

# Import salt libs
import salt.utils
import salt.utils.decorators as decorators
from salt.exceptions import CommandExecutionError, MinionError

VERSION_MATCH = re.compile(r'pkgin(?:[\s]+)([\d.]+)(?:[\s]+)(?:.*)')
log = logging.getLogger(__name__)

# Define the module's virtual name
__virtualname__ = 'pkg'


@decorators.memoize
def _check_pkgin():
    '''
    Looks to see if pkgin is present on the system, return full path
    '''
    ppath = salt.utils.which('pkgin')
    if ppath is None:
        # pkgin was not found in $PATH, try to find it via LOCALBASE
        localbase = __salt__['cmd.run'](
            'pkg_info -Q LOCALBASE pkgin',
            output_loglevel='trace'
        )
        if localbase is not None:
            ppath = '{0}/bin/pkgin'.format(localbase)
            if not os.path.exists(ppath):
                return None

    return ppath


@decorators.memoize
def _supports_regex():
    '''
    Get the pkgin version
    '''
    ppath = _check_pkgin()
    version_string = __salt__['cmd.run'](
        '{0} -v'.format(ppath), output_loglevel='trace'
    )
    if version_string is None:
        # Dunno why it would, but...
        return False

    version_match = VERSION_MATCH.search(version_string)
    if not version_match:
        return False

    return tuple([int(i) for i in version_match.group(1).split('.')]) > (0, 5)


def __virtual__():
    '''
    Set the virtual pkg module if the os is supported by pkgin
    '''
    supported = ['NetBSD', 'SunOS', 'DragonFly', 'Minix', 'Darwin', 'SmartOS']

    if __grains__['os'] in supported and _check_pkgin():
        return __virtualname__
    return False


def _splitpkg(name):
    # name is in the format foobar-1.0nb1, already space-splitted
    if name[0].isalnum() and name != 'No':  # avoid < > = and 'No result'
        return name.rsplit('-', 1)


def search(pkg_name):
    '''
    Searches for an exact match using pkgin ^package$

    CLI Example:

    .. code-block:: bash

        salt '*' pkg.search 'mysql-server'
    '''

    pkglist = {}
    pkgin = _check_pkgin()
    if not pkgin:
        return pkglist

    if _supports_regex():
        pkg_name = '^{0}$'.format(pkg_name)

    out = __salt__['cmd.run'](
        '{0} se {1}'.format(pkgin, pkg_name),
        output_loglevel='trace'
    )
    for line in out.splitlines():
        if line:
            match = _splitpkg(line.split()[0])
            if match:
                pkglist[match[0]] = match[1]

    return pkglist


def latest_version(*names, **kwargs):
    '''
    Return the latest version of the named package available for upgrade or
    installation.

    If the latest version of a given package is already installed, an empty
    string will be returned for that package.

    CLI Example:

    .. code-block:: bash

        salt '*' pkg.latest_version <package name>
        salt '*' pkg.latest_version <package1> <package2> ...
    '''

    refresh = salt.utils.is_true(kwargs.pop('refresh', True))

    pkglist = {}
    pkgin = _check_pkgin()
    if not pkgin:
        return pkglist

    # Refresh before looking for the latest version available
    if refresh:
        refresh_db()

    for name in names:
        if _supports_regex():
            name = '^{0}$'.format(name)
        out = __salt__['cmd.run'](
            '{0} se {1}'.format(pkgin, name),
            output_loglevel='trace'
        )
        for line in out.splitlines():
            p = line.split()  # pkgname-version status
            if p and p[0] in ('=:', '<:', '>:'):
                # These are explanation comments
                continue
            elif p:
                s = _splitpkg(p[0])
                if s:
                    if len(p) > 1 and p[1] == '<':
                        pkglist[s[0]] = s[1]
                    else:
                        pkglist[s[0]] = ''

    if len(names) == 1 and pkglist:
        return pkglist[names[0]]

    return pkglist


# available_version is being deprecated
available_version = latest_version


def version(*names, **kwargs):
    '''
    Returns a string representing the package version or an empty string if not
    installed. If more than one package name is specified, a dict of
    name/version pairs is returned.

    CLI Example:

    .. code-block:: bash

        salt '*' pkg.version <package name>
        salt '*' pkg.version <package1> <package2> <package3> ...
    '''
    return __salt__['pkg_resource.version'](*names, **kwargs)


def refresh_db():
    '''
    Use pkg update to get latest pkg_summary

    CLI Example:

    .. code-block:: bash

        salt '*' pkg.refresh_db
    '''

    pkgin = _check_pkgin()

    if pkgin:
        call = __salt__['cmd.run_all']('{0} up'.format(pkgin), output_loglevel='trace')

        if call['retcode'] != 0:
            comment = ''
            if 'stderr' in call:
                comment += call['stderr']

            raise CommandExecutionError(
                '{0}'.format(comment)
            )

    return {}


def list_pkgs(versions_as_list=False, **kwargs):
    '''
    List the packages currently installed as a dict::

        {'<package_name>': '<version>'}

    CLI Example:

    .. code-block:: bash

        salt '*' pkg.list_pkgs
    '''
    versions_as_list = salt.utils.is_true(versions_as_list)
    # not yet implemented or not applicable
    if any([salt.utils.is_true(kwargs.get(x))
            for x in ('removed', 'purge_desired')]):
        return {}

    pkgin = _check_pkgin()
    if pkgin:
        pkg_command = '{0} ls'.format(pkgin)
    else:
        pkg_command = 'pkg_info'

    ret = {}

    out = __salt__['cmd.run'](pkg_command, output_loglevel='trace')
    for line in out.splitlines():
        try:
            pkg, ver = line.split(' ')[0].rsplit('-', 1)
        except ValueError:
            continue
        __salt__['pkg_resource.add_pkg'](ret, pkg, ver)

    __salt__['pkg_resource.sort_pkglist'](ret)
    if not versions_as_list:
        __salt__['pkg_resource.stringify'](ret)
    return ret


def install(name=None, refresh=False, fromrepo=None,
            pkgs=None, sources=None, **kwargs):
    '''
    Install the passed package

    name
        The name of the package to be installed.

    refresh
        Whether or not to refresh the package database before installing.

    fromrepo
        Specify a package repository to install from.


    Multiple Package Installation Options:

    pkgs
        A list of packages to install from a software repository. Must be
        passed as a python list.

        CLI Example:

        .. code-block:: bash

            salt '*' pkg.install pkgs='["foo","bar"]'

    sources
        A list of packages to install. Must be passed as a list of dicts,
        with the keys being package names, and the values being the source URI
        or local path to the package.

        CLI Example:

        .. code-block:: bash

            salt '*' pkg.install sources='[{"foo": "salt://foo.deb"},{"bar": "salt://bar.deb"}]'

    Return a dict containing the new package names and versions::

        {'<package>': {'old': '<old-version>',
                       'new': '<new-version>'}}

    CLI Example:

    .. code-block:: bash

        salt '*' pkg.install <package name>
    '''
    try:
        pkg_params, pkg_type = __salt__['pkg_resource.parse_targets'](
            name, pkgs, sources, **kwargs
        )
    except MinionError as exc:
        raise CommandExecutionError(exc)

    # Support old "repo" argument
    repo = kwargs.get('repo', '')
    if not fromrepo and repo:
        fromrepo = repo

    if not pkg_params:
        return {}

    env = []
    args = []
    pkgin = _check_pkgin()
    if pkgin:
        cmd = pkgin
        if fromrepo:
            log.info('Setting PKG_REPOS={0}'.format(fromrepo))
            env.append(('PKG_REPOS', fromrepo))
    else:
        cmd = 'pkg_add'
        if fromrepo:
            log.info('Setting PKG_PATH={0}'.format(fromrepo))
            env.append(('PKG_PATH', fromrepo))

    if pkg_type == 'file':
        cmd = 'pkg_add'
    elif pkg_type == 'repository':
        if pkgin:
            if refresh:
                args.append('-f')  # update repo db
            args.extend(('-y', 'in'))  # Assume yes when asked

    args.extend(pkg_params)

    old = list_pkgs()
    __salt__['cmd.run'](
        '{0} {1}'.format(cmd, ' '.join(args)),
        env=env,
        output_loglevel='trace'
    )
    new = list_pkgs()

    _rehash()
    return salt.utils.compare_dicts(old, new)


def upgrade():
    '''
    Run pkg upgrade, if pkgin used. Otherwise do nothing

    Return a dict containing the new package names and versions::

        {'<package>': {'old': '<old-version>',
                       'new': '<new-version>'}}

    CLI Example:

    .. code-block:: bash

        salt '*' pkg.upgrade
    '''
    ret = {'changes': {},
           'result': True,
           'comment': '',
           }

    pkgin = _check_pkgin()
    if not pkgin:
        # There is not easy way to upgrade packages with old package system
        return {}

    old = list_pkgs()
<<<<<<< HEAD
    call = __salt__['cmd.ret_all']('{0} -y fug'.format(pkgin))
=======
    call = __salt__['cmd.run_all']('{0} -y fug'.format(pkgin))
>>>>>>> 24a9078d
    if call['retcode'] != 0:
        ret['result'] = False
        if 'stderr' in call:
            ret['comment'] += call['stderr']
        if 'stdout' in call:
            ret['comment'] += call['stdout']
    else:
        __context__.pop('pkg.list_pkgs', None)
        new = list_pkgs()
        ret['changes'] = salt.utils.compare_dicts(old, new)
    return ret


def remove(name=None, pkgs=None, **kwargs):
    '''
    name
        The name of the package to be deleted.


    Multiple Package Options:

    pkgs
        A list of packages to delete. Must be passed as a python list. The
        ``name`` parameter will be ignored if this option is passed.

    .. versionadded:: 0.16.0


    Returns a list containing the removed packages.

    CLI Example:

    .. code-block:: bash

        salt '*' pkg.remove <package name>
        salt '*' pkg.remove <package1>,<package2>,<package3>
        salt '*' pkg.remove pkgs='["foo", "bar"]'
    '''
    try:
        pkg_params, pkg_type = __salt__['pkg_resource.parse_targets'](
            name, pkgs
        )
    except MinionError as exc:
        raise CommandExecutionError(exc)

    if not pkg_params:
        return {}

    old = list_pkgs()
    args = []

    for param in pkg_params:
        ver = old.get(param, [])
        if not ver:
            continue
        if isinstance(ver, list):
            args.extend(['{0}-{1}'.format(param, v) for v in ver])
        else:
            args.append('{0}-{1}'.format(param, ver))

    if not args:
        return {}

    for_remove = ' '.join(args)

    pkgin = _check_pkgin()
    if pkgin:
        cmd = '{0} -y remove {1}'.format(pkgin, for_remove)
    else:
        cmd = 'pkg_remove {0}'.format(for_remove)

    __salt__['cmd.run'](cmd, output_loglevel='trace')
    new = list_pkgs()

    return salt.utils.compare_dicts(old, new)


def purge(name=None, pkgs=None, **kwargs):
    '''
    Package purges are not supported, this function is identical to
    ``remove()``.

    name
        The name of the package to be deleted.


    Multiple Package Options:

    pkgs
        A list of packages to delete. Must be passed as a python list. The
        ``name`` parameter will be ignored if this option is passed.

    .. versionadded:: 0.16.0


    Returns a dict containing the changes.

    CLI Example:

    .. code-block:: bash

        salt '*' pkg.purge <package name>
        salt '*' pkg.purge <package1>,<package2>,<package3>
        salt '*' pkg.purge pkgs='["foo", "bar"]'
    '''
    return remove(name=name, pkgs=pkgs)


def _rehash():
    '''
    Recomputes internal hash table for the PATH variable.
    Use whenever a new command is created during the current
    session.
    '''
    shell = __salt__['cmd.run']('echo $SHELL', output_loglevel='trace')
    if shell.split('/')[-1] in ('csh', 'tcsh'):
        __salt__['cmd.run']('rehash', output_loglevel='trace')


def file_list(package):
    '''
    List the files that belong to a package.

    CLI Examples:

    .. code-block:: bash

        salt '*' pkg.file_list nginx
    '''
    ret = file_dict(package)
    files = []
    for pkg_files in ret['files'].values():
        files.extend(pkg_files)
    ret['files'] = files
    return ret


def file_dict(package):
    '''
    List the files that belong to a package.

    CLI Examples:

    .. code-block:: bash

        salt '*' pkg.file_list nginx
    '''
    errors = []
    files = {}
    files[package] = None

    cmd = 'pkg_info -qL {0}'.format(package)
    ret = __salt__['cmd.run_all'](cmd, output_loglevel='trace')

    for line in ret['stderr'].splitlines():
        errors.append(line)

    for line in ret['stdout'].splitlines():
        if line.startswith('/'):
            if files[package] is None:
                files[package] = [line]
            else:
                files[package].append(line)
        else:
            continue  # unexpected string

    return {'errors': errors, 'files': files}

# vim: tabstop=4 expandtab shiftwidth=4 softtabstop=4<|MERGE_RESOLUTION|>--- conflicted
+++ resolved
@@ -377,11 +377,7 @@
         return {}
 
     old = list_pkgs()
-<<<<<<< HEAD
-    call = __salt__['cmd.ret_all']('{0} -y fug'.format(pkgin))
-=======
     call = __salt__['cmd.run_all']('{0} -y fug'.format(pkgin))
->>>>>>> 24a9078d
     if call['retcode'] != 0:
         ret['result'] = False
         if 'stderr' in call:
