# -*- coding: utf-8 -*-
"""
Support for Linux File Access Control Lists

The Linux ACL module requires the `getfacl` and `setfacl` binaries.

"""
from __future__ import absolute_import, print_function, unicode_literals

# Import salt libs
import salt.utils.path
from salt.exceptions import CommandExecutionError

# Define the module's virtual name
__virtualname__ = "acl"


def __virtual__():
    """
    Only load the module if getfacl is installed
    """
    if salt.utils.path.which("getfacl"):
        return __virtualname__
    return (
        False,
        "The linux_acl execution module cannot be loaded: the getfacl binary is not in the path.",
    )


def version():
    """
    Return facl version from getfacl --version

    CLI Example:

    .. code-block:: bash

        salt '*' acl.version
    """
    cmd = "getfacl --version"
    out = __salt__["cmd.run"](cmd).splitlines()
    ret = out[0].split()
    return ret[1].strip()


def _raise_on_no_files(*args):
    if not args:
<<<<<<< HEAD
        raise CommandExecutionError(
            "You need to specify at least one file or directory to work with!"
        )
=======
        raise CommandExecutionError('You need to specify at least one file or directory to work with!')
>>>>>>> 8abb7099


def getfacl(*args, **kwargs):
    """
    Return (extremely verbose) map of FACLs on specified file(s)

    CLI Examples:

    .. code-block:: bash

        salt '*' acl.getfacl /tmp/house/kitchen
        salt '*' acl.getfacl /tmp/house/kitchen /tmp/house/livingroom
        salt '*' acl.getfacl /tmp/house/kitchen /tmp/house/livingroom recursive=True
    """
    recursive = kwargs.pop("recursive", False)

    _raise_on_no_files(*args)

    ret = {}
    cmd = "getfacl --absolute-names"
    if recursive:
        cmd += " -R"
    for dentry in args:
        cmd += ' "{0}"'.format(dentry)
    out = __salt__["cmd.run"](cmd, python_shell=False).splitlines()
    dentry = ""
    for line in out:
        if not line:
            continue
        elif line.startswith("getfacl"):
            continue
        elif line.startswith("#"):
            comps = line.replace("# ", "").split(": ")
            if comps[0] == "file":
                dentry = comps[1]
                ret[dentry] = {"comment": {}, "user": [], "group": []}
            ret[dentry]["comment"][comps[0]] = comps[1]
            if comps[0] == "flags":
                flags = list(comps[1])
                if flags[0] == "s":
                    ret[dentry]["suid"] = True
                if flags[1] == "s":
                    ret[dentry]["sgid"] = True
                if flags[2] == "t":
                    ret[dentry]["sticky"] = True
        else:
            vals = _parse_acl(
                acl=line,
                user=ret[dentry]["comment"]["owner"],
                group=ret[dentry]["comment"]["group"],
            )
            acl_type = vals["type"]
            del vals["type"]
            for entity in ("user", "group"):
                if entity in vals:
                    usergroup = vals[entity]
                    del vals[entity]
                    if acl_type == "acl":
                        ret[dentry][entity].append({usergroup: vals})
                    elif acl_type == "default":
                        if "defaults" not in ret[dentry]:
                            ret[dentry]["defaults"] = {}
                        if entity not in ret[dentry]["defaults"]:
                            ret[dentry]["defaults"][entity] = []
                        ret[dentry]["defaults"][entity].append({usergroup: vals})
            for entity in ("other", "mask"):
                if entity in vals:
                    del vals[entity]
                    if acl_type == "acl":
                        ret[dentry][entity] = [{"": vals}]
                    elif acl_type == "default":
                        if "defaults" not in ret[dentry]:
                            ret[dentry]["defaults"] = {}
                        ret[dentry]["defaults"][entity] = [{"": vals}]

    return ret


def _parse_acl(acl, user, group):
    """
    Parse a single ACL rule
    """
    comps = acl.split(":")
    vals = {}

    # What type of rule is this?
    vals["type"] = "acl"
    if comps[0] == "default":
        vals["type"] = "default"
        comps.pop(0)

    # If a user is not specified, use the owner of the file
    if comps[0] == "user" and not comps[1]:
        comps[1] = user
    elif comps[0] == "group" and not comps[1]:
        comps[1] = group
    vals[comps[0]] = comps[1]

    # Set the permissions fields
    octal = 0
    vals["permissions"] = {}
    if "r" in comps[-1]:
        octal += 4
        vals["permissions"]["read"] = True
    else:
        vals["permissions"]["read"] = False
    if "w" in comps[-1]:
        octal += 2
        vals["permissions"]["write"] = True
    else:
        vals["permissions"]["write"] = False
    if "x" in comps[-1]:
        octal += 1
        vals["permissions"]["execute"] = True
    else:
        vals["permissions"]["execute"] = False
    vals["octal"] = octal

    return vals


def wipefacls(*args, **kwargs):
    """
    Remove all FACLs from the specified file(s)

    CLI Examples:

    .. code-block:: bash

        salt '*' acl.wipefacls /tmp/house/kitchen
        salt '*' acl.wipefacls /tmp/house/kitchen /tmp/house/livingroom
        salt '*' acl.wipefacls /tmp/house/kitchen /tmp/house/livingroom recursive=True
    """
    recursive = kwargs.pop("recursive", False)

    _raise_on_no_files(*args)
    cmd = "setfacl -b"
    if recursive:
        cmd += " -R"
    for dentry in args:
        cmd += ' "{0}"'.format(dentry)
    __salt__["cmd.run"](cmd, python_shell=False)
    return True


def _acl_prefix(acl_type):
    prefix = ""
    if acl_type.startswith("d"):
        prefix = "d:"
        acl_type = acl_type.replace("default:", "")
        acl_type = acl_type.replace("d:", "")
    if acl_type == "user" or acl_type == "u":
        prefix += "u"
    elif acl_type == "group" or acl_type == "g":
        prefix += "g"
    elif acl_type == "mask" or acl_type == "m":
        prefix += "m"
    return prefix


def modfacl(acl_type, acl_name="", perms="", *args, **kwargs):
    """
    Add or modify a FACL for the specified file(s)

    CLI Examples:

    .. code-block:: bash

        salt '*' acl.modfacl user myuser rwx /tmp/house/kitchen
        salt '*' acl.modfacl default:group mygroup rx /tmp/house/kitchen
        salt '*' acl.modfacl d:u myuser 7 /tmp/house/kitchen
        salt '*' acl.modfacl g mygroup 0 /tmp/house/kitchen /tmp/house/livingroom
        salt '*' acl.modfacl user myuser rwx /tmp/house/kitchen recursive=True
        salt '*' acl.modfacl user myuser rwx /tmp/house/kitchen raise_err=True
    """
    recursive = kwargs.pop("recursive", False)
    raise_err = kwargs.pop("raise_err", False)

    _raise_on_no_files(*args)

    cmd = "setfacl"
    if recursive:
        cmd += (
            " -R"  # -R must come first as -m needs the acl_* arguments that come later
        )

    cmd += " -m"

    cmd = "{0} {1}:{2}:{3}".format(cmd, _acl_prefix(acl_type), acl_name, perms)

    for dentry in args:
        cmd += ' "{0}"'.format(dentry)
    __salt__["cmd.run"](cmd, python_shell=False, raise_err=raise_err)
    return True


def delfacl(acl_type, acl_name="", *args, **kwargs):
    """
    Remove specific FACL from the specified file(s)

    CLI Examples:

    .. code-block:: bash

        salt '*' acl.delfacl user myuser /tmp/house/kitchen
        salt '*' acl.delfacl default:group mygroup /tmp/house/kitchen
        salt '*' acl.delfacl d:u myuser /tmp/house/kitchen
        salt '*' acl.delfacl g myuser /tmp/house/kitchen /tmp/house/livingroom
        salt '*' acl.delfacl user myuser /tmp/house/kitchen recursive=True
    """
    recursive = kwargs.pop("recursive", False)

    _raise_on_no_files(*args)

    cmd = "setfacl"
    if recursive:
        cmd += " -R"

    cmd += " -x"

    cmd = "{0} {1}:{2}".format(cmd, _acl_prefix(acl_type), acl_name)

    for dentry in args:
        cmd += ' "{0}"'.format(dentry)
    __salt__["cmd.run"](cmd, python_shell=False)
    return True<|MERGE_RESOLUTION|>--- conflicted
+++ resolved
@@ -45,13 +45,7 @@
 
 def _raise_on_no_files(*args):
     if not args:
-<<<<<<< HEAD
-        raise CommandExecutionError(
-            "You need to specify at least one file or directory to work with!"
-        )
-=======
         raise CommandExecutionError('You need to specify at least one file or directory to work with!')
->>>>>>> 8abb7099
 
 
 def getfacl(*args, **kwargs):
