--- conflicted
+++ resolved
@@ -860,14 +860,7 @@
     if test:
         return bool(add or remove)
     if remove:
-<<<<<<< HEAD
-        if (
-            deregister_instances(name, list(remove), region, key, keyid, profile)
-            is False
-        ):
-=======
         if deregister_instances(name, list(remove), region, key, keyid, profile) is False:
->>>>>>> 8abb7099
             ret = False
     if add:
         if register_instances(name, list(add), region, key, keyid, profile) is False:
