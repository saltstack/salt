# -*- coding: utf-8 -*-
"""
Package support for XBPS package manager (used by VoidLinux)

.. versionadded:: 2016.11.0
"""

# TODO: what about the initial acceptance of repo's fingerprint when adding a
# new repo?

# Import python libs
from __future__ import absolute_import, print_function, unicode_literals

import glob
import logging
import os
import re

# Import salt libs
import salt.utils.data
import salt.utils.decorators as decorators
import salt.utils.files
import salt.utils.path
import salt.utils.pkg
import salt.utils.stringutils
from salt.exceptions import CommandExecutionError, MinionError

log = logging.getLogger(__name__)

# Define the module's virtual name
__virtualname__ = "pkg"


def __virtual__():
    """
    Set the virtual pkg module if the os is Void and xbps-install found
<<<<<<< HEAD
    """
    if __grains__["os"] in ("Void") and _check_xbps():
=======
    '''
    if __grains__.get('os', 'None') in ('Void') and _check_xbps():
>>>>>>> 8abb7099
        return __virtualname__
    return (False, "Missing dependency: xbps-install")


@decorators.memoize
def _check_xbps():
    """
    Looks to see if xbps-install is present on the system, return full path
    """
    return salt.utils.path.which("xbps-install")


@decorators.memoize
def _get_version():
    """
    Get the xbps version
    """
    version_string = __salt__["cmd.run"](
        [_check_xbps(), "--version"], output_loglevel="trace"
    )
    if version_string is None:
        # Dunno why it would, but...
        return False

    VERSION_MATCH = re.compile(r"(?:XBPS:[\s]+)([\d.]+)(?:[\s]+.*)")
    version_match = VERSION_MATCH.search(version_string)
    if not version_match:
        return False

    return version_match.group(1).split(".")


def _rehash():
    """
    Recomputes internal hash table for the PATH variable.
    Used whenever a new command is created during the current
    session.
    """
    shell = __salt__["environ.get"]("SHELL")
    if shell.split("/")[-1] in ("csh", "tcsh"):
        __salt__["cmd.run"]("rehash", output_loglevel="trace")


def list_pkgs(versions_as_list=False, **kwargs):
    """
    List the packages currently installed as a dict::

        {'<package_name>': '<version>'}

    CLI Example:

    .. code-block:: bash

        salt '*' pkg.list_pkgs
    """
    versions_as_list = salt.utils.data.is_true(versions_as_list)
    # not yet implemented or not applicable
    if any(
        [salt.utils.data.is_true(kwargs.get(x)) for x in ("removed", "purge_desired")]
    ):
        return {}

    cmd = "xbps-query -l"
    ret = {}
    out = __salt__["cmd.run"](cmd, output_loglevel="trace")
    for line in out.splitlines():
        if not line:
            continue
        try:
            # xbps-query -l output sample:
            # ii desktop-file-utils-0.22_4  Utilities to ...
            #
            # XXX handle package status (like 'ii') ?
            pkg, ver = line.split(None)[1].rsplit("-", 1)
        except ValueError:
            log.error('xbps-query: Unexpected formatting in line: "%s"', line)

        __salt__["pkg_resource.add_pkg"](ret, pkg, ver)

    __salt__["pkg_resource.sort_pkglist"](ret)
    if not versions_as_list:
        __salt__["pkg_resource.stringify"](ret)
    return ret


<<<<<<< HEAD
def list_upgrades(refresh=True):
    """
=======
def list_upgrades(refresh=True, **kwargs):
    '''
>>>>>>> 8abb7099
    Check whether or not an upgrade is available for all packages

    CLI Example:

    .. code-block:: bash

        salt '*' pkg.list_upgrades
    """

    # sample output of 'xbps-install -un':
    #     fuse-2.9.4_4 update i686 http://repo.voidlinux.eu/current 298133 91688
    #     xtools-0.34_1 update noarch http://repo.voidlinux.eu/current 21424 10752

    refresh = salt.utils.data.is_true(refresh)

    # Refresh repo index before checking for latest version available
    if refresh:
        refresh_db()

    ret = {}

    # retrieve list of updatable packages
    cmd = "xbps-install -un"
    out = __salt__["cmd.run"](cmd, output_loglevel="trace")
    for line in out.splitlines():
        if not line:
            continue
        pkg = "base-system"
        ver = "NonNumericValueIsError"
        try:
            pkg, ver = line.split()[0].rsplit("-", 1)
        except (ValueError, IndexError):
            log.error('xbps-query: Unexpected formatting in line: "%s"', line)
            continue

        log.trace("pkg=%s version=%s", pkg, ver)
        ret[pkg] = ver

    return ret


def latest_version(*names, **kwargs):
    """
    Return the latest version of the named package available for upgrade or
    installation. If more than one package name is specified, a dict of
    name/version pairs is returned.

    If the latest version of a given package is already installed, an empty
    string will be returned for that package.

    CLI Example:

    .. code-block:: bash

        salt '*' pkg.latest_version <package name>
        salt '*' pkg.latest_version <package1> <package2> <package3> ...
    """

    # Why using 'xbps-install -un' and not 'xbps-query -R':
    # if several repos, xbps-query will produces this kind of output,
    # that is difficult to handle correctly:
    #     [*] salt-2015.8.3_2 Remote execution system ...
    #     [-] salt-2015.8.3_1 Remote execution system ...
    #
    # XXX 'xbps-install -un pkg1 pkg2' won't produce any info on updatable pkg1
    #     if pkg2 is up-to-date. Bug of xbps 0.51, probably get fixed in 0.52.
    #     See related issue https://github.com/voidlinux/xbps/issues/145
    #
    # sample outputs of 'xbps-install -un':
    #     fuse-2.9.4_4 update i686 http://repo.voidlinux.eu/current 298133 91688
    #     xtools-0.34_1 update noarch http://repo.voidlinux.eu/current 21424 10752
    #     Package 'vim' is up to date.

    refresh = salt.utils.data.is_true(kwargs.pop("refresh", True))

<<<<<<< HEAD
    if len(names) == 0:
        return ""
=======
    if not names:
        return ''
>>>>>>> 8abb7099

    # Refresh repo index before checking for latest version available
    if refresh:
        refresh_db()

    # Initialize the dict with empty strings
    ret = {}
    for name in names:
        ret[name] = ""

    # retrieve list of updatable packages
    # ignore return code since 'is up to date' case produces retcode==17 (xbps 0.51)
    cmd = ["xbps-install", "-un"]
    cmd.extend(names)
    out = __salt__["cmd.run"](cmd, ignore_retcode=True, output_loglevel="trace")
    for line in out.splitlines():
        if not line:
            continue
        if line.find(" is up to date.") != -1:
            continue
        # retrieve tuple pkgname version
        try:
            pkg, ver = line.split()[0].rsplit("-", 1)
        except (ValueError, IndexError):
            log.error('xbps-query: Unexpected formatting in line: "%s"', line)
            continue

        log.trace("pkg=%s version=%s", pkg, ver)
        if pkg in names:
            ret[pkg] = ver

    # Return a string if only one package name passed
    if len(names) == 1:
        return ret[names[0]]
    return ret


# available_version is being deprecated
available_version = latest_version


<<<<<<< HEAD
def upgrade_available(name):
    """
=======
def upgrade_available(name, **kwargs):
    '''
>>>>>>> 8abb7099
    Check whether or not an upgrade is available for a given package

    CLI Example:

    .. code-block:: bash

        salt '*' pkg.upgrade_available <package name>
    """
    return latest_version(name) != ""


<<<<<<< HEAD
def refresh_db():
    """
=======
def refresh_db(**kwargs):
    '''
>>>>>>> 8abb7099
    Update list of available packages from installed repos

    CLI Example:

    .. code-block:: bash

        salt '*' pkg.refresh_db
    """
    # Remove rtag file to keep multiple refreshes from happening in pkg states
    salt.utils.pkg.clear_rtag(__opts__)
    cmd = "xbps-install -Sy"
    call = __salt__["cmd.run_all"](cmd, output_loglevel="trace")
    if call["retcode"] != 0:
        comment = ""
        if "stderr" in call:
            comment += call["stderr"]

        raise CommandExecutionError(comment)

    return True


def version(*names, **kwargs):
    """
    Returns a string representing the package version or an empty string if not
    installed. If more than one package name is specified, a dict of
    name/version pairs is returned.

    CLI Example:

    .. code-block:: bash

        salt '*' pkg.version <package name>
        salt '*' pkg.version <package1> <package2> <package3> ...
    """
    return __salt__["pkg_resource.version"](*names, **kwargs)


<<<<<<< HEAD
def upgrade(refresh=True):
    """
=======
def upgrade(refresh=True, **kwargs):
    '''
>>>>>>> 8abb7099
    Run a full system upgrade

    refresh
        Whether or not to refresh the package database before installing.
        Default is `True`.

    Returns a dictionary containing the changes:

    .. code-block:: python

        {'<package>':  {'old': '<old-version>',
                        'new': '<new-version>'}}


    CLI Example:

    .. code-block:: bash

        salt '*' pkg.upgrade
    """

    # XXX if xbps has to be upgraded, 2 times is required to fully upgrade
    # system: one for xbps, a subsequent one for all other packages. Not
    # handled in this code.

    old = list_pkgs()

    cmd = ["xbps-install", "-{0}yu".format("S" if refresh else "")]
    result = __salt__["cmd.run_all"](cmd, output_loglevel="trace", python_shell=False)
    __context__.pop("pkg.list_pkgs", None)
    new = list_pkgs()
    ret = salt.utils.data.compare_dicts(old, new)

    if result["retcode"] != 0:
        raise CommandExecutionError(
            "Problem encountered upgrading packages",
            info={"changes": ret, "result": result},
        )

    return ret


def install(name=None, refresh=False, fromrepo=None, pkgs=None, sources=None, **kwargs):
    """
    Install the passed package

    name
        The name of the package to be installed.

    refresh
        Whether or not to refresh the package database before installing.

    fromrepo
        Specify a package repository (url) to install from.


    Multiple Package Installation Options:

    pkgs
        A list of packages to install from a software repository. Must be
        passed as a python list.

        CLI Example:

        .. code-block:: bash

            salt '*' pkg.install pkgs='["foo","bar"]'

    sources
        A list of packages to install. Must be passed as a list of dicts,
        with the keys being package names, and the values being the source URI
        or local path to the package.

        CLI Example:

        .. code-block:: bash

            salt '*' pkg.install sources='[{"foo": "salt://foo.deb"},{"bar": "salt://bar.deb"}]'

    Return a dict containing the new package names and versions::

        {'<package>': {'old': '<old-version>',
                       'new': '<new-version>'}}

    CLI Example:

    .. code-block:: bash

        salt '*' pkg.install <package name>
    """

    # XXX sources is not yet used in this code

    try:
        pkg_params, pkg_type = __salt__["pkg_resource.parse_targets"](
            name, pkgs, sources, **kwargs
        )
    except MinionError as exc:
        raise CommandExecutionError(exc)

    if not pkg_params:
        return {}

    if pkg_type != "repository":
        log.error('xbps: pkg_type "%s" not supported.', pkg_type)
        return {}

    cmd = ["xbps-install"]

    if refresh:
        cmd.append("-S")  # update repo db
    if fromrepo:
        cmd.append("--repository={0}".format(fromrepo))
    cmd.append("-y")  # assume yes when asked
    cmd.extend(pkg_params)

    old = list_pkgs()
    __salt__["cmd.run"](cmd, output_loglevel="trace")
    __context__.pop("pkg.list_pkgs", None)
    new = list_pkgs()

    _rehash()
    return salt.utils.data.compare_dicts(old, new)


def remove(name=None, pkgs=None, recursive=True, **kwargs):
    """
    name
        The name of the package to be deleted.

    recursive
        Also remove dependent packages (not required elsewhere).
        Default mode: enabled.

    Multiple Package Options:

    pkgs
        A list of packages to delete. Must be passed as a python list. The
        ``name`` parameter will be ignored if this option is passed.

    Returns a list containing the removed packages.

    CLI Example:

    .. code-block:: bash

        salt '*' pkg.remove <package name> [recursive=False]
        salt '*' pkg.remove <package1>,<package2>,<package3> [recursive=False]
        salt '*' pkg.remove pkgs='["foo", "bar"]' [recursive=False]
    """

    try:
        pkg_params, pkg_type = __salt__["pkg_resource.parse_targets"](name, pkgs)
    except MinionError as exc:
        raise CommandExecutionError(exc)

    if not pkg_params:
        return {}

    old = list_pkgs()

    # keep only installed packages
    targets = [x for x in pkg_params if x in old]
    if not targets:
        return {}

    cmd = ["xbps-remove", "-y"]
    if recursive:
        cmd.append("-R")
    cmd.extend(targets)
    __salt__["cmd.run"](cmd, output_loglevel="trace")
    __context__.pop("pkg.list_pkgs", None)
    new = list_pkgs()

    return salt.utils.data.compare_dicts(old, new)


<<<<<<< HEAD
def list_repos():
    """
=======
def list_repos(**kwargs):
    '''
>>>>>>> 8abb7099
    List all repos known by XBPS

    CLI Example:

    .. code-block:: bash

       salt '*' pkg.list_repos
    """
    repos = {}
    out = __salt__["cmd.run"]("xbps-query -L", output_loglevel="trace")
    for line in out.splitlines():
        repo = {}
        if not line:
            continue
        try:
            nb, url, rsa = line.strip().split(" ", 2)
        except ValueError:
            log.error(
                "Problem parsing xbps-query: " 'Unexpected formatting in line: "%s"',
                line,
            )
        repo["nbpkg"] = int(nb) if nb.isdigit() else 0
        repo["url"] = url
        repo["rsasigned"] = True if rsa == "(RSA signed)" else False
        repos[repo["url"]] = repo
    return repos


def get_repo(repo, **kwargs):
    """
    Display information about the repo.

    CLI Examples:

    .. code-block:: bash

        salt '*' pkg.get_repo 'repo-url'
    """
    repos = list_repos()
    if repo in repos:
        return repos[repo]
    return {}


def _locate_repo_files(repo, rewrite=False):
    """
    Find what file a repo is called in.

    Helper function for add_repo() and del_repo()

    repo
        url of the repo to locate (persistent).

    rewrite
        Whether to remove matching repository settings during this process.

    Returns a list of absolute paths.
    """

    ret_val = []
    files = []
    conf_dirs = ["/etc/xbps.d/", "/usr/share/xbps.d/"]
    name_glob = "*.conf"
    # Matches a line where first printing is "repository" and there is an equals
    # sign before the repo, an optional forwardslash at the end of the repo name,
    # and it's possible for there to be a comment after repository=repo
    regex = re.compile(r"\s*repository\s*=\s*" + repo + r"/?\s*(#.*)?$")

    for cur_dir in conf_dirs:
        files.extend(glob.glob(cur_dir + name_glob))

    for filename in files:
        write_buff = []
        with salt.utils.files.fopen(filename, "r") as cur_file:
            for line in cur_file:
                if regex.match(salt.utils.stringutils.to_unicode(line)):
                    ret_val.append(filename)
                else:
                    write_buff.append(line)
        if rewrite and filename in ret_val:
<<<<<<< HEAD
            if len(write_buff) > 0:
                with salt.utils.files.fopen(filename, "w") as rewrite_file:
=======
            if write_buff:
                with salt.utils.files.fopen(filename, 'w') as rewrite_file:
>>>>>>> 8abb7099
                    rewrite_file.writelines(write_buff)
            else:  # Prune empty files
                os.remove(filename)

    return ret_val


def add_repo(repo, conffile="/usr/share/xbps.d/15-saltstack.conf"):
    """
    Add an XBPS repository to the system.

    repo
        url of repo to add (persistent).

    conffile
        path to xbps conf file to add this repo
        default: /usr/share/xbps.d/15-saltstack.conf

    CLI Examples:

    .. code-block:: bash

        salt '*' pkg.add_repo <repo url> [conffile=/path/to/xbps/repo.conf]
    """

    if not _locate_repo_files(repo):
        try:
            with salt.utils.files.fopen(conffile, "a+") as conf_file:
                conf_file.write(
                    salt.utils.stringutils.to_str("repository={0}\n".format(repo))
                )
        except IOError:
            return False

    return True


<<<<<<< HEAD
def del_repo(repo):
    """
=======
def del_repo(repo, **kwargs):
    '''
>>>>>>> 8abb7099
    Remove an XBPS repository from the system.

    repo
        url of repo to remove (persistent).

    CLI Examples:

    .. code-block:: bash

        salt '*' pkg.del_repo <repo url>
    """

    try:
        _locate_repo_files(repo, rewrite=True)
    except IOError:
        return False
    else:
        return True<|MERGE_RESOLUTION|>--- conflicted
+++ resolved
@@ -34,13 +34,8 @@
 def __virtual__():
     """
     Set the virtual pkg module if the os is Void and xbps-install found
-<<<<<<< HEAD
-    """
-    if __grains__["os"] in ("Void") and _check_xbps():
-=======
     '''
     if __grains__.get('os', 'None') in ('Void') and _check_xbps():
->>>>>>> 8abb7099
         return __virtualname__
     return (False, "Missing dependency: xbps-install")
 
@@ -126,13 +121,8 @@
     return ret
 
 
-<<<<<<< HEAD
-def list_upgrades(refresh=True):
-    """
-=======
 def list_upgrades(refresh=True, **kwargs):
     '''
->>>>>>> 8abb7099
     Check whether or not an upgrade is available for all packages
 
     CLI Example:
@@ -208,13 +198,8 @@
 
     refresh = salt.utils.data.is_true(kwargs.pop("refresh", True))
 
-<<<<<<< HEAD
-    if len(names) == 0:
-        return ""
-=======
     if not names:
         return ''
->>>>>>> 8abb7099
 
     # Refresh repo index before checking for latest version available
     if refresh:
@@ -256,13 +241,8 @@
 available_version = latest_version
 
 
-<<<<<<< HEAD
-def upgrade_available(name):
-    """
-=======
 def upgrade_available(name, **kwargs):
     '''
->>>>>>> 8abb7099
     Check whether or not an upgrade is available for a given package
 
     CLI Example:
@@ -274,13 +254,8 @@
     return latest_version(name) != ""
 
 
-<<<<<<< HEAD
-def refresh_db():
-    """
-=======
 def refresh_db(**kwargs):
     '''
->>>>>>> 8abb7099
     Update list of available packages from installed repos
 
     CLI Example:
@@ -319,13 +294,8 @@
     return __salt__["pkg_resource.version"](*names, **kwargs)
 
 
-<<<<<<< HEAD
-def upgrade(refresh=True):
-    """
-=======
 def upgrade(refresh=True, **kwargs):
     '''
->>>>>>> 8abb7099
     Run a full system upgrade
 
     refresh
@@ -503,13 +473,8 @@
     return salt.utils.data.compare_dicts(old, new)
 
 
-<<<<<<< HEAD
-def list_repos():
-    """
-=======
 def list_repos(**kwargs):
     '''
->>>>>>> 8abb7099
     List all repos known by XBPS
 
     CLI Example:
@@ -590,13 +555,8 @@
                 else:
                     write_buff.append(line)
         if rewrite and filename in ret_val:
-<<<<<<< HEAD
-            if len(write_buff) > 0:
-                with salt.utils.files.fopen(filename, "w") as rewrite_file:
-=======
             if write_buff:
                 with salt.utils.files.fopen(filename, 'w') as rewrite_file:
->>>>>>> 8abb7099
                     rewrite_file.writelines(write_buff)
             else:  # Prune empty files
                 os.remove(filename)
@@ -634,13 +594,8 @@
     return True
 
 
-<<<<<<< HEAD
-def del_repo(repo):
-    """
-=======
 def del_repo(repo, **kwargs):
     '''
->>>>>>> 8abb7099
     Remove an XBPS repository from the system.
 
     repo
