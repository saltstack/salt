--- conflicted
+++ resolved
@@ -16,10 +16,6 @@
 import logging
 
 # Import third party libs
-<<<<<<< HEAD
-import yaml
-=======
->>>>>>> 6a554d56
 import salt.ext.six as six
 # pylint: disable=import-error
 try:
@@ -30,11 +26,8 @@
 # Import salt libs
 import salt.output
 import salt.utils
-<<<<<<< HEAD
-=======
 import salt.loader
 import salt.template
->>>>>>> 6a554d56
 
 log = logging.getLogger(__name__)
 
