# -*- coding: utf-8 -*-
"""
Module for Solaris' Role-Based Access Control
"""
from __future__ import absolute_import, print_function, unicode_literals

# Import Python libs
import logging

# Import Salt libs
import salt.utils.files
import salt.utils.path

log = logging.getLogger(__name__)

# Define the module's virtual name
__virtualname__ = "rbac"


def __virtual__():
    """
    Provides rbac if we are running on a solaris like system
<<<<<<< HEAD
    """
    if __grains__["kernel"] == "SunOS" and salt.utils.path.which("profiles"):
=======
    '''
    if __grains__.get('kernel') == 'SunOS' and salt.utils.path.which('profiles'):
>>>>>>> 8abb7099
        return __virtualname__
    return (
        False,
        "{0} module can only be loaded on a solaris like system".format(
            __virtualname__
        ),
    )


def profile_list(default_only=False):
    """
    List all available profiles

    default_only : boolean
        return only default profile

    CLI Example:

    .. code-block:: bash

        salt '*' rbac.profile_list
    """
    profiles = {}
    default_profiles = ["All"]

    ## lookup default profile(s)
    with salt.utils.files.fopen("/etc/security/policy.conf", "r") as policy_conf:
        for policy in policy_conf:
            policy = salt.utils.stringutils.to_unicode(policy)
            policy = policy.split("=")
            if policy[0].strip() == "PROFS_GRANTED":
                default_profiles.extend(policy[1].strip().split(","))

    ## read prof_attr file (profname:res1:res2:desc:attr)
    with salt.utils.files.fopen("/etc/security/prof_attr", "r") as prof_attr:
        for profile in prof_attr:
            profile = salt.utils.stringutils.to_unicode(profile)
            profile = profile.split(":")

            # skip comments and non complaint lines
            if len(profile) != 5:
                continue

            # add profile info to dict
            profiles[profile[0]] = profile[3]

    ## filtered profiles
    if default_only:
        for p in [p for p in profiles if p not in default_profiles]:
            del profiles[p]

    return profiles


def profile_get(user, default_hidden=True):
    """
    List profiles for user

    user : string
        username
    default_hidden : boolean
        hide default profiles

    CLI Example:

    .. code-block:: bash

        salt '*' rbac.profile_get leo
        salt '*' rbac.profile_get leo default_hidden=False
    """
    user_profiles = []

    ## read user_attr file (user:qualifier:res1:res2:attr)
    with salt.utils.files.fopen("/etc/user_attr", "r") as user_attr:
        for profile in user_attr:
            profile = salt.utils.stringutils.to_unicode(profile)
            profile = profile.strip().split(":")

            # skip comments and non complaint lines
            if len(profile) != 5:
                continue

            # skip other users
            if profile[0] != user:
                continue

            # parse attr
            attrs = {}
            for attr in profile[4].strip().split(";"):
                attr_key, attr_val = attr.strip().split("=")
                if attr_key in ["auths", "profiles", "roles"]:
                    attrs[attr_key] = attr_val.strip().split(",")
                else:
                    attrs[attr_key] = attr_val
            if "profiles" in attrs:
                user_profiles.extend(attrs["profiles"])

    ## remove default profiles
    if default_hidden:
        for profile in profile_list(default_only=True):
            if profile in user_profiles:
                user_profiles.remove(profile)

    return list(set(user_profiles))


def profile_add(user, profile):
    """
    Add profile to user

    user : string
        username
    profile : string
        profile name

    CLI Example:

    .. code-block:: bash

        salt '*' rbac.profile_add martine 'Primary Administrator'
        salt '*' rbac.profile_add martine 'User Management,User Security'
    """
    ret = {}

    ## validate profiles
    profiles = profile.split(",")
    known_profiles = profile_list().keys()
    valid_profiles = [p for p in profiles if p in known_profiles]
    log.debug(
        "rbac.profile_add - profiles=%s, known_profiles=%s, valid_profiles=%s",
        profiles,
        known_profiles,
        valid_profiles,
    )

    ## update user profiles
<<<<<<< HEAD
    if len(valid_profiles) > 0:
        res = __salt__["cmd.run_all"](
            'usermod -P "{profiles}" {login}'.format(
                login=user, profiles=",".join(set(profile_get(user) + valid_profiles)),
            )
        )
        if res["retcode"] > 0:
            ret["Error"] = {
                "retcode": res["retcode"],
                "message": res["stderr"] if "stderr" in res else res["stdout"],
=======
    if valid_profiles:
        res = __salt__['cmd.run_all']('usermod -P "{profiles}" {login}'.format(
            login=user,
            profiles=','.join(set(profile_get(user) + valid_profiles)),
        ))
        if res['retcode'] > 0:
            ret['Error'] = {
                'retcode': res['retcode'],
                'message': res['stderr'] if 'stderr' in res else res['stdout']
>>>>>>> 8abb7099
            }
            return ret

    ## update return value
    active_profiles = profile_get(user, False)
    for p in profiles:
        if p not in valid_profiles:
            ret[p] = "Unknown"
        elif p in active_profiles:
            ret[p] = "Added"
        else:
            ret[p] = "Failed"

    return ret


def profile_rm(user, profile):
    """
    Remove profile from user

    user : string
        username
    profile : string
        profile name

    CLI Example:

    .. code-block:: bash

        salt '*' rbac.profile_rm jorge 'Primary Administrator'
        salt '*' rbac.profile_rm jorge 'User Management,User Security'
    """
    ret = {}

    ## validate profiles
    profiles = profile.split(",")
    known_profiles = profile_list().keys()
    valid_profiles = [p for p in profiles if p in known_profiles]
    log.debug(
        "rbac.profile_rm - profiles=%s, known_profiles=%s, valid_profiles=%s",
        profiles,
        known_profiles,
        valid_profiles,
    )

    ## update user profiles
<<<<<<< HEAD
    if len(valid_profiles) > 0:
        res = __salt__["cmd.run_all"](
            'usermod -P "{profiles}" {login}'.format(
                login=user,
                profiles=",".join(
                    [p for p in profile_get(user) if p not in valid_profiles]
                ),
            )
        )
        if res["retcode"] > 0:
            ret["Error"] = {
                "retcode": res["retcode"],
                "message": res["stderr"] if "stderr" in res else res["stdout"],
=======
    if valid_profiles:
        res = __salt__['cmd.run_all']('usermod -P "{profiles}" {login}'.format(
            login=user,
            profiles=','.join([p for p in profile_get(user) if p not in valid_profiles]),
        ))
        if res['retcode'] > 0:
            ret['Error'] = {
                'retcode': res['retcode'],
                'message': res['stderr'] if 'stderr' in res else res['stdout']
>>>>>>> 8abb7099
            }
            return ret

    ## update return value
    active_profiles = profile_get(user, False)
    for p in profiles:
        if p not in valid_profiles:
            ret[p] = "Unknown"
        elif p in active_profiles:
            ret[p] = "Failed"
        else:
            ret[p] = "Remove"

    return ret


def role_list():
    """
    List all available roles

    CLI Example:

    .. code-block:: bash

        salt '*' rbac.role_list
    """
    roles = {}

    ## read user_attr file (user:qualifier:res1:res2:attr)
    with salt.utils.files.fopen("/etc/user_attr", "r") as user_attr:
        for role in user_attr:
            role = salt.utils.stringutils.to_unicode(role)
            role = role.split(":")

            # skip comments and non complaint lines
            if len(role) != 5:
                continue

            # parse attr
            attrs = {}
            for attr in role[4].split(";"):
                attr_key, attr_val = attr.split("=")
                if attr_key in ["auths", "profiles", "roles"]:
                    attrs[attr_key] = attr_val.split(",")
                else:
                    attrs[attr_key] = attr_val
            role[4] = attrs

            # add role info to dict
            if "type" in role[4] and role[4]["type"] == "role":
                del role[4]["type"]
                roles[role[0]] = role[4]

    return roles


def role_get(user):
    """
    List roles for user

    user : string
        username

    CLI Example:

    .. code-block:: bash

        salt '*' rbac.role_get leo
    """
    user_roles = []

    ## read user_attr file (user:qualifier:res1:res2:attr)
    with salt.utils.files.fopen("/etc/user_attr", "r") as user_attr:
        for role in user_attr:
            role = salt.utils.stringutils.to_unicode(role)
            role = role.strip().strip().split(":")

            # skip comments and non complaint lines
            if len(role) != 5:
                continue

            # skip other users
            if role[0] != user:
                continue

            # parse attr
            attrs = {}
            for attr in role[4].strip().split(";"):
                attr_key, attr_val = attr.strip().split("=")
                if attr_key in ["auths", "profiles", "roles"]:
                    attrs[attr_key] = attr_val.strip().split(",")
                else:
                    attrs[attr_key] = attr_val
            if "roles" in attrs:
                user_roles.extend(attrs["roles"])

    return list(set(user_roles))


def role_add(user, role):
    """
    Add role to user

    user : string
        username
    role : string
        role name

    CLI Example:

    .. code-block:: bash

        salt '*' rbac.role_add martine netcfg
        salt '*' rbac.role_add martine netcfg,zfssnap
    """
    ret = {}

    ## validate roles
    roles = role.split(",")
    known_roles = role_list().keys()
    valid_roles = [r for r in roles if r in known_roles]
    log.debug(
        "rbac.role_add - roles=%s, known_roles=%s, valid_roles=%s",
        roles,
        known_roles,
        valid_roles,
    )

    ## update user roles
<<<<<<< HEAD
    if len(valid_roles) > 0:
        res = __salt__["cmd.run_all"](
            'usermod -R "{roles}" {login}'.format(
                login=user, roles=",".join(set(role_get(user) + valid_roles)),
            )
        )
        if res["retcode"] > 0:
            ret["Error"] = {
                "retcode": res["retcode"],
                "message": res["stderr"] if "stderr" in res else res["stdout"],
=======
    if valid_roles:
        res = __salt__['cmd.run_all']('usermod -R "{roles}" {login}'.format(
            login=user,
            roles=','.join(set(role_get(user) + valid_roles)),
        ))
        if res['retcode'] > 0:
            ret['Error'] = {
                'retcode': res['retcode'],
                'message': res['stderr'] if 'stderr' in res else res['stdout']
>>>>>>> 8abb7099
            }
            return ret

    ## update return value
    active_roles = role_get(user)
    for r in roles:
        if r not in valid_roles:
            ret[r] = "Unknown"
        elif r in active_roles:
            ret[r] = "Added"
        else:
            ret[r] = "Failed"

    return ret


def role_rm(user, role):
    """
    Remove role from user

    user : string
        username
    role : string
        role name

    CLI Example:

    .. code-block:: bash

        salt '*' rbac.role_rm jorge netcfg
        salt '*' rbac.role_rm jorge netcfg,zfssnap
    """
    ret = {}

    ## validate roles
    roles = role.split(",")
    known_roles = role_list().keys()
    valid_roles = [r for r in roles if r in known_roles]
    log.debug(
        "rbac.role_rm - roles=%s, known_roles=%s, valid_roles=%s",
        roles,
        known_roles,
        valid_roles,
    )

    ## update user roles
<<<<<<< HEAD
    if len(valid_roles) > 0:
        res = __salt__["cmd.run_all"](
            'usermod -R "{roles}" {login}'.format(
                login=user,
                roles=",".join([r for r in role_get(user) if r not in valid_roles]),
            )
        )
        if res["retcode"] > 0:
            ret["Error"] = {
                "retcode": res["retcode"],
                "message": res["stderr"] if "stderr" in res else res["stdout"],
=======
    if valid_roles:
        res = __salt__['cmd.run_all']('usermod -R "{roles}" {login}'.format(
            login=user,
            roles=','.join([r for r in role_get(user) if r not in valid_roles]),
        ))
        if res['retcode'] > 0:
            ret['Error'] = {
                'retcode': res['retcode'],
                'message': res['stderr'] if 'stderr' in res else res['stdout']
>>>>>>> 8abb7099
            }
            return ret

    ## update return value
    active_roles = role_get(user)
    for r in roles:
        if r not in valid_roles:
            ret[r] = "Unknown"
        elif r in active_roles:
            ret[r] = "Failed"
        else:
            ret[r] = "Remove"

    return ret


def auth_list():
    """
    List all available authorization

    CLI Example:

    .. code-block:: bash

        salt '*' rbac.auth_list
    """
    auths = {}

    ## read auth_attr file (name:res1:res2:short_desc:long_desc:attr)
    with salt.utils.files.fopen("/etc/security/auth_attr", "r") as auth_attr:
        for auth in auth_attr:
            auth = salt.utils.stringutils.to_unicode(auth)
            auth = auth.split(":")

            # skip comments and non complaint lines
            if len(auth) != 6:
                continue

            # add auth info to dict
            if auth[0][-1:] == ".":
                auth[0] = "{0}*".format(auth[0])
            auths[auth[0]] = auth[3]

    return auths


def auth_get(user, computed=True):
    """
    List authorization for user

    user : string
        username
    computed : boolean
        merge results from `auths` command into data from user_attr

    CLI Example:

    .. code-block:: bash

        salt '*' rbac.auth_get leo
    """
    user_auths = []

    ## read user_attr file (user:qualifier:res1:res2:attr)
    with salt.utils.files.fopen("/etc/user_attr", "r") as user_attr:
        for auth in user_attr:
            auth = salt.utils.stringutils.to_unicode(auth)
            auth = auth.strip().split(":")

            # skip comments and non complaint lines
            if len(auth) != 5:
                continue

            # skip other users
            if auth[0] != user:
                continue

            # parse attr
            attrs = {}
            for attr in auth[4].strip().split(";"):
                attr_key, attr_val = attr.strip().split("=")
                if attr_key in ["auths", "profiles", "roles"]:
                    attrs[attr_key] = attr_val.strip().split(",")
                else:
                    attrs[attr_key] = attr_val
            if "auths" in attrs:
                user_auths.extend(attrs["auths"])

    ## also parse auths command
    if computed:
        res = __salt__["cmd.run_all"]("auths {0}".format(user))
        if res["retcode"] == 0:
            for auth in res["stdout"].splitlines():
                if "," in auth:
                    user_auths.extend(auth.strip().split(","))
                else:
                    user_auths.append(auth.strip())

    return list(set(user_auths))


def auth_add(user, auth):
    """
    Add authorization to user

    user : string
        username
    auth : string
        authorization name

    CLI Example:

    .. code-block:: bash

        salt '*' rbac.auth_add martine solaris.zone.manage
        salt '*' rbac.auth_add martine solaris.zone.manage,solaris.mail.mailq
    """
    ret = {}

    ## validate auths
    auths = auth.split(",")
    known_auths = auth_list().keys()
    valid_auths = [r for r in auths if r in known_auths]
    log.debug(
        "rbac.auth_add - auths=%s, known_auths=%s, valid_auths=%s",
        auths,
        known_auths,
        valid_auths,
    )

    ## update user auths
<<<<<<< HEAD
    if len(valid_auths) > 0:
        res = __salt__["cmd.run_all"](
            'usermod -A "{auths}" {login}'.format(
                login=user, auths=",".join(set(auth_get(user, False) + valid_auths)),
            )
        )
        if res["retcode"] > 0:
            ret["Error"] = {
                "retcode": res["retcode"],
                "message": res["stderr"] if "stderr" in res else res["stdout"],
=======
    if valid_auths:
        res = __salt__['cmd.run_all']('usermod -A "{auths}" {login}'.format(
            login=user,
            auths=','.join(set(auth_get(user, False) + valid_auths)),
        ))
        if res['retcode'] > 0:
            ret['Error'] = {
                'retcode': res['retcode'],
                'message': res['stderr'] if 'stderr' in res else res['stdout']
>>>>>>> 8abb7099
            }
            return ret

    ## update return value
    active_auths = auth_get(user, False)
    for a in auths:
        if a not in valid_auths:
            ret[a] = "Unknown"
        elif a in active_auths:
            ret[a] = "Added"
        else:
            ret[a] = "Failed"

    return ret


def auth_rm(user, auth):
    """
    Remove authorization from user

    user : string
        username
    auth : string
        authorization name

    CLI Example:

    .. code-block:: bash

        salt '*' rbac.auth_rm jorge solaris.zone.manage
        salt '*' rbac.auth_rm jorge solaris.zone.manage,solaris.mail.mailq
    """
    ret = {}

    ## validate auths
    auths = auth.split(",")
    known_auths = auth_list().keys()
    valid_auths = [a for a in auths if a in known_auths]
    log.debug(
        "rbac.auth_rm - auths=%s, known_auths=%s, valid_auths=%s",
        auths,
        known_auths,
        valid_auths,
    )

    ## update user auths
<<<<<<< HEAD
    if len(valid_auths) > 0:
        res = __salt__["cmd.run_all"](
            'usermod -A "{auths}" {login}'.format(
                login=user,
                auths=",".join(
                    [a for a in auth_get(user, False) if a not in valid_auths]
                ),
            )
        )
        if res["retcode"] > 0:
            ret["Error"] = {
                "retcode": res["retcode"],
                "message": res["stderr"] if "stderr" in res else res["stdout"],
=======
    if valid_auths:
        res = __salt__['cmd.run_all']('usermod -A "{auths}" {login}'.format(
            login=user,
            auths=','.join([a for a in auth_get(user, False) if a not in valid_auths]),
        ))
        if res['retcode'] > 0:
            ret['Error'] = {
                'retcode': res['retcode'],
                'message': res['stderr'] if 'stderr' in res else res['stdout']
>>>>>>> 8abb7099
            }
            return ret

    ## update return value
    active_auths = auth_get(user, False)
    for a in auths:
        if a not in valid_auths:
            ret[a] = "Unknown"
        elif a in active_auths:
            ret[a] = "Failed"
        else:
            ret[a] = "Remove"

    return ret


# vim: tabstop=4 expandtab shiftwidth=4 softtabstop=4<|MERGE_RESOLUTION|>--- conflicted
+++ resolved
@@ -20,13 +20,8 @@
 def __virtual__():
     """
     Provides rbac if we are running on a solaris like system
-<<<<<<< HEAD
-    """
-    if __grains__["kernel"] == "SunOS" and salt.utils.path.which("profiles"):
-=======
     '''
     if __grains__.get('kernel') == 'SunOS' and salt.utils.path.which('profiles'):
->>>>>>> 8abb7099
         return __virtualname__
     return (
         False,
@@ -163,18 +158,6 @@
     )
 
     ## update user profiles
-<<<<<<< HEAD
-    if len(valid_profiles) > 0:
-        res = __salt__["cmd.run_all"](
-            'usermod -P "{profiles}" {login}'.format(
-                login=user, profiles=",".join(set(profile_get(user) + valid_profiles)),
-            )
-        )
-        if res["retcode"] > 0:
-            ret["Error"] = {
-                "retcode": res["retcode"],
-                "message": res["stderr"] if "stderr" in res else res["stdout"],
-=======
     if valid_profiles:
         res = __salt__['cmd.run_all']('usermod -P "{profiles}" {login}'.format(
             login=user,
@@ -184,7 +167,6 @@
             ret['Error'] = {
                 'retcode': res['retcode'],
                 'message': res['stderr'] if 'stderr' in res else res['stdout']
->>>>>>> 8abb7099
             }
             return ret
 
@@ -231,21 +213,6 @@
     )
 
     ## update user profiles
-<<<<<<< HEAD
-    if len(valid_profiles) > 0:
-        res = __salt__["cmd.run_all"](
-            'usermod -P "{profiles}" {login}'.format(
-                login=user,
-                profiles=",".join(
-                    [p for p in profile_get(user) if p not in valid_profiles]
-                ),
-            )
-        )
-        if res["retcode"] > 0:
-            ret["Error"] = {
-                "retcode": res["retcode"],
-                "message": res["stderr"] if "stderr" in res else res["stdout"],
-=======
     if valid_profiles:
         res = __salt__['cmd.run_all']('usermod -P "{profiles}" {login}'.format(
             login=user,
@@ -255,7 +222,6 @@
             ret['Error'] = {
                 'retcode': res['retcode'],
                 'message': res['stderr'] if 'stderr' in res else res['stdout']
->>>>>>> 8abb7099
             }
             return ret
 
@@ -385,18 +351,6 @@
     )
 
     ## update user roles
-<<<<<<< HEAD
-    if len(valid_roles) > 0:
-        res = __salt__["cmd.run_all"](
-            'usermod -R "{roles}" {login}'.format(
-                login=user, roles=",".join(set(role_get(user) + valid_roles)),
-            )
-        )
-        if res["retcode"] > 0:
-            ret["Error"] = {
-                "retcode": res["retcode"],
-                "message": res["stderr"] if "stderr" in res else res["stdout"],
-=======
     if valid_roles:
         res = __salt__['cmd.run_all']('usermod -R "{roles}" {login}'.format(
             login=user,
@@ -406,7 +360,6 @@
             ret['Error'] = {
                 'retcode': res['retcode'],
                 'message': res['stderr'] if 'stderr' in res else res['stdout']
->>>>>>> 8abb7099
             }
             return ret
 
@@ -453,19 +406,6 @@
     )
 
     ## update user roles
-<<<<<<< HEAD
-    if len(valid_roles) > 0:
-        res = __salt__["cmd.run_all"](
-            'usermod -R "{roles}" {login}'.format(
-                login=user,
-                roles=",".join([r for r in role_get(user) if r not in valid_roles]),
-            )
-        )
-        if res["retcode"] > 0:
-            ret["Error"] = {
-                "retcode": res["retcode"],
-                "message": res["stderr"] if "stderr" in res else res["stdout"],
-=======
     if valid_roles:
         res = __salt__['cmd.run_all']('usermod -R "{roles}" {login}'.format(
             login=user,
@@ -475,7 +415,6 @@
             ret['Error'] = {
                 'retcode': res['retcode'],
                 'message': res['stderr'] if 'stderr' in res else res['stdout']
->>>>>>> 8abb7099
             }
             return ret
 
@@ -607,18 +546,6 @@
     )
 
     ## update user auths
-<<<<<<< HEAD
-    if len(valid_auths) > 0:
-        res = __salt__["cmd.run_all"](
-            'usermod -A "{auths}" {login}'.format(
-                login=user, auths=",".join(set(auth_get(user, False) + valid_auths)),
-            )
-        )
-        if res["retcode"] > 0:
-            ret["Error"] = {
-                "retcode": res["retcode"],
-                "message": res["stderr"] if "stderr" in res else res["stdout"],
-=======
     if valid_auths:
         res = __salt__['cmd.run_all']('usermod -A "{auths}" {login}'.format(
             login=user,
@@ -628,7 +555,6 @@
             ret['Error'] = {
                 'retcode': res['retcode'],
                 'message': res['stderr'] if 'stderr' in res else res['stdout']
->>>>>>> 8abb7099
             }
             return ret
 
@@ -675,21 +601,6 @@
     )
 
     ## update user auths
-<<<<<<< HEAD
-    if len(valid_auths) > 0:
-        res = __salt__["cmd.run_all"](
-            'usermod -A "{auths}" {login}'.format(
-                login=user,
-                auths=",".join(
-                    [a for a in auth_get(user, False) if a not in valid_auths]
-                ),
-            )
-        )
-        if res["retcode"] > 0:
-            ret["Error"] = {
-                "retcode": res["retcode"],
-                "message": res["stderr"] if "stderr" in res else res["stdout"],
-=======
     if valid_auths:
         res = __salt__['cmd.run_all']('usermod -A "{auths}" {login}'.format(
             login=user,
@@ -699,7 +610,6 @@
             ret['Error'] = {
                 'retcode': res['retcode'],
                 'message': res['stderr'] if 'stderr' in res else res['stdout']
->>>>>>> 8abb7099
             }
             return ret
 
