--- conflicted
+++ resolved
@@ -17,20 +17,10 @@
 def __virtual__():
     """
     Only work on Gentoo systems with eselect installed
-<<<<<<< HEAD
-    """
-    if __grains__["os"] == "Gentoo" and salt.utils.path.which("eselect"):
-        return "eselect"
-    return (
-        False,
-        "The eselect execution module cannot be loaded: either the system is not Gentoo or the eselect binary is not in the path.",
-    )
-=======
     '''
     if __grains__.get('os_family') == 'Gentoo' and salt.utils.path.which('eselect'):
         return 'eselect'
     return (False, 'The eselect execution module cannot be loaded: either the system is not Gentoo or the eselect binary is not in the path.')
->>>>>>> 8abb7099
 
 
 def exec_action(
@@ -211,11 +201,7 @@
 
     # get list of available modules
     if module not in get_modules():
-<<<<<<< HEAD
-        log.error("Module %s not available", module)
-=======
         log.error('Module %s not available', module)
->>>>>>> 8abb7099
         return False
 
     exec_result = exec_action(
