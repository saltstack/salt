# -*- coding: utf-8 -*-
"""
Connection module for Amazon CloudFront

.. versionadded:: 2018.3.0

:depends: boto3

:configuration: This module accepts explicit AWS credentials but can also
    utilize IAM roles assigned to the instance through Instance Profiles or
    it can read them from the ~/.aws/credentials file or from these
    environment variables: AWS_ACCESS_KEY_ID, AWS_SECRET_ACCESS_KEY.
    Dynamic credentials are then automatically obtained from AWS API and no
    further configuration is necessary. More information available at:

    .. code-block:: text

        http://docs.aws.amazon.com/AWSEC2/latest/UserGuide/
            iam-roles-for-amazon-ec2.html

        http://boto3.readthedocs.io/en/latest/guide/
            configuration.html#guide-configuration

    If IAM roles are not used you need to specify them either in a pillar or
    in the minion's config file:

    .. code-block:: yaml

        cloudfront.keyid: GKTADJGHEIQSXMKKRBJ08H
        cloudfront.key: askdjghsdfjkghWupUjasdflkdfklgjsdfjajkghs

    A region may also be specified in the configuration:

    .. code-block:: yaml

        cloudfront.region: us-east-1

    If a region is not specified, the default is us-east-1.

    It's also possible to specify key, keyid and region via a profile, either
    as a passed in dict, or as a string to pull from pillars or minion config:

    .. code-block:: yaml

        myprofile:
            keyid: GKTADJGHEIQSXMKKRBJ08H
            key: askdjghsdfjkghWupUjasdflkdfklgjsdfjajkghs
            region: us-east-1
"""
# keep lint from choking on _get_conn and _cache_id
# pylint: disable=E0602

# Import Python libs
from __future__ import absolute_import, print_function, unicode_literals

import logging

# Import Salt libs
import salt.ext.six as six
<<<<<<< HEAD
=======
from salt.utils.odict import OrderedDict
from salt.exceptions import SaltInvocationError
>>>>>>> 8abb7099
import salt.utils.versions
from salt.utils.odict import OrderedDict

# Import third party libs
try:
    # pylint: disable=unused-import
    import boto3
    import botocore

    # pylint: enable=unused-import
    logging.getLogger("boto3").setLevel(logging.CRITICAL)
    HAS_BOTO = True
except ImportError:
    HAS_BOTO = False

log = logging.getLogger(__name__)


def __virtual__():
    """
    Only load if boto3 libraries exist.
    """
    has_boto_reqs = salt.utils.versions.check_boto_reqs()
    if has_boto_reqs is True:
        __utils__["boto3.assign_funcs"](__name__, "cloudfront")
    return has_boto_reqs


def _list_distributions(
    conn, name=None, region=None, key=None, keyid=None, profile=None,
):
    """
    Private function that returns an iterator over all CloudFront distributions.
    The caller is responsible for all boto-related error handling.

    name
        (Optional) Only yield the distribution with the given name
    """
    for dl_ in conn.get_paginator("list_distributions").paginate():
        distribution_list = dl_["DistributionList"]
        if "Items" not in distribution_list:
            # If there are no items, AWS omits the `Items` key for some reason
            continue
        for partial_dist in distribution_list["Items"]:
            tags = conn.list_tags_for_resource(Resource=partial_dist["ARN"])
            tags = dict((kv["Key"], kv["Value"]) for kv in tags["Tags"]["Items"])

            id_ = partial_dist["Id"]
            if "Name" not in tags:
                log.warning("CloudFront distribution %s has no Name tag.", id_)
                continue
            distribution_name = tags.pop("Name", None)
            if name is not None and distribution_name != name:
                continue

            # NOTE: list_distributions() returns a DistributionList,
            # which nominally contains a list of Distribution objects.
            # However, they are mangled in that they are missing values
            # (`Logging`, `ActiveTrustedSigners`, and `ETag` keys)
            # and moreover flatten the normally nested DistributionConfig
            # attributes to the top level.
            # Hence, we must call get_distribution() to get the full object,
            # and we cache these objects to help lessen API calls.
            distribution = _cache_id(
                "cloudfront",
                sub_resource=distribution_name,
                region=region,
                key=key,
                keyid=keyid,
                profile=profile,
            )
            if distribution:
                yield (distribution_name, distribution)
                continue

            dist_with_etag = conn.get_distribution(Id=id_)
            distribution = {
                "distribution": dist_with_etag["Distribution"],
                "etag": dist_with_etag["ETag"],
                "tags": tags,
            }
            _cache_id(
                "cloudfront",
                sub_resource=distribution_name,
                resource_id=distribution,
                region=region,
                key=key,
                keyid=keyid,
                profile=profile,
            )
            yield (distribution_name, distribution)


def get_distribution(name, region=None, key=None, keyid=None, profile=None):
    """
    Get information about a CloudFront distribution (configuration, tags) with a given name.

    name
        Name of the CloudFront distribution

    region
        Region to connect to

    key
        Secret key to use

    keyid
        Access key to use

    profile
        A dict with region, key, and keyid,
        or a pillar key (string) that contains such a dict.

    CLI Example:

    .. code-block:: bash

        salt myminion boto_cloudfront.get_distribution name=mydistribution profile=awsprofile

    """
    distribution = _cache_id(
        "cloudfront",
        sub_resource=name,
        region=region,
        key=key,
        keyid=keyid,
        profile=profile,
    )
    if distribution:
        return {"result": distribution}

    conn = _get_conn(region=region, key=key, keyid=keyid, profile=profile)
    try:
        for _, dist in _list_distributions(
            conn, name=name, region=region, key=key, keyid=keyid, profile=profile,
        ):
            # _list_distributions should only return the one distribution
            # that we want (with the given name).
            # In case of multiple distributions with the same name tag,
            # our use of caching means list_distributions will just
            # return the first one over and over again,
            # so only the first result is useful.
            if distribution is not None:
                msg = "More than one distribution found with name {0}"
                return {"error": msg.format(name)}
            distribution = dist
    except botocore.exceptions.ClientError as err:
        return {"error": __utils__["boto3.get_error"](err)}
    if not distribution:
        return {"result": None}

    _cache_id(
        "cloudfront",
        sub_resource=name,
        resource_id=distribution,
        region=region,
        key=key,
        keyid=keyid,
        profile=profile,
    )
    return {"result": distribution}


def export_distributions(region=None, key=None, keyid=None, profile=None):
    """
    Get details of all CloudFront distributions.
    Produces results that can be used to create an SLS file.

    CLI Example:

    .. code-block:: bash

        salt-call boto_cloudfront.export_distributions --out=txt |\
            sed "s/local: //" > cloudfront_distributions.sls

    """
    results = OrderedDict()
    conn = _get_conn(region=region, key=key, keyid=keyid, profile=profile)
    try:
        for name, distribution in _list_distributions(
            conn, region=region, key=key, keyid=keyid, profile=profile,
        ):
            config = distribution["distribution"]["DistributionConfig"]
            tags = distribution["tags"]

            distribution_sls_data = [
                {"name": name},
                {"config": config},
                {"tags": tags},
            ]
            results["Manage CloudFront distribution {0}".format(name)] = {
                "boto_cloudfront.present": distribution_sls_data,
            }
    except botocore.exceptions.ClientError as err:
        # Raise an exception, as this is meant to be user-invoked at the CLI
        # as opposed to being called from execution or state modules
        six.reraise(*sys.exc_info())

    dumper = __utils__["yaml.get_dumper"]("IndentedSafeOrderedDumper")
    return __utils__["yaml.dump"](results, default_flow_style=False, Dumper=dumper,)


def create_distribution(
    name, config, tags=None, region=None, key=None, keyid=None, profile=None,
):
    """
    Create a CloudFront distribution with the given name, config, and (optionally) tags.

    name
        Name for the CloudFront distribution

    config
        Configuration for the distribution

    tags
        Tags to associate with the distribution

    region
        Region to connect to

    key
        Secret key to use

    keyid
        Access key to use

    profile
        A dict with region, key, and keyid,
        or a pillar key (string) that contains such a dict.

    CLI Example:

    .. code-block:: bash

        salt myminion boto_cloudfront.create_distribution name=mydistribution profile=awsprofile \
            config='{"Comment":"partial configuration","Enabled":true}'
    """
    if tags is None:
        tags = {}
    if "Name" in tags:
        # Be lenient and silently accept if names match, else error
        if tags["Name"] != name:
            return {"error": "Must not pass `Name` in `tags` but as `name`"}
    tags["Name"] = name
    tags = {"Items": [{"Key": k, "Value": v} for k, v in six.iteritems(tags)]}

    conn = _get_conn(region=region, key=key, keyid=keyid, profile=profile)
    try:
        conn.create_distribution_with_tags(
            DistributionConfigWithTags={"DistributionConfig": config, "Tags": tags},
        )
        _cache_id(
            "cloudfront",
            sub_resource=name,
            invalidate=True,
            region=region,
            key=key,
            keyid=keyid,
            profile=profile,
        )
    except botocore.exceptions.ClientError as err:
        return {"error": __utils__["boto3.get_error"](err)}

    return {"result": True}


def update_distribution(
    name, config, tags=None, region=None, key=None, keyid=None, profile=None,
):
    """
    Update the config (and optionally tags) for the CloudFront distribution with the given name.

    name
        Name of the CloudFront distribution

    config
        Configuration for the distribution

    tags
        Tags to associate with the distribution

    region
        Region to connect to

    key
        Secret key to use

    keyid
        Access key to use

    profile
        A dict with region, key, and keyid,
        or a pillar key (string) that contains such a dict.

    CLI Example:

    .. code-block:: bash

        salt myminion boto_cloudfront.update_distribution name=mydistribution profile=awsprofile \
            config='{"Comment":"partial configuration","Enabled":true}'
<<<<<<< HEAD
    """
=======
    '''
    ### FIXME - BUG.  This function can NEVER work as written...
    ### Obviously it was never actually tested.
>>>>>>> 8abb7099
    distribution_ret = get_distribution(
        name, region=region, key=key, keyid=keyid, profile=profile
    )
    if "error" in distribution_ret:
        return distribution_ret
    dist_with_tags = distribution_ret["result"]

    current_distribution = dist_with_tags["distribution"]
    current_config = current_distribution["DistributionConfig"]
    current_tags = dist_with_tags["tags"]
    etag = dist_with_tags["etag"]

    config_diff = __utils__["dictdiffer.deep_diff"](current_config, config)
    if tags:
        tags_diff = __utils__["dictdiffer.deep_diff"](current_tags, tags)

    conn = _get_conn(region=region, key=key, keyid=keyid, profile=profile)
    try:
        if "old" in config_diff or "new" in config_diff:
            conn.update_distribution(
                DistributionConfig=config, Id=current_distribution["Id"], IfMatch=etag,
            )
        if tags:
            arn = current_distribution["ARN"]
            if "new" in tags_diff:
                tags_to_add = {
                    "Items": [
                        {"Key": k, "Value": v}
                        for k, v in six.iteritems(tags_diff["new"])
                    ],
                }
                conn.tag_resource(
                    Resource=arn, Tags=tags_to_add,
                )
            if "old" in tags_diff:
                tags_to_remove = {
                    "Items": list(tags_diff["old"].keys()),
                }
                conn.untag_resource(
                    Resource=arn, TagKeys=tags_to_remove,
                )
    except botocore.exceptions.ClientError as err:
        return {"error": __utils__["boto3.get_error"](err)}
    finally:
        _cache_id(
            "cloudfront",
            sub_resource=name,
            invalidate=True,
            region=region,
            key=key,
            keyid=keyid,
            profile=profile,
        )

<<<<<<< HEAD
    return {"result": True}
=======
    return {'result': True}


def get_distribution_v2(region=None, key=None, keyid=None, profile=None, **kwargs):
    '''
    Get information about a CloudFront distribution given its Resource ID.

    Id
        Resource ID of the CloudFront distribution.

    region
        Region to connect to.

    key
        Secret key to use.

    keyid
        Access key to use.

    profile
        Dict, or pillar key pointing to a dict, containing AWS region/key/keyid.

    CLI Example:

    .. code-block:: bash

        salt myminion boto_cloudfront.get_distribution_v2 Id=E24RBTSABCDEF0

    '''
    retries = 10
    sleep = 6
    kwargs = {k: v for k, v in kwargs.items() if not k.startswith('_')}
    conn = _get_conn(region=region, key=key, keyid=keyid, profile=profile)
    Id = kwargs.get('Id')
    while retries:
        try:
            log.debug('Getting details for CloudFront distribution `%s`.', Id)
            ret = conn.get_distribution(**kwargs)
            ret.pop('ResponseMetadata', '')
            return ret
        except botocore.exceptions.ParamValidationError as err:
            raise SaltInvocationError(str(err))
        except botocore.exceptions.ClientError as err:
            if retries and err.response.get('Error', {}).get('Code') == 'Throttling':
                retries -= 1
                log.debug('Throttled by AWS API, retrying in %s seconds...', sleep)
                time.sleep(sleep)
                continue
            log.error('Failed to garner details for CloudFront distribution with Id `%s`:  %s',
                      Id, err.message)
            return None


def get_distribution_config(region=None, key=None, keyid=None, profile=None, **kwargs):
    '''
    Get config information about a CloudFront distribution given its Resource ID.

    Id
        Resource ID of the CloudFront distribution.

    region
        Region to connect to.

    key
        Secret key to use.

    keyid
        Access key to use.

    profile
        Dict, or pillar key pointing to a dict, containing AWS region/key/keyid.

    CLI Example:

    .. code-block:: bash

        salt myminion boto_cloudfront.get_distribution_config Id=E24RBTSABCDEF0

    '''
    retries = 10
    sleep = 6
    kwargs = {k: v for k, v in kwargs.items() if not k.startswith('_')}
    conn = _get_conn(region=region, key=key, keyid=keyid, profile=profile)
    Id = kwargs.get('Id')
    while retries:
        try:
            log.debug('Getting CloudFront distribution `%s` config.', Id)
            ret = conn.get_distribution_config(**kwargs)
            ret.pop('ResponseMetadata', '')
            return ret
        except botocore.exceptions.ParamValidationError as err:
            raise SaltInvocationError(str(err))
        except botocore.exceptions.ClientError as err:
            if retries and err.response.get('Error', {}).get('Code') == 'Throttling':
                retries -= 1
                log.debug('Throttled by AWS API, retrying in %s seconds...', sleep)
                time.sleep(sleep)
                continue
            log.error('Failed to garner config for CloudFront distribution with Id `%s`:  %s',
                      Id, err.message)
            return None


def list_distributions(region=None, key=None, keyid=None, profile=None):
    '''
    List, with moderate information, all CloudFront distributions in the bound account.

    region
        Region to connect to.

    key
        Secret key to use.

    keyid
        Access key to use.

    profile
        Dict, or pillar key pointing to a dict, containing AWS region/key/keyid.

    CLI Example:

    .. code-block:: bash

        salt myminion boto_cloudfront.list_distributions

    '''
    retries = 10
    sleep = 6
    conn = _get_conn(region=region, key=key, keyid=keyid, profile=profile)
    Items = []
    while retries:
        try:
            log.debug('Garnering list of CloudFront distributions')
            Marker = ''
            while Marker is not None:
                ret = conn.list_distributions(Marker=Marker)
                Items += ret.get('DistributionList', {}).get('Items', [])
                Marker = ret.get('DistributionList', {}).get('NextMarker')
            return Items
        except botocore.exceptions.ParamValidationError as err:
            raise SaltInvocationError(str(err))
        except botocore.exceptions.ClientError as err:
            if retries and err.response.get('Error', {}).get('Code') == 'Throttling':
                retries -= 1
                log.debug('Throttled by AWS API, retrying in %s seconds...', sleep)
                time.sleep(sleep)
                continue
            log.error('Failed to list CloudFront distributions: %s', err.message)
            return None


def distribution_exists(Id, region=None, key=None, keyid=None, profile=None):
    '''
    Return True if a CloudFront distribution exists with the given Resource ID or False otherwise.

    Id
        Resource ID of the CloudFront distribution.

    region
        Region to connect to.

    key
        Secret key to use.

    keyid
        Access key to use.

    profile
        Dict, or pillar key pointing to a dict, containing AWS region/key/keyid.

    CLI Example:

    .. code-block:: bash

        salt myminion boto_cloudfront.distribution_exists Id=E24RBTSABCDEF0

    '''
    authargs = {'region': region, 'key': key, 'keyid': keyid, 'profile': profile}
    dists = list_distributions(**authargs) or []
    return bool([i['Id'] for i in dists if i['Id'] == Id])


def get_distributions_by_comment(Comment, region=None, key=None, keyid=None, profile=None):
    '''
    Find and return any CloudFront distributions which happen to have a Comment sub-field
    either exactly matching the given Comment, or beginning with it AND with the remainder
    separated by a colon.

    Comment
        The string to be matched when searching for the given Distribution.  Note that this
        will be matched against both the exact value of the Comment sub-field, AND as a
        colon-separated initial value for the same Comment sub-field.  E.g. given a passed
        `Comment` value of `foobar`, this would match a distribution with EITHER a
        Comment sub-field of exactly `foobar`, OR a Comment sub-field beginning with
        `foobar:`.  The intention here is to permit using the Comment field for storing
        actual comments, in addition to overloading it to store Salt's `Name` attribute.

    region
        Region to connect to.

    key
        Secret key to use.

    keyid
        Access key to use.

    profile
        Dict, or pillar key pointing to a dict, containing AWS region/key/keyid.

    CLI Example:

    .. code-block:: bash

        salt myminion boto_cloudfront.get_distributions_by_comment 'Comment=foobar'
        salt myminion boto_cloudfront.get_distributions_by_comment 'Comment=foobar:Plus a real comment'

    '''
    log.debug('Dereferincing CloudFront distribution(s) by Comment `%s`.', Comment)
    ret = list_distributions(region=region, key=key, keyid=keyid, profile=profile)
    if ret is None:
        return ret
    items = []
    for item in ret:
        comment = item.get('Comment')
        # Comment field is never None, so it can only match if both exist...
        if comment == Comment or comment.startswith('{0}:'.format(Comment)):
            items += [item]
    return items


def create_distribution_v2(region=None, key=None, keyid=None, profile=None, **kwargs):
    '''
    Create a CloudFront distribution with the provided configuration details.  A LOT of fields are
    required in DistributionConfig to make up a valid creation request.  Details can be found at
    __: https://docs.aws.amazon.com/AmazonCloudFront/latest/DeveloperGuide/distribution-overview-required-fields.html
    and
    __: https://boto3.amazonaws.com/v1/documentation/api/latest/reference/services/cloudfront.html#CloudFront.Client.create_distribution

    DistributionConfig
        The distribution's configuration information.

    region
        Region to connect to.

    key
        Secret key to use.

    keyid
        Access key to use.

    profile
        Dict, or pillar key pointing to a dict, containing AWS region/key/keyid.

    CLI Example:

    .. code-block:: bash

        # Note that, minus the Aliases section, this is pretty close to the minimal config I've
        # found which AWS will accept for a create_distribution() call...
        salt myminion boto_cloudfront.create_distribution_v2 DistributionConfig='{
            "CallerReference": "28deef17-cc47-4169-b1a2-eff30c997bf0",
            "Aliases": {
                "Items": [
                    "spa-dev.saltstack.org"
                ],
                "Quantity": 1
            },
            "Comment": "CloudFront distribution for SPA",
            "DefaultCacheBehavior": {
                "AllowedMethods": {
                    "CachedMethods": {
                        "Items": [
                            "HEAD",
                            "GET"
                        ],
                        "Quantity": 2
                    },
                    "Items": [
                        "HEAD",
                        "GET"
                    ],
                    "Quantity": 2
                },
                "Compress": false,
                "DefaultTTL": 86400,
                "FieldLevelEncryptionId": "",
                "ForwardedValues": {
                    "Cookies": {
                        "Forward": "none"
                    },
                    "Headers": {
                        "Quantity": 0
                    },
                    "QueryString": false,
                    "QueryStringCacheKeys": {
                        "Quantity": 0
                    }
                },
                "LambdaFunctionAssociations": {
                    "Quantity": 0
                },
                "MaxTTL": 31536000,
                "MinTTL": 0,
                "SmoothStreaming": false,
                "TargetOriginId": "saltstack-spa-cf-dist",
                "TrustedSigners": {
                    "Enabled": false,
                    "Quantity": 0
                },
                "ViewerProtocolPolicy": "allow-all"
            },
            "DefaultRootObject": "",
            "Enabled": true,
            "HttpVersion": "http2",
            "IsIPV6Enabled": true,
            "Logging": {
                "Bucket": "",
                "Enabled": false,
                "IncludeCookies": false,
                "Prefix": ""
            },
            "Origins": {
                "Items": [
                    {
                        "CustomHeaders": {
                            "Quantity": 0
                        },
                        "DomainName": "saltstack-spa-dist.s3.amazonaws.com",
                        "Id": "saltstack-spa-dist",
                        "OriginPath": "",
                        "S3OriginConfig": {
                            "OriginAccessIdentity": "origin-access-identity/cloudfront/EABCDEF1234567"
                        }
                    }
                ],
                "Quantity": 1
            },
            "PriceClass": "PriceClass_All",
            "ViewerCertificate": {
                "CertificateSource": "cloudfront",
                "CloudFrontDefaultCertificate": true,
                "MinimumProtocolVersion": "TLSv1"
            },
            "WebACLId": ""
        }'

    '''
    retries = 10
    sleep = 6
    kwargs = {k: v for k, v in kwargs.items() if not k.startswith('_')}
    conn = _get_conn(region=region, key=key, keyid=keyid, profile=profile)
    Comment = kwargs.get('DistributionConfig', {}).get('Comment')
    while retries:
        try:
            log.debug('Creating CloudFront distribution `%s`.', Comment)
            ret = conn.create_distribution(**kwargs)
            return ret
        except botocore.exceptions.ParamValidationError as err:
            raise SaltInvocationError(str(err))
        except botocore.exceptions.ClientError as err:
            if retries and err.response.get('Error', {}).get('Code') == 'Throttling':
                retries -= 1
                log.debug('Throttled by AWS API, retrying in %s seconds...', sleep)
                time.sleep(sleep)
                continue
            log.error('Failed to create CloudFront distribution `%s`:  %s', Comment, err.message)
            return None


def update_distribution_v2(region=None, key=None, keyid=None, profile=None, **kwargs):
    '''
    Update a CloudFront distribution with the provided configuration details.  A LOT of fields are
    required in DistributionConfig to make up a valid update request.  Details can be found at
    __: https://docs.aws.amazon.com/AmazonCloudFront/latest/DeveloperGuide/distribution-overview-required-fields.html
    and
    __: https://boto3.amazonaws.com/v1/documentation/api/latest/reference/services/cloudfront.html#CloudFront.Client.update_distribution

    DistributionConfig
        The distribution's configuration information.

    Id
        Id of the distribution to update.

    IfMatch
        The value of the ETag header from a previous get_distribution_v2() call.  Optional, but
        highly recommended to use this, to avoid update conflicts.  If this value doesn't match
        the current ETag of the resource (in other words, if the resource was changed since you
        last fetched its config), the update will be refused.

    region
        Region to connect to.

    key
        Secret key to use.

    keyid
        Access key to use.

    profile
        Dict, or pillar key pointing to a dict, containing AWS region/key/keyid.

    CLI Example:

    .. code-block:: bash

        # Note that, minus the Aliases section, this is pretty close to the minimal config I've
        # found which AWS will accept for a update_distribution() call...
        salt myminion boto_cloudfront.update_distribution_v2 Id=ET123456789AB IfMatch=E2QWRUHABCDEF0 DistributionConfig='{
            "CallerReference": "28deef17-cc47-4169-b1a2-eff30c997bf0",
            "Aliases": {
                "Items": [
                    "spa-dev.saltstack.org"
                ],
                "Quantity": 1
            },
            "Comment": "CloudFront distribution for SPA",
            "DefaultCacheBehavior": {
                "AllowedMethods": {
                    "CachedMethods": {
                        "Items": [
                            "HEAD",
                            "GET"
                        ],
                        "Quantity": 2
                    },
                    "Items": [
                        "HEAD",
                        "GET"
                    ],
                    "Quantity": 2
                },
                "Compress": false,
                "DefaultTTL": 86400,
                "FieldLevelEncryptionId": "",
                "ForwardedValues": {
                    "Cookies": {
                        "Forward": "none"
                    },
                    "Headers": {
                        "Quantity": 0
                    },
                    "QueryString": false,
                    "QueryStringCacheKeys": {
                        "Quantity": 0
                    }
                },
                "LambdaFunctionAssociations": {
                    "Quantity": 0
                },
                "MaxTTL": 31536000,
                "MinTTL": 0,
                "SmoothStreaming": false,
                "TargetOriginId": "saltstack-spa-cf-dist",
                "TrustedSigners": {
                    "Enabled": false,
                    "Quantity": 0
                },
                "ViewerProtocolPolicy": "allow-all"
            },
            "DefaultRootObject": "",
            "Enabled": true,
            "HttpVersion": "http2",
            "IsIPV6Enabled": true,
            "Logging": {
                "Bucket": "",
                "Enabled": false,
                "IncludeCookies": false,
                "Prefix": ""
            },
            "Origins": {
                "Items": [
                    {
                        "CustomHeaders": {
                            "Quantity": 0
                        },
                        "DomainName": "saltstack-spa-dist.s3.amazonaws.com",
                        "Id": "saltstack-spa-dist",
                        "OriginPath": "",
                        "S3OriginConfig": {
                            "OriginAccessIdentity": "origin-access-identity/cloudfront/EABCDEF1234567"
                        }
                    }
                ],
                "Quantity": 1
            },
            "PriceClass": "PriceClass_All",
            "ViewerCertificate": {
                "CertificateSource": "cloudfront",
                "CloudFrontDefaultCertificate": true,
                "MinimumProtocolVersion": "TLSv1"
            },
            "WebACLId": ""
        }'

    '''
    retries = 10
    sleep = 6
    kwargs = {k: v for k, v in kwargs.items() if not k.startswith('_')}
    conn = _get_conn(region=region, key=key, keyid=keyid, profile=profile)
    Comment = kwargs.get('DistributionConfig', {}).get('Comment')
    while retries:
        try:
            log.debug('Updating CloudFront distribution `%s`.', Comment)
            ret = conn.update_distribution(**kwargs)
            return ret
        except botocore.exceptions.ParamValidationError as err:
            raise SaltInvocationError(str(err))
        except botocore.exceptions.ClientError as err:
            if retries and err.response.get('Error', {}).get('Code') == 'Throttling':
                retries -= 1
                log.debug('Throttled by AWS API, retrying in %s seconds...', sleep)
                time.sleep(sleep)
                continue
            log.error('Failed to update CloudFront distribution `%s`:  %s', Comment, err.message)
            return None


def disable_distribution(region=None, key=None, keyid=None, profile=None, **kwargs):
    '''
    Set a CloudFront distribution to be disabled.

    Id
        Id of the distribution to update.

    region
        Region to connect to.

    key
        Secret key to use.

    keyid
        Access key to use.

    profile
        Dict, or pillar key pointing to a dict, containing AWS region/key/keyid.

    CLI Example:

    .. code-block:: bash

        salt myminion boto_cloudfront.disable_distribution Id=E24RBTSABCDEF0

    '''
    retries = 10
    sleep = 6
    kwargs = {k: v for k, v in kwargs.items() if not k.startswith('_')}
    authargs = {'region': region, 'key': key, 'keyid': keyid, 'profile': profile}
    conn = _get_conn(region=region, key=key, keyid=keyid, profile=profile)
    Id = kwargs.get('Id')
    current = get_distribution_v2(Id=Id, **authargs)
    if current is None:
        log.error('Failed to get current config of CloudFront distribution `%s`.', Id)
        return None
    if not current['Distribution']['DistributionConfig']['Enabled']:
        return current

    ETag = current['ETag']
    DistributionConfig = current['Distribution']['DistributionConfig']
    DistributionConfig['Enabled'] = False
    kwargs = {'DistributionConfig': DistributionConfig, 'Id': Id, 'IfMatch': ETag}
    kwargs.update(authargs)
    while retries:
        try:
            log.debug('Disabling CloudFront distribution `%s`.', Id)
            ret = conn.update_distribution(**kwargs)
            return ret
        except botocore.exceptions.ParamValidationError as err:
            raise SaltInvocationError(str(err))
        except botocore.exceptions.ClientError as err:
            if retries and err.response.get('Error', {}).get('Code') == 'Throttling':
                retries -= 1
                log.debug('Throttled by AWS API, retrying in %s seconds...', sleep)
                time.sleep(sleep)
                continue
            log.error('Failed to disable CloudFront distribution `%s`:  %s', Comment, err.message)
            return None


def delete_distribution(region=None, key=None, keyid=None, profile=None, **kwargs):
    '''
    Delete a CloudFront distribution.

    Id
        Id of the distribution to delete.

    region
        Region to connect to.

    key
        Secret key to use.

    keyid
        Access key to use.

    profile
        Dict, or pillar key pointing to a dict, containing AWS region/key/keyid.

    CLI Example:

    .. code-block:: bash

        salt myminion boto_cloudfront.delete_distribution Id=E24RBTSABCDEF0

    '''
    retries = 10
    sleep = 6
    kwargs = {k: v for k, v in kwargs.items() if not k.startswith('_')}
    conn = _get_conn(region=region, key=key, keyid=keyid, profile=profile)
    Id = kwargs.get('Id')
    while retries:
        try:
            log.debug('Deleting CloudFront distribution `%s`.', Id)
            conn.delete_distribution(**kwargs)
            return True
        except botocore.exceptions.ParamValidationError as err:
            raise SaltInvocationError(str(err))
        except botocore.exceptions.ClientError as err:
            if retries and err.response.get('Error', {}).get('Code') == 'Throttling':
                retries -= 1
                log.debug('Throttled by AWS API, retrying in %s seconds...', sleep)
                time.sleep(sleep)
                continue
            log.error('Failed to delete CloudFront distribution `%s`:  %s', Id, err.message)
            return False


def list_cloud_front_origin_access_identities(region=None, key=None, keyid=None, profile=None):
    '''
    List, with moderate information, all CloudFront origin access identities in the bound account.

    region
        Region to connect to.

    key
        Secret key to use.

    keyid
        Access key to use.

    profile
        Dict, or pillar key pointing to a dict, containing AWS region/key/keyid.

    CLI Example:

    .. code-block:: bash

        salt myminion boto_cloudfront.list_cloud_front_origin_access_identities

    '''
    retries = 10
    sleep = 6
    conn = _get_conn(region=region, key=key, keyid=keyid, profile=profile)
    Items = []
    while retries:
        try:
            log.debug('Garnering list of CloudFront origin access identities')
            Marker = ''
            while Marker is not None:
                ret = conn.list_cloud_front_origin_access_identities(Marker=Marker)
                Items += ret.get('CloudFrontOriginAccessIdentityList', {}).get('Items', [])
                Marker = ret.get('CloudFrontOriginAccessIdentityList', {}).get('NextMarker')
            return Items
        except botocore.exceptions.ParamValidationError as err:
            raise SaltInvocationError(str(err))
        except botocore.exceptions.ClientError as err:
            if retries and err.response.get('Error', {}).get('Code') == 'Throttling':
                retries -= 1
                log.debug('Throttled by AWS API, retrying in %s seconds...', sleep)
                time.sleep(sleep)
                continue
            log.error('Failed to list CloudFront origin access identities: %s', err.message)
            return None


def get_cloud_front_origin_access_identity(region=None, key=None, keyid=None, profile=None,
                                           **kwargs):
    '''
    Get information about a CloudFront origin access identity given its Resource ID.

    Id
        Resource ID of the CloudFront origin access identity.

    region
        Region to connect to.

    key
        Secret key to use.

    keyid
        Access key to use.

    profile
        Dict, or pillar key pointing to a dict, containing AWS region/key/keyid.

    CLI Example:

    .. code-block:: bash

        salt myminion boto_cloudfront.get_origin_access_identity Id=E30ABCDEF12345

    '''
    retries = 10
    sleep = 6
    kwargs = {k: v for k, v in kwargs.items() if not k.startswith('_')}
    conn = _get_conn(region=region, key=key, keyid=keyid, profile=profile)
    Id = kwargs.get('Id')
    while retries:
        try:
            log.debug('Getting CloudFront origin access identity `%s` details.', Id)
            ret = conn.get_cloud_front_origin_access_identity(**kwargs)
            ret.pop('ResponseMetadata', '')
            return ret
        except botocore.exceptions.ParamValidationError as err:
            raise SaltInvocationError(str(err))
        except botocore.exceptions.ClientError as err:
            if retries and err.response.get('Error', {}).get('Code') == 'Throttling':
                retries -= 1
                log.debug('Throttled by AWS API, retrying in %s seconds...', sleep)
                time.sleep(sleep)
                continue
            log.error('Failed to garner details for CloudFront origin access identity '
                      'with Id `%s`:  %s', Id, err.message)
            return None


def get_cloud_front_origin_access_identity_config(region=None, key=None, keyid=None, profile=None,
                                                  **kwargs):
    '''
    Get config information about a CloudFront origin access identity given its Resource ID.

    Id
        Resource ID of the CloudFront origin access identity.

    region
        Region to connect to.

    key
        Secret key to use.

    keyid
        Access key to use.

    profile
        Dict, or pillar key pointing to a dict, containing AWS region/key/keyid.

    CLI Example:

    .. code-block:: bash

        salt myminion boto_cloudfront.get_cloud_front_origin_access_identity_config Id=E30ABCDEF12345

    '''
    retries = 10
    sleep = 6
    kwargs = {k: v for k, v in kwargs.items() if not k.startswith('_')}
    conn = _get_conn(region=region, key=key, keyid=keyid, profile=profile)
    Id = kwargs.get('Id')
    while retries:
        try:
            log.debug('Getting CloudFront origin access identity `%s` config.', Id)
            ret = conn.get_cloud_front_origin_access_identity_config(**kwargs)
            ret.pop('ResponseMetadata', '')
            return ret
        except botocore.exceptions.ParamValidationError as err:
            raise SaltInvocationError(str(err))
        except botocore.exceptions.ClientError as err:
            if retries and err.response.get('Error', {}).get('Code') == 'Throttling':
                retries -= 1
                log.debug('Throttled by AWS API, retrying in %s seconds...', sleep)
                time.sleep(sleep)
                continue
            log.error('Failed to garner config for CloudFront origin access identity '
                      'with Id `%s`:  %s', Id, err.message)
            return None


def get_cloud_front_origin_access_identities_by_comment(Comment, region=None, key=None, keyid=None,
                                                        profile=None):
    '''
    Find and return any CloudFront Origin Access Identities which happen to have a Comment
    sub-field either exactly matching the given Comment, or beginning with it AND with the
    remainder separate by a colon.

    Comment
        The string to be matched when searching for the given Origin Access Identity.  Note
        that this will be matched against both the exact value of the Comment sub-field, AND as
        a colon-separated initial value for the same Comment sub-field.  E.g. given a passed
        `Comment` value of `foobar`, this would match a Origin Access Identity with EITHER a
        Comment sub-field of exactly `foobar`, OR a Comment sub-field beginning with
        `foobar:`.  The intention here is to permit using the Comment field for storing
        actual comments, in addition to overloading it to store Salt's `Name` attribute.

    region
        Region to connect to.

    key
        Secret key to use.

    keyid
        Access key to use.

    profile
        Dict, or pillar key pointing to a dict, containing AWS region/key/keyid.

    CLI Example:

    .. code-block:: bash

        salt myminion boto_cloudfront.get_cloud_front_origin_access_identities_by_comment 'Comment=foobar'
        salt myminion boto_cloudfront.get_cloud_front_origin_access_identities_by_comment 'Comment=foobar:Plus a real comment'

    '''
    log.debug('Dereferincing CloudFront origin access identity `%s` by Comment.', Comment)
    ret = list_cloud_front_origin_access_identities(region=region, key=key, keyid=keyid,
                                                    profile=profile)
    if ret is None:
        return ret
    items = []
    for item in ret:
        comment = item.get('Comment', '')
        if comment == Comment or comment.startswith('{0}:'.format(Comment)):
            items += [item]
    return items


def create_cloud_front_origin_access_identity(region=None, key=None, keyid=None, profile=None,
                                              **kwargs):
    '''
    Create a CloudFront origin access identity with the provided configuration details.

    CloudFrontOriginAccessIdentityConfig
        The origin access identity's configuration information.

    region
        Region to connect to.

    key
        Secret key to use.

    keyid
        Access key to use.

    profile
        Dict, or pillar key pointing to a dict, containing AWS region/key/keyid.

    CLI Example:

    .. code-block:: bash

        salt myminion boto_cloudfront.create_cloud_front_origin_access_identity \
                CloudFrontOriginAccessIdentityConfig='{
                    "CallerReference": "28deef17-cc47-4169-b1a2-eff30c997bf0",
                    "Comment": "CloudFront origin access identity for SPA"
                }'

    '''
    retries = 10
    sleep = 6
    kwargs = {k: v for k, v in kwargs.items() if not k.startswith('_')}
    conn = _get_conn(region=region, key=key, keyid=keyid, profile=profile)
    Comment = kwargs.get('CloudFrontOriginAccessIdentityConfig', {}).get('Comment')
    while retries:
        try:
            log.debug('Creating CloudFront origin access identity `%s`.', Comment)
            ret = conn.create_cloud_front_origin_access_identity(**kwargs)
            ret.pop('ResponseMetadata', '')
            return ret
        except botocore.exceptions.ParamValidationError as err:
            raise SaltInvocationError(str(err))
        except botocore.exceptions.ClientError as err:
            if retries and err.response.get('Error', {}).get('Code') == 'Throttling':
                retries -= 1
                log.debug('Throttled by AWS API, retrying in %s seconds...', sleep)
                time.sleep(sleep)
                continue
            log.error('Failed to create CloudFront origin access identity '
                      'with Comment `%s`:  %s', Comment, err.message)
            return None


def update_cloud_front_origin_access_identity(region=None, key=None, keyid=None, profile=None,
                                              **kwargs):
    '''
    Update a CloudFront origin access identity with the provided configuration details.

    CloudFrontOriginAccessIdentityConfig
        The origin access identity's configuration information.

    Id
        Id of the origin access identity to update.

    IfMatch
        The value of the ETag header from a previous get_cloud_front_origin_access_identity() call.
        Optional, but highly recommended to use this, to avoid update conflicts.  If this value
        doesn't match the current ETag of the resource (in other words, if the resource was changed
        since you last fetched its config), the update will be refused.

    region
        Region to connect to.

    key
        Secret key to use.

    keyid
        Access key to use.

    profile
        Dict, or pillar key pointing to a dict, containing AWS region/key/keyid.

    CLI Example:

    .. code-block:: bash

        salt myminion boto_cloudfront.update_cloud_front_origin_access_identity Id=ET123456789AB \\
                IfMatch=E2QWRUHABCDEF0 CloudFrontOriginAccessIdentityConfig='{
                    "CallerReference": "28deef17-cc47-4169-b1a2-eff30c997bf0",
                    "Comment": "CloudFront origin access identity for SPA"
                }'

    '''
    retries = 10
    sleep = 6
    kwargs = {k: v for k, v in kwargs.items() if not k.startswith('_')}
    conn = _get_conn(region=region, key=key, keyid=keyid, profile=profile)
    Id = kwargs.get('Id')
    while retries:
        try:
            log.debug('Updating CloudFront origin access identity `%s`.', Id)
            ret = conn.update_cloud_front_origin_access_identity(**kwargs)
            ret.pop('ResponseMetadata', '')
            return ret
        except botocore.exceptions.ParamValidationError as err:
            raise SaltInvocationError(str(err))
        except botocore.exceptions.ClientError as err:
            if retries and err.response.get('Error', {}).get('Code') == 'Throttling':
                retries -= 1
                log.debug('Throttled by AWS API, retrying in %s seconds...', sleep)
                time.sleep(sleep)
                continue
            log.error('Failed to update CloudFront origin access identity '
                      'with Id `%s`:  %s', Id, err.message)
            return None


def delete_cloud_front_origin_access_identity(region=None, key=None, keyid=None, profile=None,
                                              **kwargs):
    '''
    Delete a CloudFront origin access identity.

    Id
        Id of the origin access identity to delete.

    region
        Region to connect to.

    key
        Secret key to use.

    keyid
        Access key to use.

    profile
        Dict, or pillar key pointing to a dict, containing AWS region/key/keyid.

    CLI Example:

    .. code-block:: bash

        salt myminion boto_cloudfront.delete_origin_access_identity Id=E30RBTSABCDEF0

    '''
    retries = 10
    sleep = 6
    kwargs = {k: v for k, v in kwargs.items() if not k.startswith('_')}
    conn = _get_conn(region=region, key=key, keyid=keyid, profile=profile)
    Id = kwargs.get('Id')
    while retries:
        try:
            log.debug('Deleting CloudFront origin access identity `%s`.', Id)
            conn.delete_cloud_front_origin_access_identity(**kwargs)
            return True
        except botocore.exceptions.ParamValidationError as err:
            raise SaltInvocationError(str(err))
        except botocore.exceptions.ClientError as err:
            if retries and err.response.get('Error', {}).get('Code') == 'Throttling':
                retries -= 1
                log.debug('Throttled by AWS API, retrying in %s seconds...', sleep)
                time.sleep(sleep)
                continue
            log.error('Failed to delete CloudFront origin access identity '
                      'with Id `%s`:  %s', Id, err.message)
            return False


def cloud_front_origin_access_identity_exists(Id, region=None, key=None, keyid=None, profile=None):
    '''
    Return True if a CloudFront origin access identity exists with the given Resource ID or False
    otherwise.

    Id
        Resource ID of the CloudFront origin access identity.

    region
        Region to connect to.

    key
        Secret key to use.

    keyid
        Access key to use.

    profile
        Dict, or pillar key pointing to a dict, containing AWS region/key/keyid.

    CLI Example:

    .. code-block:: bash

        salt myminion boto_cloudfront.cloud_front_origin_access_identity_exists Id=E30RBTSABCDEF0

    '''
    authargs = {'region': region, 'key': key, 'keyid': keyid, 'profile': profile}
    oais = list_cloud_front_origin_access_identities(**authargs) or []
    return bool([i['Id'] for i in oais if i['Id'] == Id])


def list_tags_for_resource(region=None, key=None, keyid=None, profile=None, **kwargs):
    '''
    List tags attached to a CloudFront resource.

    Resource
        The ARN of the affected CloudFront resource.

    region
        Region to connect to.

    key
        Secret key to use.

    keyid
        Access key to use.

    profile
        Dict, or pillar key pointing to a dict, containing AWS region/key/keyid.

    CLI Example:

    .. code-block:: bash

        salt myminion boto_cloudfront.list_tags_for_resource Resource='arn:aws:cloudfront::012345678012:distribution/ETLNABCDEF123'

    '''
    retries = 10
    sleep = 6
    kwargs = {k: v for k, v in kwargs.items() if not k.startswith('_')}
    conn = _get_conn(region=region, key=key, keyid=keyid, profile=profile)
    Id = kwargs.get('Id')
    while retries:
        try:
            log.debug('Listing tags for CloudFront resource `%s`.', kwargs.get('Resource'))
            ret = conn.list_tags_for_resource(**kwargs)
            tags = {t['Key']: t['Value'] for t in ret.get('Tags', {}).get('Items', [])}
            return tags
        except botocore.exceptions.ParamValidationError as err:
            raise SaltInvocationError(str(err))
        except botocore.exceptions.ClientError as err:
            if retries and err.response.get('Error', {}).get('Code') == 'Throttling':
                retries -= 1
                log.debug('Throttled by AWS API, retrying in %s seconds...', sleep)
                time.sleep(sleep)
                continue
            log.error('Failed to list tags for resource `%s`:  %s', kwargs.get('Resource'),
                    err.message)
            return None


def tag_resource(region=None, key=None, keyid=None, profile=None, **kwargs):
    '''
    Add tags to a CloudFront resource.

    Resource
        The ARN of the affected CloudFront resource.

    Tags
        Dict of {'Tag': 'Value', ...} providing the tags to be set.

    region
        Region to connect to.

    key
        Secret key to use.

    keyid
        Access key to use.

    profile
        Dict, or pillar key pointing to a dict, containing AWS region/key/keyid.

    CLI Example:

    .. code-block:: bash

        salt myminion boto_cloudfront.tag_resource Tags='{Owner: Infra, Role: salt_master}' \\
                Resource='arn:aws:cloudfront::012345678012:distribution/ETLNABCDEF123'

    '''
    retries = 10
    sleep = 6
    kwargs = {k: v for k, v in kwargs.items() if not k.startswith('_')}
    conn = _get_conn(region=region, key=key, keyid=keyid, profile=profile)
    kwargs['Tags'] = {'Items': [{'Key': k, 'Value': v} for k, v in kwargs.get('Tags', {}).items()]}
    while retries:
        try:
            log.debug('Adding tags (%s) to CloudFront resource `%s`.', kwargs['Tags'],
                    kwargs.get('Resource'))
            conn.tag_resource(**kwargs)
            return True
        except botocore.exceptions.ParamValidationError as err:
            raise SaltInvocationError(str(err))
        except botocore.exceptions.ClientError as err:
            if retries and err.response.get('Error', {}).get('Code') == 'Throttling':
                retries -= 1
                log.debug('Throttled by AWS API, retrying in %s seconds...', sleep)
                time.sleep(sleep)
                continue
            log.error('Failed to add tags to resource `%s`:  %s', kwargs.get('Resource'),
                    err.message)
            return False


def untag_resource(region=None, key=None, keyid=None, profile=None, **kwargs):
    '''
    Remove tags from a CloudFront resource.

    Resource
        The ARN of the affected CloudFront resource.

    TagKeys
        List of Tag keys providing the tags to be removed.

    region
        Region to connect to.

    key
        Secret key to use.

    keyid
        Access key to use.

    profile
        Dict, or pillar key pointing to a dict, containing AWS region/key/keyid.

    CLI Example:

    .. code-block:: bash

        salt myminion boto_cloudfront.untag_resource TagKeys='[Owner, Role]' \\
                Resource='arn:aws:cloudfront::012345678012:distribution/ETLNABCDEF123'
    '''
    retries = 10
    sleep = 6
    kwargs = {k: v for k, v in kwargs.items() if not k.startswith('_')}
    conn = _get_conn(region=region, key=key, keyid=keyid, profile=profile)
    kwargs['TagKeys'] = {'Items': kwargs.get('TagKeys', [])}
    while retries:
        try:
            log.debug('Removing tags (%s) from CloudFront resource `%s`.', kwargs['TagKeys'],
                    kwargs.get('Resource'))
            ret = conn.untag_resource(**kwargs)
            return True
        except botocore.exceptions.ParamValidationError as err:
            raise SaltInvocationError(str(err))
        except botocore.exceptions.ClientError as err:
            if retries and err.response.get('Error', {}).get('Code') == 'Throttling':
                retries -= 1
                log.debug('Throttled by AWS API, retrying in %s seconds...', sleep)
                time.sleep(sleep)
                continue
            log.error('Failed to remove tags from resource `%s`:  %s', kwargs.get('Resource'),
                    err.message)
            return False


def enforce_tags(Resource, Tags, region=None, key=None, keyid=None, profile=None):
    '''
    Enforce a given set of tags on a CloudFront resource:  adding, removing, or changing them
    as necessary to ensure the resource's tags are exactly and only those specified.

    Resource
        The ARN of the affected CloudFront resource.

    Tags
        Dict of {'Tag': 'Value', ...} providing the tags to be enforced.

    region
        Region to connect to.

    key
        Secret key to use.

    keyid
        Access key to use.

    profile
        Dict, or pillar key pointing to a dict, containing AWS region/key/keyid.

    CLI Example:

    .. code-block:: bash

        salt myminion boto_cloudfront.enforce_tags Tags='{Owner: Infra, Role: salt_master}' \\
                Resource='arn:aws:cloudfront::012345678012:distribution/ETLNABCDEF123'

    '''
    authargs = {'region': region, 'key': key, 'keyid': keyid, 'profile': profile}
    current = list_tags_for_resource(Resource=Resource, **authargs)
    if current is None:
        log.error('Failed to list tags for CloudFront resource `%s`.', Resource)
        return False
    if current == Tags:  # Short-ciruits save cycles!
        return True
    remove = [k for k in current if k not in Tags]
    removed = untag_resource(Resource=Resource, TagKeys=remove, **authargs)
    if removed is False:
        log.error('Failed to remove tags (%s) from CloudFront resource `%s`.', remove, Resource)
        return False
    add = {k: v for k, v in Tags.items() if current.get(k) != v}
    added = tag_resource(Resource=Resource, Tags=add, **authargs)
    if added is False:
        log.error('Failed to add tags (%s) to CloudFront resource `%s`.', add, Resource)
        return False
    return True
>>>>>>> 8abb7099
<|MERGE_RESOLUTION|>--- conflicted
+++ resolved
@@ -57,11 +57,8 @@
 
 # Import Salt libs
 import salt.ext.six as six
-<<<<<<< HEAD
-=======
 from salt.utils.odict import OrderedDict
 from salt.exceptions import SaltInvocationError
->>>>>>> 8abb7099
 import salt.utils.versions
 from salt.utils.odict import OrderedDict
 
@@ -362,13 +359,9 @@
 
         salt myminion boto_cloudfront.update_distribution name=mydistribution profile=awsprofile \
             config='{"Comment":"partial configuration","Enabled":true}'
-<<<<<<< HEAD
-    """
-=======
     '''
     ### FIXME - BUG.  This function can NEVER work as written...
     ### Obviously it was never actually tested.
->>>>>>> 8abb7099
     distribution_ret = get_distribution(
         name, region=region, key=key, keyid=keyid, profile=profile
     )
@@ -423,9 +416,6 @@
             profile=profile,
         )
 
-<<<<<<< HEAD
-    return {"result": True}
-=======
     return {'result': True}
 
 
@@ -1657,5 +1647,4 @@
     if added is False:
         log.error('Failed to add tags (%s) to CloudFront resource `%s`.', add, Resource)
         return False
-    return True
->>>>>>> 8abb7099
+    return True