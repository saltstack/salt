# -*- coding: utf-8 -*-
'''
Control the state system on the minion.

State Caching
-------------

When a highstate is called, the minion automatically caches a copy of the last
high data. If you then run a highstate with cache=True it will use that cached
highdata and won't hit the fileserver except for ``salt://`` links in the
states themselves.
'''

# Import python libs
from __future__ import absolute_import, print_function
import copy
import fnmatch
import json
import logging
import os
import shutil
import sys
import tarfile
import tempfile
import time

# Import salt libs
import salt.config
import salt.payload
import salt.state
import salt.utils
import salt.utils.jid
import salt.utils.url
from salt.exceptions import SaltInvocationError

# Import 3rd-party libs
import salt.ext.six as six

__proxyenabled__ = ['*']

__outputter__ = {
    'sls': 'highstate',
    'sls_id': 'highstate',
    'pkg': 'highstate',
    'top': 'highstate',
    'single': 'highstate',
    'highstate': 'highstate',
    'template': 'highstate',
    'template_str': 'highstate',
    'apply': 'highstate',
    'apply_': 'highstate',
    'request': 'highstate',
    'check_request': 'highstate',
    'run_request': 'highstate',
}

__func_alias__ = {
    'apply_': 'apply'
}
log = logging.getLogger(__name__)


def _filter_running(runnings):
    '''
    Filter out the result: True + no changes data
    '''
    ret = dict((tag, value) for tag, value in six.iteritems(runnings)
               if not value['result'] or value['changes'])
    return ret


def _set_retcode(ret):
    '''
    Set the return code based on the data back from the state system
    '''
    if isinstance(ret, list):
        __context__['retcode'] = 1
        return
    if not salt.utils.check_state_result(ret):
        __context__['retcode'] = 2


def _check_pillar(kwargs):
    '''
    Check the pillar for errors, refuse to run the state if there are errors
    in the pillar and return the pillar errors
    '''
    if kwargs.get('force'):
        return True
    if '_errors' in __pillar__:
        return False
    return True


def _wait(jid):
    '''
    Wait for all previously started state jobs to finish running
    '''
    if jid is None:
        jid = salt.utils.jid.gen_jid()
    states = _prior_running_states(jid)
    while states:
        time.sleep(1)
        states = _prior_running_states(jid)


def running(concurrent=False):
    '''
    Return a list of strings that contain state return data if a state function is
    already running. This function is used to prevent multiple state calls from being
    run at the same time.

    CLI Example:

    .. code-block:: bash

        salt '*' state.running
    '''
    ret = []
    if concurrent:
        return ret
    active = __salt__['saltutil.is_running']('state.*')
    for data in active:
        err = (
            'The function "{0}" is running as PID {1} and was started at '
            '{2} with jid {3}'
        ).format(
            data['fun'],
            data['pid'],
            salt.utils.jid.jid_to_time(data['jid']),
            data['jid'],
        )
        ret.append(err)
    return ret


def _prior_running_states(jid):
    '''
    Return a list of dicts of prior calls to state functions.  This function is
    used to queue state calls so only one is run at a time.
    '''

    ret = []
    active = __salt__['saltutil.is_running']('state.*')
    for data in active:
        if int(data['jid']) < int(jid):
            ret.append(data)
    return ret


def _check_queue(queue, kwargs):
    '''
    Utility function to queue the state run if requested
    and to check for conflicts in currently running states
    '''
    if queue:
        _wait(kwargs.get('__pub_jid'))
    else:
        conflict = running()
        if conflict:
            __context__['retcode'] = 1
            return conflict


def _get_opts(localconfig=None):
    '''
    Return a copy of the opts for use, optionally load a local config on top
    '''
    opts = copy.deepcopy(__opts__)
    if localconfig:
        opts = salt.config.minion_config(localconfig, defaults=opts)
    return opts


def low(data, queue=False, **kwargs):
    '''
    Execute a single low data call
    This function is mostly intended for testing the state system

    CLI Example:

    .. code-block:: bash

        salt '*' state.low '{"state": "pkg", "fun": "installed", "name": "vi"}'
    '''
    conflict = _check_queue(queue, kwargs)
    if conflict is not None:
        return conflict
    try:
        st_ = salt.state.State(__opts__, proxy=__proxy__)
    except NameError:
        st_ = salt.state.State(__opts__)
    err = st_.verify_data(data)
    if err:
        __context__['retcode'] = 1
        return err
    ret = st_.call(data)
    if isinstance(ret, list):
        __context__['retcode'] = 1
    if salt.utils.check_state_result(ret):
        __context__['retcode'] = 2
    return ret


def high(data, test=False, queue=False, **kwargs):
    '''
    Execute the compound calls stored in a single set of high data
    This function is mostly intended for testing the state system

    CLI Example:

    .. code-block:: bash

        salt '*' state.high '{"vim": {"pkg": ["installed"]}}'
    '''
    conflict = _check_queue(queue, kwargs)
    if conflict is not None:
        return conflict
    opts = _get_opts(kwargs.get('localconfig'))

    if salt.utils.test_mode(test=test, **kwargs):
        opts['test'] = True
    elif test is not None:
        opts['test'] = test
    else:
        opts['test'] = __opts__.get('test', None)

    pillar = kwargs.get('pillar')
    pillar_enc = kwargs.get('pillar_enc')
    if pillar_enc is None \
            and pillar is not None \
            and not isinstance(pillar, dict):
        raise SaltInvocationError(
            'Pillar data must be formatted as a dictionary, unless pillar_enc '
            'is specified.'
        )
    try:
        st_ = salt.state.State(__opts__, pillar, pillar_enc=pillar_enc, proxy=__proxy__)
    except NameError:
        st_ = salt.state.State(__opts__, pillar, pillar_enc=pillar_enc)

    ret = st_.call_high(data)
    _set_retcode(ret)
    return ret


def template(tem, queue=False, **kwargs):
    '''
    Execute the information stored in a template file on the minion.

    This function does not ask a master for a SLS file to render but
    instead directly processes the file at the provided path on the minion.

    CLI Example:

    .. code-block:: bash

        salt '*' state.template '<Path to template on the minion>'
    '''
    if 'env' in kwargs:
        salt.utils.warn_until(
            'Boron',
            'Passing a salt environment should be done using \'saltenv\' '
            'not \'env\'. This functionality will be removed in Salt Boron.'
        )
        saltenv = kwargs['env']
    elif 'saltenv' in kwargs:
        saltenv = kwargs['saltenv']
    else:
        saltenv = ''

    conflict = _check_queue(queue, kwargs)
    if conflict is not None:
        return conflict
    st_ = salt.state.HighState(__opts__)
    if not tem.endswith('.sls'):
        tem = '{sls}.sls'.format(sls=tem)
    high_state, errors = st_.render_state(tem, saltenv, '', None, local=True)
    if errors:
        __context__['retcode'] = 1
        return errors
    ret = st_.state.call_high(high_state)
    _set_retcode(ret)
    return ret


def template_str(tem, queue=False, **kwargs):
    '''
    Execute the information stored in a string from an sls template

    CLI Example:

    .. code-block:: bash

        salt '*' state.template_str '<Template String>'
    '''
    conflict = _check_queue(queue, kwargs)
    if conflict is not None:
        return conflict
    try:
        st_ = salt.state.State(__opts__, proxy=__proxy__)
    except NameError:
        st_ = salt.state.State(__opts__)
    ret = st_.call_template_str(tem)
    _set_retcode(ret)
    return ret


def apply_(mods=None,
          **kwargs):
    '''
    .. versionadded:: 2015.5.0

    Apply states! This function will call highstate or state.sls based on the
    arguments passed in, state.apply is intended to be the main gateway for
    all state executions.

    CLI Example:

    .. code-block:: bash

        salt '*' state.apply
        salt '*' state.apply test
        salt '*' state.apply test,pkgs
    '''
    if mods:
        return sls(mods, **kwargs)
    return highstate(**kwargs)


def request(mods=None,
            **kwargs):
    '''
    .. versionadded:: 2015.5.0

    Request that the local admin execute a state run via
    `salt-call state.run_request`
    All arguments match state.apply

    CLI Example:

    .. code-block:: bash

        salt '*' state.request
        salt '*' state.request test
        salt '*' state.request test,pkgs
    '''
    kwargs['test'] = True
    ret = apply_(mods, **kwargs)
    notify_path = os.path.join(__opts__['cachedir'], 'req_state.p')
    serial = salt.payload.Serial(__opts__)
    req = check_request()
    req.update({kwargs.get('name', 'default'): {
            'test_run': ret,
            'mods': mods,
            'kwargs': kwargs
            }
        })
    cumask = os.umask(0o77)
    try:
        if salt.utils.is_windows():
            # Make sure cache file isn't read-only
            __salt__['cmd.run']('attrib -R "{0}"'.format(notify_path))
        with salt.utils.fopen(notify_path, 'w+b') as fp_:
            serial.dump(req, fp_)
    except (IOError, OSError):
        msg = 'Unable to write state request file {0}. Check permission.'
        log.error(msg.format(notify_path))
    os.umask(cumask)
    return ret


def check_request(name=None):
    '''
    .. versionadded:: 2015.5.0

    Return the state request information, if any

    CLI Example:

    .. code-block:: bash

        salt '*' state.check_request
    '''
    notify_path = os.path.join(__opts__['cachedir'], 'req_state.p')
    serial = salt.payload.Serial(__opts__)
    if os.path.isfile(notify_path):
        with salt.utils.fopen(notify_path, 'rb') as fp_:
            req = serial.load(fp_)
        if name:
            return req[name]
        return req
    return {}


def clear_request(name=None):
    '''
    .. versionadded:: 2015.5.0

    Clear out the state execution request without executing it

    CLI Example:

    .. code-block:: bash

        salt '*' state.clear_request
    '''
    notify_path = os.path.join(__opts__['cachedir'], 'req_state.p')
    serial = salt.payload.Serial(__opts__)
    if not os.path.isfile(notify_path):
        return True
    if not name:
        try:
            os.remove(notify_path)
        except (IOError, OSError):
            pass
    else:
        req = check_request()
        if name in req:
            req.pop(name)
        else:
            return False
        cumask = os.umask(0o77)
        try:
            if salt.utils.is_windows():
                # Make sure cache file isn't read-only
                __salt__['cmd.run']('attrib -R "{0}"'.format(notify_path))
            with salt.utils.fopen(notify_path, 'w+b') as fp_:
                serial.dump(req, fp_)
        except (IOError, OSError):
            msg = 'Unable to write state request file {0}. Check permission.'
            log.error(msg.format(notify_path))
        os.umask(cumask)
    return True


def run_request(name='default', **kwargs):
    '''
    .. versionadded:: 2015.5.0

    Execute the pending state request

    CLI Example:

    .. code-block:: bash

        salt '*' state.run_request
    '''
    req = check_request()
    if name not in req:
        return {}
    n_req = req[name]
    if 'mods' not in n_req or 'kwargs' not in n_req:
        return {}
    req[name]['kwargs'].update(kwargs)
    if 'test' in n_req['kwargs']:
        n_req['kwargs'].pop('test')
    if req:
        ret = apply_(n_req['mods'], **n_req['kwargs'])
        try:
            os.remove(os.path.join(__opts__['cachedir'], 'req_state.p'))
        except (IOError, OSError):
            pass
        return ret
    return {}


def highstate(test=None,
              queue=False,
              **kwargs):
    '''
    Retrieve the state data from the salt master for this minion and execute it

    test
        Notify states to execute in test-only (dry-run) mode.

        Sets the ``test`` variable in the minion ``opts`` for the duration of
        the state run.

    pillar
        Additional pillar data to use for this function. Any pillar keys
        specified here will overwrite matching keys in the Pillar data.

        .. versionchanged:: Boron
            GPG-encrypted CLI Pillar data is now supported via the GPG
            renderer. See :ref:`here <encrypted-cli-pillar-data>` for details.

    pillar_enc
        Specify which renderer to use to decrypt encrypted data located within
        the ``pillar`` value. Currently, only ``gpg`` is supported.

        .. versionadded:: Boron

    queue : False
        Instead of failing immediately when another state run is in progress,
        queue the new state run to begin running once the other has finished.

        This option starts a new thread for each queued state run so use this
        option sparingly.

    localconfig
        Instead of using running minion opts, load ``localconfig`` and merge that
        with the running minion opts. This functionality is intended for using
        "roots" of salt directories (with their own minion config, pillars,
        file_roots) to run highstate out of.

    mock:
        The mock option allows for the state run to execute without actually
        calling any states. This then returns a mocked return which will show
        the requisite ordering as well as fully validate the state run.

    CLI Example:

    .. code-block:: bash

        salt '*' state.highstate

        salt '*' state.highstate whitelist=sls1_to_run,sls2_to_run
        salt '*' state.highstate exclude=sls_to_exclude
        salt '*' state.highstate exclude="[{'id': 'id_to_exclude'}, {'sls': 'sls_to_exclude'}]"

        salt '*' state.highstate pillar="{foo: 'Foo!', bar: 'Bar!'}"
    '''
    if _disabled(['highstate']):
        log.debug('Salt highstate run is disabled. To re-enable, run state.enable highstate')
        ret = {
            'name': 'Salt highstate run is disabled. To re-enable, run state.enable highstate',
            'result': 'False',
            'comment': 'Disabled'
        }
        return ret

    conflict = _check_queue(queue, kwargs)
    if conflict is not None:
        return conflict
    orig_test = __opts__.get('test', None)

    opts = _get_opts(kwargs.get('localconfig'))

    if test is None:
        if salt.utils.test_mode(test=test, **kwargs):
            opts['test'] = True
        else:
            opts['test'] = __opts__.get('test', None)
    else:
        opts['test'] = test

    if 'env' in kwargs:
        salt.utils.warn_until(
            'Boron',
            'Passing a salt environment should be done using \'saltenv\' '
            'not \'env\'. This functionality will be removed in Salt Boron.'
        )
        opts['environment'] = kwargs['env']
    elif 'saltenv' in kwargs:
        opts['environment'] = kwargs['saltenv']

    pillar = kwargs.get('pillar')
    pillar_enc = kwargs.get('pillar_enc')
    if pillar_enc is None \
            and pillar is not None \
            and not isinstance(pillar, dict):
        raise SaltInvocationError(
            'Pillar data must be formatted as a dictionary, unless pillar_enc '
            'is specified.'
        )

    if 'pillarenv' in kwargs:
        opts['pillarenv'] = kwargs['pillarenv']

    try:
        st_ = salt.state.HighState(opts,
                                   pillar,
                                   kwargs.get('__pub_jid'),
<<<<<<< HEAD
                                   pillar_enc=pillar_enc,
=======
>>>>>>> ad7522c9
                                   proxy=__proxy__,
                                   mocked=kwargs.get('mock', False))
    except NameError:
        st_ = salt.state.HighState(opts,
                                   pillar,
                                   kwargs.get('__pub_jid'),
<<<<<<< HEAD
                                   pillar_enc=pillar_enc,
=======
>>>>>>> ad7522c9
                                   mocked=kwargs.get('mock', False))

    st_.push_active()
    try:
        ret = st_.call_highstate(
                exclude=kwargs.get('exclude', []),
                cache=kwargs.get('cache', None),
                cache_name=kwargs.get('cache_name', 'highstate'),
                force=kwargs.get('force', False),
                whitelist=kwargs.get('whitelist')
                )
    finally:
        st_.pop_active()

    if __salt__['config.option']('state_data', '') == 'terse' or \
            kwargs.get('terse'):
        ret = _filter_running(ret)

    serial = salt.payload.Serial(__opts__)
    cache_file = os.path.join(__opts__['cachedir'], 'highstate.p')

    _set_retcode(ret)
    # Work around Windows multiprocessing bug, set __opts__['test'] back to
    # value from before this function was run.
    __opts__['test'] = orig_test
    return ret


def sls(mods,
        saltenv=None,
        test=None,
        exclude=None,
        queue=False,
        env=None,
        pillarenv=None,
        **kwargs):
    '''
    Execute a set list of state files from an environment.

    test
        Notify states to execute in test-only (dry-run) mode.

        Sets the ``test`` variable in the minion ``opts`` for the duration of
        the state run.

    pillar
        Additional pillar data to use for this function. Any pillar keys
        specified here will overwrite matching keys in the Pillar data.

        .. versionchanged:: Boron
            GPG-encrypted CLI Pillar data is now supported via the GPG
            renderer. See :ref:`here <encrypted-cli-pillar-data>` for details.

    pillar_enc
        Specify which renderer to use to decrypt encrypted data located within
        the ``pillar`` value. Currently, only ``gpg`` is supported.

        .. versionadded:: Boron

    queue : ``False``
        Instead of failing immediately when another state run is in progress,
        queue the new state run to begin running once the other has finished.

        This option starts a new thread for each queued state run so use this
        option sparingly.

    saltenv : None
        Specify a ``file_roots`` environment.

        .. versionchanged:: 0.17.0
            Argument name changed from ``env`` to ``saltenv``.
        .. versionchanged:: 2014.7
            Defaults to None. If no saltenv is specified, the minion config will
            be checked for a saltenv and if found, it will be used. If none is found,
            base will be used.

    pillarenv : None
        Specify a ``pillar_roots`` environment. By default all pillar environments
        merged together will be used.

    concurrent:
        WARNING: This flag is potentially dangerous. It is designed
        for use when multiple state runs can safely be run at the same
        Do not use this flag for performance optimization.

    localconfig:
        Instead of using running minion opts, load ``localconfig`` and merge that
        with the running minion opts. This functionality is intended for using
        "roots" of salt directories (with their own minion config, pillars,
        file_roots) to run highstate out of.

    mock:
        The mock option allows for the state run to execute without actually
        calling any states. This then returns a mocked return which will show
        the requisite ordering as well as fully validate the state run.

    CLI Example:

    .. code-block:: bash

        salt '*' state.sls core,edit.vim dev
        salt '*' state.sls core exclude="[{'id': 'id_to_exclude'}, {'sls': 'sls_to_exclude'}]"

        salt '*' state.sls myslsfile pillar="{foo: 'Foo!', bar: 'Bar!'}"
    '''
    concurrent = kwargs.get('concurrent', False)
    if env is not None:
        salt.utils.warn_until(
            'Boron',
            'Passing a salt environment should be done using \'saltenv\' '
            'not \'env\'. This functionality will be removed in Salt Boron.'
        )
        # Backwards compatibility
        saltenv = env
    if saltenv is None:
        if __opts__.get('environment', None):
            saltenv = __opts__['environment']
        else:
            saltenv = 'base'
    else:
        __opts__['environment'] = saltenv

    if not pillarenv:
        if __opts__.get('pillarenv', None):
            pillarenv = __opts__['pillarenv']
    else:
        __opts__['pillarenv'] = pillarenv

    if queue:
        _wait(kwargs.get('__pub_jid'))
    else:
        conflict = running(concurrent)
        if conflict:
            __context__['retcode'] = 1
            return conflict

    if isinstance(mods, list):
        disabled = _disabled(mods)
    else:
        disabled = _disabled([mods])

    if disabled:
        for state in disabled:
            log.debug('Salt state {0} run is disabled. To re-enable, run state.enable {0}'.format(state))
        __context__['retcode'] = 1
        return disabled

    if not _check_pillar(kwargs):
        __context__['retcode'] = 5
        err = ['Pillar failed to render with the following messages:']
        err += __pillar__['_errors']
        return err
    orig_test = __opts__.get('test', None)
    opts = _get_opts(kwargs.get('localconfig'))

    if salt.utils.test_mode(test=test, **kwargs):
        opts['test'] = True
    elif test is not None:
        opts['test'] = test
    else:
        opts['test'] = __opts__.get('test', None)

    pillar = kwargs.get('pillar')
    pillar_enc = kwargs.get('pillar_enc')
    if pillar_enc is None \
            and pillar is not None \
            and not isinstance(pillar, dict):
        raise SaltInvocationError(
            'Pillar data must be formatted as a dictionary, unless pillar_enc '
            'is specified.'
        )

    serial = salt.payload.Serial(__opts__)
    cfn = os.path.join(
            __opts__['cachedir'],
            '{0}.cache.p'.format(kwargs.get('cache_name', 'highstate'))
            )

    try:
        st_ = salt.state.HighState(opts,
                                   pillar,
                                   kwargs.get('__pub_jid'),
<<<<<<< HEAD
                                   pillar_enc=pillar_enc,
=======
>>>>>>> ad7522c9
                                   proxy=__proxy__,
                                   mocked=kwargs.get('mock', False))
    except NameError:
        st_ = salt.state.HighState(opts,
                                   pillar,
                                   kwargs.get('__pub_jid'),
<<<<<<< HEAD
                                   pillar_enc=pillar_enc,
=======
>>>>>>> ad7522c9
                                   mocked=kwargs.get('mock', False))

    umask = os.umask(0o77)
    if kwargs.get('cache'):
        if os.path.isfile(cfn):
            with salt.utils.fopen(cfn, 'rb') as fp_:
                high_ = serial.load(fp_)
                return st_.state.call_high(high_)
    os.umask(umask)

    if isinstance(mods, six.string_types):
        mods = mods.split(',')

    st_.push_active()
    try:
        high_, errors = st_.render_highstate({saltenv: mods})

        if errors:
            __context__['retcode'] = 1
            return errors

        if exclude:
            if isinstance(exclude, str):
                exclude = exclude.split(',')
            if '__exclude__' in high_:
                high_['__exclude__'].extend(exclude)
            else:
                high_['__exclude__'] = exclude
        ret = st_.state.call_high(high_)
    finally:
        st_.pop_active()
    if __salt__['config.option']('state_data', '') == 'terse' or kwargs.get('terse'):
        ret = _filter_running(ret)
    cache_file = os.path.join(__opts__['cachedir'], 'sls.p')
    cumask = os.umask(0o77)
    try:
        if salt.utils.is_windows():
            # Make sure cache file isn't read-only
            __salt__['cmd.run'](['attrib', '-R', cache_file], python_shell=False)
        with salt.utils.fopen(cache_file, 'w+b') as fp_:
            serial.dump(ret, fp_)
    except (IOError, OSError):
        msg = 'Unable to write to SLS cache file {0}. Check permission.'
        log.error(msg.format(cache_file))

    _set_retcode(ret)
    # Work around Windows multiprocessing bug, set __opts__['test'] back to
    # value from before this function was run.
    __opts__['test'] = orig_test

    try:
        with salt.utils.fopen(cfn, 'w+b') as fp_:
            try:
                serial.dump(high_, fp_)
            except TypeError:
                # Can't serialize pydsl
                pass
    except (IOError, OSError):
        msg = 'Unable to write to highstate cache file {0}. Do you have permissions?'
        log.error(msg.format(cfn))
    os.umask(cumask)
    return ret


def top(topfn,
        test=None,
        queue=False,
        saltenv=None,
        **kwargs):
    '''
    Execute a specific top file instead of the default. This is useful to apply
    configurations from a different environment (for example, dev or prod), without
    modifying the default top file.

    CLI Example:

    .. code-block:: bash

        salt '*' state.top reverse_top.sls
        salt '*' state.top prod_top.sls exclude=sls_to_exclude
        salt '*' state.top dev_top.sls exclude="[{'id': 'id_to_exclude'}, {'sls': 'sls_to_exclude'}]"
    '''
    conflict = _check_queue(queue, kwargs)
    if conflict is not None:
        return conflict
    if not _check_pillar(kwargs):
        __context__['retcode'] = 5
        err = ['Pillar failed to render with the following messages:']
        err += __pillar__['_errors']
        return err
    orig_test = __opts__.get('test', None)
    opts = _get_opts(kwargs.get('localconfig'))
    if salt.utils.test_mode(test=test, **kwargs):
        opts['test'] = True
    else:
        opts['test'] = __opts__.get('test', None)

    pillar = kwargs.get('pillar')
    pillar_enc = kwargs.get('pillar_enc')
    if pillar_enc is None \
            and pillar is not None \
            and not isinstance(pillar, dict):
        raise SaltInvocationError(
            'Pillar data must be formatted as a dictionary, unless pillar_enc '
            'is specified.'
        )

    st_ = salt.state.HighState(opts, pillar, pillar_enc=pillar_enc)
    st_.push_active()
    st_.opts['state_top'] = salt.utils.url.create(topfn)
    if saltenv:
        st_.opts['state_top_saltenv'] = saltenv
    try:
        ret = st_.call_highstate(
                exclude=kwargs.get('exclude', []),
                cache=kwargs.get('cache', None),
                cache_name=kwargs.get('cache_name', 'highstate')
                )
    finally:
        st_.pop_active()
    _set_retcode(ret)
    # Work around Windows multiprocessing bug, set __opts__['test'] back to
    # value from before this function was run.
    __opts__['test'] = orig_test
    return ret


def show_highstate(queue=False, **kwargs):
    '''
    Retrieve the highstate data from the salt master and display it

    Custom Pillar data can be passed with the ``pillar`` kwarg.

    CLI Example:

    .. code-block:: bash

        salt '*' state.show_highstate
    '''
    conflict = _check_queue(queue, kwargs)
    if conflict is not None:
        return conflict
    pillar = kwargs.get('pillar')
    pillar_enc = kwargs.get('pillar_enc')
    if pillar_enc is None \
            and pillar is not None \
            and not isinstance(pillar, dict):
        raise SaltInvocationError(
            'Pillar data must be formatted as a dictionary, unless pillar_enc '
            'is specified.'
        )

    st_ = salt.state.HighState(__opts__, pillar, pillar_enc=pillar_enc)
    st_.push_active()
    try:
        ret = st_.compile_highstate()
    finally:
        st_.pop_active()
    if isinstance(ret, list):
        __context__['retcode'] = 1
    return ret


def show_lowstate(queue=False, **kwargs):
    '''
    List out the low data that will be applied to this minion

    CLI Example:

    .. code-block:: bash

        salt '*' state.show_lowstate
    '''
    conflict = _check_queue(queue, kwargs)
    if conflict is not None:
        assert False
        return conflict
    st_ = salt.state.HighState(__opts__)
    st_.push_active()
    try:
        ret = st_.compile_low_chunks()
    finally:
        st_.pop_active()
    return ret


def sls_id(
        id_,
        mods,
        saltenv='base',
        test=None,
        queue=False,
        **kwargs):
    '''
    Call a single ID from the named module(s) and handle all requisites

    .. versionadded:: 2014.7.0

    CLI Example:

    .. code-block:: bash

        salt '*' state.sls_id apache http
    '''
    conflict = _check_queue(queue, kwargs)
    if conflict is not None:
        return conflict
    orig_test = __opts__.get('test', None)
    opts = _get_opts(kwargs.get('localconfig'))
    if salt.utils.test_mode(test=test, **kwargs):
        opts['test'] = True
    else:
        opts['test'] = __opts__.get('test', None)
    if 'pillarenv' in kwargs:
        opts['pillarenv'] = kwargs['pillarenv']
    st_ = salt.state.HighState(opts)
    if isinstance(mods, six.string_types):
        split_mods = mods.split(',')
    st_.push_active()
    try:
        high_, errors = st_.render_highstate({saltenv: split_mods})
    finally:
        st_.pop_active()
    errors += st_.state.verify_high(high_)
    if errors:
        __context__['retcode'] = 1
        return errors
    chunks = st_.state.compile_high_data(high_)
    ret = {}
    for chunk in chunks:
        if chunk.get('__id__', '') == id_:
            ret.update(st_.state.call_chunk(chunk, {}, chunks))
    # Work around Windows multiprocessing bug, set __opts__['test'] back to
    # value from before this function was run.
    __opts__['test'] = orig_test
    if not ret:
        raise SaltInvocationError(
            'No matches for ID \'{0}\' found in SLS \'{1}\' within saltenv '
            '\'{2}\''.format(id_, mods, saltenv)
        )
    return ret


def show_low_sls(mods,
                 saltenv='base',
                 test=None,
                 queue=False,
                 env=None,
                 **kwargs):
    '''
    Display the low data from a specific sls. The default environment is
    ``base``, use ``saltenv`` (``env`` in Salt 0.17.x and older) to specify a
    different environment.

    CLI Example:

    .. code-block:: bash

        salt '*' state.show_low_sls foo
    '''
    if env is not None:
        salt.utils.warn_until(
            'Boron',
            'Passing a salt environment should be done using \'saltenv\' '
            'not \'env\'. This functionality will be removed in Salt Boron.'
        )
        # Backwards compatibility
        saltenv = env
    conflict = _check_queue(queue, kwargs)
    if conflict is not None:
        return conflict
    orig_test = __opts__.get('test', None)
    opts = _get_opts(kwargs.get('localconfig'))
    if salt.utils.test_mode(test=test, **kwargs):
        opts['test'] = True
    else:
        opts['test'] = __opts__.get('test', None)
    if 'pillarenv' in kwargs:
        opts['pillarenv'] = kwargs['pillarenv']
    st_ = salt.state.HighState(opts)
    if isinstance(mods, six.string_types):
        mods = mods.split(',')
    st_.push_active()
    try:
        high_, errors = st_.render_highstate({saltenv: mods})
    finally:
        st_.pop_active()
    errors += st_.state.verify_high(high_)
    if errors:
        __context__['retcode'] = 1
        return errors
    ret = st_.state.compile_high_data(high_)
    # Work around Windows multiprocessing bug, set __opts__['test'] back to
    # value from before this function was run.
    __opts__['test'] = orig_test
    return ret


def show_sls(mods, saltenv='base', test=None, queue=False, env=None, **kwargs):
    '''
    Display the state data from a specific sls or list of sls files on the
    master. The default environment is ``base``, use ``saltenv`` (``env`` in
    Salt 0.17.x and older) to specify a different environment.

    This function does not support topfiles.  For ``top.sls`` please use
    ``show_top`` instead.

    Custom Pillar data can be passed with the ``pillar`` kwarg.

    CLI Example:

    .. code-block:: bash

        salt '*' state.show_sls core,edit.vim dev
    '''
    if env is not None:
        salt.utils.warn_until(
            'Boron',
            'Passing a salt environment should be done using \'saltenv\' '
            'not \'env\'. This functionality will be removed in Salt Boron.'
        )
        # Backwards compatibility
        saltenv = env
    conflict = _check_queue(queue, kwargs)
    if conflict is not None:
        return conflict
    orig_test = __opts__.get('test', None)
    opts = _get_opts(kwargs.get('localconfig'))

    if salt.utils.test_mode(test=test, **kwargs):
        opts['test'] = True
    else:
        opts['test'] = __opts__.get('test', None)

    pillar = kwargs.get('pillar')
    pillar_enc = kwargs.get('pillar_enc')
    if pillar_enc is None \
            and pillar is not None \
            and not isinstance(pillar, dict):
        raise SaltInvocationError(
            'Pillar data must be formatted as a dictionary, unless pillar_enc '
            'is specified.'
        )

    if 'pillarenv' in kwargs:
        opts['pillarenv'] = kwargs['pillarenv']

    st_ = salt.state.HighState(opts, pillar, pillar_enc=pillar_enc)
    if isinstance(mods, six.string_types):
        mods = mods.split(',')
    st_.push_active()
    try:
        high_, errors = st_.render_highstate({saltenv: mods})
    finally:
        st_.pop_active()
    errors += st_.state.verify_high(high_)
    # Work around Windows multiprocessing bug, set __opts__['test'] back to
    # value from before this function was run.
    __opts__['test'] = orig_test
    if errors:
        __context__['retcode'] = 1
        return errors
    return high_


def show_top(queue=False, **kwargs):
    '''
    Return the top data that the minion will use for a highstate

    CLI Example:

    .. code-block:: bash

        salt '*' state.show_top
    '''
    opts = copy.deepcopy(__opts__)
    if 'env' in kwargs:
        salt.utils.warn_until(
            'Boron',
            'Passing a salt environment should be done using \'saltenv\' '
            'not \'env\'. This functionality will be removed in Salt Boron.'
        )
        opts['environment'] = kwargs['env']
    elif 'saltenv' in kwargs:
        opts['environment'] = kwargs['saltenv']
    conflict = _check_queue(queue, kwargs)
    if conflict is not None:
        return conflict
    st_ = salt.state.HighState(opts)
    errors = []
    top_ = st_.get_top()
    errors += st_.verify_tops(top_)
    if errors:
        __context__['retcode'] = 1
        return errors
    matches = st_.top_matches(top_)
    return matches


def single(fun, name, test=None, queue=False, **kwargs):
    '''
    Execute a single state function with the named kwargs, returns False if
    insufficient data is sent to the command

    By default, the values of the kwargs will be parsed as YAML. So, you can
    specify lists values, or lists of single entry key-value maps, as you
    would in a YAML salt file. Alternatively, JSON format of keyword values
    is also supported.

    CLI Example:

    .. code-block:: bash

        salt '*' state.single pkg.installed name=vim

    '''
    conflict = _check_queue(queue, kwargs)
    if conflict is not None:
        return conflict
    comps = fun.split('.')
    if len(comps) < 2:
        __context__['retcode'] = 1
        return 'Invalid function passed'
    kwargs.update({'state': comps[0],
                   'fun': comps[1],
                   '__id__': name,
                   'name': name})
    orig_test = __opts__.get('test', None)
    opts = _get_opts(kwargs.get('localconfig'))
    if salt.utils.test_mode(test=test, **kwargs):
        opts['test'] = True
    else:
        opts['test'] = __opts__.get('test', None)

    pillar = kwargs.get('pillar')
    pillar_enc = kwargs.get('pillar_enc')
    if pillar_enc is None \
            and pillar is not None \
            and not isinstance(pillar, dict):
        raise SaltInvocationError(
            'Pillar data must be formatted as a dictionary, unless pillar_enc '
            'is specified.'
        )

    try:
        st_ = salt.state.State(opts, pillar, pillar_enc=pillar_enc, proxy=__proxy__)
    except NameError:
        st_ = salt.state.State(opts, pillar, pillar_enc=pillar_enc)
    err = st_.verify_data(kwargs)
    if err:
        __context__['retcode'] = 1
        return err

    st_._mod_init(kwargs)
    ret = {'{0[state]}_|-{0[__id__]}_|-{0[name]}_|-{0[fun]}'.format(kwargs):
            st_.call(kwargs)}
    _set_retcode(ret)
    # Work around Windows multiprocessing bug, set __opts__['test'] back to
    # value from before this function was run.
    __opts__['test'] = orig_test
    return ret


def clear_cache():
    '''
    Clear out cached state files, forcing even cache runs to refresh the cache
    on the next state execution.

    Remember that the state cache is completely disabled by default, this
    execution only applies if cache=True is used in states

    CLI Example:

    .. code-block:: bash

        salt '*' state.clear_cache
    '''
    ret = []
    for fn_ in os.listdir(__opts__['cachedir']):
        if fn_.endswith('.cache.p'):
            path = os.path.join(__opts__['cachedir'], fn_)
            if not os.path.isfile(path):
                continue
            os.remove(path)
            ret.append(fn_)
    return ret


def pkg(pkg_path, pkg_sum, hash_type, test=False, **kwargs):
    '''
    Execute a packaged state run, the packaged state run will exist in a
    tarball available locally. This packaged state
    can be generated using salt-ssh.

    CLI Example:

    .. code-block:: bash

        salt '*' state.pkg /tmp/state_pkg.tgz
    '''
    # TODO - Add ability to download from salt master or other source
    if not os.path.isfile(pkg_path):
        return {}
    if not salt.utils.get_hash(pkg_path, hash_type) == pkg_sum:
        return {}
    root = tempfile.mkdtemp()
    s_pkg = tarfile.open(pkg_path, 'r:gz')
    # Verify that the tarball does not extract outside of the intended root
    members = s_pkg.getmembers()
    for member in members:
        if member.path.startswith((os.sep, '..{0}'.format(os.sep))):
            return {}
        elif '..{0}'.format(os.sep) in member.path:
            return {}
    s_pkg.extractall(root)
    s_pkg.close()
    lowstate_json = os.path.join(root, 'lowstate.json')
    with salt.utils.fopen(lowstate_json, 'r') as fp_:
        lowstate = json.load(fp_, object_hook=salt.utils.decode_dict)
    # Check for errors in the lowstate
    for chunk in lowstate:
        if not isinstance(chunk, dict):
            return lowstate
    pillar_json = os.path.join(root, 'pillar.json')
    if os.path.isfile(pillar_json):
        with salt.utils.fopen(pillar_json, 'r') as fp_:
            pillar = json.load(fp_)
    else:
        pillar = None
    popts = _get_opts(kwargs.get('localconfig'))
    popts['fileclient'] = 'local'
    popts['file_roots'] = {}
    if salt.utils.test_mode(test=test, **kwargs):
        popts['test'] = True
    else:
        popts['test'] = __opts__.get('test', None)
    envs = os.listdir(root)
    for fn_ in envs:
        full = os.path.join(root, fn_)
        if not os.path.isdir(full):
            continue
        popts['file_roots'][fn_] = [full]
    st_ = salt.state.State(popts, pillar=pillar)
    ret = st_.call_chunks(lowstate)
    try:
        shutil.rmtree(root)
    except (IOError, OSError):
        pass
    return ret


def disable(states):
    '''
    Disable state runs.

    CLI Example:

    .. code-block:: bash

        salt '*' state.disable highstate

        salt '*' state.disable highstate,test.succeed_without_changes

    .. note::
        To disable a state file from running provide the same name that would
        be passed in a state.sls call.

        salt '*' state.disable bind.config

    '''
    ret = {
        'res': True,
        'msg': ''
    }

    if isinstance(states, six.string_types):
        states = states.split(',')

    msg = []
    _disabled = __salt__['grains.get']('state_runs_disabled')
    if not isinstance(_disabled, list):
        _disabled = []

    _changed = False
    for _state in states:
        if _state in _disabled:
            msg.append('Info: {0} state already disabled.'.format(_state))
        else:
            msg.append('Info: {0} state disabled.'.format(_state))
            _disabled.append(_state)
            _changed = True

    if _changed:
        __salt__['grains.setval']('state_runs_disabled', _disabled)

    ret['msg'] = '\n'.join(msg)

    # refresh the grains
    __salt__['saltutil.refresh_modules']()

    return ret


def enable(states):
    '''
    Enable state function or sls run

    CLI Example:

    .. code-block:: bash

        salt '*' state.enable highstate

        salt '*' state.enable test.succeed_without_changes

    .. note::
        To enable a state file from running provide the same name that would
        be passed in a state.sls call.

        salt '*' state.disable bind.config

    '''
    ret = {
        'res': True,
        'msg': ''
    }

    if isinstance(states, six.string_types):
        states = states.split(',')
    log.debug("states {0}".format(states))

    msg = []
    _disabled = __salt__['grains.get']('state_runs_disabled')
    if not isinstance(_disabled, list):
        _disabled = []

    _changed = False
    for _state in states:
        log.debug("_state {0}".format(_state))
        if _state not in _disabled:
            msg.append('Info: {0} state already enabled.'.format(_state))
        else:
            msg.append('Info: {0} state enabled.'.format(_state))
            _disabled.remove(_state)
            _changed = True

    if _changed:
        __salt__['grains.setval']('state_runs_disabled', _disabled)

    ret['msg'] = '\n'.join(msg)

    # refresh the grains
    __salt__['saltutil.refresh_modules']()

    return ret


def list_disabled():
    '''
    List the states which are currently disabled

    CLI Example:

    .. code-block:: bash

        salt '*' state.list_disabled
    '''
    return __salt__['grains.get']('state_runs_disabled')


def _disabled(funs):
    '''
    Return messages for disabled states
    that match state functions in funs.
    '''
    ret = []
    _disabled = __salt__['grains.get']('state_runs_disabled')
    for state in funs:
        for _state in _disabled:
            if '.*' in _state:
                target_state = _state.split('.')[0]
                target_state = target_state + '.' if not target_state.endswith('.') else target_state
                if state.startswith(target_state):
                    err = (
                        'The state file "{0}" is currently disabled by "{1}", '
                        'to re-enable, run state.enable {1}.'
                    ).format(
                        state,
                        _state,
                    )
                    ret.append(err)
                    continue
            else:
                if _state == state:
                    err = (
                        'The state file "{0}" is currently disabled, '
                        'to re-enable, run state.enable {0}.'
                    ).format(
                        _state,
                    )
                    ret.append(err)
                    continue
    return ret


def event(tagmatch='*',
        count=-1,
        quiet=False,
        sock_dir=None,
        pretty=False,
        node='minion'):
    r'''
    Watch Salt's event bus and block until the given tag is matched

    .. versionadded:: Boron

    This is useful for utilizing Salt's event bus from shell scripts or for
    taking simple actions directly from the CLI.

    Enable debug logging to see ignored events.

    :param tagmatch: the event is written to stdout for each tag that matches
        this pattern; uses the same matching semantics as Salt's Reactor.
    :param count: this number is decremented for each event that matches the
        ``tagmatch`` parameter; pass ``-1`` to listen forever.
    :param quiet: do not print to stdout; just block
    :param sock_dir: path to the Salt master's event socket file.
    :param pretty: Output the JSON all on a single line if ``False`` (useful
        for shell tools); pretty-print the JSON output if ``True``.
    :param node: Watch the minion-side or master-side event bus.

    CLI Example:

    .. code-block:: bash

        salt-call --local state.event pretty=True
    '''
    sevent = salt.utils.event.get_event(
            node,
            sock_dir or __opts__['sock_dir'],
            __opts__['transport'],
            opts=__opts__,
            listen=True)

    while True:
        ret = sevent.get_event(full=True)
        if ret is None:
            continue

        if fnmatch.fnmatch(ret['tag'], tagmatch):
            if not quiet:
                print('{0}\t{1}'.format(
                    ret['tag'],
                    json.dumps(
                        ret['data'],
                        sort_keys=pretty,
                        indent=None if not pretty else 4)))
                sys.stdout.flush()

            count -= 1
            log.debug('Remaining event matches: %s', count)

            if count == 0:
                break
        else:
            log.debug('Skipping event tag: %s', ret['tag'])
            continue<|MERGE_RESOLUTION|>--- conflicted
+++ resolved
@@ -572,20 +572,14 @@
         st_ = salt.state.HighState(opts,
                                    pillar,
                                    kwargs.get('__pub_jid'),
-<<<<<<< HEAD
                                    pillar_enc=pillar_enc,
-=======
->>>>>>> ad7522c9
                                    proxy=__proxy__,
                                    mocked=kwargs.get('mock', False))
     except NameError:
         st_ = salt.state.HighState(opts,
                                    pillar,
                                    kwargs.get('__pub_jid'),
-<<<<<<< HEAD
                                    pillar_enc=pillar_enc,
-=======
->>>>>>> ad7522c9
                                    mocked=kwargs.get('mock', False))
 
     st_.push_active()
@@ -768,20 +762,14 @@
         st_ = salt.state.HighState(opts,
                                    pillar,
                                    kwargs.get('__pub_jid'),
-<<<<<<< HEAD
                                    pillar_enc=pillar_enc,
-=======
->>>>>>> ad7522c9
                                    proxy=__proxy__,
                                    mocked=kwargs.get('mock', False))
     except NameError:
         st_ = salt.state.HighState(opts,
                                    pillar,
                                    kwargs.get('__pub_jid'),
-<<<<<<< HEAD
                                    pillar_enc=pillar_enc,
-=======
->>>>>>> ad7522c9
                                    mocked=kwargs.get('mock', False))
 
     umask = os.umask(0o77)
