# -*- coding: utf-8 -*-
'''
    Connection module for Amazon Cloud Formation

<<<<<<< HEAD
    .. versionadded:: Beryllium

    :configuration: This module accepts explicit AWS credentials but can also utilize
=======
.. versionadded:: Beryllium

:configuration: This module accepts explicit AWS credentials but can also utilize
>>>>>>> 3d215d03
    IAM roles assigned to the instance trough Instance Profiles. Dynamic
    credentials are then automatically obtained from AWS API and no further
    configuration is necessary. More Information available at:

    .. code-block:: text

        http://docs.aws.amazon.com/AWSEC2/latest/UserGuide/iam-roles-for-amazon-ec2.html

    If IAM roles are not used you need to specify them either in a pillar or
    in the minion's config file:

    .. code-block:: yaml

        cfn.keyid: GKTADJGHEIQSXMKKRBJ08H
        cfn.key: askdjghsdfjkghWupUjasdflkdfklgjsdfjajkghs

    A region may also be specified in the configuration:

    .. code-block:: yaml

<<<<<<< HEAD
=======
        cfn.region: us-east-1

>>>>>>> 3d215d03
:depends: boto
'''
# keep lint from choking on _get_conn and _cache_id
#pylint: disable=E0602

from __future__ import absolute_import

# Import Python libs
import logging

log = logging.getLogger(__name__)

# Import third party libs
# pylint: disable=import-error
try:
    #pylint: disable=unused-import
    import boto
    import boto.cloudformation
    #pylint: enable=unused-import
    from boto.exception import BotoServerError
    logging.getLogger('boto').setLevel(logging.CRITICAL)
    HAS_BOTO = True
except ImportError:
    HAS_BOTO = False


def __virtual__():
    '''
    Only load if boto libraries exist.
    '''
    if not HAS_BOTO:
        return False
    __utils__['boto.assign_funcs'](__name__, 'cfn', module='cloudformation')
    return True


def __init__(opts):
    if HAS_BOTO:
        __utils__['boto.assign_funcs'](__name__, 'cfn', module='cloudformation')


def exists(name, region=None, key=None, keyid=None, profile=None):
    '''
    Check to see if a stack exists.

    .. versionadded:: Beryllium

    CLI example::

        salt myminion boto_cfn.exists mystack region=us-east-1
    '''
    conn = _get_conn(region=region, key=key, keyid=keyid, profile=profile)

<<<<<<< HEAD
    try:
        # Returns an object if stack exists else an exception
        exists = conn.describe_stacks(name)
        log.debug('Stack {0} exists.'.format(name))
        return True
    except boto.exception.BotoServerError as e:
        log.debug('Exists returned an excpetion.\n{0}'.format(str(e)))
=======
    try:
        # Returns an object if stack exists else an exception
        exists = conn.describe_stacks(name)
        log.debug('Stack {0} exists.'.format(name))
        return True
    except BotoServerError as e:
        log.debug('Exists returned an exception.\n{0}'.format(str(e)))
        return False


def describe(name, region=None, key=None, keyid=None, profile=None):
    '''
    Describe a stack.

    .. versionadded:: Beryllium

    CLI example::

        salt myminion boto_cfn.describe mystack region=us-east-1
    '''
    conn = _get_conn(region=region, key=key, keyid=keyid, profile=profile)

    try:
        # Returns an object if stack exists else an exception
        r = conn.describe_stacks(name)
        if r:
            stack = r[0]
            log.debug('Found VPC: {0}'.format(stack.stack_id))
            keys = ('stack_id', 'description', 'stack_status', 'stack_status_reason')

            ret = dict([(k, getattr(stack, k)) for k in keys])
            o = getattr(stack, 'outputs')
            outputs = {}
            for i in o:
                outputs[i.key] = i.value
            ret['outputs'] = outputs

            return {'stack': ret}

        log.debug('Stack {0} exists.'.format(name))
        return True
    except BotoServerError as e:
        log.warning('Could not describe stack {0}.\n{1}'.format(name, str(e)))
>>>>>>> 3d215d03
        return False


def create(name, template_body=None, template_url=None, parameters=None, notification_arns=None, disable_rollback=None,
           timeout_in_minutes=None, capabilities=None, tags=None, on_failure=None, stack_policy_body=None,
           stack_policy_url=None, region=None, key=None, keyid=None, profile=None):
    '''
    Create a CFN stack.

    .. versionadded:: Beryllium

    CLI example to create a stack::

        salt myminion boto_cfn.create mystack template_url='https://s3.amazonaws.com/bucket/template.cft' \
        region=us-east-1
    '''
    conn = _get_conn(region=region, key=key, keyid=keyid, profile=profile)

    try:
        return conn.create_stack(name, template_body, template_url, parameters, notification_arns, disable_rollback,
                                 timeout_in_minutes, capabilities, tags, on_failure, stack_policy_body, stack_policy_url)
<<<<<<< HEAD
    except boto.exception.BotoServerError as e:
        msg = 'Failed to create stack {0}.'.format(name)
=======
    except BotoServerError as e:
        msg = 'Failed to create stack {0}.\n{1}'.format(name, str(e))
>>>>>>> 3d215d03
        log.error(msg)
        log.debug(e)
        return False


def update_stack(name, template_body=None, template_url=None, parameters=None, notification_arns=None,
                 disable_rollback=False, timeout_in_minutes=None, capabilities=None, tags=None,
                 use_previous_template=None, stack_policy_during_update_body=None, stack_policy_during_update_url=None,
                 stack_policy_body=None, stack_policy_url=None, region=None, key=None, keyid=None, profile=None):
    '''
    Update a CFN stack.

    .. versionadded:: Beryllium

    CLI example to update a stack::

        salt myminion boto_cfn.update_stack mystack template_url='https://s3.amazonaws.com/bucket/template.cft' \
        region=us-east-1
    '''
    conn = _get_conn(region=region, key=key, keyid=keyid, profile=profile)

    try:
        update = conn.update_stack(name, template_body, template_url, parameters, notification_arns,
                                   disable_rollback, timeout_in_minutes, capabilities, tags, use_previous_template,
                                   stack_policy_during_update_body, stack_policy_during_update_url,
                                   stack_policy_body, stack_policy_url)
        log.debug('Updated result is : {0}.'.format(update))
        return update
<<<<<<< HEAD
    except boto.exception.BotoServerError as e:
=======
    except BotoServerError as e:
>>>>>>> 3d215d03
        msg = 'Failed to update stack {0}.'.format(name)
        log.debug(e)
        log.error(msg)
        return str(e)


def delete(name, region=None, key=None, keyid=None, profile=None):
    '''
    Delete a CFN stack.

    .. versionadded:: Beryllium

    CLI example to delete a stack::

        salt myminion boto_cfn.delete mystack region=us-east-1
    '''
    conn = _get_conn(region=region, key=key, keyid=keyid, profile=profile)

    try:
        return conn.delete_stack(name)
<<<<<<< HEAD
    except boto.exception.BotoServerError as e:
=======
    except BotoServerError as e:
>>>>>>> 3d215d03
        msg = 'Failed to create stack {0}.'.format(name)
        log.error(msg)
        log.debug(e)
        return str(e)


def get_template(name, region=None, key=None, keyid=None, profile=None):
    '''
    Check to see if attributes are set on a CFN stack.

    .. versionadded:: Beryllium

    CLI example::

        salt myminion boto_cfn.get_template mystack
    '''
    conn = _get_conn(region=region, key=key, keyid=keyid, profile=profile)

    try:
        template = conn.get_template(name)
        log.info('Retrieved template for stack {0}'.format(name))
        return template
<<<<<<< HEAD
    except boto.exception.BotoServerError as e:
=======
    except BotoServerError as e:
>>>>>>> 3d215d03
        log.debug(e)
        msg = 'Template {0} does not exist'.format(name)
        log.error(msg)
        return str(e)


def validate_template(template_body=None, template_url=None, region=None, key=None, keyid=None, profile=None):
<<<<<<< HEAD
    '''
    Validate cloudformation template

    .. versionadded:: Beryllium

    CLI example::

        salt myminion boto_cfn.validate_template mystack-template
    '''
=======
    '''
    Validate cloudformation template

    .. versionadded:: Beryllium

    CLI example::

        salt myminion boto_cfn.validate_template mystack-template
    '''
>>>>>>> 3d215d03
    conn = _get_conn(region=region, key=key, keyid=keyid, profile=profile)

    try:
        # Returns an object if json is validated and an exception if its not
        return conn.validate_template(template_body, template_url)
<<<<<<< HEAD
    except boto.exception.BotoServerError as e:
=======
    except BotoServerError as e:
>>>>>>> 3d215d03
        log.debug(e)
        msg = 'Error while trying to validate template {0}.'.format(template_body)
        log.error(msg)
        return str(e)<|MERGE_RESOLUTION|>--- conflicted
+++ resolved
@@ -1,16 +1,10 @@
 # -*- coding: utf-8 -*-
 '''
-    Connection module for Amazon Cloud Formation
-
-<<<<<<< HEAD
-    .. versionadded:: Beryllium
-
-    :configuration: This module accepts explicit AWS credentials but can also utilize
-=======
+Connection module for Amazon Cloud Formation
+
 .. versionadded:: Beryllium
 
 :configuration: This module accepts explicit AWS credentials but can also utilize
->>>>>>> 3d215d03
     IAM roles assigned to the instance trough Instance Profiles. Dynamic
     credentials are then automatically obtained from AWS API and no further
     configuration is necessary. More Information available at:
@@ -31,11 +25,8 @@
 
     .. code-block:: yaml
 
-<<<<<<< HEAD
-=======
         cfn.region: us-east-1
 
->>>>>>> 3d215d03
 :depends: boto
 '''
 # keep lint from choking on _get_conn and _cache_id
@@ -68,7 +59,6 @@
     '''
     if not HAS_BOTO:
         return False
-    __utils__['boto.assign_funcs'](__name__, 'cfn', module='cloudformation')
     return True
 
 
@@ -89,15 +79,6 @@
     '''
     conn = _get_conn(region=region, key=key, keyid=keyid, profile=profile)
 
-<<<<<<< HEAD
-    try:
-        # Returns an object if stack exists else an exception
-        exists = conn.describe_stacks(name)
-        log.debug('Stack {0} exists.'.format(name))
-        return True
-    except boto.exception.BotoServerError as e:
-        log.debug('Exists returned an excpetion.\n{0}'.format(str(e)))
-=======
     try:
         # Returns an object if stack exists else an exception
         exists = conn.describe_stacks(name)
@@ -141,7 +122,6 @@
         return True
     except BotoServerError as e:
         log.warning('Could not describe stack {0}.\n{1}'.format(name, str(e)))
->>>>>>> 3d215d03
         return False
 
 
@@ -163,13 +143,8 @@
     try:
         return conn.create_stack(name, template_body, template_url, parameters, notification_arns, disable_rollback,
                                  timeout_in_minutes, capabilities, tags, on_failure, stack_policy_body, stack_policy_url)
-<<<<<<< HEAD
-    except boto.exception.BotoServerError as e:
-        msg = 'Failed to create stack {0}.'.format(name)
-=======
     except BotoServerError as e:
         msg = 'Failed to create stack {0}.\n{1}'.format(name, str(e))
->>>>>>> 3d215d03
         log.error(msg)
         log.debug(e)
         return False
@@ -198,11 +173,7 @@
                                    stack_policy_body, stack_policy_url)
         log.debug('Updated result is : {0}.'.format(update))
         return update
-<<<<<<< HEAD
-    except boto.exception.BotoServerError as e:
-=======
-    except BotoServerError as e:
->>>>>>> 3d215d03
+    except BotoServerError as e:
         msg = 'Failed to update stack {0}.'.format(name)
         log.debug(e)
         log.error(msg)
@@ -223,11 +194,7 @@
 
     try:
         return conn.delete_stack(name)
-<<<<<<< HEAD
-    except boto.exception.BotoServerError as e:
-=======
-    except BotoServerError as e:
->>>>>>> 3d215d03
+    except BotoServerError as e:
         msg = 'Failed to create stack {0}.'.format(name)
         log.error(msg)
         log.debug(e)
@@ -250,11 +217,7 @@
         template = conn.get_template(name)
         log.info('Retrieved template for stack {0}'.format(name))
         return template
-<<<<<<< HEAD
-    except boto.exception.BotoServerError as e:
-=======
-    except BotoServerError as e:
->>>>>>> 3d215d03
+    except BotoServerError as e:
         log.debug(e)
         msg = 'Template {0} does not exist'.format(name)
         log.error(msg)
@@ -262,7 +225,6 @@
 
 
 def validate_template(template_body=None, template_url=None, region=None, key=None, keyid=None, profile=None):
-<<<<<<< HEAD
     '''
     Validate cloudformation template
 
@@ -272,27 +234,12 @@
 
         salt myminion boto_cfn.validate_template mystack-template
     '''
-=======
-    '''
-    Validate cloudformation template
-
-    .. versionadded:: Beryllium
-
-    CLI example::
-
-        salt myminion boto_cfn.validate_template mystack-template
-    '''
->>>>>>> 3d215d03
     conn = _get_conn(region=region, key=key, keyid=keyid, profile=profile)
 
     try:
         # Returns an object if json is validated and an exception if its not
         return conn.validate_template(template_body, template_url)
-<<<<<<< HEAD
-    except boto.exception.BotoServerError as e:
-=======
-    except BotoServerError as e:
->>>>>>> 3d215d03
+    except BotoServerError as e:
         log.debug(e)
         msg = 'Error while trying to validate template {0}.'.format(template_body)
         log.error(msg)
