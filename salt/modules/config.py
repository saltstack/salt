# -*- coding: utf-8 -*-
'''
Return config information
'''

# Import python libs
import re
import os

# Import salt libs
import salt.utils
import salt._compat
import salt.syspaths as syspaths

__proxyenabled__ = ['*']

# Set up the default values for all systems
DEFAULTS = {'mongo.db': 'salt',
            'mongo.host': 'salt',
            'mongo.password': '',
            'mongo.port': 27017,
            'mongo.user': '',
            'redis.db': '0',
            'redis.host': 'salt',
            'redis.port': 6379,
            'test.foo': 'unconfigured',
            'ca.cert_base_path': '/etc/pki',
            'solr.cores': [],
            'solr.host': 'localhost',
            'solr.port': '8983',
            'solr.baseurl': '/solr',
            'solr.type': 'master',
            'solr.request_timeout': None,
            'solr.init_script': '/etc/rc.d/solr',
            'solr.dih.import_options': {'clean': False, 'optimize': True,
                                        'commit': True, 'verbose': False},
            'solr.backup_path': None,
            'solr.num_backups': 1,
            'poudriere.config': '/usr/local/etc/poudriere.conf',
            'poudriere.config_dir': '/usr/local/etc/poudriere.d',
            'ldap.server': 'localhost',
            'ldap.port': '389',
            'ldap.tls': False,
            'ldap.scope': 2,
            'ldap.attrs': None,
            'ldap.binddn': '',
            'ldap.bindpw': '',
            'hosts.file': '/etc/hosts',
            'aliases.file': '/etc/aliases',
            'virt.images': os.path.join(syspaths.SRV_ROOT_DIR, 'salt-images'),
            'virt.tunnel': False,
            }


def backup_mode(backup=''):
    '''
    Return the backup mode

    CLI Example:

    .. code-block:: bash

        salt '*' config.backup_mode
    '''
    if backup:
        return backup
    return option('backup_mode')


def manage_mode(mode):
    '''
    Return a mode value, normalized to a string

    CLI Example:

    .. code-block:: bash

        salt '*' config.manage_mode
    '''
    if mode is None:
        return None
<<<<<<< HEAD
    if not isinstance(mode, salt._compat.string_types):
        # Make it a string in case it's not
        mode = str(mode)
    # Strip any quotes and initial 0, though zero-pad it up to 4
    ret = mode.strip('"').strip('\'').lstrip('0').zfill(4)
    if ret[0] != '0':
        # Always include a leading zero
=======
    ret = str(mode).lstrip('0').zfill(4)
    if ret[0] != '0':
>>>>>>> dbed0be4
        return '0{0}'.format(ret)
    return ret


def valid_fileproto(uri):
    '''
    Returns a boolean value based on whether or not the URI passed has a valid
    remote file protocol designation

    CLI Example:

    .. code-block:: bash

        salt '*' config.valid_fileproto salt://path/to/file
    '''
    try:
        return bool(re.match('^(?:salt|https?|ftp)://', uri))
    except Exception:
        return False


def option(
        value,
        default='',
        omit_opts=False,
        omit_master=False,
        omit_pillar=False):
    '''
    Pass in a generic option and receive the value that will be assigned

    CLI Example:

    .. code-block:: bash

        salt '*' config.option redis.host
    '''
    if not omit_opts:
        if value in __opts__:
            return __opts__[value]
    if not omit_master:
        if value in __pillar__.get('master', {}):
            return __pillar__['master'][value]
    if not omit_pillar:
        if value in __pillar__:
            return __pillar__[value]
    if value in DEFAULTS:
        return DEFAULTS[value]
    return default


def merge(value,
          default='',
          omit_opts=False,
          omit_master=False,
          omit_pillar=False):
    '''
    Retrieves an option based on key, merging all matches.

    Same as ``option()`` except that it merges all matches, rather than taking
    the first match.

    CLI Example:

    .. code-block:: bash

        salt '*' config.merge schedule
    '''
    ret = None
    if not omit_opts:
        if value in __opts__:
            ret = __opts__[value]
            if isinstance(ret, str):
                return ret
    if not omit_master:
        if value in __pillar__.get('master', {}):
            tmp = __pillar__['master'][value]
            if ret is None:
                ret = tmp
                if isinstance(ret, str):
                    return ret
            elif isinstance(ret, dict) and isinstance(tmp, dict):
                tmp.update(ret)
                ret = tmp
            elif isinstance(ret, (list, tuple)) and isinstance(tmp,
                                                               (list, tuple)):
                ret = list(ret) + list(tmp)
    if not omit_pillar:
        if value in __pillar__:
            tmp = __pillar__[value]
            if ret is None:
                ret = tmp
                if isinstance(ret, str):
                    return ret
            elif isinstance(ret, dict) and isinstance(tmp, dict):
                tmp.update(ret)
                ret = tmp
            elif isinstance(ret, (list, tuple)) and isinstance(tmp,
                                                               (list, tuple)):
                ret = list(ret) + list(tmp)
    if ret is None and value in DEFAULTS:
        return DEFAULTS[value]
    return ret or default


def get(key, default=''):
    '''
    .. versionadded: 0.14.0

    Attempt to retrieve the named value from opts, pillar, grains of the master
    config, if the named value is not available return the passed default.
    The default return is an empty string.

    The value can also represent a value in a nested dict using a ":" delimiter
    for the dict. This means that if a dict looks like this::

        {'pkg': {'apache': 'httpd'}}

    To retrieve the value associated with the apache key in the pkg dict this
    key can be passed::

        pkg:apache

    This routine traverses these data stores in this order:

    - Local minion config (opts)
    - Minion's grains
    - Minion's pillar
    - Master config

    CLI Example:

    .. code-block:: bash

        salt '*' config.get pkg:apache
    '''
    ret = salt.utils.traverse_dict(__opts__, key, '_|-')
    if ret != '_|-':
        return ret
    ret = salt.utils.traverse_dict(__grains__, key, '_|-')
    if ret != '_|-':
        return ret
    ret = salt.utils.traverse_dict(__pillar__, key, '_|-')
    if ret != '_|-':
        return ret
    ret = salt.utils.traverse_dict(__pillar__.get('master', {}), key, '_|-')
    if ret != '_|-':
        return ret
    return default


def dot_vals(value):
    '''
    Pass in a configuration value that should be preceded by the module name
    and a dot, this will return a list of all read key/value pairs

    CLI Example:

    .. code-block:: bash

        salt '*' config.dot_vals host
    '''
    ret = {}
    for key, val in __pillar__.get('master', {}).items():
        if key.startswith('{0}.'.format(value)):
            ret[key] = val
    for key, val in __opts__.items():
        if key.startswith('{0}.'.format(value)):
            ret[key] = val
    return ret


def gather_bootstrap_script():
    '''
    Download the salt-bootstrap script, and return the first location
    downloaded to.

    CLI Example:

    .. code-block:: bash

        salt '*' config.gather_bootstrap_script
    '''
    ret = salt.utils.cloud.update_bootstrap(__opts__)
    if 'Success' in ret and len(ret['Success']['Files updated']) > 0:
        return ret['Success']['Files updated'][0]<|MERGE_RESOLUTION|>--- conflicted
+++ resolved
@@ -79,18 +79,8 @@
     '''
     if mode is None:
         return None
-<<<<<<< HEAD
-    if not isinstance(mode, salt._compat.string_types):
-        # Make it a string in case it's not
-        mode = str(mode)
-    # Strip any quotes and initial 0, though zero-pad it up to 4
-    ret = mode.strip('"').strip('\'').lstrip('0').zfill(4)
-    if ret[0] != '0':
-        # Always include a leading zero
-=======
     ret = str(mode).lstrip('0').zfill(4)
     if ret[0] != '0':
->>>>>>> dbed0be4
         return '0{0}'.format(ret)
     return ret
 
