# -*- coding: utf-8 -*-
'''
Return config information
'''
from __future__ import absolute_import

# Import python libs
import re
import os
from salt.ext.six import string_types

# Import salt libs
import salt.utils
import salt.syspaths as syspaths
import salt.utils.sdb as sdb

import logging
log = logging.getLogger(__name__)

__proxyenabled__ = ['*']

# Set up the default values for all systems
DEFAULTS = {'mongo.db': 'salt',
            'mongo.host': 'salt',
            'mongo.password': '',
            'mongo.port': 27017,
            'mongo.user': '',
            'redis.db': '0',
            'redis.host': 'salt',
            'redis.port': 6379,
            'test.foo': 'unconfigured',
            'ca.cert_base_path': '/etc/pki',
            'solr.cores': [],
            'solr.host': 'localhost',
            'solr.port': '8983',
            'solr.baseurl': '/solr',
            'solr.type': 'master',
            'solr.request_timeout': None,
            'solr.init_script': '/etc/rc.d/solr',
            'solr.dih.import_options': {'clean': False, 'optimize': True,
                                        'commit': True, 'verbose': False},
            'solr.backup_path': None,
            'solr.num_backups': 1,
            'poudriere.config': '/usr/local/etc/poudriere.conf',
            'poudriere.config_dir': '/usr/local/etc/poudriere.d',
            'ldap.uri': '',
            'ldap.server': 'localhost',
            'ldap.port': '389',
            'ldap.tls': False,
            'ldap.no_verify': False,
            'ldap.anonymous': True,
            'ldap.scope': 2,
            'ldap.attrs': None,
            'ldap.binddn': '',
            'ldap.bindpw': '',
            'hosts.file': '/etc/hosts',
            'aliases.file': '/etc/aliases',
            'virt.images': os.path.join(syspaths.SRV_ROOT_DIR, 'salt-images'),
            'virt.tunnel': False,
            }


def backup_mode(backup=''):
    '''
    Return the backup mode

    CLI Example:

    .. code-block:: bash

        salt '*' config.backup_mode
    '''
    if backup:
        return backup
    return option('backup_mode')


def manage_mode(mode):
    '''
    Return a mode value, normalized to a string

    CLI Example:

    .. code-block:: bash

        salt '*' config.manage_mode
    '''
    if mode is None:
        return None
    if not isinstance(mode, string_types):
        # Make it a string in case it's not
        mode = str(mode)
    # Strip any quotes and initial 0, though zero-pad it up to 4
    ret = mode.strip('"').strip('\'').lstrip('0').zfill(4)
    if ret[0] != '0':
        # Always include a leading zero
        return '0{0}'.format(ret)
    return ret


def valid_fileproto(uri):
    '''
    Returns a boolean value based on whether or not the URI passed has a valid
    remote file protocol designation

    CLI Example:

    .. code-block:: bash

        salt '*' config.valid_fileproto salt://path/to/file
    '''
    try:
        return bool(re.match('^(?:salt|https?|ftp)://', uri))
    except Exception:
        return False


def option(
        value,
        default='',
        omit_opts=False,
        omit_master=False,
        omit_pillar=False):
    '''
    Pass in a generic option and receive the value that will be assigned

    CLI Example:

    .. code-block:: bash

        salt '*' config.option redis.host
    '''
    if not omit_opts:
        if value in __opts__:
            return __opts__[value]
    if not omit_master:
        if value in __pillar__.get('master', {}):
            salt.utils.warn_until(
                'Lithium',
                'pillar_opts will default to False in the Lithium release'
            )
            return __pillar__['master'][value]
    if not omit_pillar:
        if value in __pillar__:
            return __pillar__[value]
    if value in DEFAULTS:
        return DEFAULTS[value]
    return default


def merge(value,
          default='',
          omit_opts=False,
          omit_master=False,
          omit_pillar=False):
    '''
    Retrieves an option based on key, merging all matches.

    Same as ``option()`` except that it merges all matches, rather than taking
    the first match.

    CLI Example:

    .. code-block:: bash

        salt '*' config.merge schedule
    '''
    ret = None
    if not omit_opts:
        if value in __opts__:
            ret = __opts__[value]
            if isinstance(ret, str):
                return ret
    if not omit_master:
        if value in __pillar__.get('master', {}):
            salt.utils.warn_until(
                'Lithium',
                'pillar_opts will default to False in the Lithium release'
            )
            tmp = __pillar__['master'][value]
            if ret is None:
                ret = tmp
                if isinstance(ret, str):
                    return ret
            elif isinstance(ret, dict) and isinstance(tmp, dict):
                tmp.update(ret)
                ret = tmp
            elif isinstance(ret, (list, tuple)) and isinstance(tmp,
                                                               (list, tuple)):
                ret = list(ret) + list(tmp)
    if not omit_pillar:
        if value in __pillar__:
            tmp = __pillar__[value]
            if ret is None:
                ret = tmp
                if isinstance(ret, str):
                    return ret
            elif isinstance(ret, dict) and isinstance(tmp, dict):
                tmp.update(ret)
                ret = tmp
            elif isinstance(ret, (list, tuple)) and isinstance(tmp,
                                                               (list, tuple)):
                ret = list(ret) + list(tmp)
    if ret is None and value in DEFAULTS:
        return DEFAULTS[value]
    return ret or default


def get(key, default=''):
    '''
    .. versionadded: 0.14.0

    Attempt to retrieve the named value from opts, pillar, grains or the master
    config, if the named value is not available return the passed default.
    The default return is an empty string.

    The value can also represent a value in a nested dict using a ":" delimiter
    for the dict. This means that if a dict looks like this::

        {'pkg': {'apache': 'httpd'}}

    To retrieve the value associated with the apache key in the pkg dict this
    key can be passed::

        pkg:apache

    This routine traverses these data stores in this order:

    - Local minion config (opts)
    - Minion's grains
    - Minion's pillar
    - Master config

    CLI Example:

    .. code-block:: bash

        salt '*' config.get pkg:apache
    '''
    ret = salt.utils.traverse_dict_and_list(__opts__, key, '_|-')
    if ret != '_|-':
        return sdb.sdb_get(ret, __opts__)

    ret = salt.utils.traverse_dict_and_list(__grains__, key, '_|-')
    if ret != '_|-':
        return sdb.sdb_get(ret, __opts__)

    ret = salt.utils.traverse_dict_and_list(__pillar__, key, '_|-')
    if ret != '_|-':
        return sdb.sdb_get(ret, __opts__)

    ret = salt.utils.traverse_dict_and_list(__pillar__.get('master', {}), key, '_|-')
    salt.utils.warn_until(
        'Lithium',
        'pillar_opts will default to False in the Lithium release'
    )
    if ret != '_|-':
        return sdb.sdb_get(ret, __opts__)

    return default


def dot_vals(value):
    '''
    Pass in a configuration value that should be preceded by the module name
    and a dot, this will return a list of all read key/value pairs

    CLI Example:

    .. code-block:: bash

        salt '*' config.dot_vals host
    '''
    ret = {}
    for key, val in __pillar__.get('master', {}).items():
        salt.utils.warn_until(
            'Lithium',
            'pillar_opts will default to False in the Lithium release'
        )
        if key.startswith('{0}.'.format(value)):
            ret[key] = val
    for key, val in __opts__.items():
        if key.startswith('{0}.'.format(value)):
            ret[key] = val
    return ret


def gather_bootstrap_script(bootstrap=None):
    '''
<<<<<<< HEAD
    Download the salt-bootstrap script, and return its location
=======
    Download the salt-bootstrap script, and return the first location
    downloaded to.
>>>>>>> 2db74b15

    CLI Example:

    .. code-block:: bash

        salt '*' config.gather_bootstrap_script
    '''
    ret = salt.utils.cloud.update_bootstrap(__opts__, url=bootstrap)
    if 'Success' in ret and len(ret['Success']['Files updated']) > 0:
        return ret['Success']['Files updated'][0]<|MERGE_RESOLUTION|>--- conflicted
+++ resolved
@@ -287,12 +287,8 @@
 
 def gather_bootstrap_script(bootstrap=None):
     '''
-<<<<<<< HEAD
-    Download the salt-bootstrap script, and return its location
-=======
     Download the salt-bootstrap script, and return the first location
     downloaded to.
->>>>>>> 2db74b15
 
     CLI Example:
 
