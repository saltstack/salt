--- conflicted
+++ resolved
@@ -57,8 +57,6 @@
         raise CommandNotFoundError('Unable to locate `{}` binary, '
                                    'Make sure it is installed and in the PATH'.format(
                                     bin_env if bin_env else "cpan"))
-<<<<<<< HEAD
-=======
 
     if not _configure(binary):
         raise Exception("Could not configure cpan")
@@ -76,14 +74,8 @@
     if ret.get("retcode", None):
         return False
     return True
->>>>>>> 14167c60
-
-    return binary
-
-<<<<<<< HEAD
-
-=======
->>>>>>> 14167c60
+
+
 def version(bin_env=None):
     '''
     Returns the version of cpan.  sed ``bin_env`` to specify the path to
@@ -116,10 +108,7 @@
         salt '*' cpan.install Template::Alloy
     '''
     # Get the state of the package before the install operations
-<<<<<<< HEAD
-=======
     log.debug("logging works!")
->>>>>>> 14167c60
     old_info = show(module, bin_env=bin_env)
 
     # Initialize the standard return information for this function
@@ -167,11 +156,7 @@
 
     # Remove values that are identical, only report changes
     for k in old_info.copy().keys():
-<<<<<<< HEAD
-        if old_info.get(k) == new_info[k]:
-=======
         if old_info.get(k) == new_info.get(k, None):
->>>>>>> 14167c60
             old_info.pop(k)
             new_info.pop(k)
 
@@ -293,10 +278,7 @@
 
         salt '*' cpan.show Template::Alloy
     '''
-<<<<<<< HEAD
-=======
     log.debug("debugging works!")
->>>>>>> 14167c60
     ret = {'name': module}
 
     # This section parses out details from CPAN, if possible
