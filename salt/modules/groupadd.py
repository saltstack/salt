# -*- coding: utf-8 -*-
"""
Manage groups on Linux, OpenBSD and NetBSD

.. important::
    If you feel that Salt should be using this module to manage groups on a
    minion, and it is using a different module (or gives an error similar to
    *'group.info' is not available*), see :ref:`here
    <module-provider-override>`.
"""

# Import python libs
from __future__ import absolute_import, print_function, unicode_literals

import functools
import logging
<<<<<<< HEAD
=======
import functools
>>>>>>> 8abb7099
import os

import salt.utils.files
import salt.utils.stringutils
from salt.ext import six
<<<<<<< HEAD

=======
import salt.utils.files
import salt.utils.stringutils
>>>>>>> 8abb7099
try:
    import grp
except ImportError:
    pass

log = logging.getLogger(__name__)


# Define the module's virtual name
__virtualname__ = "group"


def __virtual__():
    """
    Set the user module if the kernel is Linux or OpenBSD
<<<<<<< HEAD
    """
    if __grains__["kernel"] in ("Linux", "OpenBSD", "NetBSD"):
=======
    '''
    if __grains__.get('kernel') in ('Linux', 'OpenBSD', 'NetBSD'):
>>>>>>> 8abb7099
        return __virtualname__
    return (
        False,
        "The groupadd execution module cannot be loaded: "
        " only available on Linux, OpenBSD and NetBSD",
    )


def add(name, gid=None, system=False, root=None):
    """
    Add the specified group

    name
        Name of the new group

    gid
        Use GID for the new group

    system
        Create a system account

    root
        Directory to chroot into

    CLI Example:

    .. code-block:: bash

        salt '*' group.add foo 3456
    """
    cmd = ["groupadd"]
    if gid:
<<<<<<< HEAD
        cmd.append("-g {0}".format(gid))
    if system and __grains__["kernel"] != "OpenBSD":
        cmd.append("-r")
=======
        cmd.append('-g {0}'.format(gid))
    if system and __grains__['kernel'] != 'OpenBSD':
        cmd.append('-r')
>>>>>>> 8abb7099

    if root is not None:
        cmd.extend(("-R", root))

    cmd.append(name)

<<<<<<< HEAD
    ret = __salt__["cmd.run_all"](cmd, python_shell=False)
=======
    ret = __salt__['cmd.run_all'](cmd, python_shell=False)
>>>>>>> 8abb7099

    return not ret["retcode"]


def delete(name, root=None):
    """
    Remove the named group

    name
        Name group to delete

    root
        Directory to chroot into

    CLI Example:

    .. code-block:: bash

        salt '*' group.delete foo
<<<<<<< HEAD
    """
    cmd = ["groupdel"]
=======
    '''
    cmd = ['groupdel']
>>>>>>> 8abb7099

    if root is not None:
        cmd.extend(("-R", root))

    cmd.append(name)

<<<<<<< HEAD
    ret = __salt__["cmd.run_all"](cmd, python_shell=False)
=======
    ret = __salt__['cmd.run_all'](cmd, python_shell=False)
>>>>>>> 8abb7099

    return not ret["retcode"]


def info(name, root=None):
<<<<<<< HEAD
    """
=======
    '''
>>>>>>> 8abb7099
    Return information about a group

    name
        Name of the group

    root
        Directory to chroot into

    CLI Example:

    .. code-block:: bash

        salt '*' group.info foo
<<<<<<< HEAD
    """
=======
    '''
>>>>>>> 8abb7099
    if root is not None:
        getgrnam = functools.partial(_getgrnam, root=root)
    else:
        getgrnam = functools.partial(grp.getgrnam)

    try:
        grinfo = getgrnam(name)
    except KeyError:
        return {}
    else:
        return _format_info(grinfo)


def _format_info(data):
    """
    Return formatted information in a pretty way.
    """
    return {
        "name": data.gr_name,
        "passwd": data.gr_passwd,
        "gid": data.gr_gid,
        "members": data.gr_mem,
    }


def getent(refresh=False, root=None):
<<<<<<< HEAD
    """
=======
    '''
>>>>>>> 8abb7099
    Return info on all groups

    refresh
        Force a refresh of group information

    root
        Directory to chroot into

    CLI Example:

    .. code-block:: bash

        salt '*' group.getent
    """
    if "group.getent" in __context__ and not refresh:
        return __context__["group.getent"]

    ret = []
    if root is not None:
        getgrall = functools.partial(_getgrall, root=root)
    else:
        getgrall = functools.partial(grp.getgrall)

    for grinfo in getgrall():
        ret.append(_format_info(grinfo))
    __context__["group.getent"] = ret
    return ret


def _chattrib(name, key, value, param, root=None):
<<<<<<< HEAD
    """
    Change an attribute for a named user
    """
=======
    '''
    Change an attribute for a named user
    '''
>>>>>>> 8abb7099
    pre_info = info(name, root=root)
    if not pre_info:
        return False

    if value == pre_info[key]:
        return True

<<<<<<< HEAD
    cmd = ["groupmod"]

    if root is not None:
        cmd.extend(("-R", root))

    cmd.extend((param, value, name))

    __salt__["cmd.run"](cmd, python_shell=False)
=======
    cmd = ['groupmod']

    if root is not None:
        cmd.extend(('-R', root))

    cmd.extend((param, value, name))

    __salt__['cmd.run'](cmd, python_shell=False)
>>>>>>> 8abb7099
    return info(name, root=root).get(key) == value


def chgid(name, gid, root=None):
    """
    Change the gid for a named group

    name
        Name of the group to modify

    gid
        Change the group ID to GID

    root
        Directory to chroot into

    CLI Example:

    .. code-block:: bash

        salt '*' group.chgid foo 4376
<<<<<<< HEAD
    """
    return _chattrib(name, "gid", gid, "-g", root=root)
=======
    '''
    return _chattrib(name, 'gid', gid, '-g', root=root)
>>>>>>> 8abb7099


def adduser(name, username, root=None):
    """
    Add a user in the group.

    name
        Name of the group to modify

    username
        Username to add to the group

    root
        Directory to chroot into

    CLI Example:

    .. code-block:: bash

         salt '*' group.adduser foo bar

    Verifies if a valid username 'bar' as a member of an existing group 'foo',
    if not then adds it.
    """
    on_redhat_5 = (
        __grains__.get("os_family") == "RedHat"
        and __grains__.get("osmajorrelease") == "5"
    )
    on_suse_11 = (
        __grains__.get("os_family") == "Suse"
        and __grains__.get("osmajorrelease") == "11"
    )

    if __grains__["kernel"] == "Linux":
        if on_redhat_5:
            cmd = ["gpasswd", "-a", username, name]
        elif on_suse_11:
            cmd = ["usermod", "-A", name, username]
        else:
            cmd = ["gpasswd", "--add", username, name]
        if root is not None:
<<<<<<< HEAD
            cmd.extend(("--root", root))
=======
            cmd.extend(('--root', root))
>>>>>>> 8abb7099
    else:
        cmd = ["usermod", "-G", name, username]
        if root is not None:
            cmd.extend(("-R", root))

    retcode = __salt__["cmd.retcode"](cmd, python_shell=False)

    return not retcode


def deluser(name, username, root=None):
    """
    Remove a user from the group.

    name
        Name of the group to modify

    username
        Username to delete from the group

    root
        Directory to chroot into

    CLI Example:

    .. code-block:: bash

         salt '*' group.deluser foo bar

    Removes a member user 'bar' from a group 'foo'. If group is not present
    then returns True.
    """
    on_redhat_5 = (
        __grains__.get("os_family") == "RedHat"
        and __grains__.get("osmajorrelease") == "5"
    )
    on_suse_11 = (
        __grains__.get("os_family") == "Suse"
        and __grains__.get("osmajorrelease") == "11"
    )

    grp_info = __salt__["group.info"](name)
    try:
        if username in grp_info["members"]:
            if __grains__["kernel"] == "Linux":
                if on_redhat_5:
                    cmd = ["gpasswd", "-d", username, name]
                elif on_suse_11:
                    cmd = ["usermod", "-R", name, username]
                else:
                    cmd = ["gpasswd", "--del", username, name]
                if root is not None:
<<<<<<< HEAD
                    cmd.extend(("--root", root))
                retcode = __salt__["cmd.retcode"](cmd, python_shell=False)
            elif __grains__["kernel"] == "OpenBSD":
                out = __salt__["cmd.run_stdout"](
                    "id -Gn {0}".format(username), python_shell=False
                )
                cmd = ["usermod", "-S"]
                cmd.append(
                    ",".join([g for g in out.split() if g != six.text_type(name)])
                )
                cmd.append("{0}".format(username))
                retcode = __salt__["cmd.retcode"](cmd, python_shell=False)
=======
                    cmd.extend(('--root', root))
                retcode = __salt__['cmd.retcode'](cmd, python_shell=False)
            elif __grains__['kernel'] == 'OpenBSD':
                out = __salt__['cmd.run_stdout']('id -Gn {0}'.format(username),
                                                 python_shell=False)
                cmd = ['usermod', '-S']
                cmd.append(','.join([g for g in out.split() if g != six.text_type(name)]))
                cmd.append('{0}'.format(username))
                retcode = __salt__['cmd.retcode'](cmd, python_shell=False)
>>>>>>> 8abb7099
            else:
                log.error("group.deluser is not yet supported on this platform")
                return False
            return not retcode
        else:
            return True
    except Exception:  # pylint: disable=broad-except
        return True


def members(name, members_list, root=None):
    """
    Replaces members of the group with a provided list.

    name
        Name of the group to modify

    members_list
        Username list to set into the group

    root
        Directory to chroot into

    CLI Example:

        salt '*' group.members foo 'user1,user2,user3,...'

    Replaces a membership list for a local group 'foo'.
        foo:x:1234:user1,user2,user3,...
    """
    on_redhat_5 = (
        __grains__.get("os_family") == "RedHat"
        and __grains__.get("osmajorrelease") == "5"
    )
    on_suse_11 = (
        __grains__.get("os_family") == "Suse"
        and __grains__.get("osmajorrelease") == "11"
    )

    if __grains__["kernel"] == "Linux":
        if on_redhat_5:
            cmd = ["gpasswd", "-M", members_list, name]
        elif on_suse_11:
            for old_member in __salt__["group.info"](name).get("members"):
                __salt__["cmd.run"](
                    "groupmod -R {0} {1}".format(old_member, name), python_shell=False
                )
            cmd = ["groupmod", "-A", members_list, name]
        else:
            cmd = ["gpasswd", "--members", members_list, name]
        if root is not None:
<<<<<<< HEAD
            cmd.extend(("--root", root))
        retcode = __salt__["cmd.retcode"](cmd, python_shell=False)
    elif __grains__["kernel"] == "OpenBSD":
=======
            cmd.extend(('--root', root))
        retcode = __salt__['cmd.retcode'](cmd, python_shell=False)
    elif __grains__['kernel'] == 'OpenBSD':
>>>>>>> 8abb7099
        retcode = 1
        grp_info = __salt__["group.info"](name)
        if grp_info and name in grp_info["name"]:
            __salt__["cmd.run"]("groupdel {0}".format(name), python_shell=False)
            __salt__["cmd.run"](
                "groupadd -g {0} {1}".format(grp_info["gid"], name), python_shell=False
            )
            for user in members_list.split(","):
                if user:
                    retcode = __salt__["cmd.retcode"](
                        ["usermod", "-G", name, user], python_shell=False
                    )
                    if not retcode == 0:
                        break
                # provided list is '': users previously deleted from group
                else:
                    retcode = 0
    else:
        log.error("group.members is not yet supported on this platform")
        return False

    return not retcode


def _getgrnam(name, root=None):
<<<<<<< HEAD
    """
    Alternative implementation for getgrnam, that use only /etc/group
    """
    root = root or "/"
    passwd = os.path.join(root, "etc/group")
    with salt.utils.files.fopen(passwd) as fp_:
        for line in fp_:
            line = salt.utils.stringutils.to_unicode(line)
            comps = line.strip().split(":")
            if len(comps) < 4:
                log.debug("Ignoring group line: %s", line)
=======
    '''
    Alternative implementation for getgrnam, that use only /etc/group
    '''
    root = root or '/'
    passwd = os.path.join(root, 'etc/group')
    with salt.utils.files.fopen(passwd) as fp_:
        for line in fp_:
            line = salt.utils.stringutils.to_unicode(line)
            comps = line.strip().split(':')
            if len(comps) < 4:
                log.debug('Ignoring group line: %s', line)
>>>>>>> 8abb7099
                continue
            if comps[0] == name:
                # Generate a getpwnam compatible output
                comps[2] = int(comps[2])
<<<<<<< HEAD
                comps[3] = comps[3].split(",") if comps[3] else []
                return grp.struct_group(comps)
    raise KeyError("getgrnam(): name not found: {}".format(name))


def _getgrall(root=None):
    """
    Alternative implemetantion for getgrall, that use only /etc/group
    """
    root = root or "/"
    passwd = os.path.join(root, "etc/group")
    with salt.utils.files.fopen(passwd) as fp_:
        for line in fp_:
            line = salt.utils.stringutils.to_unicode(line)
            comps = line.strip().split(":")
            if len(comps) < 4:
                log.debug("Ignoring group line: %s", line)
                continue
            # Generate a getgrall compatible output
            comps[2] = int(comps[2])
            comps[3] = comps[3].split(",") if comps[3] else []
=======
                comps[3] = comps[3].split(',') if comps[3] else []
                return grp.struct_group(comps)
    raise KeyError('getgrnam(): name not found: {}'.format(name))


def _getgrall(root=None):
    '''
    Alternative implemetantion for getgrall, that use only /etc/group
    '''
    root = root or '/'
    passwd = os.path.join(root, 'etc/group')
    with salt.utils.files.fopen(passwd) as fp_:
        for line in fp_:
            line = salt.utils.stringutils.to_unicode(line)
            comps = line.strip().split(':')
            if len(comps) < 4:
                log.debug('Ignoring group line: %s', line)
                continue
            # Generate a getgrall compatible output
            comps[2] = int(comps[2])
            comps[3] = comps[3].split(',') if comps[3] else []
>>>>>>> 8abb7099
            yield grp.struct_group(comps)<|MERGE_RESOLUTION|>--- conflicted
+++ resolved
@@ -14,21 +14,14 @@
 
 import functools
 import logging
-<<<<<<< HEAD
-=======
 import functools
->>>>>>> 8abb7099
 import os
 
 import salt.utils.files
 import salt.utils.stringutils
 from salt.ext import six
-<<<<<<< HEAD
-
-=======
 import salt.utils.files
 import salt.utils.stringutils
->>>>>>> 8abb7099
 try:
     import grp
 except ImportError:
@@ -44,13 +37,8 @@
 def __virtual__():
     """
     Set the user module if the kernel is Linux or OpenBSD
-<<<<<<< HEAD
-    """
-    if __grains__["kernel"] in ("Linux", "OpenBSD", "NetBSD"):
-=======
     '''
     if __grains__.get('kernel') in ('Linux', 'OpenBSD', 'NetBSD'):
->>>>>>> 8abb7099
         return __virtualname__
     return (
         False,
@@ -83,26 +71,16 @@
     """
     cmd = ["groupadd"]
     if gid:
-<<<<<<< HEAD
-        cmd.append("-g {0}".format(gid))
-    if system and __grains__["kernel"] != "OpenBSD":
-        cmd.append("-r")
-=======
         cmd.append('-g {0}'.format(gid))
     if system and __grains__['kernel'] != 'OpenBSD':
         cmd.append('-r')
->>>>>>> 8abb7099
 
     if root is not None:
         cmd.extend(("-R", root))
 
     cmd.append(name)
 
-<<<<<<< HEAD
-    ret = __salt__["cmd.run_all"](cmd, python_shell=False)
-=======
     ret = __salt__['cmd.run_all'](cmd, python_shell=False)
->>>>>>> 8abb7099
 
     return not ret["retcode"]
 
@@ -122,34 +100,21 @@
     .. code-block:: bash
 
         salt '*' group.delete foo
-<<<<<<< HEAD
-    """
-    cmd = ["groupdel"]
-=======
     '''
     cmd = ['groupdel']
->>>>>>> 8abb7099
 
     if root is not None:
         cmd.extend(("-R", root))
 
     cmd.append(name)
 
-<<<<<<< HEAD
-    ret = __salt__["cmd.run_all"](cmd, python_shell=False)
-=======
     ret = __salt__['cmd.run_all'](cmd, python_shell=False)
->>>>>>> 8abb7099
 
     return not ret["retcode"]
 
 
 def info(name, root=None):
-<<<<<<< HEAD
-    """
-=======
-    '''
->>>>>>> 8abb7099
+    '''
     Return information about a group
 
     name
@@ -163,11 +128,7 @@
     .. code-block:: bash
 
         salt '*' group.info foo
-<<<<<<< HEAD
-    """
-=======
-    '''
->>>>>>> 8abb7099
+    '''
     if root is not None:
         getgrnam = functools.partial(_getgrnam, root=root)
     else:
@@ -194,11 +155,7 @@
 
 
 def getent(refresh=False, root=None):
-<<<<<<< HEAD
-    """
-=======
-    '''
->>>>>>> 8abb7099
+    '''
     Return info on all groups
 
     refresh
@@ -229,15 +186,9 @@
 
 
 def _chattrib(name, key, value, param, root=None):
-<<<<<<< HEAD
-    """
+    '''
     Change an attribute for a named user
-    """
-=======
-    '''
-    Change an attribute for a named user
-    '''
->>>>>>> 8abb7099
+    '''
     pre_info = info(name, root=root)
     if not pre_info:
         return False
@@ -245,16 +196,6 @@
     if value == pre_info[key]:
         return True
 
-<<<<<<< HEAD
-    cmd = ["groupmod"]
-
-    if root is not None:
-        cmd.extend(("-R", root))
-
-    cmd.extend((param, value, name))
-
-    __salt__["cmd.run"](cmd, python_shell=False)
-=======
     cmd = ['groupmod']
 
     if root is not None:
@@ -263,7 +204,6 @@
     cmd.extend((param, value, name))
 
     __salt__['cmd.run'](cmd, python_shell=False)
->>>>>>> 8abb7099
     return info(name, root=root).get(key) == value
 
 
@@ -285,13 +225,8 @@
     .. code-block:: bash
 
         salt '*' group.chgid foo 4376
-<<<<<<< HEAD
-    """
-    return _chattrib(name, "gid", gid, "-g", root=root)
-=======
     '''
     return _chattrib(name, 'gid', gid, '-g', root=root)
->>>>>>> 8abb7099
 
 
 def adduser(name, username, root=None):
@@ -333,11 +268,7 @@
         else:
             cmd = ["gpasswd", "--add", username, name]
         if root is not None:
-<<<<<<< HEAD
-            cmd.extend(("--root", root))
-=======
             cmd.extend(('--root', root))
->>>>>>> 8abb7099
     else:
         cmd = ["usermod", "-G", name, username]
         if root is not None:
@@ -390,20 +321,6 @@
                 else:
                     cmd = ["gpasswd", "--del", username, name]
                 if root is not None:
-<<<<<<< HEAD
-                    cmd.extend(("--root", root))
-                retcode = __salt__["cmd.retcode"](cmd, python_shell=False)
-            elif __grains__["kernel"] == "OpenBSD":
-                out = __salt__["cmd.run_stdout"](
-                    "id -Gn {0}".format(username), python_shell=False
-                )
-                cmd = ["usermod", "-S"]
-                cmd.append(
-                    ",".join([g for g in out.split() if g != six.text_type(name)])
-                )
-                cmd.append("{0}".format(username))
-                retcode = __salt__["cmd.retcode"](cmd, python_shell=False)
-=======
                     cmd.extend(('--root', root))
                 retcode = __salt__['cmd.retcode'](cmd, python_shell=False)
             elif __grains__['kernel'] == 'OpenBSD':
@@ -413,7 +330,6 @@
                 cmd.append(','.join([g for g in out.split() if g != six.text_type(name)]))
                 cmd.append('{0}'.format(username))
                 retcode = __salt__['cmd.retcode'](cmd, python_shell=False)
->>>>>>> 8abb7099
             else:
                 log.error("group.deluser is not yet supported on this platform")
                 return False
@@ -465,15 +381,9 @@
         else:
             cmd = ["gpasswd", "--members", members_list, name]
         if root is not None:
-<<<<<<< HEAD
-            cmd.extend(("--root", root))
-        retcode = __salt__["cmd.retcode"](cmd, python_shell=False)
-    elif __grains__["kernel"] == "OpenBSD":
-=======
             cmd.extend(('--root', root))
         retcode = __salt__['cmd.retcode'](cmd, python_shell=False)
     elif __grains__['kernel'] == 'OpenBSD':
->>>>>>> 8abb7099
         retcode = 1
         grp_info = __salt__["group.info"](name)
         if grp_info and name in grp_info["name"]:
@@ -499,19 +409,6 @@
 
 
 def _getgrnam(name, root=None):
-<<<<<<< HEAD
-    """
-    Alternative implementation for getgrnam, that use only /etc/group
-    """
-    root = root or "/"
-    passwd = os.path.join(root, "etc/group")
-    with salt.utils.files.fopen(passwd) as fp_:
-        for line in fp_:
-            line = salt.utils.stringutils.to_unicode(line)
-            comps = line.strip().split(":")
-            if len(comps) < 4:
-                log.debug("Ignoring group line: %s", line)
-=======
     '''
     Alternative implementation for getgrnam, that use only /etc/group
     '''
@@ -523,34 +420,10 @@
             comps = line.strip().split(':')
             if len(comps) < 4:
                 log.debug('Ignoring group line: %s', line)
->>>>>>> 8abb7099
                 continue
             if comps[0] == name:
                 # Generate a getpwnam compatible output
                 comps[2] = int(comps[2])
-<<<<<<< HEAD
-                comps[3] = comps[3].split(",") if comps[3] else []
-                return grp.struct_group(comps)
-    raise KeyError("getgrnam(): name not found: {}".format(name))
-
-
-def _getgrall(root=None):
-    """
-    Alternative implemetantion for getgrall, that use only /etc/group
-    """
-    root = root or "/"
-    passwd = os.path.join(root, "etc/group")
-    with salt.utils.files.fopen(passwd) as fp_:
-        for line in fp_:
-            line = salt.utils.stringutils.to_unicode(line)
-            comps = line.strip().split(":")
-            if len(comps) < 4:
-                log.debug("Ignoring group line: %s", line)
-                continue
-            # Generate a getgrall compatible output
-            comps[2] = int(comps[2])
-            comps[3] = comps[3].split(",") if comps[3] else []
-=======
                 comps[3] = comps[3].split(',') if comps[3] else []
                 return grp.struct_group(comps)
     raise KeyError('getgrnam(): name not found: {}'.format(name))
@@ -572,5 +445,4 @@
             # Generate a getgrall compatible output
             comps[2] = int(comps[2])
             comps[3] = comps[3].split(',') if comps[3] else []
->>>>>>> 8abb7099
             yield grp.struct_group(comps)