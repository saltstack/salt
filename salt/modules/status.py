# -*- coding: utf-8 -*-
'''
Module for returning various status data about a minion.
These data can be useful for compiling into stats later.
'''


# Import python libs
from __future__ import absolute_import
import datetime
import os
import re
import fnmatch
import collections
import copy
import time

# Import 3rd-party libs
import salt.ext.six as six
from salt.ext.six.moves import range  # pylint: disable=import-error,no-name-in-module,redefined-builtin

# Import salt libs
import salt.config
import salt.minion
import salt.utils
import salt.utils.event
from salt.utils.network import host_to_ip as _host_to_ip
from salt.utils.network import remote_port_tcp as _remote_port_tcp
from salt.ext.six.moves import zip
from salt.utils.decorators import with_deprecated
from salt.exceptions import CommandExecutionError

__virtualname__ = 'status'
__opts__ = {}

# Don't shadow built-in's.
__func_alias__ = {
    'time_': 'time'
}


def __virtual__():
    if salt.utils.is_windows():
        return False, 'Windows platform is not supported by this module'

    return __virtualname__


def _number(text):
    '''
    Convert a string to a number.
    Returns an integer if the string represents an integer, a floating
    point number if the string is a real number, or the string unchanged
    otherwise.
    '''
    if text.isdigit():
        return int(text)
    try:
        return float(text)
    except ValueError:
        return text


def procs():
    '''
    Return the process data

    CLI Example:

    .. code-block:: bash

        salt '*' status.procs
    '''
    # Get the user, pid and cmd
    ret = {}
    uind = 0
    pind = 0
    cind = 0
    plines = __salt__['cmd.run'](__grains__['ps']).splitlines()
    guide = plines.pop(0).split()
    if 'USER' in guide:
        uind = guide.index('USER')
    elif 'UID' in guide:
        uind = guide.index('UID')
    if 'PID' in guide:
        pind = guide.index('PID')
    if 'COMMAND' in guide:
        cind = guide.index('COMMAND')
    elif 'CMD' in guide:
        cind = guide.index('CMD')
    for line in plines:
        if not line:
            continue
        comps = line.split()
        ret[comps[pind]] = {'user': comps[uind],
                            'cmd': ' '.join(comps[cind:])}
    return ret


def custom():
    '''
    Return a custom composite of status data and info for this minion,
    based on the minion config file. An example config like might be::

        status.cpustats.custom: [ 'cpu', 'ctxt', 'btime', 'processes' ]

    Where status refers to status.py, cpustats is the function
    where we get our data, and custom is this function It is followed
    by a list of keys that we want returned.

    This function is meant to replace all_status(), which returns
    anything and everything, which we probably don't want.

    By default, nothing is returned. Warning: Depending on what you
    include, there can be a LOT here!

    CLI Example:

    .. code-block:: bash

        salt '*' status.custom
    '''
    ret = {}
    conf = __salt__['config.dot_vals']('status')
    for key, val in six.iteritems(conf):
        func = '{0}()'.format(key.split('.')[1])
        vals = eval(func)  # pylint: disable=W0123

        for item in val:
            ret[item] = vals[item]

    return ret


@with_deprecated(globals(), "Carbon")
def uptime():
    '''
    Return the uptime for this system.

    CLI Example:

    .. code-block:: bash

        salt '*' status.uptime
    '''
    ut_path = "/proc/uptime"
    if not os.path.exists(ut_path):
        raise CommandExecutionError("File {ut_path} was not found.".format(ut_path=ut_path))

    ut_ret = {
        'seconds': int(float(open(ut_path).read().strip().split()[0]))
    }

    utc_time = datetime.datetime.utcfromtimestamp(time.time() - ut_ret['seconds'])
    ut_ret['since_iso'] = utc_time.isoformat()
    ut_ret['since_t'] = time.mktime(utc_time.timetuple())
    ut_ret['days'] = ut_ret['seconds'] // 60 // 60 // 24
    hours = (ut_ret['seconds'] - (ut_ret['days'] * 24 * 60 * 60)) // 60 // 60
    minutes = ((ut_ret['seconds'] - (ut_ret['days'] * 24 * 60 * 60)) // 60) - hours * 60
    ut_ret['time'] = '{0}:{1}'.format(hours, minutes)
    ut_ret['users'] = len(__salt__['cmd.run']("who -s").split(os.linesep))

    return ut_ret


def _uptime(human_readable=True):
    '''
    Return the uptime for this minion

    human_readable: True
        If ``True`` return the output provided by the system.  If ``False``
        return the output in seconds.

        .. versionadded:: 2015.8.4

    CLI Example:

    .. code-block:: bash

        salt '*' status.uptime
    '''
    if human_readable:
        return __salt__['cmd.run']('uptime')
    else:
        if os.path.exists('/proc/uptime'):
            out = __salt__['cmd.run']('cat /proc/uptime').split()
            if len(out):
                return out[0]
            else:
                return 'unexpected format in /proc/uptime'
        return 'cannot find /proc/uptime'


def loadavg():
    '''
    Return the load averages for this minion

    CLI Example:

    .. code-block:: bash

        salt '*' status.loadavg
    '''
    load_avg = os.getloadavg()
    return {'1-min': load_avg[0],
            '5-min': load_avg[1],
            '15-min': load_avg[2]}


def cpustats():
    '''
    Return the CPU stats for this minion

    CLI Example:

    .. code-block:: bash

        salt '*' status.cpustats
    '''
    def linux_cpustats():
        '''
        linux specific implementation of cpustats
        '''
        ret = {}
        try:
            with salt.utils.fopen('/proc/stat', 'r') as fp_:
                stats = fp_.read()
        except IOError:
            pass
        else:
            for line in stats.splitlines():
                if not line:
                    continue
                comps = line.split()
                if comps[0] == 'cpu':
                    ret[comps[0]] = {'idle': _number(comps[4]),
                                     'iowait': _number(comps[5]),
                                     'irq': _number(comps[6]),
                                     'nice': _number(comps[2]),
                                     'softirq': _number(comps[7]),
                                     'steal': _number(comps[8]),
                                     'system': _number(comps[3]),
                                     'user': _number(comps[1])}
                elif comps[0] == 'intr':
                    ret[comps[0]] = {'total': _number(comps[1]),
                                     'irqs': [_number(x) for x in comps[2:]]}
                elif comps[0] == 'softirq':
                    ret[comps[0]] = {'total': _number(comps[1]),
                                     'softirqs': [_number(x) for x in comps[2:]]}
                else:
                    ret[comps[0]] = _number(comps[1])
        return ret

    def freebsd_cpustats():
        '''
        freebsd specific implementation of cpustats
        '''
        vmstat = __salt__['cmd.run']('vmstat -P').splitlines()
        vm0 = vmstat[0].split()
        cpu0loc = vm0.index('cpu0')
        vm1 = vmstat[1].split()
        usloc = vm1.index('us')
        vm2 = vmstat[2].split()
        cpuctr = 0
        ret = {}
        for cpu in vm0[cpu0loc:]:
            ret[cpu] = {'us': _number(vm2[usloc + 3 * cpuctr]),
                        'sy': _number(vm2[usloc + 1 + 3 * cpuctr]),
                        'id': _number(vm2[usloc + 2 + 3 * cpuctr]), }
            cpuctr += 1
        return ret

    def sunos_cpustats():
        '''
        sunos specific implementation of cpustats
        '''
        mpstat = __salt__['cmd.run']('mpstat 1 2').splitlines()
        fields = mpstat[0].split()
        ret = {}
        for cpu in mpstat:
            if cpu.startswith('CPU'):
                continue
            cpu = cpu.split()
            ret[_number(cpu[0])] = {}
            for i in range(1, len(fields)-1):
                ret[_number(cpu[0])][fields[i]] = _number(cpu[i])
        return ret

    # dict that return a function that does the right thing per platform
    get_version = {
        'Linux': linux_cpustats,
        'FreeBSD': freebsd_cpustats,
        'SunOS': sunos_cpustats,
    }

    errmsg = 'This method is unsupported on the current operating system!'
    return get_version.get(__grains__['kernel'], lambda: errmsg)()


def meminfo():
    '''
    Return the memory info for this minion

    CLI Example:

    .. code-block:: bash

        salt '*' status.meminfo
    '''
    def linux_meminfo():
        '''
        linux specific implementation of meminfo
        '''
        ret = {}
        try:
            with salt.utils.fopen('/proc/meminfo', 'r') as fp_:
                stats = fp_.read()
        except IOError:
            pass
        else:
            for line in stats.splitlines():
                if not line:
                    continue
                comps = line.split()
                comps[0] = comps[0].replace(':', '')
                ret[comps[0]] = {
                    'value': comps[1],
                }
                if len(comps) > 2:
                    ret[comps[0]]['unit'] = comps[2]
        return ret

    def freebsd_meminfo():
        '''
        freebsd specific implementation of meminfo
        '''
        sysctlvm = __salt__['cmd.run']('sysctl vm').splitlines()
        sysctlvm = [x for x in sysctlvm if x.startswith('vm')]
        sysctlvm = [x.split(':') for x in sysctlvm]
        sysctlvm = [[y.strip() for y in x] for x in sysctlvm]
        sysctlvm = [x for x in sysctlvm if x[1]]  # If x[1] not empty

        ret = {}
        for line in sysctlvm:
            ret[line[0]] = line[1]
        # Special handling for vm.total as it's especially important
        sysctlvmtot = __salt__['cmd.run']('sysctl -n vm.vmtotal').splitlines()
        sysctlvmtot = [x for x in sysctlvmtot if x]
        ret['vm.vmtotal'] = sysctlvmtot
        return ret
    # dict that return a function that does the right thing per platform
    get_version = {
        'Linux': linux_meminfo,
        'FreeBSD': freebsd_meminfo,
    }

    errmsg = 'This method is unsupported on the current operating system!'
    return get_version.get(__grains__['kernel'], lambda: errmsg)()


def cpuinfo():
    '''
    ..versionchanged:: 2016.3.2
    Return the CPU info for this minion

    CLI Example:

    .. code-block:: bash

        salt '*' status.cpuinfo
    '''
    def linux_cpuinfo():
        '''
        linux specific cpuinfo implementation
        '''
        ret = {}
        try:
            with salt.utils.fopen('/proc/cpuinfo', 'r') as fp_:
                stats = fp_.read()
        except IOError:
            pass
        else:
            for line in stats.splitlines():
                if not line:
                    continue
                comps = line.split(':')
                comps[0] = comps[0].strip()
                if comps[0] == 'flags':
                    ret[comps[0]] = comps[1].split()
                else:
                    ret[comps[0]] = comps[1].strip()
        return ret

    def bsd_cpuinfo():
        '''
        freebsd specific cpuinfo implementation
        '''
        freebsd_cmd = 'sysctl hw.model hw.ncpu'
        ret = {}
        for line in __salt__['cmd.run'](freebsd_cmd).splitlines():
            if not line:
                continue
            comps = line.split(':')
            comps[0] = comps[0].strip()
            ret[comps[0]] = comps[1].strip()
        return ret

    def sunos_cpuinfo():
        '''
        sunos specific cpuinfo implementation
        '''
        ret = {}
        ret['isainfo'] = {}
        for line in __salt__['cmd.run']('isainfo -x').splitlines():
            # Note: isainfo is per-system and not per-cpu
            # Output Example:
            #amd64: rdrand f16c vmx avx xsave pclmulqdq aes sse4.2 sse4.1 ssse3 popcnt tscp cx16 sse3 sse2 sse fxsr mmx cmov amd_sysc cx8 tsc fpu
            #i386: rdrand f16c vmx avx xsave pclmulqdq aes sse4.2 sse4.1 ssse3 popcnt tscp ahf cx16 sse3 sse2 sse fxsr mmx cmov sep cx8 tsc fpu
            if not line:
                continue
            comps = line.split(':')
            comps[0] = comps[0].strip()
            ret['isainfo'][comps[0]] = sorted(comps[1].strip().split())
        ret['psrinfo'] = []
        procn = None
        for line in __salt__['cmd.run']('psrinfo -v -p').splitlines():
            # Output Example:
            #The physical processor has 6 cores and 12 virtual processors (0-5 12-17)
            #  The core has 2 virtual processors (0 12)
            #  The core has 2 virtual processors (1 13)
            #  The core has 2 virtual processors (2 14)
            #  The core has 2 virtual processors (3 15)
            #  The core has 2 virtual processors (4 16)
            #  The core has 2 virtual processors (5 17)
            #    x86 (GenuineIntel 306E4 family 6 model 62 step 4 clock 2100 MHz)
            #      Intel(r) Xeon(r) CPU E5-2620 v2 @ 2.10GHz
            #The physical processor has 6 cores and 12 virtual processors (6-11 18-23)
            #  The core has 2 virtual processors (6 18)
            #  The core has 2 virtual processors (7 19)
            #  The core has 2 virtual processors (8 20)
            #  The core has 2 virtual processors (9 21)
            #  The core has 2 virtual processors (10 22)
            #  The core has 2 virtual processors (11 23)
            #    x86 (GenuineIntel 306E4 family 6 model 62 step 4 clock 2100 MHz)
            #      Intel(r) Xeon(r) CPU E5-2620 v2 @ 2.10GHz
            #
            # Output Example 2:
            #The physical processor has 4 virtual processors (0-3)
            #  x86 (GenuineIntel 406D8 family 6 model 77 step 8 clock 2400 MHz)
            #        Intel(r) Atom(tm) CPU  C2558  @ 2.40GHz
            if not line:
                continue
            if line.startswith('The physical processor'):
                procn = len(ret['psrinfo'])
                line = line.split()
                ret['psrinfo'].append({})
                if 'cores' in line:
                    ret['psrinfo'][procn]['topology'] = {}
                    ret['psrinfo'][procn]['topology']['cores'] = _number(line[4])
                    ret['psrinfo'][procn]['topology']['threads'] = _number(line[7])
                elif 'virtual' in line:
                    ret['psrinfo'][procn]['topology'] = {}
                    ret['psrinfo'][procn]['topology']['threads'] = _number(line[4])
            elif line.startswith(' ' * 6):  # 3x2 space indent
                ret['psrinfo'][procn]['name'] = line.strip()
            elif line.startswith(' ' * 4):  # 2x2 space indent
                line = line.strip().split()
                ret['psrinfo'][procn]['vendor'] = line[1][1:]
                ret['psrinfo'][procn]['family'] = _number(line[4])
                ret['psrinfo'][procn]['model'] = _number(line[6])
                ret['psrinfo'][procn]['step'] = _number(line[8])
                ret['psrinfo'][procn]['clock'] = "{0} {1}".format(line[10], line[11][:-1])
        return ret

    # dict that returns a function that does the right thing per platform
    get_version = {
        'Linux': linux_cpuinfo,
        'FreeBSD': bsd_cpuinfo,
        'OpenBSD': bsd_cpuinfo,
        'SunOS': sunos_cpuinfo,
    }

    errmsg = 'This method is unsupported on the current operating system!'
    return get_version.get(__grains__['kernel'], lambda: errmsg)()


def diskstats():
    '''
    ..versionchanged:: 2016.3.2
    Return the disk stats for this minion

    CLI Example:

    .. code-block:: bash

        salt '*' status.diskstats
    '''
    def linux_diskstats():
        '''
        linux specific implementation of diskstats
        '''
        ret = {}
        try:
            with salt.utils.fopen('/proc/diskstats', 'r') as fp_:
                stats = fp_.read()
        except IOError:
            pass
        else:
            for line in stats.splitlines():
                if not line:
                    continue
                comps = line.split()
                ret[comps[2]] = {
                    'major': _number(comps[0]),
                    'minor': _number(comps[1]),
                    'device': _number(comps[2]),
                    'reads_issued': _number(comps[3]),
                    'reads_merged': _number(comps[4]),
                    'sectors_read': _number(comps[5]),
                    'ms_spent_reading': _number(comps[6]),
                    'writes_completed': _number(comps[7]),
                    'writes_merged': _number(comps[8]),
                    'sectors_written': _number(comps[9]),
                    'ms_spent_writing': _number(comps[10]),
                    'io_in_progress': _number(comps[11]),
                    'ms_spent_in_io': _number(comps[12]),
                    'weighted_ms_spent_in_io': _number(comps[13])
                }
        return ret

    def generic_diskstats():
        '''
        generic implementation of diskstats
        note: freebsd and sunos
        '''
        ret = {}
        iostat = __salt__['cmd.run']('iostat -xzd').splitlines()
        header = iostat[1]
        for line in iostat[2:]:
            comps = line.split()
            ret[comps[0]] = {}
            for metric, value in zip(header.split()[1:], comps[1:]):
                ret[comps[0]][metric] = _number(value)
        return ret

    # dict that return a function that does the right thing per platform
    get_version = {
        'Linux': linux_diskstats,
        'FreeBSD': generic_diskstats,
        'SunOS': generic_diskstats,
    }

    errmsg = 'This method is unsupported on the current operating system!'
    return get_version.get(__grains__['kernel'], lambda: errmsg)()


def diskusage(*args):
    '''
    Return the disk usage for this minion

    Usage::

        salt '*' status.diskusage [paths and/or filesystem types]

    CLI Example:

    .. code-block:: bash

        salt '*' status.diskusage         # usage for all filesystems
        salt '*' status.diskusage / /tmp  # usage for / and /tmp
        salt '*' status.diskusage ext?    # usage for ext[234] filesystems
        salt '*' status.diskusage / ext?  # usage for / and all ext filesystems
    '''
    selected = set()
    fstypes = set()
    if not args:
        # select all filesystems
        fstypes.add('*')
    else:
        for arg in args:
            if arg.startswith('/'):
                # select path
                selected.add(arg)
            else:
                # select fstype
                fstypes.add(arg)

    if fstypes:
        # determine which mount points host the specified fstypes
        regex = re.compile(
            '|'.join(
                fnmatch.translate(fstype).format('(%s)') for fstype in fstypes
            )
        )
        # ifile source of data varies with OS, otherwise all the same
        if __grains__['kernel'] == 'Linux':
            try:
                with salt.utils.fopen('/proc/mounts', 'r') as fp_:
                    ifile = fp_.read().splitlines()
            except OSError:
                return {}
<<<<<<< HEAD
            ifile = salt.utils.fopen(procf, 'r').readlines()
        elif __grains__['kernel'] in ('FreeBSD', 'SunOS'):
=======
        elif __grains__['kernel'] == 'FreeBSD':
            ifile = __salt__['cmd.run']('mount -p').splitlines()
        elif __grains__['kernel'] == 'SunOS':
>>>>>>> c032506e
            ifile = __salt__['cmd.run']('mount -p').splitlines()
        else:
            ifile = []

        for line in ifile:
            comps = line.split()
            if __grains__['kernel'] == 'SunOS':
                if len(comps) >= 4:
                    mntpt = comps[2]
                    fstype = comps[3]
                    if regex.match(fstype):
                        selected.add(mntpt)
            else:
                if len(comps) >= 3:
                    mntpt = comps[1]
                    fstype = comps[2]
                    if regex.match(fstype):
                        selected.add(mntpt)

    # query the filesystems disk usage
    ret = {}
    for path in selected:
        fsstats = os.statvfs(path)
        blksz = fsstats.f_bsize
        available = fsstats.f_bavail * blksz
        total = fsstats.f_blocks * blksz
        ret[path] = {"available": available, "total": total}
    return ret


def vmstats():
    '''
    ..versionchanged:: 2016.3.2
    Return the virtual memory stats for this minion

    CLI Example:

    .. code-block:: bash

        salt '*' status.vmstats
    '''
    def linux_vmstats():
        '''
        linux specific implementation of vmstats
        '''
        ret = {}
        try:
            with salt.utils.fopen('/proc/vmstat', 'r') as fp_:
                stats = fp_.read()
        except IOError:
            pass
        else:
            for line in stats.splitlines():
                if not line:
                    continue
                comps = line.split()
                ret[comps[0]] = _number(comps[1])
        return ret

    def generic_vmstats():
        '''
        generic implementation of vmstats
        note: works on FreeBSD, SunOS and OpenBSD (possibly others)
        '''
        ret = {}
        for line in __salt__['cmd.run']('vmstat -s').splitlines():
            comps = line.split()
            if comps[0].isdigit():
                ret[' '.join(comps[1:])] = _number(comps[0].strip())
        return ret
    # dict that returns a function that does the right thing per platform
    get_version = {
        'Linux': linux_vmstats,
        'FreeBSD': generic_vmstats,
        'OpenBSD': generic_vmstats,
        'SunOS': generic_vmstats,
    }

    errmsg = 'This method is unsupported on the current operating system!'
    return get_version.get(__grains__['kernel'], lambda: errmsg)()


def nproc():
    '''
    Return the number of processing units available on this system

    CLI Example:

    .. code-block:: bash

        salt '*' status.nproc
    '''
    try:
        return _number(__salt__['cmd.run']('nproc').strip())
    except ValueError:
        return 0


def netstats():
    '''
    Return the network stats for this minion

    CLI Example:

    .. code-block:: bash

        salt '*' status.netstats
    '''
    def linux_netstats():
        '''
        freebsd specific netstats implementation
        '''
        ret = {}
        try:
            with salt.utils.fopen('/proc/net/netstat', 'r') as fp_:
                stats = fp_.read()
        except IOError:
            pass
        else:
            headers = ['']
            for line in stats.splitlines():
                if not line:
                    continue
                comps = line.split()
                if comps[0] == headers[0]:
                    index = len(headers) - 1
                    row = {}
                    for field in range(index):
                        if field < 1:
                            continue
                        else:
                            row[headers[field]] = _number(comps[field])
                    rowname = headers[0].replace(':', '')
                    ret[rowname] = row
                else:
                    headers = comps
        return ret

    def freebsd_netstats():
        '''
        freebsd specific netstats implementation
        '''
        ret = {}
        for line in __salt__['cmd.run']('netstat -s').splitlines():
            if line.startswith('\t\t'):
                continue  # Skip, too detailed
            if not line.startswith('\t'):
                key = line.split()[0]
                ret[key] = {}
            else:
                comps = line.split()
                if comps[0].isdigit():
                    ret[key][' '.join(comps[1:])] = comps[0]
        return ret

    def sunos_netstats():
        '''
        sunos specific netstats implementation
        '''
        ret = {}
        for line in __salt__['cmd.run']('netstat -s').splitlines():
            line = line.replace('=', ' = ').split()
            if len(line) > 6:
                line.pop(0)
            if '=' in line:
                if len(line) >= 3:
                    if line[2].isdigit() or line[2][0] == '-':
                        line[2] = _number(line[2])
                    ret[line[0]] = line[2]
                if len(line) >= 6:
                    if line[5].isdigit() or line[5][0] == '-':
                        line[5] = _number(line[5])
                    ret[line[3]] = line[5]
        return ret

    # dict that returns a function that does the right thing per platform
    get_version = {
        'Linux': linux_netstats,
        'FreeBSD': freebsd_netstats,
        'SunOS': sunos_netstats,
    }

    errmsg = 'This method is unsupported on the current operating system!'
    return get_version.get(__grains__['kernel'], lambda: errmsg)()


def netdev():
    '''
    ..versionchanged:: 2016.3.2
    Return the network device stats for this minion

    CLI Example:

    .. code-block:: bash

        salt '*' status.netdev
    '''
    def linux_netdev():
        '''
        linux specific implementation of netdev
        '''
        ret = {}
        try:
            with salt.utils.fopen('/proc/net/dev', 'r') as fp_:
                stats = fp_.read()
        except IOError:
            pass
        else:
            for line in stats.splitlines():
                if not line:
                    continue
                if line.find(':') < 0:
                    continue
                comps = line.split()
                # Fix lines like eth0:9999..'
                comps[0] = line.split(':')[0].strip()
                # Support lines both like eth0:999 and eth0: 9999
                comps.insert(1, line.split(':')[1].strip().split()[0])
                ret[comps[0]] = {'iface': comps[0],
                                 'rx_bytes': _number(comps[1]),
                                 'rx_compressed': _number(comps[7]),
                                 'rx_drop': _number(comps[4]),
                                 'rx_errs': _number(comps[3]),
                                 'rx_fifo': _number(comps[5]),
                                 'rx_frame': _number(comps[6]),
                                 'rx_multicast': _number(comps[8]),
                                 'rx_packets': _number(comps[2]),
                                 'tx_bytes': _number(comps[9]),
                                 'tx_carrier': _number(comps[15]),
                                 'tx_colls': _number(comps[14]),
                                 'tx_compressed': _number(comps[16]),
                                 'tx_drop': _number(comps[12]),
                                 'tx_errs': _number(comps[11]),
                                 'tx_fifo': _number(comps[13]),
                                 'tx_packets': _number(comps[10])}
        return ret

    def freebsd_netdev():
        '''
        freebsd specific implementation of netdev
        '''
        _dict_tree = lambda: collections.defaultdict(_dict_tree)
        ret = _dict_tree()
        netstat = __salt__['cmd.run']('netstat -i -n -4 -b -d').splitlines()
        netstat += __salt__['cmd.run']('netstat -i -n -6 -b -d').splitlines()[1:]
        header = netstat[0].split()
        for line in netstat[1:]:
            comps = line.split()
            for i in range(4, 13):  # The columns we want
                ret[comps[0]][comps[2]][comps[3]][header[i]] = _number(comps[i])
        return ret

    def sunos_netdev():
        '''
        sunos specific implementation of netdev
        '''
        ret = {}
        ##NOTE: we cannot use hwaddr_interfaces here, so we grab both ip4 and ip6
        for dev in __grains__['ip4_interfaces'].keys() + __grains__['ip6_interfaces'].keys():
            # fetch device info
            netstat_ipv4 = __salt__['cmd.run']('netstat -i -I {dev} -n -f inet'.format(dev=dev)).splitlines()
            netstat_ipv6 = __salt__['cmd.run']('netstat -i -I {dev} -n -f inet6'.format(dev=dev)).splitlines()

            # prepare data
            netstat_ipv4[0] = netstat_ipv4[0].split()
            netstat_ipv4[1] = netstat_ipv4[1].split()
            netstat_ipv6[0] = netstat_ipv6[0].split()
            netstat_ipv6[1] = netstat_ipv6[1].split()

            # add data
            ret[dev] = {}
            for i in range(len(netstat_ipv4[0])-1):
                if netstat_ipv4[0][i] == 'Name':
                    continue
                if netstat_ipv4[0][i] in ['Address', 'Net/Dest']:
                    ret[dev]['IPv4 {field}'.format(field=netstat_ipv4[0][i])] = netstat_ipv4[1][i]
                else:
                    ret[dev][netstat_ipv4[0][i]] = _number(netstat_ipv4[1][i])
            for i in range(len(netstat_ipv6[0])-1):
                if netstat_ipv6[0][i] == 'Name':
                    continue
                if netstat_ipv6[0][i] in ['Address', 'Net/Dest']:
                    ret[dev]['IPv6 {field}'.format(field=netstat_ipv6[0][i])] = netstat_ipv6[1][i]
                else:
                    ret[dev][netstat_ipv6[0][i]] = _number(netstat_ipv6[1][i])

        return ret

    # dict that returns a function that does the right thing per platform
    get_version = {
        'Linux': linux_netdev,
        'FreeBSD': freebsd_netdev,
        'SunOS': sunos_netdev,
    }

    errmsg = 'This method is unsupported on the current operating system!'
    return get_version.get(__grains__['kernel'], lambda: errmsg)()


def w():  # pylint: disable=C0103
    '''
    Return a list of logged in users for this minion, using the w command

    CLI Example:

    .. code-block:: bash

        salt '*' status.w
    '''
    user_list = []
    users = __salt__['cmd.run']('w -h').splitlines()
    for row in users:
        if not row:
            continue
        comps = row.split()
        rec = {'idle': comps[3],
               'jcpu': comps[4],
               'login': comps[2],
               'pcpu': comps[5],
               'tty': comps[1],
               'user': comps[0],
               'what': ' '.join(comps[6:])}
        user_list.append(rec)
    return user_list


def all_status():
    '''
    Return a composite of all status data and info for this minion.
    Warning: There is a LOT here!

    CLI Example:

    .. code-block:: bash

        salt '*' status.all_status
    '''
    return {'cpuinfo': cpuinfo(),
            'cpustats': cpustats(),
            'diskstats': diskstats(),
            'diskusage': diskusage(),
            'loadavg': loadavg(),
            'meminfo': meminfo(),
            'netdev': netdev(),
            'netstats': netstats(),
            'uptime': uptime() if not __grains__['kernel'] == 'SunOS' else _uptime(),
            'vmstats': vmstats(),
            'w': w()}


def pid(sig):
    '''
    Return the PID or an empty string if the process is running or not.
    Pass a signature to use to find the process via ps.  Note you can pass
    a Python-compatible regular expression to return all pids of
    processes matching the regexp.

    CLI Example:

    .. code-block:: bash

        salt '*' status.pid <sig>
    '''

    cmd = __grains__['ps']
    output = __salt__['cmd.run_stdout'](cmd)

    pids = ''
    for line in output.splitlines():
        if 'status.pid' in line:
            continue
        if re.search(sig, line):
            if pids:
                pids += '\n'
            pids += line.split()[1]

    return pids


def version():
    '''
    Return the system version for this minion

    CLI Example:

    .. code-block:: bash

        salt '*' status.version
    '''
    def linux_version():
        '''
        linux specific implementation of version
        '''
        try:
            with salt.utils.fopen('/proc/version', 'r') as fp_:
                return fp_.read().strip()
        except IOError:
            return {}

    # dict that returns a function that does the right thing per platform
    get_version = {
        'Linux': linux_version,
        'FreeBSD': lambda: __salt__['cmd.run']('sysctl -n kern.version'),
    }

    errmsg = 'This method is unsupported on the current operating system!'
    return get_version.get(__grains__['kernel'], lambda: errmsg)()


def master(master=None, connected=True):
    '''
    .. versionadded:: 2014.7.0

    Fire an event if the minion gets disconnected from its master. This
    function is meant to be run via a scheduled job from the minion. If
    master_ip is an FQDN/Hostname, it must be resolvable to a valid IPv4
    address.

    CLI Example:

    .. code-block:: bash

        salt '*' status.master
    '''

    # the default publishing port
    port = 4505
    master_ip = None

    if __salt__['config.get']('publish_port') != '':
        port = int(__salt__['config.get']('publish_port'))

    # Check if we have FQDN/hostname defined as master
    # address and try resolving it first. _remote_port_tcp
    # only works with IP-addresses.
    if master is not None:
        tmp_ip = _host_to_ip(master)
        if tmp_ip is not None:
            master_ip = tmp_ip

    ips = _remote_port_tcp(port)

    if connected:
        if master_ip not in ips:
            event = salt.utils.event.get_event('minion', opts=__opts__, listen=False)
            event.fire_event({'master': master}, '__master_disconnected')
    else:
        if master_ip in ips:
            event = salt.utils.event.get_event('minion', opts=__opts__, listen=False)
            event.fire_event({'master': master}, '__master_connected')


def ping_master(master):
    '''
    .. versionadded:: 2016.3.0

    Sends ping request to the given master. Fires '__master_alive' event on success.
    Returns bool result.

    CLI Example:

    .. code-block:: bash

        salt '*' status.ping_master localhost
    '''
    if master is None or master == '':
        return False

    opts = copy.deepcopy(__opts__)
    opts['master'] = master
    if 'master_ip' in opts:  # avoid 'master ip changed' warning
        del opts['master_ip']
    opts.update(salt.minion.prep_ip_port(opts))
    try:
        opts.update(salt.minion.resolve_dns(opts, fallback=False))
    except Exception:
        return False

    timeout = opts.get('auth_timeout', 60)
    load = {'cmd': 'ping'}

    result = False
    channel = salt.transport.client.ReqChannel.factory(opts, crypt='clear')
    try:
        payload = channel.send(load, tries=0, timeout=timeout)
        result = True
    except Exception as e:
        pass

    if result:
        event = salt.utils.event.get_event('minion', opts=__opts__, listen=False)
        event.fire_event({'master': master}, '__master_failback')

    return result


def time_(format='%A, %d. %B %Y %I:%M%p'):
    '''
    .. versionadded:: 2016.3.0

    Return the current time on the minion,
    formatted based on the format parameter.

    Default date format: Monday, 27. July 2015 07:55AM

    CLI Example:

    .. code-block:: bash

        salt '*' status.time

        salt '*' status.time '%s'

    '''

    dt = datetime.datetime.today()
    return dt.strftime(format)<|MERGE_RESOLUTION|>--- conflicted
+++ resolved
@@ -599,14 +599,9 @@
                     ifile = fp_.read().splitlines()
             except OSError:
                 return {}
-<<<<<<< HEAD
             ifile = salt.utils.fopen(procf, 'r').readlines()
         elif __grains__['kernel'] in ('FreeBSD', 'SunOS'):
-=======
-        elif __grains__['kernel'] == 'FreeBSD':
             ifile = __salt__['cmd.run']('mount -p').splitlines()
-        elif __grains__['kernel'] == 'SunOS':
->>>>>>> c032506e
             ifile = __salt__['cmd.run']('mount -p').splitlines()
         else:
             ifile = []
