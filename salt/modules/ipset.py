# -*- coding: utf-8 -*-
"""
Support for ipset
"""

# Import python libs
from __future__ import absolute_import, print_function, unicode_literals

import logging

import salt.utils.path

# Import third-party libs
from salt._compat import ipaddress

# Import Salt libs
from salt.ext import six
from salt.ext.six.moves import map, range

# Set up logging
log = logging.getLogger(__name__)


# Fix included in py2-ipaddress for 32bit architectures
# Except that xrange only supports machine integers, not longs, so...
def long_range(start, end):
    while start < end:
        yield start
        start += 1


_IPSET_FAMILIES = {
    "ipv4": "inet",
    "ip4": "inet",
    "ipv6": "inet6",
    "ip6": "inet6",
}

_IPSET_SET_TYPES = set(
    [
        "bitmap:ip",
        "bitmap:ip,mac",
        "bitmap:port",
        "hash:ip",
        "hash:mac",
        "hash:ip,port",
        "hash:ip,port,ip",
        "hash:ip,port,net",
        "hash:net",
        "hash:net,net",
        "hash:net,iface",
        "hash:net,port",
        "hash:net,port,net",
        "hash:ip,mark",
        "list:set",
    ]
)


_CREATE_OPTIONS = {
    "bitmap:ip": set(["range", "netmask", "timeout", "counters", "comment", "skbinfo"]),
    "bitmap:ip,mac": set(["range", "timeout", "counters", "comment", "skbinfo"]),
    "bitmap:port": set(["range", "timeout", "counters", "comment", "skbinfo"]),
    "hash:ip": set(
        [
            "family",
            "hashsize",
            "maxelem",
            "netmask",
            "timeout",
            "counters",
            "comment",
            "skbinfo",
        ]
    ),
    "hash:mac": set(
        ["hashsize", "maxelem", "timeout", "counters", "comment", "skbinfo"]
    ),
    "hash:net": set(
        [
            "family",
            "hashsize",
            "maxelem",
            "netmask",
            "timeout",
            "counters",
            "comment",
            "skbinfo",
        ]
    ),
    "hash:net,net": set(
        [
            "family",
            "hashsize",
            "maxelem",
            "netmask",
            "timeout",
            "counters",
            "comment",
            "skbinfo",
        ]
    ),
    "hash:net,port": set(
        [
            "family",
            "hashsize",
            "maxelem",
            "netmask",
            "timeout",
            "counters",
            "comment",
            "skbinfo",
        ]
    ),
    "hash:net,port,net": set(
        [
            "family",
            "hashsize",
            "maxelem",
            "netmask",
            "timeout",
            "counters",
            "comment",
            "skbinfo",
        ]
    ),
    "hash:ip,port,ip": set(
        [
            "family",
            "hashsize",
            "maxelem",
            "netmask",
            "timeout",
            "counters",
            "comment",
            "skbinfo",
        ]
    ),
    "hash:ip,port,net": set(
        [
            "family",
            "hashsize",
            "maxelem",
            "netmask",
            "timeout",
            "counters",
            "comment",
            "skbinfo",
        ]
    ),
    "hash:ip,port": set(
        [
            "family",
            "hashsize",
            "maxelem",
            "netmask",
            "timeout",
            "counters",
            "comment",
            "skbinfo",
        ]
    ),
    "hash:ip,mark": set(
        [
            "family",
            "markmask",
            "hashsize",
            "maxelem",
            "timeout",
            "counters",
            "comment",
            "skbinfo",
        ]
    ),
    "hash:net,iface": set(
        [
            "family",
            "hashsize",
            "maxelem",
            "netmask",
            "timeout",
            "counters",
            "comment",
            "skbinfo",
        ]
    ),
    "list:set": set(["size", "timeout", "counters", "comment"]),
}

_CREATE_OPTIONS_WITHOUT_VALUE = set(["comment", "counters", "skbinfo"])

_CREATE_OPTIONS_REQUIRED = {
    "bitmap:ip": ["range"],
    "bitmap:ip,mac": ["range"],
    "bitmap:port": ["range"],
    "hash:ip": [],
    "hash:mac": [],
    "hash:net": [],
    "hash:net,net": [],
    "hash:ip,port": [],
    "hash:net,port": [],
    "hash:ip,port,ip": [],
    "hash:ip,port,net": [],
    "hash:net,port,net": [],
    "hash:net,iface": [],
    "hash:ip,mark": [],
    "list:set": [],
}


_ADD_OPTIONS = {
    "bitmap:ip": set(["timeout", "packets", "bytes", "skbmark", "skbprio", "skbqueue"]),
    "bitmap:ip,mac": set(
        ["timeout", "packets", "bytes", "skbmark", "skbprio", "skbqueue"]
    ),
    "bitmap:port": set(
        ["timeout", "packets", "bytes", "skbmark", "skbprio", "skbprio"]
    ),
    "hash:ip": set(["timeout", "packets", "bytes", "skbmark", "skbprio", "skbqueue"]),
    "hash:mac": set(["timeout", "packets", "bytes", "skbmark", "skbprio", "skbqueue"]),
    "hash:net": set(
        ["timeout", "nomatch", "packets", "bytes", "skbmark", "skbprio", "skbqueue"]
    ),
    "hash:net,net": set(
        ["timeout", "nomatch", "packets", "bytes", "skbmark", "skbprio", "skbqueue"]
    ),
    "hash:net,port": set(
        ["timeout", "nomatch", "packets", "bytes", "skbmark", "skbprio", "skbqueue"]
    ),
    "hash:net,port,net": set(
        ["timeout", "nomatch", "packets", "bytes", "skbmark", "skbprio", "skbqueue"]
    ),
    "hash:ip,port,ip": set(
        ["timeout", "packets", "bytes", "skbmark", "skbprio", "skbqueue"]
    ),
    "hash:ip,port,net": set(
        ["timeout", "nomatch", "packets", "bytes", "skbmark", "skbprio", "skbqueue"]
    ),
    "hash:ip,port": set(
        ["timeout", "nomatch", "packets", "bytes", "skbmark", "skbprio", "skbqueue"]
    ),
    "hash:net,iface": set(
        ["timeout", "nomatch", "packets", "bytes", "skbmark", "skbprio", "skbqueue"]
    ),
    "hash:ip,mark": set(
        ["timeout", "packets", "bytes", "skbmark", "skbprio", "skbqueue"]
    ),
    "list:set": set(["timeout", "packets", "bytes", "skbmark", "skbprio", "skbqueue"]),
}


def __virtual__():
    """
    Only load the module if ipset is installed
    """
    if salt.utils.path.which("ipset"):
        return True
    return (
        False,
        "The ipset execution modules cannot be loaded: ipset binary not in path.",
    )


def _ipset_cmd():
    """
    Return correct command
    """
    return salt.utils.path.which("ipset")


def version():
    """
    Return version from ipset --version

    CLI Example:

    .. code-block:: bash

        salt '*' ipset.version

    """
    cmd = "{0} --version".format(_ipset_cmd())
    out = __salt__["cmd.run"](cmd).split()
    return out[1]


def new_set(set=None, set_type=None, family="ipv4", comment=False, **kwargs):
    """
    .. versionadded:: 2014.7.0

    Create new custom set

    CLI Example:

    .. code-block:: bash

        salt '*' ipset.new_set custom_set list:set

        salt '*' ipset.new_set custom_set list:set comment=True

        IPv6:
        salt '*' ipset.new_set custom_set list:set family=ipv6
    """

    ipset_family = _IPSET_FAMILIES[family]
    if not set:
        return "Error: Set needs to be specified"

    if not set_type:
        return "Error: Set Type needs to be specified"

    if set_type not in _IPSET_SET_TYPES:
        return "Error: Set Type is invalid"

    # Check for required arguments
    for item in _CREATE_OPTIONS_REQUIRED[set_type]:
        if item not in kwargs:
            return "Error: {0} is a required argument".format(item)

    cmd = "{0} create {1} {2}".format(_ipset_cmd(), set, set_type)

    for item in _CREATE_OPTIONS[set_type]:
        if item in kwargs:
            if item in _CREATE_OPTIONS_WITHOUT_VALUE:
                cmd = "{0} {1} ".format(cmd, item)
            else:
                cmd = "{0} {1} {2} ".format(cmd, item, kwargs[item])

    # Family only valid for certain set types
    if "family" in _CREATE_OPTIONS[set_type]:
        cmd = "{0} family {1}".format(cmd, ipset_family)

    if comment:
        cmd = "{0} comment".format(cmd)

    out = __salt__["cmd.run"](cmd, python_shell=False)

    if not out:
        out = True
    return out


def delete_set(set=None, family="ipv4"):
    """
    .. versionadded:: 2014.7.0

    Delete ipset set.

    CLI Example:

    .. code-block:: bash

        salt '*' ipset.delete_set custom_set

        IPv6:
        salt '*' ipset.delete_set custom_set family=ipv6
    """

    if not set:
        return "Error: Set needs to be specified"

    cmd = "{0} destroy {1}".format(_ipset_cmd(), set)
    out = __salt__["cmd.run"](cmd, python_shell=False)

    if not out:
        out = True
    return out


def rename_set(set=None, new_set=None, family="ipv4"):
    """
    .. versionadded:: 2014.7.0

    Delete ipset set.

    CLI Example:

    .. code-block:: bash

        salt '*' ipset.rename_set custom_set new_set=new_set_name

        IPv6:
        salt '*' ipset.rename_set custom_set new_set=new_set_name family=ipv6
    """

    if not set:
        return "Error: Set needs to be specified"

    if not new_set:
        return "Error: New name for set needs to be specified"

    settype = _find_set_type(set)
    if not settype:
        return "Error: Set does not exist"

    settype = _find_set_type(new_set)
    if settype:
        return "Error: New Set already exists"

    cmd = "{0} rename {1} {2}".format(_ipset_cmd(), set, new_set)
    out = __salt__["cmd.run"](cmd, python_shell=False)

    if not out:
        out = True
    return out


def list_sets(family="ipv4"):
    """
    .. versionadded:: 2014.7.0

    List all ipset sets.

    CLI Example:

    .. code-block:: bash

        salt '*' ipset.list_sets

    """
    cmd = "{0} list -t".format(_ipset_cmd())
    out = __salt__["cmd.run"](cmd, python_shell=False)

    _tmp = out.split("\n")

    count = 0
    sets = []
    sets.append({})
    for item in _tmp:
        if not item:
            count = count + 1
            sets.append({})
            continue
        key, value = item.split(":", 1)
        sets[count][key] = value[1:]
    return sets


def check_set(set=None, family="ipv4"):
    """
    Check that given ipset set exists.

    .. versionadded:: 2014.7.0

    CLI Example:

    .. code-block:: bash

        salt '*' ipset.check_set setname

    """
    if not set:
        return "Error: Set needs to be specified"

    setinfo = _find_set_info(set)
    if not setinfo:
        return False
    return True


def add(setname=None, entry=None, family="ipv4", **kwargs):
    """
    Append an entry to the specified set.

    CLI Example:

    .. code-block:: bash

        salt '*' ipset.add setname 192.168.1.26

        salt '*' ipset.add setname 192.168.0.3,AA:BB:CC:DD:EE:FF

    """
    if not setname:
        return "Error: Set needs to be specified"
    if not entry:
        return "Error: Entry needs to be specified"

    setinfo = _find_set_info(setname)
    if not setinfo:
        return "Error: Set {0} does not exist".format(setname)

    settype = setinfo["Type"]

    cmd = "{0}".format(entry)

    if "timeout" in kwargs:
        if "timeout" not in setinfo["Header"]:
            return "Error: Set {0} not created with timeout support".format(setname)

    if "packets" in kwargs or "bytes" in kwargs:
        if "counters" not in setinfo["Header"]:
            return "Error: Set {0} not created with counters support".format(setname)

    if "comment" in kwargs:
        if "comment" not in setinfo["Header"]:
            return "Error: Set {0} not created with comment support".format(setname)
        if "comment" not in entry:
            cmd = '{0} comment "{1}"'.format(cmd, kwargs["comment"])

<<<<<<< HEAD
    if len(set(["skbmark", "skbprio", "skbqueue"]) & set(kwargs.keys())) > 0:
        if "skbinfo" not in setinfo["Header"]:
            return "Error: Set {0} not created with skbinfo support".format(setname)
=======
    if set(['skbmark', 'skbprio', 'skbqueue']) & set(kwargs):
        if 'skbinfo' not in setinfo['Header']:
            return 'Error: Set {0} not created with skbinfo support'.format(setname)
>>>>>>> 8abb7099

    for item in _ADD_OPTIONS[settype]:
        if item in kwargs:
            cmd = "{0} {1} {2}".format(cmd, item, kwargs[item])

    current_members = _find_set_members(setname)
    if cmd in current_members:
        return "Warn: Entry {0} already exists in set {1}".format(cmd, setname)

    # Using -exist to ensure entries are updated if the comment changes
    cmd = "{0} add -exist {1} {2}".format(_ipset_cmd(), setname, cmd)
    out = __salt__["cmd.run"](cmd, python_shell=False)

    if not out:
<<<<<<< HEAD
        return "Success"
    return "Error: {0}".format(out)
=======
        return 'Success'
    return 'Error: {0}'.format(out)
>>>>>>> 8abb7099


def delete(set=None, entry=None, family="ipv4", **kwargs):
    """
    Delete an entry from the specified set.

    CLI Example:

    .. code-block:: bash

        salt '*' ipset.delete setname 192.168.0.3,AA:BB:CC:DD:EE:FF

    """
    if not set:
        return "Error: Set needs to be specified"
    if not entry:
        return "Error: Entry needs to be specified"

    settype = _find_set_type(set)

    if not settype:
        return "Error: Set {0} does not exist".format(set)

    cmd = "{0} del {1} {2}".format(_ipset_cmd(), set, entry)
    out = __salt__["cmd.run"](cmd, python_shell=False)

    if not out:
<<<<<<< HEAD
        return "Success"
    return "Error: {0}".format(out)
=======
        return 'Success'
    return 'Error: {0}'.format(out)
>>>>>>> 8abb7099


def check(set=None, entry=None, family="ipv4"):
    """
    Check that an entry exists in the specified set.

    set
        The ipset name

    entry
        An entry in the ipset.  This parameter can be a single IP address, a
        range of IP addresses, or a subnet block.  Example:

        .. code-block:: cfg

            192.168.0.1
            192.168.0.2-192.168.0.19
            192.168.0.0/25

    family
        IP protocol version: ipv4 or ipv6

    CLI Example:

    .. code-block:: bash

        salt '*' ipset.check setname '192.168.0.1 comment "Hello"'

    """
    if not set:
        return "Error: Set needs to be specified"
    if not entry:
        return "Error: Entry needs to be specified"

    settype = _find_set_type(set)
    if not settype:
        return "Error: Set {0} does not exist".format(set)

    current_members = _parse_members(settype, _find_set_members(set))

    if not current_members:
        return False

    if isinstance(entry, list):
        entries = _parse_members(settype, entry)
    else:
        entries = [_parse_member(settype, entry)]

    for current_member in current_members:
        for entry in entries:
            if _member_contains(current_member, entry):
                return True

    return False


def test(set=None, entry=None, family="ipv4", **kwargs):
    """
    Test if an entry is in the specified set.

    CLI Example:

    .. code-block:: bash

        salt '*' ipset.test setname 192.168.0.2

        IPv6:
        salt '*' ipset.test setname fd81:fc56:9ac7::/48
    """
    if not set:
        return "Error: Set needs to be specified"
    if not entry:
        return "Error: Entry needs to be specified"

    settype = _find_set_type(set)
    if not settype:
        return "Error: Set {0} does not exist".format(set)

    cmd = "{0} test {1} {2}".format(_ipset_cmd(), set, entry)
    out = __salt__["cmd.run_all"](cmd, python_shell=False)

    if out["retcode"] > 0:
        # Entry doesn't exist in set return false
        return False

    return True


def flush(set=None, family="ipv4"):
    """
    Flush entries in the specified set,
    Flush all sets if set is not specified.

    CLI Example:

    .. code-block:: bash

        salt '*' ipset.flush

        salt '*' ipset.flush set

        IPv6:
        salt '*' ipset.flush

        salt '*' ipset.flush set
    """

    settype = _find_set_type(set)
    if not settype:
        return "Error: Set {0} does not exist".format(set)

    ipset_family = _IPSET_FAMILIES[family]
    if set:
        cmd = "{0} flush {1}".format(_ipset_cmd(), set)
    else:
        cmd = "{0} flush".format(_ipset_cmd())
    out = __salt__["cmd.run"](cmd, python_shell=False)

    return not out


def _find_set_members(set):
    """
    Return list of members for a set
    """

    cmd = "{0} list {1}".format(_ipset_cmd(), set)
    out = __salt__["cmd.run_all"](cmd, python_shell=False)

    if out["retcode"] > 0:
        # Set doesn't exist return false
        return False

    _tmp = out["stdout"].split("\n")
    members = []
    startMembers = False
    for i in _tmp:
        if startMembers:
            members.append(i)
        if "Members:" in i:
            startMembers = True
    return members


def _find_set_info(set):
    """
    Return information about the set
    """

    cmd = "{0} list -t {1}".format(_ipset_cmd(), set)
    out = __salt__["cmd.run_all"](cmd, python_shell=False)

    if out["retcode"] > 0:
        # Set doesn't exist return false
        return False

    setinfo = {}
    _tmp = out["stdout"].split("\n")
    for item in _tmp:
        # Only split if item has a colon
        if ":" in item:
            key, value = item.split(":", 1)
            setinfo[key] = value[1:]
    return setinfo


def _find_set_type(set):
    """
    Find the type of the set
    """
    setinfo = _find_set_info(set)

    if setinfo:
        return setinfo["Type"]
    else:
        return False


def _parse_members(settype, members):
    if isinstance(members, six.string_types):

        return [_parse_member(settype, members)]

    return [_parse_member(settype, member) for member in members]


def _parse_member(settype, member, strict=False):
    subtypes = settype.split(":")[1].split(",")

    all_parts = member.split(" ", 1)
    parts = all_parts[0].split(",")

    parsed_member = []
    for i in range(len(subtypes)):
        subtype = subtypes[i]
        part = parts[i]

        if subtype in ["ip", "net"]:
            try:
                if "/" in part:
                    part = ipaddress.ip_network(part, strict=strict)
                elif "-" in part:
                    start, end = list(map(ipaddress.ip_address, part.split("-")))

                    part = list(ipaddress.summarize_address_range(start, end))
                else:
                    part = ipaddress.ip_address(part)
            except ValueError:
                pass

        elif subtype == "port":
            part = int(part)

        parsed_member.append(part)

    if len(all_parts) > 1:
        parsed_member.append(all_parts[1])

    return parsed_member


def _members_contain(members, entry):
    pass


def _member_contains(member, entry):
    if len(member) < len(entry):
        return False

    for i in range(len(entry)):
        if not _compare_member_parts(member[i], entry[i]):
            return False

    return True


def _compare_member_parts(member_part, entry_part):
    if member_part == entry_part:
        # this covers int, string, and equal ip and net
        return True

    # for ip ranges parsed with summarize_address_range
    if isinstance(entry_part, list):
        for entry_part_item in entry_part:
            if not _compare_member_parts(member_part, entry_part_item):
                return False

        return True

    # below we only deal with ip and net objects
    if _is_address(member_part):
        if _is_network(entry_part):
            return member_part in entry_part

    elif _is_network(member_part):
        if _is_address(entry_part):
            return entry_part in member_part

        # both are networks, and == was false
        return False

        # This could be changed to support things like
        # 192.168.0.4/30 contains 192.168.0.4/31
        #
        # return entry_part.network_address in member_part \
        #    and entry_part.broadcast_address in member_part

    return False


def _is_network(o):
    return isinstance(o, ipaddress.IPv4Network) or isinstance(o, ipaddress.IPv6Network)


def _is_address(o):
    return isinstance(o, ipaddress.IPv4Address) or isinstance(o, ipaddress.IPv6Address)<|MERGE_RESOLUTION|>--- conflicted
+++ resolved
@@ -498,15 +498,9 @@
         if "comment" not in entry:
             cmd = '{0} comment "{1}"'.format(cmd, kwargs["comment"])
 
-<<<<<<< HEAD
-    if len(set(["skbmark", "skbprio", "skbqueue"]) & set(kwargs.keys())) > 0:
-        if "skbinfo" not in setinfo["Header"]:
-            return "Error: Set {0} not created with skbinfo support".format(setname)
-=======
     if set(['skbmark', 'skbprio', 'skbqueue']) & set(kwargs):
         if 'skbinfo' not in setinfo['Header']:
             return 'Error: Set {0} not created with skbinfo support'.format(setname)
->>>>>>> 8abb7099
 
     for item in _ADD_OPTIONS[settype]:
         if item in kwargs:
@@ -521,13 +515,8 @@
     out = __salt__["cmd.run"](cmd, python_shell=False)
 
     if not out:
-<<<<<<< HEAD
-        return "Success"
-    return "Error: {0}".format(out)
-=======
         return 'Success'
     return 'Error: {0}'.format(out)
->>>>>>> 8abb7099
 
 
 def delete(set=None, entry=None, family="ipv4", **kwargs):
@@ -555,13 +544,8 @@
     out = __salt__["cmd.run"](cmd, python_shell=False)
 
     if not out:
-<<<<<<< HEAD
-        return "Success"
-    return "Error: {0}".format(out)
-=======
         return 'Success'
     return 'Error: {0}'.format(out)
->>>>>>> 8abb7099
 
 
 def check(set=None, entry=None, family="ipv4"):
