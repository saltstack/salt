--- conflicted
+++ resolved
@@ -67,13 +67,8 @@
     return "!"
 
 
-<<<<<<< HEAD
-def info(name):
-    """
-=======
 def info(name, **kwargs):
     '''
->>>>>>> 8abb7099
     Return information for the specified user
 
     CLI Example:
