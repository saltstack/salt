# -*- coding: utf-8 -*-
"""
Support for MacPorts under macOS.

This module has some caveats.

1. Updating the database of available ports is quite resource-intensive.
However, `refresh=True` is the default for all operations that need an
up-to-date copy of available ports.  Consider `refresh=False` when you are
sure no db update is needed.

2. In some cases MacPorts doesn't always realize when another copy of itself
is running and will gleefully tromp all over the available ports database.
This makes MacPorts behave in undefined ways until a fresh complete
copy is retrieved.

Because of 1 and 2 it is possible to get the salt-minion into a state where
`salt mac-machine pkg./something/` won't want to return.  Use

`salt-run jobs.active`

on the master to check for potentially long-running calls to `port`.

Finally, ports database updates are always handled with `port selfupdate`
as opposed to `port sync`.  This makes sense in the MacPorts user community
but may confuse experienced Linux admins as Linux package managers
don't upgrade the packaging software when doing a package database update.
In other words `salt mac-machine pkg.refresh_db` is more like
`apt-get update; apt-get upgrade dpkg apt-get` than simply `apt-get update`.

"""

# Import python libs
from __future__ import absolute_import, print_function, unicode_literals

import copy
import logging
import re

# Import salt libs
import salt.utils.data
import salt.utils.functools
import salt.utils.mac_utils
import salt.utils.path
import salt.utils.pkg
import salt.utils.platform
import salt.utils.versions
from salt.exceptions import CommandExecutionError

# Import 3rd-party libs
from salt.ext import six

log = logging.getLogger(__name__)

LIST_ACTIVE_ONLY = True
__virtualname__ = "pkg"


def __virtual__():
    """
    Confine this module to Mac OS with MacPorts.
    """
    if not salt.utils.platform.is_darwin():
        return False, "mac_ports only available on MacOS"

    if not salt.utils.path.which("port"):
        return False, 'mac_ports requires the "port" binary'

    return __virtualname__


def _list(query=""):
    cmd = "port list {0}".format(query)
    out = salt.utils.mac_utils.execute_return_result(cmd)

    ret = {}
    for line in out.splitlines():
        try:
            name, version_num, category = re.split(r"\s+", line.lstrip())[0:3]
            version_num = version_num[1:]
        except ValueError:
            continue
        ret[name] = version_num

    return ret


def list_pkgs(versions_as_list=False, **kwargs):
    """
    List the packages currently installed in a dict::

        {'<package_name>': '<version>'}

    CLI Example:

    .. code-block:: bash

        salt '*' pkg.list_pkgs
    """
    versions_as_list = salt.utils.data.is_true(versions_as_list)
    # 'removed', 'purge_desired' not yet implemented or not applicable
    if any(
        [salt.utils.data.is_true(kwargs.get(x)) for x in ("removed", "purge_desired")]
    ):
        return {}

    if "pkg.list_pkgs" in __context__:
        if versions_as_list:
            return __context__["pkg.list_pkgs"]
        else:
            ret = copy.deepcopy(__context__["pkg.list_pkgs"])
            __salt__["pkg_resource.stringify"](ret)
            return ret

    ret = {}
    cmd = ["port", "installed"]
    out = salt.utils.mac_utils.execute_return_result(cmd)
    for line in out.splitlines():
        try:
            name, version_num, active = re.split(r"\s+", line.lstrip())[0:3]
            version_num = version_num[1:]
        except ValueError:
            continue
        if not LIST_ACTIVE_ONLY or active == "(active)":
            __salt__["pkg_resource.add_pkg"](ret, name, version_num)

    __salt__["pkg_resource.sort_pkglist"](ret)
    __context__["pkg.list_pkgs"] = copy.deepcopy(ret)
    if not versions_as_list:
        __salt__["pkg_resource.stringify"](ret)
    return ret


def version(*names, **kwargs):
    """
    Returns a string representing the package version or an empty string if not
    installed. If more than one package name is specified, a dict of
    name/version pairs is returned.

    CLI Example:

    .. code-block:: bash

        salt '*' pkg.version <package name>
        salt '*' pkg.version <package1> <package2> <package3>
    """
    return __salt__["pkg_resource.version"](*names, **kwargs)


def latest_version(*names, **kwargs):
    """
    Return the latest version of the named package available for upgrade or
    installation

    Options:

    refresh
        Update ports with ``port selfupdate``

    CLI Example:

    .. code-block:: bash

        salt '*' pkg.latest_version <package name>
        salt '*' pkg.latest_version <package1> <package2> <package3>
    """

    if salt.utils.data.is_true(kwargs.get("refresh", True)):
        refresh_db()

    available = _list(" ".join(names)) or {}
    installed = __salt__["pkg.list_pkgs"]() or {}

    ret = {}

    for key, val in six.iteritems(available):
        if key not in installed or salt.utils.versions.compare(
            ver1=installed[key], oper="<", ver2=val
        ):
            ret[key] = val
        else:
            ret[key] = "{0} (installed)".format(version(key))

    return ret


# available_version is being deprecated
available_version = salt.utils.functools.alias_function(
    latest_version, "available_version"
)


def remove(name=None, pkgs=None, **kwargs):
    """
    Removes packages with ``port uninstall``.

    name
        The name of the package to be deleted.


    Multiple Package Options:

    pkgs
        A list of packages to delete. Must be passed as a python list. The
        ``name`` parameter will be ignored if this option is passed.

    .. versionadded:: 0.16.0


    Returns a dict containing the changes.

    CLI Example:

    .. code-block:: bash

        salt '*' pkg.remove <package name>
        salt '*' pkg.remove <package1>,<package2>,<package3>
        salt '*' pkg.remove pkgs='["foo", "bar"]'
    """
    pkg_params = __salt__["pkg_resource.parse_targets"](name, pkgs, **kwargs)[0]
    old = list_pkgs()
    targets = [x for x in pkg_params if x in old]
    if not targets:
        return {}

    cmd = ["port", "uninstall"]
    cmd.extend(targets)

    err_message = ""
    try:
        salt.utils.mac_utils.execute_return_success(cmd)
    except CommandExecutionError as exc:
        err_message = exc.strerror

    __context__.pop("pkg.list_pkgs", None)
    new = list_pkgs()
    ret = salt.utils.data.compare_dicts(old, new)

    if err_message:
        raise CommandExecutionError(
            "Problem encountered removing package(s)",
            info={"errors": err_message, "changes": ret},
        )

    return ret


def install(name=None, refresh=False, pkgs=None, **kwargs):
    """
    Install the passed package(s) with ``port install``

    name
        The name of the formula to be installed. Note that this parameter is
        ignored if "pkgs" is passed.

        CLI Example:

        .. code-block:: bash

            salt '*' pkg.install <package name>

    version
        Specify a version to pkg to install. Ignored if pkgs is specified.

        CLI Example:

        .. code-block:: bash

            salt '*' pkg.install <package name>
            salt '*' pkg.install git-core version='1.8.5.5'

    variant
        Specify a variant to pkg to install. Ignored if pkgs is specified.

        CLI Example:

        .. code-block:: bash

            salt '*' pkg.install <package name>
            salt '*' pkg.install git-core version='1.8.5.5' variant='+credential_osxkeychain+doc+pcre'

    Multiple Package Installation Options:

    pkgs
        A list of formulas to install. Must be passed as a python list.

        CLI Example:

        .. code-block:: bash

            salt '*' pkg.install pkgs='["foo","bar"]'
            salt '*' pkg.install pkgs='["foo@1.2","bar"]'
            salt '*' pkg.install pkgs='["foo@1.2+ssl","bar@2.3"]'


    Returns a dict containing the new package names and versions::

        {'<package>': {'old': '<old-version>',
                       'new': '<new-version>'}}

    CLI Example:

    .. code-block:: bash

        salt '*' pkg.install 'package package package'
    """
    pkg_params, pkg_type = __salt__["pkg_resource.parse_targets"](name, pkgs, {})

    if salt.utils.data.is_true(refresh):
        refresh_db()

    # Handle version kwarg for a single package target
    if pkgs is None:
        version_num = kwargs.get("version")
        variant_spec = kwargs.get("variant")
        spec = {}

        if version_num:
            spec["version"] = version_num

        if variant_spec:
            spec["variant"] = variant_spec

        pkg_params = {name: spec}

    if not pkg_params:
        return {}

    formulas_array = []
    for pname, pparams in six.iteritems(pkg_params):
        formulas_array.append(pname)

        if pparams:
            if "version" in pparams:
                formulas_array.append("@" + pparams["version"])

            if "variant" in pparams:
                formulas_array.append(pparams["variant"])

    old = list_pkgs()
    cmd = ["port", "install"]
    cmd.extend(formulas_array)

    err_message = ""
    try:
        salt.utils.mac_utils.execute_return_success(cmd)
    except CommandExecutionError as exc:
        err_message = exc.strerror

    __context__.pop("pkg.list_pkgs", None)
    new = list_pkgs()
    ret = salt.utils.data.compare_dicts(old, new)

    if err_message:
        raise CommandExecutionError(
            "Problem encountered installing package(s)",
            info={"errors": err_message, "changes": ret},
        )

    return ret


def list_upgrades(refresh=True, **kwargs):  # pylint: disable=W0613
    """
    Check whether or not an upgrade is available for all packages

    Options:

    refresh
        Update ports with ``port selfupdate``

    CLI Example:

    .. code-block:: bash

        salt '*' pkg.list_upgrades
    """

    if refresh:
        refresh_db()
    return _list("outdated")


<<<<<<< HEAD
def upgrade_available(pkg, refresh=True):
    """
=======
def upgrade_available(pkg, refresh=True, **kwargs):
    '''
>>>>>>> 8abb7099
    Check whether or not an upgrade is available for a given package

    CLI Example:

    .. code-block:: bash

        salt '*' pkg.upgrade_available <package name>
    """
    return pkg in list_upgrades(refresh=refresh)


<<<<<<< HEAD
def refresh_db():
    """
=======
def refresh_db(**kwargs):
    '''
>>>>>>> 8abb7099
    Update ports with ``port selfupdate``

    CLI Example:

    .. code-block:: bash

        salt mac pkg.refresh_db
    """
    # Remove rtag file to keep multiple refreshes from happening in pkg states
    salt.utils.pkg.clear_rtag(__opts__)
    cmd = ["port", "selfupdate"]
    return salt.utils.mac_utils.execute_return_success(cmd)


<<<<<<< HEAD
def upgrade(refresh=True):  # pylint: disable=W0613
    """
=======
def upgrade(refresh=True, **kwargs):  # pylint: disable=W0613
    '''
>>>>>>> 8abb7099
    Run a full upgrade using MacPorts 'port upgrade outdated'

    Options:

    refresh
        Update ports with ``port selfupdate``

    Returns a dictionary containing the changes:

    .. code-block:: python

        {'<package>':  {'old': '<old-version>',
                        'new': '<new-version>'}}


    CLI Example:

    .. code-block:: bash

        salt '*' pkg.upgrade
    """
    if refresh:
        refresh_db()

    old = list_pkgs()
    cmd = ["port", "upgrade", "outdated"]
    result = __salt__["cmd.run_all"](cmd, output_loglevel="trace", python_shell=False)
    __context__.pop("pkg.list_pkgs", None)
    new = list_pkgs()
    ret = salt.utils.data.compare_dicts(old, new)

    if result["retcode"] != 0:
        raise CommandExecutionError(
            "Problem encountered upgrading packages",
            info={"changes": ret, "result": result},
        )

    return ret<|MERGE_RESOLUTION|>--- conflicted
+++ resolved
@@ -381,13 +381,8 @@
     return _list("outdated")
 
 
-<<<<<<< HEAD
-def upgrade_available(pkg, refresh=True):
-    """
-=======
 def upgrade_available(pkg, refresh=True, **kwargs):
     '''
->>>>>>> 8abb7099
     Check whether or not an upgrade is available for a given package
 
     CLI Example:
@@ -399,13 +394,8 @@
     return pkg in list_upgrades(refresh=refresh)
 
 
-<<<<<<< HEAD
-def refresh_db():
-    """
-=======
 def refresh_db(**kwargs):
     '''
->>>>>>> 8abb7099
     Update ports with ``port selfupdate``
 
     CLI Example:
@@ -420,13 +410,8 @@
     return salt.utils.mac_utils.execute_return_success(cmd)
 
 
-<<<<<<< HEAD
-def upgrade(refresh=True):  # pylint: disable=W0613
-    """
-=======
 def upgrade(refresh=True, **kwargs):  # pylint: disable=W0613
     '''
->>>>>>> 8abb7099
     Run a full upgrade using MacPorts 'port upgrade outdated'
 
     Options:
