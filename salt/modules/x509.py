--- conflicted
+++ resolved
@@ -338,14 +338,9 @@
                 ret_list.append((nid_num, nid_name, val))
                 nids.append(nid_num)
         except TypeError as err:
-<<<<<<< HEAD
             log.debug("Missing attribute '%s'. Error: %s", nid_name, err)
-
-=======
-            log.trace("Missing attribute '%s'. Error: %s", nid_name, err)
     for nid_num, nid_name, val in sorted(ret_list):
         ret[nid_name] = val
->>>>>>> 3332f5e1
     return ret
 
 
@@ -1113,12 +1108,8 @@
     """
     signing_policy = _get_signing_policy(signing_policy_name)
     if not signing_policy:
-<<<<<<< HEAD
-        return "Signing policy {0} does not exist.".format(signing_policy_name)
-
-=======
         return "Signing policy {} does not exist.".format(signing_policy_name)
->>>>>>> 3332f5e1
+
     if isinstance(signing_policy, list):
         dict_ = {}
         for item in signing_policy:
