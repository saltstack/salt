--- conflicted
+++ resolved
@@ -1388,7 +1388,6 @@
         # for salt 2014.7.2
         for ignore in list(_STATE_INTERNAL_KEYWORDS) + ['listen_in', 'preqrequired', '__prerequired__']:
             kwargs.pop(ignore, None)
-<<<<<<< HEAD
 
         if not isinstance(ca_server, list):
             ca_server = [ca_server]
@@ -1397,18 +1396,12 @@
             certs = __salt__['publish.publish'](
                 tgt=server,
                 fun='x509.sign_remote_certificate',
-                arg=six.text_type(kwargs))
+                arg=salt.utils.data.decode_dict(kwargs, to_str=True))
             if certs is None or not any(certs):
                 continue
             else:
                 cert_txt = certs[server]
                 break
-=======
-        certs = __salt__['publish.publish'](
-            tgt=ca_server,
-            fun='x509.sign_remote_certificate',
-            arg=salt.utils.data.decode_dict(kwargs, to_str=True))
->>>>>>> 6eb2bce9
 
         if not any(certs):
             raise salt.exceptions.SaltInvocationError(
