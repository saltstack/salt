--- conflicted
+++ resolved
@@ -1551,7 +1551,6 @@
 
     not_before = M2Crypto.m2.x509_get_not_before(cert.x509)
     not_after = M2Crypto.m2.x509_get_not_after(cert.x509)
-<<<<<<< HEAD
 
     # Only process the dynamic dates if start and end are not specified.
     if 'not_before' not in kwargs:
@@ -1560,10 +1559,6 @@
         valid_seconds = 60 * 60 * 24 * kwargs['days_valid']  # 60s * 60m * 24 * days
         M2Crypto.m2.x509_gmtime_adj(not_after, valid_seconds)
 
-=======
-    M2Crypto.m2.x509_gmtime_adj(not_before, 0)
-    M2Crypto.m2.x509_gmtime_adj(not_after, 60 * 60 * 24 * kwargs["days_valid"])
->>>>>>> f4feef10
     # pylint: enable=no-member
 
     # If neither public_key or csr are included, this cert is self-signed
