# -*- coding: utf-8 -*-
"""
Connection module for Telemetry

.. versionadded:: 2016.3.0

https://github.com/mongolab/mongolab-telemetry-api-docs/blob/master/alerts.md

:configuration: This module accepts explicit telemetry credentials or
    can also read api key credentials from a pillar. More Information available
    here__.

.. __: https://github.com/mongolab/mongolab-telemetry-api-docs/blob/master/alerts.md

In the minion's config file:

.. code-block:: yaml

   telemetry.telemetry_api_keys:
     - abc123  # Key 1
     - efg321  # Backup Key 1
   telemetry_api_base_url: https://telemetry-api.mongolab.com/v0

:depends: requests

"""
# Import Python libs
from __future__ import absolute_import, print_function, unicode_literals

import logging

# Import Salt libs
import salt.utils.json
import salt.utils.stringutils

# Import 3rd-party libs
from salt.ext import six

log = logging.getLogger(__name__)

# Import third party libs
try:
    import requests

    HAS_REQUESTS = True
except ImportError:
    HAS_REQUESTS = False

__virtualname__ = "telemetry"


def __virtual__():
    # Only load if imports exist.
    if not HAS_REQUESTS:
        return False
    return __virtualname__


def _get_telemetry_base(profile):
    config = __salt__["config.option"](profile)
    return config.get("telemetry_api_base_url")


def _auth(api_key=None, profile="telemetry"):
    # return telemetry api key in the header
    if api_key is None and profile is None:
        raise Exception("Missing api_key and profile")
    if profile:
        if isinstance(profile, six.string_types):
            _profile = __salt__["config.option"](profile)
        elif isinstance(profile, dict):
            _profile = profile

        if _profile:
            api_key = _profile.get("telemetry_api_keys")[0]
        else:
            raise Exception("Missing api_key")

    return {"Telemetry-API-Key": api_key, "content-type": "application/json"}


def _update_cache(deployment_id, metric_name, alert):
    key = "telemetry.{0}.alerts".format(deployment_id)

    if key in __context__:
        alerts = __context__[key]
        alerts[metric_name] = alert
        __context__[key] = alerts

    return __context__.get(key, [])


def _retrieve_channel_id(email, profile="telemetry"):
    """
    Given an email address, checks the local
    cache if corresponding email address: channel_id
    mapping exists

    email
        Email escalation policy
    profile
        A dict of telemetry config information.
    """
    key = "telemetry.channels"
    auth = _auth(profile=profile)

    if key not in __context__:
        get_url = (
            _get_telemetry_base(profile)
            + "/notification-channels?_type=EmailNotificationChannel"
        )
        response = requests.get(get_url, headers=auth)

        if response.status_code == 200:
            cache_result = {}
            for index, alert in enumerate(response.json()):
                cache_result[alert.get("email")] = alert.get("_id", "false")

            __context__[key] = cache_result

    return __context__[key].get(email, False)


def get_alert_config(
    deployment_id, metric_name=None, api_key=None, profile="telemetry"
):
    """
    Get all alert definitions associated with a given deployment or if metric_name
    is specified, obtain the specific alert config

    Returns dictionary or list of dictionaries.

    CLI Example:

        salt myminion telemetry.get_alert_config rs-ds033197 currentConnections profile=telemetry
        salt myminion telemetry.get_alert_config rs-ds033197 profile=telemetry
    """

    auth = _auth(profile=profile)
    alert = False

    key = "telemetry.{0}.alerts".format(deployment_id)

    if key not in __context__:
        try:
            get_url = _get_telemetry_base(profile) + "/alerts?deployment={0}".format(
                deployment_id
            )
            response = requests.get(get_url, headers=auth)
        except requests.exceptions.RequestException as e:
            log.error(six.text_type(e))
            return False

        http_result = {}
        if response.status_code == 200:
            for alert in response.json():
                http_result[alert.get("condition", {}).get("metric")] = alert
                __context__[key] = http_result

    if not __context__.get(key):
        return []

    alerts = __context__[key].values()

    if metric_name:
        return __context__[key].get(metric_name)

    return [alert["_id"] for alert in alerts if "_id" in alert]


def get_notification_channel_id(notify_channel, profile="telemetry"):
    """
    Given an email address, creates a notification-channels
    if one is not found and also returns the corresponding
    notification channel id.

    notify_channel
        Email escalation policy
    profile
        A dict of telemetry config information.

    CLI Example:

        salt myminion telemetry.get_notification_channel_id userx@company.com profile=telemetry
    """

    # This helper is used to procure the channel ids
    # used to notify when the alarm threshold is violated
    auth = _auth(profile=profile)

    notification_channel_id = _retrieve_channel_id(notify_channel)

    if not notification_channel_id:
        log.info("%s channel does not exist, creating.", notify_channel)

        # create the notification channel and cache the id
        post_url = _get_telemetry_base(profile) + "/notification-channels"
        data = {
            "_type": "EmailNotificationChannel",
            "name": notify_channel[: notify_channel.find("@")] + "EscalationPolicy",
            "email": notify_channel,
        }
        response = requests.post(
            post_url, data=salt.utils.json.dumps(data), headers=auth
        )
        if response.status_code == 200:
            log.info(
                "Successfully created EscalationPolicy %s with EmailNotificationChannel %s",
                data.get("name"),
                notify_channel,
            )
            notification_channel_id = response.json().get("_id")
            __context__["telemetry.channels"][notify_channel] = notification_channel_id
        else:
            raise Exception(
                "Failed to created notification channel {0}".format(notify_channel)
            )

    return notification_channel_id


def get_alarms(deployment_id, profile="telemetry"):
    """
    get all the alarms set up against the current deployment

    Returns dictionary of alarm information

    CLI Example:

        salt myminion telemetry.get_alarms rs-ds033197 profile=telemetry

    """
    auth = _auth(profile=profile)

    try:
        response = requests.get(
            _get_telemetry_base(profile)
            + "/alerts?deployment={0}".format(deployment_id),
            headers=auth,
        )
    except requests.exceptions.RequestException as e:
        log.error(six.text_type(e))
        return False

    if response.status_code == 200:
        alarms = response.json()

        if alarms:
            return alarms

        return "No alarms defined for deployment: {0}".format(deployment_id)
    else:
        # Non 200 response, sent back the error response'
        return {
            "err_code": response.status_code,
            "err_msg": salt.utils.json.loads(response.text).get("err", ""),
        }


def create_alarm(deployment_id, metric_name, data, api_key=None, profile="telemetry"):
    """
    create an telemetry alarms.

    data is a dict of alert configuration data.

    Returns (bool success, str message) tuple.

    CLI Example:

        salt myminion telemetry.create_alarm rs-ds033197 {} profile=telemetry

    """

    auth = _auth(api_key, profile)
    request_uri = _get_telemetry_base(profile) + "/alerts"

    key = "telemetry.{0}.alerts".format(deployment_id)

    # set the notification channels if not already set
    post_body = {
        "deployment": deployment_id,
        "filter": data.get("filter"),
        "notificationChannel": get_notification_channel_id(
            data.get("escalate_to")
        ).split(),
        "condition": {
            "metric": metric_name,
            "max": data.get("max"),
            "min": data.get("min"),
        },
    }

    try:
        response = requests.post(
            request_uri, data=salt.utils.json.dumps(post_body), headers=auth
        )
    except requests.exceptions.RequestException as e:
        # TODO: May be we should retry?
        log.error(six.text_type(e))

    if response.status_code >= 200 and response.status_code < 300:
        # update cache
        log.info(
            "Created alarm on metric: %s in deployment: %s", metric_name, deployment_id
        )
        log.debug(
            "Updating cache for metric %s in deployment %s: %s",
            metric_name,
            deployment_id,
            response.json(),
        )
        _update_cache(deployment_id, metric_name, response.json())
    else:
        log.error(
            "Failed to create alarm on metric: %s in " "deployment %s: payload: %s",
            metric_name,
            deployment_id,
            salt.utils.json.dumps(post_body),
        )

    return response.status_code >= 200 and response.status_code < 300, response.json()


def update_alarm(deployment_id, metric_name, data, api_key=None, profile="telemetry"):
    """
    update an telemetry alarms. data is a dict of alert configuration data.

    Returns (bool success, str message) tuple.

    CLI Example:

        salt myminion telemetry.update_alarm rs-ds033197 {} profile=telemetry

    """
    auth = _auth(api_key, profile)
    alert = get_alert_config(deployment_id, metric_name, api_key, profile)

    if not alert:
        return (
            False,
            "No entity found matching deployment {0} and alarms {1}".format(
                deployment_id, metric_name
            ),
        )

    request_uri = _get_telemetry_base(profile) + "/alerts/" + alert["_id"]

    # set the notification channels if not already set
    post_body = {
        "deployment": deployment_id,
        "filter": data.get("filter"),
        "notificationChannel": get_notification_channel_id(
            data.get("escalate_to")
        ).split(),
        "condition": {
            "metric": metric_name,
            "max": data.get("max"),
            "min": data.get("min"),
        },
    }

    try:
        response = requests.put(
            request_uri, data=salt.utils.json.dumps(post_body), headers=auth
        )
    except requests.exceptions.RequestException as e:
        log.error("Update failed: %s", e)
        return False, six.text_type(e)

    if response.status_code >= 200 and response.status_code < 300:
        # Also update cache
        log.debug(
            "Updating cache for metric %s in deployment %s: %s",
            metric_name,
            deployment_id,
            response.json(),
        )
        _update_cache(deployment_id, metric_name, response.json())
        log.info(
            "Updated alarm on metric: %s in deployment: %s", metric_name, deployment_id
        )
        return True, response.json()

    err_msg = six.text_type(  # future lint: disable=blacklisted-function
        "Failed to create alarm on metric: {0} in deployment: {1} " "payload: {2}"
    ).format(
        salt.utils.stringutils.to_unicode(metric_name),
        salt.utils.stringutils.to_unicode(deployment_id),
        salt.utils.json.dumps(post_body),
    )
    log.error(err_msg)
    return False, err_msg


def delete_alarms(
    deployment_id, alert_id=None, metric_name=None, api_key=None, profile="telemetry"
):
    """delete an alert specified by alert_id or if not specified blows away all the alerts
         in the current deployment.

    Returns (bool success, str message) tuple.

    CLI Example:

        salt myminion telemetry.delete_alarms rs-ds033197 profile=telemetry

    """
    auth = _auth(profile=profile)

    if alert_id is None:
        # Delete all the alarms associated with this deployment
        alert_ids = get_alert_config(deployment_id, api_key=api_key, profile=profile)
    else:
        alert_ids = [alert_id]

<<<<<<< HEAD
    if len(alert_ids) == 0:
        return (
            False,
            "failed to find alert associated with deployment: {0}".format(
                deployment_id
            ),
        )
=======
    if not alert_ids:
        return False, "failed to find alert associated with deployment: {0}".format(deployment_id)
>>>>>>> 8abb7099

    failed_to_delete = []
    for id in alert_ids:
        delete_url = _get_telemetry_base(profile) + "/alerts/{0}".format(id)

        try:
            response = requests.delete(delete_url, headers=auth)
            if metric_name:
                log.debug(
                    "updating cache and delete %s key from %s",
                    metric_name,
                    deployment_id,
                )
                _update_cache(deployment_id, metric_name, None)

        except requests.exceptions.RequestException as e:
            log.error("Delete failed: %s", e)

        if response.status_code != 200:
            failed_to_delete.append(id)

<<<<<<< HEAD
    if len(failed_to_delete) > 0:
        return (
            False,
            "Failed to delete {0} alarms in deployment: {1}".format(
                ", ".join(failed_to_delete), deployment_id
            ),
        )
=======
    if failed_to_delete:
        return False, "Failed to delete {0} alarms in deployment: {1}" .format(', '.join(failed_to_delete), deployment_id)
>>>>>>> 8abb7099

    return (
        True,
        "Successfully deleted {0} alerts in deployment: {1}".format(
            ", ".join(alert_ids), deployment_id
        ),
    )<|MERGE_RESOLUTION|>--- conflicted
+++ resolved
@@ -413,18 +413,8 @@
     else:
         alert_ids = [alert_id]
 
-<<<<<<< HEAD
-    if len(alert_ids) == 0:
-        return (
-            False,
-            "failed to find alert associated with deployment: {0}".format(
-                deployment_id
-            ),
-        )
-=======
     if not alert_ids:
         return False, "failed to find alert associated with deployment: {0}".format(deployment_id)
->>>>>>> 8abb7099
 
     failed_to_delete = []
     for id in alert_ids:
@@ -446,18 +436,8 @@
         if response.status_code != 200:
             failed_to_delete.append(id)
 
-<<<<<<< HEAD
-    if len(failed_to_delete) > 0:
-        return (
-            False,
-            "Failed to delete {0} alarms in deployment: {1}".format(
-                ", ".join(failed_to_delete), deployment_id
-            ),
-        )
-=======
     if failed_to_delete:
         return False, "Failed to delete {0} alarms in deployment: {1}" .format(', '.join(failed_to_delete), deployment_id)
->>>>>>> 8abb7099
 
     return (
         True,
