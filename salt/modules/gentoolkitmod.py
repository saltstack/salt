--- conflicted
+++ resolved
@@ -24,13 +24,8 @@
 def __virtual__():
     """
     Only work on Gentoo systems with gentoolkit installed
-<<<<<<< HEAD
-    """
-    if __grains__["os"] == "Gentoo" and HAS_GENTOOLKIT:
-=======
     '''
     if __grains__.get('os_family') == 'Gentoo' and HAS_GENTOOLKIT:
->>>>>>> 8abb7099
         return __virtualname__
     return (
         False,
@@ -63,13 +58,8 @@
 def _pretty_size(size):
     """
     Print sizes in a similar fashion as eclean
-<<<<<<< HEAD
-    """
-    units = [" G", " M", " K", " B"]
-=======
     '''
     units = [' G', ' M', ' K', ' B']
->>>>>>> 8abb7099
     while units and size >= 1000:
         size = size / 1024.0
         units.pop()
