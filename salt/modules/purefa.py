# -*- coding: utf-8 -*-

##
# Copyright 2017 Pure Storage Inc
#
# Licensed under the Apache License, Version 2.0 (the 'License');
# you may not use this file except in compliance with the License.
# You may obtain a copy of the License at
#
# http://www.apache.org/licenses/LICENSE-2.0
#
# Unless required by applicable law or agreed to in writing, software
# distributed under the License is distributed on an 'AS IS' BASIS,
# WITHOUT WARRANTIES OR CONDITIONS OF ANY KIND, either express or implied.
# See the License for the specific language governing permissions and
# limitations under the License.
"""

Management of Pure Storage FlashArray

Installation Prerequisites
--------------------------
- You will need the ``purestorage`` python package in your python installation
  path that is running salt.

  .. code-block:: bash

      pip install purestorage

- Configure Pure Storage FlashArray authentication. Use one of the following
  three methods.

  1) From the minion config

  .. code-block:: yaml

        pure_tags:
          fa:
            san_ip: management vip or hostname for the FlashArray
            api_token: A valid api token for the FlashArray being managed

  2) From environment (PUREFA_IP and PUREFA_API)
  3) From the pillar (PUREFA_IP and PUREFA_API)

:maintainer: Simon Dodsley (simon@purestorage.com)
:maturity: new
:requires: purestorage
:platform: all

.. versionadded:: 2018.3.0

"""

# Import Python libs
from __future__ import absolute_import, print_function, unicode_literals

import os
import platform
from datetime import datetime

from salt.exceptions import CommandExecutionError

# Import Salt libs
from salt.ext import six

# Import 3rd party modules
try:
    import purestorage

    HAS_PURESTORAGE = True
except ImportError:
    HAS_PURESTORAGE = False

__docformat__ = "restructuredtext en"

VERSION = "1.0.0"
USER_AGENT_BASE = "Salt"

__virtualname__ = "purefa"

# Default symbols to use for passwords. Avoids visually confusing characters.
# ~6 bits per symbol
DEFAULT_PASSWORD_SYMBOLS = (
    "23456789",  # Removed: 0,1
    "ABCDEFGHJKLMNPQRSTUVWXYZ",  # Removed: I, O
    "abcdefghijkmnopqrstuvwxyz",
)  # Removed: l


def __virtual__():
    """
    Determine whether or not to load this module
    """
    if HAS_PURESTORAGE:
        return __virtualname__
    return (
        False,
        "purefa execution module not loaded: purestorage python library not available.",
    )


def _get_system():
    """
    Get Pure Storage FlashArray configuration

    1) From the minion config
        pure_tags:
          fa:
            san_ip: management vip or hostname for the FlashArray
            api_token: A valid api token for the FlashArray being managed
    2) From environment (PUREFA_IP and PUREFA_API)
    3) From the pillar (PUREFA_IP and PUREFA_API)

  """
    agent = {
        "base": USER_AGENT_BASE,
        "class": __name__,
        "version": VERSION,
        "platform": platform.platform(),
    }

    user_agent = "{base} {class}/{version} ({platform})".format(**agent)

    try:
        array = __opts__["pure_tags"]["fa"].get("san_ip")
        api = __opts__["pure_tags"]["fa"].get("api_token")
        if array and api:
            system = purestorage.FlashArray(array, api_token=api, user_agent=user_agent)
    except (KeyError, NameError, TypeError):
        try:
            san_ip = os.environ.get("PUREFA_IP")
            api_token = os.environ.get("PUREFA_API")
            system = purestorage.FlashArray(
                san_ip, api_token=api_token, user_agent=user_agent
            )
        except (ValueError, KeyError, NameError):
            try:
                system = purestorage.FlashArray(
                    __pillar__["PUREFA_IP"],
                    api_token=__pillar__["PUREFA_API"],
                    user_agent=user_agent,
                )
            except (KeyError, NameError):
                raise CommandExecutionError(
                    "No Pure Storage FlashArray credentials found."
                )

    try:
        system.get()
    except Exception:  # pylint: disable=broad-except
        raise CommandExecutionError("Pure Storage FlashArray authentication failed.")
    return system


def _get_volume(name, array):
    """Private function to check volume"""
    try:
        return array.get_volume(name)
    except purestorage.PureError:
        return None


def _get_snapshot(name, suffix, array):
    """Private function to check snapshot"""
    snapshot = name + "." + suffix
    try:
        for snap in array.get_volume(name, snap=True):
            if snap["name"] == snapshot:
                return snapshot
    except purestorage.PureError:
        return None


def _get_deleted_volume(name, array):
    """Private function to check deleted volume"""
    try:
        return array.get_volume(name, pending="true")
    except purestorage.PureError:
        return None


def _get_pgroup(name, array):
    """Private function to check protection group"""
    pgroup = None
    for temp in array.list_pgroups():
        if temp["name"] == name:
            pgroup = temp
            break
    return pgroup


def _get_deleted_pgroup(name, array):
    """Private function to check deleted protection group"""
    try:
        return array.get_pgroup(name, pending="true")
    except purestorage.PureError:
        return None


def _get_hgroup(name, array):
    """Private function to check hostgroup"""
    hostgroup = None
    for temp in array.list_hgroups():
        if temp["name"] == name:
            hostgroup = temp
            break
    return hostgroup


def _get_host(name, array):
    """Private function to check host"""
    host = None
    for temp in array.list_hosts():
        if temp["name"] == name:
            host = temp
            break
    return host


def snap_create(name, suffix=None):
    """

    Create a volume snapshot on a Pure Storage FlashArray.

    Will return False is volume selected to snap does not exist.

    .. versionadded:: 2018.3.0

    name : string
        name of volume to snapshot
    suffix : string
        if specificed forces snapshot name suffix. If not specified defaults to timestamp.

    CLI Example:

    .. code-block:: bash

        salt '*' purefa.snap_create foo
        salt '*' purefa.snap_create foo suffix=bar

    """
    array = _get_system()
    if suffix is None:
        suffix = "snap-" + six.text_type(
            (datetime.utcnow() - datetime(1970, 1, 1, 0, 0, 0, 0)).total_seconds()
        )
        suffix = suffix.replace(".", "")
    if _get_volume(name, array) is not None:
        try:
            array.create_snapshot(name, suffix=suffix)
            return True
        except purestorage.PureError:
            return False
    else:
        return False


def snap_delete(name, suffix=None, eradicate=False):
    """

    Delete a volume snapshot on a Pure Storage FlashArray.

    Will return False if selected snapshot does not exist.

    .. versionadded:: 2018.3.0

    name : string
        name of volume
    suffix : string
        name of snapshot
    eradicate : boolean
        Eradicate snapshot after deletion if True. Default is False

    CLI Example:

    .. code-block:: bash

        salt '*' purefa.snap_delete foo suffix=snap eradicate=True

    """
    array = _get_system()
    if _get_snapshot(name, suffix, array) is not None:
        try:
            snapname = name + "." + suffix
            array.destroy_volume(snapname)
        except purestorage.PureError:
            return False
        if eradicate is True:
            try:
                array.eradicate_volume(snapname)
                return True
            except purestorage.PureError:
                return False
        else:
            return True
    else:
        return False


def snap_eradicate(name, suffix=None):
    """

    Eradicate a deleted volume snapshot on a Pure Storage FlashArray.

    Will return False if snapshot is not in a deleted state.

    .. versionadded:: 2018.3.0

    name : string
        name of volume
    suffix : string
        name of snapshot

    CLI Example:

    .. code-block:: bash

        salt '*' purefa.snap_eradicate foo suffix=snap

    """
    array = _get_system()
    if _get_snapshot(name, suffix, array) is not None:
        snapname = name + "." + suffix
        try:
            array.eradicate_volume(snapname)
            return True
        except purestorage.PureError:
            return False
    else:
        return False


def volume_create(name, size=None):
    """

    Create a volume on a Pure Storage FlashArray.

    Will return False if volume already exists.

    .. versionadded:: 2018.3.0

    name : string
        name of volume (truncated to 63 characters)
    size : string
        if specificed capacity of volume. If not specified default to 1G.
        Refer to Pure Storage documentation for formatting rules.

    CLI Example:

    .. code-block:: bash

        salt '*' purefa.volume_create foo
        salt '*' purefa.volume_create foo size=10T

    """
    if len(name) > 63:
        name = name[0:63]
    array = _get_system()
    if _get_volume(name, array) is None:
        if size is None:
            size = "1G"
        try:
            array.create_volume(name, size)
            return True
        except purestorage.PureError:
            return False
    else:
        return False


def volume_delete(name, eradicate=False):
    """

    Delete a volume on a Pure Storage FlashArray.

    Will return False if volume doesn't exist is already in a deleted state.

    .. versionadded:: 2018.3.0

    name : string
        name of volume
    eradicate : boolean
        Eradicate volume after deletion if True. Default is False

    CLI Example:

    .. code-block:: bash

        salt '*' purefa.volume_delete foo eradicate=True

    """
    array = _get_system()
    if _get_volume(name, array) is not None:
        try:
            array.destroy_volume(name)
        except purestorage.PureError:
            return False
        if eradicate is True:
            try:
                array.eradicate_volume(name)
                return True
            except purestorage.PureError:
                return False
        else:
            return True
    else:
        return False


def volume_eradicate(name):
    """

    Eradicate a deleted volume on a Pure Storage FlashArray.

    Will return False is volume is not in a deleted state.

    .. versionadded:: 2018.3.0

    name : string
        name of volume

    CLI Example:

    .. code-block:: bash

        salt '*' purefa.volume_eradicate foo

    """
    array = _get_system()
    if _get_deleted_volume(name, array) is not None:
        try:
            array.eradicate_volume(name)
            return True
        except purestorage.PureError:
            return False
    else:
        return False


def volume_extend(name, size):
    """

    Extend an existing volume on a Pure Storage FlashArray.

    Will return False if new size is less than or equal to existing size.

    .. versionadded:: 2018.3.0

    name : string
        name of volume
    size : string
        New capacity of volume.
        Refer to Pure Storage documentation for formatting rules.

    CLI Example:

    .. code-block:: bash

        salt '*' purefa.volume_extend foo 10T

    """
    array = _get_system()
    vol = _get_volume(name, array)
    if vol is not None:
        if __utils__["stringutils.human_to_bytes"](size) > vol["size"]:
            try:
                array.extend_volume(name, size)
                return True
            except purestorage.PureError:
                return False
        else:
            return False
    else:
        return False


def snap_volume_create(name, target, overwrite=False):
    """

    Create R/W volume from snapshot on a Pure Storage FlashArray.

    Will return False if target volume already exists and
    overwrite is not specified, or selected snapshot doesn't exist.

    .. versionadded:: 2018.3.0

    name : string
        name of volume snapshot
    target : string
        name of clone volume
    overwrite : boolean
        overwrite clone if already exists (default: False)

    CLI Example:

    .. code-block:: bash

        salt '*' purefa.snap_volume_create foo.bar clone overwrite=True

    """
    array = _get_system()
    source, suffix = name.split(".")
    if _get_snapshot(source, suffix, array) is not None:
        if _get_volume(target, array) is None:
            try:
                array.copy_volume(name, target)
                return True
            except purestorage.PureError:
                return False
        else:
            if overwrite:
                try:
                    array.copy_volume(name, target, overwrite=overwrite)
                    return True
                except purestorage.PureError:
                    return False
            else:
                return False
    else:
        return False


def volume_clone(name, target, overwrite=False):
    """

    Clone an existing volume on a Pure Storage FlashArray.

    Will return False if source volume doesn't exist, or
    target volume already exists and overwrite not specified.

    .. versionadded:: 2018.3.0

    name : string
        name of volume
    target : string
        name of clone volume
    overwrite : boolean
        overwrite clone if already exists (default: False)

    CLI Example:

    .. code-block:: bash

        salt '*' purefa.volume_clone foo bar overwrite=True

    """
    array = _get_system()
    if _get_volume(name, array) is not None:
        if _get_volume(target, array) is None:
            try:
                array.copy_volume(name, target)
                return True
            except purestorage.PureError:
                return False
        else:
            if overwrite:
                try:
                    array.copy_volume(name, target, overwrite=overwrite)
                    return True
                except purestorage.PureError:
                    return False
            else:
                return False
    else:
        return False


def volume_attach(name, host):
    """

    Attach a volume to a host on a Pure Storage FlashArray.

    Host and volume must exist or else will return False.

    .. versionadded:: 2018.3.0

    name : string
        name of volume
    host : string
        name of host

    CLI Example:

    .. code-block:: bash

        salt '*' purefa.volume_attach foo bar

    """
    array = _get_system()
    if _get_volume(name, array) is not None and _get_host(host, array) is not None:
        try:
            array.connect_host(host, name)
            return True
        except purestorage.PureError:
            return False
    else:
        return False


def volume_detach(name, host):
    """

    Detach a volume from a host on a Pure Storage FlashArray.

    Will return False if either host or volume do not exist, or
    if selected volume isn't already connected to the host.

    .. versionadded:: 2018.3.0

    name : string
        name of volume
    host : string
        name of host

    CLI Example:

    .. code-block:: bash

        salt '*' purefa.volume_detach foo bar

    """
    array = _get_system()
    if _get_volume(name, array) is None or _get_host(host, array) is None:
        return False
    elif _get_volume(name, array) is not None and _get_host(host, array) is not None:
        try:
            array.disconnect_host(host, name)
            return True
        except purestorage.PureError:
            return False


<<<<<<< HEAD
def host_create(name, iqn=None, wwn=None):
    """
=======
def host_create(name, iqn=None, wwn=None, nqn=None):
    '''
>>>>>>> 8abb7099

    Add a host on a Pure Storage FlashArray.

    Will return False if host already exists, or the iSCSI or
    Fibre Channel parameters are not in a valid format.
    See Pure Storage FlashArray documentation.

    .. versionadded:: 2018.3.0

    name : string
        name of host (truncated to 63 characters)
    iqn : string
        iSCSI IQN of host
    nqn : string
        NVMeF NQN of host
    wwn : string
        Fibre Channel WWN of host

    CLI Example:

    .. code-block:: bash

        salt '*' purefa.host_create foo iqn='<Valid iSCSI IQN>' wwn='<Valid WWN>' nqn='<Valid NQN>'

    """
    array = _get_system()
    if len(name) > 63:
        name = name[0:63]
    if _get_host(name, array) is None:
        try:
            array.create_host(name)
        except purestorage.PureError:
            return False
        if nqn is not None:
            try:
                array.set_host(name, addnqnlist=[nqn])
            except purestorage.PureError:
                array.delete_host(name)
                return False
        if iqn is not None:
            try:
                array.set_host(name, addiqnlist=[iqn])
            except purestorage.PureError:
                array.delete_host(name)
                return False
        if wwn is not None:
            try:
                array.set_host(name, addwwnlist=[wwn])
            except purestorage.PureError:
                array.delete_host(name)
                return False
    else:
        return False

    return True


<<<<<<< HEAD
def host_update(name, iqn=None, wwn=None):
    """
=======
def host_update(name, iqn=None, wwn=None, nqn=None):
    '''
>>>>>>> 8abb7099

    Update a hosts port definitions on a Pure Storage FlashArray.

    Will return False if new port definitions are already in use
    by another host, or are not in a valid format.
    See Pure Storage FlashArray documentation.

    .. versionadded:: 2018.3.0

    name : string
        name of host
    nqn : string
        Additional NVMeF NQN of host
    iqn : string
        Additional iSCSI IQN of host
    wwn : string
        Additional Fibre Channel WWN of host

    CLI Example:

    .. code-block:: bash

        salt '*' purefa.host_update foo iqn='<Valid iSCSI IQN>' wwn='<Valid WWN>' nqn='<Valid NQN>'

    """
    array = _get_system()
    if _get_host(name, array) is not None:
        if nqn is not None:
            try:
                array.set_host(name, addnqnlist=[nqn])
            except purestorage.PureError:
                return False
        if iqn is not None:
            try:
                array.set_host(name, addiqnlist=[iqn])
            except purestorage.PureError:
                return False
        if wwn is not None:
            try:
                array.set_host(name, addwwnlist=[wwn])
            except purestorage.PureError:
                return False
        return True
    else:
        return False


def host_delete(name):
    """

    Delete a host on a Pure Storage FlashArray (detaches all volumes).

    Will return False if the host doesn't exist.

    .. versionadded:: 2018.3.0

    name : string
        name of host

    CLI Example:

    .. code-block:: bash

        salt '*' purefa.host_delete foo

    """
    array = _get_system()
    if _get_host(name, array) is not None:
        for vol in array.list_host_connections(name):
            try:
                array.disconnect_host(name, vol["vol"])
            except purestorage.PureError:
                return False
        try:
            array.delete_host(name)
            return True
        except purestorage.PureError:
            return False
    else:
        return False


def hg_create(name, host=None, volume=None):
    """

    Create a hostgroup on a Pure Storage FlashArray.

    Will return False if hostgroup already exists, or if
    named host or volume do not exist.

    .. versionadded:: 2018.3.0

    name : string
        name of hostgroup (truncated to 63 characters)
    host  : string
         name of host to add to hostgroup
    volume : string
         name of volume to add to hostgroup

    CLI Example:

    .. code-block:: bash

        salt '*' purefa.hg_create foo host=bar volume=vol

    """
    array = _get_system()
    if len(name) > 63:
        name = name[0:63]
    if _get_hgroup(name, array) is None:
        try:
            array.create_hgroup(name)
        except purestorage.PureError:
            return False
        if host is not None:
            if _get_host(host, array):
                try:
                    array.set_hgroup(name, addhostlist=[host])
                except purestorage.PureError:
                    return False
            else:
                hg_delete(name)
                return False
        if volume is not None:
            if _get_volume(volume, array):
                try:
                    array.connect_hgroup(name, volume)
                except purestorage.PureError:
                    hg_delete(name)
                    return False
            else:
                hg_delete(name)
                return False
        return True
    else:
        return False


def hg_update(name, host=None, volume=None):
    """

    Adds entries to a hostgroup on a Pure Storage FlashArray.

    Will return False is hostgroup doesn't exist, or host
    or volume do not exist.

    .. versionadded:: 2018.3.0

    name : string
        name of hostgroup
    host  : string
         name of host to add to hostgroup
    volume : string
         name of volume to add to hostgroup

    CLI Example:

    .. code-block:: bash

        salt '*' purefa.hg_update foo host=bar volume=vol

    """
    array = _get_system()
    if _get_hgroup(name, array) is not None:
        if host is not None:
            if _get_host(host, array):
                try:
                    array.set_hgroup(name, addhostlist=[host])
                except purestorage.PureError:
                    return False
            else:
                return False
        if volume is not None:
            if _get_volume(volume, array):
                try:
                    array.connect_hgroup(name, volume)
                except purestorage.PureError:
                    return False
            else:
                return False
        return True
    else:
        return False


def hg_delete(name):
    """

    Delete a hostgroup on a Pure Storage FlashArray (removes all volumes and hosts).

    Will return False is hostgroup is already in a deleted state.

    .. versionadded:: 2018.3.0

    name : string
        name of hostgroup

    CLI Example:

    .. code-block:: bash

        salt '*' purefa.hg_delete foo

    """
    array = _get_system()
    if _get_hgroup(name, array) is not None:
        for vol in array.list_hgroup_connections(name):
            try:
                array.disconnect_hgroup(name, vol["vol"])
            except purestorage.PureError:
                return False
        host = array.get_hgroup(name)
        try:
            array.set_hgroup(name, remhostlist=host["hosts"])
            array.delete_hgroup(name)
            return True
        except purestorage.PureError:
            return False
    else:
        return False


def hg_remove(name, volume=None, host=None):
    """

    Remove a host and/or volume from a hostgroup on a Pure Storage FlashArray.

    Will return False is hostgroup does not exist, or named host or volume are
    not in the hostgroup.

    .. versionadded:: 2018.3.0

    name : string
        name of hostgroup
    volume : string
       name of volume to remove from hostgroup
    host : string
       name of host to remove from hostgroup

    CLI Example:

    .. code-block:: bash

        salt '*' purefa.hg_remove foo volume=test host=bar

    """
    array = _get_system()
    if _get_hgroup(name, array) is not None:
        if volume is not None:
            if _get_volume(volume, array):
                for temp in array.list_hgroup_connections(name):
                    if temp["vol"] == volume:
                        try:
                            array.disconnect_hgroup(name, volume)
                            return True
                        except purestorage.PureError:
                            return False
                return False
            else:
                return False
        if host is not None:
            if _get_host(host, array):
                temp = _get_host(host, array)
                if temp["hgroup"] == name:
                    try:
                        array.set_hgroup(name, remhostlist=[host])
                        return True
                    except purestorage.PureError:
                        return False
                else:
                    return False
            else:
                return False
        if host is None and volume is None:
            return False
    else:
        return False


def pg_create(name, hostgroup=None, host=None, volume=None, enabled=True):
    """

    Create a protection group on a Pure Storage FlashArray.

    Will return False is the following cases:
       * Protection Grop already exists
       * Protection Group in a deleted state
       * More than one type is specified - protection groups are for only
         hostgroups, hosts or volumes
       * Named type for protection group does not exist

    .. versionadded:: 2018.3.0

    name : string
        name of protection group
    hostgroup  : string
         name of hostgroup to add to protection group
    host  : string
         name of host to add to protection group
    volume : string
         name of volume to add to protection group

    CLI Example:

    .. code-block:: bash

        salt '*' purefa.pg_create foo [hostgroup=foo | host=bar | volume=vol] enabled=[true | false]

    """
    array = _get_system()
    if hostgroup is None and host is None and volume is None:
        if _get_pgroup(name, array) is None:
            try:
                array.create_pgroup(name)
            except purestorage.PureError:
                return False
            try:
                array.set_pgroup(name, snap_enabled=enabled)
                return True
            except purestorage.PureError:
                pg_delete(name)
                return False
        else:
            return False
    elif __utils__["value.xor"](hostgroup, host, volume):
        if _get_pgroup(name, array) is None:
            try:
                array.create_pgroup(name)
            except purestorage.PureError:
                return False
            try:
                array.set_pgroup(name, snap_enabled=enabled)
            except purestorage.PureError:
                pg_delete(name)
                return False
            if hostgroup is not None:
                if _get_hgroup(hostgroup, array) is not None:
                    try:
                        array.set_pgroup(name, addhgrouplist=[hostgroup])
                        return True
                    except purestorage.PureError:
                        pg_delete(name)
                        return False
                else:
                    pg_delete(name)
                    return False
            elif host is not None:
                if _get_host(host, array) is not None:
                    try:
                        array.set_pgroup(name, addhostlist=[host])
                        return True
                    except purestorage.PureError:
                        pg_delete(name)
                        return False
                else:
                    pg_delete(name)
                    return False
            elif volume is not None:
                if _get_volume(volume, array) is not None:
                    try:
                        array.set_pgroup(name, addvollist=[volume])
                        return True
                    except purestorage.PureError:
                        pg_delete(name)
                        return False
                else:
                    pg_delete(name)
                    return False
        else:
            return False
    else:
        return False


def pg_update(name, hostgroup=None, host=None, volume=None):
    """

    Update a protection group on a Pure Storage FlashArray.

    Will return False in the following cases:
      * Protection group does not exist
      * Incorrect type selected for current protection group type
      * Specified type does not exist

    .. versionadded:: 2018.3.0

    name : string
        name of protection group
    hostgroup  : string
         name of hostgroup to add to protection group
    host  : string
         name of host to add to protection group
    volume : string
         name of volume to add to protection group

    CLI Example:

    .. code-block:: bash

        salt '*' purefa.pg_update foo [hostgroup=foo | host=bar | volume=vol]

    """
    array = _get_system()
    pgroup = _get_pgroup(name, array)
    if pgroup is not None:
        if hostgroup is not None and pgroup["hgroups"] is not None:
            if _get_hgroup(hostgroup, array) is not None:
                try:
                    array.add_hgroup(hostgroup, name)
                    return True
                except purestorage.PureError:
                    return False
            else:
                return False
        elif host is not None and pgroup["hosts"] is not None:
            if _get_host(host, array) is not None:
                try:
                    array.add_host(host, name)
                    return True
                except purestorage.PureError:
                    return False
            else:
                return False
        elif volume is not None and pgroup["volumes"] is not None:
            if _get_volume(volume, array) is not None:
                try:
                    array.add_volume(volume, name)
                    return True
                except purestorage.PureError:
                    return False
            else:
                return False
        else:
            if (
                pgroup["hgroups"] is None
                and pgroup["hosts"] is None
                and pgroup["volumes"] is None
            ):
                if hostgroup is not None:
                    if _get_hgroup(hostgroup, array) is not None:
                        try:
                            array.set_pgroup(name, addhgrouplist=[hostgroup])
                            return True
                        except purestorage.PureError:
                            return False
                    else:
                        return False
                elif host is not None:
                    if _get_host(host, array) is not None:
                        try:
                            array.set_pgroup(name, addhostlist=[host])
                            return True
                        except purestorage.PureError:
                            return False
                    else:
                        return False
                elif volume is not None:
                    if _get_volume(volume, array) is not None:
                        try:
                            array.set_pgroup(name, addvollist=[volume])
                            return True
                        except purestorage.PureError:
                            return False
                    else:
                        return False
            else:
                return False
    else:
        return False


def pg_delete(name, eradicate=False):
    """

    Delete a protecton group on a Pure Storage FlashArray.

    Will return False if protection group is already in a deleted state.

    .. versionadded:: 2018.3.0

    name : string
        name of protection group

    CLI Example:

    .. code-block:: bash

        salt '*' purefa.pg_delete foo

    """
    array = _get_system()
    if _get_pgroup(name, array) is not None:
        try:
            array.destroy_pgroup(name)
        except purestorage.PureError:
            return False
        if eradicate is True:
            try:
                array.eradicate_pgroup(name)
                return True
            except purestorage.PureError:
                return False
        else:
            return True
    else:
        return False


def pg_eradicate(name):
    """

    Eradicate a deleted protecton group on a Pure Storage FlashArray.

    Will return False if protection group is not in a deleted state.

    .. versionadded:: 2018.3.0

    name : string
        name of protection group

    CLI Example:

    .. code-block:: bash

        salt '*' purefa.pg_eradicate foo

    """
    array = _get_system()
    if _get_deleted_pgroup(name, array) is not None:
        try:
            array.eradicate_pgroup(name)
            return True
        except purestorage.PureError:
            return False
    else:
        return False


def pg_remove(name, hostgroup=None, host=None, volume=None):
    """

    Remove a hostgroup, host or volume from a protection group on a Pure Storage FlashArray.

    Will return False in the following cases:
      * Protection group does not exist
      * Specified type is not currently associated with the protection group

    .. versionadded:: 2018.3.0

    name : string
        name of hostgroup
    hostgroup  : string
         name of hostgroup to remove from protection group
    host  : string
         name of host to remove from hostgroup
    volume : string
         name of volume to remove from hostgroup

    CLI Example:

    .. code-block:: bash

        salt '*' purefa.pg_remove foo [hostgroup=bar | host=test | volume=bar]

    """
    array = _get_system()
    pgroup = _get_pgroup(name, array)
    if pgroup is not None:
        if hostgroup is not None and pgroup["hgroups"] is not None:
            if _get_hgroup(hostgroup, array) is not None:
                try:
                    array.remove_hgroup(hostgroup, name)
                    return True
                except purestorage.PureError:
                    return False
            else:
                return False
        elif host is not None and pgroup["hosts"] is not None:
            if _get_host(host, array) is not None:
                try:
                    array.remove_host(host, name)
                    return True
                except purestorage.PureError:
                    return False
            else:
                return False
        elif volume is not None and pgroup["volumes"] is not None:
            if _get_volume(volume, array) is not None:
                try:
                    array.remove_volume(volume, name)
                    return True
                except purestorage.PureError:
                    return False
            else:
                return False
        else:
            return False
    else:
        return False<|MERGE_RESOLUTION|>--- conflicted
+++ resolved
@@ -630,13 +630,8 @@
             return False
 
 
-<<<<<<< HEAD
-def host_create(name, iqn=None, wwn=None):
-    """
-=======
 def host_create(name, iqn=None, wwn=None, nqn=None):
     '''
->>>>>>> 8abb7099
 
     Add a host on a Pure Storage FlashArray.
 
@@ -694,13 +689,8 @@
     return True
 
 
-<<<<<<< HEAD
-def host_update(name, iqn=None, wwn=None):
-    """
-=======
 def host_update(name, iqn=None, wwn=None, nqn=None):
     '''
->>>>>>> 8abb7099
 
     Update a hosts port definitions on a Pure Storage FlashArray.
 
