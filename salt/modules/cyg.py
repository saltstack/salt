--- conflicted
+++ resolved
@@ -64,19 +64,11 @@
 
     Use the cygcheck executable to check install. It is installed as part of
     the base package, and we use it to check packages
-<<<<<<< HEAD
-    """
-    path_to_cygcheck = os.sep.join(
-        ["C:", _get_cyg_dir(cyg_arch), "bin", "cygcheck.exe"]
-    )
-    LOG.debug("Path to cygcheck.exe: %s", path_to_cygcheck)
-=======
     '''
     path_to_cygcheck = os.sep.join(['C:',
                                     _get_cyg_dir(cyg_arch),
                                     'bin', 'cygcheck.exe'])
     LOG.debug('Path to cygcheck.exe: %s', path_to_cygcheck)
->>>>>>> 8abb7099
     if not os.path.exists(path_to_cygcheck):
         LOG.debug("Could not find cygcheck.exe")
         return False
@@ -86,15 +78,6 @@
 def _get_all_packages(mirror=DEFAULT_MIRROR, cyg_arch="x86_64"):
     """
     Return the list of packages based on the mirror provided.
-<<<<<<< HEAD
-    """
-    if "cyg.all_packages" not in __context__:
-        __context__["cyg.all_packages"] = {}
-    if mirror not in __context__["cyg.all_packages"]:
-        __context__["cyg.all_packages"][mirror] = []
-    if not __context__["cyg.all_packages"][mirror]:
-        pkg_source = "/".join([mirror, cyg_arch, "setup.bz2"])
-=======
     '''
     if 'cyg.all_packages' not in __context__:
         __context__['cyg.all_packages'] = {}
@@ -102,7 +85,6 @@
         __context__['cyg.all_packages'][mirror] = []
     if not __context__['cyg.all_packages'][mirror]:
         pkg_source = '/'.join([mirror, cyg_arch, 'setup.bz2'])
->>>>>>> 8abb7099
 
         file_data = _urlopen(pkg_source).read()
         file_lines = (
@@ -140,11 +122,7 @@
     if mirrors is None:
         mirrors = [{DEFAULT_MIRROR: DEFAULT_MIRROR_KEY}]
 
-<<<<<<< HEAD
-    LOG.debug("Checking Valid Mirrors: %s", mirrors)
-=======
     LOG.debug('Checking Valid Mirrors: %s', mirrors)
->>>>>>> 8abb7099
 
     for mirror in mirrors:
         for mirror_url, key in mirror.items():
@@ -272,13 +250,8 @@
     """
     args = []
     if packages is not None:
-<<<<<<< HEAD
-        args.append("--remove-packages {pkgs}".format(pkgs=packages))
-        LOG.debug("args: %s", args)
-=======
         args.append('--remove-packages {pkgs}'.format(pkgs=packages))
         LOG.debug('args: %s', args)
->>>>>>> 8abb7099
         if not _check_cygwin_installed(cyg_arch):
             LOG.debug("We're convinced cygwin isn't installed")
             return True
@@ -306,11 +279,7 @@
 
     # Can't update something that isn't installed
     if not _check_cygwin_installed(cyg_arch):
-<<<<<<< HEAD
-        LOG.debug("Cygwin (%s) not installed, could not update", cyg_arch)
-=======
         LOG.debug('Cygwin (%s) not installed, could not update', cyg_arch)
->>>>>>> 8abb7099
         return False
 
     return _run_silent_cygwin(cyg_arch=cyg_arch, args=args, mirrors=mirrors)
