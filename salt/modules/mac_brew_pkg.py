--- conflicted
+++ resolved
@@ -551,7 +551,7 @@
     return _info(*names)
 
 
-<<<<<<< HEAD
+
 def is_installed(*names, **kwargs):
     '''
     Returns True if all packages in names are installed, else returns False.
@@ -569,7 +569,7 @@
         if not __salt__['pkg_resource.version'](name, **kwargs):
             return False
     return True
-=======
+
 def _fix_cask_namespace(name=None, pkgs=None):
     """
     Check if provided packages contains the old version of brew-cask namespace
@@ -606,5 +606,4 @@
             'is deprecated. Use \'homebrew/cask/\' instead.'
         )
 
-    return name, pkgs
->>>>>>> f3f91956
+    return name, pkgs