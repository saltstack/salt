--- conflicted
+++ resolved
@@ -177,13 +177,7 @@
     # Grab packages from brew cask, if available.
     # Brew Cask doesn't provide a JSON interface, must be parsed the old way.
     try:
-<<<<<<< HEAD
-        cask_cmd = "list --cask --versions"
-        out = _call_brew(cask_cmd)
-        out = _call_brew(cask_cmd)["stdout"]
-=======
         out = _call_brew("list", "--cask", "--versions")["stdout"]
->>>>>>> 9713d1c7
 
         for line in out.splitlines():
             try:
