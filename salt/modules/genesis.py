# -*- coding: utf-8 -*-
"""
Module for managing container and VM images

.. versionadded:: 2014.7.0
"""
from __future__ import absolute_import, print_function, unicode_literals

import logging

# Import python libs
import os
import pprint
import uuid

# Import salt libs
import salt.syspaths
import salt.utils.kickstart
import salt.utils.path
import salt.utils.preseed
import salt.utils.stringutils
import salt.utils.validate.path
import salt.utils.yast
from salt.exceptions import SaltInvocationError

# Import 3rd-party libs
from salt.ext import six

try:
    from shlex import quote as _cmd_quote  # pylint: disable=E0611
except ImportError:
    from pipes import quote as _cmd_quote


log = logging.getLogger(__name__)

CMD_MAP = {
    "yum": ("yum", "rpm"),
    "deb": ("debootstrap",),
    "pacman": ("pacman",),
}

EPEL_URL = (
    "http://download.fedoraproject.org/pub/epel/6/i386/epel-release-6-8.noarch.rpm"
)


def __virtual__():
    """
    By default, this will be available on all platforms; but not all distros
    will necessarily be supported
    """
    return True


def bootstrap(
    platform,
    root,
    img_format="dir",
    fs_format="ext2",
    fs_opts=None,
    arch=None,
    flavor=None,
    repo_url=None,
    static_qemu=None,
    img_size=None,
    mount_dir=None,
    pkg_cache=None,
    pkgs=None,
    exclude_pkgs=None,
    epel_url=EPEL_URL,
):
    """
    Create an image for a specific platform.

    Please note that this function *MUST* be run as root, as images that are
    created make files belonging to root.

    platform
        Which platform to use to create the image. Currently supported platforms
        are rpm, deb and pacman.

    root
        Local path to create the root of the image filesystem.

    img_format
        Which format to create the image in. By default, just copies files into
        a directory on the local filesystem (``dir``). Future support will exist
        for ``sparse``.

    fs_format
        When using a non-``dir`` ``img_format``, which filesystem to format the
        image to. By default, ``ext2``.

    fs_opts
        When using a non-``dir`` ``img_format``, a dict of opts may be
        specified.

    arch
        Architecture to install packages for, if supported by the underlying
        bootstrap tool. Currently only used for deb.

    flavor
        Which flavor of operating system to install. This correlates to a
        specific directory on the distribution repositories. For instance,
        ``wheezy`` on Debian.

    repo_url
        Mainly important for Debian-based repos. Base URL for the mirror to
        install from. (e.x.: http://ftp.debian.org/debian/)

    static_qemu
        Local path to the static qemu binary required for this arch.
        (e.x.: /usr/bin/qemu-amd64-static)

    pkg_confs
        The location of the conf files to copy into the image, to point the
        installer to the right repos and configuration.

    img_size
        If img_format is not ``dir``, then the size of the image must be
        specified.

    mount_dir
        If img_format is not ``dir``, then the image must be mounted somewhere.
        If the ``mount_dir`` is not specified, then it will be created at
        ``/opt/salt-genesis.<random_uuid>``. This directory will be unmounted
        and removed when the process is finished.

    pkg_cache
        This points to a directory containing a cache of package files to be
        copied to the image. It does not need to be specified.

    pkgs
        A list of packages to be installed on this image. For RedHat, this
        will include ``yum``, ``centos-release`` and ``iputils`` by default.

    exclude_pkgs
        A list of packages to be excluded. If you do not want to install the
        defaults, you need to include them in this list.

    epel_url
        The URL to download the EPEL release package from.

    CLI Examples:

    .. code-block:: bash

        salt myminion genesis.bootstrap pacman /root/arch
        salt myminion genesis.bootstrap rpm /root/redhat
        salt myminion genesis.bootstrap deb /root/wheezy arch=amd64 \
            flavor=wheezy static_qemu=/usr/bin/qemu-x86_64-static

    """
    if img_format not in ("dir", "sparse"):
        raise SaltInvocationError('The img_format must be "sparse" or "dir"')

    if img_format == "dir":
        # We can just use the root as the root
        if not __salt__["file.directory_exists"](root):
            try:
                __salt__["file.mkdir"](root)
            except Exception as exc:  # pylint: disable=broad-except
                return {"Error": salt.utils.stringutils.to_unicode(pprint.pformat(exc))}
    elif img_format == "sparse":
        if not img_size:
            raise SaltInvocationError("An img_size must be specified for a sparse file")
        if not mount_dir:
            mount_dir = "/opt/salt-genesis.{0}".format(uuid.uuid4())
        __salt__["file.mkdir"](mount_dir, "root", "root", "755")
        __salt__["cmd.run"](("fallocate", "-l", img_size, root), python_shell=False)
        _mkpart(root, fs_format, fs_opts, mount_dir)

<<<<<<< HEAD
        loop1 = __salt__["cmd.run"]("losetup -f")
        log.debug("First loop device is %s", loop1)
        __salt__["cmd.run"]("losetup {0} {1}".format(loop1, root))
        loop2 = __salt__["cmd.run"]("losetup -f")
        log.debug("Second loop device is %s", loop2)
=======
        loop1 = __salt__['cmd.run']('losetup -f')
        log.debug('First loop device is %s', loop1)
        __salt__['cmd.run']('losetup {0} {1}'.format(loop1, root))
        loop2 = __salt__['cmd.run']('losetup -f')
        log.debug('Second loop device is %s', loop2)
>>>>>>> 8abb7099
        start = six.text_type(2048 * 2048)
        __salt__["cmd.run"]("losetup -o {0} {1} {2}".format(start, loop2, loop1))
        __salt__["mount.mount"](mount_dir, loop2)

        _populate_cache(platform, pkg_cache, mount_dir)

    if mount_dir:
        root = mount_dir

    if pkgs is None:
        pkgs = []

    if exclude_pkgs is None:
        exclude_pkgs = []

    if platform in ("rpm", "yum"):
        _bootstrap_yum(
            root, pkgs=pkgs, exclude_pkgs=exclude_pkgs, epel_url=epel_url,
        )
    elif platform == "deb":
        _bootstrap_deb(
            root,
            arch=arch,
            flavor=flavor,
            repo_url=repo_url,
            static_qemu=static_qemu,
            pkgs=pkgs,
            exclude_pkgs=exclude_pkgs,
        )
    elif platform == "pacman":
        _bootstrap_pacman(
            root, img_format=img_format, pkgs=pkgs, exclude_pkgs=exclude_pkgs,
        )

    if img_format != "dir":
        blkinfo = __salt__["disk.blkid"](loop2)
        __salt__["file.replace"](
            "{0}/boot/grub/grub.cfg".format(mount_dir),
            "ad4103fa-d940-47ca-8506-301d8071d467",  # This seems to be the default
            blkinfo[loop2]["UUID"],
        )
        __salt__["mount.umount"](root)
        __salt__["cmd.run"]("losetup -d {0}".format(loop2))
        __salt__["cmd.run"]("losetup -d {0}".format(loop1))
        __salt__["file.rmdir"](mount_dir)


def _mkpart(root, fs_format, fs_opts, mount_dir):
    """
    Make a partition, and make it bootable

    .. versionadded:: Beryllium
<<<<<<< HEAD
    """
    __salt__["partition.mklabel"](root, "msdos")
    loop1 = __salt__["cmd.run"]("losetup -f")
    log.debug("First loop device is %s", loop1)
    __salt__["cmd.run"]("losetup {0} {1}".format(loop1, root))
    part_info = __salt__["partition.list"](loop1)
    start = six.text_type(2048 * 2048) + "B"
    end = part_info["info"]["size"]
    __salt__["partition.mkpart"](loop1, "primary", start=start, end=end)
    __salt__["partition.set"](loop1, "1", "boot", "on")
    part_info = __salt__["partition.list"](loop1)
    loop2 = __salt__["cmd.run"]("losetup -f")
    log.debug("Second loop device is %s", loop2)
    start = start.rstrip("B")
    __salt__["cmd.run"]("losetup -o {0} {1} {2}".format(start, loop2, loop1))
=======
    '''
    __salt__['partition.mklabel'](root, 'msdos')
    loop1 = __salt__['cmd.run']('losetup -f')
    log.debug('First loop device is %s', loop1)
    __salt__['cmd.run']('losetup {0} {1}'.format(loop1, root))
    part_info = __salt__['partition.list'](loop1)
    start = six.text_type(2048 * 2048) + 'B'
    end = part_info['info']['size']
    __salt__['partition.mkpart'](loop1, 'primary', start=start, end=end)
    __salt__['partition.set'](loop1, '1', 'boot', 'on')
    part_info = __salt__['partition.list'](loop1)
    loop2 = __salt__['cmd.run']('losetup -f')
    log.debug('Second loop device is %s', loop2)
    start = start.rstrip('B')
    __salt__['cmd.run']('losetup -o {0} {1} {2}'.format(start, loop2, loop1))
>>>>>>> 8abb7099
    _mkfs(loop2, fs_format, fs_opts)
    __salt__["mount.mount"](mount_dir, loop2)
    __salt__["cmd.run"](
        (
            "grub-install",
            "--target=i386-pc",
            "--debug",
            "--no-floppy",
            "--modules=part_msdos linux",
            "--boot-directory={0}/boot".format(mount_dir),
            loop1,
        ),
        python_shell=False,
    )
    __salt__["mount.umount"](mount_dir)
    __salt__["cmd.run"]("losetup -d {0}".format(loop2))
    __salt__["cmd.run"]("losetup -d {0}".format(loop1))
    return part_info


def _mkfs(root, fs_format, fs_opts=None):
    """
    Make a filesystem using the appropriate module

    .. versionadded:: Beryllium
    """
    if fs_opts is None:
        fs_opts = {}

    if fs_format in ("ext2", "ext3", "ext4"):
        __salt__["extfs.mkfs"](root, fs_format, **fs_opts)
    elif fs_format in ("btrfs",):
        __salt__["btrfs.mkfs"](root, **fs_opts)
    elif fs_format in ("xfs",):
        __salt__["xfs.mkfs"](root, **fs_opts)


def _populate_cache(platform, pkg_cache, mount_dir):
    """
    If a ``pkg_cache`` directory is specified, then use it to populate the
    disk image.
    """
    if not pkg_cache:
        return
    if not os.path.isdir(pkg_cache):
        return

    if platform == "pacman":
        cache_dir = "{0}/var/cache/pacman/pkg".format(mount_dir)

    __salt__["file.mkdir"](cache_dir, "root", "root", "755")
    __salt__["file.copy"](pkg_cache, cache_dir, recurse=True, remove_existing=True)


def _bootstrap_yum(
    root, pkg_confs="/etc/yum*", pkgs=None, exclude_pkgs=None, epel_url=EPEL_URL,
):
    """
    Bootstrap an image using the yum tools

    root
        The root of the image to install to. Will be created as a directory if
        it does not exist. (e.x.: /root/arch)

    pkg_confs
        The location of the conf files to copy into the image, to point yum
        to the right repos and configuration.

    pkgs
        A list of packages to be installed on this image. For RedHat, this
        will include ``yum``, ``centos-release`` and ``iputils`` by default.

    exclude_pkgs
        A list of packages to be excluded. If you do not want to install the
        defaults, you need to include them in this list.

    epel_url
        The URL to download the EPEL release package from.

    TODO: Set up a pre-install overlay, to copy files into /etc/ and so on,
        which are required for the install to work.
    """
    if pkgs is None:
        pkgs = []
    elif isinstance(pkgs, six.string_types):
        pkgs = pkgs.split(",")

    default_pkgs = ("yum", "centos-release", "iputils")
    for pkg in default_pkgs:
        if pkg not in pkgs:
            pkgs.append(pkg)

    if exclude_pkgs is None:
        exclude_pkgs = []
    elif isinstance(exclude_pkgs, six.string_types):
        exclude_pkgs = exclude_pkgs.split(",")

    for pkg in exclude_pkgs:
        pkgs.remove(pkg)

    _make_nodes(root)
    release_files = [rf for rf in os.listdir("/etc") if rf.endswith("release")]
    __salt__["cmd.run"](
        "cp /etc/resolv/conf {rfs} {root}/etc".format(
            root=_cmd_quote(root), rfs=" ".join(release_files)
        )
    )
    __salt__["cmd.run"](
        "cp -r {rfs} {root}/etc".format(
            root=_cmd_quote(root), rfs=" ".join(release_files)
        )
    )
    __salt__["cmd.run"](
        "cp -r {confs} {root}/etc".format(
            root=_cmd_quote(root), confs=_cmd_quote(pkg_confs)
        )
    )

    yum_args = [
        "yum",
        "install",
        "--installroot={0}".format(_cmd_quote(root)),
        "-y",
    ] + pkgs
    __salt__["cmd.run"](yum_args, python_shell=False)

    if "epel-release" not in exclude_pkgs:
        __salt__["cmd.run"](
            ("rpm", "--root={0}".format(_cmd_quote(root)), "-Uvh", epel_url),
            python_shell=False,
        )


def _bootstrap_deb(
    root, arch, flavor, repo_url=None, static_qemu=None, pkgs=None, exclude_pkgs=None,
):
    """
    Bootstrap an image using the Debian tools

    root
        The root of the image to install to. Will be created as a directory if
        it does not exist. (e.x.: /root/wheezy)

    arch
        Architecture of the target image. (e.x.: amd64)

    flavor
        Flavor of Debian to install. (e.x.: wheezy)

    repo_url
        Base URL for the mirror to install from.
        (e.x.: http://ftp.debian.org/debian/)

    static_qemu
        Local path to the static qemu binary required for this arch.
        (e.x.: /usr/bin/qemu-amd64-static)

    pkgs
        A list of packages to be installed on this image.

    exclude_pkgs
        A list of packages to be excluded.
    """

    if repo_url is None:
        repo_url = "http://ftp.debian.org/debian/"

    if not salt.utils.path.which("debootstrap"):
        log.error("Required tool debootstrap is not installed.")
        return False

    if static_qemu and not salt.utils.validate.path.is_executable(static_qemu):
<<<<<<< HEAD
        log.error("Required tool qemu not present/readable at: %s", static_qemu)
=======
        log.error('Required tool qemu not present/readable at: %s', static_qemu)
>>>>>>> 8abb7099
        return False

    if isinstance(pkgs, (list, tuple)):
        pkgs = ",".join(pkgs)
    if isinstance(exclude_pkgs, (list, tuple)):
        exclude_pkgs = ",".join(exclude_pkgs)

    deb_args = ["debootstrap", "--foreign", "--arch", _cmd_quote(arch)]

    if pkgs:
        deb_args += ["--include", _cmd_quote(pkgs)]
    if exclude_pkgs:
        deb_args += ["--exclude", _cmd_quote(exclude_pkgs)]

    deb_args += [
        _cmd_quote(flavor),
        _cmd_quote(root),
        _cmd_quote(repo_url),
    ]

    __salt__["cmd.run"](deb_args, python_shell=False)

    if static_qemu:
        __salt__["cmd.run"](
            "cp {qemu} {root}/usr/bin/".format(
                qemu=_cmd_quote(static_qemu), root=_cmd_quote(root)
            )
        )

    env = {
        "DEBIAN_FRONTEND": "noninteractive",
        "DEBCONF_NONINTERACTIVE_SEEN": "true",
        "LC_ALL": "C",
        "LANGUAGE": "C",
        "LANG": "C",
        "PATH": "/sbin:/bin:/usr/bin",
    }
    __salt__["cmd.run"](
        "chroot {root} /debootstrap/debootstrap --second-stage".format(
            root=_cmd_quote(root)
        ),
        env=env,
    )
    __salt__["cmd.run"](
        "chroot {root} dpkg --configure -a".format(root=_cmd_quote(root)), env=env
    )


def _bootstrap_pacman(
    root, pkg_confs="/etc/pacman*", img_format="dir", pkgs=None, exclude_pkgs=None,
):
    """
    Bootstrap an image using the pacman tools

    root
        The root of the image to install to. Will be created as a directory if
        it does not exist. (e.x.: /root/arch)

    pkg_confs
        The location of the conf files to copy into the image, to point pacman
        to the right repos and configuration.

    img_format
        The image format to be used. The ``dir`` type needs no special
        treatment, but others need special treatment.

    pkgs
        A list of packages to be installed on this image. For Arch Linux, this
        will include ``pacman``, ``linux``, ``grub``, and ``systemd-sysvcompat``
        by default.

    exclude_pkgs
        A list of packages to be excluded. If you do not want to install the
        defaults, you need to include them in this list.
    """
    _make_nodes(root)

    if pkgs is None:
        pkgs = []
    elif isinstance(pkgs, six.string_types):
        pkgs = pkgs.split(",")

    default_pkgs = ("pacman", "linux", "systemd-sysvcompat", "grub")
    for pkg in default_pkgs:
        if pkg not in pkgs:
            pkgs.append(pkg)

    if exclude_pkgs is None:
        exclude_pkgs = []
    elif isinstance(exclude_pkgs, six.string_types):
        exclude_pkgs = exclude_pkgs.split(",")

    for pkg in exclude_pkgs:
        pkgs.remove(pkg)

    if img_format != "dir":
        __salt__["mount.mount"](
            "{0}/proc".format(root), "/proc", fstype="", opts="bind"
        )
        __salt__["mount.mount"]("{0}/dev".format(root), "/dev", fstype="", opts="bind")

    __salt__["file.mkdir"](
        "{0}/var/lib/pacman/local".format(root), "root", "root", "755"
    )
    pac_files = [rf for rf in os.listdir("/etc") if rf.startswith("pacman.")]
    for pac_file in pac_files:
        __salt__["cmd.run"]("cp -r /etc/{0} {1}/etc".format(pac_file, _cmd_quote(root)))
    __salt__["file.copy"](
        "/var/lib/pacman/sync", "{0}/var/lib/pacman/sync".format(root), recurse=True
    )

    pacman_args = ["pacman", "--noconfirm", "-r", _cmd_quote(root), "-S"] + pkgs
    __salt__["cmd.run"](pacman_args, python_shell=False)

    if img_format != "dir":
        __salt__["mount.umount"]("{0}/proc".format(root))
        __salt__["mount.umount"]("{0}/dev".format(root))


def _make_nodes(root):
    """
    Make the minimum number of nodes inside of /dev/. Based on:

    https://wiki.archlinux.org/index.php/Linux_Containers
    """
    dirs = (
        ("{0}/etc".format(root), "root", "root", "755"),
        ("{0}/dev".format(root), "root", "root", "755"),
        ("{0}/proc".format(root), "root", "root", "755"),
        ("{0}/dev/pts".format(root), "root", "root", "755"),
        ("{0}/dev/shm".format(root), "root", "root", "1755"),
    )

    nodes = (
        ("{0}/dev/null".format(root), "c", 1, 3, "root", "root", "666"),
        ("{0}/dev/zero".format(root), "c", 1, 5, "root", "root", "666"),
        ("{0}/dev/random".format(root), "c", 1, 8, "root", "root", "666"),
        ("{0}/dev/urandom".format(root), "c", 1, 9, "root", "root", "666"),
        ("{0}/dev/tty".format(root), "c", 5, 0, "root", "root", "666"),
        ("{0}/dev/tty0".format(root), "c", 4, 0, "root", "root", "666"),
        ("{0}/dev/console".format(root), "c", 5, 1, "root", "root", "600"),
        ("{0}/dev/full".format(root), "c", 1, 7, "root", "root", "666"),
        ("{0}/dev/initctl".format(root), "p", 0, 0, "root", "root", "600"),
        ("{0}/dev/ptmx".format(root), "c", 5, 2, "root", "root", "666"),
    )

    for path in dirs:
        __salt__["file.mkdir"](*path)

    for path in nodes:
        __salt__["file.mknod"](*path)


def avail_platforms():
    """
    Return which platforms are available

    CLI Example:

    .. code-block:: bash

        salt myminion genesis.avail_platforms
    """
    ret = {}
    for platform in CMD_MAP:
        ret[platform] = True
        for cmd in CMD_MAP[platform]:
            if not salt.utils.path.which(cmd):
                ret[platform] = False
    return ret


def pack(name, root, path=None, pack_format="tar", compress="bzip2"):
    """
    Pack up a directory structure, into a specific format

    CLI Examples:

    .. code-block:: bash

        salt myminion genesis.pack centos /root/centos
        salt myminion genesis.pack centos /root/centos pack_format='tar'
    """
    if pack_format == "tar":
        _tar(name, root, path, compress)


def unpack(name, dest=None, path=None, pack_format="tar", compress="bz2"):
    """
    Unpack an image into a directory structure

    CLI Example:

    .. code-block:: bash

        salt myminion genesis.unpack centos /root/centos
    """
    if pack_format == "tar":
        _untar(name, dest, path, compress)


def _tar(name, root, path=None, compress="bzip2"):
    """
    Pack up image in a tar format
    """
    if path is None:
        path = os.path.join(salt.syspaths.BASE_FILE_ROOTS_DIR, "img")
    if not __salt__["file.directory_exists"](path):
        try:
            __salt__["file.mkdir"](path)
        except Exception as exc:  # pylint: disable=broad-except
            return {"Error": salt.utils.stringutils.to_unicode(pprint.pformat(exc))}

    compression, ext = _compress(compress)

    tarfile = "{0}/{1}.tar.{2}".format(path, name, ext)
    out = __salt__["archive.tar"](
        options="{0}pcf".format(compression), tarfile=tarfile, sources=".", dest=root,
    )


def _untar(name, dest=None, path=None, compress="bz2"):
    """
    Unpack a tarball to be used as a container
    """
    if path is None:
        path = os.path.join(salt.syspaths.BASE_FILE_ROOTS_DIR, "img")

    if not dest:
        dest = path

    if not __salt__["file.directory_exists"](dest):
        try:
            __salt__["file.mkdir"](dest)
        except Exception as exc:  # pylint: disable=broad-except
            return {"Error": salt.utils.stringutils.to_unicode(pprint.pformat(exc))}

    compression, ext = _compress(compress)

    tarfile = "{0}/{1}.tar.{2}".format(path, name, ext)
    out = __salt__["archive.tar"](
        options="{0}xf".format(compression), tarfile=tarfile, dest=dest,
    )


def _compress(compress):
    """
    Resolve compression flags
    """
    if compress in ("bz2", "bzip2", "j"):
        compression = "j"
        ext = "bz2"
    elif compress in ("gz", "gzip", "z"):
        compression = "z"
        ext = "gz"
    elif compress in ("xz", "a", "J"):
        compression = "J"
        ext = "xz"

    return compression, ext


def ldd_deps(filename, ret=None):
    """
    Recurse through a set of dependencies reported by ``ldd``, to find
    associated dependencies.

    Please note that this does not necessarily resolve all (non-package)
    dependencies for a file; but it does help.

    CLI Example:

        salt myminion genesis.ldd_deps bash
        salt myminion genesis.ldd_deps /bin/bash
    """
    if not os.path.exists(filename):
        filename = salt.utils.path.which(filename)

    if ret is None:
        ret = []

    out = __salt__["cmd.run"](("ldd", filename), python_shell=False)
    for line in out.splitlines():
        if not line.strip():
            continue
        dep_path = ""
        if "=>" in line:
            comps = line.split(" => ")
            dep_comps = comps[1].strip().split()
            if os.path.exists(dep_comps[0]):
                dep_path = dep_comps[0]
        else:
            dep_comps = line.strip().split()
            if os.path.exists(dep_comps[0]):
                dep_path = dep_comps[0]

        if dep_path:
            if dep_path not in ret:
                ret.append(dep_path)
                new_deps = ldd_deps(dep_path, ret)
                for dep in new_deps:
                    if dep not in ret:
                        ret.append(dep)

    return ret


def mksls(fmt, src, dst=None):
    """
    Convert an installation file/script to an SLS file. Currently supports
    ``kickstart``, ``preseed``, and ``autoyast``.

    CLI Examples:

        salt <minion> genesis.mksls kickstart /path/to/kickstart.cfg
        salt <minion> genesis.mksls kickstart /path/to/kickstart.cfg /path/to/dest.sls

    .. versionadded:: Beryllium
    """
    if fmt == "kickstart":
        return salt.utils.kickstart.mksls(src, dst)
    elif fmt == "preseed":
        return salt.utils.preseed.mksls(src, dst)
    elif fmt == "autoyast":
        return salt.utils.yast.mksls(src, dst)<|MERGE_RESOLUTION|>--- conflicted
+++ resolved
@@ -171,19 +171,11 @@
         __salt__["cmd.run"](("fallocate", "-l", img_size, root), python_shell=False)
         _mkpart(root, fs_format, fs_opts, mount_dir)
 
-<<<<<<< HEAD
-        loop1 = __salt__["cmd.run"]("losetup -f")
-        log.debug("First loop device is %s", loop1)
-        __salt__["cmd.run"]("losetup {0} {1}".format(loop1, root))
-        loop2 = __salt__["cmd.run"]("losetup -f")
-        log.debug("Second loop device is %s", loop2)
-=======
         loop1 = __salt__['cmd.run']('losetup -f')
         log.debug('First loop device is %s', loop1)
         __salt__['cmd.run']('losetup {0} {1}'.format(loop1, root))
         loop2 = __salt__['cmd.run']('losetup -f')
         log.debug('Second loop device is %s', loop2)
->>>>>>> 8abb7099
         start = six.text_type(2048 * 2048)
         __salt__["cmd.run"]("losetup -o {0} {1} {2}".format(start, loop2, loop1))
         __salt__["mount.mount"](mount_dir, loop2)
@@ -236,23 +228,6 @@
     Make a partition, and make it bootable
 
     .. versionadded:: Beryllium
-<<<<<<< HEAD
-    """
-    __salt__["partition.mklabel"](root, "msdos")
-    loop1 = __salt__["cmd.run"]("losetup -f")
-    log.debug("First loop device is %s", loop1)
-    __salt__["cmd.run"]("losetup {0} {1}".format(loop1, root))
-    part_info = __salt__["partition.list"](loop1)
-    start = six.text_type(2048 * 2048) + "B"
-    end = part_info["info"]["size"]
-    __salt__["partition.mkpart"](loop1, "primary", start=start, end=end)
-    __salt__["partition.set"](loop1, "1", "boot", "on")
-    part_info = __salt__["partition.list"](loop1)
-    loop2 = __salt__["cmd.run"]("losetup -f")
-    log.debug("Second loop device is %s", loop2)
-    start = start.rstrip("B")
-    __salt__["cmd.run"]("losetup -o {0} {1} {2}".format(start, loop2, loop1))
-=======
     '''
     __salt__['partition.mklabel'](root, 'msdos')
     loop1 = __salt__['cmd.run']('losetup -f')
@@ -268,7 +243,6 @@
     log.debug('Second loop device is %s', loop2)
     start = start.rstrip('B')
     __salt__['cmd.run']('losetup -o {0} {1} {2}'.format(start, loop2, loop1))
->>>>>>> 8abb7099
     _mkfs(loop2, fs_format, fs_opts)
     __salt__["mount.mount"](mount_dir, loop2)
     __salt__["cmd.run"](
@@ -441,11 +415,7 @@
         return False
 
     if static_qemu and not salt.utils.validate.path.is_executable(static_qemu):
-<<<<<<< HEAD
-        log.error("Required tool qemu not present/readable at: %s", static_qemu)
-=======
         log.error('Required tool qemu not present/readable at: %s', static_qemu)
->>>>>>> 8abb7099
         return False
 
     if isinstance(pkgs, (list, tuple)):
