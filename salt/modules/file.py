# -*- coding: utf-8 -*-
'''
Manage information about regular files, directories,
and special files on the minion, set/read user,
group, mode, and data
'''

# TODO: We should add the capability to do u+r type operations here
# some time in the future

from __future__ import print_function

# Import python libs
import contextlib  # For < 2.7 compat
import datetime
import difflib
import errno
import fileinput
import fnmatch
import hashlib
import itertools
import logging
import operator
import os
import re
import shutil
import stat
import sys
import tempfile
import time
import glob

try:
    import grp
    import pwd
except ImportError:
    pass

# Import salt libs
import salt.utils
import salt.utils.find
import salt.utils.filebuffer
import salt.utils.atomicfile
from salt.exceptions import CommandExecutionError, SaltInvocationError
import salt._compat

log = logging.getLogger(__name__)

__func_alias__ = {
    'makedirs_': 'makedirs'
}

HASHES = [
            ['sha512', 128],
            ['sha384', 96],
            ['sha256', 64],
            ['sha224', 56],
            ['sha1', 40],
            ['md5', 32],
         ]


def __virtual__():
    '''
    Only work on POSIX-like systems
    '''
    # win_file takes care of windows
    if salt.utils.is_windows():
        return False
    return True


def __clean_tmp(sfn):
    '''
    Clean out a template temp file
    '''
    if sfn.startswith(tempfile.gettempdir()):
        # Don't remove if it exists in file_roots (any saltenv)
        all_roots = itertools.chain.from_iterable(
                __opts__['file_roots'].itervalues())
        in_roots = any(sfn.startswith(root) for root in all_roots)
        # Only clean up files that exist
        if os.path.exists(sfn) and not in_roots:
            os.remove(sfn)


def _error(ret, err_msg):
    '''
    Common function for setting error information for return dicts
    '''
    ret['result'] = False
    ret['comment'] = err_msg
    return ret


def _binary_replace(old, new):
    '''
    This function does NOT do any diffing, it just checks the old and new files
    to see if either is binary, and provides an appropriate string noting the
    difference between the two files. If neither file is binary, an empty
    string is returned.

    This function should only be run AFTER it has been determined that the
    files differ.
    '''
    old_isbin = not salt.utils.istextfile(old)
    new_isbin = not salt.utils.istextfile(new)
    if any((old_isbin, new_isbin)):
        if all((old_isbin, new_isbin)):
            return 'Replace binary file'
        elif old_isbin:
            return 'Replace binary file with text file'
        elif new_isbin:
            return 'Replace text file with binary file'
    return ''


def _get_bkroot():
    '''
    Get the location of the backup dir in the minion cache
    '''
    # Get the cachedir from the minion config
    return os.path.join(__salt__['config.get']('cachedir'), 'file_backup')


def gid_to_group(gid):
    '''
    Convert the group id to the group name on this system

    CLI Example:

    .. code-block:: bash

        salt '*' file.gid_to_group 0
    '''
    try:
        gid = int(gid)
    except ValueError:
        # This is not an integer, maybe it's already the group name?
        gid = group_to_gid(gid)

    if gid == '':
        # Don't even bother to feed it to grp
        return ''

    try:
        return grp.getgrgid(gid).gr_name
    except (KeyError, NameError):
        return ''


def group_to_gid(group):
    '''
    Convert the group to the gid on this system

    CLI Example:

    .. code-block:: bash

        salt '*' file.group_to_gid root
    '''
    if not group:
        return ''
    try:
        return grp.getgrnam(group).gr_gid
    except KeyError:
        return ''


def get_gid(path, follow_symlinks=True):
    '''
    Return the id of the group that owns a given file

    CLI Example:

    .. code-block:: bash

        salt '*' file.get_gid /etc/passwd

    .. versionchanged:: 0.16.4
        ``follow_symlinks`` option added
    '''
    return stats(path, follow_symlinks=follow_symlinks).get('gid', -1)


def get_group(path, follow_symlinks=True):
    '''
    Return the group that owns a given file

    CLI Example:

    .. code-block:: bash

        salt '*' file.get_group /etc/passwd

    .. versionchanged:: 0.16.4
        ``follow_symlinks`` option added
    '''
    return stats(path, follow_symlinks=follow_symlinks).get('group', False)


def uid_to_user(uid):
    '''
    Convert a uid to a user name

    CLI Example:

    .. code-block:: bash

        salt '*' file.uid_to_user 0
    '''
    try:
        return pwd.getpwuid(uid).pw_name
    except (KeyError, NameError):
        return ''


def user_to_uid(user):
    '''
    Convert user name to a uid

    CLI Example:

    .. code-block:: bash

        salt '*' file.user_to_uid root
    '''
    if not user:
        user = salt.utils.get_user()
    try:
        return pwd.getpwnam(user).pw_uid
    except KeyError:
        return ''


def get_uid(path, follow_symlinks=True):
    '''
    Return the id of the user that owns a given file

    CLI Example:

    .. code-block:: bash

        salt '*' file.get_uid /etc/passwd

    .. versionchanged:: 0.16.4
        ``follow_symlinks`` option added
    '''
    return stats(path, follow_symlinks=follow_symlinks).get('uid', -1)


def get_user(path, follow_symlinks=True):
    '''
    Return the user that owns a given file

    CLI Example:

    .. code-block:: bash

        salt '*' file.get_user /etc/passwd

    .. versionchanged:: 0.16.4
        ``follow_symlinks`` option added
    '''
    return stats(path, follow_symlinks=follow_symlinks).get('user', False)


def get_mode(path, follow_symlinks=True):
    '''
    Return the mode of a file

    CLI Example:

    .. code-block:: bash

        salt '*' file.get_mode /etc/passwd

    .. versionchanged:: 2014.1.0
        ``follow_symlinks`` option added
    '''
    return stats(path, follow_symlinks=follow_symlinks).get('mode', '')


def set_mode(path, mode):
    '''
    Set the mode of a file

    CLI Example:

    .. code-block:: bash

        salt '*' file.set_mode /etc/passwd 0644
    '''
    mode = str(mode).lstrip('0')
    if not mode:
        mode = '0'
    if not os.path.exists(path):
        raise CommandExecutionError('{0}: File not found'.format(path))
    try:
        os.chmod(path, int(mode, 8))
    except Exception:
        return 'Invalid Mode ' + mode
    return get_mode(path)


def lchown(path, user, group):
    '''
    Chown a file, pass the file the desired user and group without following
    symlinks.

    CLI Example:

    .. code-block:: bash

        salt '*' file.chown /etc/passwd root root
    '''
    uid = user_to_uid(user)
    gid = group_to_gid(group)
    err = ''
    if uid == '':
        if user:
            err += 'User does not exist\n'
        else:
            uid = -1
    if gid == '':
        if group:
            err += 'Group does not exist\n'
        else:
            gid = -1

    return os.lchown(path, uid, gid)


def chown(path, user, group):
    '''
    Chown a file, pass the file the desired user and group

    CLI Example:

    .. code-block:: bash

        salt '*' file.chown /etc/passwd root root
    '''
    uid = user_to_uid(user)
    gid = group_to_gid(group)
    err = ''
    if uid == '':
        if user:
            err += 'User does not exist\n'
        else:
            uid = -1
    if gid == '':
        if group:
            err += 'Group does not exist\n'
        else:
            gid = -1
    if not os.path.exists(path):
        try:
            # Broken symlinks will return false, but still need to be chowned
            return os.lchown(path, uid, gid)
        except OSError:
            pass
        err += 'File not found'
    if err:
        return err
    return os.chown(path, uid, gid)


def chgrp(path, group):
    '''
    Change the group of a file

    CLI Example:

    .. code-block:: bash

        salt '*' file.chgrp /etc/passwd root
    '''
    user = get_user(path)
    return chown(path, user, group)


def get_sum(path, form='md5'):
    '''
    Return the sum for the given file, default is md5, sha1, sha224, sha256,
    sha384, sha512 are supported

    CLI Example:

    .. code-block:: bash

        salt '*' file.get_sum /etc/passwd sha512
    '''
    if not os.path.isfile(path):
        return 'File not found'
    try:
        with salt.utils.fopen(path, 'rb') as ifile:
            return getattr(hashlib, form)(ifile.read()).hexdigest()
    except (IOError, OSError) as err:
        return 'File Error: {0}'.format(err)
    except AttributeError:
        return 'Hash {0} not supported'.format(form)
    except NameError:
        return 'Hashlib unavailable - please fix your python install'
    except Exception as err:
        return str(err)


def get_hash(path, form='md5', chunk_size=4096):
    '''
    Get the hash sum of a file

    This is better than ``get_sum`` for the following reasons:
        - It does not read the entire file into memory.
        - It does not return a string on error. The returned value of
            ``get_sum`` cannot really be trusted since it is vulnerable to
            collisions: ``get_sum(..., 'xyz') == 'Hash xyz not supported'``

    CLI Example:

    .. code-block:: bash

        salt '*' file.get_hash /etc/shadow
    '''
    return salt.utils.get_hash(path, form, chunk_size)


def check_hash(path, file_hash):
    '''
    Check if a file matches the given hash string

    Returns true if the hash matched, otherwise false. Raises ValueError if
    the hash was not formatted correctly.

    path
        A file path
    hash
        A string in the form <hash_type>:<hash_value>. For example:
        ``md5:e138491e9d5b97023cea823fe17bac22``

    CLI Example:

    .. code-block:: bash

        salt '*' file.check_hash /etc/fstab md5:<md5sum>
    '''
<<<<<<< HEAD
    hash_parts = hash.split(':', 1)
    if len(hash_parts) != 2:
        # Support "=" for backward compatibility.
        hash_parts = hash.split('=', 1)
        if len(hash_parts) != 2:
            raise ValueError('Bad hash format: {0!r}'.format(hash))
=======
    hash_parts = file_hash.split(':', 1)
    if len(hash_parts) != 2:
        # Support "=" for backward compatibility.
        hash_parts = file_hash.split('=', 1)
        if len(hash_parts) != 2:
            raise ValueError('Bad hash format: {0!r}'.format(file_hash))
>>>>>>> 9d0722d6
    hash_form, hash_value = hash_parts
    return get_hash(path, hash_form) == hash_value


def find(path, **kwargs):
    '''
    Approximate the Unix ``find(1)`` command and return a list of paths that
    meet the specified criteria.

    The options include match criteria::

        name    = path-glob                 # case sensitive
        iname   = path-glob                 # case insensitive
        regex   = path-regex                # case sensitive
        iregex  = path-regex                # case insensitive
        type    = file-types                # match any listed type
        user    = users                     # match any listed user
        group   = groups                    # match any listed group
        size    = [+-]number[size-unit]     # default unit = byte
        mtime   = interval                  # modified since date
        grep    = regex                     # search file contents

    and/or actions::

        delete [= file-types]               # default type = 'f'
        exec    = command [arg ...]         # where {} is replaced by pathname
        print  [= print-opts]

    The default action is 'print=path'.

    file-glob::

        *                = match zero or more chars
        ?                = match any char
        [abc]            = match a, b, or c
        [!abc] or [^abc] = match anything except a, b, and c
        [x-y]            = match chars x through y
        [!x-y] or [^x-y] = match anything except chars x through y
        {a,b,c}          = match a or b or c

    path-regex: a Python re (regular expression) pattern to match pathnames

    file-types: a string of one or more of the following::

        a: all file types
        b: block device
        c: character device
        d: directory
        p: FIFO (named pipe)
        f: plain file
        l: symlink
        s: socket

    users: a space and/or comma separated list of user names and/or uids

    groups: a space and/or comma separated list of group names and/or gids

    size-unit::

        b: bytes
        k: kilobytes
        m: megabytes
        g: gigabytes
        t: terabytes

    interval::

        [<num>w] [<num>d] [<num>h] [<num>m] [<num>s]

        where:
            w: week
            d: day
            h: hour
            m: minute
            s: second

    print-opts: a comma and/or space separated list of one or more of the
    following::

        group: group name
        md5:   MD5 digest of file contents
        mode:  file permissions (as integer)
        mtime: last modification time (as time_t)
        name:  file basename
        path:  file absolute path
        size:  file size in bytes
        type:  file type
        user:  user name

    CLI Examples:

    .. code-block:: bash

        salt '*' file.find / type=f name=\\*.bak size=+10m
        salt '*' file.find /var mtime=+30d size=+10m print=path,size,mtime
        salt '*' file.find /var/log name=\\*.[0-9] mtime=+30d size=+10m delete
    '''
    try:
        finder = salt.utils.find.Finder(kwargs)
    except ValueError as ex:
        return 'error: {0}'.format(ex)

    ret = [p for p in finder.find(path)]
    ret.sort()
    return ret


def _sed_esc(string, escape_all=False):
    '''
    Escape single quotes and forward slashes
    '''
    special_chars = "^.[$()|*+?{"
    string = string.replace("'", "'\"'\"'").replace("/", "\\/")
    if escape_all is True:
        for char in special_chars:
            string = string.replace(char, "\\" + char)
    return string


def sed(path,
        before,
        after,
        limit='',
        backup='.bak',
        options='-r -e',
        flags='g',
        escape_all=False,
        negate_match=False):
    '''
    .. deprecated:: 0.17.0
       Use :py:func:`~salt.modules.file.replace` instead.

    Make a simple edit to a file

    Equivalent to::

        sed <backup> <options> "/<limit>/ s/<before>/<after>/<flags> <file>"

    path
        The full path to the file to be edited
    before
        A pattern to find in order to replace with ``after``
    after
        Text that will replace ``before``
    limit : ``''``
        An initial pattern to search for before searching for ``before``
    backup : ``.bak``
        The file will be backed up before edit with this file extension;
        **WARNING:** each time ``sed``/``comment``/``uncomment`` is called will
        overwrite this backup
    options : ``-r -e``
        Options to pass to sed
    flags : ``g``
        Flags to modify the sed search; e.g., ``i`` for case-insensitve pattern
        matching
    negate_match : False
        Negate the search command (``!``)

        .. versionadded:: 0.17.0

    Forward slashes and single quotes will be escaped automatically in the
    ``before`` and ``after`` patterns.

    CLI Example:

    .. code-block:: bash

        salt '*' file.sed /etc/httpd/httpd.conf 'LogLevel warn' 'LogLevel info'
    '''
    # Largely inspired by Fabric's contrib.files.sed()
    # XXX:dc: Do we really want to always force escaping?
    #

    if not os.path.exists(path):
        return False

    # Mandate that before and after are strings
    before = str(before)
    after = str(after)
    before = _sed_esc(before, escape_all)
    after = _sed_esc(after, escape_all)
    limit = _sed_esc(limit, escape_all)
    if sys.platform == 'darwin':
        options = options.replace('-r', '-E')

    cmd = (
        r'''sed {backup}{options} '{limit}{negate_match}s/{before}/{after}/{flags}' {path}'''
        .format(
            backup='-i{0} '.format(backup) if backup else '-i ',
            options=options,
            limit='/{0}/ '.format(limit) if limit else '',
            before=before,
            after=after,
            flags=flags,
            path=path,
            negate_match='!' if negate_match else '',
        )
    )

    return __salt__['cmd.run_all'](cmd)


def sed_contains(path,
                 text,
                 limit='',
                 flags='g'):
    '''
    .. deprecated:: 0.17.0
       Use :func:`search` instead.

    Return True if the file at ``path`` contains ``text``. Utilizes sed to
    perform the search (line-wise search).

    Note: the ``p`` flag will be added to any flags you pass in.

    CLI Example:

    .. code-block:: bash

        salt '*' file.contains /etc/crontab 'mymaintenance.sh'
    '''
    # Largely inspired by Fabric's contrib.files.contains()

    if not os.path.exists(path):
        return False

    before = _sed_esc(str(text), False)
    limit = _sed_esc(str(limit), False)
    options = '-n -r -e'
    if sys.platform == 'darwin':
        options = options.replace('-r', '-E')

    cmd = r"sed {options} '{limit}s/{before}/$/{flags}' {path}".format(
        options=options,
        limit='/{0}/ '.format(limit) if limit else '',
        before=before,
        flags='p{0}'.format(flags),
        path=path)

    result = __salt__['cmd.run'](cmd)

    return bool(result)


def psed(path,
         before,
         after,
         limit='',
         backup='.bak',
         flags='gMS',
         escape_all=False,
         multi=False):
    '''
    .. deprecated:: 0.17.0
       Use :py:func:`~salt.modules.file.replace` instead.

    Make a simple edit to a file (pure Python version)

    Equivalent to::

        sed <backup> <options> "/<limit>/ s/<before>/<after>/<flags> <file>"

    path
        The full path to the file to be edited
    before
        A pattern to find in order to replace with ``after``
    after
        Text that will replace ``before``
    limit : ``''``
        An initial pattern to search for before searching for ``before``
    backup : ``.bak``
        The file will be backed up before edit with this file extension;
        **WARNING:** each time ``sed``/``comment``/``uncomment`` is called will
        overwrite this backup
    flags : ``gMS``
        Flags to modify the search. Valid values are:
          - ``g``: Replace all occurrences of the pattern, not just the first.
          - ``I``: Ignore case.
          - ``L``: Make ``\\w``, ``\\W``, ``\\b``, ``\\B``, ``\\s`` and ``\\S``
            dependent on the locale.
          - ``M``: Treat multiple lines as a single line.
          - ``S``: Make `.` match all characters, including newlines.
          - ``U``: Make ``\\w``, ``\\W``, ``\\b``, ``\\B``, ``\\d``, ``\\D``,
            ``\\s`` and ``\\S`` dependent on Unicode.
          - ``X``: Verbose (whitespace is ignored).
    multi: ``False``
        If True, treat the entire file as a single line

    Forward slashes and single quotes will be escaped automatically in the
    ``before`` and ``after`` patterns.

    CLI Example:

    .. code-block:: bash

        salt '*' file.sed /etc/httpd/httpd.conf 'LogLevel warn' 'LogLevel info'
    '''
    # Largely inspired by Fabric's contrib.files.sed()
    # XXX:dc: Do we really want to always force escaping?
    #
    # Mandate that before and after are strings
    multi = bool(multi)

    before = str(before)
    after = str(after)
    before = _sed_esc(before, escape_all)
    # The pattern to replace with does not need to be escaped!!!
    #after = _sed_esc(after, escape_all)
    limit = _sed_esc(limit, escape_all)

    shutil.copy2(path, '{0}{1}'.format(path, backup))

    ofile = salt.utils.fopen(path, 'w')
    with salt.utils.fopen('{0}{1}'.format(path, backup), 'r') as ifile:
        if multi is True:
            for line in ifile.readline():
                ofile.write(_psed(line, before, after, limit, flags))
        else:
            ofile.write(_psed(ifile.read(), before, after, limit, flags))

    ofile.close()


RE_FLAG_TABLE = {'I': re.I,
                 'L': re.L,
                 'M': re.M,
                 'S': re.S,
                 'U': re.U,
                 'X': re.X}


def _psed(text,
          before,
          after,
          limit,
          flags):
    '''
    Does the actual work for file.psed, so that single lines can be passed in
    '''
    atext = text
    if limit:
        limit = re.compile(limit)
        comps = text.split(limit)
        atext = ''.join(comps[1:])

    count = 1
    if 'g' in flags:
        count = 0
        flags = flags.replace('g', '')

    aflags = 0
    for flag in flags:
        aflags |= RE_FLAG_TABLE[flag]

    before = re.compile(before, flags=aflags)
    text = re.sub(before, after, atext, count=count)

    return text


def uncomment(path,
              regex,
              char='#',
              backup='.bak'):
    '''
    .. deprecated:: 0.17.0
       Use :py:func:`~salt.modules.file.replace` instead.

    Uncomment specified commented lines in a file

    path
        The full path to the file to be edited
    regex
        A regular expression used to find the lines that are to be uncommented.
        This regex should not include the comment character. A leading ``^``
        character will be stripped for convenience (for easily switching
        between comment() and uncomment()).
    char : ``#``
        The character to remove in order to uncomment a line
    backup : ``.bak``
        The file will be backed up before edit with this file extension;
        **WARNING:** each time ``sed``/``comment``/``uncomment`` is called will
        overwrite this backup

    CLI Example:

    .. code-block:: bash

        salt '*' file.uncomment /etc/hosts.deny 'ALL: PARANOID'
    '''
    # Largely inspired by Fabric's contrib.files.uncomment()

    return sed(path,
               before=r'^([[:space:]]*){0}'.format(char),
               after=r'\1',
               limit=regex.lstrip('^'),
               backup=backup)


def comment(path,
            regex,
            char='#',
            backup='.bak'):
    '''
    .. deprecated:: 0.17.0
       Use :py:func:`~salt.modules.file.replace` instead.

    Comment out specified lines in a file

    path
        The full path to the file to be edited
    regex
        A regular expression used to find the lines that are to be commented;
        this pattern will be wrapped in parenthesis and will move any
        preceding/trailing ``^`` or ``$`` characters outside the parenthesis
        (e.g., the pattern ``^foo$`` will be rewritten as ``^(foo)$``)
    char : ``#``
        The character to be inserted at the beginning of a line in order to
        comment it out
    backup : ``.bak``
        The file will be backed up before edit with this file extension

        .. warning::

            This backup will be overwritten each time ``sed`` / ``comment`` /
            ``uncomment`` is called. Meaning the backup will only be useful
            after the first invocation.

    CLI Example:

    .. code-block:: bash

        salt '*' file.comment /etc/modules pcspkr
    '''
    # Largely inspired by Fabric's contrib.files.comment()

    regex = '{0}({1}){2}'.format(
            '^' if regex.startswith('^') else '',
            regex.lstrip('^').rstrip('$'),
            '$' if regex.endswith('$') else '')

    return sed(path,
               before=regex,
               after=r'{0}\1'.format(char),
               backup=backup)


def _get_flags(flags):
    '''
    Return an integer appropriate for use as a flag for the re module from a
    list of human-readable strings

    >>> _get_flags(['MULTILINE', 'IGNORECASE'])
    10
    '''
    if isinstance(flags, list):
        _flags_acc = []
        for flag in flags:
            _flag = getattr(re, flag.upper())

            if not isinstance(_flag, int):
                raise SaltInvocationError(
                    'Invalid re flag given: {0}'.format(flag)
                )

            _flags_acc.append(_flag)

        return reduce(operator.__or__, _flags_acc)

    return flags


def replace(path,
            pattern,
            repl,
            count=0,
            flags=0,
            bufsize=1,
            append_if_not_found=False,
            prepend_if_not_found=False,
            not_found_content=None,
            backup='.bak',
            dry_run=False,
            search_only=False,
            show_changes=True,
        ):
    '''
    .. versionadded:: 0.17.0

    Replace occurrences of a pattern in a file

    This is a pure Python implementation that wraps Python's :py:func:`~re.sub`.

    :param path: Filesystem path to the file to be edited
    :param pattern: The PCRE search
    :param repl: The replacement text
    :param count: Maximum number of pattern occurrences to be replaced
    :param flags: A list of flags defined in the :ref:`re module documentation
        <contents-of-module-re>`. Each list item should be a string that will
        correlate to the human-friendly flag name. E.g., ``['IGNORECASE',
        'MULTILINE']``. Note: multiline searches must specify ``file`` as the
        ``bufsize`` argument below.

    :type flags: list or int
    :param bufsize: How much of the file to buffer into memory at once. The
        default value ``1`` processes one line at a time. The special value
        ``file`` may be specified which will read the entire file into memory
        before processing. Note: multiline searches must specify ``file``
        buffering.
    :type bufsize: int or str

    :param append_if_not_found If pattern is not found and set to ``True``
        then, the content will be appended to the file.
    :param prepend_if_not_found If pattern is not found and set to ``True``
        then, the content will be appended to the file.
    :param not_found_content Content to use for append/prepend if not found. If
        None (default), uses repl. Useful when repl uses references to group in
        pattern.

    :param backup: The file extension to use for a backup of the file before
        editing. Set to ``False`` to skip making a backup.
    :param dry_run: Don't make any edits to the file
    :param search_only: Just search for the pattern; ignore the replacement;
        stop on the first match
    :param show_changes: Output a unified diff of the old file and the new
        file. If ``False`` return a boolean if any changes were made.
        Note: using this option will store two copies of the file in-memory
        (the original version and the edited version) in order to generate the
        diff.

    :rtype: bool or str

    CLI Example:

    .. code-block:: bash

        salt '*' file.replace /etc/httpd/httpd.conf 'LogLevel warn' 'LogLevel info'
        salt '*' file.replace /some/file 'before' 'after' flags='[MULTILINE, IGNORECASE]'
    '''
    if not os.path.exists(path):
        raise SaltInvocationError('File not found: {0}'.format(path))

    if not salt.utils.istextfile(path):
        raise SaltInvocationError(
            'Cannot perform string replacements on a binary file: {0}'
            .format(path)
        )

    if search_only and (append_if_not_found or prepend_if_not_found):
        raise SaltInvocationError('Choose between search_only and append/prepend_if_not_found')

    if append_if_not_found and prepend_if_not_found:
        raise SaltInvocationError('Choose between append or prepend_if_not_found')

    flags_num = _get_flags(flags)
    cpattern = re.compile(pattern, flags_num)
    if bufsize == 'file':
        bufsize = os.path.getsize(path)

    # Search the file; track if any changes have been made for the return val
    has_changes = False
    orig_file = []  # used if show_changes
    new_file = []  # used if show_changes
    if not salt.utils.is_windows():
        pre_user = get_user(path)
        pre_group = get_group(path)
        pre_mode = __salt__['config.manage_mode'](get_mode(path))

    # Avoid TypeErrors by forcing repl to be a string
    repl = str(repl)
    fi_file = fileinput.input(path,
<<<<<<< HEAD
                    inplace=not dry_run,
                    backup=False if dry_run else backup,
                    bufsize=bufsize,
                    mode='rb')
    found = False
=======
                              inplace=not dry_run,
                              backup=False if dry_run else backup,
                              bufsize=bufsize,
                              mode='rb')
>>>>>>> 9d0722d6
    for line in fi_file:

        if search_only:
            # Just search; bail as early as a match is found
            result = re.search(cpattern, line)

            if result:
                fi_file.close()  # close file handle before returning
                return True
        else:
            result, nrepl = re.subn(cpattern, repl, line, count)

            # found anything? (even if no change)
            if nrepl > 0:
                found = True

            # Identity check each potential change until one change is made
            if has_changes is False and not result is line:
                has_changes = True

            if show_changes:
                orig_file.append(line)
                new_file.append(result)

            if not dry_run:
                print(result, end='', file=sys.stdout)
    fi_file.close()

    if not found and (append_if_not_found or prepend_if_not_found):
        if None == not_found_content:
            not_found_content = repl
        if prepend_if_not_found:
            new_file.insert(not_found_content + '\n')
        else:
            # append_if_not_found
            # Make sure we have a newline at the end of the file
            if 0 != len(new_file):
                if not new_file[-1].endswith('\n'):
                    new_file[-1] += '\n'
            new_file.append(not_found_content + '\n')
        has_changes = True
        if not dry_run:
            # backup already done in filter part
            # write new content in the file while avoiding partial reads
            f = salt.utils.atomicfile.atomic_open(path, 'wb')
            for line in new_file:
                f.write(line)
            f.close()

    if not dry_run and not salt.utils.is_windows():
        check_perms(path, None, pre_user, pre_group, pre_mode)

    if show_changes:
        return ''.join(difflib.unified_diff(orig_file, new_file))

    return has_changes


def blockreplace(path,
        marker_start='#-- start managed zone --',
        marker_end='#-- end managed zone --',
        content='',
        append_if_not_found=False,
        prepend_if_not_found=False,
        backup='.bak',
        dry_run=False,
        show_changes=True,
        ):
    '''
    .. versionadded:: 2014.1.0 (Hydrogen)

    Replace content of a text block in a file, delimited by line markers

    A block of content delimited by comments can help you manage several lines
    entries without worrying about old entries removal.

    .. note::

        This function will store two copies of the file in-memory (the original
        version and the edited version) in order to detect changes and only
        edit the targeted file if necessary.

    path
        Filesystem path to the file to be edited

    marker_start
        The line content identifying a line as the start of the content block.
        Note that the whole line containing this marker will be considered, so
        whitespaces or extra content before or after the marker is included in
        final output

    marker_end
        The line content identifying a line as the end of the content block.
        Note that the whole line containing this marker will be considered, so
        whitespaces or extra content before or after the marker is included in
        final output

    content
        The content to be used between the two lines identified by marker_start
        and marker_stop.

    append_if_not_found : False
        If markers are not found and set to ``True`` then, the markers and
        content will be appended to the file.

    prepend_if_not_found : False
        If markers are not found and set to ``True`` then, the markers and
        content will be prepended to the file.


    backup
        The file extension to use for a backup of the file if any edit is made.
        Set to ``False`` to skip making a backup.

    dry_run
        Don't make any edits to the file.

    show_changes
        Output a unified diff of the old file and the new file. If ``False``,
        return a boolean if any changes were made.

    CLI Example:

    .. code-block:: bash

        salt '*' file.blockreplace /etc/hosts '#-- start managed zone foobar : DO NOT EDIT --' \\
        '#-- end managed zone foobar --' $'10.0.1.1 foo.foobar\\n10.0.1.2 bar.foobar' True

    '''
    if not os.path.exists(path):
        raise SaltInvocationError('File not found: {0}'.format(path))

    if append_if_not_found and prepend_if_not_found:
        raise SaltInvocationError('Choose between append or prepend_if_not_found')

    if not salt.utils.istextfile(path):
        raise SaltInvocationError(
            'Cannot perform string replacements on a binary file: {0}'
            .format(path)
        )

    # Search the file; track if any changes have been made for the return val
    has_changes = False
    orig_file = []
    new_file = []
    in_block = False
    old_content = ''
    done = False
    # we do not use in_place editing to avoid file attrs modifications when
    # no changes are required and to avoid any file access on a partially
    # written file.
    # we could also use salt.utils.filebuffer.BufferedReader
    fi_file = fileinput.input(path,
                inplace=False, backup=False,
                bufsize=1, mode='rb')
    for line in fi_file:

        result = line

        if marker_start in line:
            # managed block start found, start recording
            in_block = True

        else:
            if in_block:
                if marker_end in line:
                    # end of block detected
                    in_block = False

                    # push new block content in file
                    for cline in content.split("\n"):
                        new_file.append(cline + "\n")

                    done = True

                else:
                    # remove old content, but keep a trace
                    old_content += line
                    result = None
        # else: we are not in the marked block, keep saving things

        orig_file.append(line)
        if result is not None:
            new_file.append(result)
    # end for. If we are here without block management we maybe have some problems,
    # or we need to initialise the marked block

    fi_file.close()

    if in_block:
        # unterminated block => bad, always fail
        raise CommandExecutionError(
            'Unterminated marked block. End of file reached before marker_end.'
        )

    if not done:
        if prepend_if_not_found:
            # add the markers and content at the beginning of file
            new_file.insert(0, marker_end + '\n')
            new_file.insert(0, content + '\n')
            new_file.insert(0, marker_start + '\n')
            done = True
        elif append_if_not_found:
            # Make sure we have a newline at the end of the file
            if 0 != len(new_file):
                if not new_file[-1].endswith('\n'):
                    new_file[-1] += '\n'
            # add the markers and content at the end of file
            new_file.append(marker_start + '\n')
            new_file.append(content + '\n')
            new_file.append(marker_end + '\n')
            done = True
        else:
            raise CommandExecutionError(
                'Cannot edit marked block. Markers were not found in file.'
            )

    if done:
        diff = ''.join(difflib.unified_diff(orig_file, new_file))
        has_changes = diff is not ''
        if has_changes and not dry_run:
            # changes detected
            # backup old content
            if backup is not False:
                shutil.copy2(path, '{0}{1}'.format(path, backup))

            # backup file attrs
            perms = {}
            perms['user'] = get_user(path)
            perms['group'] = get_group(path)
            perms['mode'] = __salt__['config.manage_mode'](get_mode(path))

            # write new content in the file while avoiding partial reads
            f = salt.utils.atomicfile.atomic_open(path, 'wb')
            for line in new_file:
                f.write(line)
            f.close()

            # this may have overwritten file attrs
            check_perms(path,
                    None,
                    perms['user'],
                    perms['group'],
                    perms['mode'])

        if show_changes:
            return diff

    return has_changes


def search(path,
        pattern,
        flags=0,
        bufsize=1,
        ):
    '''
    .. versionadded:: 0.17.0

    Search for occurrences of a pattern in a file

    Params are identical to :py:func:`~salt.modules.file.replace`.

    CLI Example:

    .. code-block:: bash

        salt '*' file.search /etc/crontab 'mymaintenance.sh'
    '''
    # This function wraps file.replace on purpose in order to enforce
    # consistent usage, compatible regex's, expected behavior, *and* bugs. :)
    # Any enhancements or fixes to one should affect the other.
    return replace(path,
            pattern,
            '',
            flags=flags,
            bufsize=bufsize,
            dry_run=True,
            search_only=True,
            show_changes=False)


def patch(originalfile, patchfile, options='', dry_run=False):
    '''
    .. versionadded:: 0.10.4

    Apply a patch to a file

    Equivalent to::

        patch <options> <originalfile> <patchfile>

    originalfile
        The full path to the file or directory to be patched
    patchfile
        A patch file to apply to ``originalfile``
    options
        Options to pass to patch.

    CLI Example:

    .. code-block:: bash

        salt '*' file.patch /opt/file.txt /tmp/file.txt.patch
    '''
    if dry_run:
        if __grains__['kernel'] in ('FreeBSD', 'OpenBSD'):
            dry_run_opt = ' -C'
        else:
            dry_run_opt = ' --dry-run'
    else:
        dry_run_opt = ''
    cmd = 'patch {0}{1} {2} {3}'.format(
        options, dry_run_opt, originalfile, patchfile)
    return __salt__['cmd.run_all'](cmd)


def contains(path, text):
    '''
    .. deprecated:: 0.17.0
       Use :func:`search` instead.

    Return ``True`` if the file at ``path`` contains ``text``

    CLI Example:

    .. code-block:: bash

        salt '*' file.contains /etc/crontab 'mymaintenance.sh'
    '''
    if not os.path.exists(path):
        return False

    stripped_text = str(text).strip()
    try:
        with salt.utils.filebuffer.BufferedReader(path) as breader:
            for chunk in breader:
                if stripped_text in chunk:
                    return True
        return False
    except (IOError, OSError):
        return False


def contains_regex(path, regex, lchar=''):
    '''
    .. deprecated:: 0.17.0
       Use :func:`search` instead.

    Return True if the given regular expression matches on any line in the text
    of a given file.

    If the lchar argument (leading char) is specified, it
    will strip `lchar` from the left side of each line before trying to match

    CLI Example:

    .. code-block:: bash

        salt '*' file.contains_regex /etc/crontab
    '''
    if not os.path.exists(path):
        return False

    try:
        with salt.utils.fopen(path, 'r') as target:
            for line in target:
                if lchar:
                    line = line.lstrip(lchar)
                if re.search(regex, line):
                    return True
            return False
    except (IOError, OSError):
        return False


def contains_regex_multiline(path, regex):
    '''
    .. deprecated:: 0.17.0
       Use :func:`search` instead.

    Return True if the given regular expression matches anything in the text
    of a given file

    Traverses multiple lines at a time, via the salt BufferedReader (reads in
    chunks)

    CLI Example:

    .. code-block:: bash

        salt '*' file.contains_regex_multiline /etc/crontab '^maint'
    '''
    if not os.path.exists(path):
        return False

    try:
        with salt.utils.filebuffer.BufferedReader(path) as breader:
            for chunk in breader:
                if re.search(regex, chunk, re.MULTILINE):
                    return True
            return False
    except (IOError, OSError):
        return False


def contains_glob(path, glob_expr):
    '''
    .. deprecated:: 0.17.0
       Use :func:`search` instead.

    Return ``True`` if the given glob matches a string in the named file

    CLI Example:

    .. code-block:: bash

        salt '*' file.contains_glob /etc/foobar '*cheese*'
    '''
    if not os.path.exists(path):
        return False

    try:
        with salt.utils.filebuffer.BufferedReader(path) as breader:
            for chunk in breader:
                if fnmatch.fnmatch(chunk, glob_expr):
                    return True
            return False
    except (IOError, OSError):
        return False


def append(path, *args):
    '''
    .. versionadded:: 0.9.5

    Append text to the end of a file

    CLI Example:

    .. code-block:: bash

        salt '*' file.append /etc/motd \\
                "With all thine offerings thou shalt offer salt." \\
                "Salt is what makes things taste bad when it isn't in them."
    '''
    # Largely inspired by Fabric's contrib.files.append()

    with salt.utils.fopen(path, "r+") as ofile:
        # Make sure we have a newline at the end of the file
        try:
            ofile.seek(-1, os.SEEK_END)
        except IOError as exc:
            if exc.errno == errno.EINVAL or exc.errno == errno.ESPIPE:
                # Empty file, simply append lines at the beginning of the file
                pass
            else:
                raise
        else:
            if ofile.read(1) != '\n':
                ofile.seek(0, os.SEEK_END)
                ofile.write('\n')
            else:
                ofile.seek(0, os.SEEK_END)
        # Append lines
        for line in args:
            ofile.write('{0}\n'.format(line))

    return 'Wrote {0} lines to "{1}"'.format(len(args), path)


def prepend(path, *args):
    '''
    .. versionadded:: Helium

    Prepend text to the beginning of a file

    CLI Example:

    .. code-block:: bash

        salt '*' file.prepend /etc/motd \\
                "With all thine offerings thou shalt offer salt." \\
                "Salt is what makes things taste bad when it isn't in them."
    '''
    try:
        contents = salt.utils.fopen(path).readlines()
    except IOError:
        contents = []

    preface = []
    for line in args:
        preface.append("{0}\n".format(line))

    with salt.utils.fopen(path, "w") as ofile:
        contents = preface + contents
        ofile.write(''.join(contents))
    return 'Prepended {0} lines to "{1}"'.format(len(args), path)


def touch(name, atime=None, mtime=None):
    '''
    .. versionadded:: 0.9.5

    Just like the ``touch`` command, create a file if it doesn't exist or
    simply update the atime and mtime if it already does.

    atime:
        Access time in Unix epoch time
    mtime:
        Last modification in Unix epoch time

    CLI Example:

    .. code-block:: bash

        salt '*' file.touch /var/log/emptyfile
    '''
    if atime and atime.isdigit():
        atime = int(atime)
    if mtime and mtime.isdigit():
        mtime = int(mtime)
    try:
        if not os.path.exists(name):
            salt.utils.fopen(name, 'a')

        if not atime and not mtime:
            times = None
        elif not mtime and atime:
            times = (atime, time.time())
        elif not atime and mtime:
            times = (time.time(), mtime)
        else:
            times = (atime, mtime)
        os.utime(name, times)

    except TypeError:
        raise SaltInvocationError('atime and mtime must be integers')
    except (IOError, OSError) as exc:
        raise CommandExecutionError(exc.strerror)

    return os.path.exists(name)


def seek_read(path, size, offset):
    '''
    .. versionadded:: 2014.1.0 (Hydrogen)

    Seek to a position on a file and write to it

    CLI Example:

    .. code-block:: bash

        salt '*' file.seek_read /path/to/file 4096 0
    '''
    seek_fh = os.open(path, os.O_RDONLY)
    os.lseek(seek_fh, int(offset), 0)
    data = os.read(seek_fh, int(size))
    os.close(seek_fh)
    return data


def seek_write(path, data, offset):
    '''
    .. versionadded:: 2014.1.0 (Hydrogen)

    Seek to a position on a file and write to it

    CLI Example:

    .. code-block:: bash

        salt '*' file.seek_write /path/to/file 'some data' 4096
    '''
    seek_fh = os.open(path, os.O_WRONLY)
    os.lseek(seek_fh, int(offset), 0)
    ret = os.write(seek_fh, data)
    os.fsync(seek_fh)
    os.close(seek_fh)
    return ret


def truncate(path, length):
    '''
    .. versionadded:: 2014.1.0 (Hydrogen)

    Seek to a position on a file and write to it

    CLI Example:

    .. code-block:: bash

        salt '*' file.truncate /path/to/file 512
    '''
    seek_fh = open(path, 'r+')
    seek_fh.truncate(int(length))
    seek_fh.close()


def link(src, path):
    '''
    .. versionadded:: 2014.1.0 (Hydrogen)

    Create a hard link to a file

    CLI Example:

    .. code-block:: bash

        salt '*' file.link /path/to/file /path/to/link
    '''
    if not os.path.isabs(src):
        raise SaltInvocationError('File path must be absolute.')

    try:
        os.link(src, path)
        return True
    except (OSError, IOError):
        raise CommandExecutionError('Could not create {0!r}'.format(path))
    return False


def symlink(src, path):
    '''
    Create a symbolic link to a file

    CLI Example:

    .. code-block:: bash

        salt '*' file.symlink /path/to/file /path/to/link
    '''
    if not os.path.isabs(src):
        raise SaltInvocationError('File path must be absolute.')

    try:
        os.symlink(src, path)
        return True
    except (OSError, IOError):
        raise CommandExecutionError('Could not create {0!r}'.format(path))
    return False


def rename(src, dst):
    '''
    Rename a file or directory

    CLI Example:

    .. code-block:: bash

        salt '*' file.rename /path/to/src /path/to/dst
    '''
    if not os.path.isabs(src):
        raise SaltInvocationError('File path must be absolute.')

    try:
        os.rename(src, dst)
        return True
    except OSError:
        raise CommandExecutionError(
            'Could not rename {0!r} to {1!r}'.format(src, dst)
        )
    return False


def copy(src, dst):
    '''
    Copy a file or directory

    CLI Example:

    .. code-block:: bash

        salt '*' file.copy /path/to/src /path/to/dst
    '''
    if not os.path.isabs(src):
        raise SaltInvocationError('File path must be absolute.')

    if not salt.utils.is_windows():
        pre_user = get_user(src)
        pre_group = get_group(src)
        pre_mode = __salt__['config.manage_mode'](get_mode(src))

    try:
        shutil.copyfile(src, dst)
    except OSError:
        raise CommandExecutionError(
            'Could not copy {0!r} to {1!r}'.format(src, dst)
        )

    if not salt.utils.is_windows():
        check_perms(dst, None, pre_user, pre_group, pre_mode)
    return True


def lstat(path):
    '''
    .. versionadded:: 2014.1.0 (Hydrogen)

    Returns the lstat attributes for the given file or dir. Does not support
    symbolic links.

    CLI Example:

    .. code-block:: bash

        salt '*' file.lstat /path/to/file
    '''
    if not os.path.isabs(path):
        raise SaltInvocationError('Path to file must be absolute.')

    try:
        lst = os.lstat(path)
        return dict((key, getattr(lst, key)) for key in ('st_atime', 'st_ctime',
            'st_gid', 'st_mode', 'st_mtime', 'st_nlink', 'st_size', 'st_uid'))
    except Exception:
        return {}


def access(path, mode):
    '''
    .. versionadded:: 2014.1.0 (Hydrogen)

    Test whether the Salt process has the specified access to the file. One of
    the following modes must be specified:

        f: Test the existence of the path
        r: Test the readability of the path
        w: Test the writability of the path
        x: Test whether the path can be executed

    CLI Example:

    .. code-block:: bash

        salt '*' file.access /path/to/file f
        salt '*' file.access /path/to/file x
    '''
    if not os.path.isabs(path):
        raise SaltInvocationError('Path to link must be absolute.')

    modes = {'f': os.F_OK,
             'r': os.R_OK,
             'w': os.W_OK,
             'x': os.X_OK}

    if mode in modes:
        return os.access(path, modes[mode])
    elif mode in modes.values():
        return os.access(path, mode)
    else:
        raise SaltInvocationError('Invalid mode specified.')


def readlink(path):
    '''
    .. versionadded:: 2014.1.0 (Hydrogen)

    Return the path that a symlink points to

    CLI Example:

    .. code-block:: bash

        salt '*' file.readlink /path/to/link
    '''
    if not os.path.isabs(path):
        raise SaltInvocationError('Path to link must be absolute.')

    if not os.path.islink(path):
        raise SaltInvocationError('A valid link was not specified.')

    return os.readlink(path)


def readdir(path):
    '''
    .. versionadded:: 2014.1.0 (Hydrogen)

    Return a list containing the contents of a directory

    CLI Example:

    .. code-block:: bash

        salt '*' file.readdir /path/to/dir/
    '''
    if not os.path.isabs(path):
        raise SaltInvocationError('Dir path must be absolute.')

    if not os.path.isdir(path):
        raise SaltInvocationError('A valid directory was not specified.')

    dirents = ['.', '..']
    dirents.extend(os.listdir(path))
    return dirents


def statvfs(path):
    '''
    .. versionadded:: 2014.1.0 (Hydrogen)

    Perform a statvfs call against the filesystem that the file resides on

    CLI Example:

    .. code-block:: bash

        salt '*' file.statvfs /path/to/file
    '''
    if not os.path.isabs(path):
        raise SaltInvocationError('File path must be absolute.')

    try:
        stv = os.statvfs(path)
        return dict((key, getattr(stv, key)) for key in ('f_bavail', 'f_bfree',
            'f_blocks', 'f_bsize', 'f_favail', 'f_ffree', 'f_files', 'f_flag',
            'f_frsize', 'f_namemax'))
    except (OSError, IOError):
        raise CommandExecutionError('Could not create {0!r}'.format(link))
    return False


def stats(path, hash_type='md5', follow_symlinks=True):
    '''
    Return a dict containing the stats for a given file

    CLI Example:

    .. code-block:: bash

        salt '*' file.stats /etc/passwd
    '''
    ret = {}
    if not os.path.exists(path):
        try:
            # Broken symlinks will return False for os.path.exists(), but still
            # have a uid and gid
            pstat = os.lstat(path)
        except OSError:
            # Not a broken symlink, just a nonexistent path
            return ret
    else:
        if follow_symlinks:
            pstat = os.stat(path)
        else:
            pstat = os.lstat(path)
    ret['inode'] = pstat.st_ino
    ret['uid'] = pstat.st_uid
    ret['gid'] = pstat.st_gid
    ret['group'] = gid_to_group(pstat.st_gid)
    ret['user'] = uid_to_user(pstat.st_uid)
    ret['atime'] = pstat.st_atime
    ret['mtime'] = pstat.st_mtime
    ret['ctime'] = pstat.st_ctime
    ret['size'] = pstat.st_size
    ret['mode'] = str(oct(stat.S_IMODE(pstat.st_mode)))
    ret['sum'] = get_sum(path, hash_type)
    ret['type'] = 'file'
    if stat.S_ISDIR(pstat.st_mode):
        ret['type'] = 'dir'
    if stat.S_ISCHR(pstat.st_mode):
        ret['type'] = 'char'
    if stat.S_ISBLK(pstat.st_mode):
        ret['type'] = 'block'
    if stat.S_ISREG(pstat.st_mode):
        ret['type'] = 'file'
    if stat.S_ISLNK(pstat.st_mode):
        ret['type'] = 'link'
    if stat.S_ISFIFO(pstat.st_mode):
        ret['type'] = 'pipe'
    if stat.S_ISSOCK(pstat.st_mode):
        ret['type'] = 'socket'
    ret['target'] = os.path.realpath(path)
    return ret


def rmdir(path):
    '''
    .. versionadded:: 2014.1.0 (Hydrogen)

    Remove the specified directory. Fails if a directory is not empty.

    CLI Example:

    .. code-block:: bash

        salt '*' file.rmdir /tmp/foo/
    '''
    if not os.path.isabs(path):
        raise SaltInvocationError('File path must be absolute.')

    if not os.path.isdir(path):
        raise SaltInvocationError('A valid directory was not specified.')

    try:
        os.rmdir(path)
        return True
    except OSError as exc:
        return exc.strerror


def remove(path):
    '''
    Remove the named file

    CLI Example:

    .. code-block:: bash

        salt '*' file.remove /tmp/foo
    '''
    if not os.path.isabs(path):
        raise SaltInvocationError('File path must be absolute.')

    try:
        if os.path.isfile(path) or os.path.islink(path):
            os.remove(path)
            return True
        elif os.path.isdir(path):
            shutil.rmtree(path)
            return True
    except (OSError, IOError) as exc:
        raise CommandExecutionError(
            'Could not remove {0!r}: {1}'.format(path, exc)
        )
    return False


def directory_exists(path):
    '''
    Tests to see if path is a valid directory.  Returns True/False.

    CLI Example:

    .. code-block:: bash

        salt '*' file.directory_exists /etc

    '''
    return os.path.isdir(path)


def file_exists(path):
    '''
    Tests to see if path is a valid file.  Returns True/False.

    CLI Example:

    .. code-block:: bash

        salt '*' file.file_exists /etc/passwd

    '''
    return os.path.isfile(path)


def path_exists_glob(path):
    '''
    Tests to see if path after expansion is a valid path (file or directory).
    Expansion allows usage of ? * and character ranges []. Tilde expansion
    is not supported. Returns True/False.

    .. versionadded:: Hellium

    CLI Example:

    .. code-block:: bash

        salt '*' file.path_exists_glob /etc/pam*/pass*

    '''
    return True if glob.glob(path) else False


def restorecon(path, recursive=False):
    '''
    Reset the SELinux context on a given path

    CLI Example:

    .. code-block:: bash

         salt '*' file.restorecon /home/user/.ssh/authorized_keys
    '''
    if recursive:
        cmd = 'restorecon -FR {0}'.format(path)
    else:
        cmd = 'restorecon -F {0}'.format(path)
    return not __salt__['cmd.retcode'](cmd)


def get_selinux_context(path):
    '''
    Get an SELinux context from a given path

    CLI Example:

    .. code-block:: bash

        salt '*' file.get_selinux_context /etc/hosts
    '''
    out = __salt__['cmd.run']('ls -Z {0}'.format(path))

    try:
        ret = re.search(r'\w+:\w+:\w+:\w+', out).group(0)
    except AttributeError:
        ret = 'No selinux context information is available for {0}'.format(path)

    return ret


def set_selinux_context(path,
                        user=None,
                        role=None,
                        type=None,    # pylint: disable=W0622
                        range=None):  # pylint: disable=W0622
    '''
    Set a specific SELinux label on a given path

    CLI Example:

    .. code-block:: bash

        salt '*' file.set_selinux_context path <role> <type> <range>
    '''
    if not any((user, role, type, range)):
        return False

    cmd = 'chcon '
    if user:
        cmd += '-u {0} '.format(user)
    if role:
        cmd += '-r {0} '.format(role)
    if type:
        cmd += '-t {0} '.format(type)
    if range:
        cmd += '-l {0} '.format(range)

    cmd += path
    ret = not __salt__['cmd.retcode'](cmd)
    if ret:
        return get_selinux_context(path)
    else:
        return ret


def source_list(source, source_hash, saltenv):
    '''
    Check the source list and return the source to use

    CLI Example:

    .. code-block:: bash

        salt '*' file.source_list salt://http/httpd.conf '{hash_type: 'md5', 'hsum': <md5sum>}' base
    '''
    # get the master file list
    if isinstance(source, list):
        mfiles = __salt__['cp.list_master'](saltenv)
        mdirs = __salt__['cp.list_master_dirs'](saltenv)
        for single in source:
            if isinstance(single, dict):
                single = next(iter(single))

            env_splitter = '?saltenv='
            if '?env=' in single:
                salt.utils.warn_until(
                    'Boron',
                    'Passing a salt environment should be done using '
                    '\'saltenv\' not \'env\'. This functionality will be '
                    'removed in Salt Boron.'
                )
                env_splitter = '?env='
            try:
                _, senv = single.split(env_splitter)
            except ValueError:
                continue
            else:
                mfiles += ['{0}?saltenv={1}'.format(f, senv)
                           for f in __salt__['cp.list_master'](senv)]
                mdirs += ['{0}?saltenv={1}'.format(d, senv)
                          for d in __salt__['cp.list_master_dirs'](senv)]

        ret = None
        for single in source:
            if isinstance(single, dict):
                # check the proto, if it is http or ftp then download the file
                # to check, if it is salt then check the master list
                if len(single) != 1:
                    continue
                single_src = next(iter(single))
                single_hash = single[single_src] if single[single_src] else source_hash
                proto = salt._compat.urlparse(single_src).scheme
                if proto == 'salt':
                    if single_src[7:] in mfiles or single_src[7:] in mdirs:
                        ret = (single_src, single_hash)
                        break
                elif proto.startswith('http') or proto == 'ftp':
                    dest = salt.utils.mkstemp()
                    fn_ = __salt__['cp.get_url'](single_src, dest)
                    os.remove(fn_)
                    if fn_:
                        ret = (single_src, single_hash)
                        break
            elif isinstance(single, salt._compat.string_types):
                if single[7:] in mfiles or single[7:] in mdirs:
                    ret = (single, source_hash)
                    break
        if ret is None:
            # None of the list items matched
            raise CommandExecutionError(
                'none of the specified sources were found'
            )
        else:
            return ret
    else:
        return source, source_hash


def get_managed(
        name,
        template,
        source,
        source_hash,
        user,
        group,
        mode,
        saltenv,
        context,
        defaults,
        **kwargs):
    '''
    Return the managed file data for file.managed

    CLI Example:

    .. code-block:: bash

        salt '*' file.get_managed /etc/httpd/conf.d/httpd.conf jinja salt://http/httpd.conf '{hash_type: 'md5', 'hsum': <md5sum>}' root root '755' base None None
    '''
    # Copy the file to the minion and templatize it
    sfn = ''
    source_sum = {}
    if template and source:
        sfn = __salt__['cp.cache_file'](source, saltenv)
        if not os.path.exists(sfn):
            return sfn, {}, 'Source file {0} not found'.format(source)
        if template in salt.utils.templates.TEMPLATE_REGISTRY:
            context_dict = defaults if defaults else {}
            if context:
                context_dict.update(context)
            data = salt.utils.templates.TEMPLATE_REGISTRY[template](
                sfn,
                name=name,
                source=source,
                user=user,
                group=group,
                mode=mode,
                saltenv=saltenv,
                context=context_dict,
                salt=__salt__,
                pillar=__pillar__,
                grains=__grains__,
                opts=__opts__,
                **kwargs)
        else:
            return sfn, {}, ('Specified template format {0} is not supported'
                             ).format(template)

        if data['result']:
            sfn = data['data']
            hsum = get_hash(sfn)
            source_sum = {'hash_type': 'md5',
                          'hsum': hsum}
        else:
            __clean_tmp(sfn)
            return sfn, {}, data['data']
    else:
        # Copy the file down if there is a source
        if source:
            if salt._compat.urlparse(source).scheme == 'salt':
                source_sum = __salt__['cp.hash_file'](source, saltenv)
                if not source_sum:
                    return '', {}, 'Source file {0} not found'.format(source)
            elif source_hash:
                protos = ['salt', 'http', 'https', 'ftp']
                if salt._compat.urlparse(source_hash).scheme in protos:
                    # The source_hash is a file on a server
                    hash_fn = __salt__['cp.cache_file'](source_hash, saltenv)
                    if not hash_fn:
                        return '', {}, 'Source hash file {0} not found'.format(
                            source_hash)
                    source_sum = extract_hash(hash_fn, '', name)
                    if source_sum is None:
                        return '', {}, ('Source hash file {0} contains an invalid '
                            'hash format, it must be in the format <hash type>=<hash>.'
                            ).format(source_hash)

                else:
                    # The source_hash is a hash string
                    comps = source_hash.split('=')
                    if len(comps) < 2:
                        return '', {}, ('Source hash file {0} contains an '
                                        'invalid hash format, it must be in '
                                        'the format <hash type>=<hash>'
                                        ).format(source_hash)
                    source_sum['hsum'] = comps[1].strip()
                    source_sum['hash_type'] = comps[0].strip()
            else:
                return '', {}, ('Unable to determine upstream hash of'
                                ' source file {0}').format(source)
    return sfn, source_sum, ''


def extract_hash(hash_fn, hash_type='md5', file_name=''):
    '''
    This routine is called from the :mod:`file.managed
    <salt.states.file.managed>` state to pull a hash from a remote file.
    Regular expressions are used line by line on the ``source_hash`` file, to
    find a potential candidate of the indicated hash type.  This avoids many
    problems of arbitrary file lay out rules. It specifically permits pulling
    hash codes from debian ``*.dsc`` files.

    For example:

    .. code-block:: yaml

        openerp_7.0-latest-1.tar.gz:
          file.managed:
            - name: /tmp/openerp_7.0-20121227-075624-1_all.deb
            - source: http://nightly.openerp.com/7.0/nightly/deb/openerp_7.0-20121227-075624-1.tar.gz
            - source_hash: http://nightly.openerp.com/7.0/nightly/deb/openerp_7.0-20121227-075624-1.dsc

    CLI Example:

    .. code-block:: bash

        salt '*' file.extract_hash /etc/foo sha512 /path/to/hash/file
    '''
    source_sum = None
    partial_id = False
    name_sought = re.findall(r'^(.+)/([^/]+)$', '/x' + file_name)[0][1]
    log.debug('modules.file.py - extract_hash(): Extracting hash for file '
              'named: {0}'.format(name_sought))
    hash_fn_fopen = salt.utils.fopen(hash_fn, 'r')
    for hash_variant in HASHES:
        if hash_type == '' or hash_type == hash_variant[0]:
            log.debug('modules.file.py - extract_hash(): Will use regex to get'
                ' a purely hexadecimal number of length ({0}), presumably hash'
                ' type : {1}'.format(hash_variant[1], hash_variant[0]))
            hash_fn_fopen.seek(0)
            for line in hash_fn_fopen.read().splitlines():
                hash_array = re.findall(r'(?i)(?<![a-z0-9])[a-f0-9]{' + str(hash_variant[1]) + '}(?![a-z0-9])', line)
                log.debug('modules.file.py - extract_hash(): From "line": {0} '
                          'got : {1}'.format(line, hash_array))
                if hash_array:
                    if not partial_id:
                        source_sum = {'hsum': hash_array[0], 'hash_type': hash_variant[0]}
                        partial_id = True

                    log.debug('modules.file.py - extract_hash(): Found: {0} '
                              '-- {1}'.format(source_sum['hash_type'],
                                              source_sum['hsum']))

                    if re.search(name_sought, line):
                        source_sum = {'hsum': hash_array[0], 'hash_type': hash_variant[0]}
                        log.debug('modules.file.py - extract_hash: For {0} -- '
                                  'returning the {1} hash "{2}".'.format(
                                      name_sought,
                                      source_sum['hash_type'],
                                      source_sum['hsum']))
                        return source_sum

    if partial_id:
        log.debug('modules.file.py - extract_hash: Returning the partially '
                  'identified {0} hash "{1}".'.format(
                       source_sum['hash_type'], source_sum['hsum']))
    else:
        log.debug('modules.file.py - extract_hash: Returning None.')
    return source_sum


def check_perms(name, ret, user, group, mode, follow_symlinks=False):
    '''
    Check the permissions on files and chown if needed

    CLI Example:

    .. code-block:: bash

        salt '*' file.check_perms /etc/sudoers '{}' root root 400

    .. versionchanged:: 2014.1.3
        ``follow_symlinks`` option added
    '''
    if not ret:
        ret = {'name': name,
               'changes': {},
               'comment': [],
               'result': True}
        orig_comment = ''
    else:
        orig_comment = ret['comment']
        ret['comment'] = []

    # Check permissions
    perms = {}
    cur = stats(name, follow_symlinks=follow_symlinks)
    if not cur:
        raise CommandExecutionError('{0} does not exist'.format(name))
    perms['luser'] = cur['user']
    perms['lgroup'] = cur['group']
    perms['lmode'] = __salt__['config.manage_mode'](cur['mode'])

    # Mode changes if needed
    if mode is not None:
        mode = __salt__['config.manage_mode'](mode)
        if mode != perms['lmode']:
            if __opts__['test'] is True:
                ret['changes']['mode'] = mode
            else:
                set_mode(name, mode)
                if mode != __salt__['config.manage_mode'](get_mode(name)):
                    ret['result'] = False
                    ret['comment'].append(
                        'Failed to change mode to {0}'.format(mode)
                    )
                else:
                    ret['changes']['mode'] = mode
    # user/group changes if needed, then check if it worked
    if user:
        if user != perms['luser']:
            perms['cuser'] = user
    if group:
        if group != perms['lgroup']:
            perms['cgroup'] = group
    if 'cuser' in perms or 'cgroup' in perms:
        if not __opts__['test']:
            if os.path.islink(name) and not follow_symlinks:
                chown_func = lchown
            else:
                chown_func = chown
            if user is None:
                user = perms['luser']
            if group is None:
                group = perms['lgroup']
            try:
                chown_func(name, user, group)
            except OSError:
                ret['result'] = False

    if user:
        if isinstance(user, int):
            user = uid_to_user(user)
        if user != get_user(name, follow_symlinks=follow_symlinks):
            if __opts__['test'] is True:
                ret['changes']['user'] = user
            else:
                ret['result'] = False
                ret['comment'].append('Failed to change user to {0}'
                                      .format(user))
        elif 'cuser' in perms:
            ret['changes']['user'] = user
    if group:
        if isinstance(group, int):
            group = gid_to_group(group)
        if group != get_group(name, follow_symlinks=follow_symlinks):
            if __opts__['test'] is True:
                ret['changes']['group'] = group
            else:
                ret['result'] = False
                ret['comment'].append('Failed to change group to {0}'
                                      .format(group))
        elif 'cgroup' in perms:
            ret['changes']['group'] = group

    if isinstance(orig_comment, salt._compat.string_types):
        if orig_comment:
            ret['comment'].insert(0, orig_comment)
        ret['comment'] = '; '.join(ret['comment'])
    if __opts__['test'] is True and ret['changes']:
        ret['result'] = None
    return ret, perms


def check_managed(
        name,
        source,
        source_hash,
        user,
        group,
        mode,
        template,
        context,
        defaults,
        saltenv,
        contents=None,
        **kwargs):
    '''
    Check to see what changes need to be made for a file

    CLI Example:

    .. code-block:: bash

        salt '*' file.check_managed /etc/httpd/conf.d/httpd.conf salt://http/httpd.conf '{hash_type: 'md5', 'hsum': <md5sum>}' root, root, '755' jinja True None None base
    '''
    # If the source is a list then find which file exists
    source, source_hash = source_list(source,           # pylint: disable=W0633
                                      source_hash,
                                      saltenv)

    sfn = ''
    source_sum = None

    if contents is None:
        # Gather the source file from the server
        sfn, source_sum, comments = get_managed(
            name,
            template,
            source,
            source_hash,
            user,
            group,
            mode,
            saltenv,
            context,
            defaults,
            **kwargs)
        if comments:
            __clean_tmp(sfn)
            return False, comments
    changes = check_file_meta(name, sfn, source, source_sum, user,
                              group, mode, saltenv, template, contents)
    __clean_tmp(sfn)
    if changes:
        log.info(changes)
        comments = ['The following values are set to be changed:\n']
        comments.extend('{0}: {1}\n'.format(key, val)
                        for key, val in changes.iteritems())
        return None, ''.join(comments)
    return True, 'The file {0} is in the correct state'.format(name)


def check_file_meta(
        name,
        sfn,
        source,
        source_sum,
        user,
        group,
        mode,
        saltenv,
        template=None,
        contents=None):
    '''
    Check for the changes in the file metadata.

    CLI Example:

    .. code-block:: bash

        salt '*' file.check_file_meta /etc/httpd/conf.d/httpd.conf salt://http/httpd.conf '{hash_type: 'md5', 'hsum': <md5sum>}' root, root, '755' base

    .. note::

        Supported hash types include sha512, sha384, sha256, sha224, sha1, and
        md5.
    '''
    changes = {}
    if not source_sum:
        source_sum = dict()
    lstats = stats(
        name, source_sum.get('hash_type', 'md5'), follow_symlinks=False
    )
    if not lstats:
        changes['newfile'] = name
        return changes
    if 'hsum' in source_sum:
        if source_sum['hsum'] != lstats['sum']:
            if not sfn and source:
                sfn = __salt__['cp.cache_file'](source, saltenv)
            if sfn:
                if __salt__['config.option']('obfuscate_templates'):
                    changes['diff'] = '<Obfuscated Template>'
                else:
                    # Check to see if the files are bins
                    bdiff = _binary_replace(name, sfn)
                    if bdiff:
                        changes['diff'] = bdiff
                    else:
                        with contextlib.nested(
                                salt.utils.fopen(sfn, 'rb'),
                                salt.utils.fopen(name, 'rb')) as (src, name_):
                            slines = src.readlines()
                            nlines = name_.readlines()
                        changes['diff'] = \
                            ''.join(difflib.unified_diff(nlines, slines))
            else:
                changes['sum'] = 'Checksum differs'

    if contents is not None:
        # Write a tempfile with the static contents
        tmp = salt.utils.mkstemp(text=True)
        with salt.utils.fopen(tmp, 'w') as tmp_:
            tmp_.write(str(contents))
        # Compare the static contents with the named file
        with contextlib.nested(
                salt.utils.fopen(tmp, 'rb'),
                salt.utils.fopen(name, 'rb')) as (src, name_):
            slines = src.readlines()
            nlines = name_.readlines()
        if ''.join(nlines) != ''.join(slines):
            if __salt__['config.option']('obfuscate_templates'):
                changes['diff'] = '<Obfuscated Template>'
            else:
                if salt.utils.istextfile(name):
                    changes['diff'] = \
                        ''.join(difflib.unified_diff(nlines, slines))
                else:
                    changes['diff'] = 'Replace binary file with text file'

    if user is not None and user != lstats['user']:
        changes['user'] = user
    if group is not None and group != lstats['group']:
        changes['group'] = group
    # Normalize the file mode
    smode = __salt__['config.manage_mode'](lstats['mode'])
    mode = __salt__['config.manage_mode'](mode)
    if mode is not None and mode != smode:
        changes['mode'] = mode
    return changes


def get_diff(
        minionfile,
        masterfile,
        env=None,
        saltenv='base'):
    '''
    Return unified diff of file compared to file on master

    CLI Example:

    .. code-block:: bash

        salt '*' file.get_diff /home/fred/.vimrc salt://users/fred/.vimrc
    '''
    ret = ''

    if isinstance(env, salt._compat.string_types):
        salt.utils.warn_until(
            'Boron',
            'Passing a salt environment should be done using \'saltenv\' not '
            '\'env\'. This functionality will be removed in Salt Boron.'
        )
        # Backwards compatibility
        saltenv = env

    if not os.path.exists(minionfile):
        ret = 'File {0} does not exist on the minion'.format(minionfile)
        return ret

    sfn = __salt__['cp.cache_file'](masterfile, saltenv)
    if sfn:
        with contextlib.nested(salt.utils.fopen(sfn, 'r'),
                               salt.utils.fopen(minionfile, 'r')) \
                as (src, name_):
            slines = src.readlines()
            nlines = name_.readlines()
        if ''.join(nlines) != ''.join(slines):
            bdiff = _binary_replace(minionfile, sfn)
            if bdiff:
                ret += bdiff
            else:
                ret += ''.join(difflib.unified_diff(nlines, slines,
                                                    minionfile, masterfile))
    else:
        ret = 'Failed to copy file from master'

    return ret


def manage_file(name,
                sfn,
                ret,
                source,
                source_sum,
                user,
                group,
                mode,
                saltenv,
                backup,
                makedirs=False,
                template=None,   # pylint: disable=W0613
                show_diff=True,
                contents=None,
                dir_mode=None):
    '''
    Checks the destination against what was retrieved with get_managed and
    makes the appropriate modifications (if necessary).

    CLI Example:

    .. code-block:: bash

        salt '*' file.manage_file /etc/httpd/conf.d/httpd.conf '{}' salt://http/httpd.conf '{hash_type: 'md5', 'hsum': <md5sum>}' root root '755' base ''
    '''
    if not ret:
        ret = {'name': name,
               'changes': {},
               'comment': '',
               'result': True}

    # Check changes if the target file exists
    if os.path.isfile(name):
        # Only test the checksums on files with managed contents
        if source:
            name_sum = get_hash(name, source_sum['hash_type'])

        # Check if file needs to be replaced
        if source and source_sum['hsum'] != name_sum:
            if not sfn:
                sfn = __salt__['cp.cache_file'](source, saltenv)
            if not sfn:
                return _error(
                    ret, 'Source file {0} not found'.format(source))
            # If the downloaded file came from a non salt server source verify
            # that it matches the intended sum value
            if salt._compat.urlparse(source).scheme != 'salt':
                dl_sum = get_hash(sfn, source_sum['hash_type'])
                if dl_sum != source_sum['hsum']:
                    ret['comment'] = ('File sum set for file {0} of {1} does '
                                      'not match real sum of {2}'
                                      ).format(name,
                                               source_sum['hsum'],
                                               dl_sum)
                    ret['result'] = False
                    return ret

            # Print a diff equivalent to diff -u old new
            if __salt__['config.option']('obfuscate_templates'):
                ret['changes']['diff'] = '<Obfuscated Template>'
            elif not show_diff:
                ret['changes']['diff'] = '<show_diff=False>'
            else:
                # Check to see if the files are bins
                bdiff = _binary_replace(name, sfn)
                if bdiff:
                    ret['changes']['diff'] = bdiff
                else:
                    with contextlib.nested(
                            salt.utils.fopen(sfn, 'rb'),
                            salt.utils.fopen(name, 'rb')) as (src, name_):
                        slines = src.readlines()
                        nlines = name_.readlines()
                    ret['changes']['diff'] = \
                        ''.join(difflib.unified_diff(nlines, slines))

            # Pre requisites are met, and the file needs to be replaced, do it
            try:
                salt.utils.copyfile(sfn,
                                    name,
                                    __salt__['config.backup_mode'](backup),
                                    __opts__['cachedir'])
            except IOError:
                __clean_tmp(sfn)
                return _error(
                    ret, 'Failed to commit change, permission error')

        if contents is not None:
            # Write the static contents to a temporary file
            tmp = salt.utils.mkstemp(text=True)
            with salt.utils.fopen(tmp, 'w') as tmp_:
                tmp_.write(str(contents))

            # Compare contents of files to know if we need to replace
            with contextlib.nested(
                    salt.utils.fopen(tmp, 'rb'),
                    salt.utils.fopen(name, 'rb')) as (src, name_):
                slines = src.readlines()
                nlines = name_.readlines()
                different = ''.join(slines) != ''.join(nlines)

            if different:
                if __salt__['config.option']('obfuscate_templates'):
                    ret['changes']['diff'] = '<Obfuscated Template>'
                elif not show_diff:
                    ret['changes']['diff'] = '<show_diff=False>'
                else:
                    if salt.utils.istextfile(name):
                        ret['changes']['diff'] = \
                            ''.join(difflib.unified_diff(nlines, slines))
                    else:
                        ret['changes']['diff'] = \
                            'Replace binary file with text file'

                # Pre requisites are met, the file needs to be replaced, do it
                try:
                    salt.utils.copyfile(tmp,
                                        name,
                                        __salt__['config.backup_mode'](backup),
                                        __opts__['cachedir'])
                except IOError:
                    __clean_tmp(tmp)
                    return _error(
                        ret, 'Failed to commit change, permission error')
            __clean_tmp(tmp)

        ret, _ = check_perms(name, ret, user, group, mode)

        if ret['changes']:
            ret['comment'] = 'File {0} updated'.format(name)

        elif not ret['changes'] and ret['result']:
            ret['comment'] = 'File {0} is in the correct state'.format(name)
        __clean_tmp(sfn)
        return ret
    else:
        # Only set the diff if the file contents is managed
        if source:
            # It is a new file, set the diff accordingly
            ret['changes']['diff'] = 'New file'
            # Apply the new file
            if not sfn:
                sfn = __salt__['cp.cache_file'](source, saltenv)
            if not sfn:
                return _error(
                    ret, 'Source file {0} not found'.format(source))
            # If the downloaded file came from a non salt server source verify
            # that it matches the intended sum value
            if salt._compat.urlparse(source).scheme != 'salt':
                dl_sum = get_hash(sfn, source_sum['hash_type'])
                if dl_sum != source_sum['hsum']:
                    ret['comment'] = ('File sum set for file {0} of {1} does '
                                      'not match real sum of {2}'
                                      ).format(name,
                                               source_sum['hsum'],
                                               dl_sum)
                    ret['result'] = False
                    return ret
            if not os.path.isdir(os.path.dirname(name)):
                if makedirs:
                    # check for existence of windows drive letter
                    if salt.utils.is_windows():
                        drive, _ = os.path.splitdrive(name)
                        if drive and not os.path.exists(drive):
                            __clean_tmp(sfn)
                            return _error(ret,
                                          '{0} drive not present'.format(drive))
                    if dir_mode is None and mode is not None:
                        # Add execute bit to each nonzero digit in the mode, if
                        # dir_mode was not specified. Otherwise, any
                        # directories created with makedirs_() below can't be
                        # listed via a shell.
                        mode_list = [x for x in str(mode)][-3:]
                        for idx in xrange(len(mode_list)):
                            if mode_list[idx] != '0':
                                mode_list[idx] = str(int(mode_list[idx]) | 1)
                        dir_mode = ''.join(mode_list)
                    makedirs_(name, user=user, group=group, mode=dir_mode)
                else:
                    __clean_tmp(sfn)
                    # No changes actually made
                    ret['changes'].pop('diff', None)
                    return _error(ret, 'Parent directory not present')
        else:
            if not os.path.isdir(os.path.dirname(name)):
                if makedirs:
<<<<<<< HEAD
                    makedirs(name, user=user, group=group,
                             mode=dir_mode or mode)
=======
                    # check for existence of windows drive letter
                    if salt.utils.is_windows():
                        drive, _ = os.path.splitdrive(name)
                        if drive and not os.path.exists(drive):
                            __clean_tmp(sfn)
                            return _error(ret,
                                          '{0} drive not present'.format(drive))
                    makedirs_(name, user=user, group=group,
                              mode=dir_mode or mode)
>>>>>>> 9d0722d6
                else:
                    __clean_tmp(sfn)
                    # No changes actually made
                    ret['changes'].pop('diff', None)
                    return _error(ret, 'Parent directory not present')

            # Create the file, user rw-only if mode will be set to prevent
            # a small security race problem before the permissions are set
            if mode:
                current_umask = os.umask(077)

            # Create a new file when test is False and source is None
            if contents is None:
                if not __opts__['test']:
                    if touch(name):
                        ret['changes']['new'] = 'file {0} created'.format(name)
                        ret['comment'] = 'Empty file'
                    else:
                        return _error(
                            ret, 'Empty file {0} not created'.format(name)
                        )
            else:
                if not __opts__['test']:
                    if touch(name):
                        ret['changes']['diff'] = 'New file'
                    else:
                        return _error(
                            ret, 'File {0} not created'.format(name)
                        )

            if mode:
                os.umask(current_umask)

        if contents is not None:
            # Write the static contents to a temporary file
            tmp = salt.utils.mkstemp(text=True)
            with salt.utils.fopen(tmp, 'w') as tmp_:
                tmp_.write(str(contents))
            # Copy into place
            salt.utils.copyfile(tmp,
                                name,
                                __salt__['config.backup_mode'](backup),
                                __opts__['cachedir'])
            __clean_tmp(tmp)
        # Now copy the file contents if there is a source file
        elif sfn:
            salt.utils.copyfile(sfn,
                                name,
                                __salt__['config.backup_mode'](backup),
                                __opts__['cachedir'])
            __clean_tmp(sfn)

        # This is a new file, if no mode specified, use the umask to figure
        # out what mode to use for the new file.
        if mode is None and not salt.utils.is_windows():
            # Get current umask
            mask = os.umask(0)
            os.umask(mask)
            # Calculate the mode value that results from the umask
            mode = oct((0777 ^ mask) & 0666)
        ret, _ = check_perms(name, ret, user, group, mode)

        if not ret['comment']:
            ret['comment'] = 'File ' + name + ' updated'

        if __opts__['test']:
            ret['comment'] = 'File ' + name + ' not updated'
        elif not ret['changes'] and ret['result']:
            ret['comment'] = 'File ' + name + ' is in the correct state'
        __clean_tmp(sfn)
        return ret


def mkdir(dir_path,
          user=None,
          group=None,
          mode=None):
    '''
    Ensure that a directory is available.

    CLI Example:

    .. code-block:: bash

        salt '*' file.mkdir /opt/jetty/context
    '''
    directory = os.path.normpath(dir_path)

    if not os.path.isdir(directory):
        # If a caller such as managed() is invoked  with makedirs=True, make
        # sure that any created dirs are created with the same user and group
        # to follow the principal of least surprise method.
        makedirs_perms(directory, user, group, mode)


def makedirs_(path,
              user=None,
              group=None,
              mode=None):
    '''
    Ensure that the directory containing this path is available.

    CLI Example:

    .. code-block:: bash

        salt '*' file.makedirs /opt/code
    '''
    # walk up the directory structure until we find the first existing
    # directory
    dirname = os.path.normpath(os.path.dirname(path))

    if os.path.isdir(dirname):
        # There's nothing for us to do
        return 'Directory {0!r} already exists'.format(path)

    if os.path.exists(dirname):
        return 'The path {0!r} already exists and is not a directory'.format(
            path
        )

    directories_to_create = []
    while True:
        if os.path.isdir(dirname):
            break

        directories_to_create.append(dirname)
        dirname = os.path.dirname(dirname)

    # create parent directories from the topmost to the most deeply nested one
    directories_to_create.reverse()
    for directory_to_create in directories_to_create:
        # all directories have the user, group and mode set!!
        mkdir(directory_to_create, user=user, group=group, mode=mode)


def makedirs_perms(name,
                   user=None,
                   group=None,
                   mode='0755'):
    '''
    Taken and modified from os.makedirs to set user, group and mode for each
    directory created.

    CLI Example:

    .. code-block:: bash

        salt '*' file.makedirs_perms /opt/code
    '''
    path = os.path
    head, tail = path.split(name)
    if not tail:
        head, tail = path.split(head)
    if head and tail and not path.exists(head):
        try:
            makedirs_perms(head, user, group, mode)
        except OSError as exc:
            # be happy if someone already created the path
            if exc.errno != errno.EEXIST:
                raise
        if tail == os.curdir:  # xxx/newdir/. exists if xxx/newdir exists
            return
    os.mkdir(name)
    check_perms(name,
                None,
                user,
                group,
                int('{0}'.format(mode)) if mode else None)


def get_devmm(name):
    '''
    Get major/minor info from a device

    CLI Example:

    .. code-block:: bash

       salt '*' file.get_devmm /dev/chr
    '''
    if is_chrdev(name) or is_blkdev(name):
        stat_structure = os.stat(name)
        return (
                os.major(stat_structure.st_rdev),
                os.minor(stat_structure.st_rdev))
    else:
        return (0, 0)


def is_chrdev(name):
    '''
    Check if a file exists and is a character device.

    CLI Example:

    .. code-block:: bash

       salt '*' file.is_chrdev /dev/chr
    '''
    stat_structure = None
    try:
        stat_structure = os.stat(name)
    except OSError as exc:
        if exc.errno == errno.ENOENT:
            #If the character device does not exist in the first place
            return False
        else:
            raise
    return stat.S_ISCHR(stat_structure.st_mode)


def mknod_chrdev(name,
                 major,
                 minor,
                 user=None,
                 group=None,
                 mode='0660'):
    '''
    .. versionadded:: 0.17.0

    Create a character device.

    CLI Example:

    .. code-block:: bash

       salt '*' file.mknod_chrdev /dev/chr 180 31
    '''
    ret = {'name': name,
           'changes': {},
           'comment': '',
           'result': False}
    log.debug("Creating character device name:{0} major:{1} minor:{2} mode:{3}".format(name,
                                                                                       major,
                                                                                       minor,
                                                                                       mode))
    try:
        if __opts__['test']:
            ret['changes'] = {'new': 'Character device {0} created.'.format(name)}
            ret['result'] = None
        else:
            if os.mknod(name,
                        int(str(mode).lstrip('0'), 8) | stat.S_IFCHR,
                        os.makedev(major, minor)) is None:
                ret['changes'] = {'new': 'Character device {0} created.'.format(name)}
                ret['result'] = True
    except OSError as exc:
        # be happy it is already there....however, if you are trying to change the
        # major/minor, you will need to unlink it first as os.mknod will not overwrite
        if exc.errno != errno.EEXIST:
            raise
        else:
            ret['comment'] = 'File {0} exists and cannot be overwritten'.format(name)
    #quick pass at verifying the permissions of the newly created character device
    check_perms(name,
                None,
                user,
                group,
                int('{0}'.format(mode)) if mode else None)
    return ret


def is_blkdev(name):
    '''
    Check if a file exists and is a block device.

    CLI Example:

    .. code-block:: bash

       salt '*' file.is_blkdev /dev/blk
    '''
    stat_structure = None
    try:
        stat_structure = os.stat(name)
    except OSError as exc:
        if exc.errno == errno.ENOENT:
            #If the block device does not exist in the first place
            return False
        else:
            raise
    return stat.S_ISBLK(stat_structure.st_mode)


def mknod_blkdev(name,
                 major,
                 minor,
                 user=None,
                 group=None,
                 mode='0660'):
    '''
    .. versionadded:: 0.17.0

    Create a block device.

    CLI Example:

    .. code-block:: bash

       salt '*' file.mknod_blkdev /dev/blk 8 999
    '''
    ret = {'name': name,
           'changes': {},
           'comment': '',
           'result': False}
    log.debug("Creating block device name:{0} major:{1} minor:{2} mode:{3}".format(name,
                                                                                   major,
                                                                                   minor,
                                                                                   mode))
    try:
        if __opts__['test']:
            ret['changes'] = {'new': 'Block device {0} created.'.format(name)}
            ret['result'] = None
        else:
            if os.mknod(name,
                        int(str(mode).lstrip('0'), 8) | stat.S_IFBLK,
                        os.makedev(major, minor)) is None:
                ret['changes'] = {'new': 'Block device {0} created.'.format(name)}
                ret['result'] = True
    except OSError as exc:
        # be happy it is already there....however, if you are trying to change the
        # major/minor, you will need to unlink it first as os.mknod will not overwrite
        if exc.errno != errno.EEXIST:
            raise
        else:
            ret['comment'] = 'File {0} exists and cannot be overwritten'.format(name)
    #quick pass at verifying the permissions of the newly created block device
    check_perms(name,
                None,
                user,
                group,
                int('{0}'.format(mode)) if mode else None)
    return ret


def is_fifo(name):
    '''
    Check if a file exists and is a FIFO.

    CLI Example:

    .. code-block:: bash

       salt '*' file.is_fifo /dev/fifo
    '''
    stat_structure = None
    try:
        stat_structure = os.stat(name)
    except OSError as exc:
        if exc.errno == errno.ENOENT:
            #If the fifo does not exist in the first place
            return False
        else:
            raise
    return stat.S_ISFIFO(stat_structure.st_mode)


def mknod_fifo(name,
               user=None,
               group=None,
               mode='0660'):
    '''
    .. versionadded:: 0.17.0

    Create a FIFO pipe.

    CLI Example:

    .. code-block:: bash

       salt '*' file.mknod_fifo /dev/fifo
    '''
    ret = {'name': name,
           'changes': {},
           'comment': '',
           'result': False}
    log.debug("Creating FIFO name:{0}".format(name))
    try:
        if __opts__['test']:
            ret['changes'] = {'new': 'Fifo pipe {0} created.'.format(name)}
            ret['result'] = None
        else:
            if os.mkfifo(name, int(str(mode).lstrip('0'), 8)) is None:
                ret['changes'] = {'new': 'Fifo pipe {0} created.'.format(name)}
                ret['result'] = True
    except OSError as exc:
        #be happy it is already there
        if exc.errno != errno.EEXIST:
            raise
        else:
            ret['comment'] = 'File {0} exists and cannot be overwritten'.format(name)
    #quick pass at verifying the permissions of the newly created fifo
    check_perms(name,
                None,
                user,
                group,
                int('{0}'.format(mode)) if mode else None)
    return ret


def mknod(name,
          ntype,
          major=0,
          minor=0,
          user=None,
          group=None,
          mode='0600'):
    '''
    .. versionadded:: 0.17.0

    Create a block device, character device, or fifo pipe.
    Identical to the gnu mknod.

    CLI Examples:

   .. code-block:: bash

      salt '*' file.mknod /dev/chr c 180 31
      salt '*' file.mknod /dev/blk b 8 999
      salt '*' file.nknod /dev/fifo p
    '''
    ret = False
    makedirs_(name, user, group)
    if ntype == 'c':
        ret = mknod_chrdev(name,
                           major,
                           minor,
                           user,
                           group,
                           mode)
    elif ntype == 'b':
        ret = mknod_blkdev(name,
                            major,
                            minor,
                            user,
                            group,
                            mode)
    elif ntype == 'p':
        ret = mknod_fifo(name,
                          user,
                          group,
                          mode)
    else:
        raise Exception("Node type unavailable: '{0}'. Available node types are character ('c'), block ('b'), and pipe ('p').".format(ntype))
    return ret


def list_backups(path, limit=None):
    '''
    .. versionadded:: 0.17.0

    Lists the previous versions of a file backed up using Salt's :doc:`file
    state backup </ref/states/backup_mode>` system.

    path
        The path on the minion to check for backups
    limit
        Limit the number of results to the most recent N backups

    CLI Example:

    .. code-block:: bash

        salt '*' file.list_backups /foo/bar/baz.txt
    '''
    try:
        limit = int(limit)
    except TypeError:
        pass
    except ValueError:
        log.error('file.list_backups: \'limit\' value must be numeric')
        limit = None

    bkroot = _get_bkroot()
    parent_dir, basename = os.path.split(path)
    # Figure out full path of location of backup file in minion cache
    bkdir = os.path.join(bkroot, parent_dir[1:])

    files = {}
    for fn in [x for x in os.listdir(bkdir)
               if os.path.isfile(os.path.join(bkdir, x))]:
        strpfmt = '{0}_%a_%b_%d_%H:%M:%S_%f_%Y'.format(basename)
        try:
            timestamp = datetime.datetime.strptime(fn, strpfmt)
        except ValueError:
            # File didn't match the strp format string, so it's not a backup
            # for this file. Move on to the next one.
            continue
        files.setdefault(timestamp, {})['Backup Time'] = \
            timestamp.strftime('%a %b %d %Y %H:%M:%S.%f')
        location = os.path.join(bkdir, fn)
        files[timestamp]['Size'] = os.stat(location).st_size
        files[timestamp]['Location'] = location

    return dict(zip(
        range(len(files)),
        [files[x] for x in sorted(files, reverse=True)[:limit]]
    ))

list_backup = list_backups


def restore_backup(path, backup_id):
    '''
    .. versionadded:: 0.17.0

    Restore a previous version of a file that was backed up using Salt's
    :doc:`file state backup </ref/states/backup_mode>` system.

    path
        The path on the minion to check for backups
    backup_id
        The numeric id for the backup you wish to restore, as found using
        :mod:`file.list_backups <salt.modules.file.list_backups>`

    CLI Example:

    .. code-block:: bash

        salt '*' file.restore_backup /foo/bar/baz.txt 0
    '''
    # Note: This only supports minion backups, so this function will need to be
    # modified if/when master backups are implemented.
    ret = {'result': False,
           'comment': 'Invalid backup_id \'{0}\''.format(backup_id)}
    try:
        if len(str(backup_id)) == len(str(int(backup_id))):
            backup = list_backups(path)[int(backup_id)]
        else:
            return ret
    except ValueError:
        return ret
    except KeyError:
        ret['comment'] = 'backup_id \'{0}\' does not exist for ' \
                         '{1}'.format(backup_id, path)
        return ret

    salt.utils.backup_minion(path, _get_bkroot())
    try:
        shutil.copyfile(backup['Location'], path)
    except IOError as exc:
        ret['comment'] = \
            'Unable to restore {0} to {1}: ' \
            '{2}'.format(backup['Location'], path, exc)
        return ret
    else:
        ret['result'] = True
        ret['comment'] = 'Successfully restored {0} to ' \
                         '{1}'.format(backup['Location'], path)

    # Try to set proper ownership
    try:
        fstat = os.stat(path)
    except (OSError, IOError):
        ret['comment'] += ', but was unable to set ownership'
    else:
        os.chown(path, fstat.st_uid, fstat.st_gid)

    return ret


def delete_backup(path, backup_id):
    '''
    .. versionadded:: 0.17.0

    Delete a previous version of a file that was backed up using Salt's
    :doc:`file state backup </ref/states/backup_mode>` system.

    path
        The path on the minion to check for backups
    backup_id
        The numeric id for the backup you wish to delete, as found using
        :mod:`file.list_backups <salt.modules.file.list_backups>`

    CLI Example:

    .. code-block:: bash

        salt '*' file.restore_backup /foo/bar/baz.txt 0
    '''
    ret = {'result': False,
           'comment': 'Invalid backup_id \'{0}\''.format(backup_id)}
    try:
        if len(str(backup_id)) == len(str(int(backup_id))):
            backup = list_backups(path)[int(backup_id)]
        else:
            return ret
    except ValueError:
        return ret
    except KeyError:
        ret['comment'] = 'backup_id \'{0}\' does not exist for ' \
                         '{1}'.format(backup_id, path)
        return ret

    try:
        os.remove(backup['Location'])
    except IOError as exc:
        ret['comment'] = 'Unable to remove {0}: {1}'.format(backup['Location'],
                                                            exc)
    else:
        ret['result'] = True
        ret['comment'] = 'Successfully removed {0}'.format(backup['Location'])

    return ret

remove_backup = delete_backup


def grep(path,
         pattern,
         *args):
    '''
    Grep for a string in the specified file

    .. note::
        This function's return value is slated for refinement in future
        versions of Salt

    path
        A file path
    pattern
        A string. For example:
        ``test``
        ``a[0-5]``
    args
        grep options. For example:
        ``" -v"``
        ``" -i -B2"``

    CLI Example:

    .. code-block:: bash

        salt '*' file.grep /etc/passwd nobody
        salt '*' file.grep /etc/sysconfig/network-scripts/ifcfg-eth0 ipaddr " -i"
        salt '*' file.grep /etc/sysconfig/network-scripts/ifcfg-eth0 ipaddr " -i -B2"
        salt '*' file.grep "/etc/sysconfig/network-scripts/*" ipaddr " -i -l"
    '''
    if args:
        options = ' '.join(args)
    else:
        options = ''
    cmd = (
        r'''grep  {options} {pattern} {path}'''
        .format(
            options=options,
            pattern=pattern,
            path=path,
        )
    )

    try:
        ret = __salt__['cmd.run_all'](cmd)
    except (IOError, OSError) as exc:
        raise CommandExecutionError(exc.strerror)

    return ret<|MERGE_RESOLUTION|>--- conflicted
+++ resolved
@@ -444,21 +444,12 @@
 
         salt '*' file.check_hash /etc/fstab md5:<md5sum>
     '''
-<<<<<<< HEAD
-    hash_parts = hash.split(':', 1)
-    if len(hash_parts) != 2:
-        # Support "=" for backward compatibility.
-        hash_parts = hash.split('=', 1)
-        if len(hash_parts) != 2:
-            raise ValueError('Bad hash format: {0!r}'.format(hash))
-=======
     hash_parts = file_hash.split(':', 1)
     if len(hash_parts) != 2:
         # Support "=" for backward compatibility.
         hash_parts = file_hash.split('=', 1)
         if len(hash_parts) != 2:
             raise ValueError('Bad hash format: {0!r}'.format(file_hash))
->>>>>>> 9d0722d6
     hash_form, hash_value = hash_parts
     return get_hash(path, hash_form) == hash_value
 
@@ -1030,18 +1021,10 @@
     # Avoid TypeErrors by forcing repl to be a string
     repl = str(repl)
     fi_file = fileinput.input(path,
-<<<<<<< HEAD
-                    inplace=not dry_run,
-                    backup=False if dry_run else backup,
-                    bufsize=bufsize,
-                    mode='rb')
-    found = False
-=======
                               inplace=not dry_run,
                               backup=False if dry_run else backup,
                               bufsize=bufsize,
                               mode='rb')
->>>>>>> 9d0722d6
     for line in fi_file:
 
         if search_only:
@@ -2814,10 +2797,6 @@
         else:
             if not os.path.isdir(os.path.dirname(name)):
                 if makedirs:
-<<<<<<< HEAD
-                    makedirs(name, user=user, group=group,
-                             mode=dir_mode or mode)
-=======
                     # check for existence of windows drive letter
                     if salt.utils.is_windows():
                         drive, _ = os.path.splitdrive(name)
@@ -2827,7 +2806,6 @@
                                           '{0} drive not present'.format(drive))
                     makedirs_(name, user=user, group=group,
                               mode=dir_mode or mode)
->>>>>>> 9d0722d6
                 else:
                     __clean_tmp(sfn)
                     # No changes actually made
