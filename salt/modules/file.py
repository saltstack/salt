--- conflicted
+++ resolved
@@ -1747,11 +1747,7 @@
             # have a uid and gid
             pstat = os.lstat(path)
         except OSError:
-<<<<<<< HEAD
-            # Not a broken symlink, just a nonexistant path
-=======
             # Not a broken symlink, just a nonexistent path
->>>>>>> ca520996
             return ret
     else:
         if follow_symlinks:
