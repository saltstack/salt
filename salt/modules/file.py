# -*- coding: utf-8 -*-
"""
Manage information about regular files, directories,
and special files on the minion, set/read user,
group, mode, and data
"""

# TODO: We should add the capability to do u+r type operations here
# some time in the future

from __future__ import absolute_import, print_function, unicode_literals

# Import python libs
import datetime
import errno
import fnmatch
import glob
import hashlib
import io
import itertools
import logging
import mmap
import operator
import os
import re
import shutil
import stat
import string
import sys
import tempfile
import time
from collections import namedtuple
from collections.abc import Iterable, Mapping
from functools import reduce  # pylint: disable=redefined-builtin

# Import salt libs
import salt.utils.args
import salt.utils.atomicfile
import salt.utils.data
import salt.utils.filebuffer
import salt.utils.files
import salt.utils.find
import salt.utils.functools
import salt.utils.hashutils
import salt.utils.itertools
import salt.utils.path
import salt.utils.platform
import salt.utils.stringutils
import salt.utils.templates
import salt.utils.url
import salt.utils.user
import salt.utils.versions
from salt.exceptions import CommandExecutionError, MinionError, SaltInvocationError
from salt.exceptions import get_error_message as _get_error_message

# pylint: disable=import-error,no-name-in-module,redefined-builtin
from salt.ext import six
from salt.ext.six.moves import range, zip
from salt.ext.six.moves.urllib.parse import urlparse as _urlparse
from salt.utils.files import HASHES, HASHES_REVMAP

# pylint: enable=import-error,no-name-in-module,redefined-builtin

try:
    import grp
    import pwd
except ImportError:
    pass


log = logging.getLogger(__name__)

__func_alias__ = {"makedirs_": "makedirs"}


AttrChanges = namedtuple("AttrChanges", "added,removed")


def __virtual__():
    """
    Only work on POSIX-like systems
    """
    # win_file takes care of windows
    if salt.utils.platform.is_windows():
        return (
            False,
            "The file execution module cannot be loaded: only available on "
            "non-Windows systems - use win_file instead.",
        )
    return True


def __clean_tmp(sfn):
    """
    Clean out a template temp file
    """
    if sfn.startswith(
        os.path.join(tempfile.gettempdir(), salt.utils.files.TEMPFILE_PREFIX)
    ):
        # Don't remove if it exists in file_roots (any saltenv)
        all_roots = itertools.chain.from_iterable(
            six.itervalues(__opts__["file_roots"])
        )
        in_roots = any(sfn.startswith(root) for root in all_roots)
        # Only clean up files that exist
        if os.path.exists(sfn) and not in_roots:
            os.remove(sfn)


def _error(ret, err_msg):
    """
    Common function for setting error information for return dicts
    """
    ret["result"] = False
    ret["comment"] = err_msg
    return ret


def _binary_replace(old, new):
    """
    This function does NOT do any diffing, it just checks the old and new files
    to see if either is binary, and provides an appropriate string noting the
    difference between the two files. If neither file is binary, an empty
    string is returned.

    This function should only be run AFTER it has been determined that the
    files differ.
    """
    old_isbin = not __utils__["files.is_text"](old)
    new_isbin = not __utils__["files.is_text"](new)
    if any((old_isbin, new_isbin)):
        if all((old_isbin, new_isbin)):
            return "Replace binary file"
        elif old_isbin:
            return "Replace binary file with text file"
        elif new_isbin:
            return "Replace text file with binary file"
    return ""


def _get_bkroot():
    """
    Get the location of the backup dir in the minion cache
    """
    # Get the cachedir from the minion config
    return os.path.join(__salt__["config.get"]("cachedir"), "file_backup")


def _splitlines_preserving_trailing_newline(str):
    """
    Returns a list of the lines in the string, breaking at line boundaries and
    preserving a trailing newline (if present).

    Essentially, this works like ``str.striplines(False)`` but preserves an
    empty line at the end. This is equivalent to the following code:

    .. code-block:: python

        lines = str.splitlines()
        if str.endswith('\n') or str.endswith('\r'):
            lines.append('')
    """
    lines = str.splitlines()
    if str.endswith("\n") or str.endswith("\r"):
        lines.append("")
    return lines


def _chattr_version():
    """
    Return the version of chattr installed
    """
    # There's no really *good* way to get the version of chattr installed.
    # It's part of the e2fsprogs package - we could try to parse the version
    # from the package manager, but there's no guarantee that it was
    # installed that way.
    #
    # The most reliable approach is to just check tune2fs, since that should
    # be installed with chattr, at least if it was installed in a conventional
    # manner.
    #
    # See https://unix.stackexchange.com/a/520399/5788 for discussion.
    tune2fs = salt.utils.path.which("tune2fs")
    if not tune2fs or salt.utils.platform.is_aix():
        return None
    cmd = [tune2fs]
    result = __salt__["cmd.run"](cmd, ignore_retcode=True, python_shell=False)
    match = re.search(
        r"tune2fs (?P<version>[0-9\.]+)", salt.utils.stringutils.to_str(result),
    )
    if match is None:
        version = None
    else:
        version = match.group("version")

    return version


def _chattr_has_extended_attrs():
    """
    Return ``True`` if chattr supports extended attributes, that is,
    the version is >1.41.22. Otherwise, ``False``
    """
    ver = _chattr_version()
    if ver is None:
        return False

    needed_version = salt.utils.versions.LooseVersion("1.41.12")
    chattr_version = salt.utils.versions.LooseVersion(ver)
    return chattr_version > needed_version


def gid_to_group(gid):
    """
    Convert the group id to the group name on this system

    gid
        gid to convert to a group name

    CLI Example:

    .. code-block:: bash

        salt '*' file.gid_to_group 0
    """
    try:
        gid = int(gid)
    except ValueError:
        # This is not an integer, maybe it's already the group name?
        gid = group_to_gid(gid)

    if gid == "":
        # Don't even bother to feed it to grp
        return ""

    try:
        return grp.getgrgid(gid).gr_name
    except (KeyError, NameError):
        # If group is not present, fall back to the gid.
        return gid


def group_to_gid(group):
    """
    Convert the group to the gid on this system

    group
        group to convert to its gid

    CLI Example:

    .. code-block:: bash

        salt '*' file.group_to_gid root
    """
    if group is None:
        return ""
    try:
        if isinstance(group, int):
            return group
        return grp.getgrnam(group).gr_gid
    except KeyError:
        return ""


def get_gid(path, follow_symlinks=True):
    """
    Return the id of the group that owns a given file

    path
        file or directory of which to get the gid

    follow_symlinks
        indicated if symlinks should be followed


    CLI Example:

    .. code-block:: bash

        salt '*' file.get_gid /etc/passwd

    .. versionchanged:: 0.16.4
        ``follow_symlinks`` option added
    """
    return stats(os.path.expanduser(path), follow_symlinks=follow_symlinks).get(
        "gid", -1
    )


def get_group(path, follow_symlinks=True):
    """
    Return the group that owns a given file

    path
        file or directory of which to get the group

    follow_symlinks
        indicated if symlinks should be followed

    CLI Example:

    .. code-block:: bash

        salt '*' file.get_group /etc/passwd

    .. versionchanged:: 0.16.4
        ``follow_symlinks`` option added
    """
    return stats(os.path.expanduser(path), follow_symlinks=follow_symlinks).get(
        "group", False
    )


def uid_to_user(uid):
    """
    Convert a uid to a user name

    uid
        uid to convert to a username

    CLI Example:

    .. code-block:: bash

        salt '*' file.uid_to_user 0
    """
    try:
        return pwd.getpwuid(uid).pw_name
    except (KeyError, NameError):
        # If user is not present, fall back to the uid.
        return uid


def user_to_uid(user):
    """
    Convert user name to a uid

    user
        user name to convert to its uid

    CLI Example:

    .. code-block:: bash

        salt '*' file.user_to_uid root
    """
    if user is None:
        user = salt.utils.user.get_user()
    try:
        if isinstance(user, int):
            return user
        return pwd.getpwnam(user).pw_uid
    except KeyError:
        return ""


def get_uid(path, follow_symlinks=True):
    """
    Return the id of the user that owns a given file

    path
        file or directory of which to get the uid

    follow_symlinks
        indicated if symlinks should be followed

    CLI Example:

    .. code-block:: bash

        salt '*' file.get_uid /etc/passwd

    .. versionchanged:: 0.16.4
        ``follow_symlinks`` option added
    """
    return stats(os.path.expanduser(path), follow_symlinks=follow_symlinks).get(
        "uid", -1
    )


def get_user(path, follow_symlinks=True):
    """
    Return the user that owns a given file

    path
        file or directory of which to get the user

    follow_symlinks
        indicated if symlinks should be followed

    CLI Example:

    .. code-block:: bash

        salt '*' file.get_user /etc/passwd

    .. versionchanged:: 0.16.4
        ``follow_symlinks`` option added
    """
    return stats(os.path.expanduser(path), follow_symlinks=follow_symlinks).get(
        "user", False
    )


def get_mode(path, follow_symlinks=True):
    """
    Return the mode of a file

    path
        file or directory of which to get the mode

    follow_symlinks
        indicated if symlinks should be followed

    CLI Example:

    .. code-block:: bash

        salt '*' file.get_mode /etc/passwd

    .. versionchanged:: 2014.1.0
        ``follow_symlinks`` option added
    """
    return stats(os.path.expanduser(path), follow_symlinks=follow_symlinks).get(
        "mode", ""
    )


def set_mode(path, mode):
    """
    Set the mode of a file

    path
        file or directory of which to set the mode

    mode
        mode to set the path to

    CLI Example:

    .. code-block:: bash

        salt '*' file.set_mode /etc/passwd 0644
    """
    path = os.path.expanduser(path)

    mode = six.text_type(mode).lstrip("0Oo")
    if not mode:
        mode = "0"
    if not os.path.exists(path):
        raise CommandExecutionError("{0}: File not found".format(path))
    try:
        os.chmod(path, int(mode, 8))
    except Exception:  # pylint: disable=broad-except
        return "Invalid Mode " + mode
    return get_mode(path)


def lchown(path, user, group):
    """
    Chown a file, pass the file the desired user and group without following
    symlinks.

    path
        path to the file or directory

    user
        user owner

    group
        group owner

    CLI Example:

    .. code-block:: bash

        salt '*' file.chown /etc/passwd root root
    """
    path = os.path.expanduser(path)

    uid = user_to_uid(user)
    gid = group_to_gid(group)
    err = ""
    if uid == "":
        if user:
            err += "User does not exist\n"
        else:
            uid = -1
    if gid == "":
        if group:
            err += "Group does not exist\n"
        else:
            gid = -1

    return os.lchown(path, uid, gid)


def chown(path, user, group):
    """
    Chown a file, pass the file the desired user and group

    path
        path to the file or directory

    user
        user owner

    group
        group owner

    CLI Example:

    .. code-block:: bash

        salt '*' file.chown /etc/passwd root root
    """
    path = os.path.expanduser(path)

    uid = user_to_uid(user)
    gid = group_to_gid(group)
    err = ""
    if uid == "":
        if user:
            err += "User does not exist\n"
        else:
            uid = -1
    if gid == "":
        if group:
            err += "Group does not exist\n"
        else:
            gid = -1
    if not os.path.exists(path):
        try:
            # Broken symlinks will return false, but still need to be chowned
            return os.lchown(path, uid, gid)
        except OSError:
            pass
        err += "File not found"
    if err:
        return err
    return os.chown(path, uid, gid)


def chgrp(path, group):
    """
    Change the group of a file

    path
        path to the file or directory

    group
        group owner

    CLI Example:

    .. code-block:: bash

        salt '*' file.chgrp /etc/passwd root
    """
    path = os.path.expanduser(path)

    user = get_user(path)
    return chown(path, user, group)


def _cmp_attrs(path, attrs):
    """
    .. versionadded:: 2018.3.0

    Compare attributes of a given file to given attributes.
    Returns a pair (list) where first item are attributes to
    add and second item are to be removed.

    Please take into account when using this function that some minions will
    not have lsattr installed.

    path
        path to file to compare attributes with.

    attrs
        string of attributes to compare against a given file
    """
    # lsattr for AIX is not the same thing as lsattr for linux.
    if salt.utils.platform.is_aix():
        return None

    try:
        lattrs = lsattr(path).get(path, "")
    except AttributeError:
        # lsattr not installed
        return None

    new = set(attrs)
    old = set(lattrs)

    return AttrChanges(
        added="".join(new - old) or None, removed="".join(old - new) or None,
    )


def lsattr(path):
    """
    .. versionadded:: 2018.3.0
    .. versionchanged:: 2018.3.1
        If ``lsattr`` is not installed on the system, ``None`` is returned.
    .. versionchanged:: 2018.3.4
        If on ``AIX``, ``None`` is returned even if in filesystem as lsattr on ``AIX``
        is not the same thing as the linux version.

    Obtain the modifiable attributes of the given file. If path
    is to a directory, an empty list is returned.

    path
        path to file to obtain attributes of. File/directory must exist.

    CLI Example:

    .. code-block:: bash

        salt '*' file.lsattr foo1.txt
    """
    if not salt.utils.path.which("lsattr") or salt.utils.platform.is_aix():
        return None

    if not os.path.exists(path):
        raise SaltInvocationError("File or directory does not exist: " + path)

    cmd = ["lsattr", path]
    result = __salt__["cmd.run"](cmd, ignore_retcode=True, python_shell=False)

    results = {}
    for line in result.splitlines():
        if not line.startswith("lsattr: "):
            attrs, file = line.split(None, 1)
            if _chattr_has_extended_attrs():
                pattern = r"[aAcCdDeijPsStTu]"
            else:
                pattern = r"[acdijstuADST]"
            results[file] = re.findall(pattern, attrs)

    return results


def chattr(*files, **kwargs):
    """
    .. versionadded:: 2018.3.0

    Change the attributes of files. This function accepts one or more files and
    the following options:

    operator
        Can be wither ``add`` or ``remove``. Determines whether attributes
        should be added or removed from files

    attributes
        One or more of the following characters: ``aAcCdDeijPsStTu``,
        representing attributes to add to/remove from files

    version
        a version number to assign to the file(s)

    flags
        One or more of the following characters: ``RVf``, representing
        flags to assign to chattr (recurse, verbose, suppress most errors)

    CLI Example:

    .. code-block:: bash

        salt '*' file.chattr foo1.txt foo2.txt operator=add attributes=ai
        salt '*' file.chattr foo3.txt operator=remove attributes=i version=2
    """
    operator = kwargs.pop("operator", None)
    attributes = kwargs.pop("attributes", None)
    flags = kwargs.pop("flags", None)
    version = kwargs.pop("version", None)

    if (operator is None) or (operator not in ("add", "remove")):
        raise SaltInvocationError(
            "Need an operator: 'add' or 'remove' to modify attributes."
        )
    if attributes is None:
        raise SaltInvocationError("Need attributes: [aAcCdDeijPsStTu]")

    cmd = ["chattr"]

    if operator == "add":
        attrs = "+{0}".format(attributes)
    elif operator == "remove":
        attrs = "-{0}".format(attributes)

    cmd.append(attrs)

    if flags is not None:
        cmd.append("-{0}".format(flags))

    if version is not None:
        cmd.extend(["-v", version])

    cmd.extend(files)

    result = __salt__["cmd.run"](cmd, python_shell=False)

    if bool(result):
        return False

    return True


def get_sum(path, form="sha256"):
    """
    Return the checksum for the given file. The following checksum algorithms
    are supported:

    * md5
    * sha1
    * sha224
    * sha256 **(default)**
    * sha384
    * sha512

    path
        path to the file or directory

    form
        desired sum format

    CLI Example:

    .. code-block:: bash

        salt '*' file.get_sum /etc/passwd sha512
    """
    path = os.path.expanduser(path)

    if not os.path.isfile(path):
        return "File not found"
    return salt.utils.hashutils.get_hash(path, form, 4096)


def get_hash(path, form="sha256", chunk_size=65536):
    """
    Get the hash sum of a file

    This is better than ``get_sum`` for the following reasons:
        - It does not read the entire file into memory.
        - It does not return a string on error. The returned value of
            ``get_sum`` cannot really be trusted since it is vulnerable to
            collisions: ``get_sum(..., 'xyz') == 'Hash xyz not supported'``

    path
        path to the file or directory

    form
        desired sum format

    chunk_size
        amount to sum at once

    CLI Example:

    .. code-block:: bash

        salt '*' file.get_hash /etc/shadow
    """
    return salt.utils.hashutils.get_hash(os.path.expanduser(path), form, chunk_size)


def get_source_sum(
    file_name="", source="", source_hash=None, source_hash_name=None, saltenv="base"
):
    """
    .. versionadded:: 2016.11.0

    Used by :py:func:`file.get_managed <salt.modules.file.get_managed>` to
    obtain the hash and hash type from the parameters specified below.

    file_name
        Optional file name being managed, for matching with
        :py:func:`file.extract_hash <salt.modules.file.extract_hash>`.

    source
        Source file, as used in :py:mod:`file <salt.states.file>` and other
        states. If ``source_hash`` refers to a file containing hashes, then
        this filename will be used to match a filename in that file. If the
        ``source_hash`` is a hash expression, then this argument will be
        ignored.

    source_hash
        Hash file/expression, as used in :py:mod:`file <salt.states.file>` and
        other states. If this value refers to a remote URL or absolute path to
        a local file, it will be cached and :py:func:`file.extract_hash
        <salt.modules.file.extract_hash>` will be used to obtain a hash from
        it.

    source_hash_name
        Specific file name to look for when ``source_hash`` refers to a remote
        file, used to disambiguate ambiguous matches.

    saltenv: base
        Salt fileserver environment from which to retrieve the source_hash. This
        value will only be used when ``source_hash`` refers to a file on the
        Salt fileserver (i.e. one beginning with ``salt://``).

    CLI Example:

    .. code-block:: bash

        salt '*' file.get_source_sum /tmp/foo.tar.gz source=http://mydomain.tld/foo.tar.gz source_hash=499ae16dcae71eeb7c3a30c75ea7a1a6
        salt '*' file.get_source_sum /tmp/foo.tar.gz source=http://mydomain.tld/foo.tar.gz source_hash=https://mydomain.tld/hashes.md5
        salt '*' file.get_source_sum /tmp/foo.tar.gz source=http://mydomain.tld/foo.tar.gz source_hash=https://mydomain.tld/hashes.md5 source_hash_name=./dir2/foo.tar.gz
    """

    def _invalid_source_hash_format():
        """
        DRY helper for reporting invalid source_hash input
        """
        raise CommandExecutionError(
            "Source hash {0} format is invalid. The supported formats are: "
            "1) a hash, 2) an expression in the format <hash_type>=<hash>, or "
            "3) either a path to a local file containing hashes, or a URI of "
            "a remote hash file. Supported protocols for remote hash files "
            "are: {1}. The hash may also not be of a valid length, the "
            "following are supported hash types and lengths: {2}.".format(
                source_hash,
                ", ".join(salt.utils.files.VALID_PROTOS),
                ", ".join(
                    [
                        "{0} ({1})".format(HASHES_REVMAP[x], x)
                        for x in sorted(HASHES_REVMAP)
                    ]
                ),
            )
        )

    hash_fn = None
    if os.path.isabs(source_hash):
        hash_fn = source_hash
    else:
        try:
            proto = _urlparse(source_hash).scheme
            if proto in salt.utils.files.VALID_PROTOS:
                hash_fn = __salt__["cp.cache_file"](source_hash, saltenv)
                if not hash_fn:
                    raise CommandExecutionError(
                        "Source hash file {0} not found".format(source_hash)
                    )
            else:
                if proto != "":
                    # Some unsupported protocol (e.g. foo://) is being used.
                    # We'll get into this else block if a hash expression
                    # (like md5=<md5 checksum here>), but in those cases, the
                    # protocol will be an empty string, in which case we avoid
                    # this error condition.
                    _invalid_source_hash_format()
        except (AttributeError, TypeError):
            _invalid_source_hash_format()

    if hash_fn is not None:
        ret = extract_hash(hash_fn, "", file_name, source, source_hash_name)
        if ret is None:
            _invalid_source_hash_format()
        ret["hsum"] = ret["hsum"].lower()
        return ret
    else:
        # The source_hash is a hash expression
        ret = {}
        try:
            ret["hash_type"], ret["hsum"] = [
                x.strip() for x in source_hash.split("=", 1)
            ]
        except AttributeError:
            _invalid_source_hash_format()
        except ValueError:
            # No hash type, try to figure out by hash length
            if not re.match("^[{0}]+$".format(string.hexdigits), source_hash):
                _invalid_source_hash_format()
            ret["hsum"] = source_hash
            source_hash_len = len(source_hash)
            if source_hash_len in HASHES_REVMAP:
                ret["hash_type"] = HASHES_REVMAP[source_hash_len]
            else:
                _invalid_source_hash_format()

        if ret["hash_type"] not in HASHES:
            raise CommandExecutionError(
                "Invalid hash type '{0}'. Supported hash types are: {1}. "
                "Either remove the hash type and simply use '{2}' as the "
                "source_hash, or change the hash type to a supported type.".format(
                    ret["hash_type"], ", ".join(HASHES), ret["hsum"]
                )
            )
        else:
            hsum_len = len(ret["hsum"])
            if hsum_len not in HASHES_REVMAP:
                _invalid_source_hash_format()
            elif hsum_len != HASHES[ret["hash_type"]]:
                raise CommandExecutionError(
                    "Invalid length ({0}) for hash type '{1}'. Either "
                    "remove the hash type and simply use '{2}' as the "
                    "source_hash, or change the hash type to '{3}'".format(
                        hsum_len,
                        ret["hash_type"],
                        ret["hsum"],
                        HASHES_REVMAP[hsum_len],
                    )
                )

        ret["hsum"] = ret["hsum"].lower()
        return ret


def check_hash(path, file_hash):
    """
    Check if a file matches the given hash string

    Returns ``True`` if the hash matches, otherwise ``False``.

    path
        Path to a file local to the minion.

    hash
        The hash to check against the file specified in the ``path`` argument.

        .. versionchanged:: 2016.11.4

        For this and newer versions the hash can be specified without an
        accompanying hash type (e.g. ``e138491e9d5b97023cea823fe17bac22``),
        but for earlier releases it is necessary to also specify the hash type
        in the format ``<hash_type>=<hash_value>`` (e.g.
        ``md5=e138491e9d5b97023cea823fe17bac22``).

    CLI Example:

    .. code-block:: bash

        salt '*' file.check_hash /etc/fstab e138491e9d5b97023cea823fe17bac22
        salt '*' file.check_hash /etc/fstab md5=e138491e9d5b97023cea823fe17bac22
    """
    path = os.path.expanduser(path)

    if not isinstance(file_hash, six.string_types):
        raise SaltInvocationError("hash must be a string")

    for sep in (":", "="):
        if sep in file_hash:
            hash_type, hash_value = file_hash.split(sep, 1)
            break
    else:
        hash_value = file_hash
        hash_len = len(file_hash)
        hash_type = HASHES_REVMAP.get(hash_len)
        if hash_type is None:
            raise SaltInvocationError(
                "Hash {0} (length: {1}) could not be matched to a supported "
                "hash type. The supported hash types and lengths are: "
                "{2}".format(
                    file_hash,
                    hash_len,
                    ", ".join(
                        [
                            "{0} ({1})".format(HASHES_REVMAP[x], x)
                            for x in sorted(HASHES_REVMAP)
                        ]
                    ),
                )
            )

    return get_hash(path, hash_type) == hash_value


def find(path, *args, **kwargs):
    """
    Approximate the Unix ``find(1)`` command and return a list of paths that
    meet the specified criteria.

    The options include match criteria:

    .. code-block:: text

        name    = path-glob                 # case sensitive
        iname   = path-glob                 # case insensitive
        regex   = path-regex                # case sensitive
        iregex  = path-regex                # case insensitive
        type    = file-types                # match any listed type
        user    = users                     # match any listed user
        group   = groups                    # match any listed group
        size    = [+-]number[size-unit]     # default unit = byte
        mtime   = interval                  # modified since date
        grep    = regex                     # search file contents

    and/or actions:

    .. code-block:: text

        delete [= file-types]               # default type = 'f'
        exec    = command [arg ...]         # where {} is replaced by pathname
        print  [= print-opts]

    and/or depth criteria:

    .. code-block:: text

        maxdepth = maximum depth to transverse in path
        mindepth = minimum depth to transverse before checking files or directories

    The default action is ``print=path``

    ``path-glob``:

    .. code-block:: text

        *                = match zero or more chars
        ?                = match any char
        [abc]            = match a, b, or c
        [!abc] or [^abc] = match anything except a, b, and c
        [x-y]            = match chars x through y
        [!x-y] or [^x-y] = match anything except chars x through y
        {a,b,c}          = match a or b or c

    ``path-regex``: a Python Regex (regular expression) pattern to match pathnames

    ``file-types``: a string of one or more of the following:

    .. code-block:: text

        a: all file types
        b: block device
        c: character device
        d: directory
        p: FIFO (named pipe)
        f: plain file
        l: symlink
        s: socket

    ``users``: a space and/or comma separated list of user names and/or uids

    ``groups``: a space and/or comma separated list of group names and/or gids

    ``size-unit``:

    .. code-block:: text

        b: bytes
        k: kilobytes
        m: megabytes
        g: gigabytes
        t: terabytes

    interval:

    .. code-block:: text

        [<num>w] [<num>d] [<num>h] [<num>m] [<num>s]

        where:
            w: week
            d: day
            h: hour
            m: minute
            s: second

    print-opts: a comma and/or space separated list of one or more of the
    following:

    .. code-block:: text

        group: group name
        md5:   MD5 digest of file contents
        mode:  file permissions (as integer)
        mtime: last modification time (as time_t)
        name:  file basename
        path:  file absolute path
        size:  file size in bytes
        type:  file type
        user:  user name

    CLI Examples:

    .. code-block:: bash

        salt '*' file.find / type=f name=\\*.bak size=+10m
        salt '*' file.find /var mtime=+30d size=+10m print=path,size,mtime
        salt '*' file.find /var/log name=\\*.[0-9] mtime=+30d size=+10m delete
    """
    if "delete" in args:
        kwargs["delete"] = "f"
    elif "print" in args:
        kwargs["print"] = "path"

    try:
        finder = salt.utils.find.Finder(kwargs)
    except ValueError as ex:
        return "error: {0}".format(ex)

    ret = [
        item
        for i in [finder.find(p) for p in glob.glob(os.path.expanduser(path))]
        for item in i
    ]
    ret.sort()
    return ret


def _sed_esc(string, escape_all=False):
    """
    Escape single quotes and forward slashes
    """
    special_chars = "^.[$()|*+?{"
    string = string.replace("'", "'\"'\"'").replace("/", "\\/")
    if escape_all is True:
        for char in special_chars:
            string = string.replace(char, "\\" + char)
    return string


def sed(
    path,
    before,
    after,
    limit="",
    backup=".bak",
    options="-r -e",
    flags="g",
    escape_all=False,
    negate_match=False,
):
    """
    .. deprecated:: 0.17.0
       Use :py:func:`~salt.modules.file.replace` instead.

    Make a simple edit to a file

    Equivalent to:

    .. code-block:: bash

        sed <backup> <options> "/<limit>/ s/<before>/<after>/<flags> <file>"

    path
        The full path to the file to be edited
    before
        A pattern to find in order to replace with ``after``
    after
        Text that will replace ``before``
    limit: ``''``
        An initial pattern to search for before searching for ``before``
    backup: ``.bak``
        The file will be backed up before edit with this file extension;
        **WARNING:** each time ``sed``/``comment``/``uncomment`` is called will
        overwrite this backup
    options: ``-r -e``
        Options to pass to sed
    flags: ``g``
        Flags to modify the sed search; e.g., ``i`` for case-insensitive pattern
        matching
    negate_match: False
        Negate the search command (``!``)

        .. versionadded:: 0.17.0

    Forward slashes and single quotes will be escaped automatically in the
    ``before`` and ``after`` patterns.

    CLI Example:

    .. code-block:: bash

        salt '*' file.sed /etc/httpd/httpd.conf 'LogLevel warn' 'LogLevel info'
    """
    # Largely inspired by Fabric's contrib.files.sed()
    # XXX:dc: Do we really want to always force escaping?
    #
    path = os.path.expanduser(path)

    if not os.path.exists(path):
        return False

    # Mandate that before and after are strings
    before = six.text_type(before)
    after = six.text_type(after)
    before = _sed_esc(before, escape_all)
    after = _sed_esc(after, escape_all)
    limit = _sed_esc(limit, escape_all)
    if sys.platform == "darwin":
        options = options.replace("-r", "-E")

    cmd = ["sed"]
    cmd.append("-i{0}".format(backup) if backup else "-i")
    cmd.extend(salt.utils.args.shlex_split(options))
    cmd.append(
        r"{limit}{negate_match}s/{before}/{after}/{flags}".format(
            limit="/{0}/ ".format(limit) if limit else "",
            negate_match="!" if negate_match else "",
            before=before,
            after=after,
            flags=flags,
        )
    )
    cmd.append(path)

    return __salt__["cmd.run_all"](cmd, python_shell=False)


def sed_contains(path, text, limit="", flags="g"):
    """
    .. deprecated:: 0.17.0
       Use :func:`search` instead.

    Return True if the file at ``path`` contains ``text``. Utilizes sed to
    perform the search (line-wise search).

    Note: the ``p`` flag will be added to any flags you pass in.

    CLI Example:

    .. code-block:: bash

        salt '*' file.contains /etc/crontab 'mymaintenance.sh'
    """
    # Largely inspired by Fabric's contrib.files.contains()
    path = os.path.expanduser(path)

    if not os.path.exists(path):
        return False

    before = _sed_esc(six.text_type(text), False)
    limit = _sed_esc(six.text_type(limit), False)
    options = "-n -r -e"
    if sys.platform == "darwin":
        options = options.replace("-r", "-E")

    cmd = ["sed"]
    cmd.extend(salt.utils.args.shlex_split(options))
    cmd.append(
        r"{limit}s/{before}/$/{flags}".format(
            limit="/{0}/ ".format(limit) if limit else "",
            before=before,
            flags="p{0}".format(flags),
        )
    )
    cmd.append(path)

    result = __salt__["cmd.run"](cmd, python_shell=False)

    return bool(result)


def psed(
    path,
    before,
    after,
    limit="",
    backup=".bak",
    flags="gMS",
    escape_all=False,
    multi=False,
):
    """
    .. deprecated:: 0.17.0
       Use :py:func:`~salt.modules.file.replace` instead.

    Make a simple edit to a file (pure Python version)

    Equivalent to:

    .. code-block:: bash

        sed <backup> <options> "/<limit>/ s/<before>/<after>/<flags> <file>"

    path
        The full path to the file to be edited
    before
        A pattern to find in order to replace with ``after``
    after
        Text that will replace ``before``
    limit: ``''``
        An initial pattern to search for before searching for ``before``
    backup: ``.bak``
        The file will be backed up before edit with this file extension;
        **WARNING:** each time ``sed``/``comment``/``uncomment`` is called will
        overwrite this backup
    flags: ``gMS``
        Flags to modify the search. Valid values are:
          - ``g``: Replace all occurrences of the pattern, not just the first.
          - ``I``: Ignore case.
          - ``L``: Make ``\\w``, ``\\W``, ``\\b``, ``\\B``, ``\\s`` and ``\\S``
            dependent on the locale.
          - ``M``: Treat multiple lines as a single line.
          - ``S``: Make `.` match all characters, including newlines.
          - ``U``: Make ``\\w``, ``\\W``, ``\\b``, ``\\B``, ``\\d``, ``\\D``,
            ``\\s`` and ``\\S`` dependent on Unicode.
          - ``X``: Verbose (whitespace is ignored).
    multi: ``False``
        If True, treat the entire file as a single line

    Forward slashes and single quotes will be escaped automatically in the
    ``before`` and ``after`` patterns.

    CLI Example:

    .. code-block:: bash

        salt '*' file.sed /etc/httpd/httpd.conf 'LogLevel warn' 'LogLevel info'
    """
    # Largely inspired by Fabric's contrib.files.sed()
    # XXX:dc: Do we really want to always force escaping?
    #
    # Mandate that before and after are strings
    path = os.path.expanduser(path)

    multi = bool(multi)

    before = six.text_type(before)
    after = six.text_type(after)
    before = _sed_esc(before, escape_all)
    # The pattern to replace with does not need to be escaped
    limit = _sed_esc(limit, escape_all)

    shutil.copy2(path, "{0}{1}".format(path, backup))

    with salt.utils.files.fopen(path, "w") as ofile:
        with salt.utils.files.fopen("{0}{1}".format(path, backup), "r") as ifile:
            if multi is True:
                for line in ifile.readline():
                    ofile.write(
                        salt.utils.stringutils.to_str(
                            _psed(
                                salt.utils.stringutils.to_unicode(line),
                                before,
                                after,
                                limit,
                                flags,
                            )
                        )
                    )
            else:
                ofile.write(
                    salt.utils.stringutils.to_str(
                        _psed(
                            salt.utils.stringutils.to_unicode(ifile.read()),
                            before,
                            after,
                            limit,
                            flags,
                        )
                    )
                )


RE_FLAG_TABLE = {"I": re.I, "L": re.L, "M": re.M, "S": re.S, "U": re.U, "X": re.X}


def _psed(text, before, after, limit, flags):
    """
    Does the actual work for file.psed, so that single lines can be passed in
    """
    atext = text
    if limit:
        limit = re.compile(limit)
        comps = text.split(limit)
        atext = "".join(comps[1:])

    count = 1
    if "g" in flags:
        count = 0
        flags = flags.replace("g", "")

    aflags = 0
    for flag in flags:
        aflags |= RE_FLAG_TABLE[flag]

    before = re.compile(before, flags=aflags)
    text = re.sub(before, after, atext, count=count)

    return text


def uncomment(path, regex, char="#", backup=".bak"):
    """
    .. deprecated:: 0.17.0
       Use :py:func:`~salt.modules.file.replace` instead.

    Uncomment specified commented lines in a file

    path
        The full path to the file to be edited
    regex
        A regular expression used to find the lines that are to be uncommented.
        This regex should not include the comment character. A leading ``^``
        character will be stripped for convenience (for easily switching
        between comment() and uncomment()).
    char: ``#``
        The character to remove in order to uncomment a line
    backup: ``.bak``
        The file will be backed up before edit with this file extension;
        **WARNING:** each time ``sed``/``comment``/``uncomment`` is called will
        overwrite this backup

    CLI Example:

    .. code-block:: bash

        salt '*' file.uncomment /etc/hosts.deny 'ALL: PARANOID'
    """
    return comment_line(path=path, regex=regex, char=char, cmnt=False, backup=backup)


def comment(path, regex, char="#", backup=".bak"):
    """
    .. deprecated:: 0.17.0
       Use :py:func:`~salt.modules.file.replace` instead.

    Comment out specified lines in a file

    path
        The full path to the file to be edited
    regex
        A regular expression used to find the lines that are to be commented;
        this pattern will be wrapped in parenthesis and will move any
        preceding/trailing ``^`` or ``$`` characters outside the parenthesis
        (e.g., the pattern ``^foo$`` will be rewritten as ``^(foo)$``)
    char: ``#``
        The character to be inserted at the beginning of a line in order to
        comment it out
    backup: ``.bak``
        The file will be backed up before edit with this file extension

        .. warning::

            This backup will be overwritten each time ``sed`` / ``comment`` /
            ``uncomment`` is called. Meaning the backup will only be useful
            after the first invocation.

    CLI Example:

    .. code-block:: bash

        salt '*' file.comment /etc/modules pcspkr
    """
    return comment_line(path=path, regex=regex, char=char, cmnt=True, backup=backup)


def comment_line(path, regex, char="#", cmnt=True, backup=".bak"):
    r"""
    Comment or Uncomment a line in a text file.

    :param path: string
        The full path to the text file.

    :param regex: string
        A regex expression that begins with ``^`` that will find the line you wish
        to comment. Can be as simple as ``^color =``

    :param char: string
        The character used to comment a line in the type of file you're referencing.
        Default is ``#``

    :param cmnt: boolean
        True to comment the line. False to uncomment the line. Default is True.

    :param backup: string
        The file extension to give the backup file. Default is ``.bak``
        Set to False/None to not keep a backup.

    :return: boolean
        Returns True if successful, False if not

    CLI Example:

    The following example will comment out the ``pcspkr`` line in the
    ``/etc/modules`` file using the default ``#`` character and create a backup
    file named ``modules.bak``

    .. code-block:: bash

        salt '*' file.comment_line '/etc/modules' '^pcspkr'


    CLI Example:

    The following example will uncomment the ``log_level`` setting in ``minion``
    config file if it is set to either ``warning``, ``info``, or ``debug`` using
    the ``#`` character and create a backup file named ``minion.bk``

    .. code-block:: bash

        salt '*' file.comment_line 'C:\salt\conf\minion' '^log_level: (warning|info|debug)' '#' False '.bk'
    """
    # Get the regex for comment or uncomment
    if cmnt:
        regex = "{0}({1}){2}".format(
            "^" if regex.startswith("^") else "",
            regex.lstrip("^").rstrip("$"),
            "$" if regex.endswith("$") else "",
        )
    else:
        regex = r"^{0}\s*({1}){2}".format(
            char, regex.lstrip("^").rstrip("$"), "$" if regex.endswith("$") else ""
        )

    # Load the real path to the file
    path = os.path.realpath(os.path.expanduser(path))

    # Make sure the file exists
    if not os.path.isfile(path):
        raise SaltInvocationError("File not found: {0}".format(path))

    # Make sure it is a text file
    if not __utils__["files.is_text"](path):
        raise SaltInvocationError(
            "Cannot perform string replacements on a binary file: {0}".format(path)
        )

    # First check the whole file, determine whether to make the replacement
    # Searching first avoids modifying the time stamp if there are no changes
    found = False
    # Dictionaries for comparing changes
    orig_file = []
    new_file = []
    # Buffer size for fopen
    bufsize = os.path.getsize(path)
    try:
        # Use a read-only handle to open the file
        with salt.utils.files.fopen(path, mode="rb", buffering=bufsize) as r_file:
            # Loop through each line of the file and look for a match
            for line in r_file:
                # Is it in this line
                line = salt.utils.stringutils.to_unicode(line)
                if re.match(regex, line):
                    # Load lines into dictionaries, set found to True
                    orig_file.append(line)
                    if cmnt:
                        new_file.append("{0}{1}".format(char, line))
                    else:
                        new_file.append(line.lstrip(char))
                    found = True
    except (OSError, IOError) as exc:
        raise CommandExecutionError(
            "Unable to open file '{0}'. " "Exception: {1}".format(path, exc)
        )

    # We've searched the whole file. If we didn't find anything, return False
    if not found:
        return False

    if not salt.utils.platform.is_windows():
        pre_user = get_user(path)
        pre_group = get_group(path)
        pre_mode = salt.utils.files.normalize_mode(get_mode(path))

    # Create a copy to read from and to use as a backup later
    try:
        temp_file = _mkstemp_copy(path=path, preserve_inode=False)
    except (OSError, IOError) as exc:
        raise CommandExecutionError("Exception: {0}".format(exc))

    try:
        # Open the file in write mode
        mode = "wb" if six.PY2 and salt.utils.platform.is_windows() else "w"
        with salt.utils.files.fopen(path, mode=mode, buffering=bufsize) as w_file:
            try:
                # Open the temp file in read mode
                with salt.utils.files.fopen(
                    temp_file, mode="rb", buffering=bufsize
                ) as r_file:
                    # Loop through each line of the file and look for a match
                    for line in r_file:
                        line = salt.utils.stringutils.to_unicode(line)
                        try:
                            # Is it in this line
                            if re.match(regex, line):
                                # Write the new line
                                if cmnt:
                                    wline = "{0}{1}".format(char, line)
                                else:
                                    wline = line.lstrip(char)
                            else:
                                # Write the existing line (no change)
                                wline = line
                            wline = (
                                salt.utils.stringutils.to_bytes(wline)
                                if six.PY2 and salt.utils.platform.is_windows()
                                else salt.utils.stringutils.to_str(wline)
                            )
                            w_file.write(wline)
                        except (OSError, IOError) as exc:
                            raise CommandExecutionError(
                                "Unable to write file '{0}'. Contents may "
                                "be truncated. Temporary file contains copy "
                                "at '{1}'. "
                                "Exception: {2}".format(path, temp_file, exc)
                            )
            except (OSError, IOError) as exc:
                raise CommandExecutionError("Exception: {0}".format(exc))
    except (OSError, IOError) as exc:
        raise CommandExecutionError("Exception: {0}".format(exc))

    if backup:
        # Move the backup file to the original directory
        backup_name = "{0}{1}".format(path, backup)
        try:
            shutil.move(temp_file, backup_name)
        except (OSError, IOError) as exc:
            raise CommandExecutionError(
                "Unable to move the temp file '{0}' to the "
                "backup file '{1}'. "
                "Exception: {2}".format(path, temp_file, exc)
            )
    else:
        os.remove(temp_file)

    if not salt.utils.platform.is_windows():
        check_perms(path, None, pre_user, pre_group, pre_mode)

    # Return a diff using the two dictionaries
    return __utils__["stringutils.get_diff"](orig_file, new_file)


def _get_flags(flags):
    """
    Return an integer appropriate for use as a flag for the re module from a
    list of human-readable strings

    .. code-block:: python

        >>> _get_flags(['MULTILINE', 'IGNORECASE'])
        10
        >>> _get_flags('MULTILINE')
        8
        >>> _get_flags(2)
        2
    """
    if isinstance(flags, six.string_types):
        flags = [flags]

    if isinstance(flags, Iterable) and not isinstance(flags, Mapping):
        _flags_acc = []
        for flag in flags:
            _flag = getattr(re, six.text_type(flag).upper())

            if not isinstance(_flag, six.integer_types):
                raise SaltInvocationError("Invalid re flag given: {0}".format(flag))

            _flags_acc.append(_flag)

        return reduce(operator.__or__, _flags_acc)
    elif isinstance(flags, six.integer_types):
        return flags
    else:
        raise SaltInvocationError(
            'Invalid re flags: "{0}", must be given either as a single flag '
            "string, a list of strings, or as an integer".format(flags)
        )


def _add_flags(flags, new_flags):
    """
    Combine ``flags`` and ``new_flags``
    """
    flags = _get_flags(flags)
    new_flags = _get_flags(new_flags)
    return flags | new_flags


def _mkstemp_copy(path, preserve_inode=True):
    """
    Create a temp file and move/copy the contents of ``path`` to the temp file.
    Return the path to the temp file.

    path
        The full path to the file whose contents will be moved/copied to a temp file.
        Whether it's moved or copied depends on the value of ``preserve_inode``.
    preserve_inode
        Preserve the inode of the file, so that any hard links continue to share the
        inode with the original filename. This works by *copying* the file, reading
        from the copy, and writing to the file at the original inode. If ``False``, the
        file will be *moved* rather than copied, and a new file will be written to a
        new inode, but using the original filename. Hard links will then share an inode
        with the backup, instead (if using ``backup`` to create a backup copy).
        Default is ``True``.
    """
    temp_file = None
    # Create the temp file
    try:
        temp_file = salt.utils.files.mkstemp(prefix=salt.utils.files.TEMPFILE_PREFIX)
    except (OSError, IOError) as exc:
        raise CommandExecutionError(
            "Unable to create temp file. " "Exception: {0}".format(exc)
        )
    # use `copy` to preserve the inode of the
    # original file, and thus preserve hardlinks
    # to the inode. otherwise, use `move` to
    # preserve prior behavior, which results in
    # writing the file to a new inode.
    if preserve_inode:
        try:
            shutil.copy2(path, temp_file)
        except (OSError, IOError) as exc:
            raise CommandExecutionError(
                "Unable to copy file '{0}' to the "
                "temp file '{1}'. "
                "Exception: {2}".format(path, temp_file, exc)
            )
    else:
        try:
            shutil.move(path, temp_file)
        except (OSError, IOError) as exc:
            raise CommandExecutionError(
                "Unable to move file '{0}' to the "
                "temp file '{1}'. "
                "Exception: {2}".format(path, temp_file, exc)
            )

    return temp_file


def _regex_to_static(src, regex):
    """
    Expand regular expression to static match.
    """
    if not src or not regex:
        return None

    try:
        compiled = re.compile(regex, re.DOTALL)
        src = [line for line in src if compiled.search(line) or line.count(regex)]
    except Exception as ex:  # pylint: disable=broad-except
        raise CommandExecutionError("{0}: '{1}'".format(_get_error_message(ex), regex))

    return src


def _assert_occurrence(probe, target, amount=1):
    """
    Raise an exception, if there are different amount of specified occurrences in src.
    """
    occ = len(probe)
    if occ > amount:
        msg = "more than"
    elif occ < amount:
        msg = "less than"
    elif not occ:
        msg = "no"
    else:
        msg = None

    if msg:
        raise CommandExecutionError(
            'Found {0} expected occurrences in "{1}" expression'.format(msg, target)
        )

    return occ


def _set_line_indent(src, line, indent):
    """
    Indent the line with the source line.
    """
    if not indent:
        return line

    idt = []
    for c in src:
        if c not in ["\t", " "]:
            break
        idt.append(c)

    return "".join(idt) + line.lstrip()


def _get_eol(line):
    match = re.search("((?<!\r)\n|\r(?!\n)|\r\n)$", line)
    return match and match.group() or ""


def _set_line_eol(src, line):
    """
    Add line ending
    """
    line_ending = _get_eol(src) or os.linesep
    return line.rstrip() + line_ending


def _set_line(
    lines,
    content=None,
    match=None,
    mode=None,
    location=None,
    before=None,
    after=None,
    indent=True,
):
    """
    Take ``lines`` and insert ``content`` and the correct place. If
    ``mode`` is ``'delete'`` then delete the ``content`` line instead.
    Returns a list of modified lines.

    lines
        The original file lines to modify.

    content
        Content of the line. Allowed to be empty if ``mode='delete'``.

    match
        The regex or contents to seek for on the line.

    mode
        What to do with the matching line. One of the following options
        is required:

        - ensure
            If ``content`` does not exist, it will be added.
        - replace
            If the line already exists, it will be replaced(???? TODO WHAT DOES THIS MEAN?)
        - delete
            Delete the line, if found.
        - insert
            Insert a line if it does not already exist.

        .. note::

            If ``mode=insert`` is used, at least one of the following
            options must also be defined: ``location``, ``before``, or
            ``after``. If ``location`` is used, it takes precedence
            over the other two options

    location
        ``start`` or ``end``. Defines where to place the content in the
        lines. **Note** this option is only used when ``mode='insert`` is
        specified. If a location is passed in, it takes precedence over
        both the ``before`` and ``after`` kwargs.

        - start
            Place the ``content`` at the beginning of the lines.
        - end
            Place the ``content`` at the end of the lines.

    before
        Regular expression or an exact, case-sensitive fragment of the
        line to place the ``content`` before. This option is only used
        when either ``ensure`` or ``insert`` mode is specified.

    after
        Regular expression or an exact, case-sensitive fragment of the
        line to plaece the ``content`` after. This option is only used
        when either ``ensure`` or ``insert`` mode is specified.

    indent
        Keep indentation to match the previous line. Ignored when
        ``mode='delete'`` is specified.
    """

    if mode not in ("insert", "ensure", "delete", "replace"):
        if mode is None:
            raise CommandExecutionError(
                "Mode was not defined. How to process the file?"
            )
        else:
            raise CommandExecutionError("Unknown mode: {0}".format(mode))

    if mode != "delete" and content is None:
        raise CommandExecutionError("Content can only be empty if mode is delete")

    if not match and before is None and after is None:
        match = content

    after = _regex_to_static(lines, after)
    before = _regex_to_static(lines, before)
    match = _regex_to_static(lines, match)

    if not lines and mode in ("delete", "replace"):
        log.warning("Cannot find text to %s. File is empty.", mode)
        lines = []
    elif mode == "delete" and match:
        lines = [line for line in lines if line != match[0]]
    elif mode == "replace" and match:
        idx = lines.index(match[0])
        original_line = lines.pop(idx)
        lines.insert(idx, _set_line_indent(original_line, content, indent))
    elif mode == "insert":
        if before is None and after is None and location is None:
            raise CommandExecutionError(
                'On insert either "location" or "before/after" conditions are'
                " required.",
            )

        if location:
            if location == "end":
                if lines:
                    lines.append(_set_line_indent(lines[-1], content, indent))
                else:
                    lines.append(content)
            elif location == "start":
                if lines:
                    lines.insert(0, _set_line_eol(lines[0], content))
                else:
                    lines = [content + os.linesep]
        else:
            if before and after:
                _assert_occurrence(before, "before")
                _assert_occurrence(after, "after")
                first = lines.index(after[0])
                last = lines.index(before[0])
                lines.insert(last, _set_line_indent(lines[last], content, indent))
            elif after:
                _assert_occurrence(after, "after")
                idx = lines.index(after[0])
                next_line = None if idx + 1 >= len(lines) else lines[idx + 1]
                if next_line is None or next_line.rstrip("\r\n") != content.rstrip(
                    "\r\n"
                ):
                    lines.insert(idx + 1, _set_line_indent(lines[idx], content, indent))
            elif before:
                _assert_occurrence(before, "before")
                idx = lines.index(before[0])
                prev_line = lines[idx - 1]
                if prev_line.rstrip("\r\n") != content.rstrip("\r\n"):
                    lines.insert(idx, _set_line_indent(lines[idx], content, indent))
            else:
                raise CommandExecutionError("Neither before or after was found in file")
    elif mode == "ensure":
        if before and after:
            _assert_occurrence(after, "after")
            _assert_occurrence(before, "before")

            after_index = lines.index(after[0])
            before_index = lines.index(before[0])

            already_there = any(line.lstrip() == content for line in lines)
            if not already_there:
                if after_index + 1 == before_index:
                    lines.insert(
                        after_index + 1,
                        _set_line_indent(lines[after_index], content, indent),
                    )
                elif after_index + 2 == before_index:
                    # TODO: This should change, it doesn't match existing
                    # behavior -W. Werner, 2019-06-28
                    lines[after_index + 1] = _set_line_indent(
                        lines[after_index], content, indent
                    )
                else:
                    raise CommandExecutionError(
                        "Found more than one line between boundaries"
                        ' "before" and "after".'
                    )
        elif before:
            _assert_occurrence(before, "before")
            before_index = lines.index(before[0])
            if before_index == 0 or lines[before_index - 1].rstrip(
                "\r\n"
            ) != content.rstrip("\r\n"):
                lines.insert(
                    before_index,
                    _set_line_indent(lines[before_index - 1], content, indent),
                )
        elif after:
            _assert_occurrence(after, "after")
            after_index = lines.index(after[0])
            is_last_line = after_index + 1 >= len(lines)
            if is_last_line or lines[after_index + 1].rstrip("\r\n") != content.rstrip(
                "\r\n"
            ):
                lines.insert(
                    after_index + 1,
                    _set_line_indent(lines[after_index], content, indent),
                )
        else:
            raise CommandExecutionError(
                "Wrong conditions? Unable to ensure line without knowing where"
                " to put it before and/or after."
            )

    return lines


def line(
    path,
    content=None,
    match=None,
    mode=None,
    location=None,
    before=None,
    after=None,
    show_changes=True,
    backup=False,
    quiet=False,
    indent=True,
):
    # pylint: disable=W1401
    """
    .. versionadded:: 2015.8.0

    Line-focused editing of a file.

    .. note::

        ``file.line`` exists for historic reasons, and is not
        generally recommended. It has a lot of quirks.  You may find
        ``file.replace`` to be more suitable.

    ``file.line`` is most useful if you have single lines in a file
    (potentially a config file) that you would like to manage. It can
    remove, add, and replace a single line at a time.

    path
        Filesystem path to the file to be edited.

    content
        Content of the line. Allowed to be empty if ``mode='delete'``.

    match
        Match the target line for an action by
        a fragment of a string or regular expression.

        If neither ``before`` nor ``after`` are provided, and ``match``
        is also ``None``, match falls back to the ``content`` value.

    mode
        Defines how to edit a line. One of the following options is
        required:

        - ensure
            If line does not exist, it will be added. If ``before``
            and ``after`` are specified either zero lines, or lines
            that contain the ``content`` line are allowed to be in between
            ``before`` and ``after``. If there are lines, and none of
            them match then it will produce an error.
        - replace
            If line already exists, the entire line will be replaced.
        - delete
            Delete the line, if found.
        - insert
            Nearly identical to ``ensure``. If a line does not exist,
            it will be added.

            The differences are that multiple (and non-matching) lines are
            alloweed between ``before`` and ``after``, if they are
            specified. The line will always be inserted right before
            ``before``. ``insert`` also allows the use of ``location`` to
            specify that the line should be added at the beginning or end of
            the file.

        .. note::

            If ``mode='insert'`` is used, at least one of ``location``,
            ``before``, or ``after`` is required.  If ``location`` is used,
            ``before`` and ``after`` are ignored.

    location
        In ``mode='insert'`` only, whether to place the ``content`` at the
        beginning or end of a the file. If ``location`` is provided,
        ``before`` and ``after`` are ignored. Valid locations:

        - start
            Place the content at the beginning of the file.
        - end
            Place the content at the end of the file.

    before
        Regular expression or an exact case-sensitive fragment of the string.
        Will be tried as **both** a regex **and** a part of the line.  Must
        match **exactly** one line in the file.  This value is only used in
        ``ensure`` and ``insert`` modes. The ``content`` will be inserted just
        before this line, with matching indentation unless ``indent=False``.

    after
        Regular expression or an exact case-sensitive fragment of the string.
        Will be tried as **both** a regex **and** a part of the line.  Must
        match **exactly** one line in the file.  This value is only used in
        ``ensure`` and ``insert`` modes. The ``content`` will be inserted
        directly after this line, unless ``before`` is also provided. If
        ``before`` is not provided, indentation will match this line, unless
        ``indent=False``.

    show_changes
        Output a unified diff of the old file and the new file.
        If ``False`` return a boolean if any changes were made.
        Default is ``True``

        .. note::
            Using this option will store two copies of the file in-memory
            (the original version and the edited version) in order to generate the diff.

    backup
        Create a backup of the original file with the extension:
        "Year-Month-Day-Hour-Minutes-Seconds".

    quiet
        Do not raise any exceptions. E.g. ignore the fact that the file that is
        tried to be edited does not exist and nothing really happened.

    indent
        Keep indentation with the previous line. This option is not considered when
        the ``delete`` mode is specified. Default is ``True``

    CLI Example:

    .. code-block:: bash

        salt '*' file.line /etc/nsswitch.conf "networks:\tfiles dns" after="hosts:.*?" mode='ensure'

    .. note::

        If an equal sign (``=``) appears in an argument to a Salt command, it is
        interpreted as a keyword argument in the format of ``key=val``. That
        processing can be bypassed in order to pass an equal sign through to the
        remote shell command by manually specifying the kwarg:

        .. code-block:: bash

            salt '*' file.line /path/to/file content="CREATEMAIL_SPOOL=no" match="CREATE_MAIL_SPOOL=yes" mode="replace"

    **Examples:**

    Here's a simple config file.

    .. code-block:: ini

        [some_config]
        # Some config file
        # this line will go away

        here=False
        away=True
        goodybe=away

    .. code-block:: bash

        salt \* file.line /some/file.conf mode=delete match=away

    This will produce:

    .. code-block:: ini

        [some_config]
        # Some config file

        here=False
        away=True
        goodbye=away

    If that command is executed 2 more times, this will be the result:

    .. code-block:: ini

        [some_config]
        # Some config file

        here=False

    If we reset the file to its original state and run

    .. code-block:: bash

        salt \* file.line /some/file.conf mode=replace match=away content=here

    Three passes will this state will result in this file:

    .. code-block:: ini

        [some_config]
        # Some config file
        here

        here=False
        here
        here

    Each pass replacing the first line found.

    Given this file:

    .. code-block:: text

        insert after me
        something
        insert before me

    The following command

    .. code-block:: bash

        salt \* file.line /some/file.txt mode=insert after="insert after me" before="insert before me" content=thrice

    If that command is executed 3 times, the result will be:

    .. code-block:: text

        insert after me
        something
        thrice
        thrice
        thrice
        insert before me

    If the mode is ``ensure`` instead, it will fail each time. To succeed, we
    need to remove the incorrect line between before and after:

    .. code-block:: text

        insert after me
        insert before me

    With an ensure mode, this will insert ``thrice`` the first time and
    make no changes for subsequent calls. For something simple this is
    fine, but if you have instead blocks like this:

    .. code-block:: text

        Begin SomeBlock
            foo = bar
        End

        Begin AnotherBlock
            another = value
        End

    And you try to use ensure this way:

    .. code-block:: bash

        salt \* file.line  /tmp/fun.txt mode="ensure" content="this = should be my content" after="Begin SomeBlock" before="End"

    This will fail because there are multiple ``End`` lines. Without that
    problem, it still would fail because there is a non-matching line,
    ``foo = bar``. Ensure **only** allows either zero, or the matching
    line present to be present in between ``before`` and ``after``.
    """
    # pylint: enable=W1401
    path = os.path.realpath(os.path.expanduser(path))
    if not os.path.isfile(path):
        if not quiet:
            raise CommandExecutionError(
                'File "{0}" does not exists or is not a file.'.format(path)
            )
        return False  # No changes had happened

    mode = mode and mode.lower() or mode
    if mode not in ["insert", "ensure", "delete", "replace"]:
        if mode is None:
            raise CommandExecutionError(
                "Mode was not defined. How to process the file?"
            )
        else:
            raise CommandExecutionError('Unknown mode: "{0}"'.format(mode))

    # We've set the content to be empty in the function params but we want to make sure
    # it gets passed when needed. Feature #37092
    empty_content_modes = ["delete"]
    if mode not in empty_content_modes and content is None:
        raise CommandExecutionError(
            'Content can only be empty if mode is "{0}"'.format(
                ", ".join(empty_content_modes)
            )
        )
    del empty_content_modes

    # Before/after has privilege. If nothing defined, match is used by content.
    if before is None and after is None and not match:
        match = content

    with salt.utils.files.fopen(path, mode="r") as fp_:
        body = salt.utils.data.decode_list(fp_.readlines())
    body_before = hashlib.sha256(
        salt.utils.stringutils.to_bytes("".join(body))
    ).hexdigest()
    # Add empty line at the end if last line ends with eol.
    # Allows simpler code
    if body and _get_eol(body[-1]):
        body.append("")

    if os.stat(path).st_size == 0 and mode in ("delete", "replace"):
        log.warning("Cannot find text to %s. File '%s' is empty.", mode, path)
        body = []

    body = _set_line(
        lines=body,
        content=content,
        match=match,
        mode=mode,
        location=location,
        before=before,
        after=after,
        indent=indent,
    )

    if body:
        for idx, line in enumerate(body):
            if not _get_eol(line) and idx + 1 < len(body):
                prev = idx and idx - 1 or 1
                body[idx] = _set_line_eol(body[prev], line)
        # We do not need empty line at the end anymore
        if "" == body[-1]:
            body.pop()

    changed = (
        body_before
        != hashlib.sha256(salt.utils.stringutils.to_bytes("".join(body))).hexdigest()
    )

    if backup and changed and __opts__["test"] is False:
        try:
            temp_file = _mkstemp_copy(path=path, preserve_inode=True)
            shutil.move(
                temp_file,
                "{0}.{1}".format(
                    path, time.strftime("%Y-%m-%d-%H-%M-%S", time.localtime())
                ),
            )
        except (OSError, IOError) as exc:
            raise CommandExecutionError(
                "Unable to create the backup file of {0}. Exception: {1}".format(
                    path, exc
                )
            )

    changes_diff = None

    if changed:
        if show_changes:
            with salt.utils.files.fopen(path, "r") as fp_:
                path_content = salt.utils.data.decode_list(fp_.read().splitlines(True))
            changes_diff = __utils__["stringutils.get_diff"](path_content, body)
        if __opts__["test"] is False:
            fh_ = None
            try:
                # Make sure we match the file mode from salt.utils.files.fopen
                if six.PY2 and salt.utils.platform.is_windows():
                    mode = "wb"
                    body = salt.utils.data.encode_list(body)
                else:
                    mode = "w"
                    body = salt.utils.data.decode_list(body, to_str=True)
                fh_ = salt.utils.atomicfile.atomic_open(path, mode)
                fh_.writelines(body)
            finally:
                if fh_:
                    fh_.close()

    return show_changes and changes_diff or changed


def replace(
    path,
    pattern,
    repl,
    count=0,
    flags=8,
    bufsize=1,
    append_if_not_found=False,
    prepend_if_not_found=False,
    not_found_content=None,
    backup=".bak",
    dry_run=False,
    search_only=False,
    show_changes=True,
    ignore_if_missing=False,
    preserve_inode=True,
    backslash_literal=False,
):
    """
    .. versionadded:: 0.17.0

    Replace occurrences of a pattern in a file. If ``show_changes`` is
    ``True``, then a diff of what changed will be returned, otherwise a
    ``True`` will be returned when changes are made, and ``False`` when
    no changes are made.

    This is a pure Python implementation that wraps Python's :py:func:`~re.sub`.

    path
        Filesystem path to the file to be edited. If a symlink is specified, it
        will be resolved to its target.

    pattern
        A regular expression, to be matched using Python's
        :py:func:`~re.search`.

    repl
        The replacement text

    count: 0
        Maximum number of pattern occurrences to be replaced. If count is a
        positive integer ``n``, only ``n`` occurrences will be replaced,
        otherwise all occurrences will be replaced.

    flags (list or int)
        A list of flags defined in the ``re`` module documentation from the
        Python standard library. Each list item should be a string that will
        correlate to the human-friendly flag name. E.g., ``['IGNORECASE',
        'MULTILINE']``. Optionally, ``flags`` may be an int, with a value
        corresponding to the XOR (``|``) of all the desired flags. Defaults to
        8 (which supports 'MULTILINE').

    bufsize (int or str)
        How much of the file to buffer into memory at once. The
        default value ``1`` processes one line at a time. The special value
        ``file`` may be specified which will read the entire file into memory
        before processing.

    append_if_not_found: False
        .. versionadded:: 2014.7.0

        If set to ``True``, and pattern is not found, then the content will be
        appended to the file.

    prepend_if_not_found: False
        .. versionadded:: 2014.7.0

        If set to ``True`` and pattern is not found, then the content will be
        prepended to the file.

    not_found_content
        .. versionadded:: 2014.7.0

        Content to use for append/prepend if not found. If None (default), uses
        ``repl``. Useful when ``repl`` uses references to group in pattern.

    backup: .bak
        The file extension to use for a backup of the file before editing. Set
        to ``False`` to skip making a backup.

    dry_run: False
        If set to ``True``, no changes will be made to the file, the function
        will just return the changes that would have been made (or a
        ``True``/``False`` value if ``show_changes`` is set to ``False``).

    search_only: False
        If set to true, this no changes will be performed on the file, and this
        function will simply return ``True`` if the pattern was matched, and
        ``False`` if not.

    show_changes: True
        If ``True``, return a diff of changes made. Otherwise, return ``True``
        if changes were made, and ``False`` if not.

        .. note::
            Using this option will store two copies of the file in memory (the
            original version and the edited version) in order to generate the
            diff. This may not normally be a concern, but could impact
            performance if used with large files.

    ignore_if_missing: False
        .. versionadded:: 2015.8.0

        If set to ``True``, this function will simply return ``False``
        if the file doesn't exist. Otherwise, an error will be thrown.

    preserve_inode: True
        .. versionadded:: 2015.8.0

        Preserve the inode of the file, so that any hard links continue to
        share the inode with the original filename. This works by *copying* the
        file, reading from the copy, and writing to the file at the original
        inode. If ``False``, the file will be *moved* rather than copied, and a
        new file will be written to a new inode, but using the original
        filename. Hard links will then share an inode with the backup, instead
        (if using ``backup`` to create a backup copy).

    backslash_literal: False
        .. versionadded:: 2016.11.7

        Interpret backslashes as literal backslashes for the repl and not
        escape characters.  This will help when using append/prepend so that
        the backslashes are not interpreted for the repl on the second run of
        the state.

    If an equal sign (``=``) appears in an argument to a Salt command it is
    interpreted as a keyword argument in the format ``key=val``. That
    processing can be bypassed in order to pass an equal sign through to the
    remote shell command by manually specifying the kwarg:

    .. code-block:: bash

        salt '*' file.replace /path/to/file pattern='=' repl=':'
        salt '*' file.replace /path/to/file pattern="bind-address\\s*=" repl='bind-address:'

    CLI Examples:

    .. code-block:: bash

        salt '*' file.replace /etc/httpd/httpd.conf pattern='LogLevel warn' repl='LogLevel info'
        salt '*' file.replace /some/file pattern='before' repl='after' flags='[MULTILINE, IGNORECASE]'
    """
    symlink = False
    if is_link(path):
        symlink = True
        target_path = os.readlink(path)
        given_path = os.path.expanduser(path)

    path = os.path.realpath(os.path.expanduser(path))

    if not os.path.exists(path):
        if ignore_if_missing:
            return False
        else:
            raise SaltInvocationError("File not found: {0}".format(path))

    if not __utils__["files.is_text"](path):
        raise SaltInvocationError(
            "Cannot perform string replacements on a binary file: {0}".format(path)
        )

    if search_only and (append_if_not_found or prepend_if_not_found):
        raise SaltInvocationError(
            "search_only cannot be used with append/prepend_if_not_found"
        )

    if append_if_not_found and prepend_if_not_found:
        raise SaltInvocationError(
            "Only one of append and prepend_if_not_found is permitted"
        )

    flags_num = _get_flags(flags)
    cpattern = re.compile(salt.utils.stringutils.to_bytes(pattern), flags_num)
    filesize = os.path.getsize(path)
    if bufsize == "file":
        bufsize = filesize

    # Search the file; track if any changes have been made for the return val
    has_changes = False
    orig_file = []  # used for show_changes and change detection
    new_file = []  # used for show_changes and change detection
    if not salt.utils.platform.is_windows():
        pre_user = get_user(path)
        pre_group = get_group(path)
        pre_mode = salt.utils.files.normalize_mode(get_mode(path))

    # Avoid TypeErrors by forcing repl to be bytearray related to mmap
    # Replacement text may contains integer: 123 for example
    repl = salt.utils.stringutils.to_bytes(six.text_type(repl))
    if not_found_content:
        not_found_content = salt.utils.stringutils.to_bytes(not_found_content)

    found = False
    temp_file = None
    content = (
        salt.utils.stringutils.to_unicode(not_found_content)
        if not_found_content and (prepend_if_not_found or append_if_not_found)
        else salt.utils.stringutils.to_unicode(repl)
    )

    try:
        # First check the whole file, determine whether to make the replacement
        # Searching first avoids modifying the time stamp if there are no changes
        r_data = None
        # Use a read-only handle to open the file
        with salt.utils.files.fopen(path, mode="rb", buffering=bufsize) as r_file:
            try:
                # mmap throws a ValueError if the file is empty.
                r_data = mmap.mmap(r_file.fileno(), 0, access=mmap.ACCESS_READ)
            except (ValueError, mmap.error):
                # size of file in /proc is 0, but contains data
                r_data = salt.utils.stringutils.to_bytes("".join(r_file))
            if search_only:
                # Just search; bail as early as a match is found
                if re.search(cpattern, r_data):
                    return True  # `with` block handles file closure
                else:
                    return False
            else:
                result, nrepl = re.subn(
                    cpattern,
                    repl.replace("\\", "\\\\") if backslash_literal else repl,
                    r_data,
                    count,
                )

                # found anything? (even if no change)
                if nrepl > 0:
                    found = True
                    # Identity check the potential change
                    has_changes = True if pattern != repl else has_changes

                if prepend_if_not_found or append_if_not_found:
                    # Search for content, to avoid pre/appending the
                    # content if it was pre/appended in a previous run.
                    if re.search(
                        salt.utils.stringutils.to_bytes(
                            "^{0}($|(?=\r\n))".format(re.escape(content))
                        ),
                        r_data,
                        flags=flags_num,
                    ):
                        # Content was found, so set found.
                        found = True

                orig_file = (
                    r_data.read(filesize).splitlines(True)
                    if isinstance(r_data, mmap.mmap)
                    else r_data.splitlines(True)
                )
                new_file = result.splitlines(True)

    except (OSError, IOError) as exc:
        raise CommandExecutionError(
            "Unable to open file '{0}'. " "Exception: {1}".format(path, exc)
        )
    finally:
        if r_data and isinstance(r_data, mmap.mmap):
            r_data.close()

    if has_changes and not dry_run:
        # Write the replacement text in this block.
        try:
            # Create a copy to read from and to use as a backup later
            temp_file = _mkstemp_copy(path=path, preserve_inode=preserve_inode)
        except (OSError, IOError) as exc:
            raise CommandExecutionError("Exception: {0}".format(exc))

        r_data = None
        try:
            # Open the file in write mode
            with salt.utils.files.fopen(path, mode="w", buffering=bufsize) as w_file:
                try:
                    # Open the temp file in read mode
                    with salt.utils.files.fopen(
                        temp_file, mode="r", buffering=bufsize
                    ) as r_file:
                        r_data = mmap.mmap(r_file.fileno(), 0, access=mmap.ACCESS_READ)
                        result, nrepl = re.subn(
                            cpattern,
                            repl.replace("\\", "\\\\") if backslash_literal else repl,
                            r_data,
                            count,
                        )
                        try:
                            w_file.write(salt.utils.stringutils.to_str(result))
                        except (OSError, IOError) as exc:
                            raise CommandExecutionError(
                                "Unable to write file '{0}'. Contents may "
                                "be truncated. Temporary file contains copy "
                                "at '{1}'. "
                                "Exception: {2}".format(path, temp_file, exc)
                            )
                except (OSError, IOError) as exc:
                    raise CommandExecutionError("Exception: {0}".format(exc))
                finally:
                    if r_data and isinstance(r_data, mmap.mmap):
                        r_data.close()
        except (OSError, IOError) as exc:
            raise CommandExecutionError("Exception: {0}".format(exc))

    if not found and (append_if_not_found or prepend_if_not_found):
        if not_found_content is None:
            not_found_content = repl
        if prepend_if_not_found:
            new_file.insert(
                0, not_found_content + salt.utils.stringutils.to_bytes(os.linesep)
            )
        else:
            # append_if_not_found
            # Make sure we have a newline at the end of the file
            if 0 != len(new_file):
                if not new_file[-1].endswith(
                    salt.utils.stringutils.to_bytes(os.linesep)
                ):
                    new_file[-1] += salt.utils.stringutils.to_bytes(os.linesep)
            new_file.append(
                not_found_content + salt.utils.stringutils.to_bytes(os.linesep)
            )
        has_changes = True
        if not dry_run:
            try:
                # Create a copy to read from and for later use as a backup
                temp_file = _mkstemp_copy(path=path, preserve_inode=preserve_inode)
            except (OSError, IOError) as exc:
                raise CommandExecutionError("Exception: {0}".format(exc))
            # write new content in the file while avoiding partial reads
            try:
                fh_ = salt.utils.atomicfile.atomic_open(path, "wb")
                for line in new_file:
                    fh_.write(salt.utils.stringutils.to_bytes(line))
            finally:
                fh_.close()

    if backup and has_changes and not dry_run:
        # keep the backup only if it was requested
        # and only if there were any changes
        backup_name = "{0}{1}".format(path, backup)
        try:
            shutil.move(temp_file, backup_name)
        except (OSError, IOError) as exc:
            raise CommandExecutionError(
                "Unable to move the temp file '{0}' to the "
                "backup file '{1}'. "
                "Exception: {2}".format(path, temp_file, exc)
            )
        if symlink:
            symlink_backup = "{0}{1}".format(given_path, backup)
            target_backup = "{0}{1}".format(target_path, backup)
            # Always clobber any existing symlink backup
            # to match the behaviour of the 'backup' option
            try:
                os.symlink(target_backup, symlink_backup)
            except OSError:
                os.remove(symlink_backup)
                os.symlink(target_backup, symlink_backup)
            except Exception:  # pylint: disable=broad-except
                raise CommandExecutionError(
                    "Unable create backup symlink '{0}'. "
                    "Target was '{1}'. "
                    "Exception: {2}".format(symlink_backup, target_backup, exc)
                )
    elif temp_file:
        try:
            os.remove(temp_file)
        except (OSError, IOError) as exc:
            raise CommandExecutionError(
                "Unable to delete temp file '{0}'. "
                "Exception: {1}".format(temp_file, exc)
            )

    if not dry_run and not salt.utils.platform.is_windows():
        check_perms(path, None, pre_user, pre_group, pre_mode)

    differences = __utils__["stringutils.get_diff"](orig_file, new_file)

    if show_changes:
        return differences

    # We may have found a regex line match but don't need to change the line
    # (for situations where the pattern also matches the repl). Revert the
    # has_changes flag to False if the final result is unchanged.
    if not differences:
        has_changes = False

    return has_changes


def blockreplace(
    path,
    marker_start="#-- start managed zone --",
    marker_end="#-- end managed zone --",
    content="",
    append_if_not_found=False,
    prepend_if_not_found=False,
    backup=".bak",
    dry_run=False,
    show_changes=True,
    append_newline=False,
    insert_before_match=None,
    insert_after_match=None,
):
    """
    .. versionadded:: 2014.1.0

    Replace content of a text block in a file, delimited by line markers

    A block of content delimited by comments can help you manage several lines
    entries without worrying about old entries removal.

    .. note::

        This function will store two copies of the file in-memory (the original
        version and the edited version) in order to detect changes and only
        edit the targeted file if necessary.

    path
        Filesystem path to the file to be edited

    marker_start
        The line content identifying a line as the start of the content block.
        Note that the whole line containing this marker will be considered, so
        whitespace or extra content before or after the marker is included in
        final output

    marker_end
        The line content identifying the end of the content block. As of
        versions 2017.7.5 and 2018.3.1, everything up to the text matching the
        marker will be replaced, so it's important to ensure that your marker
        includes the beginning of the text you wish to replace.

    content
        The content to be used between the two lines identified by marker_start
        and marker_stop.

    append_if_not_found: False
        If markers are not found and set to ``True`` then, the markers and
        content will be appended to the file.

    prepend_if_not_found: False
        If markers are not found and set to ``True`` then, the markers and
        content will be prepended to the file.

    insert_before_match
        If markers are not found, this parameter can be set to a regex which will
        insert the block before the first found occurrence in the file.

        .. versionadded:: Sodium

    insert_after_match
        If markers are not found, this parameter can be set to a regex which will
        insert the block after the first found occurrence in the file.

        .. versionadded:: Sodium

    backup
        The file extension to use for a backup of the file if any edit is made.
        Set to ``False`` to skip making a backup.

    dry_run: False
        If ``True``, do not make any edits to the file and simply return the
        changes that *would* be made.

    show_changes: True
        Controls how changes are presented. If ``True``, this function will
        return a unified diff of the changes made. If False, then it will
        return a boolean (``True`` if any changes were made, otherwise
        ``False``).

    append_newline: False
        Controls whether or not a newline is appended to the content block. If
        the value of this argument is ``True`` then a newline will be added to
        the content block. If it is ``False``, then a newline will *not* be
        added to the content block. If it is ``None`` then a newline will only
        be added to the content block if it does not already end in a newline.

        .. versionadded:: 2016.3.4
        .. versionchanged:: 2017.7.5,2018.3.1
            New behavior added when value is ``None``.
        .. versionchanged:: 2019.2.0
            The default value of this argument will change to ``None`` to match
            the behavior of the :py:func:`file.blockreplace state
            <salt.states.file.blockreplace>`

    CLI Example:

    .. code-block:: bash

        salt '*' file.blockreplace /etc/hosts '#-- start managed zone foobar : DO NOT EDIT --' \\
        '#-- end managed zone foobar --' $'10.0.1.1 foo.foobar\\n10.0.1.2 bar.foobar' True

    """
    exclusive_params = [
        append_if_not_found,
        prepend_if_not_found,
        bool(insert_before_match),
        bool(insert_after_match),
    ]
    if sum(exclusive_params) > 1:
        raise SaltInvocationError(
            "Only one of append_if_not_found, prepend_if_not_found,"
            " insert_before_match, and insert_after_match is permitted"
        )

    path = os.path.expanduser(path)

    if not os.path.exists(path):
        raise SaltInvocationError("File not found: {0}".format(path))

    try:
        file_encoding = __utils__["files.get_encoding"](path)
    except CommandExecutionError:
        file_encoding = None

    if __utils__["files.is_binary"](path):
        if not file_encoding:
            raise SaltInvocationError(
                "Cannot perform string replacements on a binary file: {0}".format(path)
            )

    if insert_before_match or insert_after_match:
        if insert_before_match:
            if not isinstance(insert_before_match, six.string_types):
                raise CommandExecutionError(
                    "RegEx expected in insert_before_match parameter."
                )
        elif insert_after_match:
            if not isinstance(insert_after_match, six.string_types):
                raise CommandExecutionError(
                    "RegEx expected in insert_after_match parameter."
                )

    if append_newline is None and not content.endswith((os.linesep, "\n")):
        append_newline = True

    # Split the content into a list of lines, removing newline characters. To
    # ensure that we handle both Windows and POSIX newlines, first split on
    # Windows newlines, and then split on POSIX newlines.
    split_content = []
    for win_line in content.split("\r\n"):
        for content_line in win_line.split("\n"):
            split_content.append(content_line)

    line_count = len(split_content)

    has_changes = False
    orig_file = []
    new_file = []
    in_block = False
    block_found = False
    linesep = None

    def _add_content(linesep, lines=None, include_marker_start=True, end_line=None):
        if lines is None:
            lines = []
            include_marker_start = True

        if end_line is None:
            end_line = marker_end
        end_line = end_line.rstrip("\r\n") + linesep

        if include_marker_start:
            lines.append(marker_start + linesep)

        if split_content:
            for index, content_line in enumerate(split_content, 1):
                if index != line_count:
                    lines.append(content_line + linesep)
                else:
                    # We're on the last line of the content block
                    if append_newline:
                        lines.append(content_line + linesep)
                        lines.append(end_line)
                    else:
                        lines.append(content_line + end_line)
        else:
            lines.append(end_line)

        return lines

    # We do not use in-place editing to avoid file attrs modifications when
    # no changes are required and to avoid any file access on a partially
    # written file.
    try:
        fi_file = io.open(path, mode="r", encoding=file_encoding, newline="")
        for line in fi_file:
            write_line_to_new_file = True

            if linesep is None:
                # Auto-detect line separator
                if line.endswith("\r\n"):
                    linesep = "\r\n"
                elif line.endswith("\n"):
                    linesep = "\n"
                else:
                    # No newline(s) in file, fall back to system's linesep
                    linesep = os.linesep

            if marker_start in line:
                # We've entered the content block
                in_block = True
            else:
                if in_block:
                    # We're not going to write the lines from the old file to
                    # the new file until we have exited the block.
                    write_line_to_new_file = False

                    marker_end_pos = line.find(marker_end)
                    if marker_end_pos != -1:
                        # End of block detected
                        in_block = False
                        # We've found and exited the block
                        block_found = True

                        _add_content(
                            linesep,
                            lines=new_file,
                            include_marker_start=False,
                            end_line=line[marker_end_pos:],
                        )

            # Save the line from the original file
            orig_file.append(line)
            if write_line_to_new_file:
                new_file.append(line)

    except (IOError, OSError) as exc:
        raise CommandExecutionError("Failed to read from {0}: {1}".format(path, exc))
    finally:
        if linesep is None:
            # If the file was empty, we will not have set linesep yet. Assume
            # the system's line separator. This is needed for when we
            # prepend/append later on.
            linesep = os.linesep
        try:
            fi_file.close()
        except Exception:  # pylint: disable=broad-except
            pass

    if in_block:
        # unterminated block => bad, always fail
        raise CommandExecutionError(
            "Unterminated marked block. End of file reached before marker_end."
        )

    if not block_found:
        if prepend_if_not_found:
            # add the markers and content at the beginning of file
            prepended_content = _add_content(linesep)
            prepended_content.extend(new_file)
            new_file = prepended_content
            block_found = True
        elif append_if_not_found:
            # Make sure we have a newline at the end of the file
            if new_file:
                if not new_file[-1].endswith(linesep):
                    new_file[-1] += linesep
            # add the markers and content at the end of file
            _add_content(linesep, lines=new_file)
            block_found = True
<<<<<<< HEAD
        elif insert_before_match or insert_after_match:
            match_regex = insert_before_match or insert_after_match
            match_idx = [
                i for i, item in enumerate(orig_file) if re.search(match_regex, item)
            ]
            if match_idx:
                match_idx = match_idx[0]
                for line in _add_content(linesep):
                    if insert_after_match:
                        match_idx += 1
                    new_file.insert(match_idx, line)
                    if insert_before_match:
                        match_idx += 1
                block_found = True
=======
        else:
            raise CommandExecutionError(
                "Cannot edit marked block. Markers were not found in file."
            )

    if block_found:
        diff = __utils__["stringutils.get_diff"](orig_file, new_file)
        has_changes = diff != ""
        if has_changes and not dry_run:
            # changes detected
            # backup file attrs
            perms = {}
            perms["user"] = get_user(path)
            perms["group"] = get_group(path)
            perms["mode"] = salt.utils.files.normalize_mode(get_mode(path))

            # backup old content
            if backup is not False:
                backup_path = "{0}{1}".format(path, backup)
                shutil.copy2(path, backup_path)
                # copy2 does not preserve ownership
                if salt.utils.platform.is_windows():
                    # This function resides in win_file.py and will be available
                    # on Windows. The local function will be overridden
                    # pylint: disable=E1120,E1123
                    check_perms(path=backup_path, ret=None, owner=perms["user"])
                    # pylint: enable=E1120,E1123
                else:
                    check_perms(
                        name=backup_path,
                        ret=None,
                        user=perms["user"],
                        group=perms["group"],
                        mode=perms["mode"],
                    )
>>>>>>> 3c71cf20

    if not block_found:
        raise CommandExecutionError(
            "Cannot edit marked block. Markers were not found in file."
        )

    diff = __utils__["stringutils.get_diff"](orig_file, new_file)
    has_changes = diff is not ""
    if has_changes and not dry_run:
        # changes detected
        # backup file attrs
        perms = {}
        perms["user"] = get_user(path)
        perms["group"] = get_group(path)
        perms["mode"] = salt.utils.files.normalize_mode(get_mode(path))

        # backup old content
        if backup is not False:
            backup_path = "{0}{1}".format(path, backup)
            shutil.copy2(path, backup_path)
            # copy2 does not preserve ownership
            if salt.utils.platform.is_windows():
                # This function resides in win_file.py and will be available
                # on Windows. The local function will be overridden
                # pylint: disable=E1120,E1123
                check_perms(path=backup_path, ret=None, owner=perms["user"])
                # pylint: enable=E1120,E1123
            else:
                check_perms(
                    backup_path, None, perms["user"], perms["group"], perms["mode"]
                )

        # write new content in the file while avoiding partial reads
        try:
            fh_ = salt.utils.atomicfile.atomic_open(path, "wb")
            for line in new_file:
                fh_.write(salt.utils.stringutils.to_bytes(line, encoding=file_encoding))
        finally:
            fh_.close()

        # this may have overwritten file attrs
        if salt.utils.platform.is_windows():
            # This function resides in win_file.py and will be available
            # on Windows. The local function will be overridden
            # pylint: disable=E1120,E1123
            check_perms(path=path, ret=None, owner=perms["user"])
            # pylint: enable=E1120,E1123
        else:
            check_perms(path, None, perms["user"], perms["group"], perms["mode"])

    if show_changes:
        return diff

    return has_changes


def search(path, pattern, flags=8, bufsize=1, ignore_if_missing=False, multiline=False):
    """
    .. versionadded:: 0.17.0

    Search for occurrences of a pattern in a file

    Except for multiline, params are identical to
    :py:func:`~salt.modules.file.replace`.

    multiline
        If true, inserts 'MULTILINE' into ``flags`` and sets ``bufsize`` to
        'file'.

        .. versionadded:: 2015.8.0

    CLI Example:

    .. code-block:: bash

        salt '*' file.search /etc/crontab 'mymaintenance.sh'
    """
    if multiline:
        flags = _add_flags(flags, "MULTILINE")
        bufsize = "file"

    # This function wraps file.replace on purpose in order to enforce
    # consistent usage, compatible regex's, expected behavior, *and* bugs. :)
    # Any enhancements or fixes to one should affect the other.
    return replace(
        path,
        pattern,
        "",
        flags=flags,
        bufsize=bufsize,
        dry_run=True,
        search_only=True,
        show_changes=False,
        ignore_if_missing=ignore_if_missing,
    )


def patch(originalfile, patchfile, options="", dry_run=False):
    """
    .. versionadded:: 0.10.4

    Apply a patch to a file or directory.

    Equivalent to:

    .. code-block:: bash

        patch <options> -i <patchfile> <originalfile>

    Or, when a directory is patched:

    .. code-block:: bash

        patch <options> -i <patchfile> -d <originalfile> -p0

    originalfile
        The full path to the file or directory to be patched
    patchfile
        A patch file to apply to ``originalfile``
    options
        Options to pass to patch.

    CLI Example:

    .. code-block:: bash

        salt '*' file.patch /opt/file.txt /tmp/file.txt.patch
    """
    patchpath = salt.utils.path.which("patch")
    if not patchpath:
        raise CommandExecutionError(
            "patch executable not found. Is the distribution's patch "
            "package installed?"
        )

    cmd = [patchpath]
    cmd.extend(salt.utils.args.shlex_split(options))
    if dry_run:
        if __grains__["kernel"] in ("FreeBSD", "OpenBSD"):
            cmd.append("-C")
        else:
            cmd.append("--dry-run")

    # this argument prevents interactive prompts when the patch fails to apply.
    # the exit code will still be greater than 0 if that is the case.
    if "-N" not in cmd and "--forward" not in cmd:
        cmd.append("--forward")

    has_rejectfile_option = False
    for option in cmd:
        if (
            option == "-r"
            or option.startswith("-r ")
            or option.startswith("--reject-file")
        ):
            has_rejectfile_option = True
            break

    # by default, patch will write rejected patch files to <filename>.rej.
    # this option prevents that.
    if not has_rejectfile_option:
        cmd.append("--reject-file=-")

    cmd.extend(["-i", patchfile])

    if os.path.isdir(originalfile):
        cmd.extend(["-d", originalfile])

        has_strip_option = False
        for option in cmd:
            if option.startswith("-p") or option.startswith("--strip="):
                has_strip_option = True
                break

        if not has_strip_option:
            cmd.append("--strip=0")
    else:
        cmd.append(originalfile)

    return __salt__["cmd.run_all"](cmd, python_shell=False)


def contains(path, text):
    """
    .. deprecated:: 0.17.0
       Use :func:`search` instead.

    Return ``True`` if the file at ``path`` contains ``text``

    CLI Example:

    .. code-block:: bash

        salt '*' file.contains /etc/crontab 'mymaintenance.sh'
    """
    path = os.path.expanduser(path)

    if not os.path.exists(path):
        return False

    stripped_text = six.text_type(text).strip()
    try:
        with salt.utils.filebuffer.BufferedReader(path) as breader:
            for chunk in breader:
                if stripped_text in chunk:
                    return True
        return False
    except (IOError, OSError):
        return False


def contains_regex(path, regex, lchar=""):
    """
    .. deprecated:: 0.17.0
       Use :func:`search` instead.

    Return True if the given regular expression matches on any line in the text
    of a given file.

    If the lchar argument (leading char) is specified, it
    will strip `lchar` from the left side of each line before trying to match

    CLI Example:

    .. code-block:: bash

        salt '*' file.contains_regex /etc/crontab
    """
    path = os.path.expanduser(path)

    if not os.path.exists(path):
        return False

    try:
        with salt.utils.files.fopen(path, "r") as target:
            for line in target:
                line = salt.utils.stringutils.to_unicode(line)
                if lchar:
                    line = line.lstrip(lchar)
                if re.search(regex, line):
                    return True
            return False
    except (IOError, OSError):
        return False


def contains_glob(path, glob_expr):
    """
    .. deprecated:: 0.17.0
       Use :func:`search` instead.

    Return ``True`` if the given glob matches a string in the named file

    CLI Example:

    .. code-block:: bash

        salt '*' file.contains_glob /etc/foobar '*cheese*'
    """
    path = os.path.expanduser(path)

    if not os.path.exists(path):
        return False

    try:
        with salt.utils.filebuffer.BufferedReader(path) as breader:
            for chunk in breader:
                if fnmatch.fnmatch(chunk, glob_expr):
                    return True
            return False
    except (IOError, OSError):
        return False


def append(path, *args, **kwargs):
    """
    .. versionadded:: 0.9.5

    Append text to the end of a file

    path
        path to file

    `*args`
        strings to append to file

    CLI Example:

    .. code-block:: bash

        salt '*' file.append /etc/motd \\
                "With all thine offerings thou shalt offer salt." \\
                "Salt is what makes things taste bad when it isn't in them."

    .. admonition:: Attention

        If you need to pass a string to append and that string contains
        an equal sign, you **must** include the argument name, args.
        For example:

        .. code-block:: bash

            salt '*' file.append /etc/motd args='cheese=spam'

            salt '*' file.append /etc/motd args="['cheese=spam','spam=cheese']"

    """
    path = os.path.expanduser(path)

    # Largely inspired by Fabric's contrib.files.append()

    if "args" in kwargs:
        if isinstance(kwargs["args"], list):
            args = kwargs["args"]
        else:
            args = [kwargs["args"]]

    # Make sure we have a newline at the end of the file. Do this in binary
    # mode so SEEK_END with nonzero offset will work.
    with salt.utils.files.fopen(path, "rb+") as ofile:
        linesep = salt.utils.stringutils.to_bytes(os.linesep)
        try:
            ofile.seek(-len(linesep), os.SEEK_END)
        except IOError as exc:
            if exc.errno in (errno.EINVAL, errno.ESPIPE):
                # Empty file, simply append lines at the beginning of the file
                pass
            else:
                raise
        else:
            if ofile.read(len(linesep)) != linesep:
                ofile.seek(0, os.SEEK_END)
                ofile.write(linesep)

    # Append lines in text mode
    with salt.utils.files.fopen(path, "a") as ofile:
        for new_line in args:
            ofile.write(
                salt.utils.stringutils.to_str("{0}{1}".format(new_line, os.linesep))
            )

    return 'Wrote {0} lines to "{1}"'.format(len(args), path)


def prepend(path, *args, **kwargs):
    """
    .. versionadded:: 2014.7.0

    Prepend text to the beginning of a file

    path
        path to file

    `*args`
        strings to prepend to the file

    CLI Example:

    .. code-block:: bash

        salt '*' file.prepend /etc/motd \\
                "With all thine offerings thou shalt offer salt." \\
                "Salt is what makes things taste bad when it isn't in them."

    .. admonition:: Attention

        If you need to pass a string to append and that string contains
        an equal sign, you **must** include the argument name, args.
        For example:

        .. code-block:: bash

            salt '*' file.prepend /etc/motd args='cheese=spam'

            salt '*' file.prepend /etc/motd args="['cheese=spam','spam=cheese']"

    """
    path = os.path.expanduser(path)

    if "args" in kwargs:
        if isinstance(kwargs["args"], list):
            args = kwargs["args"]
        else:
            args = [kwargs["args"]]

    try:
        with salt.utils.files.fopen(path) as fhr:
            contents = [
                salt.utils.stringutils.to_unicode(line) for line in fhr.readlines()
            ]
    except IOError:
        contents = []

    preface = []
    for line in args:
        preface.append("{0}\n".format(line))

    with salt.utils.files.fopen(path, "w") as ofile:
        contents = preface + contents
        ofile.write(salt.utils.stringutils.to_str("".join(contents)))
    return 'Prepended {0} lines to "{1}"'.format(len(args), path)


def write(path, *args, **kwargs):
    """
    .. versionadded:: 2014.7.0

    Write text to a file, overwriting any existing contents.

    path
        path to file

    `*args`
        strings to write to the file

    CLI Example:

    .. code-block:: bash

        salt '*' file.write /etc/motd \\
                "With all thine offerings thou shalt offer salt."

    .. admonition:: Attention

        If you need to pass a string to append and that string contains
        an equal sign, you **must** include the argument name, args.
        For example:

        .. code-block:: bash

            salt '*' file.write /etc/motd args='cheese=spam'

            salt '*' file.write /etc/motd args="['cheese=spam','spam=cheese']"

    """
    path = os.path.expanduser(path)

    if "args" in kwargs:
        if isinstance(kwargs["args"], list):
            args = kwargs["args"]
        else:
            args = [kwargs["args"]]

    contents = []
    for line in args:
        contents.append("{0}\n".format(line))
    with salt.utils.files.fopen(path, "w") as ofile:
        ofile.write(salt.utils.stringutils.to_str("".join(contents)))
    return 'Wrote {0} lines to "{1}"'.format(len(contents), path)


def touch(name, atime=None, mtime=None):
    """
    .. versionadded:: 0.9.5

    Just like the ``touch`` command, create a file if it doesn't exist or
    simply update the atime and mtime if it already does.

    atime:
        Access time in Unix epoch time
    mtime:
        Last modification in Unix epoch time

    CLI Example:

    .. code-block:: bash

        salt '*' file.touch /var/log/emptyfile
    """
    name = os.path.expanduser(name)

    if atime and atime.isdigit():
        atime = int(atime)
    if mtime and mtime.isdigit():
        mtime = int(mtime)
    try:
        if not os.path.exists(name):
            with salt.utils.files.fopen(name, "a"):
                pass

        if not atime and not mtime:
            times = None
        elif not mtime and atime:
            times = (atime, time.time())
        elif not atime and mtime:
            times = (time.time(), mtime)
        else:
            times = (atime, mtime)
        os.utime(name, times)

    except TypeError:
        raise SaltInvocationError("atime and mtime must be integers")
    except (IOError, OSError) as exc:
        raise CommandExecutionError(exc.strerror)

    return os.path.exists(name)


def seek_read(path, size, offset):
    """
    .. versionadded:: 2014.1.0

    Seek to a position on a file and read it

    path
        path to file

    seek
        amount to read at once

    offset
        offset to start into the file

    CLI Example:

    .. code-block:: bash

        salt '*' file.seek_read /path/to/file 4096 0
    """
    path = os.path.expanduser(path)
    seek_fh = os.open(path, os.O_RDONLY)
    try:
        os.lseek(seek_fh, int(offset), 0)
        data = os.read(seek_fh, int(size))
    finally:
        os.close(seek_fh)
    return data


def seek_write(path, data, offset):
    """
    .. versionadded:: 2014.1.0

    Seek to a position on a file and write to it

    path
        path to file

    data
        data to write to file

    offset
        position in file to start writing

    CLI Example:

    .. code-block:: bash

        salt '*' file.seek_write /path/to/file 'some data' 4096
    """
    path = os.path.expanduser(path)
    seek_fh = os.open(path, os.O_WRONLY)
    try:
        os.lseek(seek_fh, int(offset), 0)
        ret = os.write(seek_fh, data)
        os.fsync(seek_fh)
    finally:
        os.close(seek_fh)
    return ret


def truncate(path, length):
    """
    .. versionadded:: 2014.1.0

    Seek to a position on a file and delete everything after that point

    path
        path to file

    length
        offset into file to truncate

    CLI Example:

    .. code-block:: bash

        salt '*' file.truncate /path/to/file 512
    """
    path = os.path.expanduser(path)
    with salt.utils.files.fopen(path, "rb+") as seek_fh:
        seek_fh.truncate(int(length))


def link(src, path):
    """
    .. versionadded:: 2014.1.0

    Create a hard link to a file

    CLI Example:

    .. code-block:: bash

        salt '*' file.link /path/to/file /path/to/link
    """
    src = os.path.expanduser(src)

    if not os.path.isabs(src):
        raise SaltInvocationError("File path must be absolute.")

    try:
        os.link(src, path)
        return True
    except (OSError, IOError) as E:
        raise CommandExecutionError("Could not create '{0}': {1}".format(path, E))
    return False


def is_hardlink(path):
    """
    Check if the path is a hard link by verifying that the number of links
    is larger than 1

    CLI Example:

    .. code-block:: bash

       salt '*' file.is_hardlink /path/to/link
    """

    # Simply use lstat and count the st_nlink field to determine if this path
    # is hardlinked to something.
    res = lstat(os.path.expanduser(path))
    return res and res["st_nlink"] > 1


def is_link(path):
    """
    Check if the path is a symbolic link

    CLI Example:

    .. code-block:: bash

       salt '*' file.is_link /path/to/link
    """
    # This function exists because os.path.islink does not support Windows,
    # therefore a custom function will need to be called. This function
    # therefore helps API consistency by providing a single function to call for
    # both operating systems.

    return os.path.islink(os.path.expanduser(path))


def symlink(src, path):
    """
    Create a symbolic link (symlink, soft link) to a file

    CLI Example:

    .. code-block:: bash

        salt '*' file.symlink /path/to/file /path/to/link
    """
    path = os.path.expanduser(path)

    try:
        if os.path.normpath(os.readlink(path)) == os.path.normpath(src):
            log.debug("link already in correct state: %s -> %s", path, src)
            return True
    except OSError:
        pass

    if not os.path.isabs(path):
        raise SaltInvocationError("File path must be absolute.")

    try:
        os.symlink(src, path)
        return True
    except (OSError, IOError):
        raise CommandExecutionError("Could not create '{0}'".format(path))
    return False


def rename(src, dst):
    """
    Rename a file or directory

    CLI Example:

    .. code-block:: bash

        salt '*' file.rename /path/to/src /path/to/dst
    """
    src = os.path.expanduser(src)
    dst = os.path.expanduser(dst)

    if not os.path.isabs(src):
        raise SaltInvocationError("File path must be absolute.")

    try:
        os.rename(src, dst)
        return True
    except OSError:
        raise CommandExecutionError("Could not rename '{0}' to '{1}'".format(src, dst))
    return False


def copy(src, dst, recurse=False, remove_existing=False):
    """
    Copy a file or directory from source to dst

    In order to copy a directory, the recurse flag is required, and
    will by default overwrite files in the destination with the same path,
    and retain all other existing files. (similar to cp -r on unix)

    remove_existing will remove all files in the target directory,
    and then copy files from the source.

    .. note::
        The copy function accepts paths that are local to the Salt minion.
        This function does not support salt://, http://, or the other
        additional file paths that are supported by :mod:`states.file.managed
        <salt.states.file.managed>` and :mod:`states.file.recurse
        <salt.states.file.recurse>`.

    CLI Example:

    .. code-block:: bash

        salt '*' file.copy /path/to/src /path/to/dst
        salt '*' file.copy /path/to/src_dir /path/to/dst_dir recurse=True
        salt '*' file.copy /path/to/src_dir /path/to/dst_dir recurse=True remove_existing=True

    """
    src = os.path.expanduser(src)
    dst = os.path.expanduser(dst)

    if not os.path.isabs(src):
        raise SaltInvocationError("File path must be absolute.")

    if not os.path.exists(src):
        raise CommandExecutionError("No such file or directory '{0}'".format(src))

    if not salt.utils.platform.is_windows():
        pre_user = get_user(src)
        pre_group = get_group(src)
        pre_mode = salt.utils.files.normalize_mode(get_mode(src))

    try:
        if (os.path.exists(dst) and os.path.isdir(dst)) or os.path.isdir(src):
            if not recurse:
                raise SaltInvocationError(
                    "Cannot copy overwriting a directory without recurse flag set to true!"
                )
            if remove_existing:
                if os.path.exists(dst):
                    shutil.rmtree(dst)
                shutil.copytree(src, dst)
            else:
                salt.utils.files.recursive_copy(src, dst)
        else:
            shutil.copyfile(src, dst)
    except OSError:
        raise CommandExecutionError("Could not copy '{0}' to '{1}'".format(src, dst))

    if not salt.utils.platform.is_windows():
        check_perms(dst, None, pre_user, pre_group, pre_mode)
    return True


def lstat(path):
    """
    .. versionadded:: 2014.1.0

    Returns the lstat attributes for the given file or dir. Does not support
    symbolic links.

    CLI Example:

    .. code-block:: bash

        salt '*' file.lstat /path/to/file
    """
    path = os.path.expanduser(path)

    if not os.path.isabs(path):
        raise SaltInvocationError("Path to file must be absolute.")

    try:
        lst = os.lstat(path)
        return dict(
            (key, getattr(lst, key))
            for key in (
                "st_atime",
                "st_ctime",
                "st_gid",
                "st_mode",
                "st_mtime",
                "st_nlink",
                "st_size",
                "st_uid",
            )
        )
    except Exception:  # pylint: disable=broad-except
        return {}


def access(path, mode):
    """
    .. versionadded:: 2014.1.0

    Test whether the Salt process has the specified access to the file. One of
    the following modes must be specified:

    .. code-block::text

        f: Test the existence of the path
        r: Test the readability of the path
        w: Test the writability of the path
        x: Test whether the path can be executed

    CLI Example:

    .. code-block:: bash

        salt '*' file.access /path/to/file f
        salt '*' file.access /path/to/file x
    """
    path = os.path.expanduser(path)

    if not os.path.isabs(path):
        raise SaltInvocationError("Path to link must be absolute.")

    modes = {"f": os.F_OK, "r": os.R_OK, "w": os.W_OK, "x": os.X_OK}

    if mode in modes:
        return os.access(path, modes[mode])
    elif mode in six.itervalues(modes):
        return os.access(path, mode)
    else:
        raise SaltInvocationError("Invalid mode specified.")


def read(path, binary=False):
    """
    .. versionadded:: 2017.7.0

    Return the content of the file.

    CLI Example:

    .. code-block:: bash

        salt '*' file.read /path/to/file
    """
    access_mode = "r"
    if binary is True:
        access_mode += "b"
    with salt.utils.files.fopen(path, access_mode) as file_obj:
        return salt.utils.stringutils.to_unicode(file_obj.read())


def readlink(path, canonicalize=False):
    """
    .. versionadded:: 2014.1.0

    Return the path that a symlink points to
    If canonicalize is set to True, then it return the final target

    CLI Example:

    .. code-block:: bash

        salt '*' file.readlink /path/to/link
    """
    path = os.path.expanduser(path)

    if not os.path.isabs(path):
        raise SaltInvocationError("Path to link must be absolute.")

    if not os.path.islink(path):
        raise SaltInvocationError("A valid link was not specified.")

    if canonicalize:
        return os.path.realpath(path)
    else:
        return os.readlink(path)


def readdir(path):
    """
    .. versionadded:: 2014.1.0

    Return a list containing the contents of a directory

    CLI Example:

    .. code-block:: bash

        salt '*' file.readdir /path/to/dir/
    """
    path = os.path.expanduser(path)

    if not os.path.isabs(path):
        raise SaltInvocationError("Dir path must be absolute.")

    if not os.path.isdir(path):
        raise SaltInvocationError("A valid directory was not specified.")

    dirents = [".", ".."]
    dirents.extend(os.listdir(path))
    return dirents


def statvfs(path):
    """
    .. versionadded:: 2014.1.0

    Perform a statvfs call against the filesystem that the file resides on

    CLI Example:

    .. code-block:: bash

        salt '*' file.statvfs /path/to/file
    """
    path = os.path.expanduser(path)

    if not os.path.isabs(path):
        raise SaltInvocationError("File path must be absolute.")

    try:
        stv = os.statvfs(path)
        return dict(
            (key, getattr(stv, key))
            for key in (
                "f_bavail",
                "f_bfree",
                "f_blocks",
                "f_bsize",
                "f_favail",
                "f_ffree",
                "f_files",
                "f_flag",
                "f_frsize",
                "f_namemax",
            )
        )
    except (OSError, IOError):
        raise CommandExecutionError("Could not statvfs '{0}'".format(path))
    return False


def stats(path, hash_type=None, follow_symlinks=True):
    """
    Return a dict containing the stats for a given file

    CLI Example:

    .. code-block:: bash

        salt '*' file.stats /etc/passwd
    """
    path = os.path.expanduser(path)

    ret = {}
    if not os.path.exists(path):
        try:
            # Broken symlinks will return False for os.path.exists(), but still
            # have a uid and gid
            pstat = os.lstat(path)
        except OSError:
            # Not a broken symlink, just a nonexistent path
            # NOTE: The file.directory state checks the content of the error
            # message in this exception. Any changes made to the message for this
            # exception will reflect the file.directory state as well, and will
            # likely require changes there.
            raise CommandExecutionError("Path not found: {0}".format(path))
    else:
        if follow_symlinks:
            pstat = os.stat(path)
        else:
            pstat = os.lstat(path)
    ret["inode"] = pstat.st_ino
    ret["uid"] = pstat.st_uid
    ret["gid"] = pstat.st_gid
    ret["group"] = gid_to_group(pstat.st_gid)
    ret["user"] = uid_to_user(pstat.st_uid)
    ret["atime"] = pstat.st_atime
    ret["mtime"] = pstat.st_mtime
    ret["ctime"] = pstat.st_ctime
    ret["size"] = pstat.st_size
    ret["mode"] = salt.utils.files.normalize_mode(oct(stat.S_IMODE(pstat.st_mode)))
    if hash_type:
        ret["sum"] = get_hash(path, hash_type)
    ret["type"] = "file"
    if stat.S_ISDIR(pstat.st_mode):
        ret["type"] = "dir"
    if stat.S_ISCHR(pstat.st_mode):
        ret["type"] = "char"
    if stat.S_ISBLK(pstat.st_mode):
        ret["type"] = "block"
    if stat.S_ISREG(pstat.st_mode):
        ret["type"] = "file"
    if stat.S_ISLNK(pstat.st_mode):
        ret["type"] = "link"
    if stat.S_ISFIFO(pstat.st_mode):
        ret["type"] = "pipe"
    if stat.S_ISSOCK(pstat.st_mode):
        ret["type"] = "socket"
    ret["target"] = os.path.realpath(path)
    return ret


def rmdir(path):
    """
    .. versionadded:: 2014.1.0

    Remove the specified directory. Fails if a directory is not empty.

    CLI Example:

    .. code-block:: bash

        salt '*' file.rmdir /tmp/foo/
    """
    path = os.path.expanduser(path)

    if not os.path.isabs(path):
        raise SaltInvocationError("File path must be absolute.")

    if not os.path.isdir(path):
        raise SaltInvocationError("A valid directory was not specified.")

    try:
        os.rmdir(path)
        return True
    except OSError as exc:
        return exc.strerror


def remove(path):
    """
    Remove the named file. If a directory is supplied, it will be recursively
    deleted.

    CLI Example:

    .. code-block:: bash

        salt '*' file.remove /tmp/foo

    .. versionchanged:: Neon
        The method now works on all types of file system entries, not just
        files, directories and symlinks.
    """
    path = os.path.expanduser(path)

    if not os.path.isabs(path):
        raise SaltInvocationError("File path must be absolute: {0}".format(path))

    try:
        if os.path.islink(path) or (os.path.exists(path) and not os.path.isdir(path)):
            os.remove(path)
            return True
        elif os.path.isdir(path):
            shutil.rmtree(path)
            return True
    except (OSError, IOError) as exc:
        raise CommandExecutionError("Could not remove '{0}': {1}".format(path, exc))
    return False


def directory_exists(path):
    """
    Tests to see if path is a valid directory.  Returns True/False.

    CLI Example:

    .. code-block:: bash

        salt '*' file.directory_exists /etc

    """
    return os.path.isdir(os.path.expanduser(path))


def file_exists(path):
    """
    Tests to see if path is a valid file.  Returns True/False.

    CLI Example:

    .. code-block:: bash

        salt '*' file.file_exists /etc/passwd

    """
    return os.path.isfile(os.path.expanduser(path))


def path_exists_glob(path):
    """
    Tests to see if path after expansion is a valid path (file or directory).
    Expansion allows usage of ? * and character ranges []. Tilde expansion
    is not supported. Returns True/False.

    .. versionadded:: 2014.7.0

    CLI Example:

    .. code-block:: bash

        salt '*' file.path_exists_glob /etc/pam*/pass*

    """
    return True if glob.glob(os.path.expanduser(path)) else False


def restorecon(path, recursive=False):
    """
    Reset the SELinux context on a given path

    CLI Example:

    .. code-block:: bash

         salt '*' file.restorecon /home/user/.ssh/authorized_keys
    """
    if recursive:
        cmd = ["restorecon", "-FR", path]
    else:
        cmd = ["restorecon", "-F", path]
    return not __salt__["cmd.retcode"](cmd, python_shell=False)


def get_selinux_context(path):
    """
    Get an SELinux context from a given path

    CLI Example:

    .. code-block:: bash

        salt '*' file.get_selinux_context /etc/hosts
    """
    cmd_ret = __salt__["cmd.run_all"](["stat", "-c", "%C", path], python_shell=False)

    if cmd_ret["retcode"] == 0:
        ret = cmd_ret["stdout"]
    else:
        ret = "No selinux context information is available for {0}".format(path)

    return ret


def set_selinux_context(
    path,
    user=None,
    role=None,
    type=None,  # pylint: disable=W0622
    range=None,  # pylint: disable=W0622
    persist=False,
):
    """
    .. versionchanged:: Sodium

        Added persist option

    Set a specific SELinux label on a given path

    CLI Example:

    .. code-block:: bash

        salt '*' file.set_selinux_context path <user> <role> <type> <range>
        salt '*' file.set_selinux_context /etc/yum.repos.d/epel.repo system_u object_r system_conf_t s0
    """
    if not any((user, role, type, range)):
        return False

    if persist:
        fcontext_result = __salt__["selinux.fcontext_add_policy"](
            path, sel_type=type, sel_user=user, sel_level=range
        )
        if fcontext_result.get("retcode", None) != 0:
            # Problem setting fcontext policy
            raise CommandExecutionError(
                "Problem setting fcontext: {0}".format(fcontext_result)
            )

    cmd = ["chcon"]
    if user:
        cmd.extend(["-u", user])
    if role:
        cmd.extend(["-r", role])
    if type:
        cmd.extend(["-t", type])
    if range:
        cmd.extend(["-l", range])
    cmd.append(path)

    ret = not __salt__["cmd.retcode"](cmd, python_shell=False)
    if ret:
        return get_selinux_context(path)
    else:
        return ret


def source_list(source, source_hash, saltenv):
    """
    Check the source list and return the source to use

    CLI Example:

    .. code-block:: bash

        salt '*' file.source_list salt://http/httpd.conf '{hash_type: 'md5', 'hsum': <md5sum>}' base
    """
    contextkey = "{0}_|-{1}_|-{2}".format(source, source_hash, saltenv)
    if contextkey in __context__:
        return __context__[contextkey]

    # get the master file list
    if isinstance(source, list):
        mfiles = [(f, saltenv) for f in __salt__["cp.list_master"](saltenv)]
        mdirs = [(d, saltenv) for d in __salt__["cp.list_master_dirs"](saltenv)]
        for single in source:
            if isinstance(single, dict):
                single = next(iter(single))

            path, senv = salt.utils.url.parse(single)
            if senv:
                mfiles += [(f, senv) for f in __salt__["cp.list_master"](senv)]
                mdirs += [(d, senv) for d in __salt__["cp.list_master_dirs"](senv)]

        ret = None
        for single in source:
            if isinstance(single, dict):
                # check the proto, if it is http or ftp then download the file
                # to check, if it is salt then check the master list
                # if it is a local file, check if the file exists
                if len(single) != 1:
                    continue
                single_src = next(iter(single))
                single_hash = single[single_src] if single[single_src] else source_hash
                urlparsed_single_src = _urlparse(single_src)
                # Fix this for Windows
                if salt.utils.platform.is_windows():
                    # urlparse doesn't handle a local Windows path without the
                    # protocol indicator (file://). The scheme will be the
                    # drive letter instead of the protocol. So, we'll add the
                    # protocol and re-parse
                    if urlparsed_single_src.scheme.lower() in string.ascii_lowercase:
                        urlparsed_single_src = _urlparse("file://" + single_src)
                proto = urlparsed_single_src.scheme
                if proto == "salt":
                    path, senv = salt.utils.url.parse(single_src)
                    if not senv:
                        senv = saltenv
                    if (path, saltenv) in mfiles or (path, saltenv) in mdirs:
                        ret = (single_src, single_hash)
                        break
                elif proto.startswith("http") or proto == "ftp":
                    ret = (single_src, single_hash)
                    break
                elif proto == "file" and (
                    os.path.exists(urlparsed_single_src.netloc)
                    or os.path.exists(urlparsed_single_src.path)
                    or os.path.exists(
                        os.path.join(
                            urlparsed_single_src.netloc, urlparsed_single_src.path
                        )
                    )
                ):
                    ret = (single_src, single_hash)
                    break
                elif single_src.startswith(os.sep) and os.path.exists(single_src):
                    ret = (single_src, single_hash)
                    break
            elif isinstance(single, six.string_types):
                path, senv = salt.utils.url.parse(single)
                if not senv:
                    senv = saltenv
                if (path, senv) in mfiles or (path, senv) in mdirs:
                    ret = (single, source_hash)
                    break
                urlparsed_src = _urlparse(single)
                if salt.utils.platform.is_windows():
                    # urlparse doesn't handle a local Windows path without the
                    # protocol indicator (file://). The scheme will be the
                    # drive letter instead of the protocol. So, we'll add the
                    # protocol and re-parse
                    if urlparsed_src.scheme.lower() in string.ascii_lowercase:
                        urlparsed_src = _urlparse("file://" + single)
                proto = urlparsed_src.scheme
                if proto == "file" and (
                    os.path.exists(urlparsed_src.netloc)
                    or os.path.exists(urlparsed_src.path)
                    or os.path.exists(
                        os.path.join(urlparsed_src.netloc, urlparsed_src.path)
                    )
                ):
                    ret = (single, source_hash)
                    break
                elif proto.startswith("http") or proto == "ftp":
                    ret = (single, source_hash)
                    break
                elif single.startswith(os.sep) and os.path.exists(single):
                    ret = (single, source_hash)
                    break
        if ret is None:
            # None of the list items matched
            raise CommandExecutionError("none of the specified sources were found")
    else:
        ret = (source, source_hash)

    __context__[contextkey] = ret
    return ret


def apply_template_on_contents(contents, template, context, defaults, saltenv):
    """
    Return the contents after applying the templating engine

    contents
        template string

    template
        template format

    context
        Overrides default context variables passed to the template.

    defaults
        Default context passed to the template.

    CLI Example:

    .. code-block:: bash

        salt '*' file.apply_template_on_contents \\
            contents='This is a {{ template }} string.' \\
            template=jinja \\
            "context={}" "defaults={'template': 'cool'}" \\
            saltenv=base
    """
    if template in salt.utils.templates.TEMPLATE_REGISTRY:
        context_dict = defaults if defaults else {}
        if context:
            context_dict.update(context)
        # Apply templating
        contents = salt.utils.templates.TEMPLATE_REGISTRY[template](
            contents,
            from_str=True,
            to_str=True,
            context=context_dict,
            saltenv=saltenv,
            grains=__opts__["grains"],
            pillar=__pillar__,
            salt=__salt__,
            opts=__opts__,
        )["data"]
        if six.PY2:
            contents = contents.encode("utf-8")
        elif six.PY3 and isinstance(contents, bytes):
            # bytes -> str
            contents = contents.decode("utf-8")
    else:
        ret = {}
        ret["result"] = False
        ret["comment"] = ("Specified template format {0} is not supported").format(
            template
        )
        return ret
    return contents


def get_managed(
    name,
    template,
    source,
    source_hash,
    source_hash_name,
    user,
    group,
    mode,
    attrs,
    saltenv,
    context,
    defaults,
    skip_verify=False,
    **kwargs
):
    """
    Return the managed file data for file.managed

    name
        location where the file lives on the server

    template
        template format

    source
        managed source file

    source_hash
        hash of the source file

    source_hash_name
        When ``source_hash`` refers to a remote file, this specifies the
        filename to look for in that file.

        .. versionadded:: 2016.3.5

    user
        Owner of file

    group
        Group owner of file

    mode
        Permissions of file

    attrs
        Attributes of file

        .. versionadded:: 2018.3.0

    context
        Variables to add to the template context

    defaults
        Default values of for context_dict

    skip_verify
        If ``True``, hash verification of remote file sources (``http://``,
        ``https://``, ``ftp://``) will be skipped, and the ``source_hash``
        argument will be ignored.

        .. versionadded:: 2016.3.0

    CLI Example:

    .. code-block:: bash

        salt '*' file.get_managed /etc/httpd/conf.d/httpd.conf jinja salt://http/httpd.conf '{hash_type: 'md5', 'hsum': <md5sum>}' None root root '755' base None None
    """
    # Copy the file to the minion and templatize it
    sfn = ""
    source_sum = {}

    def _get_local_file_source_sum(path):
        """
        DRY helper for getting the source_sum value from a locally cached
        path.
        """
        return {"hsum": get_hash(path, form="sha256"), "hash_type": "sha256"}

    # If we have a source defined, let's figure out what the hash is
    if source:
        urlparsed_source = _urlparse(source)
        if urlparsed_source.scheme in salt.utils.files.VALID_PROTOS:
            parsed_scheme = urlparsed_source.scheme
        else:
            parsed_scheme = ""
        parsed_path = os.path.join(
            urlparsed_source.netloc, urlparsed_source.path
        ).rstrip(os.sep)
        unix_local_source = parsed_scheme in ("file", "")

        if parsed_scheme == "":
            parsed_path = sfn = source
            if not os.path.exists(sfn):
                msg = "Local file source {0} does not exist".format(sfn)
                return "", {}, msg
        elif parsed_scheme == "file":
            sfn = parsed_path
            if not os.path.exists(sfn):
                msg = "Local file source {0} does not exist".format(sfn)
                return "", {}, msg

        if parsed_scheme and parsed_scheme.lower() in string.ascii_lowercase:
            parsed_path = ":".join([parsed_scheme, parsed_path])
            parsed_scheme = "file"

        if parsed_scheme == "salt":
            source_sum = __salt__["cp.hash_file"](source, saltenv)
            if not source_sum:
                return (
                    "",
                    {},
                    "Source file {0} not found in saltenv '{1}'".format(
                        source, saltenv
                    ),
                )
        elif not source_hash and unix_local_source:
            source_sum = _get_local_file_source_sum(parsed_path)
        elif not source_hash and source.startswith(os.sep):
            # This should happen on Windows
            source_sum = _get_local_file_source_sum(source)
        else:
            if not skip_verify:
                if source_hash:
                    try:
                        source_sum = get_source_sum(
                            name, source, source_hash, source_hash_name, saltenv
                        )
                    except CommandExecutionError as exc:
                        return "", {}, exc.strerror
                else:
                    msg = (
                        "Unable to verify upstream hash of source file {0}, "
                        "please set source_hash or set skip_verify to True".format(
                            salt.utils.url.redact_http_basic_auth(source)
                        )
                    )
                    return "", {}, msg

    if source and (template or parsed_scheme in salt.utils.files.REMOTE_PROTOS):
        # Check if we have the template or remote file cached
        cache_refetch = False
        cached_dest = __salt__["cp.is_cached"](source, saltenv)
        if cached_dest and (source_hash or skip_verify):
            htype = source_sum.get("hash_type", "sha256")
            cached_sum = get_hash(cached_dest, form=htype)
            if skip_verify:
                # prev: if skip_verify or cached_sum == source_sum['hsum']:
                # but `cached_sum == source_sum['hsum']` is elliptical as prev if
                sfn = cached_dest
                source_sum = {"hsum": cached_sum, "hash_type": htype}
            elif cached_sum != source_sum.get("hsum", __opts__["hash_type"]):
                cache_refetch = True
            else:
                sfn = cached_dest

        # If we didn't have the template or remote file, or the file has been
        # updated and the cache has to be refreshed, download the file.
        if not sfn or cache_refetch:
            try:
                sfn = __salt__["cp.cache_file"](
                    source, saltenv, source_hash=source_sum.get("hsum")
                )
            except Exception as exc:  # pylint: disable=broad-except
                # A 404 or other error code may raise an exception, catch it
                # and return a comment that will fail the calling state.
                _source = salt.utils.url.redact_http_basic_auth(source)
                return "", {}, "Failed to cache {0}: {1}".format(_source, exc)

        # If cache failed, sfn will be False, so do a truth check on sfn first
        # as invoking os.path.exists() on a bool raises a TypeError.
        if not sfn or not os.path.exists(sfn):
            _source = salt.utils.url.redact_http_basic_auth(source)
            return sfn, {}, "Source file '{0}' not found".format(_source)
        if sfn == name:
            raise SaltInvocationError("Source file cannot be the same as destination")

        if template:
            if template in salt.utils.templates.TEMPLATE_REGISTRY:
                context_dict = defaults if defaults else {}
                if context:
                    context_dict.update(context)
                data = salt.utils.templates.TEMPLATE_REGISTRY[template](
                    sfn,
                    name=name,
                    source=source,
                    user=user,
                    group=group,
                    mode=mode,
                    attrs=attrs,
                    saltenv=saltenv,
                    context=context_dict,
                    salt=__salt__,
                    pillar=__pillar__,
                    grains=__opts__["grains"],
                    opts=__opts__,
                    **kwargs
                )
            else:
                return (
                    sfn,
                    {},
                    ("Specified template format {0} is not supported").format(template),
                )

            if data["result"]:
                sfn = data["data"]
                hsum = get_hash(sfn, form="sha256")
                source_sum = {"hash_type": "sha256", "hsum": hsum}
            else:
                __clean_tmp(sfn)
                return sfn, {}, data["data"]

    return sfn, source_sum, ""


def extract_hash(
    hash_fn, hash_type="sha256", file_name="", source="", source_hash_name=None
):
    """
    .. versionchanged:: 2016.3.5
        Prior to this version, only the ``file_name`` argument was considered
        for filename matches in the hash file. This would be problematic for
        cases in which the user was relying on a remote checksum file that they
        do not control, and they wished to use a different name for that file
        on the minion from the filename on the remote server (and in the
        checksum file). For example, managing ``/tmp/myfile.tar.gz`` when the
        remote file was at ``https://mydomain.tld/different_name.tar.gz``. The
        :py:func:`file.managed <salt.states.file.managed>` state now also
        passes this function the source URI as well as the ``source_hash_name``
        (if specified). In cases where ``source_hash_name`` is specified, it
        takes precedence over both the ``file_name`` and ``source``. When it is
        not specified, ``file_name`` takes precedence over ``source``. This
        allows for better capability for matching hashes.
    .. versionchanged:: 2016.11.0
        File name and source URI matches are no longer disregarded when
        ``source_hash_name`` is specified. They will be used as fallback
        matches if there is no match to the ``source_hash_name`` value.

    This routine is called from the :mod:`file.managed
    <salt.states.file.managed>` state to pull a hash from a remote file.
    Regular expressions are used line by line on the ``source_hash`` file, to
    find a potential candidate of the indicated hash type. This avoids many
    problems of arbitrary file layout rules. It specifically permits pulling
    hash codes from debian ``*.dsc`` files.

    If no exact match of a hash and filename are found, then the first hash
    found (if any) will be returned. If no hashes at all are found, then
    ``None`` will be returned.

    For example:

    .. code-block:: yaml

        openerp_7.0-latest-1.tar.gz:
          file.managed:
            - name: /tmp/openerp_7.0-20121227-075624-1_all.deb
            - source: http://nightly.openerp.com/7.0/nightly/deb/openerp_7.0-20121227-075624-1.tar.gz
            - source_hash: http://nightly.openerp.com/7.0/nightly/deb/openerp_7.0-20121227-075624-1.dsc

    CLI Example:

    .. code-block:: bash

        salt '*' file.extract_hash /path/to/hash/file sha512 /etc/foo
    """
    hash_len = HASHES.get(hash_type)
    if hash_len is None:
        if hash_type:
            log.warning(
                "file.extract_hash: Unsupported hash_type '%s', falling "
                "back to matching any supported hash_type",
                hash_type,
            )
            hash_type = ""
        hash_len_expr = "{0},{1}".format(min(HASHES_REVMAP), max(HASHES_REVMAP))
    else:
        hash_len_expr = six.text_type(hash_len)

    filename_separators = string.whitespace + r"\/*"

    if source_hash_name:
        if not isinstance(source_hash_name, six.string_types):
            source_hash_name = six.text_type(source_hash_name)
        source_hash_name_idx = (len(source_hash_name) + 1) * -1
        log.debug(
            "file.extract_hash: Extracting %s hash for file matching "
            "source_hash_name '%s'",
            "any supported" if not hash_type else hash_type,
            source_hash_name,
        )
    if file_name:
        if not isinstance(file_name, six.string_types):
            file_name = six.text_type(file_name)
        file_name_basename = os.path.basename(file_name)
        file_name_idx = (len(file_name_basename) + 1) * -1
    if source:
        if not isinstance(source, six.string_types):
            source = six.text_type(source)
        urlparsed_source = _urlparse(source)
        source_basename = os.path.basename(
            urlparsed_source.path or urlparsed_source.netloc
        )
        source_idx = (len(source_basename) + 1) * -1

    basename_searches = [x for x in (file_name, source) if x]
    if basename_searches:
        log.debug(
            "file.extract_hash: %s %s hash for file matching%s: %s",
            "If no source_hash_name match found, will extract"
            if source_hash_name
            else "Extracting",
            "any supported" if not hash_type else hash_type,
            "" if len(basename_searches) == 1 else " either of the following",
            ", ".join(basename_searches),
        )

    partial = None
    found = {}

    with salt.utils.files.fopen(hash_fn, "r") as fp_:
        for line in fp_:
            line = salt.utils.stringutils.to_unicode(line.strip())
            hash_re = r"(?i)(?<![a-z0-9])([a-f0-9]{" + hash_len_expr + "})(?![a-z0-9])"
            hash_match = re.search(hash_re, line)
            matched = None
            if hash_match:
                matched_hsum = hash_match.group(1)
                if matched_hsum is not None:
                    matched_type = HASHES_REVMAP.get(len(matched_hsum))
                    if matched_type is None:
                        # There was a match, but it's not of the correct length
                        # to match one of the supported hash types.
                        matched = None
                    else:
                        matched = {"hsum": matched_hsum, "hash_type": matched_type}

            if matched is None:
                log.debug(
                    "file.extract_hash: In line '%s', no %shash found",
                    line,
                    "" if not hash_type else hash_type + " ",
                )
                continue

            if partial is None:
                partial = matched

            def _add_to_matches(found, line, match_type, value, matched):
                log.debug(
                    "file.extract_hash: Line '%s' matches %s '%s'",
                    line,
                    match_type,
                    value,
                )
                found.setdefault(match_type, []).append(matched)

            hash_matched = False
            if source_hash_name:
                if line.endswith(source_hash_name):
                    # Checking the character before where the basename
                    # should start for either whitespace or a path
                    # separator. We can't just rsplit on spaces/whitespace,
                    # because the filename may contain spaces.
                    try:
                        if line[source_hash_name_idx] in string.whitespace:
                            _add_to_matches(
                                found,
                                line,
                                "source_hash_name",
                                source_hash_name,
                                matched,
                            )
                            hash_matched = True
                    except IndexError:
                        pass
                elif re.match(re.escape(source_hash_name) + r"\s+", line):
                    _add_to_matches(
                        found, line, "source_hash_name", source_hash_name, matched
                    )
                    hash_matched = True
            if file_name:
                if line.endswith(file_name_basename):
                    # Checking the character before where the basename
                    # should start for either whitespace or a path
                    # separator. We can't just rsplit on spaces/whitespace,
                    # because the filename may contain spaces.
                    try:
                        if line[file_name_idx] in filename_separators:
                            _add_to_matches(
                                found, line, "file_name", file_name, matched
                            )
                            hash_matched = True
                    except IndexError:
                        pass
                elif re.match(re.escape(file_name) + r"\s+", line):
                    _add_to_matches(found, line, "file_name", file_name, matched)
                    hash_matched = True
            if source:
                if line.endswith(source_basename):
                    # Same as above, we can't just do an rsplit here.
                    try:
                        if line[source_idx] in filename_separators:
                            _add_to_matches(found, line, "source", source, matched)
                            hash_matched = True
                    except IndexError:
                        pass
                elif re.match(re.escape(source) + r"\s+", line):
                    _add_to_matches(found, line, "source", source, matched)
                    hash_matched = True

            if not hash_matched:
                log.debug(
                    "file.extract_hash: Line '%s' contains %s hash "
                    "'%s', but line did not meet the search criteria",
                    line,
                    matched["hash_type"],
                    matched["hsum"],
                )

    for found_type, found_str in (
        ("source_hash_name", source_hash_name),
        ("file_name", file_name),
        ("source", source),
    ):
        if found_type in found:
            if len(found[found_type]) > 1:
                log.debug(
                    "file.extract_hash: Multiple %s matches for %s: %s",
                    found_type,
                    found_str,
                    ", ".join(
                        [
                            "{0} ({1})".format(x["hsum"], x["hash_type"])
                            for x in found[found_type]
                        ]
                    ),
                )
            ret = found[found_type][0]
            log.debug(
                "file.extract_hash: Returning %s hash '%s' as a match of %s",
                ret["hash_type"],
                ret["hsum"],
                found_str,
            )
            return ret

    if partial:
        log.debug(
            "file.extract_hash: Returning the partially identified %s hash " "'%s'",
            partial["hash_type"],
            partial["hsum"],
        )
        return partial

    log.debug("file.extract_hash: No matches, returning None")
    return None


def check_perms(
    name,
    ret,
    user,
    group,
    mode,
    attrs=None,
    follow_symlinks=False,
    seuser=None,
    serole=None,
    setype=None,
    serange=None,
):
    """
    .. versionchanged:: Sodium

        Added selinux options

    Check the permissions on files, modify attributes and chown if needed. File
    attributes are only verified if lsattr(1) is installed.

    CLI Example:

    .. code-block:: bash

        salt '*' file.check_perms /etc/sudoers '{}' root root 400 ai

    .. versionchanged:: 2014.1.3
        ``follow_symlinks`` option added
    """
    name = os.path.expanduser(name)

    if not ret:
        ret = {"name": name, "changes": {}, "comment": [], "result": True}
        orig_comment = ""
    else:
        orig_comment = ret["comment"]
        ret["comment"] = []

    # Check permissions
    perms = {}
    cur = stats(name, follow_symlinks=follow_symlinks)
    perms["luser"] = cur["user"]
    perms["lgroup"] = cur["group"]
    perms["lmode"] = salt.utils.files.normalize_mode(cur["mode"])

    is_dir = os.path.isdir(name)
    is_link = os.path.islink(name)

    # user/group changes if needed, then check if it worked
    if user:
        if isinstance(user, int):
            user = uid_to_user(user)
        if (
            salt.utils.platform.is_windows()
            and user_to_uid(user) != user_to_uid(perms["luser"])
        ) or (not salt.utils.platform.is_windows() and user != perms["luser"]):
            perms["cuser"] = user

    if group:
        if isinstance(group, int):
            group = gid_to_group(group)
        if (
            salt.utils.platform.is_windows()
            and group_to_gid(group) != group_to_gid(perms["lgroup"])
        ) or (not salt.utils.platform.is_windows() and group != perms["lgroup"]):
            perms["cgroup"] = group

    if "cuser" in perms or "cgroup" in perms:
        if not __opts__["test"]:
            if os.path.islink(name) and not follow_symlinks:
                chown_func = lchown
            else:
                chown_func = chown
            if user is None:
                user = perms["luser"]
            if group is None:
                group = perms["lgroup"]
            try:
                chown_func(name, user, group)
                # Python os.chown() does reset the suid and sgid,
                # that's why setting the right mode again is needed here.
                set_mode(name, mode)
            except OSError:
                ret["result"] = False

    if user:
        if isinstance(user, int):
            user = uid_to_user(user)
        if (
            salt.utils.platform.is_windows()
            and user_to_uid(user)
            != user_to_uid(get_user(name, follow_symlinks=follow_symlinks))
            and user != ""
        ) or (
            not salt.utils.platform.is_windows()
            and user != get_user(name, follow_symlinks=follow_symlinks)
            and user != ""
        ):
            if __opts__["test"] is True:
                ret["changes"]["user"] = user
            else:
                ret["result"] = False
                ret["comment"].append("Failed to change user to {0}".format(user))
        elif "cuser" in perms and user != "":
            ret["changes"]["user"] = user

    if group:
        if isinstance(group, int):
            group = gid_to_group(group)
        if (
            salt.utils.platform.is_windows()
            and group_to_gid(group)
            != group_to_gid(get_group(name, follow_symlinks=follow_symlinks))
            and user != ""
        ) or (
            not salt.utils.platform.is_windows()
            and group != get_group(name, follow_symlinks=follow_symlinks)
            and user != ""
        ):
            if __opts__["test"] is True:
                ret["changes"]["group"] = group
            else:
                ret["result"] = False
                ret["comment"].append("Failed to change group to {0}".format(group))
        elif "cgroup" in perms and user != "":
            ret["changes"]["group"] = group

    # Mode changes if needed
    if mode is not None:
        # File is a symlink, ignore the mode setting
        # if follow_symlinks is False
        if os.path.islink(name) and not follow_symlinks:
            pass
        else:
            mode = salt.utils.files.normalize_mode(mode)
            if mode != perms["lmode"]:
                if __opts__["test"] is True:
                    ret["changes"]["mode"] = mode
                else:
                    set_mode(name, mode)
                    if mode != salt.utils.files.normalize_mode(get_mode(name)):
                        ret["result"] = False
                        ret["comment"].append(
                            "Failed to change mode to {0}".format(mode)
                        )
                    else:
                        ret["changes"]["mode"] = mode

    # Modify attributes of file if needed
    if attrs is not None and not is_dir:
        # File is a symlink, ignore the mode setting
        # if follow_symlinks is False
        if os.path.islink(name) and not follow_symlinks:
            pass
        else:
            diff_attrs = _cmp_attrs(name, attrs)
            if diff_attrs and any(attr for attr in diff_attrs):
                changes = {
                    "old": "".join(lsattr(name)[name]),
                    "new": None,
                }
                if __opts__["test"] is True:
                    changes["new"] = attrs
                else:
                    if diff_attrs.added:
                        chattr(
                            name, operator="add", attributes=diff_attrs.added,
                        )
                    if diff_attrs.removed:
                        chattr(
                            name, operator="remove", attributes=diff_attrs.removed,
                        )
                    cmp_attrs = _cmp_attrs(name, attrs)
                    if any(attr for attr in cmp_attrs):
                        ret["result"] = False
                        ret["comment"].append(
                            "Failed to change attributes to {0}".format(attrs)
                        )
                        changes["new"] = "".join(lsattr(name)[name])
                    else:
                        changes["new"] = attrs
                if changes["old"] != changes["new"]:
                    ret["changes"]["attrs"] = changes

    # Set selinux attributes if needed
    if salt.utils.platform.is_linux() and (seuser or serole or setype or serange):
        selinux_error = False
        try:
            (
                current_seuser,
                current_serole,
                current_setype,
                current_serange,
            ) = get_selinux_context(name).split(":")
            log.debug(
                "Current selinux context user:{0} role:{1} type:{2} range:{3}".format(
                    current_seuser, current_serole, current_setype, current_serange
                )
            )
        except ValueError:
            log.error("Unable to get current selinux attributes")
            ret["result"] = False
            ret["comment"].append("Failed to get selinux attributes")
            selinux_error = True

        if not selinux_error:
            requested_seuser = None
            requested_serole = None
            requested_setype = None
            requested_serange = None
            # Only set new selinux variables if updates are needed
            if seuser and seuser != current_seuser:
                requested_seuser = seuser
            if serole and serole != current_serole:
                requested_serole = serole
            if setype and setype != current_setype:
                requested_setype = setype
            if serange and serange != current_serange:
                requested_serange = serange

            if (
                requested_seuser
                or requested_serole
                or requested_setype
                or requested_serange
            ):
                # selinux updates needed, prep changes output
                selinux_change_new = ""
                selinux_change_orig = ""
                if requested_seuser:
                    selinux_change_new += "User: {0} ".format(requested_seuser)
                    selinux_change_orig += "User: {0} ".format(current_seuser)
                if requested_serole:
                    selinux_change_new += "Role: {0} ".format(requested_serole)
                    selinux_change_orig += "Role: {0} ".format(current_serole)
                if requested_setype:
                    selinux_change_new += "Type: {0} ".format(requested_setype)
                    selinux_change_orig += "Type: {0} ".format(current_setype)
                if requested_serange:
                    selinux_change_new += "Range: {0} ".format(requested_serange)
                    selinux_change_orig += "Range: {0} ".format(current_serange)

                if __opts__["test"]:
                    ret["comment"] = "File {0} selinux context to be updated".format(
                        name
                    )
                    ret["result"] = None
                    ret["changes"]["selinux"] = {
                        "Old": selinux_change_orig.strip(),
                        "New": selinux_change_new.strip(),
                    }
                else:
                    try:
                        # set_selinux_context requires type to be set on any other change
                        if (
                            requested_seuser or requested_serole or requested_serange
                        ) and not requested_setype:
                            requested_setype = current_setype
                        result = set_selinux_context(
                            name,
                            user=requested_seuser,
                            role=requested_serole,
                            type=requested_setype,
                            range=requested_serange,
                            persist=True,
                        )
                        log.debug("selinux set result: {0}".format(result))
                        (
                            current_seuser,
                            current_serole,
                            current_setype,
                            current_serange,
                        ) = result.split(":")
                    except ValueError:
                        log.error("Unable to set current selinux attributes")
                        ret["result"] = False
                        ret["comment"].append("Failed to set selinux attributes")
                        selinux_error = True

                    if not selinux_error:
                        ret["comment"].append(
                            "The file {0} is set to be changed".format(name)
                        )

                        if requested_seuser:
                            if current_seuser != requested_seuser:
                                ret["comment"].append("Unable to update seuser context")
                                ret["result"] = False
                        if requested_serole:
                            if current_serole != requested_serole:
                                ret["comment"].append("Unable to update serole context")
                                ret["result"] = False
                        if requested_setype:
                            if current_setype != requested_setype:
                                ret["comment"].append("Unable to update setype context")
                                ret["result"] = False
                        if requested_serange:
                            if current_serange != requested_serange:
                                ret["comment"].append(
                                    "Unable to update serange context"
                                )
                                ret["result"] = False
                        ret["changes"]["selinux"] = {
                            "Old": selinux_change_orig.strip(),
                            "New": selinux_change_new.strip(),
                        }

    # Only combine the comment list into a string
    # after all comments are added above
    if isinstance(orig_comment, six.string_types):
        if orig_comment:
            ret["comment"].insert(0, orig_comment)
        ret["comment"] = "; ".join(ret["comment"])

    # Set result to None at the very end of the function,
    # after all changes have been recorded above
    if __opts__["test"] is True and ret["changes"]:
        ret["result"] = None

    return ret, perms


def check_managed(
    name,
    source,
    source_hash,
    source_hash_name,
    user,
    group,
    mode,
    attrs,
    template,
    context,
    defaults,
    saltenv,
    contents=None,
    skip_verify=False,
    seuser=None,
    serole=None,
    setype=None,
    serange=None,
    **kwargs
):
    """
    Check to see what changes need to be made for a file

    CLI Example:

    .. code-block:: bash

        salt '*' file.check_managed /etc/httpd/conf.d/httpd.conf salt://http/httpd.conf '{hash_type: 'md5', 'hsum': <md5sum>}' root, root, '755' jinja True None None base
    """
    # If the source is a list then find which file exists
    source, source_hash = source_list(
        source, source_hash, saltenv  # pylint: disable=W0633
    )

    sfn = ""
    source_sum = None

    if contents is None:
        # Gather the source file from the server
        sfn, source_sum, comments = get_managed(
            name,
            template,
            source,
            source_hash,
            source_hash_name,
            user,
            group,
            mode,
            attrs,
            saltenv,
            context,
            defaults,
            skip_verify,
            **kwargs
        )
        if comments:
            __clean_tmp(sfn)
            return False, comments
    changes = check_file_meta(
        name,
        sfn,
        source,
        source_sum,
        user,
        group,
        mode,
        attrs,
        saltenv,
        contents,
        seuser=seuser,
        serole=serole,
        setype=setype,
        serange=serange,
    )
    # Ignore permission for files written temporary directories
    # Files in any path will still be set correctly using get_managed()
    if name.startswith(tempfile.gettempdir()):
        for key in ["user", "group", "mode"]:
            changes.pop(key, None)
    __clean_tmp(sfn)
    if changes:
        log.info(changes)
        comments = ["The following values are set to be changed:\n"]
        comments.extend(
            "{0}: {1}\n".format(key, val) for key, val in six.iteritems(changes)
        )
        return None, "".join(comments)
    return True, "The file {0} is in the correct state".format(name)


def check_managed_changes(
    name,
    source,
    source_hash,
    source_hash_name,
    user,
    group,
    mode,
    attrs,
    template,
    context,
    defaults,
    saltenv,
    contents=None,
    skip_verify=False,
    keep_mode=False,
    seuser=None,
    serole=None,
    setype=None,
    serange=None,
    **kwargs
):
    """
    Return a dictionary of what changes need to be made for a file

    .. versionchanged:: Sodium

        selinux attributes added

    CLI Example:

    .. code-block:: bash

        salt '*' file.check_managed_changes /etc/httpd/conf.d/httpd.conf salt://http/httpd.conf '{hash_type: 'md5', 'hsum': <md5sum>}' root, root, '755' jinja True None None base
    """
    # If the source is a list then find which file exists
    source, source_hash = source_list(
        source, source_hash, saltenv  # pylint: disable=W0633
    )

    sfn = ""
    source_sum = None

    if contents is None:
        # Gather the source file from the server
        sfn, source_sum, comments = get_managed(
            name,
            template,
            source,
            source_hash,
            source_hash_name,
            user,
            group,
            mode,
            attrs,
            saltenv,
            context,
            defaults,
            skip_verify,
            **kwargs
        )

        # Ensure that user-provided hash string is lowercase
        if source_sum and ("hsum" in source_sum):
            source_sum["hsum"] = source_sum["hsum"].lower()

        if comments:
            __clean_tmp(sfn)
            return False, comments
        if sfn and source and keep_mode:
            if _urlparse(source).scheme in ("salt", "file") or source.startswith("/"):
                try:
                    mode = __salt__["cp.stat_file"](source, saltenv=saltenv, octal=True)
                except Exception as exc:  # pylint: disable=broad-except
                    log.warning("Unable to stat %s: %s", sfn, exc)
    changes = check_file_meta(
        name,
        sfn,
        source,
        source_sum,
        user,
        group,
        mode,
        attrs,
        saltenv,
        contents,
        seuser=seuser,
        serole=serole,
        setype=setype,
        serange=serange,
    )
    __clean_tmp(sfn)
    return changes


def check_file_meta(
    name,
    sfn,
    source,
    source_sum,
    user,
    group,
    mode,
    attrs,
    saltenv,
    contents=None,
    seuser=None,
    serole=None,
    setype=None,
    serange=None,
):
    """
    Check for the changes in the file metadata.

    CLI Example:

    .. code-block:: bash

        salt '*' file.check_file_meta /etc/httpd/conf.d/httpd.conf salt://http/httpd.conf '{hash_type: 'md5', 'hsum': <md5sum>}' root, root, '755' base

    .. note::

        Supported hash types include sha512, sha384, sha256, sha224, sha1, and
        md5.

    name
        Path to file destination

    sfn
        Template-processed source file contents

    source
        URL to file source

    source_sum
        File checksum information as a dictionary

        .. code-block:: yaml

            {hash_type: md5, hsum: <md5sum>}

    user
        Destination file user owner

    group
        Destination file group owner

    mode
        Destination file permissions mode

    attrs
        Destination file attributes

        .. versionadded:: 2018.3.0

    saltenv
        Salt environment used to resolve source files

    contents
        File contents

    seuser
        selinux user attribute

        .. versionadded:: Sodium

    serole
        selinux role attribute

        .. versionadded:: Sodium

    setype
        selinux type attribute

        .. versionadded:: Sodium

    serange
        selinux range attribute

        .. versionadded:: Sodium
    """
    changes = {}
    if not source_sum:
        source_sum = dict()

    try:
        lstats = stats(
            name, hash_type=source_sum.get("hash_type", None), follow_symlinks=False
        )
    except CommandExecutionError:
        lstats = {}

    if not lstats:
        changes["newfile"] = name
        return changes

    if "hsum" in source_sum:
        if source_sum["hsum"] != lstats["sum"]:
            if not sfn and source:
                sfn = __salt__["cp.cache_file"](
                    source, saltenv, source_hash=source_sum["hsum"]
                )
            if sfn:
                try:
                    changes["diff"] = get_diff(
                        name, sfn, template=True, show_filenames=False
                    )
                except CommandExecutionError as exc:
                    changes["diff"] = exc.strerror
            else:
                changes["sum"] = "Checksum differs"

    if contents is not None:
        # Write a tempfile with the static contents
        tmp = salt.utils.files.mkstemp(
            prefix=salt.utils.files.TEMPFILE_PREFIX, text=True
        )
        if salt.utils.platform.is_windows():
            contents = os.linesep.join(
                _splitlines_preserving_trailing_newline(contents)
            )
        with salt.utils.files.fopen(tmp, "w") as tmp_:
            tmp_.write(salt.utils.stringutils.to_str(contents))
        # Compare the static contents with the named file
        try:
            differences = get_diff(name, tmp, show_filenames=False)
        except CommandExecutionError as exc:
            log.error("Failed to diff files: %s", exc)
            differences = exc.strerror
        __clean_tmp(tmp)
        if differences:
            if __salt__["config.option"]("obfuscate_templates"):
                changes["diff"] = "<Obfuscated Template>"
            else:
                changes["diff"] = differences

    if not salt.utils.platform.is_windows():
        # Check owner
        if user is not None and user != lstats["user"] and user != lstats["uid"]:
            changes["user"] = user

        # Check group
        if group is not None and group != lstats["group"] and group != lstats["gid"]:
            changes["group"] = group

        # Normalize the file mode
        smode = salt.utils.files.normalize_mode(lstats["mode"])
        mode = salt.utils.files.normalize_mode(mode)
        if mode is not None and mode != smode:
            changes["mode"] = mode

        if attrs:
            diff_attrs = _cmp_attrs(name, attrs)
            if diff_attrs is not None:
                if attrs is not None and (
                    diff_attrs[0] is not None or diff_attrs[1] is not None
                ):
                    changes["attrs"] = attrs

        # Check selinux
        if seuser or serole or setype or serange:
            try:
                (
                    current_seuser,
                    current_serole,
                    current_setype,
                    current_serange,
                ) = get_selinux_context(name).split(":")
                log.debug(
                    "Current selinux context user:{0} role:{1} type:{2} range:{3}".format(
                        current_seuser, current_serole, current_setype, current_serange
                    )
                )
            except ValueError as exc:
                log.error("Unable to get current selinux attributes")
                changes["selinux"] = exc.strerror

            if seuser and seuser != current_seuser:
                changes["selinux"] = {"user": seuser}
            if serole and serole != current_serole:
                changes["selinux"] = {"role": serole}
            if setype and setype != current_setype:
                changes["selinux"] = {"type": setype}
            if serange and serange != current_serange:
                changes["selinux"] = {"range": serange}

    return changes


def get_diff(
    file1,
    file2,
    saltenv="base",
    show_filenames=True,
    show_changes=True,
    template=False,
    source_hash_file1=None,
    source_hash_file2=None,
):
    """
    Return unified diff of two files

    file1
        The first file to feed into the diff utility

        .. versionchanged:: 2018.3.0
            Can now be either a local or remote file. In earlier releases,
            thuis had to be a file local to the minion.

    file2
        The second file to feed into the diff utility

        .. versionchanged:: 2018.3.0
            Can now be either a local or remote file. In earlier releases, this
            had to be a file on the salt fileserver (i.e.
            ``salt://somefile.txt``)

    show_filenames: True
        Set to ``False`` to hide the filenames in the top two lines of the
        diff.

    show_changes: True
        If set to ``False``, and there are differences, then instead of a diff
        a simple message stating that show_changes is set to ``False`` will be
        returned.

    template: False
        Set to ``True`` if two templates are being compared. This is not useful
        except for within states, with the ``obfuscate_templates`` option set
        to ``True``.

        .. versionadded:: 2018.3.0

    source_hash_file1
        If ``file1`` is an http(s)/ftp URL and the file exists in the minion's
        file cache, this option can be passed to keep the minion from
        re-downloading the archive if the cached copy matches the specified
        hash.

        .. versionadded:: 2018.3.0

    source_hash_file2
        If ``file2`` is an http(s)/ftp URL and the file exists in the minion's
        file cache, this option can be passed to keep the minion from
        re-downloading the archive if the cached copy matches the specified
        hash.

        .. versionadded:: 2018.3.0

    CLI Examples:

    .. code-block:: bash

        salt '*' file.get_diff /home/fred/.vimrc salt://users/fred/.vimrc
        salt '*' file.get_diff /tmp/foo.txt /tmp/bar.txt
    """
    files = (file1, file2)
    source_hashes = (source_hash_file1, source_hash_file2)
    paths = []
    errors = []

    for filename, source_hash in zip(files, source_hashes):
        try:
            # Local file paths will just return the same path back when passed
            # to cp.cache_file.
            cached_path = __salt__["cp.cache_file"](
                filename, saltenv, source_hash=source_hash
            )
            if cached_path is False:
                errors.append(
                    "File {0} not found".format(
                        salt.utils.stringutils.to_unicode(filename)
                    )
                )
                continue
            paths.append(cached_path)
        except MinionError as exc:
            errors.append(salt.utils.stringutils.to_unicode(exc.__str__()))
            continue

    if errors:
        raise CommandExecutionError("Failed to cache one or more files", info=errors)

    args = []
    for filename in paths:
        try:
            with salt.utils.files.fopen(filename, "rb") as fp_:
                args.append(fp_.readlines())
        except (IOError, OSError) as exc:
            raise CommandExecutionError(
                "Failed to read {0}: {1}".format(
                    salt.utils.stringutils.to_unicode(filename), exc.strerror
                )
            )

    if args[0] != args[1]:
        if template and __salt__["config.option"]("obfuscate_templates"):
            ret = "<Obfuscated Template>"
        elif not show_changes:
            ret = "<show_changes=False>"
        else:
            bdiff = _binary_replace(*paths)  # pylint: disable=no-value-for-parameter
            if bdiff:
                ret = bdiff
            else:
                if show_filenames:
                    args.extend(paths)
                ret = __utils__["stringutils.get_diff"](*args)
        return ret
    return ""


def manage_file(
    name,
    sfn,
    ret,
    source,
    source_sum,
    user,
    group,
    mode,
    attrs,
    saltenv,
    backup,
    makedirs=False,
    template=None,  # pylint: disable=W0613
    show_changes=True,
    contents=None,
    dir_mode=None,
    follow_symlinks=True,
    skip_verify=False,
    keep_mode=False,
    encoding=None,
    encoding_errors="strict",
    seuser=None,
    serole=None,
    setype=None,
    serange=None,
    **kwargs
):
    """
    Checks the destination against what was retrieved with get_managed and
    makes the appropriate modifications (if necessary).

    name
        location to place the file

    sfn
        location of cached file on the minion

        This is the path to the file stored on the minion. This file is placed
        on the minion using cp.cache_file.  If the hash sum of that file
        matches the source_sum, we do not transfer the file to the minion
        again.

        This file is then grabbed and if it has template set, it renders the
        file to be placed into the correct place on the system using
        salt.files.utils.copyfile()

    ret
        The initial state return data structure. Pass in ``None`` to use the
        default structure.

    source
        file reference on the master

    source_sum
        sum hash for source

    user
        user owner

    group
        group owner

    backup
        backup_mode

    attrs
        attributes to be set on file: '' means remove all of them

        .. versionadded:: 2018.3.0

    makedirs
        make directories if they do not exist

    template
        format of templating

    show_changes
        Include diff in state return

    contents:
        contents to be placed in the file

    dir_mode
        mode for directories created with makedirs

    skip_verify: False
        If ``True``, hash verification of remote file sources (``http://``,
        ``https://``, ``ftp://``) will be skipped, and the ``source_hash``
        argument will be ignored.

        .. versionadded:: 2016.3.0

    keep_mode: False
        If ``True``, and the ``source`` is a file from the Salt fileserver (or
        a local file on the minion), the mode of the destination file will be
        set to the mode of the source file.

        .. note:: keep_mode does not work with salt-ssh.

            As a consequence of how the files are transferred to the minion, and
            the inability to connect back to the master with salt-ssh, salt is
            unable to stat the file as it exists on the fileserver and thus
            cannot mirror the mode on the salt-ssh minion

    encoding
        If specified, then the specified encoding will be used. Otherwise, the
        file will be encoded using the system locale (usually UTF-8). See
        https://docs.python.org/3/library/codecs.html#standard-encodings for
        the list of available encodings.

        .. versionadded:: 2017.7.0

    encoding_errors: 'strict'
        Default is ```'strict'```.
        See https://docs.python.org/2/library/codecs.html#codec-base-classes
        for the error handling schemes.

        .. versionadded:: 2017.7.0

    seuser
        selinux user attribute

        .. versionadded:: Sodium

    serange
        selinux range attribute

        .. versionadded:: Sodium

    setype
        selinux type attribute

        .. versionadded:: Sodium

    serange
        selinux range attribute

        .. versionadded:: Sodium

    CLI Example:

    .. code-block:: bash

        salt '*' file.manage_file /etc/httpd/conf.d/httpd.conf '' '{}' salt://http/httpd.conf '{hash_type: 'md5', 'hsum': <md5sum>}' root root '755' '' base ''

    .. versionchanged:: 2014.7.0
        ``follow_symlinks`` option added

    """
    name = os.path.expanduser(name)

    if not ret:
        ret = {"name": name, "changes": {}, "comment": "", "result": True}
    # Ensure that user-provided hash string is lowercase
    if source_sum and ("hsum" in source_sum):
        source_sum["hsum"] = source_sum["hsum"].lower()

    if source:
        if not sfn:
            # File is not present, cache it
            sfn = __salt__["cp.cache_file"](source, saltenv)
            if not sfn:
                return _error(ret, "Source file '{0}' not found".format(source))
            htype = source_sum.get("hash_type", __opts__["hash_type"])
            # Recalculate source sum now that file has been cached
            source_sum = {"hash_type": htype, "hsum": get_hash(sfn, form=htype)}

        if keep_mode:
            if _urlparse(source).scheme in ("salt", "file", ""):
                try:
                    mode = __salt__["cp.stat_file"](source, saltenv=saltenv, octal=True)
                except Exception as exc:  # pylint: disable=broad-except
                    log.warning("Unable to stat %s: %s", sfn, exc)

    # Check changes if the target file exists
    if os.path.isfile(name) or os.path.islink(name):
        if os.path.islink(name) and follow_symlinks:
            real_name = os.path.realpath(name)
        else:
            real_name = name

        # Only test the checksums on files with managed contents
        if source and not (not follow_symlinks and os.path.islink(real_name)):
            name_sum = get_hash(
                real_name, source_sum.get("hash_type", __opts__["hash_type"])
            )
        else:
            name_sum = None

        # Check if file needs to be replaced
        if source and (
            name_sum is None
            or source_sum.get("hsum", __opts__["hash_type"]) != name_sum
        ):
            if not sfn:
                sfn = __salt__["cp.cache_file"](source, saltenv)
            if not sfn:
                return _error(ret, "Source file '{0}' not found".format(source))
            # If the downloaded file came from a non salt server or local
            # source, and we are not skipping checksum verification, then
            # verify that it matches the specified checksum.
            if not skip_verify and _urlparse(source).scheme != "salt":
                dl_sum = get_hash(sfn, source_sum["hash_type"])
                if dl_sum != source_sum["hsum"]:
                    ret["comment"] = (
                        "Specified {0} checksum for {1} ({2}) does not match "
                        "actual checksum ({3}). If the 'source_hash' value "
                        "refers to a remote file with multiple possible "
                        "matches, then it may be necessary to set "
                        "'source_hash_name'.".format(
                            source_sum["hash_type"], source, source_sum["hsum"], dl_sum
                        )
                    )
                    ret["result"] = False
                    return ret

            # Print a diff equivalent to diff -u old new
            if __salt__["config.option"]("obfuscate_templates"):
                ret["changes"]["diff"] = "<Obfuscated Template>"
            elif not show_changes:
                ret["changes"]["diff"] = "<show_changes=False>"
            else:
                try:
                    ret["changes"]["diff"] = get_diff(
                        real_name, sfn, show_filenames=False
                    )
                except CommandExecutionError as exc:
                    ret["changes"]["diff"] = exc.strerror

            # Pre requisites are met, and the file needs to be replaced, do it
            try:
                salt.utils.files.copyfile(
                    sfn,
                    real_name,
                    __salt__["config.backup_mode"](backup),
                    __opts__["cachedir"],
                )
            except IOError as io_error:
                __clean_tmp(sfn)
                return _error(ret, "Failed to commit change: {0}".format(io_error))

        if contents is not None:
            # Write the static contents to a temporary file
            tmp = salt.utils.files.mkstemp(
                prefix=salt.utils.files.TEMPFILE_PREFIX, text=True
            )
            with salt.utils.files.fopen(tmp, "wb") as tmp_:
                if encoding:
                    if salt.utils.platform.is_windows():
                        contents = os.linesep.join(
                            _splitlines_preserving_trailing_newline(contents)
                        )
                    log.debug("File will be encoded with %s", encoding)
                    tmp_.write(
                        contents.encode(encoding=encoding, errors=encoding_errors)
                    )
                else:
                    tmp_.write(salt.utils.stringutils.to_bytes(contents))

            try:
                differences = get_diff(
                    real_name,
                    tmp,
                    show_filenames=False,
                    show_changes=show_changes,
                    template=True,
                )

            except CommandExecutionError as exc:
                ret.setdefault("warnings", []).append(
                    "Failed to detect changes to file: {0}".format(exc.strerror)
                )
                differences = ""

            if differences:
                ret["changes"]["diff"] = differences

                # Pre requisites are met, the file needs to be replaced, do it
                try:
                    salt.utils.files.copyfile(
                        tmp,
                        real_name,
                        __salt__["config.backup_mode"](backup),
                        __opts__["cachedir"],
                    )
                except IOError as io_error:
                    __clean_tmp(tmp)
                    return _error(ret, "Failed to commit change: {0}".format(io_error))
            __clean_tmp(tmp)

        # Check for changing symlink to regular file here
        if os.path.islink(name) and not follow_symlinks:
            if not sfn:
                sfn = __salt__["cp.cache_file"](source, saltenv)
            if not sfn:
                return _error(ret, "Source file '{0}' not found".format(source))
            # If the downloaded file came from a non salt server source verify
            # that it matches the intended sum value
            if not skip_verify and _urlparse(source).scheme != "salt":
                dl_sum = get_hash(sfn, source_sum["hash_type"])
                if dl_sum != source_sum["hsum"]:
                    ret["comment"] = (
                        "Specified {0} checksum for {1} ({2}) does not match "
                        "actual checksum ({3})".format(
                            source_sum["hash_type"], name, source_sum["hsum"], dl_sum
                        )
                    )
                    ret["result"] = False
                    return ret

            try:
                salt.utils.files.copyfile(
                    sfn,
                    name,
                    __salt__["config.backup_mode"](backup),
                    __opts__["cachedir"],
                )
            except IOError as io_error:
                __clean_tmp(sfn)
                return _error(ret, "Failed to commit change: {0}".format(io_error))

            ret["changes"]["diff"] = "Replace symbolic link with regular file"

        if salt.utils.platform.is_windows():
            # This function resides in win_file.py and will be available
            # on Windows. The local function will be overridden
            # pylint: disable=E1120,E1121,E1123
            ret = check_perms(
                path=name,
                ret=ret,
                owner=kwargs.get("win_owner"),
                grant_perms=kwargs.get("win_perms"),
                deny_perms=kwargs.get("win_deny_perms"),
                inheritance=kwargs.get("win_inheritance", True),
                reset=kwargs.get("win_perms_reset", False),
            )
            # pylint: enable=E1120,E1121,E1123
        else:
            ret, _ = check_perms(
                name,
                ret,
                user,
                group,
                mode,
                attrs,
                follow_symlinks,
                seuser=seuser,
                serole=serole,
                setype=setype,
                serange=serange,
            )

        if ret["changes"]:
            ret["comment"] = "File {0} updated".format(salt.utils.data.decode(name))

        elif not ret["changes"] and ret["result"]:
            ret["comment"] = "File {0} is in the correct state".format(
                salt.utils.data.decode(name)
            )
        if sfn:
            __clean_tmp(sfn)
        return ret
    else:  # target file does not exist
        contain_dir = os.path.dirname(name)

        def _set_mode_and_make_dirs(name, dir_mode, mode, user, group):
            # check for existence of windows drive letter
            if salt.utils.platform.is_windows():
                drive, _ = os.path.splitdrive(name)
                if drive and not os.path.exists(drive):
                    __clean_tmp(sfn)
                    return _error(ret, "{0} drive not present".format(drive))
            if dir_mode is None and mode is not None:
                # Add execute bit to each nonzero digit in the mode, if
                # dir_mode was not specified. Otherwise, any
                # directories created with makedirs_() below can't be
                # listed via a shell.
                mode_list = [x for x in six.text_type(mode)][-3:]
                for idx in range(len(mode_list)):
                    if mode_list[idx] != "0":
                        mode_list[idx] = six.text_type(int(mode_list[idx]) | 1)
                dir_mode = "".join(mode_list)

            if salt.utils.platform.is_windows():
                # This function resides in win_file.py and will be available
                # on Windows. The local function will be overridden
                # pylint: disable=E1120,E1121,E1123
                makedirs_(
                    path=name,
                    owner=kwargs.get("win_owner"),
                    grant_perms=kwargs.get("win_perms"),
                    deny_perms=kwargs.get("win_deny_perms"),
                    inheritance=kwargs.get("win_inheritance", True),
                    reset=kwargs.get("win_perms_reset", False),
                )
                # pylint: enable=E1120,E1121,E1123
            else:
                makedirs_(name, user=user, group=group, mode=dir_mode)

        if source:
            # Apply the new file
            if not sfn:
                sfn = __salt__["cp.cache_file"](source, saltenv)
            if not sfn:
                return _error(ret, "Source file '{0}' not found".format(source))
            # If the downloaded file came from a non salt server source verify
            # that it matches the intended sum value
            if not skip_verify and _urlparse(source).scheme != "salt":
                dl_sum = get_hash(sfn, source_sum["hash_type"])
                if dl_sum != source_sum["hsum"]:
                    ret["comment"] = (
                        "Specified {0} checksum for {1} ({2}) does not match "
                        "actual checksum ({3})".format(
                            source_sum["hash_type"], name, source_sum["hsum"], dl_sum
                        )
                    )
                    ret["result"] = False
                    return ret
            # It is a new file, set the diff accordingly
            ret["changes"]["diff"] = "New file"
            if not os.path.isdir(contain_dir):
                if makedirs:
                    _set_mode_and_make_dirs(name, dir_mode, mode, user, group)
                else:
                    __clean_tmp(sfn)
                    # No changes actually made
                    ret["changes"].pop("diff", None)
                    return _error(ret, "Parent directory not present")
        else:  # source != True
            if not os.path.isdir(contain_dir):
                if makedirs:
                    _set_mode_and_make_dirs(name, dir_mode, mode, user, group)
                else:
                    __clean_tmp(sfn)
                    # No changes actually made
                    ret["changes"].pop("diff", None)
                    return _error(ret, "Parent directory not present")

            # Create the file, user rw-only if mode will be set to prevent
            # a small security race problem before the permissions are set
            with salt.utils.files.set_umask(0o077 if mode else None):
                # Create a new file when test is False and source is None
                if contents is None:
                    if not __opts__["test"]:
                        if touch(name):
                            ret["changes"]["new"] = "file {0} created".format(name)
                            ret["comment"] = "Empty file"
                        else:
                            return _error(
                                ret, "Empty file {0} not created".format(name)
                            )
                else:
                    if not __opts__["test"]:
                        if touch(name):
                            ret["changes"]["diff"] = "New file"
                        else:
                            return _error(ret, "File {0} not created".format(name))

        if contents is not None:
            # Write the static contents to a temporary file
            tmp = salt.utils.files.mkstemp(
                prefix=salt.utils.files.TEMPFILE_PREFIX, text=True
            )
            with salt.utils.files.fopen(tmp, "wb") as tmp_:
                if encoding:
                    if salt.utils.platform.is_windows():
                        contents = os.linesep.join(
                            _splitlines_preserving_trailing_newline(contents)
                        )
                    log.debug("File will be encoded with %s", encoding)
                    tmp_.write(
                        contents.encode(encoding=encoding, errors=encoding_errors)
                    )
                else:
                    tmp_.write(salt.utils.stringutils.to_bytes(contents))

            # Copy into place
            salt.utils.files.copyfile(
                tmp, name, __salt__["config.backup_mode"](backup), __opts__["cachedir"]
            )
            __clean_tmp(tmp)
        # Now copy the file contents if there is a source file
        elif sfn:
            salt.utils.files.copyfile(
                sfn, name, __salt__["config.backup_mode"](backup), __opts__["cachedir"]
            )
            __clean_tmp(sfn)

        # This is a new file, if no mode specified, use the umask to figure
        # out what mode to use for the new file.
        if mode is None and not salt.utils.platform.is_windows():
            # Get current umask
            mask = salt.utils.files.get_umask()
            # Calculate the mode value that results from the umask
            mode = oct((0o777 ^ mask) & 0o666)

        if salt.utils.platform.is_windows():
            # This function resides in win_file.py and will be available
            # on Windows. The local function will be overridden
            # pylint: disable=E1120,E1121,E1123
            ret = check_perms(
                path=name,
                ret=ret,
                owner=kwargs.get("win_owner"),
                grant_perms=kwargs.get("win_perms"),
                deny_perms=kwargs.get("win_deny_perms"),
                inheritance=kwargs.get("win_inheritance", True),
                reset=kwargs.get("win_perms_reset", False),
            )
            # pylint: enable=E1120,E1121,E1123
        else:
            ret, _ = check_perms(
                name,
                ret,
                user,
                group,
                mode,
                attrs,
                seuser=seuser,
                serole=serole,
                setype=setype,
                serange=serange,
            )

        if not ret["comment"]:
            ret["comment"] = "File " + name + " updated"

        if __opts__["test"]:
            ret["comment"] = "File " + name + " not updated"
        elif not ret["changes"] and ret["result"]:
            ret["comment"] = "File " + name + " is in the correct state"
        if sfn:
            __clean_tmp(sfn)

        return ret


def mkdir(dir_path, user=None, group=None, mode=None):
    """
    Ensure that a directory is available.

    CLI Example:

    .. code-block:: bash

        salt '*' file.mkdir /opt/jetty/context
    """
    dir_path = os.path.expanduser(dir_path)

    directory = os.path.normpath(dir_path)

    if not os.path.isdir(directory):
        # If a caller such as managed() is invoked  with makedirs=True, make
        # sure that any created dirs are created with the same user and group
        # to follow the principal of least surprise method.
        makedirs_perms(directory, user, group, mode)

    return True


def makedirs_(path, user=None, group=None, mode=None):
    """
    Ensure that the directory containing this path is available.

    .. note::

        The path must end with a trailing slash otherwise the directory/directories
        will be created up to the parent directory. For example if path is
        ``/opt/code``, then it would be treated as ``/opt/`` but if the path
        ends with a trailing slash like ``/opt/code/``, then it would be
        treated as ``/opt/code/``.

    CLI Example:

    .. code-block:: bash

        salt '*' file.makedirs /opt/code/
    """
    path = os.path.expanduser(path)

    if mode:
        mode = salt.utils.files.normalize_mode(mode)

    # walk up the directory structure until we find the first existing
    # directory
    dirname = os.path.normpath(os.path.dirname(path))

    if os.path.isdir(dirname):
        # There's nothing for us to do
        msg = "Directory '{0}' already exists".format(dirname)
        log.debug(msg)
        return msg

    if os.path.exists(dirname):
        msg = "The path '{0}' already exists and is not a directory".format(dirname)
        log.debug(msg)
        return msg

    directories_to_create = []
    while True:
        if os.path.isdir(dirname):
            break

        directories_to_create.append(dirname)
        current_dirname = dirname
        dirname = os.path.dirname(dirname)

        if current_dirname == dirname:
            raise SaltInvocationError(
                "Recursive creation for path '{0}' would result in an "
                "infinite loop. Please use an absolute path.".format(dirname)
            )

    # create parent directories from the topmost to the most deeply nested one
    directories_to_create.reverse()
    for directory_to_create in directories_to_create:
        # all directories have the user, group and mode set!!
        log.debug("Creating directory: %s", directory_to_create)
        mkdir(directory_to_create, user=user, group=group, mode=mode)


def makedirs_perms(name, user=None, group=None, mode="0755"):
    """
    Taken and modified from os.makedirs to set user, group and mode for each
    directory created.

    CLI Example:

    .. code-block:: bash

        salt '*' file.makedirs_perms /opt/code
    """
    name = os.path.expanduser(name)

    path = os.path
    head, tail = path.split(name)
    if not tail:
        head, tail = path.split(head)
    if head and tail and not path.exists(head):
        try:
            makedirs_perms(head, user, group, mode)
        except OSError as exc:
            # be happy if someone already created the path
            if exc.errno != errno.EEXIST:
                raise
        if tail == os.curdir:  # xxx/newdir/. exists if xxx/newdir exists
            return
    os.mkdir(name)
    check_perms(name, None, user, group, int("{0}".format(mode)) if mode else None)


def get_devmm(name):
    """
    Get major/minor info from a device

    CLI Example:

    .. code-block:: bash

       salt '*' file.get_devmm /dev/chr
    """
    name = os.path.expanduser(name)

    if is_chrdev(name) or is_blkdev(name):
        stat_structure = os.stat(name)
        return (os.major(stat_structure.st_rdev), os.minor(stat_structure.st_rdev))
    else:
        return (0, 0)


def is_chrdev(name):
    """
    Check if a file exists and is a character device.

    CLI Example:

    .. code-block:: bash

       salt '*' file.is_chrdev /dev/chr
    """
    name = os.path.expanduser(name)

    stat_structure = None
    try:
        stat_structure = os.stat(name)
    except OSError as exc:
        if exc.errno == errno.ENOENT:
            # If the character device does not exist in the first place
            return False
        else:
            raise
    return stat.S_ISCHR(stat_structure.st_mode)


def mknod_chrdev(name, major, minor, user=None, group=None, mode="0660"):
    """
    .. versionadded:: 0.17.0

    Create a character device.

    CLI Example:

    .. code-block:: bash

       salt '*' file.mknod_chrdev /dev/chr 180 31
    """
    name = os.path.expanduser(name)

    ret = {"name": name, "changes": {}, "comment": "", "result": False}
    log.debug(
        "Creating character device name:%s major:%s minor:%s mode:%s",
        name,
        major,
        minor,
        mode,
    )
    try:
        if __opts__["test"]:
            ret["changes"] = {"new": "Character device {0} created.".format(name)}
            ret["result"] = None
        else:
            if (
                os.mknod(
                    name,
                    int(six.text_type(mode).lstrip("0Oo"), 8) | stat.S_IFCHR,
                    os.makedev(major, minor),
                )
                is None
            ):
                ret["changes"] = {"new": "Character device {0} created.".format(name)}
                ret["result"] = True
    except OSError as exc:
        # be happy it is already there....however, if you are trying to change the
        # major/minor, you will need to unlink it first as os.mknod will not overwrite
        if exc.errno != errno.EEXIST:
            raise
        else:
            ret["comment"] = "File {0} exists and cannot be overwritten".format(name)
    # quick pass at verifying the permissions of the newly created character device
    check_perms(name, None, user, group, int("{0}".format(mode)) if mode else None)
    return ret


def is_blkdev(name):
    """
    Check if a file exists and is a block device.

    CLI Example:

    .. code-block:: bash

       salt '*' file.is_blkdev /dev/blk
    """
    name = os.path.expanduser(name)

    stat_structure = None
    try:
        stat_structure = os.stat(name)
    except OSError as exc:
        if exc.errno == errno.ENOENT:
            # If the block device does not exist in the first place
            return False
        else:
            raise
    return stat.S_ISBLK(stat_structure.st_mode)


def mknod_blkdev(name, major, minor, user=None, group=None, mode="0660"):
    """
    .. versionadded:: 0.17.0

    Create a block device.

    CLI Example:

    .. code-block:: bash

       salt '*' file.mknod_blkdev /dev/blk 8 999
    """
    name = os.path.expanduser(name)

    ret = {"name": name, "changes": {}, "comment": "", "result": False}
    log.debug(
        "Creating block device name:%s major:%s minor:%s mode:%s",
        name,
        major,
        minor,
        mode,
    )
    try:
        if __opts__["test"]:
            ret["changes"] = {"new": "Block device {0} created.".format(name)}
            ret["result"] = None
        else:
            if (
                os.mknod(
                    name,
                    int(six.text_type(mode).lstrip("0Oo"), 8) | stat.S_IFBLK,
                    os.makedev(major, minor),
                )
                is None
            ):
                ret["changes"] = {"new": "Block device {0} created.".format(name)}
                ret["result"] = True
    except OSError as exc:
        # be happy it is already there....however, if you are trying to change the
        # major/minor, you will need to unlink it first as os.mknod will not overwrite
        if exc.errno != errno.EEXIST:
            raise
        else:
            ret["comment"] = "File {0} exists and cannot be overwritten".format(name)
    # quick pass at verifying the permissions of the newly created block device
    check_perms(name, None, user, group, int("{0}".format(mode)) if mode else None)
    return ret


def is_fifo(name):
    """
    Check if a file exists and is a FIFO.

    CLI Example:

    .. code-block:: bash

       salt '*' file.is_fifo /dev/fifo
    """
    name = os.path.expanduser(name)

    stat_structure = None
    try:
        stat_structure = os.stat(name)
    except OSError as exc:
        if exc.errno == errno.ENOENT:
            # If the fifo does not exist in the first place
            return False
        else:
            raise
    return stat.S_ISFIFO(stat_structure.st_mode)


def mknod_fifo(name, user=None, group=None, mode="0660"):
    """
    .. versionadded:: 0.17.0

    Create a FIFO pipe.

    CLI Example:

    .. code-block:: bash

       salt '*' file.mknod_fifo /dev/fifo
    """
    name = os.path.expanduser(name)

    ret = {"name": name, "changes": {}, "comment": "", "result": False}
    log.debug("Creating FIFO name: %s", name)
    try:
        if __opts__["test"]:
            ret["changes"] = {"new": "Fifo pipe {0} created.".format(name)}
            ret["result"] = None
        else:
            if os.mkfifo(name, int(six.text_type(mode).lstrip("0Oo"), 8)) is None:
                ret["changes"] = {"new": "Fifo pipe {0} created.".format(name)}
                ret["result"] = True
    except OSError as exc:
        # be happy it is already there
        if exc.errno != errno.EEXIST:
            raise
        else:
            ret["comment"] = "File {0} exists and cannot be overwritten".format(name)
    # quick pass at verifying the permissions of the newly created fifo
    check_perms(name, None, user, group, int("{0}".format(mode)) if mode else None)
    return ret


def mknod(name, ntype, major=0, minor=0, user=None, group=None, mode="0600"):
    """
    .. versionadded:: 0.17.0

    Create a block device, character device, or fifo pipe.
    Identical to the gnu mknod.

    CLI Examples:

    .. code-block:: bash

        salt '*' file.mknod /dev/chr c 180 31
        salt '*' file.mknod /dev/blk b 8 999
        salt '*' file.nknod /dev/fifo p
    """
    ret = False
    makedirs_(name, user, group)
    if ntype == "c":
        ret = mknod_chrdev(name, major, minor, user, group, mode)
    elif ntype == "b":
        ret = mknod_blkdev(name, major, minor, user, group, mode)
    elif ntype == "p":
        ret = mknod_fifo(name, user, group, mode)
    else:
        raise SaltInvocationError(
            "Node type unavailable: '{0}'. Available node types are "
            "character ('c'), block ('b'), and pipe ('p').".format(ntype)
        )
    return ret


def list_backups(path, limit=None):
    """
    .. versionadded:: 0.17.0

    Lists the previous versions of a file backed up using Salt's :ref:`file
    state backup <file-state-backups>` system.

    path
        The path on the minion to check for backups
    limit
        Limit the number of results to the most recent N backups

    CLI Example:

    .. code-block:: bash

        salt '*' file.list_backups /foo/bar/baz.txt
    """
    path = os.path.expanduser(path)

    try:
        limit = int(limit)
    except TypeError:
        pass
    except ValueError:
        log.error("file.list_backups: 'limit' value must be numeric")
        limit = None

    bkroot = _get_bkroot()
    parent_dir, basename = os.path.split(path)
    if salt.utils.platform.is_windows():
        # ':' is an illegal filesystem path character on Windows
        src_dir = parent_dir.replace(":", "_")
    else:
        src_dir = parent_dir[1:]
    # Figure out full path of location of backup file in minion cache
    bkdir = os.path.join(bkroot, src_dir)

    if not os.path.isdir(bkdir):
        return {}

    files = {}
    for fname in [
        x for x in os.listdir(bkdir) if os.path.isfile(os.path.join(bkdir, x))
    ]:
        if salt.utils.platform.is_windows():
            # ':' is an illegal filesystem path character on Windows
            strpfmt = "{0}_%a_%b_%d_%H-%M-%S_%f_%Y".format(basename)
        else:
            strpfmt = "{0}_%a_%b_%d_%H:%M:%S_%f_%Y".format(basename)
        try:
            timestamp = datetime.datetime.strptime(fname, strpfmt)
        except ValueError:
            # File didn't match the strp format string, so it's not a backup
            # for this file. Move on to the next one.
            continue
        if salt.utils.platform.is_windows():
            str_format = "%a %b %d %Y %H-%M-%S.%f"
        else:
            str_format = "%a %b %d %Y %H:%M:%S.%f"
        files.setdefault(timestamp, {})["Backup Time"] = timestamp.strftime(str_format)
        location = os.path.join(bkdir, fname)
        files[timestamp]["Size"] = os.stat(location).st_size
        files[timestamp]["Location"] = location

    return dict(
        list(
            zip(
                list(range(len(files))),
                [files[x] for x in sorted(files, reverse=True)[:limit]],
            )
        )
    )


list_backup = salt.utils.functools.alias_function(list_backups, "list_backup")


def list_backups_dir(path, limit=None):
    """
    Lists the previous versions of a directory backed up using Salt's :ref:`file
    state backup <file-state-backups>` system.

    path
        The directory on the minion to check for backups
    limit
        Limit the number of results to the most recent N backups

    CLI Example:

    .. code-block:: bash

        salt '*' file.list_backups_dir /foo/bar/baz/
    """
    path = os.path.expanduser(path)

    try:
        limit = int(limit)
    except TypeError:
        pass
    except ValueError:
        log.error("file.list_backups_dir: 'limit' value must be numeric")
        limit = None

    bkroot = _get_bkroot()
    parent_dir, basename = os.path.split(path)
    # Figure out full path of location of backup folder in minion cache
    bkdir = os.path.join(bkroot, parent_dir[1:])

    if not os.path.isdir(bkdir):
        return {}

    files = {}
    f = dict(
        [
            (i, len(list(n)))
            for i, n in itertools.groupby(
                [x.split("_")[0] for x in sorted(os.listdir(bkdir))]
            )
        ]
    )
    ff = os.listdir(bkdir)
    for i, n in six.iteritems(f):
        ssfile = {}
        for x in sorted(ff):
            basename = x.split("_")[0]
            if i == basename:
                strpfmt = "{0}_%a_%b_%d_%H:%M:%S_%f_%Y".format(basename)
                try:
                    timestamp = datetime.datetime.strptime(x, strpfmt)
                except ValueError:
                    # Folder didn't match the strp format string, so it's not a backup
                    # for this folder. Move on to the next one.
                    continue
                ssfile.setdefault(timestamp, {})["Backup Time"] = timestamp.strftime(
                    "%a %b %d %Y %H:%M:%S.%f"
                )
                location = os.path.join(bkdir, x)
                ssfile[timestamp]["Size"] = os.stat(location).st_size
                ssfile[timestamp]["Location"] = location

        sfiles = dict(
            list(
                zip(
                    list(range(n)),
                    [ssfile[x] for x in sorted(ssfile, reverse=True)[:limit]],
                )
            )
        )
        sefiles = {i: sfiles}
        files.update(sefiles)
    return files


def restore_backup(path, backup_id):
    """
    .. versionadded:: 0.17.0

    Restore a previous version of a file that was backed up using Salt's
    :ref:`file state backup <file-state-backups>` system.

    path
        The path on the minion to check for backups
    backup_id
        The numeric id for the backup you wish to restore, as found using
        :mod:`file.list_backups <salt.modules.file.list_backups>`

    CLI Example:

    .. code-block:: bash

        salt '*' file.restore_backup /foo/bar/baz.txt 0
    """
    path = os.path.expanduser(path)

    # Note: This only supports minion backups, so this function will need to be
    # modified if/when master backups are implemented.
    ret = {"result": False, "comment": "Invalid backup_id '{0}'".format(backup_id)}
    try:
        if len(six.text_type(backup_id)) == len(six.text_type(int(backup_id))):
            backup = list_backups(path)[int(backup_id)]
        else:
            return ret
    except ValueError:
        return ret
    except KeyError:
        ret["comment"] = "backup_id '{0}' does not exist for " "{1}".format(
            backup_id, path
        )
        return ret

    salt.utils.files.backup_minion(path, _get_bkroot())
    try:
        shutil.copyfile(backup["Location"], path)
    except IOError as exc:
        ret["comment"] = "Unable to restore {0} to {1}: " "{2}".format(
            backup["Location"], path, exc
        )
        return ret
    else:
        ret["result"] = True
        ret["comment"] = "Successfully restored {0} to " "{1}".format(
            backup["Location"], path
        )

    # Try to set proper ownership
    if not salt.utils.platform.is_windows():
        try:
            fstat = os.stat(path)
        except (OSError, IOError):
            ret["comment"] += ", but was unable to set ownership"
        else:
            os.chown(path, fstat.st_uid, fstat.st_gid)

    return ret


def delete_backup(path, backup_id):
    """
    .. versionadded:: 0.17.0

    Delete a previous version of a file that was backed up using Salt's
    :ref:`file state backup <file-state-backups>` system.

    path
        The path on the minion to check for backups
    backup_id
        The numeric id for the backup you wish to delete, as found using
        :mod:`file.list_backups <salt.modules.file.list_backups>`

    CLI Example:

    .. code-block:: bash

        salt '*' file.delete_backup /var/cache/salt/minion/file_backup/home/foo/bar/baz.txt 0
    """
    path = os.path.expanduser(path)

    ret = {"result": False, "comment": "Invalid backup_id '{0}'".format(backup_id)}
    try:
        if len(six.text_type(backup_id)) == len(six.text_type(int(backup_id))):
            backup = list_backups(path)[int(backup_id)]
        else:
            return ret
    except ValueError:
        return ret
    except KeyError:
        ret["comment"] = "backup_id '{0}' does not exist for " "{1}".format(
            backup_id, path
        )
        return ret

    try:
        os.remove(backup["Location"])
    except IOError as exc:
        ret["comment"] = "Unable to remove {0}: {1}".format(backup["Location"], exc)
    else:
        ret["result"] = True
        ret["comment"] = "Successfully removed {0}".format(backup["Location"])

    return ret


remove_backup = salt.utils.functools.alias_function(delete_backup, "remove_backup")


def grep(path, pattern, *opts):
    """
    Grep for a string in the specified file

    .. note::
        This function's return value is slated for refinement in future
        versions of Salt

    path
        Path to the file to be searched

        .. note::
            Globbing is supported (i.e. ``/var/log/foo/*.log``, but if globbing
            is being used then the path should be quoted to keep the shell from
            attempting to expand the glob expression.

    pattern
        Pattern to match. For example: ``test``, or ``a[0-5]``

    opts
        Additional command-line flags to pass to the grep command. For example:
        ``-v``, or ``-i -B2``

        .. note::
            The options should come after a double-dash (as shown in the
            examples below) to keep Salt's own argument parser from
            interpreting them.

    CLI Example:

    .. code-block:: bash

        salt '*' file.grep /etc/passwd nobody
        salt '*' file.grep /etc/sysconfig/network-scripts/ifcfg-eth0 ipaddr -- -i
        salt '*' file.grep /etc/sysconfig/network-scripts/ifcfg-eth0 ipaddr -- -i -B2
        salt '*' file.grep "/etc/sysconfig/network-scripts/*" ipaddr -- -i -l
    """
    path = os.path.expanduser(path)

    # Backup the path in case the glob returns nothing
    _path = path
    path = glob.glob(path)

    # If the list is empty no files exist
    # so we revert back to the original path
    # so the result is an error.
    if not path:
        path = _path

    split_opts = []
    for opt in opts:
        try:
            split = salt.utils.args.shlex_split(opt)
        except AttributeError:
            split = salt.utils.args.shlex_split(six.text_type(opt))
        if len(split) > 1:
            raise SaltInvocationError(
                "Passing multiple command line arguments in a single string "
                "is not supported, please pass the following arguments "
                "separately: {0}".format(opt)
            )
        split_opts.extend(split)

    if isinstance(path, list):
        cmd = ["grep"] + split_opts + [pattern] + path
    else:
        cmd = ["grep"] + split_opts + [pattern, path]
    try:
        ret = __salt__["cmd.run_all"](cmd, python_shell=False)
    except (IOError, OSError) as exc:
        raise CommandExecutionError(exc.strerror)

    return ret


def open_files(by_pid=False):
    """
    Return a list of all physical open files on the system.

    CLI Examples:

    .. code-block:: bash

        salt '*' file.open_files
        salt '*' file.open_files by_pid=True
    """
    # First we collect valid PIDs
    pids = {}
    procfs = os.listdir("/proc/")
    for pfile in procfs:
        try:
            pids[int(pfile)] = []
        except ValueError:
            # Not a valid PID, move on
            pass

    # Then we look at the open files for each PID
    files = {}
    for pid in pids:
        ppath = "/proc/{0}".format(pid)
        try:
            tids = os.listdir("{0}/task".format(ppath))
        except OSError:
            continue

        # Collect the names of all of the file descriptors
        fd_ = []

        # try:
        #    fd_.append(os.path.realpath('{0}/task/{1}exe'.format(ppath, tid)))
        # except Exception:  # pylint: disable=broad-except
        #    pass

        for fpath in os.listdir("{0}/fd".format(ppath)):
            fd_.append("{0}/fd/{1}".format(ppath, fpath))

        for tid in tids:
            try:
                fd_.append(os.path.realpath("{0}/task/{1}/exe".format(ppath, tid)))
            except OSError:
                continue

            for tpath in os.listdir("{0}/task/{1}/fd".format(ppath, tid)):
                fd_.append("{0}/task/{1}/fd/{2}".format(ppath, tid, tpath))

        fd_ = sorted(set(fd_))

        # Loop through file descriptors and return useful data for each file
        for fdpath in fd_:
            # Sometimes PIDs and TIDs disappear before we can query them
            try:
                name = os.path.realpath(fdpath)
                # Running stat on the file cuts out all of the sockets and
                # deleted files from the list
                os.stat(name)
            except OSError:
                continue

            if name not in files:
                files[name] = [pid]
            else:
                # We still want to know which PIDs are using each file
                files[name].append(pid)
                files[name] = sorted(set(files[name]))

            pids[pid].append(name)
            pids[pid] = sorted(set(pids[pid]))

    if by_pid:
        return pids
    return files


def pardir():
    """
    Return the relative parent directory path symbol for underlying OS

    .. versionadded:: 2014.7.0

    This can be useful when constructing Salt Formulas.

    .. code-block:: jinja

        {% set pardir = salt['file.pardir']() %}
        {% set final_path = salt['file.join']('subdir', pardir, 'confdir') %}

    CLI Example:

    .. code-block:: bash

        salt '*' file.pardir
    """
    return os.path.pardir


def normpath(path):
    """
    Returns Normalize path, eliminating double slashes, etc.

    .. versionadded:: 2015.5.0

    This can be useful at the CLI but is frequently useful when scripting.

    .. code-block:: jinja

        {%- from salt['file.normpath'](tpldir + '/../vars.jinja') import parent_vars %}

    CLI Example:

    .. code-block:: bash

        salt '*' file.normpath 'a/b/c/..'
    """
    return os.path.normpath(path)


def basename(path):
    """
    Returns the final component of a pathname

    .. versionadded:: 2015.5.0

    This can be useful at the CLI but is frequently useful when scripting.

    .. code-block:: jinja

        {%- set filename = salt['file.basename'](source_file) %}

    CLI Example:

    .. code-block:: bash

        salt '*' file.basename 'test/test.config'
    """
    return os.path.basename(path)


def dirname(path):
    """
    Returns the directory component of a pathname

    .. versionadded:: 2015.5.0

    This can be useful at the CLI but is frequently useful when scripting.

    .. code-block:: jinja

        {%- from salt['file.dirname'](tpldir) + '/vars.jinja' import parent_vars %}

    CLI Example:

    .. code-block:: bash

        salt '*' file.dirname 'test/path/filename.config'
    """
    return os.path.dirname(path)


def join(*args):
    """
    Return a normalized file system path for the underlying OS

    .. versionadded:: 2014.7.0

    This can be useful at the CLI but is frequently useful when scripting
    combining path variables:

    .. code-block:: jinja

        {% set www_root = '/var' %}
        {% set app_dir = 'myapp' %}

        myapp_config:
          file:
            - managed
            - name: {{ salt['file.join'](www_root, app_dir, 'config.yaml') }}

    CLI Example:

    .. code-block:: bash

        salt '*' file.join '/' 'usr' 'local' 'bin'
    """
    return os.path.join(*args)


def move(src, dst):
    """
    Move a file or directory

    CLI Example:

    .. code-block:: bash

        salt '*' file.move /path/to/src /path/to/dst
    """
    src = os.path.expanduser(src)
    dst = os.path.expanduser(dst)

    if not os.path.isabs(src):
        raise SaltInvocationError("Source path must be absolute.")

    if not os.path.isabs(dst):
        raise SaltInvocationError("Destination path must be absolute.")

    ret = {
        "result": True,
        "comment": "'{0}' moved to '{1}'".format(src, dst),
    }

    try:
        shutil.move(src, dst)
    except (OSError, IOError) as exc:
        raise CommandExecutionError(
            "Unable to move '{0}' to '{1}': {2}".format(src, dst, exc)
        )

    return ret


def diskusage(path):
    """
    Recursively calculate disk usage of path and return it
    in bytes

    CLI Example:

    .. code-block:: bash

        salt '*' file.diskusage /path/to/check
    """

    total_size = 0
    seen = set()
    if os.path.isfile(path):
        stat_structure = os.stat(path)
        ret = stat_structure.st_size
        return ret

    for dirpath, dirnames, filenames in salt.utils.path.os_walk(path):
        for f in filenames:
            fp = os.path.join(dirpath, f)

            try:
                stat_structure = os.stat(fp)
            except OSError:
                continue

            if stat_structure.st_ino in seen:
                continue

            seen.add(stat_structure.st_ino)

            total_size += stat_structure.st_size

    ret = total_size
    return ret<|MERGE_RESOLUTION|>--- conflicted
+++ resolved
@@ -3004,7 +3004,6 @@
             # add the markers and content at the end of file
             _add_content(linesep, lines=new_file)
             block_found = True
-<<<<<<< HEAD
         elif insert_before_match or insert_after_match:
             match_regex = insert_before_match or insert_after_match
             match_idx = [
@@ -3019,7 +3018,6 @@
                     if insert_before_match:
                         match_idx += 1
                 block_found = True
-=======
         else:
             raise CommandExecutionError(
                 "Cannot edit marked block. Markers were not found in file."
@@ -3055,7 +3053,6 @@
                         group=perms["group"],
                         mode=perms["mode"],
                     )
->>>>>>> 3c71cf20
 
     if not block_found:
         raise CommandExecutionError(
