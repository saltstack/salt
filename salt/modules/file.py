# -*- coding: utf-8 -*-
'''
Manage information about regular files, directories,
and special files on the minion, set/read user,
group, mode, and data
'''

# TODO: We should add the capability to do u+r type operations here
# some time in the future

from __future__ import absolute_import, print_function

# Import python libs
import contextlib  # For < 2.7 compat
import datetime
import difflib
import errno
import fileinput
import fnmatch
import itertools
import logging
import operator
import os
import re
import shutil
import stat
import sys
import tempfile
import time
import glob
from functools import reduce  # pylint: disable=redefined-builtin

# pylint: disable=import-error,no-name-in-module,redefined-builtin
import salt.ext.six as six
from salt.ext.six.moves import range, zip
from salt.ext.six.moves.urllib.parse import urlparse as _urlparse
# pylint: enable=import-error,no-name-in-module,redefined-builtin

try:
    import grp
    import pwd
except ImportError:
    pass

# Import salt libs
import salt.utils
import salt.utils.find
import salt.utils.filebuffer
import salt.utils.files
import salt.utils.atomicfile
from salt.exceptions import CommandExecutionError, SaltInvocationError

log = logging.getLogger(__name__)

__func_alias__ = {
    'makedirs_': 'makedirs'
}

HASHES = {
    'sha512': 128,
    'sha384': 96,
    'sha256': 64,
    'sha224': 56,
    'sha1': 40,
    'md5': 32,
}


def __virtual__():
    '''
    Only work on POSIX-like systems
    '''
    # win_file takes care of windows
    if salt.utils.is_windows():
        return False
    return True


def __clean_tmp(sfn):
    '''
    Clean out a template temp file
    '''
    if sfn.startswith(tempfile.gettempdir()):
        # Don't remove if it exists in file_roots (any saltenv)
        all_roots = itertools.chain.from_iterable(
                six.itervalues(__opts__['file_roots']))
        in_roots = any(sfn.startswith(root) for root in all_roots)
        # Only clean up files that exist
        if os.path.exists(sfn) and not in_roots:
            os.remove(sfn)


def _error(ret, err_msg):
    '''
    Common function for setting error information for return dicts
    '''
    ret['result'] = False
    ret['comment'] = err_msg
    return ret


def _binary_replace(old, new):
    '''
    This function does NOT do any diffing, it just checks the old and new files
    to see if either is binary, and provides an appropriate string noting the
    difference between the two files. If neither file is binary, an empty
    string is returned.

    This function should only be run AFTER it has been determined that the
    files differ.
    '''
    old_isbin = not salt.utils.istextfile(old)
    new_isbin = not salt.utils.istextfile(new)
    if any((old_isbin, new_isbin)):
        if all((old_isbin, new_isbin)):
            return 'Replace binary file'
        elif old_isbin:
            return 'Replace binary file with text file'
        elif new_isbin:
            return 'Replace text file with binary file'
    return ''


def _get_bkroot():
    '''
    Get the location of the backup dir in the minion cache
    '''
    # Get the cachedir from the minion config
    return os.path.join(__salt__['config.get']('cachedir'), 'file_backup')


def gid_to_group(gid):
    '''
    Convert the group id to the group name on this system

    gid
        gid to convert to a group name

    CLI Example:

    .. code-block:: bash

        salt '*' file.gid_to_group 0
    '''
    try:
        gid = int(gid)
    except ValueError:
        # This is not an integer, maybe it's already the group name?
        gid = group_to_gid(gid)

    if gid == '':
        # Don't even bother to feed it to grp
        return ''

    try:
        return grp.getgrgid(gid).gr_name
    except (KeyError, NameError):
        return ''


def group_to_gid(group):
    '''
    Convert the group to the gid on this system

    group
        group to convert to its gid

    CLI Example:

    .. code-block:: bash

        salt '*' file.group_to_gid root
    '''
    if group is None:
        return ''
    try:
        if isinstance(group, int):
            return group
        return grp.getgrnam(group).gr_gid
    except KeyError:
        return ''


def get_gid(path, follow_symlinks=True):
    '''
    Return the id of the group that owns a given file

    path
        file or directory of which to get the gid

    follow_symlinks
        indicated if symlinks should be followed


    CLI Example:

    .. code-block:: bash

        salt '*' file.get_gid /etc/passwd

    .. versionchanged:: 0.16.4
        ``follow_symlinks`` option added
    '''
    return stats(os.path.expanduser(path), follow_symlinks=follow_symlinks).get('gid', -1)


def get_group(path, follow_symlinks=True):
    '''
    Return the group that owns a given file

    path
        file or directory of which to get the group

    follow_symlinks
        indicated if symlinks should be followed

    CLI Example:

    .. code-block:: bash

        salt '*' file.get_group /etc/passwd

    .. versionchanged:: 0.16.4
        ``follow_symlinks`` option added
    '''
    return stats(os.path.expanduser(path), follow_symlinks=follow_symlinks).get('group', False)


def uid_to_user(uid):
    '''
    Convert a uid to a user name

    uid
        uid to convert to a username

    CLI Example:

    .. code-block:: bash

        salt '*' file.uid_to_user 0
    '''
    try:
        return pwd.getpwuid(uid).pw_name
    except (KeyError, NameError):
        return ''


def user_to_uid(user):
    '''
    Convert user name to a uid

    user
        user name to convert to its uid

    CLI Example:

    .. code-block:: bash

        salt '*' file.user_to_uid root
    '''
    if user is None:
        user = salt.utils.get_user()
    try:
        if isinstance(user, int):
            return user
        return pwd.getpwnam(user).pw_uid
    except KeyError:
        return ''


def get_uid(path, follow_symlinks=True):
    '''
    Return the id of the user that owns a given file

    path
        file or directory of which to get the uid

    follow_symlinks
        indicated if symlinks should be followed

    CLI Example:

    .. code-block:: bash

        salt '*' file.get_uid /etc/passwd

    .. versionchanged:: 0.16.4
        ``follow_symlinks`` option added
    '''
    return stats(os.path.expanduser(path), follow_symlinks=follow_symlinks).get('uid', -1)


def get_user(path, follow_symlinks=True):
    '''
    Return the user that owns a given file

    path
        file or directory of which to get the user

    follow_symlinks
        indicated if symlinks should be followed

    CLI Example:

    .. code-block:: bash

        salt '*' file.get_user /etc/passwd

    .. versionchanged:: 0.16.4
        ``follow_symlinks`` option added
    '''
    return stats(os.path.expanduser(path), follow_symlinks=follow_symlinks).get('user', False)


def get_mode(path, follow_symlinks=True):
    '''
    Return the mode of a file

    path
        file or directory of which to get the mode

    follow_symlinks
        indicated if symlinks should be followed

    CLI Example:

    .. code-block:: bash

        salt '*' file.get_mode /etc/passwd

    .. versionchanged:: 2014.1.0
        ``follow_symlinks`` option added
    '''
    return stats(os.path.expanduser(path), follow_symlinks=follow_symlinks).get('mode', '')


def set_mode(path, mode):
    '''
    Set the mode of a file

    path
        file or directory of which to set the mode

    mode
        mode to set the path to

    CLI Example:

    .. code-block:: bash

        salt '*' file.set_mode /etc/passwd 0644
    '''
    path = os.path.expanduser(path)

    mode = str(mode).lstrip('0')
    if not mode:
        mode = '0'
    if not os.path.exists(path):
        raise CommandExecutionError('{0}: File not found'.format(path))
    try:
        os.chmod(path, int(mode, 8))
    except Exception:
        return 'Invalid Mode ' + mode
    return get_mode(path)


def lchown(path, user, group):
    '''
    Chown a file, pass the file the desired user and group without following
    symlinks.

    path
        path to the file or directory

    user
        user owner

    group
        group owner

    CLI Example:

    .. code-block:: bash

        salt '*' file.chown /etc/passwd root root
    '''
    path = os.path.expanduser(path)

    uid = user_to_uid(user)
    gid = group_to_gid(group)
    err = ''
    if uid == '':
        if user:
            err += 'User does not exist\n'
        else:
            uid = -1
    if gid == '':
        if group:
            err += 'Group does not exist\n'
        else:
            gid = -1

    return os.lchown(path, uid, gid)


def chown(path, user, group):
    '''
    Chown a file, pass the file the desired user and group

    path
        path to the file or directory

    user
        user owner

    group
        group owner

    CLI Example:

    .. code-block:: bash

        salt '*' file.chown /etc/passwd root root
    '''
    path = os.path.expanduser(path)

    uid = user_to_uid(user)
    gid = group_to_gid(group)
    err = ''
    if uid == '':
        if user:
            err += 'User does not exist\n'
        else:
            uid = -1
    if gid == '':
        if group:
            err += 'Group does not exist\n'
        else:
            gid = -1
    if not os.path.exists(path):
        try:
            # Broken symlinks will return false, but still need to be chowned
            return os.lchown(path, uid, gid)
        except OSError:
            pass
        err += 'File not found'
    if err:
        return err
    return os.chown(path, uid, gid)


def chgrp(path, group):
    '''
    Change the group of a file

    path
        path to the file or directory

    group
        group owner

    CLI Example:

    .. code-block:: bash

        salt '*' file.chgrp /etc/passwd root
    '''
    path = os.path.expanduser(path)

    user = get_user(path)
    return chown(path, user, group)


def get_sum(path, form='sha256'):
    '''
    Return the checksum for the given file. The following checksum algorithms
    are supported:

    * md5
    * sha1
    * sha224
    * sha256 **(default)**
    * sha384
    * sha512

    path
        path to the file or directory

    form
        desired sum format

    CLI Example:

    .. code-block:: bash

        salt '*' file.get_sum /etc/passwd sha512
    '''
    path = os.path.expanduser(path)

    if not os.path.isfile(path):
        return 'File not found'
    return salt.utils.get_hash(path, form, 4096)


def get_hash(path, form='sha256', chunk_size=65536):
    '''
    Get the hash sum of a file

    This is better than ``get_sum`` for the following reasons:
        - It does not read the entire file into memory.
        - It does not return a string on error. The returned value of
            ``get_sum`` cannot really be trusted since it is vulnerable to
            collisions: ``get_sum(..., 'xyz') == 'Hash xyz not supported'``

    path
        path to the file or directory

    form
        desired sum format

    chunk_size
        amount to sum at once

    CLI Example:

    .. code-block:: bash

        salt '*' file.get_hash /etc/shadow
    '''
    return salt.utils.get_hash(os.path.expanduser(path), form, chunk_size)


def check_hash(path, file_hash):
    '''
    Check if a file matches the given hash string

    Returns true if the hash matched, otherwise false. Raises ValueError if
    the hash was not formatted correctly.

    path
        A file path
    hash
        A string in the form <hash_type>:<hash_value>. For example:
        ``md5:e138491e9d5b97023cea823fe17bac22``

    CLI Example:

    .. code-block:: bash

        salt '*' file.check_hash /etc/fstab md5:<md5sum>
    '''
    path = os.path.expanduser(path)

    hash_parts = file_hash.split(':', 1)
    if len(hash_parts) != 2:
        # Support "=" for backward compatibility.
        hash_parts = file_hash.split('=', 1)
        if len(hash_parts) != 2:
            raise ValueError('Bad hash format: {0!r}'.format(file_hash))
    hash_form, hash_value = hash_parts
    return get_hash(path, hash_form) == hash_value


def find(path, *args, **kwargs):
    '''
    Approximate the Unix ``find(1)`` command and return a list of paths that
    meet the specified criteria.

    The options include match criteria:

    .. code-block:: text

        name    = path-glob                 # case sensitive
        iname   = path-glob                 # case insensitive
        regex   = path-regex                # case sensitive
        iregex  = path-regex                # case insensitive
        type    = file-types                # match any listed type
        user    = users                     # match any listed user
        group   = groups                    # match any listed group
        size    = [+-]number[size-unit]     # default unit = byte
        mtime   = interval                  # modified since date
        grep    = regex                     # search file contents

    and/or actions:

    .. code-block:: text

        delete [= file-types]               # default type = 'f'
        exec    = command [arg ...]         # where {} is replaced by pathname
        print  [= print-opts]

    and/or depth criteria:

    .. code-block:: text

        maxdepth = maximum depth to transverse in path
        mindepth = minimum depth to transverse before checking files or directories

    The default action is ``print=path``

    ``path-glob``:

    .. code-block:: text

        *                = match zero or more chars
        ?                = match any char
        [abc]            = match a, b, or c
        [!abc] or [^abc] = match anything except a, b, and c
        [x-y]            = match chars x through y
        [!x-y] or [^x-y] = match anything except chars x through y
        {a,b,c}          = match a or b or c

    ``path-regex``: a Python Regex (regular expression) pattern to match pathnames

    ``file-types``: a string of one or more of the following:

    .. code-block:: text

        a: all file types
        b: block device
        c: character device
        d: directory
        p: FIFO (named pipe)
        f: plain file
        l: symlink
        s: socket

    ``users``: a space and/or comma separated list of user names and/or uids

    ``groups``: a space and/or comma separated list of group names and/or gids

    ``size-unit``:

    .. code-block:: text

        b: bytes
        k: kilobytes
        m: megabytes
        g: gigabytes
        t: terabytes

    interval:

    .. code-block:: text

        [<num>w] [<num>d] [<num>h] [<num>m] [<num>s]

        where:
            w: week
            d: day
            h: hour
            m: minute
            s: second

    print-opts: a comma and/or space separated list of one or more of the
    following:

    .. code-block:: text

        group: group name
        md5:   MD5 digest of file contents
        mode:  file permissions (as integer)
        mtime: last modification time (as time_t)
        name:  file basename
        path:  file absolute path
        size:  file size in bytes
        type:  file type
        user:  user name

    CLI Examples:

    .. code-block:: bash

        salt '*' file.find / type=f name=\\*.bak size=+10m
        salt '*' file.find /var mtime=+30d size=+10m print=path,size,mtime
        salt '*' file.find /var/log name=\\*.[0-9] mtime=+30d size=+10m delete
    '''
    if 'delete' in args:
        kwargs['delete'] = 'f'
    elif 'print' in args:
        kwargs['print'] = 'path'

    try:
        finder = salt.utils.find.Finder(kwargs)
    except ValueError as ex:
        return 'error: {0}'.format(ex)

    ret = [p for p in finder.find(os.path.expanduser(path))]
    ret.sort()
    return ret


def _sed_esc(string, escape_all=False):
    '''
    Escape single quotes and forward slashes
    '''
    special_chars = "^.[$()|*+?{"
    string = string.replace("'", "'\"'\"'").replace("/", "\\/")
    if escape_all is True:
        for char in special_chars:
            string = string.replace(char, "\\" + char)
    return string


def sed(path,
        before,
        after,
        limit='',
        backup='.bak',
        options='-r -e',
        flags='g',
        escape_all=False,
        negate_match=False):
    '''
    .. deprecated:: 0.17.0
       Use :py:func:`~salt.modules.file.replace` instead.

    Make a simple edit to a file

    Equivalent to:

    .. code-block:: bash

        sed <backup> <options> "/<limit>/ s/<before>/<after>/<flags> <file>"

    path
        The full path to the file to be edited
    before
        A pattern to find in order to replace with ``after``
    after
        Text that will replace ``before``
    limit : ``''``
        An initial pattern to search for before searching for ``before``
    backup : ``.bak``
        The file will be backed up before edit with this file extension;
        **WARNING:** each time ``sed``/``comment``/``uncomment`` is called will
        overwrite this backup
    options : ``-r -e``
        Options to pass to sed
    flags : ``g``
        Flags to modify the sed search; e.g., ``i`` for case-insensitive pattern
        matching
    negate_match : False
        Negate the search command (``!``)

        .. versionadded:: 0.17.0

    Forward slashes and single quotes will be escaped automatically in the
    ``before`` and ``after`` patterns.

    CLI Example:

    .. code-block:: bash

        salt '*' file.sed /etc/httpd/httpd.conf 'LogLevel warn' 'LogLevel info'
    '''
    # Largely inspired by Fabric's contrib.files.sed()
    # XXX:dc: Do we really want to always force escaping?
    #
    path = os.path.expanduser(path)

    if not os.path.exists(path):
        return False

    # Mandate that before and after are strings
    before = str(before)
    after = str(after)
    before = _sed_esc(before, escape_all)
    after = _sed_esc(after, escape_all)
    limit = _sed_esc(limit, escape_all)
    if sys.platform == 'darwin':
        options = options.replace('-r', '-E')

    cmd = (
        r'''sed {backup}{options} '{limit}{negate_match}s/{before}/{after}/{flags}' {path}'''
        .format(
            backup='-i{0} '.format(backup) if backup else '-i ',
            options=options,
            limit='/{0}/ '.format(limit) if limit else '',
            before=before,
            after=after,
            flags=flags,
            path=path,
            negate_match='!' if negate_match else '',
        )
    )

    return __salt__['cmd.run_all'](cmd, python_shell=False)


def sed_contains(path,
                 text,
                 limit='',
                 flags='g'):
    '''
    .. deprecated:: 0.17.0
       Use :func:`search` instead.

    Return True if the file at ``path`` contains ``text``. Utilizes sed to
    perform the search (line-wise search).

    Note: the ``p`` flag will be added to any flags you pass in.

    CLI Example:

    .. code-block:: bash

        salt '*' file.contains /etc/crontab 'mymaintenance.sh'
    '''
    # Largely inspired by Fabric's contrib.files.contains()
    path = os.path.expanduser(path)

    if not os.path.exists(path):
        return False

    before = _sed_esc(str(text), False)
    limit = _sed_esc(str(limit), False)
    options = '-n -r -e'
    if sys.platform == 'darwin':
        options = options.replace('-r', '-E')

    cmd = r"sed {options} '{limit}s/{before}/$/{flags}' {path}".format(
        options=options,
        limit='/{0}/ '.format(limit) if limit else '',
        before=before,
        flags='p{0}'.format(flags),
        path=path)

    result = __salt__['cmd.run'](cmd, python_shell=False)

    return bool(result)


def psed(path,
         before,
         after,
         limit='',
         backup='.bak',
         flags='gMS',
         escape_all=False,
         multi=False):
    '''
    .. deprecated:: 0.17.0
       Use :py:func:`~salt.modules.file.replace` instead.

    Make a simple edit to a file (pure Python version)

    Equivalent to:

    .. code-block:: bash

        sed <backup> <options> "/<limit>/ s/<before>/<after>/<flags> <file>"

    path
        The full path to the file to be edited
    before
        A pattern to find in order to replace with ``after``
    after
        Text that will replace ``before``
    limit : ``''``
        An initial pattern to search for before searching for ``before``
    backup : ``.bak``
        The file will be backed up before edit with this file extension;
        **WARNING:** each time ``sed``/``comment``/``uncomment`` is called will
        overwrite this backup
    flags : ``gMS``
        Flags to modify the search. Valid values are:
          - ``g``: Replace all occurrences of the pattern, not just the first.
          - ``I``: Ignore case.
          - ``L``: Make ``\\w``, ``\\W``, ``\\b``, ``\\B``, ``\\s`` and ``\\S``
            dependent on the locale.
          - ``M``: Treat multiple lines as a single line.
          - ``S``: Make `.` match all characters, including newlines.
          - ``U``: Make ``\\w``, ``\\W``, ``\\b``, ``\\B``, ``\\d``, ``\\D``,
            ``\\s`` and ``\\S`` dependent on Unicode.
          - ``X``: Verbose (whitespace is ignored).
    multi: ``False``
        If True, treat the entire file as a single line

    Forward slashes and single quotes will be escaped automatically in the
    ``before`` and ``after`` patterns.

    CLI Example:

    .. code-block:: bash

        salt '*' file.sed /etc/httpd/httpd.conf 'LogLevel warn' 'LogLevel info'
    '''
    # Largely inspired by Fabric's contrib.files.sed()
    # XXX:dc: Do we really want to always force escaping?
    #
    # Mandate that before and after are strings
    path = os.path.expanduser(path)

    multi = bool(multi)

    before = str(before)
    after = str(after)
    before = _sed_esc(before, escape_all)
    # The pattern to replace with does not need to be escaped!!!
    #after = _sed_esc(after, escape_all)
    limit = _sed_esc(limit, escape_all)

    shutil.copy2(path, '{0}{1}'.format(path, backup))

    with salt.utils.fopen(path, 'w') as ofile:
        with salt.utils.fopen('{0}{1}'.format(path, backup), 'r') as ifile:
            if multi is True:
                for line in ifile.readline():
                    ofile.write(_psed(line, before, after, limit, flags))
            else:
                ofile.write(_psed(ifile.read(), before, after, limit, flags))


RE_FLAG_TABLE = {'I': re.I,
                 'L': re.L,
                 'M': re.M,
                 'S': re.S,
                 'U': re.U,
                 'X': re.X}


def _psed(text,
          before,
          after,
          limit,
          flags):
    '''
    Does the actual work for file.psed, so that single lines can be passed in
    '''
    atext = text
    if limit:
        limit = re.compile(limit)
        comps = text.split(limit)
        atext = ''.join(comps[1:])

    count = 1
    if 'g' in flags:
        count = 0
        flags = flags.replace('g', '')

    aflags = 0
    for flag in flags:
        aflags |= RE_FLAG_TABLE[flag]

    before = re.compile(before, flags=aflags)
    text = re.sub(before, after, atext, count=count)

    return text


def uncomment(path,
              regex,
              char='#',
              backup='.bak'):
    '''
    .. deprecated:: 0.17.0
       Use :py:func:`~salt.modules.file.replace` instead.

    Uncomment specified commented lines in a file

    path
        The full path to the file to be edited
    regex
        A regular expression used to find the lines that are to be uncommented.
        This regex should not include the comment character. A leading ``^``
        character will be stripped for convenience (for easily switching
        between comment() and uncomment()).
    char : ``#``
        The character to remove in order to uncomment a line
    backup : ``.bak``
        The file will be backed up before edit with this file extension;
        **WARNING:** each time ``sed``/``comment``/``uncomment`` is called will
        overwrite this backup

    CLI Example:

    .. code-block:: bash

        salt '*' file.uncomment /etc/hosts.deny 'ALL: PARANOID'
    '''
    # Largely inspired by Fabric's contrib.files.uncomment()

    return sed(path,
               before=r'^([[:space:]]*){0}'.format(char),
               after=r'\1',
               limit=regex.lstrip('^'),
               backup=backup)


def comment(path,
            regex,
            char='#',
            backup='.bak'):
    '''
    .. deprecated:: 0.17.0
       Use :py:func:`~salt.modules.file.replace` instead.

    Comment out specified lines in a file

    path
        The full path to the file to be edited
    regex
        A regular expression used to find the lines that are to be commented;
        this pattern will be wrapped in parenthesis and will move any
        preceding/trailing ``^`` or ``$`` characters outside the parenthesis
        (e.g., the pattern ``^foo$`` will be rewritten as ``^(foo)$``)
    char : ``#``
        The character to be inserted at the beginning of a line in order to
        comment it out
    backup : ``.bak``
        The file will be backed up before edit with this file extension

        .. warning::

            This backup will be overwritten each time ``sed`` / ``comment`` /
            ``uncomment`` is called. Meaning the backup will only be useful
            after the first invocation.

    CLI Example:

    .. code-block:: bash

        salt '*' file.comment /etc/modules pcspkr
    '''
    # Largely inspired by Fabric's contrib.files.comment()

    regex = '{0}({1}){2}'.format(
            '^' if regex.startswith('^') else '',
            regex.lstrip('^').rstrip('$'),
            '$' if regex.endswith('$') else '')

    return sed(path,
               before=regex,
               after=r'{0}\1'.format(char),
               backup=backup)


def _get_flags(flags):
    '''
    Return an integer appropriate for use as a flag for the re module from a
    list of human-readable strings

    >>> _get_flags(['MULTILINE', 'IGNORECASE'])
    10
    '''
    if isinstance(flags, list):
        _flags_acc = []
        for flag in flags:
            _flag = getattr(re, flag.upper())

            if not isinstance(_flag, int):
                raise SaltInvocationError(
                    'Invalid re flag given: {0}'.format(flag)
                )

            _flags_acc.append(_flag)

        return reduce(operator.__or__, _flags_acc)

    return flags


def _mkstemp_copy(path,
                  preserve_inode=True):
    '''
    Create a temp file and move/copy the contents of ``path`` to the temp file.
    Return the path to the temp file.

    path
        The full path to the file whose contents will be moved/copied to a temp file.
        Whether it's moved or copied depends on the value of ``preserve_inode``.
    preserve_inode
        Preserve the inode of the file, so that any hard links continue to share the
        inode with the original filename. This works by *copying* the file, reading
        from the copy, and writing to the file at the original inode. If ``False``, the
        file will be *moved* rather than copied, and a new file will be written to a
        new inode, but using the original filename. Hard links will then share an inode
        with the backup, instead (if using ``backup`` to create a backup copy).
        Default is ``True``.
    '''
    temp_file = None
    # Create the temp file
    try:
        temp_file = salt.utils.mkstemp()
    except (OSError, IOError) as exc:
        raise CommandExecutionError(
            "Unable to create temp file. "
            "Exception: {0}".format(exc)
            )
    # use `copy` to preserve the inode of the
    # original file, and thus preserve hardlinks
    # to the inode. otherwise, use `move` to
    # preserve prior behavior, which results in
    # writing the file to a new inode.
    if preserve_inode:
        try:
            shutil.copy2(path, temp_file)
        except (OSError, IOError) as exc:
            raise CommandExecutionError(
                "Unable to copy file '{0}' to the "
                "temp file '{1}'. "
                "Exception: {2}".format(path, temp_file, exc)
                )
    else:
        try:
            shutil.move(path, temp_file)
        except (OSError, IOError) as exc:
            raise CommandExecutionError(
                "Unable to move file '{0}' to the "
                "temp file '{1}'. "
                "Exception: {2}".format(path, temp_file, exc)
                )

    return temp_file


def replace(path,
            pattern,
            repl,
            count=0,
            flags=0,
            bufsize=1,
            append_if_not_found=False,
            prepend_if_not_found=False,
            not_found_content=None,
            backup='.bak',
            dry_run=False,
            search_only=False,
            show_changes=True,
            ignore_if_missing=False,
<<<<<<< HEAD
=======
            preserve_inode=True,
>>>>>>> 6ed603c3
        ):
    '''
    .. versionadded:: 0.17.0

    Replace occurrences of a pattern in a file

    This is a pure Python implementation that wraps Python's :py:func:`~re.sub`.

    path
        Filesystem path to the file to be edited
    pattern
        Python's regular expression search
        https://docs.python.org/2/library/re.html
    repl
        The replacement text
    count
        Maximum number of pattern occurrences to be replaced
    flags (list or int)
        A list of flags defined in the :ref:`re module documentation
        <contents-of-module-re>`. Each list item should be a string that will
        correlate to the human-friendly flag name. E.g., ``['IGNORECASE',
        'MULTILINE']``. Note: multiline searches must specify ``file`` as the
        ``bufsize`` argument below.
    bufsize (int or str)
        How much of the file to buffer into memory at once. The
        default value ``1`` processes one line at a time. The special value
        ``file`` may be specified which will read the entire file into memory
        before processing. Note: multiline searches must specify ``file``
        buffering.
    append_if_not_found
        .. versionadded:: 2014.7.0

        If pattern is not found and set to ``True``
        then, the content will be appended to the file.
        Default is ``False``
    prepend_if_not_found
        .. versionadded:: 2014.7.0

        If pattern is not found and set to ``True``
        then, the content will be appended to the file.
        Default is ``False``
    not_found_content
        .. versionadded:: 2014.7.0

        Content to use for append/prepend if not found. If
        None (default), uses ``repl``. Useful when ``repl`` uses references to group in
        pattern.
    backup
        The file extension to use for a backup of the file before
        editing. Set to ``False`` to skip making a backup. Default
        is ``.bak``
    dry_run
        Don't make any edits to the file, Default is ``False``
    search_only
        Just search for the pattern; ignore the replacement;
        stop on the first match. Default is ``False``
    show_changes
        Output a unified diff of the old file and the new
        file. If ``False`` return a boolean if any changes were made.
        Default is ``True``

        .. note::

            Using this option will store two copies of the file in-memory
            (the original version and the edited version) in order to generate the
            diff.
    ignore_if_missing
        .. versionadded:: Beryllium

        When this parameter is ``True``, ``file.replace`` will return ``False`` if the
        file doesn't exist. When this parameter is ``False``, ``file.replace`` will
        throw an error if the file doesn't exist.
        Default is ``False`` (to maintain compatibility with prior behaviour).
<<<<<<< HEAD
=======
    preserve_inode
        .. versionadded:: Beryllium

        Preserve the inode of the file, so that any hard links continue to share the
        inode with the original filename. This works by *copying* the file, reading
        from the copy, and writing to the file at the original inode. If ``False``, the
        file will be *moved* rather than copied, and a new file will be written to a
        new inode, but using the original filename. Hard links will then share an inode
        with the backup, instead (if using ``backup`` to create a backup copy).
        Default is ``True``.
>>>>>>> 6ed603c3

    If an equal sign (``=``) appears in an argument to a Salt command it is
    interpreted as a keyword argument in the format ``key=val``. That
    processing can be bypassed in order to pass an equal sign through to the
    remote shell command by manually specifying the kwarg:

    .. code-block:: bash

        salt '*' file.replace /path/to/file pattern='=' repl=':'
        salt '*' file.replace /path/to/file pattern="bind-address\\s*=" repl='bind-address:'

    CLI Examples:

    .. code-block:: bash

        salt '*' file.replace /etc/httpd/httpd.conf pattern='LogLevel warn' repl='LogLevel info'
        salt '*' file.replace /some/file pattern='before' repl='after' flags='[MULTILINE, IGNORECASE]'
    '''
    symlink = False
    if is_link(path):
        symlink = True
        target_path = os.readlink(path)
        given_path = os.path.expanduser(path)

    path = os.path.realpath(os.path.expanduser(path))

    if not os.path.exists(path):
        if ignore_if_missing:
            return False
        else:
            raise SaltInvocationError('File not found: {0}'.format(path))

    if not salt.utils.istextfile(path):
        raise SaltInvocationError(
            'Cannot perform string replacements on a binary file: {0}'
            .format(path)
        )

    if search_only and (append_if_not_found or prepend_if_not_found):
        raise SaltInvocationError('Choose between search_only and append/prepend_if_not_found')

    if append_if_not_found and prepend_if_not_found:
        raise SaltInvocationError('Choose between append or prepend_if_not_found')

    flags_num = _get_flags(flags)
    cpattern = re.compile(str(pattern), flags_num)
    if bufsize == 'file':
        bufsize = os.path.getsize(path)

    # Search the file; track if any changes have been made for the return val
    has_changes = False
    orig_file = []  # used if show_changes
    new_file = []  # used if show_changes
    if not salt.utils.is_windows():
        pre_user = get_user(path)
        pre_group = get_group(path)
        pre_mode = __salt__['config.manage_mode'](get_mode(path))

    # Avoid TypeErrors by forcing repl to be a string
    repl = str(repl)

    found = False
    temp_file = None
    content = str(not_found_content) if not_found_content and \
                                       (prepend_if_not_found or
                                        append_if_not_found) \
                                     else repl

    # First check the whole file, determine whether to make the replacement
    # Searching first avoids modifying the time stamp if there are no changes
    try:
        # Use a read-only handle to open the file
        with salt.utils.fopen(path,
                              mode='rb',
                              buffering=bufsize) as r_file:
            for line in r_file:
                if search_only:
                    # Just search; bail as early as a match is found
                    if re.search(cpattern, line):
                        return True  # `with` block handles file closure
                else:
                    result, nrepl = re.subn(cpattern, repl, line, count)

                    # found anything? (even if no change)
                    if nrepl > 0:
                        found = True

                    if prepend_if_not_found or append_if_not_found:
                        # Search for content, so we don't continue pre/appending
                        # the content if it's been pre/appended in a previous run.
                        if re.search(content, line):
                            # Content was found, so set found.
                            found = True

                    # Identity check each potential change until one change is made
                    if has_changes is False and result != line:
                        has_changes = True

                    # Keep track of show_changes here, in case the file isn't
                    # modified
                    if show_changes or append_if_not_found or \
                       prepend_if_not_found:
                        orig_file.append(line)
                        new_file.append(result)

    except (OSError, IOError) as exc:
        raise CommandExecutionError(
            "Unable to open file '{0}'. "
            "Exception: {1}".format(path, exc)
            )

    # Just search. We've searched the whole file now; if we didn't return True
    # already, then the pattern isn't present, so return False.
    if search_only:
        return False

    if has_changes and not dry_run:
        # Write the replacement text in this block.
        try:
            # Create a copy to read from and to use as a backup later
            temp_file = _mkstemp_copy(path=path,
                                      preserve_inode=preserve_inode)
        except (OSError, IOError) as exc:
            raise CommandExecutionError("Exception: {0}".format(exc))

        try:
            # Open the file in write mode
            with salt.utils.fopen(path,
                        mode='wb',
                        buffering=bufsize) as w_file:
                try:
                    # Open the temp file in read mode
                    with salt.utils.fopen(temp_file,
                                          mode='rb',
                                          buffering=bufsize) as r_file:
                        for line in r_file:
                            result, nrepl = re.subn(cpattern, repl,
                                                    line, count)
                            try:
                                w_file.write(result)
                            except (OSError, IOError) as exc:
                                raise CommandExecutionError(
                                    "Unable to write file '{0}'. Contents may "
                                    "be truncated. Temporary file contains copy "
                                    "at '{1}'. "
                                    "Exception: {2}".format(path, temp_file, exc)
                                    )
                except (OSError, IOError) as exc:
                    raise CommandExecutionError("Exception: {0}".format(exc))
        except (OSError, IOError) as exc:
            raise CommandExecutionError("Exception: {0}".format(exc))

    if not found and (append_if_not_found or prepend_if_not_found):
        if None == not_found_content:
            not_found_content = repl
        if prepend_if_not_found:
            new_file.insert(0, not_found_content + '\n')
        else:
            # append_if_not_found
            # Make sure we have a newline at the end of the file
            if 0 != len(new_file):
                if not new_file[-1].endswith('\n'):
                    new_file[-1] += '\n'
            new_file.append(not_found_content + '\n')
        has_changes = True
        if not dry_run:
            try:
                # Create a copy to read from and for later use as a backup
                temp_file = _mkstemp_copy(path=path,
                                          preserve_inode=preserve_inode)
            except (OSError, IOError) as exc:
                raise CommandExecutionError("Exception: {0}".format(exc))
            # write new content in the file while avoiding partial reads
            try:
                fh_ = salt.utils.atomicfile.atomic_open(path, 'wb')
                for line in new_file:
                    fh_.write(line)
            finally:
                fh_.close()
<<<<<<< HEAD
=======

    if backup and has_changes and not dry_run:
        # keep the backup only if it was requested
        # and only if there were any changes
        backup_name = '{0}{1}'.format(path, backup)
        try:
            shutil.move(temp_file, backup_name)
        except (OSError, IOError) as exc:
            raise CommandExecutionError(
                "Unable to move the temp file '{0}' to the "
                "backup file '{1}'. "
                "Exception: {2}".format(path, temp_file, exc)
                )
        if symlink:
            symlink_backup = '{0}{1}'.format(given_path, backup)
            target_backup = '{0}{1}'.format(target_path, backup)
            # Always clobber any existing symlink backup
            # to match the behaviour of the 'backup' option
            try:
                os.symlink(target_backup, symlink_backup)
            except OSError:
                os.remove(symlink_backup)
                os.symlink(target_backup, symlink_backup)
            except:
                raise CommandExecutionError(
                    "Unable create backup symlink '{0}'. "
                    "Target was '{1}'. "
                    "Exception: {2}".format(symlink_backup, target_backup,
                                            exc)
                    )
    elif temp_file:
        try:
            os.remove(temp_file)
        except (OSError, IOError) as exc:
            raise CommandExecutionError(
                "Unable to delete temp file '{0}'. "
                "Exception: {1}".format(temp_file, exc)
                )
>>>>>>> 6ed603c3

    if not dry_run and not salt.utils.is_windows():
        check_perms(path, None, pre_user, pre_group, pre_mode)

    if show_changes:
        return ''.join(difflib.unified_diff(orig_file, new_file))

    return has_changes


def blockreplace(path,
        marker_start='#-- start managed zone --',
        marker_end='#-- end managed zone --',
        content='',
        append_if_not_found=False,
        prepend_if_not_found=False,
        backup='.bak',
        dry_run=False,
        show_changes=True,
        ):
    '''
    .. versionadded:: 2014.1.0

    Replace content of a text block in a file, delimited by line markers

    A block of content delimited by comments can help you manage several lines
    entries without worrying about old entries removal.

    .. note::

        This function will store two copies of the file in-memory (the original
        version and the edited version) in order to detect changes and only
        edit the targeted file if necessary.

    path
        Filesystem path to the file to be edited

    marker_start
        The line content identifying a line as the start of the content block.
        Note that the whole line containing this marker will be considered, so
        whitespace or extra content before or after the marker is included in
        final output

    marker_end
        The line content identifying a line as the end of the content block.
        Note that the whole line containing this marker will be considered, so
        whitespace or extra content before or after the marker is included in
        final output

    content
        The content to be used between the two lines identified by marker_start
        and marker_stop.

    append_if_not_found : False
        If markers are not found and set to ``True`` then, the markers and
        content will be appended to the file.

    prepend_if_not_found : False
        If markers are not found and set to ``True`` then, the markers and
        content will be prepended to the file.


    backup
        The file extension to use for a backup of the file if any edit is made.
        Set to ``False`` to skip making a backup.

    dry_run
        Don't make any edits to the file.

    show_changes
        Output a unified diff of the old file and the new file. If ``False``,
        return a boolean if any changes were made.

    CLI Example:

    .. code-block:: bash

        salt '*' file.blockreplace /etc/hosts '#-- start managed zone foobar : DO NOT EDIT --' \\
        '#-- end managed zone foobar --' $'10.0.1.1 foo.foobar\\n10.0.1.2 bar.foobar' True

    '''
    path = os.path.expanduser(path)

    if not os.path.exists(path):
        raise SaltInvocationError('File not found: {0}'.format(path))

    if append_if_not_found and prepend_if_not_found:
        raise SaltInvocationError('Choose between append or prepend_if_not_found')

    if not salt.utils.istextfile(path):
        raise SaltInvocationError(
            'Cannot perform string replacements on a binary file: {0}'
            .format(path)
        )

    # Search the file; track if any changes have been made for the return val
    has_changes = False
    orig_file = []
    new_file = []
    in_block = False
    old_content = ''
    done = False
    # we do not use in_place editing to avoid file attrs modifications when
    # no changes are required and to avoid any file access on a partially
    # written file.
    # we could also use salt.utils.filebuffer.BufferedReader
    try:
        fi_file = fileinput.input(path,
                    inplace=False, backup=False,
                    bufsize=1, mode='rb')
        for line in fi_file:

            result = line

            if marker_start in line:
                # managed block start found, start recording
                in_block = True

            else:
                if in_block:
                    if marker_end in line:
                        # end of block detected
                        in_block = False

                        # Check for multi-line '\n' terminated content as split will
                        # introduce an unwanted additional new line.
                        if content and content[-1] == '\n':
                            content = content[:-1]

                        # push new block content in file
                        for cline in content.split('\n'):
                            new_file.append(cline + '\n')

                        done = True

                    else:
                        # remove old content, but keep a trace
                        old_content += line
                        result = None
            # else: we are not in the marked block, keep saving things

            orig_file.append(line)
            if result is not None:
                new_file.append(result)
        # end for. If we are here without block management we maybe have some problems,
        # or we need to initialise the marked block

    finally:
        fi_file.close()

    if in_block:
        # unterminated block => bad, always fail
        raise CommandExecutionError(
            'Unterminated marked block. End of file reached before marker_end.'
        )

    if not done:
        if prepend_if_not_found:
            # add the markers and content at the beginning of file
            new_file.insert(0, marker_end + '\n')
            new_file.insert(0, content + '\n')
            new_file.insert(0, marker_start + '\n')
            done = True
        elif append_if_not_found:
            # Make sure we have a newline at the end of the file
            if 0 != len(new_file):
                if not new_file[-1].endswith('\n'):
                    new_file[-1] += '\n'
            # add the markers and content at the end of file
            new_file.append(marker_start + '\n')
            new_file.append(content + '\n')
            new_file.append(marker_end + '\n')
            done = True
        else:
            raise CommandExecutionError(
                'Cannot edit marked block. Markers were not found in file.'
            )

    if done:
        diff = ''.join(difflib.unified_diff(orig_file, new_file))
        has_changes = diff is not ''
        if has_changes and not dry_run:
            # changes detected
            # backup old content
            if backup is not False:
                shutil.copy2(path, '{0}{1}'.format(path, backup))

            # backup file attrs
            perms = {}
            perms['user'] = get_user(path)
            perms['group'] = get_group(path)
            perms['mode'] = __salt__['config.manage_mode'](get_mode(path))

            # write new content in the file while avoiding partial reads
            try:
                fh_ = salt.utils.atomicfile.atomic_open(path, 'wb')
                for line in new_file:
                    fh_.write(line)
            finally:
                fh_.close()

            # this may have overwritten file attrs
            check_perms(path,
                    None,
                    perms['user'],
                    perms['group'],
                    perms['mode'])

        if show_changes:
            return diff

    return has_changes


def search(path,
        pattern,
        flags=0,
        bufsize=1,
        ignore_if_missing=False,
        ):
    '''
    .. versionadded:: 0.17.0

    Search for occurrences of a pattern in a file

    Params are identical to :py:func:`~salt.modules.file.replace`.

    CLI Example:

    .. code-block:: bash

        salt '*' file.search /etc/crontab 'mymaintenance.sh'
    '''
    # This function wraps file.replace on purpose in order to enforce
    # consistent usage, compatible regex's, expected behavior, *and* bugs. :)
    # Any enhancements or fixes to one should affect the other.
    return replace(path,
            pattern,
            '',
            flags=flags,
            bufsize=bufsize,
            dry_run=True,
            search_only=True,
            show_changes=False,
            ignore_if_missing=ignore_if_missing)


def patch(originalfile, patchfile, options='', dry_run=False):
    '''
    .. versionadded:: 0.10.4

    Apply a patch to a file

    Equivalent to:

    .. code-block:: bash

        patch <options> <originalfile> <patchfile>

    originalfile
        The full path to the file or directory to be patched
    patchfile
        A patch file to apply to ``originalfile``
    options
        Options to pass to patch.

    CLI Example:

    .. code-block:: bash

        salt '*' file.patch /opt/file.txt /tmp/file.txt.patch
    '''
    if dry_run:
        if __grains__['kernel'] in ('FreeBSD', 'OpenBSD'):
            dry_run_opt = ' -C'
        else:
            dry_run_opt = ' --dry-run'
    else:
        dry_run_opt = ''
    cmd = 'patch {0}{1} "{2}" "{3}"'.format(
        options, dry_run_opt, originalfile, patchfile)
    return __salt__['cmd.run_all'](cmd, python_shell=False)


def contains(path, text):
    '''
    .. deprecated:: 0.17.0
       Use :func:`search` instead.

    Return ``True`` if the file at ``path`` contains ``text``

    CLI Example:

    .. code-block:: bash

        salt '*' file.contains /etc/crontab 'mymaintenance.sh'
    '''
    path = os.path.expanduser(path)

    if not os.path.exists(path):
        return False

    stripped_text = str(text).strip()
    try:
        with salt.utils.filebuffer.BufferedReader(path) as breader:
            for chunk in breader:
                if stripped_text in chunk:
                    return True
        return False
    except (IOError, OSError):
        return False


def contains_regex(path, regex, lchar=''):
    '''
    .. deprecated:: 0.17.0
       Use :func:`search` instead.

    Return True if the given regular expression matches on any line in the text
    of a given file.

    If the lchar argument (leading char) is specified, it
    will strip `lchar` from the left side of each line before trying to match

    CLI Example:

    .. code-block:: bash

        salt '*' file.contains_regex /etc/crontab
    '''
    path = os.path.expanduser(path)

    if not os.path.exists(path):
        return False

    try:
        with salt.utils.fopen(path, 'r') as target:
            for line in target:
                if lchar:
                    line = line.lstrip(lchar)
                if re.search(regex, line):
                    return True
            return False
    except (IOError, OSError):
        return False


def contains_regex_multiline(path, regex):
    '''
    .. deprecated:: 0.17.0
       Use :func:`search` instead.

    Return True if the given regular expression matches anything in the text
    of a given file

    Traverses multiple lines at a time, via the salt BufferedReader (reads in
    chunks)

    CLI Example:

    .. code-block:: bash

        salt '*' file.contains_regex_multiline /etc/crontab '^maint'
    '''
    path = os.path.expanduser(path)

    if not os.path.exists(path):
        return False

    try:
        with salt.utils.filebuffer.BufferedReader(path) as breader:
            for chunk in breader:
                if re.search(regex, chunk, re.MULTILINE):
                    return True
            return False
    except (IOError, OSError):
        return False


def contains_glob(path, glob_expr):
    '''
    .. deprecated:: 0.17.0
       Use :func:`search` instead.

    Return ``True`` if the given glob matches a string in the named file

    CLI Example:

    .. code-block:: bash

        salt '*' file.contains_glob /etc/foobar '*cheese*'
    '''
    path = os.path.expanduser(path)

    if not os.path.exists(path):
        return False

    try:
        with salt.utils.filebuffer.BufferedReader(path) as breader:
            for chunk in breader:
                if fnmatch.fnmatch(chunk, glob_expr):
                    return True
            return False
    except (IOError, OSError):
        return False


def append(path, *args, **kwargs):
    '''
    .. versionadded:: 0.9.5

    Append text to the end of a file

    path
        path to file

    `*args`
        strings to append to file

    CLI Example:

    .. code-block:: bash

        salt '*' file.append /etc/motd \\
                "With all thine offerings thou shalt offer salt." \\
                "Salt is what makes things taste bad when it isn't in them."

    .. admonition:: Attention

        If you need to pass a string to append and that string contains
        an equal sign, you **must** include the argument name, args.
        For example:

        .. code-block:: bash

            salt '*' file.append /etc/motd args='cheese=spam'

            salt '*' file.append /etc/motd args="['cheese=spam','spam=cheese']"

    '''
    path = os.path.expanduser(path)

    # Largely inspired by Fabric's contrib.files.append()

    if 'args' in kwargs:
        if isinstance(kwargs['args'], list):
            args = kwargs['args']
        else:
            args = [kwargs['args']]

    with salt.utils.fopen(path, "r+") as ofile:
        # Make sure we have a newline at the end of the file
        try:
            ofile.seek(-1, os.SEEK_END)
        except IOError as exc:
            if exc.errno == errno.EINVAL or exc.errno == errno.ESPIPE:
                # Empty file, simply append lines at the beginning of the file
                pass
            else:
                raise
        else:
            if ofile.read(1) != '\n':
                ofile.seek(0, os.SEEK_END)
                ofile.write('\n')
            else:
                ofile.seek(0, os.SEEK_END)
        # Append lines
        for line in args:
            ofile.write('{0}\n'.format(line))

    return 'Wrote {0} lines to "{1}"'.format(len(args), path)


def prepend(path, *args, **kwargs):
    '''
    .. versionadded:: 2014.7.0

    Prepend text to the beginning of a file

    path
        path to file

    `*args`
        strings to prepend to the file

    CLI Example:

    .. code-block:: bash

        salt '*' file.prepend /etc/motd \\
                "With all thine offerings thou shalt offer salt." \\
                "Salt is what makes things taste bad when it isn't in them."

    .. admonition:: Attention

        If you need to pass a string to append and that string contains
        an equal sign, you **must** include the argument name, args.
        For example:

        .. code-block:: bash

            salt '*' file.prepend /etc/motd args='cheese=spam'

            salt '*' file.prepend /etc/motd args="['cheese=spam','spam=cheese']"

    '''
    path = os.path.expanduser(path)

    if 'args' in kwargs:
        if isinstance(kwargs['args'], list):
            args = kwargs['args']
        else:
            args = [kwargs['args']]

    try:
        with salt.utils.fopen(path) as fhr:
            contents = fhr.readlines()
    except IOError:
        contents = []

    preface = []
    for line in args:
        preface.append('{0}\n'.format(line))

    with salt.utils.fopen(path, "w") as ofile:
        contents = preface + contents
        ofile.write(''.join(contents))
    return 'Prepended {0} lines to "{1}"'.format(len(args), path)


def write(path, *args, **kwargs):
    '''
    .. versionadded:: 2014.7.0

    Write text to a file, overwriting any existing contents.

    path
        path to file

    `*args`
        strings to write to the file

    CLI Example:

    .. code-block:: bash

        salt '*' file.write /etc/motd \\
                "With all thine offerings thou shalt offer salt."

    .. admonition:: Attention

        If you need to pass a string to append and that string contains
        an equal sign, you **must** include the argument name, args.
        For example:

        .. code-block:: bash

            salt '*' file.write /etc/motd args='cheese=spam'

            salt '*' file.write /etc/motd args="['cheese=spam','spam=cheese']"

    '''
    path = os.path.expanduser(path)

    if 'args' in kwargs:
        if isinstance(kwargs['args'], list):
            args = kwargs['args']
        else:
            args = [kwargs['args']]

    contents = []
    for line in args:
        contents.append('{0}\n'.format(line))
    with salt.utils.fopen(path, "w") as ofile:
        ofile.write(''.join(contents))
    return 'Wrote {0} lines to "{1}"'.format(len(contents), path)


def touch(name, atime=None, mtime=None):
    '''
    .. versionadded:: 0.9.5

    Just like the ``touch`` command, create a file if it doesn't exist or
    simply update the atime and mtime if it already does.

    atime:
        Access time in Unix epoch time
    mtime:
        Last modification in Unix epoch time

    CLI Example:

    .. code-block:: bash

        salt '*' file.touch /var/log/emptyfile
    '''
    name = os.path.expanduser(name)

    if atime and atime.isdigit():
        atime = int(atime)
    if mtime and mtime.isdigit():
        mtime = int(mtime)
    try:
        if not os.path.exists(name):
            with salt.utils.fopen(name, 'a') as fhw:
                fhw.write('')

        if not atime and not mtime:
            times = None
        elif not mtime and atime:
            times = (atime, time.time())
        elif not atime and mtime:
            times = (time.time(), mtime)
        else:
            times = (atime, mtime)
        os.utime(name, times)

    except TypeError:
        raise SaltInvocationError('atime and mtime must be integers')
    except (IOError, OSError) as exc:
        raise CommandExecutionError(exc.strerror)

    return os.path.exists(name)


def seek_read(path, size, offset):
    '''
    .. versionadded:: 2014.1.0

    Seek to a position on a file and read it

    path
        path to file

    seek
        amount to read at once

    offset
        offset to start into the file

    CLI Example:

    .. code-block:: bash

        salt '*' file.seek_read /path/to/file 4096 0
    '''
    path = os.path.expanduser(path)
    try:
        seek_fh = os.open(path, os.O_RDONLY)
        os.lseek(seek_fh, int(offset), 0)
        data = os.read(seek_fh, int(size))
    finally:
        os.close(seek_fh)
    return data


def seek_write(path, data, offset):
    '''
    .. versionadded:: 2014.1.0

    Seek to a position on a file and write to it

    path
        path to file

    data
        data to write to file

    offset
        position in file to start writing

    CLI Example:

    .. code-block:: bash

        salt '*' file.seek_write /path/to/file 'some data' 4096
    '''
    path = os.path.expanduser(path)
    try:
        seek_fh = os.open(path, os.O_WRONLY)
        os.lseek(seek_fh, int(offset), 0)
        ret = os.write(seek_fh, data)
        os.fsync(seek_fh)
    finally:
        os.close(seek_fh)
    return ret


def truncate(path, length):
    '''
    .. versionadded:: 2014.1.0

    Seek to a position on a file and delete everything after that point

    path
        path to file

    length
        offset into file to truncate

    CLI Example:

    .. code-block:: bash

        salt '*' file.truncate /path/to/file 512
    '''
    path = os.path.expanduser(path)
    with salt.utils.fopen(path, 'r+') as seek_fh:
        seek_fh.truncate(int(length))


def link(src, path):
    '''
    .. versionadded:: 2014.1.0

    Create a hard link to a file

    CLI Example:

    .. code-block:: bash

        salt '*' file.link /path/to/file /path/to/link
    '''
    src = os.path.expanduser(src)

    if not os.path.isabs(src):
        raise SaltInvocationError('File path must be absolute.')

    try:
        os.link(src, path)
        return True
    except (OSError, IOError):
        raise CommandExecutionError('Could not create {0!r}'.format(path))
    return False


def is_link(path):
    '''
    Check if the path is a symlink

    CLI Example:

    .. code-block:: bash

       salt '*' file.is_link /path/to/link
    '''
    # This function exists because os.path.islink does not support Windows,
    # therefore a custom function will need to be called. This function
    # therefore helps API consistency by providing a single function to call for
    # both operating systems.

    return os.path.islink(os.path.expanduser(path))


def symlink(src, path):
    '''
    Create a symbolic link to a file

    CLI Example:

    .. code-block:: bash

        salt '*' file.symlink /path/to/file /path/to/link
    '''
    path = os.path.expanduser(path)

    if not os.path.isabs(path):
        raise SaltInvocationError('File path must be absolute.')

    try:
        os.symlink(src, path)
        return True
    except (OSError, IOError):
        raise CommandExecutionError('Could not create {0!r}'.format(path))
    return False


def rename(src, dst):
    '''
    Rename a file or directory

    CLI Example:

    .. code-block:: bash

        salt '*' file.rename /path/to/src /path/to/dst
    '''
    src = os.path.expanduser(src)
    dst = os.path.expanduser(dst)

    if not os.path.isabs(src):
        raise SaltInvocationError('File path must be absolute.')

    try:
        os.rename(src, dst)
        return True
    except OSError:
        raise CommandExecutionError(
            'Could not rename {0!r} to {1!r}'.format(src, dst)
        )
    return False


def copy(src, dst, recurse=False, remove_existing=False):
    '''
    Copy a file or directory from source to dst

    In order to copy a directory, the recurse flag is required, and
    will by default overwrite files in the destination with the same path,
    and retain all other existing files. (similar to cp -r on unix)

    remove_existing will remove all files in the target directory,
    and then copy files from the source.

    CLI Example:

    .. code-block:: bash

        salt '*' file.copy /path/to/src /path/to/dst
        salt '*' file.copy /path/to/src_dir /path/to/dst_dir recurse=True
        salt '*' file.copy /path/to/src_dir /path/to/dst_dir recurse=True remove_existing=True

    '''
    src = os.path.expanduser(src)
    dst = os.path.expanduser(dst)

    if not os.path.isabs(src):
        raise SaltInvocationError('File path must be absolute.')

    if not salt.utils.is_windows():
        pre_user = get_user(src)
        pre_group = get_group(src)
        pre_mode = __salt__['config.manage_mode'](get_mode(src))

    try:
        if (os.path.exists(dst) and os.path.isdir(dst)) or os.path.isdir(src):
            if not recurse:
                raise SaltInvocationError(
                    "Cannot copy overwriting a directory without recurse flag set to true!")
            if remove_existing:
                if os.path.exists(dst):
                    shutil.rmtree(dst)
                shutil.copytree(src, dst)
            else:
                salt.utils.files.recursive_copy(src, dst)
        else:
            shutil.copyfile(src, dst)
    except OSError:
        raise CommandExecutionError(
            'Could not copy {0!r} to {1!r}'.format(src, dst)
        )

    if not salt.utils.is_windows():
        check_perms(dst, None, pre_user, pre_group, pre_mode)
    return True


def lstat(path):
    '''
    .. versionadded:: 2014.1.0

    Returns the lstat attributes for the given file or dir. Does not support
    symbolic links.

    CLI Example:

    .. code-block:: bash

        salt '*' file.lstat /path/to/file
    '''
    path = os.path.expanduser(path)

    if not os.path.isabs(path):
        raise SaltInvocationError('Path to file must be absolute.')

    try:
        lst = os.lstat(path)
        return dict((key, getattr(lst, key)) for key in ('st_atime', 'st_ctime',
            'st_gid', 'st_mode', 'st_mtime', 'st_nlink', 'st_size', 'st_uid'))
    except Exception:
        return {}


def access(path, mode):
    '''
    .. versionadded:: 2014.1.0

    Test whether the Salt process has the specified access to the file. One of
    the following modes must be specified:

    .. code-block::text

        f: Test the existence of the path
        r: Test the readability of the path
        w: Test the writability of the path
        x: Test whether the path can be executed

    CLI Example:

    .. code-block:: bash

        salt '*' file.access /path/to/file f
        salt '*' file.access /path/to/file x
    '''
    path = os.path.expanduser(path)

    if not os.path.isabs(path):
        raise SaltInvocationError('Path to link must be absolute.')

    modes = {'f': os.F_OK,
             'r': os.R_OK,
             'w': os.W_OK,
             'x': os.X_OK}

    if mode in modes:
        return os.access(path, modes[mode])
    elif mode in six.itervalues(modes):
        return os.access(path, mode)
    else:
        raise SaltInvocationError('Invalid mode specified.')


def readlink(path):
    '''
    .. versionadded:: 2014.1.0

    Return the path that a symlink points to

    CLI Example:

    .. code-block:: bash

        salt '*' file.readlink /path/to/link
    '''
    path = os.path.expanduser(path)

    if not os.path.isabs(path):
        raise SaltInvocationError('Path to link must be absolute.')

    if not os.path.islink(path):
        raise SaltInvocationError('A valid link was not specified.')

    return os.readlink(path)


def readdir(path):
    '''
    .. versionadded:: 2014.1.0

    Return a list containing the contents of a directory

    CLI Example:

    .. code-block:: bash

        salt '*' file.readdir /path/to/dir/
    '''
    path = os.path.expanduser(path)

    if not os.path.isabs(path):
        raise SaltInvocationError('Dir path must be absolute.')

    if not os.path.isdir(path):
        raise SaltInvocationError('A valid directory was not specified.')

    dirents = ['.', '..']
    dirents.extend(os.listdir(path))
    return dirents


def statvfs(path):
    '''
    .. versionadded:: 2014.1.0

    Perform a statvfs call against the filesystem that the file resides on

    CLI Example:

    .. code-block:: bash

        salt '*' file.statvfs /path/to/file
    '''
    path = os.path.expanduser(path)

    if not os.path.isabs(path):
        raise SaltInvocationError('File path must be absolute.')

    try:
        stv = os.statvfs(path)
        return dict((key, getattr(stv, key)) for key in ('f_bavail', 'f_bfree',
            'f_blocks', 'f_bsize', 'f_favail', 'f_ffree', 'f_files', 'f_flag',
            'f_frsize', 'f_namemax'))
    except (OSError, IOError):
        raise CommandExecutionError('Could not create {0!r}'.format(link))
    return False


def stats(path, hash_type=None, follow_symlinks=True):
    '''
    Return a dict containing the stats for a given file

    CLI Example:

    .. code-block:: bash

        salt '*' file.stats /etc/passwd
    '''
    path = os.path.expanduser(path)

    ret = {}
    if not os.path.exists(path):
        try:
            # Broken symlinks will return False for os.path.exists(), but still
            # have a uid and gid
            pstat = os.lstat(path)
        except OSError:
            # Not a broken symlink, just a nonexistent path
            return ret
    else:
        if follow_symlinks:
            pstat = os.stat(path)
        else:
            pstat = os.lstat(path)
    ret['inode'] = pstat.st_ino
    ret['uid'] = pstat.st_uid
    ret['gid'] = pstat.st_gid
    ret['group'] = gid_to_group(pstat.st_gid)
    ret['user'] = uid_to_user(pstat.st_uid)
    ret['atime'] = pstat.st_atime
    ret['mtime'] = pstat.st_mtime
    ret['ctime'] = pstat.st_ctime
    ret['size'] = pstat.st_size
    ret['mode'] = str(oct(stat.S_IMODE(pstat.st_mode)))
    if hash_type:
        ret['sum'] = get_hash(path, hash_type)
    ret['type'] = 'file'
    if stat.S_ISDIR(pstat.st_mode):
        ret['type'] = 'dir'
    if stat.S_ISCHR(pstat.st_mode):
        ret['type'] = 'char'
    if stat.S_ISBLK(pstat.st_mode):
        ret['type'] = 'block'
    if stat.S_ISREG(pstat.st_mode):
        ret['type'] = 'file'
    if stat.S_ISLNK(pstat.st_mode):
        ret['type'] = 'link'
    if stat.S_ISFIFO(pstat.st_mode):
        ret['type'] = 'pipe'
    if stat.S_ISSOCK(pstat.st_mode):
        ret['type'] = 'socket'
    ret['target'] = os.path.realpath(path)
    return ret


def rmdir(path):
    '''
    .. versionadded:: 2014.1.0

    Remove the specified directory. Fails if a directory is not empty.

    CLI Example:

    .. code-block:: bash

        salt '*' file.rmdir /tmp/foo/
    '''
    path = os.path.expanduser(path)

    if not os.path.isabs(path):
        raise SaltInvocationError('File path must be absolute.')

    if not os.path.isdir(path):
        raise SaltInvocationError('A valid directory was not specified.')

    try:
        os.rmdir(path)
        return True
    except OSError as exc:
        return exc.strerror


def remove(path):
    '''
    Remove the named file

    CLI Example:

    .. code-block:: bash

        salt '*' file.remove /tmp/foo
    '''
    path = os.path.expanduser(path)

    if not os.path.isabs(path):
        raise SaltInvocationError('File path must be absolute.')

    try:
        if os.path.isfile(path) or os.path.islink(path):
            os.remove(path)
            return True
        elif os.path.isdir(path):
            shutil.rmtree(path)
            return True
    except (OSError, IOError) as exc:
        raise CommandExecutionError(
            'Could not remove {0!r}: {1}'.format(path, exc)
        )
    return False


def directory_exists(path):
    '''
    Tests to see if path is a valid directory.  Returns True/False.

    CLI Example:

    .. code-block:: bash

        salt '*' file.directory_exists /etc

    '''
    return os.path.isdir(os.path.expanduser(path))


def file_exists(path):
    '''
    Tests to see if path is a valid file.  Returns True/False.

    CLI Example:

    .. code-block:: bash

        salt '*' file.file_exists /etc/passwd

    '''
    return os.path.isfile(os.path.expanduser(path))


def path_exists_glob(path):
    '''
    Tests to see if path after expansion is a valid path (file or directory).
    Expansion allows usage of ? * and character ranges []. Tilde expansion
    is not supported. Returns True/False.

    .. versionadded:: Hellium

    CLI Example:

    .. code-block:: bash

        salt '*' file.path_exists_glob /etc/pam*/pass*

    '''
    return True if glob.glob(os.path.expanduser(path)) else False


def restorecon(path, recursive=False):
    '''
    Reset the SELinux context on a given path

    CLI Example:

    .. code-block:: bash

         salt '*' file.restorecon /home/user/.ssh/authorized_keys
    '''
    if recursive:
        cmd = 'restorecon -FR {0}'.format(path)
    else:
        cmd = 'restorecon -F {0}'.format(path)
    return not __salt__['cmd.retcode'](cmd, python_shell=False)


def get_selinux_context(path):
    '''
    Get an SELinux context from a given path

    CLI Example:

    .. code-block:: bash

        salt '*' file.get_selinux_context /etc/hosts
    '''
    out = __salt__['cmd.run']('ls -Z {0}'.format(path), python_shell=False)

    try:
        ret = re.search(r'\w+:\w+:\w+:\w+', out).group(0)
    except AttributeError:
        ret = 'No selinux context information is available for {0}'.format(path)

    return ret


def set_selinux_context(path,
                        user=None,
                        role=None,
                        type=None,    # pylint: disable=W0622
                        range=None):  # pylint: disable=W0622
    '''
    Set a specific SELinux label on a given path

    CLI Example:

    .. code-block:: bash

        salt '*' file.set_selinux_context path <role> <type> <range>
    '''
    if not any((user, role, type, range)):
        return False

    cmd = 'chcon '
    if user:
        cmd += '-u {0} '.format(user)
    if role:
        cmd += '-r {0} '.format(role)
    if type:
        cmd += '-t {0} '.format(type)
    if range:
        cmd += '-l {0} '.format(range)

    cmd += path
    ret = not __salt__['cmd.retcode'](cmd, python_shell=False)
    if ret:
        return get_selinux_context(path)
    else:
        return ret


def source_list(source, source_hash, saltenv):
    '''
    Check the source list and return the source to use

    CLI Example:

    .. code-block:: bash

        salt '*' file.source_list salt://http/httpd.conf '{hash_type: 'md5', 'hsum': <md5sum>}' base
    '''
    # get the master file list
    if isinstance(source, list):
        mfiles = __salt__['cp.list_master'](saltenv)
        mdirs = __salt__['cp.list_master_dirs'](saltenv)
        for single in source:
            if isinstance(single, dict):
                single = next(iter(single))

            env_splitter = '?saltenv='
            if '?env=' in single:
                salt.utils.warn_until(
                    'Boron',
                    'Passing a salt environment should be done using '
                    '\'saltenv\' not \'env\'. This functionality will be '
                    'removed in Salt Boron.'
                )
                env_splitter = '?env='
            try:
                _, senv = single.split(env_splitter)
            except ValueError:
                continue
            else:
                mfiles += ['{0}?saltenv={1}'.format(f, senv)
                           for f in __salt__['cp.list_master'](senv)]
                mdirs += ['{0}?saltenv={1}'.format(d, senv)
                          for d in __salt__['cp.list_master_dirs'](senv)]

        ret = None
        for single in source:
            if isinstance(single, dict):
                # check the proto, if it is http or ftp then download the file
                # to check, if it is salt then check the master list
                if len(single) != 1:
                    continue
                single_src = next(iter(single))
                single_hash = single[single_src] if single[single_src] else source_hash
                proto = _urlparse(single_src).scheme
                if proto == 'salt':
                    if single_src[7:] in mfiles or single_src[7:] in mdirs:
                        ret = (single_src, single_hash)
                        break
                elif proto.startswith('http') or proto == 'ftp':
                    dest = salt.utils.mkstemp()
                    fn_ = __salt__['cp.get_url'](single_src, dest)
                    os.remove(fn_)
                    if fn_:
                        ret = (single_src, single_hash)
                        break
            elif isinstance(single, six.string_types):
                if single[7:] in mfiles or single[7:] in mdirs:
                    ret = (single, source_hash)
                    break
        if ret is None:
            # None of the list items matched
            raise CommandExecutionError(
                'none of the specified sources were found'
            )
        else:
            return ret
    else:
        return source, source_hash


def get_managed(
        name,
        template,
        source,
        source_hash,
        user,
        group,
        mode,
        saltenv,
        context,
        defaults,
        **kwargs):
    '''
    Return the managed file data for file.managed

    name
        location where the file lives on the server

    template
        template format

    source
        managed source file

    source_hash
        hash of the source file

    user
        user owner

    group
        group owner

    mode
        file mode

    context
        variables to add to the environment

    default
        default values of for context_dict


    CLI Example:

    .. code-block:: bash

        salt '*' file.get_managed /etc/httpd/conf.d/httpd.conf jinja salt://http/httpd.conf '{hash_type: 'md5', 'hsum': <md5sum>}' root root '755' base None None
    '''
    # Copy the file to the minion and templatize it
    sfn = ''
    source_sum = {}
    if template and source:
        sfn = __salt__['cp.cache_file'](source, saltenv)
        if not os.path.exists(sfn):
            return sfn, {}, 'Source file {0} not found'.format(source)
        if sfn == name:
            raise SaltInvocationError(
                'Source file cannot be the same as destination'
            )
        if template in salt.utils.templates.TEMPLATE_REGISTRY:
            context_dict = defaults if defaults else {}
            if context:
                context_dict.update(context)
            data = salt.utils.templates.TEMPLATE_REGISTRY[template](
                sfn,
                name=name,
                source=source,
                user=user,
                group=group,
                mode=mode,
                saltenv=saltenv,
                context=context_dict,
                salt=__salt__,
                pillar=__pillar__,
                grains=__grains__,
                opts=__opts__,
                **kwargs)
        else:
            return sfn, {}, ('Specified template format {0} is not supported'
                             ).format(template)

        if data['result']:
            sfn = data['data']
            hsum = get_hash(sfn)
            source_sum = {'hash_type': 'sha256',
                          'hsum': hsum}
        else:
            __clean_tmp(sfn)
            return sfn, {}, data['data']
    else:
        # Copy the file down if there is a source
        if source:
            if _urlparse(source).scheme == 'salt':
                source_sum = __salt__['cp.hash_file'](source, saltenv)
                if not source_sum:
                    return '', {}, 'Source file {0} not found'.format(source)
            elif source_hash:
                protos = ['salt', 'http', 'https', 'ftp', 'swift', 's3']
                if _urlparse(source_hash).scheme in protos:
                    # The source_hash is a file on a server
                    hash_fn = __salt__['cp.cache_file'](source_hash, saltenv)
                    if not hash_fn:
                        return '', {}, 'Source hash file {0} not found'.format(
                            source_hash)
                    source_sum = extract_hash(hash_fn, '', name)
                    if source_sum is None:
                        return '', {}, ('Source hash file {0} contains an invalid '
                            'hash format, it must be in the format <hash type>=<hash>.'
                            ).format(source_hash)
                else:
                    # The source_hash is a hash string
                    comps = source_hash.split('=')
                    if len(comps) < 2:
                        return '', {}, ('Source hash file {0} contains an '
                                        'invalid hash format, it must be in '
                                        'the format <hash type>=<hash>'
                                        ).format(source_hash)
                    source_sum['hsum'] = comps[1].strip()
                    source_sum['hash_type'] = comps[0].strip()
            else:
                return '', {}, ('Unable to determine upstream hash of'
                                ' source file {0}').format(source)
    return sfn, source_sum, ''


def extract_hash(hash_fn, hash_type='sha256', file_name=''):
    '''
    This routine is called from the :mod:`file.managed
    <salt.states.file.managed>` state to pull a hash from a remote file.
    Regular expressions are used line by line on the ``source_hash`` file, to
    find a potential candidate of the indicated hash type.  This avoids many
    problems of arbitrary file lay out rules. It specifically permits pulling
    hash codes from debian ``*.dsc`` files.

    For example:

    .. code-block:: yaml

        openerp_7.0-latest-1.tar.gz:
          file.managed:
            - name: /tmp/openerp_7.0-20121227-075624-1_all.deb
            - source: http://nightly.openerp.com/7.0/nightly/deb/openerp_7.0-20121227-075624-1.tar.gz
            - source_hash: http://nightly.openerp.com/7.0/nightly/deb/openerp_7.0-20121227-075624-1.dsc

    CLI Example:

    .. code-block:: bash

        salt '*' file.extract_hash /etc/foo sha512 /path/to/hash/file
    '''
    source_sum = None
    partial_id = False
    name_sought = os.path.basename(file_name)
    log.debug('modules.file.py - extract_hash(): Extracting hash for file '
              'named: {0}'.format(name_sought))
    with salt.utils.fopen(hash_fn, 'r') as hash_fn_fopen:
        for hash_variant in HASHES:
            if hash_type == '' or hash_type == hash_variant[0]:
                log.debug('modules.file.py - extract_hash(): Will use regex to get'
                    ' a purely hexadecimal number of length ({0}), presumably hash'
                    ' type : {1}'.format(hash_variant[1], hash_variant[0]))
                hash_fn_fopen.seek(0)
                for line in hash_fn_fopen.read().splitlines():
                    hash_array = re.findall(r'(?i)(?<![a-z0-9])[a-f0-9]{' + str(hash_variant[1]) + '}(?![a-z0-9])', line)
                    log.debug('modules.file.py - extract_hash(): From "line": {0} '
                              'got : {1}'.format(line, hash_array))
                    if hash_array:
                        if not partial_id:
                            source_sum = {'hsum': hash_array[0], 'hash_type': hash_variant[0]}
                            partial_id = True

                        log.debug('modules.file.py - extract_hash(): Found: {0} '
                                  '-- {1}'.format(source_sum['hash_type'],
                                                  source_sum['hsum']))

                        if re.search(name_sought, line):
                            source_sum = {'hsum': hash_array[0], 'hash_type': hash_variant[0]}
                            log.debug('modules.file.py - extract_hash: For {0} -- '
                                      'returning the {1} hash "{2}".'.format(
                                          name_sought,
                                          source_sum['hash_type'],
                                          source_sum['hsum']))
                            return source_sum
    if partial_id:
        log.debug('modules.file.py - extract_hash: Returning the partially '
                  'identified {0} hash "{1}".'.format(
                       source_sum['hash_type'], source_sum['hsum']))
    else:
        log.debug('modules.file.py - extract_hash: Returning None.')
    return source_sum


def check_perms(name, ret, user, group, mode, follow_symlinks=False):
    '''
    Check the permissions on files and chown if needed

    CLI Example:

    .. code-block:: bash

        salt '*' file.check_perms /etc/sudoers '{}' root root 400

    .. versionchanged:: 2014.1.3
        ``follow_symlinks`` option added
    '''
    name = os.path.expanduser(name)

    if not ret:
        ret = {'name': name,
               'changes': {},
               'comment': [],
               'result': True}
        orig_comment = ''
    else:
        orig_comment = ret['comment']
        ret['comment'] = []

    # Check permissions
    perms = {}
    cur = stats(name, follow_symlinks=follow_symlinks)
    if not cur:
        raise CommandExecutionError('{0} does not exist'.format(name))
    perms['luser'] = cur['user']
    perms['lgroup'] = cur['group']
    perms['lmode'] = __salt__['config.manage_mode'](cur['mode'])

    # Mode changes if needed
    if mode is not None:
        # File is a symlink, ignore the mode setting
        # if follow_symlinks is False
        if os.path.islink(name) and not follow_symlinks:
            pass
        else:
            mode = __salt__['config.manage_mode'](mode)
            if mode != perms['lmode']:
                if __opts__['test'] is True:
                    ret['changes']['mode'] = mode
                else:
                    set_mode(name, mode)
                    if mode != __salt__['config.manage_mode'](get_mode(name)):
                        ret['result'] = False
                        ret['comment'].append(
                            'Failed to change mode to {0}'.format(mode)
                        )
                    else:
                        ret['changes']['mode'] = mode
    # user/group changes if needed, then check if it worked
    if user:
        if user != perms['luser']:
            perms['cuser'] = user
    if group:
        if group != perms['lgroup']:
            perms['cgroup'] = group
    if 'cuser' in perms or 'cgroup' in perms:
        if not __opts__['test']:
            if os.path.islink(name) and not follow_symlinks:
                chown_func = lchown
            else:
                chown_func = chown
            if user is None:
                user = perms['luser']
            if group is None:
                group = perms['lgroup']
            try:
                chown_func(name, user, group)
            except OSError:
                ret['result'] = False

    if user:
        if isinstance(user, int):
            user = uid_to_user(user)
        if user != get_user(name, follow_symlinks=follow_symlinks) and user != '':
            if __opts__['test'] is True:
                ret['changes']['user'] = user
            else:
                ret['result'] = False
                ret['comment'].append('Failed to change user to {0}'
                                      .format(user))
        elif 'cuser' in perms and user != '':
            ret['changes']['user'] = user
    if group:
        if isinstance(group, int):
            group = gid_to_group(group)
        if group != get_group(name, follow_symlinks=follow_symlinks) and user != '':
            if __opts__['test'] is True:
                ret['changes']['group'] = group
            else:
                ret['result'] = False
                ret['comment'].append('Failed to change group to {0}'
                                      .format(group))
        elif 'cgroup' in perms and user != '':
            ret['changes']['group'] = group

    if isinstance(orig_comment, six.string_types):
        if orig_comment:
            ret['comment'].insert(0, orig_comment)
        ret['comment'] = '; '.join(ret['comment'])
    if __opts__['test'] is True and ret['changes']:
        ret['result'] = None
    return ret, perms


def check_managed(
        name,
        source,
        source_hash,
        user,
        group,
        mode,
        template,
        context,
        defaults,
        saltenv,
        contents=None,
        **kwargs):
    '''
    Check to see what changes need to be made for a file

    CLI Example:

    .. code-block:: bash

        salt '*' file.check_managed /etc/httpd/conf.d/httpd.conf salt://http/httpd.conf '{hash_type: 'md5', 'hsum': <md5sum>}' root, root, '755' jinja True None None base
    '''
    # If the source is a list then find which file exists
    source, source_hash = source_list(source,           # pylint: disable=W0633
                                      source_hash,
                                      saltenv)

    sfn = ''
    source_sum = None

    if contents is None:
        # Gather the source file from the server
        sfn, source_sum, comments = get_managed(
            name,
            template,
            source,
            source_hash,
            user,
            group,
            mode,
            saltenv,
            context,
            defaults,
            **kwargs)
        if comments:
            __clean_tmp(sfn)
            return False, comments
    changes = check_file_meta(name, sfn, source, source_sum, user,
                              group, mode, saltenv, template, contents)
    __clean_tmp(sfn)
    if changes:
        log.info(changes)
        comments = ['The following values are set to be changed:\n']
        comments.extend('{0}: {1}\n'.format(key, val)
                        for key, val in six.iteritems(changes))
        return None, ''.join(comments)
    return True, 'The file {0} is in the correct state'.format(name)


def check_managed_changes(
        name,
        source,
        source_hash,
        user,
        group,
        mode,
        template,
        context,
        defaults,
        saltenv,
        contents=None,
        **kwargs):
    '''
    Return a dictionary of what changes need to be made for a file

    CLI Example:

    .. code-block:: bash

        salt '*' file.check_managed_changes /etc/httpd/conf.d/httpd.conf salt://http/httpd.conf '{hash_type: 'md5', 'hsum': <md5sum>}' root, root, '755' jinja True None None base
    '''
    # If the source is a list then find which file exists
    source, source_hash = source_list(source,           # pylint: disable=W0633
                                      source_hash,
                                      saltenv)

    sfn = ''
    source_sum = None

    if contents is None:
        # Gather the source file from the server
        sfn, source_sum, comments = get_managed(
            name,
            template,
            source,
            source_hash,
            user,
            group,
            mode,
            saltenv,
            context,
            defaults,
            **kwargs)
        if comments:
            __clean_tmp(sfn)
            return False, comments
    changes = check_file_meta(name, sfn, source, source_sum, user,
                              group, mode, saltenv, template, contents)
    __clean_tmp(sfn)
    return changes


def check_file_meta(
        name,
        sfn,
        source,
        source_sum,
        user,
        group,
        mode,
        saltenv,
        template=None,
        contents=None):
    '''
    Check for the changes in the file metadata.

    CLI Example:

    .. code-block:: bash

        salt '*' file.check_file_meta /etc/httpd/conf.d/httpd.conf salt://http/httpd.conf '{hash_type: 'md5', 'hsum': <md5sum>}' root, root, '755' base

    .. note::

        Supported hash types include sha512, sha384, sha256, sha224, sha1, and
        md5.
    '''
    changes = {}
    if not source_sum:
        source_sum = dict()
    lstats = stats(name, hash_type=source_sum.get('hash_type', None), follow_symlinks=False)
    if not lstats:
        changes['newfile'] = name
        return changes
    if 'hsum' in source_sum:
        if source_sum['hsum'] != lstats['sum']:
            if not sfn and source:
                sfn = __salt__['cp.cache_file'](source, saltenv)
            if sfn:
                if __salt__['config.option']('obfuscate_templates'):
                    changes['diff'] = '<Obfuscated Template>'
                else:
                    # Check to see if the files are bins
                    bdiff = _binary_replace(name, sfn)
                    if bdiff:
                        changes['diff'] = bdiff
                    else:
                        with contextlib.nested(
                                salt.utils.fopen(sfn, 'rb'),
                                salt.utils.fopen(name, 'rb')) as (src, name_):
                            slines = src.readlines()
                            nlines = name_.readlines()
                        changes['diff'] = \
                            ''.join(difflib.unified_diff(nlines, slines))
            else:
                changes['sum'] = 'Checksum differs'

    if contents is not None:
        # Write a tempfile with the static contents
        tmp = salt.utils.mkstemp(text=True)
        with salt.utils.fopen(tmp, 'w') as tmp_:
            tmp_.write(str(contents))
        # Compare the static contents with the named file
        with contextlib.nested(
                salt.utils.fopen(tmp, 'rb'),
                salt.utils.fopen(name, 'rb')) as (src, name_):
            slines = src.readlines()
            nlines = name_.readlines()
        if ''.join(nlines) != ''.join(slines):
            if __salt__['config.option']('obfuscate_templates'):
                changes['diff'] = '<Obfuscated Template>'
            else:
                if salt.utils.istextfile(name):
                    changes['diff'] = \
                        ''.join(difflib.unified_diff(nlines, slines))
                else:
                    changes['diff'] = 'Replace binary file with text file'

    if user is not None and user != lstats['user']:
        changes['user'] = user
    if group is not None and group != lstats['group']:
        changes['group'] = group
    # Normalize the file mode
    smode = __salt__['config.manage_mode'](lstats['mode'])
    mode = __salt__['config.manage_mode'](mode)
    if mode is not None and mode != smode:
        changes['mode'] = mode
    return changes


def get_diff(
        minionfile,
        masterfile,
        env=None,
        saltenv='base'):
    '''
    Return unified diff of file compared to file on master

    CLI Example:

    .. code-block:: bash

        salt '*' file.get_diff /home/fred/.vimrc salt://users/fred/.vimrc
    '''
    minionfile = os.path.expanduser(minionfile)

    ret = ''

    if isinstance(env, six.string_types):
        salt.utils.warn_until(
            'Boron',
            'Passing a salt environment should be done using \'saltenv\' not '
            '\'env\'. This functionality will be removed in Salt Boron.'
        )
        # Backwards compatibility
        saltenv = env

    if not os.path.exists(minionfile):
        ret = 'File {0} does not exist on the minion'.format(minionfile)
        return ret

    sfn = __salt__['cp.cache_file'](masterfile, saltenv)
    if sfn:
        with contextlib.nested(salt.utils.fopen(sfn, 'r'),
                               salt.utils.fopen(minionfile, 'r')) \
                as (src, name_):
            slines = src.readlines()
            nlines = name_.readlines()
        if ''.join(nlines) != ''.join(slines):
            bdiff = _binary_replace(minionfile, sfn)
            if bdiff:
                ret += bdiff
            else:
                ret += ''.join(difflib.unified_diff(nlines, slines,
                                                    minionfile, masterfile))
    else:
        ret = 'Failed to copy file from master'

    return ret


def manage_file(name,
                sfn,
                ret,
                source,
                source_sum,
                user,
                group,
                mode,
                saltenv,
                backup,
                makedirs=False,
                template=None,   # pylint: disable=W0613
                show_diff=True,
                contents=None,
                dir_mode=None,
                follow_symlinks=True):
    '''
    Checks the destination against what was retrieved with get_managed and
    makes the appropriate modifications (if necessary).

    name
        location to place the file

    sfn
        location of cached file on the minion

        This is the path to the file stored on the minion. This file is placed on the minion
        using cp.cache_file.  If the hash sum of that file matches the source_sum, we do not
        transfer the file to the minion again.

        This file is then grabbed and if it has template set, it renders the file to be placed
        into the correct place on the system using salt.files.utils.copyfile()

    source
        file reference on the master

    source_hash
        sum hash for source

    user
        user owner

    group
        group owner

    backup
        backup_mode

    makedirs
        make directories if they do not exist

    template
        format of templating

    show_diff
        Include diff in state return

    contents:
        contents to be placed in the file

    dir_mode
        mode for directories created with makedirs

    CLI Example:

    .. code-block:: bash

        salt '*' file.manage_file /etc/httpd/conf.d/httpd.conf '' '{}' salt://http/httpd.conf '{hash_type: 'md5', 'hsum': <md5sum>}' root root '755' base ''

    .. versionchanged:: 2014.7.0
        ``follow_symlinks`` option added

    '''
    name = os.path.expanduser(name)

    if not ret:
        ret = {'name': name,
               'changes': {},
               'comment': '',
               'result': True}

    # Check changes if the target file exists
    if os.path.isfile(name) or os.path.islink(name):
        if os.path.islink(name) and follow_symlinks:
            real_name = os.path.realpath(name)
        else:
            real_name = name

        # Only test the checksums on files with managed contents
        if source:
            name_sum = get_hash(real_name, source_sum['hash_type'])

        # Check if file needs to be replaced
        if source and source_sum['hsum'] != name_sum:
            if not sfn:
                sfn = __salt__['cp.cache_file'](source, saltenv)
            if not sfn:
                return _error(
                    ret, 'Source file {0} not found'.format(source))
            # If the downloaded file came from a non salt server source verify
            # that it matches the intended sum value
            if _urlparse(source).scheme != 'salt':
                dl_sum = get_hash(sfn, source_sum['hash_type'])
                if dl_sum != source_sum['hsum']:
                    ret['comment'] = ('File sum set for file {0} of {1} does '
                                      'not match real sum of {2}'
                                      ).format(name,
                                               source_sum['hsum'],
                                               dl_sum)
                    ret['result'] = False
                    return ret

            # Print a diff equivalent to diff -u old new
            if __salt__['config.option']('obfuscate_templates'):
                ret['changes']['diff'] = '<Obfuscated Template>'
            elif not show_diff:
                ret['changes']['diff'] = '<show_diff=False>'
            else:
                # Check to see if the files are bins
                bdiff = _binary_replace(real_name, sfn)
                if bdiff:
                    ret['changes']['diff'] = bdiff
                else:
                    with contextlib.nested(
                            salt.utils.fopen(sfn, 'rb'),
                            salt.utils.fopen(real_name, 'rb')) as (src, name_):
                        slines = src.readlines()
                        nlines = name_.readlines()

                    sndiff = ''.join(difflib.unified_diff(nlines, slines))
                    if sndiff:
                        ret['changes']['diff'] = sndiff

            # Pre requisites are met, and the file needs to be replaced, do it
            try:
                salt.utils.files.copyfile(sfn,
                                    real_name,
                                    __salt__['config.backup_mode'](backup),
                                    __opts__['cachedir'])
            except IOError as e:
                __clean_tmp(sfn)
                return _error(
                    ret, 'Failed to commit change, {0}'.format(str(e)))

        if contents is not None:
            # Write the static contents to a temporary file
            tmp = salt.utils.mkstemp(text=True)
            with salt.utils.fopen(tmp, 'w') as tmp_:
                tmp_.write(str(contents))

            # Compare contents of files to know if we need to replace
            with contextlib.nested(
                    salt.utils.fopen(tmp, 'rb'),
                    salt.utils.fopen(real_name, 'rb')) as (src, name_):
                slines = src.readlines()
                nlines = name_.readlines()
                different = ''.join(slines) != ''.join(nlines)

            if different:
                if __salt__['config.option']('obfuscate_templates'):
                    ret['changes']['diff'] = '<Obfuscated Template>'
                elif not show_diff:
                    ret['changes']['diff'] = '<show_diff=False>'
                else:
                    if salt.utils.istextfile(real_name):
                        ret['changes']['diff'] = \
                            ''.join(difflib.unified_diff(nlines, slines))
                    else:
                        ret['changes']['diff'] = \
                            'Replace binary file with text file'

                # Pre requisites are met, the file needs to be replaced, do it
                try:
                    salt.utils.files.copyfile(tmp,
                                        real_name,
                                        __salt__['config.backup_mode'](backup),
                                        __opts__['cachedir'])
                except IOError:
                    __clean_tmp(tmp)
                    return _error(
                        ret, 'Failed to commit change, permission error')
            __clean_tmp(tmp)

        # check for changing symlink to regular file here
        if os.path.islink(name) and not follow_symlinks:
            if not sfn:
                sfn = __salt__['cp.cache_file'](source, saltenv)
            if not sfn:
                return _error(
                    ret, 'Source file {0} not found'.format(source))
            # If the downloaded file came from a non salt server source verify
            # that it matches the intended sum value
            if _urlparse(source).scheme != 'salt':
                dl_sum = get_hash(sfn, source_sum['hash_type'])
                if dl_sum != source_sum['hsum']:
                    ret['comment'] = ('File sum set for file {0} of {1} does '
                                      'not match real sum of {2}'
                                      ).format(name,
                                               source_sum['hsum'],
                                               dl_sum)
                    ret['result'] = False
                    return ret

            try:
                salt.utils.files.copyfile(sfn,
                                    name,
                                    __salt__['config.backup_mode'](backup),
                                    __opts__['cachedir'])
            except IOError:
                __clean_tmp(sfn)
                return _error(
                    ret, 'Failed to commit change, permission error')

            ret['changes']['diff'] = \
                'Replace symbolic link with regular file'

        ret, _ = check_perms(name, ret, user, group, mode, follow_symlinks)

        if ret['changes']:
            ret['comment'] = 'File {0} updated'.format(name)

        elif not ret['changes'] and ret['result']:
            ret['comment'] = 'File {0} is in the correct state'.format(name)
        if sfn:
            __clean_tmp(sfn)
        return ret
    else:
        # Only set the diff if the file contents is managed
        if source:
            # It is a new file, set the diff accordingly
            ret['changes']['diff'] = 'New file'
            # Apply the new file
            if not sfn:
                sfn = __salt__['cp.cache_file'](source, saltenv)
            if not sfn:
                return _error(
                    ret, 'Source file {0} not found'.format(source))
            # If the downloaded file came from a non salt server source verify
            # that it matches the intended sum value
            if _urlparse(source).scheme != 'salt':
                dl_sum = get_hash(sfn, source_sum['hash_type'])
                if dl_sum != source_sum['hsum']:
                    ret['comment'] = ('File sum set for file {0} of {1} does '
                                      'not match real sum of {2}'
                                      ).format(name,
                                               source_sum['hsum'],
                                               dl_sum)
                    ret['result'] = False
                    return ret
            if not os.path.isdir(os.path.dirname(name)):
                if makedirs:
                    # check for existence of windows drive letter
                    if salt.utils.is_windows():
                        drive, _ = os.path.splitdrive(name)
                        if drive and not os.path.exists(drive):
                            __clean_tmp(sfn)
                            return _error(ret,
                                         '{0} drive not present'.format(drive))
                    if dir_mode is None and mode is not None:
                        # Add execute bit to each nonzero digit in the mode, if
                        # dir_mode was not specified. Otherwise, any
                        # directories created with makedirs_() below can't be
                        # listed via a shell.
                        mode_list = [x for x in str(mode)][-3:]
                        for idx in range(len(mode_list)):
                            if mode_list[idx] != '0':
                                mode_list[idx] = str(int(mode_list[idx]) | 1)
                        dir_mode = ''.join(mode_list)
                    makedirs_(name, user=user, group=group, mode=dir_mode)
                else:
                    __clean_tmp(sfn)
                    # No changes actually made
                    ret['changes'].pop('diff', None)
                    return _error(ret, 'Parent directory not present')
        else:
            if not os.path.isdir(os.path.dirname(name)):
                if makedirs:
                    # check for existence of windows drive letter
                    if salt.utils.is_windows():
                        drive, _ = os.path.splitdrive(name)
                        if drive and not os.path.exists(drive):
                            __clean_tmp(sfn)
                            return _error(ret,
                                         '{0} drive not present'.format(drive))
                    makedirs_(name, user=user, group=group,
                              mode=dir_mode or mode)
                else:
                    __clean_tmp(sfn)
                    # No changes actually made
                    ret['changes'].pop('diff', None)
                    return _error(ret, 'Parent directory not present')

            # Create the file, user rw-only if mode will be set to prevent
            # a small security race problem before the permissions are set
            if mode:
                current_umask = os.umask(0o77)

            # Create a new file when test is False and source is None
            if contents is None:
                if not __opts__['test']:
                    if touch(name):
                        ret['changes']['new'] = 'file {0} created'.format(name)
                        ret['comment'] = 'Empty file'
                    else:
                        return _error(
                            ret, 'Empty file {0} not created'.format(name)
                        )
            else:
                if not __opts__['test']:
                    if touch(name):
                        ret['changes']['diff'] = 'New file'
                    else:
                        return _error(
                            ret, 'File {0} not created'.format(name)
                        )

            if mode:
                os.umask(current_umask)

        if contents is not None:
            # Write the static contents to a temporary file
            tmp = salt.utils.mkstemp(text=True)
            with salt.utils.fopen(tmp, 'w') as tmp_:
                tmp_.write(str(contents))
            # Copy into place
            salt.utils.files.copyfile(tmp,
                                name,
                                __salt__['config.backup_mode'](backup),
                                __opts__['cachedir'])
            __clean_tmp(tmp)
        # Now copy the file contents if there is a source file
        elif sfn:
            salt.utils.files.copyfile(sfn,
                                name,
                                __salt__['config.backup_mode'](backup),
                                __opts__['cachedir'])
            __clean_tmp(sfn)

        # This is a new file, if no mode specified, use the umask to figure
        # out what mode to use for the new file.
        if mode is None and not salt.utils.is_windows():
            # Get current umask
            mask = os.umask(0)
            os.umask(mask)
            # Calculate the mode value that results from the umask
            mode = oct((0o777 ^ mask) & 0o666)
        ret, _ = check_perms(name, ret, user, group, mode)

        if not ret['comment']:
            ret['comment'] = 'File ' + name + ' updated'

        if __opts__['test']:
            ret['comment'] = 'File ' + name + ' not updated'
        elif not ret['changes'] and ret['result']:
            ret['comment'] = 'File ' + name + ' is in the correct state'
        if sfn:
            __clean_tmp(sfn)
        return ret


def mkdir(dir_path,
          user=None,
          group=None,
          mode=None):
    '''
    Ensure that a directory is available.

    CLI Example:

    .. code-block:: bash

        salt '*' file.mkdir /opt/jetty/context
    '''
    dir_path = os.path.expanduser(dir_path)

    directory = os.path.normpath(dir_path)

    if not os.path.isdir(directory):
        # If a caller such as managed() is invoked  with makedirs=True, make
        # sure that any created dirs are created with the same user and group
        # to follow the principal of least surprise method.
        makedirs_perms(directory, user, group, mode)


def makedirs_(path,
              user=None,
              group=None,
              mode=None):
    '''
    Ensure that the directory containing this path is available.

    .. note::

        The path must end with a trailing slash otherwise the directory/directories
        will be created up to the parent directory. For example if path is
        ``/opt/code``, then it would be treated as ``/opt/`` but if the path
        ends with a trailing slash like ``/opt/code/``, then it would be
        treated as ``/opt/code/``.

    CLI Example:

    .. code-block:: bash

        salt '*' file.makedirs /opt/code/
    '''
    path = os.path.expanduser(path)

    # walk up the directory structure until we find the first existing
    # directory
    dirname = os.path.normpath(os.path.dirname(path))

    if os.path.isdir(dirname):
        # There's nothing for us to do
        return 'Directory {0!r} already exists'.format(dirname)

    if os.path.exists(dirname):
        return 'The path {0!r} already exists and is not a directory'.format(
            dirname
        )

    directories_to_create = []
    while True:
        if os.path.isdir(dirname):
            break

        directories_to_create.append(dirname)
        dirname = os.path.dirname(dirname)

    # create parent directories from the topmost to the most deeply nested one
    directories_to_create.reverse()
    for directory_to_create in directories_to_create:
        # all directories have the user, group and mode set!!
        mkdir(directory_to_create, user=user, group=group, mode=mode)


def makedirs_perms(name,
                   user=None,
                   group=None,
                   mode='0755'):
    '''
    Taken and modified from os.makedirs to set user, group and mode for each
    directory created.

    CLI Example:

    .. code-block:: bash

        salt '*' file.makedirs_perms /opt/code
    '''
    name = os.path.expanduser(name)

    path = os.path
    head, tail = path.split(name)
    if not tail:
        head, tail = path.split(head)
    if head and tail and not path.exists(head):
        try:
            makedirs_perms(head, user, group, mode)
        except OSError as exc:
            # be happy if someone already created the path
            if exc.errno != errno.EEXIST:
                raise
        if tail == os.curdir:  # xxx/newdir/. exists if xxx/newdir exists
            return
    os.mkdir(name)
    check_perms(name,
                None,
                user,
                group,
                int('{0}'.format(mode)) if mode else None)


def get_devmm(name):
    '''
    Get major/minor info from a device

    CLI Example:

    .. code-block:: bash

       salt '*' file.get_devmm /dev/chr
    '''
    name = os.path.expanduser(name)

    if is_chrdev(name) or is_blkdev(name):
        stat_structure = os.stat(name)
        return (
                os.major(stat_structure.st_rdev),
                os.minor(stat_structure.st_rdev))
    else:
        return (0, 0)


def is_chrdev(name):
    '''
    Check if a file exists and is a character device.

    CLI Example:

    .. code-block:: bash

       salt '*' file.is_chrdev /dev/chr
    '''
    name = os.path.expanduser(name)

    stat_structure = None
    try:
        stat_structure = os.stat(name)
    except OSError as exc:
        if exc.errno == errno.ENOENT:
            # If the character device does not exist in the first place
            return False
        else:
            raise
    return stat.S_ISCHR(stat_structure.st_mode)


def mknod_chrdev(name,
                 major,
                 minor,
                 user=None,
                 group=None,
                 mode='0660'):
    '''
    .. versionadded:: 0.17.0

    Create a character device.

    CLI Example:

    .. code-block:: bash

       salt '*' file.mknod_chrdev /dev/chr 180 31
    '''
    name = os.path.expanduser(name)

    ret = {'name': name,
           'changes': {},
           'comment': '',
           'result': False}
    log.debug('Creating character device name:{0} major:{1} minor:{2} mode:{3}'
              .format(name, major, minor, mode))
    try:
        if __opts__['test']:
            ret['changes'] = {'new': 'Character device {0} created.'.format(name)}
            ret['result'] = None
        else:
            if os.mknod(name,
                        int(str(mode).lstrip('0'), 8) | stat.S_IFCHR,
                        os.makedev(major, minor)) is None:
                ret['changes'] = {'new': 'Character device {0} created.'.format(name)}
                ret['result'] = True
    except OSError as exc:
        # be happy it is already there....however, if you are trying to change the
        # major/minor, you will need to unlink it first as os.mknod will not overwrite
        if exc.errno != errno.EEXIST:
            raise
        else:
            ret['comment'] = 'File {0} exists and cannot be overwritten'.format(name)
    # quick pass at verifying the permissions of the newly created character device
    check_perms(name,
                None,
                user,
                group,
                int('{0}'.format(mode)) if mode else None)
    return ret


def is_blkdev(name):
    '''
    Check if a file exists and is a block device.

    CLI Example:

    .. code-block:: bash

       salt '*' file.is_blkdev /dev/blk
    '''
    name = os.path.expanduser(name)

    stat_structure = None
    try:
        stat_structure = os.stat(name)
    except OSError as exc:
        if exc.errno == errno.ENOENT:
            # If the block device does not exist in the first place
            return False
        else:
            raise
    return stat.S_ISBLK(stat_structure.st_mode)


def mknod_blkdev(name,
                 major,
                 minor,
                 user=None,
                 group=None,
                 mode='0660'):
    '''
    .. versionadded:: 0.17.0

    Create a block device.

    CLI Example:

    .. code-block:: bash

       salt '*' file.mknod_blkdev /dev/blk 8 999
    '''
    name = os.path.expanduser(name)

    ret = {'name': name,
           'changes': {},
           'comment': '',
           'result': False}
    log.debug('Creating block device name:{0} major:{1} minor:{2} mode:{3}'
              .format(name, major, minor, mode))
    try:
        if __opts__['test']:
            ret['changes'] = {'new': 'Block device {0} created.'.format(name)}
            ret['result'] = None
        else:
            if os.mknod(name,
                        int(str(mode).lstrip('0'), 8) | stat.S_IFBLK,
                        os.makedev(major, minor)) is None:
                ret['changes'] = {'new': 'Block device {0} created.'.format(name)}
                ret['result'] = True
    except OSError as exc:
        # be happy it is already there....however, if you are trying to change the
        # major/minor, you will need to unlink it first as os.mknod will not overwrite
        if exc.errno != errno.EEXIST:
            raise
        else:
            ret['comment'] = 'File {0} exists and cannot be overwritten'.format(name)
    # quick pass at verifying the permissions of the newly created block device
    check_perms(name,
                None,
                user,
                group,
                int('{0}'.format(mode)) if mode else None)
    return ret


def is_fifo(name):
    '''
    Check if a file exists and is a FIFO.

    CLI Example:

    .. code-block:: bash

       salt '*' file.is_fifo /dev/fifo
    '''
    name = os.path.expanduser(name)

    stat_structure = None
    try:
        stat_structure = os.stat(name)
    except OSError as exc:
        if exc.errno == errno.ENOENT:
            # If the fifo does not exist in the first place
            return False
        else:
            raise
    return stat.S_ISFIFO(stat_structure.st_mode)


def mknod_fifo(name,
               user=None,
               group=None,
               mode='0660'):
    '''
    .. versionadded:: 0.17.0

    Create a FIFO pipe.

    CLI Example:

    .. code-block:: bash

       salt '*' file.mknod_fifo /dev/fifo
    '''
    name = os.path.expanduser(name)

    ret = {'name': name,
           'changes': {},
           'comment': '',
           'result': False}
    log.debug('Creating FIFO name: {0}'.format(name))
    try:
        if __opts__['test']:
            ret['changes'] = {'new': 'Fifo pipe {0} created.'.format(name)}
            ret['result'] = None
        else:
            if os.mkfifo(name, int(str(mode).lstrip('0'), 8)) is None:
                ret['changes'] = {'new': 'Fifo pipe {0} created.'.format(name)}
                ret['result'] = True
    except OSError as exc:
        # be happy it is already there
        if exc.errno != errno.EEXIST:
            raise
        else:
            ret['comment'] = 'File {0} exists and cannot be overwritten'.format(name)
    # quick pass at verifying the permissions of the newly created fifo
    check_perms(name,
                None,
                user,
                group,
                int('{0}'.format(mode)) if mode else None)
    return ret


def mknod(name,
          ntype,
          major=0,
          minor=0,
          user=None,
          group=None,
          mode='0600'):
    '''
    .. versionadded:: 0.17.0

    Create a block device, character device, or fifo pipe.
    Identical to the gnu mknod.

    CLI Examples:

    .. code-block:: bash

        salt '*' file.mknod /dev/chr c 180 31
        salt '*' file.mknod /dev/blk b 8 999
        salt '*' file.nknod /dev/fifo p
    '''
    ret = False
    makedirs_(name, user, group)
    if ntype == 'c':
        ret = mknod_chrdev(name, major, minor, user, group, mode)
    elif ntype == 'b':
        ret = mknod_blkdev(name, major, minor, user, group, mode)
    elif ntype == 'p':
        ret = mknod_fifo(name, user, group, mode)
    else:
        raise SaltInvocationError(
            'Node type unavailable: {0!r}. Available node types are '
            'character (\'c\'), block (\'b\'), and pipe (\'p\').'.format(ntype)
        )
    return ret


def list_backups(path, limit=None):
    '''
    .. versionadded:: 0.17.0

    Lists the previous versions of a file backed up using Salt's :doc:`file
    state backup </ref/states/backup_mode>` system.

    path
        The path on the minion to check for backups
    limit
        Limit the number of results to the most recent N backups

    CLI Example:

    .. code-block:: bash

        salt '*' file.list_backups /foo/bar/baz.txt
    '''
    path = os.path.expanduser(path)

    try:
        limit = int(limit)
    except TypeError:
        pass
    except ValueError:
        log.error('file.list_backups: \'limit\' value must be numeric')
        limit = None

    bkroot = _get_bkroot()
    parent_dir, basename = os.path.split(path)
    if salt.utils.is_windows():
        # ':' is an illegal filesystem path character on Windows
        src_dir = parent_dir.replace(':', '_')
    else:
        src_dir = parent_dir[1:]
    # Figure out full path of location of backup file in minion cache
    bkdir = os.path.join(bkroot, src_dir)

    if not os.path.isdir(bkdir):
        return {}

    files = {}
    for fname in [x for x in os.listdir(bkdir)
                  if os.path.isfile(os.path.join(bkdir, x))]:
        if salt.utils.is_windows():
            # ':' is an illegal filesystem path character on Windows
            strpfmt = '{0}_%a_%b_%d_%H-%M-%S_%f_%Y'.format(basename)
        else:
            strpfmt = '{0}_%a_%b_%d_%H:%M:%S_%f_%Y'.format(basename)
        try:
            timestamp = datetime.datetime.strptime(fname, strpfmt)
        except ValueError:
            # File didn't match the strp format string, so it's not a backup
            # for this file. Move on to the next one.
            continue
        if salt.utils.is_windows():
            str_format = '%a %b %d %Y %H-%M-%S.%f'
        else:
            str_format = '%a %b %d %Y %H:%M:%S.%f'
        files.setdefault(timestamp, {})['Backup Time'] = \
            timestamp.strftime(str_format)
        location = os.path.join(bkdir, fname)
        files[timestamp]['Size'] = os.stat(location).st_size
        files[timestamp]['Location'] = location

    return dict(list(zip(
        list(range(len(files))),
        [files[x] for x in sorted(files, reverse=True)[:limit]]
    )))

list_backup = list_backups


def list_backups_dir(path, limit=None):
    '''
    Lists the previous versions of a directory backed up using Salt's :doc:`file
    state backup </ref/states/backup_mode>` system.

    path
        The directory on the minion to check for backups
    limit
        Limit the number of results to the most recent N backups

    CLI Example:

    .. code-block:: bash

        salt '*' file.list_backups_dir /foo/bar/baz/
    '''
    path = os.path.expanduser(path)

    try:
        limit = int(limit)
    except TypeError:
        pass
    except ValueError:
        log.error('file.list_backups_dir: \'limit\' value must be numeric')
        limit = None

    bkroot = _get_bkroot()
    parent_dir, basename = os.path.split(path)
    # Figure out full path of location of backup folder in minion cache
    bkdir = os.path.join(bkroot, parent_dir[1:])

    if not os.path.isdir(bkdir):
        return {}

    files = {}
    f = dict([(i, len(list(n))) for i, n in itertools.groupby([x.split("_")[0] for x in sorted(os.listdir(bkdir))])])
    ff = os.listdir(bkdir)
    for i, n in six.iteritems(f):
        ssfile = {}
        for x in sorted(ff):
            basename = x.split('_')[0]
            if i == basename:
                strpfmt = '{0}_%a_%b_%d_%H:%M:%S_%f_%Y'.format(basename)
                try:
                    timestamp = datetime.datetime.strptime(x, strpfmt)
                except ValueError:
                    # Folder didn't match the strp format string, so it's not a backup
                    # for this folder. Move on to the next one.
                    continue
                ssfile.setdefault(timestamp, {})['Backup Time'] = \
                    timestamp.strftime('%a %b %d %Y %H:%M:%S.%f')
                location = os.path.join(bkdir, x)
                ssfile[timestamp]['Size'] = os.stat(location).st_size
                ssfile[timestamp]['Location'] = location

        sfiles = dict(list(zip(list(range(n)), [ssfile[x] for x in sorted(ssfile, reverse=True)[:limit]])))
        sefiles = {i: sfiles}
        files.update(sefiles)
    return files


def restore_backup(path, backup_id):
    '''
    .. versionadded:: 0.17.0

    Restore a previous version of a file that was backed up using Salt's
    :doc:`file state backup </ref/states/backup_mode>` system.

    path
        The path on the minion to check for backups
    backup_id
        The numeric id for the backup you wish to restore, as found using
        :mod:`file.list_backups <salt.modules.file.list_backups>`

    CLI Example:

    .. code-block:: bash

        salt '*' file.restore_backup /foo/bar/baz.txt 0
    '''
    path = os.path.expanduser(path)

    # Note: This only supports minion backups, so this function will need to be
    # modified if/when master backups are implemented.
    ret = {'result': False,
           'comment': 'Invalid backup_id \'{0}\''.format(backup_id)}
    try:
        if len(str(backup_id)) == len(str(int(backup_id))):
            backup = list_backups(path)[int(backup_id)]
        else:
            return ret
    except ValueError:
        return ret
    except KeyError:
        ret['comment'] = 'backup_id \'{0}\' does not exist for ' \
                         '{1}'.format(backup_id, path)
        return ret

    salt.utils.backup_minion(path, _get_bkroot())
    try:
        shutil.copyfile(backup['Location'], path)
    except IOError as exc:
        ret['comment'] = \
            'Unable to restore {0} to {1}: ' \
            '{2}'.format(backup['Location'], path, exc)
        return ret
    else:
        ret['result'] = True
        ret['comment'] = 'Successfully restored {0} to ' \
                         '{1}'.format(backup['Location'], path)

    # Try to set proper ownership
    if not salt.utils.is_windows():
        try:
            fstat = os.stat(path)
        except (OSError, IOError):
            ret['comment'] += ', but was unable to set ownership'
        else:
            os.chown(path, fstat.st_uid, fstat.st_gid)

    return ret


def delete_backup(path, backup_id):
    '''
    .. versionadded:: 0.17.0

    Delete a previous version of a file that was backed up using Salt's
    :doc:`file state backup </ref/states/backup_mode>` system.

    path
        The path on the minion to check for backups
    backup_id
        The numeric id for the backup you wish to delete, as found using
        :mod:`file.list_backups <salt.modules.file.list_backups>`

    CLI Example:

    .. code-block:: bash

        salt '*' file.restore_backup /foo/bar/baz.txt 0
    '''
    path = os.path.expanduser(path)

    ret = {'result': False,
           'comment': 'Invalid backup_id \'{0}\''.format(backup_id)}
    try:
        if len(str(backup_id)) == len(str(int(backup_id))):
            backup = list_backups(path)[int(backup_id)]
        else:
            return ret
    except ValueError:
        return ret
    except KeyError:
        ret['comment'] = 'backup_id \'{0}\' does not exist for ' \
                         '{1}'.format(backup_id, path)
        return ret

    try:
        os.remove(backup['Location'])
    except IOError as exc:
        ret['comment'] = 'Unable to remove {0}: {1}'.format(backup['Location'],
                                                            exc)
    else:
        ret['result'] = True
        ret['comment'] = 'Successfully removed {0}'.format(backup['Location'])

    return ret

remove_backup = delete_backup


def grep(path,
         pattern,
         *args):
    '''
    Grep for a string in the specified file

    .. note::
        This function's return value is slated for refinement in future
        versions of Salt

    path
        A file path
    pattern
        A string. For example:
        ``test``
        ``a[0-5]``
    args
        grep options. For example:
        ``" -v"``
        ``" -i -B2"``

    CLI Example:

    .. code-block:: bash

        salt '*' file.grep /etc/passwd nobody
        salt '*' file.grep /etc/sysconfig/network-scripts/ifcfg-eth0 ipaddr " -i"
        salt '*' file.grep /etc/sysconfig/network-scripts/ifcfg-eth0 ipaddr " -i -B2"
        salt '*' file.grep "/etc/sysconfig/network-scripts/*" ipaddr " -i -l"
    '''
    path = os.path.expanduser(path)

    if args:
        options = ' '.join(args)
    else:
        options = ''
    cmd = (
        r'''grep  {options} {pattern} {path}'''
        .format(
            options=options,
            pattern=pattern,
            path=path,
        )
    )

    try:
        ret = __salt__['cmd.run_all'](cmd, python_shell=False)
    except (IOError, OSError) as exc:
        raise CommandExecutionError(exc.strerror)

    return ret


def open_files(by_pid=False):
    '''
    Return a list of all physical open files on the system.

    CLI Examples:

    .. code-block:: bash

        salt '*' file.open_files
        salt '*' file.open_files by_pid=True
    '''
    # First we collect valid PIDs
    pids = {}
    procfs = os.listdir('/proc/')
    for pfile in procfs:
        try:
            pids[int(pfile)] = []
        except ValueError:
            # Not a valid PID, move on
            pass

    # Then we look at the open files for each PID
    files = {}
    for pid in pids:
        ppath = '/proc/{0}'.format(pid)
        try:
            tids = os.listdir('{0}/task'.format(ppath))
        except OSError:
            continue

        # Collect the names of all of the file descriptors
        fd_ = []

        #try:
        #    fd_.append(os.path.realpath('{0}/task/{1}exe'.format(ppath, tid)))
        #except:
        #    pass

        for fpath in os.listdir('{0}/fd'.format(ppath)):
            fd_.append('{0}/fd/{1}'.format(ppath, fpath))

        for tid in tids:
            try:
                fd_.append(
                    os.path.realpath('{0}/task/{1}/exe'.format(ppath, tid))
                )
            except OSError:
                continue

            for tpath in os.listdir('{0}/task/{1}/fd'.format(ppath, tid)):
                fd_.append('{0}/task/{1}/fd/{2}'.format(ppath, tid, tpath))

        fd_ = sorted(set(fd_))

        # Loop through file descriptors and return useful data for each file
        for fdpath in fd_:
            # Sometimes PIDs and TIDs disappear before we can query them
            try:
                name = os.path.realpath(fdpath)
                # Running stat on the file cuts out all of the sockets and
                # deleted files from the list
                os.stat(name)
            except OSError:
                continue

            if name not in files:
                files[name] = [pid]
            else:
                # We still want to know which PIDs are using each file
                files[name].append(pid)
                files[name] = sorted(set(files[name]))

            pids[pid].append(name)
            pids[pid] = sorted(set(pids[pid]))

    if by_pid:
        return pids
    return files


def pardir():
    '''
    Return the relative parent directory path symbol for underlying OS

    .. versionadded:: 2014.7.0

    This can be useful when constructing Salt Formulas.

    .. code-block:: yaml

        {% set pardir = salt['file.pardir']() %}
        {% set final_path = salt['file.join']('subdir', pardir, 'confdir') %}

    CLI Example:

    .. code-block:: bash

        salt '*' file.pardir
    '''
    return os.path.pardir


def normpath(path):
    '''
    Returns Normalize path, eliminating double slashes, etc.

    .. versionadded:: 2015.2

    This can be useful at the CLI but is frequently useful when scripting.

    .. code-block:: yaml

        {%- from salt['file.normpath'](tpldir + '/../vars.jinja') import parent_vars %}

    CLI Example:

    .. code-block:: bash

        salt '*' file.normpath 'a/b/c/..'
    '''
    return os.path.normpath(path)


def basename(path):
    '''
    Returns the final component of a pathname

    .. versionadded:: 2015.2

    This can be useful at the CLI but is frequently useful when scripting.

    .. code-block:: yaml

        {%- set filename = salt['file.basename'](source_file) %}

    CLI Example:

    .. code-block:: bash

        salt '*' file.basename 'test/test.config'
    '''
    return os.path.basename(path)


def dirname(path):
    '''
    Returns the directory component of a pathname

    .. versionadded:: 2015.2

    This can be useful at the CLI but is frequently useful when scripting.

    .. code-block:: yaml

        {%- from salt['file.dirname'](tpldir) + '/vars.jinja' import parent_vars %}

    CLI Example:

    .. code-block:: bash

        salt '*' file.dirname 'test/path/filename.config'
    '''
    return os.path.dirname(path)


def join(*args):
    '''
    Return a normalized file system path for the underlying OS

    .. versionadded:: 2014.7.0

    This can be useful at the CLI but is frequently useful when scripting
    combining path variables:

    .. code-block:: yaml

        {% set www_root = '/var' %}
        {% set app_dir = 'myapp' %}

        myapp_config:
          file:
            - managed
            - name: {{ salt['file.join'](www_root, app_dir, 'config.yaml') }}

    CLI Example:

    .. code-block:: bash

        salt '*' file.join '/' 'usr' 'local' 'bin'
    '''
    return os.path.join(*args)


def move(src, dst):
    '''
    Move a file or directory

    CLI Example:

    .. code-block:: bash

        salt '*' file.move /path/to/src /path/to/dst
    '''
    src = os.path.expanduser(src)
    dst = os.path.expanduser(dst)

    if not os.path.isabs(src):
        raise SaltInvocationError('Source path must be absolute.')

    if not os.path.isabs(dst):
        raise SaltInvocationError('Destination path must be absolute.')

    ret = {
        'result': True,
        'comment': "'{0}' moved to '{1}'".format(src, dst),
    }

    try:
        shutil.move(src, dst)
    except (OSError, IOError) as exc:
        raise CommandExecutionError(
            "Unable to move '{0}' to '{1}': {2}".format(src, dst, exc)
        )

    return ret


def diskusage(path):
    '''
    Recursively calculate disk usage of path and return it
    in bytes

    CLI Example:

    .. code-block:: bash

        salt '*' file.diskusage /path/to/check
    '''

    total_size = 0
    seen = set()
    if os.path.isfile(path):
        stat_structure = os.stat(path)
        ret = stat_structure.st_size
        return ret

    for dirpath, dirnames, filenames in os.walk(path):
        for f in filenames:
            fp = os.path.join(dirpath, f)

            try:
                stat_structure = os.stat(fp)
            except OSError:
                continue

            if stat_structure.st_ino in seen:
                continue

            seen.add(stat_structure.st_ino)

            total_size += stat_structure.st_size

    ret = total_size
    return ret<|MERGE_RESOLUTION|>--- conflicted
+++ resolved
@@ -1129,10 +1129,7 @@
             search_only=False,
             show_changes=True,
             ignore_if_missing=False,
-<<<<<<< HEAD
-=======
             preserve_inode=True,
->>>>>>> 6ed603c3
         ):
     '''
     .. versionadded:: 0.17.0
@@ -1206,8 +1203,6 @@
         file doesn't exist. When this parameter is ``False``, ``file.replace`` will
         throw an error if the file doesn't exist.
         Default is ``False`` (to maintain compatibility with prior behaviour).
-<<<<<<< HEAD
-=======
     preserve_inode
         .. versionadded:: Beryllium
 
@@ -1218,7 +1213,6 @@
         new inode, but using the original filename. Hard links will then share an inode
         with the backup, instead (if using ``backup`` to create a backup copy).
         Default is ``True``.
->>>>>>> 6ed603c3
 
     If an equal sign (``=``) appears in an argument to a Salt command it is
     interpreted as a keyword argument in the format ``key=val``. That
@@ -1398,8 +1392,6 @@
                     fh_.write(line)
             finally:
                 fh_.close()
-<<<<<<< HEAD
-=======
 
     if backup and has_changes and not dry_run:
         # keep the backup only if it was requested
@@ -1438,7 +1430,6 @@
                 "Unable to delete temp file '{0}'. "
                 "Exception: {1}".format(temp_file, exc)
                 )
->>>>>>> 6ed603c3
 
     if not dry_run and not salt.utils.is_windows():
         check_perms(path, None, pre_user, pre_group, pre_mode)
