"""
Manage information about regular files, directories,
and special files on the minion, set/read user,
group, mode, and data
"""

# TODO: We should add the capability to do u+r type operations here
# some time in the future


import datetime
import errno
import fnmatch
import glob
import hashlib
import itertools
import logging
import mmap
import os
import re
import shutil
import stat
import string
import sys
import tempfile
import time
import urllib.parse
from collections import namedtuple
from collections.abc import Iterable, Mapping

import salt.utils.args
import salt.utils.atomicfile
import salt.utils.data
import salt.utils.filebuffer
import salt.utils.files
import salt.utils.find
import salt.utils.functools
import salt.utils.hashutils
import salt.utils.http
import salt.utils.itertools
import salt.utils.path
import salt.utils.platform
import salt.utils.stringutils
import salt.utils.templates
import salt.utils.url
import salt.utils.user
from salt.exceptions import CommandExecutionError, MinionError, SaltInvocationError
from salt.exceptions import get_error_message as _get_error_message
from salt.utils.files import HASHES, HASHES_REVMAP
from salt.utils.versions import Version

try:
    import grp
    import pwd
except ImportError:
    pass


log = logging.getLogger(__name__)

__func_alias__ = {"makedirs_": "makedirs"}


AttrChanges = namedtuple("AttrChanges", "added,removed")


def __virtual__():
    """
    Only work on POSIX-like systems
    """
    # win_file takes care of windows
    if salt.utils.platform.is_windows():
        return (
            False,
            "The file execution module cannot be loaded: only available on "
            "non-Windows systems - use win_file instead.",
        )
    return True


def __clean_tmp(sfn):
    """
    Clean out a template temp file
    """
    if sfn.startswith(
        os.path.join(tempfile.gettempdir(), salt.utils.files.TEMPFILE_PREFIX)
    ):
        # Don't remove if it exists in file_roots (any saltenv)
        all_roots = itertools.chain.from_iterable(__opts__["file_roots"].values())
        in_roots = any(sfn.startswith(root) for root in all_roots)
        # Only clean up files that exist
        if os.path.exists(sfn) and not in_roots:
            os.remove(sfn)


def _error(ret, err_msg):
    """
    Common function for setting error information for return dicts
    """
    ret["result"] = False
    ret["comment"] = err_msg
    return ret


def _binary_replace(old, new):
    """
    This function does NOT do any diffing, it just checks the old and new files
    to see if either is binary, and provides an appropriate string noting the
    difference between the two files. If neither file is binary, an empty
    string is returned.

    This function should only be run AFTER it has been determined that the
    files differ.
    """
    old_isbin = not __utils__["files.is_text"](old)
    new_isbin = not __utils__["files.is_text"](new)
    if any((old_isbin, new_isbin)):
        if all((old_isbin, new_isbin)):
            return "Replace binary file"
        elif old_isbin:
            return "Replace binary file with text file"
        elif new_isbin:
            return "Replace text file with binary file"
    return ""


def _get_bkroot():
    """
    Get the location of the backup dir in the minion cache
    """
    # Get the cachedir from the minion config
    return os.path.join(__salt__["config.get"]("cachedir"), "file_backup")


def _splitlines_preserving_trailing_newline(str):
    """
    Returns a list of the lines in the string, breaking at line boundaries and
    preserving a trailing newline (if present).

    Essentially, this works like ``str.striplines(False)`` but preserves an
    empty line at the end. This is equivalent to the following code:

    .. code-block:: python

        lines = str.splitlines()
        if str.endswith('\n') or str.endswith('\r'):
            lines.append('')
    """
    lines = str.splitlines()
    if str.endswith("\n") or str.endswith("\r"):
        lines.append("")
    return lines


def _chattr_version():
    """
    Return the version of chattr installed
    """
    # There's no really *good* way to get the version of chattr installed.
    # It's part of the e2fsprogs package - we could try to parse the version
    # from the package manager, but there's no guarantee that it was
    # installed that way.
    #
    # The most reliable approach is to just check tune2fs, since that should
    # be installed with chattr, at least if it was installed in a conventional
    # manner.
    #
    # See https://unix.stackexchange.com/a/520399/5788 for discussion.
    tune2fs = salt.utils.path.which("tune2fs")
    if not tune2fs or salt.utils.platform.is_aix():
        return None
    cmd = [tune2fs]
    result = __salt__["cmd.run"](cmd, ignore_retcode=True, python_shell=False)
    match = re.search(
        r"tune2fs (?P<version>[0-9\.]+)",
        salt.utils.stringutils.to_str(result),
    )
    if match is None:
        version = None
    else:
        version = match.group("version")

    return version


def _chattr_has_extended_attrs():
    """
    Return ``True`` if chattr supports extended attributes, that is,
    the version is >1.41.22. Otherwise, ``False``
    """
    ver = _chattr_version()
    if ver is None:
        return False

    needed_version = Version("1.41.12")
    chattr_version = Version(ver)
    return chattr_version > needed_version


def gid_to_group(gid):
    """
    Convert the group id to the group name on this system

    gid
        gid to convert to a group name

    CLI Example:

    .. code-block:: bash

        salt '*' file.gid_to_group 0
    """
    try:
        gid = int(gid)
    except ValueError:
        # This is not an integer, maybe it's already the group name?
        gid = group_to_gid(gid)

    if gid == "":
        # Don't even bother to feed it to grp
        return ""

    try:
        return grp.getgrgid(gid).gr_name
    except (KeyError, NameError):
        # If group is not present, fall back to the gid.
        return gid


def group_to_gid(group):
    """
    Convert the group to the gid on this system

    group
        group to convert to its gid

    CLI Example:

    .. code-block:: bash

        salt '*' file.group_to_gid root
    """
    if group is None:
        return ""
    try:
        if isinstance(group, int):
            return group
        return grp.getgrnam(group).gr_gid
    except KeyError:
        return ""


def get_gid(path, follow_symlinks=True):
    """
    Return the id of the group that owns a given file

    path
        file or directory of which to get the gid

    follow_symlinks
        indicated if symlinks should be followed

    CLI Example:

    .. code-block:: bash

        salt '*' file.get_gid /etc/passwd

    .. versionchanged:: 0.16.4
        ``follow_symlinks`` option added
    """
    return stats(os.path.expanduser(path), follow_symlinks=follow_symlinks).get(
        "gid", -1
    )


def get_group(path, follow_symlinks=True):
    """
    Return the group that owns a given file

    path
        file or directory of which to get the group

    follow_symlinks
        indicated if symlinks should be followed

    CLI Example:

    .. code-block:: bash

        salt '*' file.get_group /etc/passwd

    .. versionchanged:: 0.16.4
        ``follow_symlinks`` option added
    """
    return stats(os.path.expanduser(path), follow_symlinks=follow_symlinks).get(
        "group", False
    )


def uid_to_user(uid):
    """
    Convert a uid to a user name

    uid
        uid to convert to a username

    CLI Example:

    .. code-block:: bash

        salt '*' file.uid_to_user 0
    """
    try:
        return pwd.getpwuid(uid).pw_name
    except (KeyError, NameError):
        # If user is not present, fall back to the uid.
        return uid


def user_to_uid(user):
    """
    Convert user name to a uid

    user
        user name to convert to its uid

    CLI Example:

    .. code-block:: bash

        salt '*' file.user_to_uid root
    """
    if user is None:
        user = salt.utils.user.get_user()
    try:
        if isinstance(user, int):
            return user
        return pwd.getpwnam(user).pw_uid
    except KeyError:
        return ""


def get_uid(path, follow_symlinks=True):
    """
    Return the id of the user that owns a given file

    path
        file or directory of which to get the uid

    follow_symlinks
        indicated if symlinks should be followed

    CLI Example:

    .. code-block:: bash

        salt '*' file.get_uid /etc/passwd

    .. versionchanged:: 0.16.4
        ``follow_symlinks`` option added
    """
    return stats(os.path.expanduser(path), follow_symlinks=follow_symlinks).get(
        "uid", -1
    )


def get_user(path, follow_symlinks=True):
    """
    Return the user that owns a given file

    path
        file or directory of which to get the user

    follow_symlinks
        indicated if symlinks should be followed

    CLI Example:

    .. code-block:: bash

        salt '*' file.get_user /etc/passwd

    .. versionchanged:: 0.16.4
        ``follow_symlinks`` option added
    """
    return stats(os.path.expanduser(path), follow_symlinks=follow_symlinks).get(
        "user", False
    )


def get_mode(path, follow_symlinks=True):
    """
    Return the mode of a file

    path
        file or directory of which to get the mode

    follow_symlinks
        indicated if symlinks should be followed

    CLI Example:

    .. code-block:: bash

        salt '*' file.get_mode /etc/passwd

    .. versionchanged:: 2014.1.0
        ``follow_symlinks`` option added
    """
    return stats(os.path.expanduser(path), follow_symlinks=follow_symlinks).get(
        "mode", ""
    )


def set_mode(path, mode):
    """
    Set the mode of a file

    path
        file or directory of which to set the mode

    mode
        mode to set the path to

    CLI Example:

    .. code-block:: bash

        salt '*' file.set_mode /etc/passwd 0644
    """
    path = os.path.expanduser(path)

    mode = str(mode).lstrip("0Oo")
    if not mode:
        mode = "0"
    if not os.path.exists(path):
        raise CommandExecutionError(f"{path}: File not found")
    try:
        os.chmod(path, int(mode, 8))
    except Exception:  # pylint: disable=broad-except
        return "Invalid Mode " + mode
    return get_mode(path)


def lchown(path, user, group):
    """
    Chown a file, pass the file the desired user and group without following
    symlinks.

    path
        path to the file or directory

    user
        user owner

    group
        group owner

    CLI Example:

    .. code-block:: bash

        salt '*' file.chown /etc/passwd root root
    """
    path = os.path.expanduser(path)

    uid = user_to_uid(user)
    gid = group_to_gid(group)
    err = ""
    if uid == "":
        if user:
            err += "User does not exist\n"
        else:
            uid = -1
    if gid == "":
        if group:
            err += "Group does not exist\n"
        else:
            gid = -1

    return os.lchown(path, uid, gid)


def chown(path, user, group):
    """
    Chown a file, pass the file the desired user and group

    path
        path to the file or directory

    user
        user owner

    group
        group owner

    CLI Example:

    .. code-block:: bash

        salt '*' file.chown /etc/passwd root root
    """
    path = os.path.expanduser(path)

    uid = user_to_uid(user)
    gid = group_to_gid(group)
    err = ""
    if uid == "":
        if user:
            err += "User does not exist\n"
        else:
            uid = -1
    if gid == "":
        if group:
            err += "Group does not exist\n"
        else:
            gid = -1
    if not os.path.exists(path):
        try:
            # Broken symlinks will return false, but still need to be chowned
            return os.lchown(path, uid, gid)
        except OSError:
            pass
        err += "File not found"
    if err:
        return err
    return os.chown(path, uid, gid)


def chgrp(path, group):
    """
    Change the group of a file

    path
        path to the file or directory

    group
        group owner

    CLI Example:

    .. code-block:: bash

        salt '*' file.chgrp /etc/passwd root
    """
    path = os.path.expanduser(path)

    user = get_user(path)
    return chown(path, user, group)


def _cmp_attrs(path, attrs):
    """
    .. versionadded:: 2018.3.0

    Compare attributes of a given file to given attributes.
    Returns a pair (list) where first item are attributes to
    add and second item are to be removed.

    Please take into account when using this function that some minions will
    not have lsattr installed.

    path
        path to file to compare attributes with.

    attrs
        string of attributes to compare against a given file
    """
    # lsattr for AIX is not the same thing as lsattr for linux.
    if salt.utils.platform.is_aix():
        return None

    try:
        lattrs = lsattr(path).get(path, "")
    except AttributeError:
        # lsattr not installed
        return None

    new = set(attrs)
    old = set(lattrs)

    # The "e" attribute can be set, but it cannot not be reset, so we add it to
    # the new set if it is present in the old set.
    if "e" in old:
        new.add("e")

    return AttrChanges(
        added="".join(new - old) or None,
        removed="".join(old - new) or None,
    )


def lsattr(path):
    """
    .. versionadded:: 2018.3.0
    .. versionchanged:: 2018.3.1
        If ``lsattr`` is not installed on the system, ``None`` is returned.
    .. versionchanged:: 2018.3.4
        If on ``AIX``, ``None`` is returned even if in filesystem as lsattr on ``AIX``
        is not the same thing as the linux version.

    Obtain the modifiable attributes of the given file. If path
    is to a directory, an empty list is returned.

    path
        path to file to obtain attributes of. File/directory must exist.

    CLI Example:

    .. code-block:: bash

        salt '*' file.lsattr foo1.txt
    """
    if not salt.utils.path.which("lsattr") or salt.utils.platform.is_aix():
        return None

    if not os.path.exists(path):
        raise SaltInvocationError("File or directory does not exist: " + path)

    cmd = ["lsattr", path]
    result = __salt__["cmd.run"](cmd, ignore_retcode=True, python_shell=False)

    results = {}
    for line in result.splitlines():
        if not line.startswith("lsattr: "):
            attrs, file = line.split(None, 1)
            if _chattr_has_extended_attrs():
                pattern = r"[aAcCdDeijPsStTu]"
            else:
                pattern = r"[acdijstuADST]"
            results[file] = re.findall(pattern, attrs)

    return results


def chattr(*files, **kwargs):
    """
    .. versionadded:: 2018.3.0

    Change the attributes of files. This function accepts one or more files and
    the following options:

    operator
        Can be wither ``add`` or ``remove``. Determines whether attributes
        should be added or removed from files

    attributes
        One or more of the following characters: ``aAcCdDeijPsStTu``,
        representing attributes to add to/remove from files

    version
        a version number to assign to the file(s)

    flags
        One or more of the following characters: ``RVf``, representing
        flags to assign to chattr (recurse, verbose, suppress most errors)

    CLI Example:

    .. code-block:: bash

        salt '*' file.chattr foo1.txt foo2.txt operator=add attributes=ai
        salt '*' file.chattr foo3.txt operator=remove attributes=i version=2
    """
    operator = kwargs.pop("operator", None)
    attributes = kwargs.pop("attributes", None)
    flags = kwargs.pop("flags", None)
    version = kwargs.pop("version", None)

    if (operator is None) or (operator not in ("add", "remove")):
        raise SaltInvocationError(
            "Need an operator: 'add' or 'remove' to modify attributes."
        )
    if attributes is None:
        raise SaltInvocationError("Need attributes: [aAcCdDeijPsStTu]")

    cmd = ["chattr"]

    if operator == "add":
        attrs = f"+{attributes}"
    elif operator == "remove":
        attrs = f"-{attributes}"

    cmd.append(attrs)

    if flags is not None:
        cmd.append(f"-{flags}")

    if version is not None:
        cmd.extend(["-v", version])

    cmd.extend(files)

    result = __salt__["cmd.run"](cmd, python_shell=False)

    if bool(result):
        return False

    return True


def get_sum(path, form="sha256"):
    """
    Return the checksum for the given file. The following checksum algorithms
    are supported:

    * md5
    * sha1
    * sha224
    * sha256 **(default)**
    * sha384
    * sha512

    path
        path to the file or directory

    form
        desired sum format

    CLI Example:

    .. code-block:: bash

        salt '*' file.get_sum /etc/passwd sha512
    """
    path = os.path.expanduser(path)

    if not os.path.isfile(path):
        return "File not found"
    return salt.utils.hashutils.get_hash(path, form, 4096)


def get_hash(path, form="sha256", chunk_size=65536):
    """
    Get the hash sum of a file

    This is better than ``get_sum`` for the following reasons:
        - It does not read the entire file into memory.
        - It does not return a string on error. The returned value of
            ``get_sum`` cannot really be trusted since it is vulnerable to
            collisions: ``get_sum(..., 'xyz') == 'Hash xyz not supported'``

    path
        path to the file or directory

    form
        desired sum format

    chunk_size
        amount to sum at once

    CLI Example:

    .. code-block:: bash

        salt '*' file.get_hash /etc/shadow
    """
    return salt.utils.hashutils.get_hash(os.path.expanduser(path), form, chunk_size)


def get_source_sum(
    file_name="",
    source="",
    source_hash=None,
    source_hash_name=None,
    saltenv="base",
    verify_ssl=True,
):
    """
    .. versionadded:: 2016.11.0

    Used by :py:func:`file.get_managed <salt.modules.file.get_managed>` to
    obtain the hash and hash type from the parameters specified below.

    file_name
        Optional file name being managed, for matching with
        :py:func:`file.extract_hash <salt.modules.file.extract_hash>`.

    source
        Source file, as used in :py:mod:`file <salt.states.file>` and other
        states. If ``source_hash`` refers to a file containing hashes, then
        this filename will be used to match a filename in that file. If the
        ``source_hash`` is a hash expression, then this argument will be
        ignored.

    source_hash
        Hash file/expression, as used in :py:mod:`file <salt.states.file>` and
        other states. If this value refers to a remote URL or absolute path to
        a local file, it will be cached and :py:func:`file.extract_hash
        <salt.modules.file.extract_hash>` will be used to obtain a hash from
        it.

    source_hash_name
        Specific file name to look for when ``source_hash`` refers to a remote
        file, used to disambiguate ambiguous matches.

    saltenv: base
        Salt fileserver environment from which to retrieve the source_hash. This
        value will only be used when ``source_hash`` refers to a file on the
        Salt fileserver (i.e. one beginning with ``salt://``).

    verify_ssl
        If ``False``, remote https file sources (``https://``) and source_hash
        will not attempt to validate the servers certificate. Default is True.

        .. versionadded:: 3002

    CLI Example:

    .. code-block:: bash

        salt '*' file.get_source_sum /tmp/foo.tar.gz source=http://mydomain.tld/foo.tar.gz source_hash=499ae16dcae71eeb7c3a30c75ea7a1a6
        salt '*' file.get_source_sum /tmp/foo.tar.gz source=http://mydomain.tld/foo.tar.gz source_hash=https://mydomain.tld/hashes.md5
        salt '*' file.get_source_sum /tmp/foo.tar.gz source=http://mydomain.tld/foo.tar.gz source_hash=https://mydomain.tld/hashes.md5 source_hash_name=./dir2/foo.tar.gz
    """

    def _invalid_source_hash_format():
        """
        DRY helper for reporting invalid source_hash input
        """
        raise CommandExecutionError(
            "Source hash {} format is invalid. The supported formats are: "
            "1) a hash, 2) an expression in the format <hash_type>=<hash>, or "
            "3) either a path to a local file containing hashes, or a URI of "
            "a remote hash file. Supported protocols for remote hash files "
            "are: {}. The hash may also not be of a valid length, the "
            "following are supported hash types and lengths: {}.".format(
                source_hash,
                ", ".join(salt.utils.files.VALID_PROTOS),
                ", ".join([f"{HASHES_REVMAP[x]} ({x})" for x in sorted(HASHES_REVMAP)]),
            )
        )

    hash_fn = None
    if os.path.isabs(source_hash):
        hash_fn = source_hash
    else:
        try:
            proto = urllib.parse.urlparse(source_hash).scheme
            if proto in salt.utils.files.VALID_PROTOS:
                hash_fn = __salt__["cp.cache_file"](
                    source_hash, saltenv, verify_ssl=verify_ssl
                )
                if not hash_fn:
                    raise CommandExecutionError(
                        f"Source hash file {source_hash} not found"
                    )
            else:
                if proto != "":
                    # Some unsupported protocol (e.g. foo://) is being used.
                    # We'll get into this else block if a hash expression
                    # (like md5=<md5 checksum here>), but in those cases, the
                    # protocol will be an empty string, in which case we avoid
                    # this error condition.
                    _invalid_source_hash_format()
        except (AttributeError, TypeError):
            _invalid_source_hash_format()

    if hash_fn is not None:
        ret = extract_hash(hash_fn, "", file_name, source, source_hash_name)
        if ret is None:
            _invalid_source_hash_format()
        ret["hsum"] = ret["hsum"].lower()
        return ret
    else:
        # The source_hash is a hash expression
        ret = {}
        try:
            ret["hash_type"], ret["hsum"] = (
                x.strip() for x in source_hash.split("=", 1)
            )
        except AttributeError:
            _invalid_source_hash_format()
        except ValueError:
            # No hash type, try to figure out by hash length
            if not re.match(f"^[{string.hexdigits}]+$", source_hash):
                _invalid_source_hash_format()
            ret["hsum"] = source_hash
            source_hash_len = len(source_hash)
            if source_hash_len in HASHES_REVMAP:
                ret["hash_type"] = HASHES_REVMAP[source_hash_len]
            else:
                _invalid_source_hash_format()

        if ret["hash_type"] not in HASHES:
            raise CommandExecutionError(
                "Invalid hash type '{}'. Supported hash types are: {}. "
                "Either remove the hash type and simply use '{}' as the "
                "source_hash, or change the hash type to a supported type.".format(
                    ret["hash_type"], ", ".join(HASHES), ret["hsum"]
                )
            )
        else:
            hsum_len = len(ret["hsum"])
            if hsum_len not in HASHES_REVMAP:
                _invalid_source_hash_format()
            elif hsum_len != HASHES[ret["hash_type"]]:
                raise CommandExecutionError(
                    "Invalid length ({}) for hash type '{}'. Either "
                    "remove the hash type and simply use '{}' as the "
                    "source_hash, or change the hash type to '{}'".format(
                        hsum_len,
                        ret["hash_type"],
                        ret["hsum"],
                        HASHES_REVMAP[hsum_len],
                    )
                )

        ret["hsum"] = ret["hsum"].lower()
        return ret


def check_hash(path, file_hash):
    """
    Check if a file matches the given hash string

    Returns ``True`` if the hash matches, otherwise ``False``.

    path
        Path to a file local to the minion.

    hash
        The hash to check against the file specified in the ``path`` argument.

        .. versionchanged:: 2016.11.4

        For this and newer versions the hash can be specified without an
        accompanying hash type (e.g. ``e138491e9d5b97023cea823fe17bac22``),
        but for earlier releases it is necessary to also specify the hash type
        in the format ``<hash_type>=<hash_value>`` (e.g.
        ``md5=e138491e9d5b97023cea823fe17bac22``).

    CLI Example:

    .. code-block:: bash

        salt '*' file.check_hash /etc/fstab e138491e9d5b97023cea823fe17bac22
        salt '*' file.check_hash /etc/fstab md5=e138491e9d5b97023cea823fe17bac22
    """
    path = os.path.expanduser(path)

    if not isinstance(file_hash, str):
        raise SaltInvocationError("hash must be a string")

    for sep in (":", "="):
        if sep in file_hash:
            hash_type, hash_value = file_hash.split(sep, 1)
            break
    else:
        hash_value = file_hash
        hash_len = len(file_hash)
        hash_type = HASHES_REVMAP.get(hash_len)
        if hash_type is None:
            raise SaltInvocationError(
                "Hash {} (length: {}) could not be matched to a supported "
                "hash type. The supported hash types and lengths are: "
                "{}".format(
                    file_hash,
                    hash_len,
                    ", ".join(
                        [f"{HASHES_REVMAP[x]} ({x})" for x in sorted(HASHES_REVMAP)]
                    ),
                )
            )

    return get_hash(path, hash_type) == hash_value


def find(path, *args, **kwargs):
    """
    Approximate the Unix ``find(1)`` command and return a list of paths that
    meet the specified criteria.

    The options include match criteria:

    .. code-block:: text

        name    = path-glob                 # case sensitive
        iname   = path-glob                 # case insensitive
        regex   = path-regex                # case sensitive
        iregex  = path-regex                # case insensitive
        type    = file-types                # match any listed type
        user    = users                     # match any listed user
        group   = groups                    # match any listed group
        size    = [+-]number[size-unit]     # default unit = byte
        mtime   = interval                  # modified since date
        grep    = regex                     # search file contents

    and/or actions:

    .. code-block:: text

        delete [= file-types]               # default type = 'f'
        exec    = command [arg ...]         # where {} is replaced by pathname
        print  [= print-opts]

    and/or depth criteria:

    .. code-block:: text

        maxdepth = maximum depth to transverse in path
        mindepth = minimum depth to transverse before checking files or directories

    The default action is ``print=path``

    ``path-glob``:

    .. code-block:: text

        *                = match zero or more chars
        ?                = match any char
        [abc]            = match a, b, or c
        [!abc] or [^abc] = match anything except a, b, and c
        [x-y]            = match chars x through y
        [!x-y] or [^x-y] = match anything except chars x through y
        {a,b,c}          = match a or b or c

    ``path-regex``: a Python Regex (regular expression) pattern to match pathnames

    ``file-types``: a string of one or more of the following:

    .. code-block:: text

        a: all file types
        b: block device
        c: character device
        d: directory
        p: FIFO (named pipe)
        f: plain file
        l: symlink
        s: socket

    ``users``: a space and/or comma separated list of user names and/or uids

    ``groups``: a space and/or comma separated list of group names and/or gids

    ``size-unit``:

    .. code-block:: text

        b: bytes
        k: kilobytes
        m: megabytes
        g: gigabytes
        t: terabytes

    interval:

    .. code-block:: text

        [<num>w] [<num>d] [<num>h] [<num>m] [<num>s]

        where:
            w: week
            d: day
            h: hour
            m: minute
            s: second

    print-opts: a comma and/or space separated list of one or more of the
    following:

    .. code-block:: text

        group: group name
        md5:   MD5 digest of file contents
        mode:  file permissions (as integer)
        mtime: last modification time (as time_t)
        name:  file basename
        path:  file absolute path
        size:  file size in bytes
        type:  file type
        user:  user name

    CLI Examples:

    .. code-block:: bash

        salt '*' file.find / type=f name=\\*.bak size=+10m
        salt '*' file.find /var mtime=+30d size=+10m print=path,size,mtime
        salt '*' file.find /var/log name=\\*.[0-9] mtime=+30d size=+10m delete
    """
    if "delete" in args:
        kwargs["delete"] = "f"
    elif "print" in args:
        kwargs["print"] = "path"

    try:
        finder = salt.utils.find.Finder(kwargs)
    except ValueError as ex:
        return f"error: {ex}"

    ret = [
        item
        for i in [finder.find(p) for p in glob.glob(os.path.expanduser(path))]
        for item in i
    ]
    ret.sort()
    return ret


def _sed_esc(string, escape_all=False):
    """
    Escape single quotes and forward slashes
    """
    special_chars = "^.[$()|*+?{"
    string = string.replace("'", "'\"'\"'").replace("/", "\\/")
    if escape_all is True:
        for char in special_chars:
            string = string.replace(char, "\\" + char)
    return string


def sed(
    path,
    before,
    after,
    limit="",
    backup=".bak",
    options="-r -e",
    flags="g",
    escape_all=False,
    negate_match=False,
):
    """
    .. deprecated:: 0.17.0
       Use :py:func:`~salt.modules.file.replace` instead.

    Make a simple edit to a file

    Equivalent to:

    .. code-block:: bash

        sed <backup> <options> "/<limit>/ s/<before>/<after>/<flags> <file>"

    path
        The full path to the file to be edited
    before
        A pattern to find in order to replace with ``after``
    after
        Text that will replace ``before``
    limit: ``''``
        An initial pattern to search for before searching for ``before``
    backup: ``.bak``
        The file will be backed up before edit with this file extension;
        **WARNING:** each time ``sed``/``comment``/``uncomment`` is called will
        overwrite this backup
    options: ``-r -e``
        Options to pass to sed
    flags: ``g``
        Flags to modify the sed search; e.g., ``i`` for case-insensitive pattern
        matching
    negate_match: False
        Negate the search command (``!``)

        .. versionadded:: 0.17.0

    Forward slashes and single quotes will be escaped automatically in the
    ``before`` and ``after`` patterns.

    CLI Example:

    .. code-block:: bash

        salt '*' file.sed /etc/httpd/httpd.conf 'LogLevel warn' 'LogLevel info'
    """
    # Largely inspired by Fabric's contrib.files.sed()
    # XXX:dc: Do we really want to always force escaping?
    #
    path = os.path.expanduser(path)

    if not os.path.exists(path):
        return False

    # Mandate that before and after are strings
    before = str(before)
    after = str(after)
    before = _sed_esc(before, escape_all)
    after = _sed_esc(after, escape_all)
    limit = _sed_esc(limit, escape_all)
    if sys.platform == "darwin":
        options = options.replace("-r", "-E")

    cmd = ["sed"]
    cmd.append(f"-i{backup}" if backup else "-i")
    cmd.extend(salt.utils.args.shlex_split(options))
    cmd.append(
        r"{limit}{negate_match}s/{before}/{after}/{flags}".format(
            limit=f"/{limit}/ " if limit else "",
            negate_match="!" if negate_match else "",
            before=before,
            after=after,
            flags=flags,
        )
    )
    cmd.append(path)

    return __salt__["cmd.run_all"](cmd, python_shell=False)


def sed_contains(path, text, limit="", flags="g"):
    """
    .. deprecated:: 0.17.0
       Use :func:`search` instead.

    Return True if the file at ``path`` contains ``text``. Utilizes sed to
    perform the search (line-wise search).

    Note: the ``p`` flag will be added to any flags you pass in.

    CLI Example:

    .. code-block:: bash

        salt '*' file.contains /etc/crontab 'mymaintenance.sh'
    """
    # Largely inspired by Fabric's contrib.files.contains()
    path = os.path.expanduser(path)

    if not os.path.exists(path):
        return False

    before = _sed_esc(str(text), False)
    limit = _sed_esc(str(limit), False)
    options = "-n -r -e"
    if sys.platform == "darwin":
        options = options.replace("-r", "-E")

    cmd = ["sed"]
    cmd.extend(salt.utils.args.shlex_split(options))
    cmd.append(
        r"{limit}s/{before}/$/{flags}".format(
            limit=f"/{limit}/ " if limit else "",
            before=before,
            flags=f"p{flags}",
        )
    )
    cmd.append(path)

    result = __salt__["cmd.run"](cmd, python_shell=False)

    return bool(result)


def psed(
    path,
    before,
    after,
    limit="",
    backup=".bak",
    flags="gMS",
    escape_all=False,
    multi=False,
):
    """
    .. deprecated:: 0.17.0
       Use :py:func:`~salt.modules.file.replace` instead.

    Make a simple edit to a file (pure Python version)

    Equivalent to:

    .. code-block:: bash

        sed <backup> <options> "/<limit>/ s/<before>/<after>/<flags> <file>"

    path
        The full path to the file to be edited
    before
        A pattern to find in order to replace with ``after``
    after
        Text that will replace ``before``
    limit: ``''``
        An initial pattern to search for before searching for ``before``
    backup: ``.bak``
        The file will be backed up before edit with this file extension;
        **WARNING:** each time ``sed``/``comment``/``uncomment`` is called will
        overwrite this backup
    flags: ``gMS``
        Flags to modify the search. Valid values are:
          - ``g``: Replace all occurrences of the pattern, not just the first.
          - ``I``: Ignore case.
          - ``L``: Make ``\\w``, ``\\W``, ``\\b``, ``\\B``, ``\\s`` and ``\\S``
            dependent on the locale.
          - ``M``: Treat multiple lines as a single line.
          - ``S``: Make `.` match all characters, including newlines.
          - ``U``: Make ``\\w``, ``\\W``, ``\\b``, ``\\B``, ``\\d``, ``\\D``,
            ``\\s`` and ``\\S`` dependent on Unicode.
          - ``X``: Verbose (whitespace is ignored).
    multi: ``False``
        If True, treat the entire file as a single line

    Forward slashes and single quotes will be escaped automatically in the
    ``before`` and ``after`` patterns.

    CLI Example:

    .. code-block:: bash

        salt '*' file.sed /etc/httpd/httpd.conf 'LogLevel warn' 'LogLevel info'
    """
    # Largely inspired by Fabric's contrib.files.sed()
    # XXX:dc: Do we really want to always force escaping?
    #
    # Mandate that before and after are strings
    path = os.path.expanduser(path)

    multi = bool(multi)

    before = str(before)
    after = str(after)
    before = _sed_esc(before, escape_all)
    # The pattern to replace with does not need to be escaped
    limit = _sed_esc(limit, escape_all)

    shutil.copy2(path, f"{path}{backup}")

    with salt.utils.files.fopen(path, "w") as ofile:
        with salt.utils.files.fopen(f"{path}{backup}", "r") as ifile:
            if multi is True:
                for line in ifile.readline():
                    ofile.write(
                        salt.utils.stringutils.to_str(
                            _psed(
                                salt.utils.stringutils.to_unicode(line),
                                before,
                                after,
                                limit,
                                flags,
                            )
                        )
                    )
            else:
                ofile.write(
                    salt.utils.stringutils.to_str(
                        _psed(
                            salt.utils.stringutils.to_unicode(ifile.read()),
                            before,
                            after,
                            limit,
                            flags,
                        )
                    )
                )


RE_FLAG_TABLE = {"I": re.I, "L": re.L, "M": re.M, "S": re.S, "U": re.U, "X": re.X}


def _psed(text, before, after, limit, flags):
    """
    Does the actual work for file.psed, so that single lines can be passed in
    """
    atext = text
    if limit:
        limit = re.compile(limit)
        comps = text.split(limit)
        atext = "".join(comps[1:])

    count = 1
    if "g" in flags:
        count = 0
        flags = flags.replace("g", "")

    aflags = 0
    for flag in flags:
        aflags |= RE_FLAG_TABLE[flag]

    before = re.compile(before, flags=aflags)
    text = re.sub(before, after, atext, count=count)

    return text


def uncomment(path, regex, char="#", backup=".bak"):
    """
    .. deprecated:: 0.17.0
       Use :py:func:`~salt.modules.file.replace` instead.

    Uncomment specified commented lines in a file

    path
        The full path to the file to be edited
    regex
        A regular expression used to find the lines that are to be uncommented.
        This regex should not include the comment character. A leading ``^``
        character will be stripped for convenience (for easily switching
        between comment() and uncomment()).
    char: ``#``
        The character to remove in order to uncomment a line
    backup: ``.bak``
        The file will be backed up before edit with this file extension;
        **WARNING:** each time ``sed``/``comment``/``uncomment`` is called will
        overwrite this backup

    CLI Example:

    .. code-block:: bash

        salt '*' file.uncomment /etc/hosts.deny 'ALL: PARANOID'
    """
    return comment_line(path=path, regex=regex, char=char, cmnt=False, backup=backup)


def comment(path, regex, char="#", backup=".bak"):
    """
    .. deprecated:: 0.17.0
       Use :py:func:`~salt.modules.file.replace` instead.

    Comment out specified lines in a file

    path
        The full path to the file to be edited
    regex
        A regular expression used to find the lines that are to be commented;
        this pattern will be wrapped in parenthesis and will move any
        preceding/trailing ``^`` or ``$`` characters outside the parenthesis
        (e.g., the pattern ``^foo$`` will be rewritten as ``^(foo)$``)
    char: ``#``
        The character to be inserted at the beginning of a line in order to
        comment it out
    backup: ``.bak``
        The file will be backed up before edit with this file extension

        .. warning::

            This backup will be overwritten each time ``sed`` / ``comment`` /
            ``uncomment`` is called. Meaning the backup will only be useful
            after the first invocation.

    CLI Example:

    .. code-block:: bash

        salt '*' file.comment /etc/modules pcspkr
    """
    return comment_line(path=path, regex=regex, char=char, cmnt=True, backup=backup)


def comment_line(path, regex, char="#", cmnt=True, backup=".bak"):
    r"""
    Comment or Uncomment a line in a text file.

    :param path: string
        The full path to the text file.

    :param regex: string
        A regex expression that begins with ``^`` that will find the line you wish
        to comment. Can be as simple as ``^color =``

    :param char: string
        The character used to comment a line in the type of file you're referencing.
        Default is ``#``

    :param cmnt: boolean
        True to comment the line. False to uncomment the line. Default is True.

    :param backup: string
        The file extension to give the backup file. Default is ``.bak``
        Set to False/None to not keep a backup.

    :return: boolean
        Returns True if successful, False if not

    CLI Example:

    The following example will comment out the ``pcspkr`` line in the
    ``/etc/modules`` file using the default ``#`` character and create a backup
    file named ``modules.bak``

    .. code-block:: bash

        salt '*' file.comment_line '/etc/modules' '^pcspkr'

    CLI Example:

    The following example will uncomment the ``log_level`` setting in ``minion``
    config file if it is set to either ``warning``, ``info``, or ``debug`` using
    the ``#`` character and create a backup file named ``minion.bk``

    .. code-block:: bash

        salt '*' file.comment_line 'C:\salt\conf\minion' '^log_level: (warning|info|debug)' '#' False '.bk'
    """
    # Get the regex for comment or uncomment
    if cmnt:
        regex = "{}({}){}".format(
            "^" if regex.startswith("^") else "",
            regex.lstrip("^").rstrip("$"),
            "$" if regex.endswith("$") else "",
        )
    else:
        regex = r"^{}\s*({}){}".format(
            char, regex.lstrip("^").rstrip("$"), "$" if regex.endswith("$") else ""
        )

    # Load the real path to the file
    path = os.path.realpath(os.path.expanduser(path))

    # Make sure the file exists
    if not os.path.isfile(path):
        raise SaltInvocationError(f"File not found: {path}")

    # Make sure it is a text file
    if not __utils__["files.is_text"](path):
        raise SaltInvocationError(
            f"Cannot perform string replacements on a binary file: {path}"
        )

    # First check the whole file, determine whether to make the replacement
    # Searching first avoids modifying the time stamp if there are no changes
    found = False
    # Dictionaries for comparing changes
    orig_file = []
    new_file = []
    # Buffer size for fopen
    bufsize = os.path.getsize(path)
    try:
        # Use a read-only handle to open the file
        with salt.utils.files.fopen(path, mode="rb", buffering=bufsize) as r_file:
            # Loop through each line of the file and look for a match
            for line in r_file:
                # Is it in this line
                line = salt.utils.stringutils.to_unicode(line)
                if re.match(regex, line):
                    # Load lines into dictionaries, set found to True
                    orig_file.append(line)
                    if cmnt:
                        new_file.append(f"{char}{line}")
                    else:
                        new_file.append(line.lstrip(char))
                    found = True
    except OSError as exc:
        raise CommandExecutionError(f"Unable to open file '{path}'. Exception: {exc}")

    # We've searched the whole file. If we didn't find anything, return False
    if not found:
        return False

    if not salt.utils.platform.is_windows():
        pre_user = get_user(path)
        pre_group = get_group(path)
        pre_mode = salt.utils.files.normalize_mode(get_mode(path))

    # Create a copy to read from and to use as a backup later
    try:
        temp_file = _mkstemp_copy(path=path, preserve_inode=False)
    except OSError as exc:
        raise CommandExecutionError(f"Exception: {exc}")

    try:
        # Open the file in write mode
        mode = "w"
        with salt.utils.files.fopen(path, mode=mode, buffering=bufsize) as w_file:
            try:
                # Open the temp file in read mode
                with salt.utils.files.fopen(
                    temp_file, mode="rb", buffering=bufsize
                ) as r_file:
                    # Loop through each line of the file and look for a match
                    for line in r_file:
                        line = salt.utils.stringutils.to_unicode(line)
                        try:
                            # Is it in this line
                            if re.match(regex, line):
                                # Write the new line
                                if cmnt:
                                    wline = f"{char}{line}"
                                else:
                                    wline = line.lstrip(char)
                            else:
                                # Write the existing line (no change)
                                wline = line
                            wline = salt.utils.stringutils.to_str(wline)
                            w_file.write(wline)
                        except OSError as exc:
                            raise CommandExecutionError(
                                "Unable to write file '{}'. Contents may "
                                "be truncated. Temporary file contains copy "
                                "at '{}'. "
                                "Exception: {}".format(path, temp_file, exc)
                            )
            except OSError as exc:
                raise CommandExecutionError(f"Exception: {exc}")
    except OSError as exc:
        raise CommandExecutionError(f"Exception: {exc}")

    if backup:
        # Move the backup file to the original directory
        backup_name = f"{path}{backup}"
        try:
            shutil.move(temp_file, backup_name)
        except OSError as exc:
            raise CommandExecutionError(
                "Unable to move the temp file '{}' to the "
                "backup file '{}'. "
                "Exception: {}".format(path, temp_file, exc)
            )
    else:
        os.remove(temp_file)

    if not salt.utils.platform.is_windows():
        check_perms(path, None, pre_user, pre_group, pre_mode)

    # Return a diff using the two dictionaries
    return __utils__["stringutils.get_diff"](orig_file, new_file)


def _get_flags(flags):
    """
    Return the names of the Regex flags that correspond to flags

    .. code-block:: python

        >>> _get_flags(['IGNORECASE', 'MULTILINE'])
        re.IGNORECASE|re.MULTILINE
        >>> _get_flags('MULTILINE')
        re.MULTILINE
        >>> _get_flags(8)
        re.MULTILINE
        >>> _get_flags(re.IGNORECASE)
        re.IGNORECASE
    """
    if isinstance(flags, re.RegexFlag):
        return flags
    elif isinstance(flags, int):
        return re.RegexFlag(flags)
    elif isinstance(flags, str):
        flags = [flags]

    if isinstance(flags, Iterable) and not isinstance(flags, Mapping):
        _flags = re.RegexFlag(0)
        for flag in flags:
            _flag = getattr(re.RegexFlag, str(flag).upper(), None)
            if not _flag:
                raise CommandExecutionError(f"Invalid re flag given: {flag}")
            _flags |= _flag
        return _flags
    else:
        raise CommandExecutionError(
            f'Invalid re flags: "{flags}", must be given either as a single flag '
            "string, a list of strings, as an integer, or as an re flag"
        )


def _add_flags(flags, new_flags):
    """
    Combine ``flags`` and ``new_flags``
    """
    flags = _get_flags(flags)
    new_flags = _get_flags(new_flags)
    return flags | new_flags


def _mkstemp_copy(path, preserve_inode=True):
    """
    Create a temp file and move/copy the contents of ``path`` to the temp file.
    Return the path to the temp file.

    path
        The full path to the file whose contents will be moved/copied to a temp file.
        Whether it's moved or copied depends on the value of ``preserve_inode``.
    preserve_inode
        Preserve the inode of the file, so that any hard links continue to share the
        inode with the original filename. This works by *copying* the file, reading
        from the copy, and writing to the file at the original inode. If ``False``, the
        file will be *moved* rather than copied, and a new file will be written to a
        new inode, but using the original filename. Hard links will then share an inode
        with the backup, instead (if using ``backup`` to create a backup copy).
        Default is ``True``.
    """
    temp_file = None
    # Create the temp file
    try:
        temp_file = salt.utils.files.mkstemp(prefix=salt.utils.files.TEMPFILE_PREFIX)
    except OSError as exc:
        raise CommandExecutionError(f"Unable to create temp file. Exception: {exc}")
    # use `copy` to preserve the inode of the
    # original file, and thus preserve hardlinks
    # to the inode. otherwise, use `move` to
    # preserve prior behavior, which results in
    # writing the file to a new inode.
    if preserve_inode:
        try:
            shutil.copy2(path, temp_file)
        except OSError as exc:
            raise CommandExecutionError(
                "Unable to copy file '{}' to the temp file '{}'. Exception: {}".format(
                    path, temp_file, exc
                )
            )
    else:
        try:
            shutil.move(path, temp_file)
        except OSError as exc:
            raise CommandExecutionError(
                "Unable to move file '{}' to the temp file '{}'. Exception: {}".format(
                    path, temp_file, exc
                )
            )

    return temp_file


def _regex_to_static(src, regex):
    """
    Expand regular expression to static match.
    """
    if not src or not regex:
        return None

    try:
        compiled = re.compile(regex, re.DOTALL)
        src = [line for line in src if compiled.search(line) or line.count(regex)]
    except Exception as ex:  # pylint: disable=broad-except
        raise CommandExecutionError(f"{_get_error_message(ex)}: '{regex}'")

    return src


def _assert_occurrence(probe, target, amount=1):
    """
    Raise an exception, if there are different amount of specified occurrences in src.
    """
    occ = len(probe)
    if occ > amount:
        msg = "more than"
    elif occ < amount:
        msg = "less than"
    elif not occ:
        msg = "no"
    else:
        msg = None

    if msg:
        raise CommandExecutionError(
            f'Found {msg} expected occurrences in "{target}" expression'
        )

    return occ


def _set_line_indent(src, line, indent):
    """
    Indent the line with the source line.
    """
    if not indent:
        return line

    idt = []
    for c in src:
        if c not in ["\t", " "]:
            break
        idt.append(c)

    return "".join(idt) + line.lstrip()


def _get_eol(line):
    match = re.search("((?<!\r)\n|\r(?!\n)|\r\n)$", line)
    return match and match.group() or ""


def _set_line_eol(src, line):
    """
    Add line ending
    """
    line_ending = _get_eol(src) or os.linesep
    return line.rstrip() + line_ending


def _set_line(
    lines,
    content=None,
    match=None,
    mode=None,
    location=None,
    before=None,
    after=None,
    indent=True,
):
    """
    Take ``lines`` and insert ``content`` and the correct place. If
    ``mode`` is ``'delete'`` then delete the ``content`` line instead.
    Returns a list of modified lines.

    lines
        The original file lines to modify.

    content
        Content of the line. Allowed to be empty if ``mode='delete'``.

    match
        The regex or contents to seek for on the line.

    mode
        What to do with the matching line. One of the following options
        is required:

        - ensure
            If ``content`` does not exist, it will be added.
        - replace
            If the line already exists, it will be replaced(???? TODO WHAT DOES THIS MEAN?)
        - delete
            Delete the line, if found.
        - insert
            Insert a line if it does not already exist.

        .. note::

            If ``mode=insert`` is used, at least one of the following
            options must also be defined: ``location``, ``before``, or
            ``after``. If ``location`` is used, it takes precedence
            over the other two options

    location
        ``start`` or ``end``. Defines where to place the content in the
        lines. **Note** this option is only used when ``mode='insert`` is
        specified. If a location is passed in, it takes precedence over
        both the ``before`` and ``after`` kwargs.

        - start
            Place the ``content`` at the beginning of the lines.
        - end
            Place the ``content`` at the end of the lines.

    before
        Regular expression or an exact, case-sensitive fragment of the
        line to place the ``content`` before. This option is only used
        when either ``ensure`` or ``insert`` mode is specified.

    after
        Regular expression or an exact, case-sensitive fragment of the
        line to plaece the ``content`` after. This option is only used
        when either ``ensure`` or ``insert`` mode is specified.

    indent
        Keep indentation to match the previous line. Ignored when
        ``mode='delete'`` is specified.
    """

    if mode not in ("insert", "ensure", "delete", "replace"):
        if mode is None:
            raise CommandExecutionError(
                "Mode was not defined. How to process the file?"
            )
        else:
            raise CommandExecutionError(f"Unknown mode: {mode}")

    if mode != "delete" and content is None:
        raise CommandExecutionError("Content can only be empty if mode is delete")

    if not match and before is None and after is None:
        match = content

    after = _regex_to_static(lines, after)
    before = _regex_to_static(lines, before)
    match = _regex_to_static(lines, match)

    if not lines and mode in ("delete", "replace"):
        log.warning("Cannot find text to %s. File is empty.", mode)
        lines = []
    elif mode == "delete" and match:
        lines = [line for line in lines if line != match[0]]
    elif mode == "replace" and match:
        idx = lines.index(match[0])
        original_line = lines.pop(idx)
        lines.insert(idx, _set_line_indent(original_line, content, indent))
    elif mode == "insert":
        if before is None and after is None and location is None:
            raise CommandExecutionError(
                'On insert either "location" or "before/after" conditions are'
                " required.",
            )

        if location:
            if location == "end":
                if lines:
                    lines.append(_set_line_indent(lines[-1], content, indent))
                else:
                    lines.append(content)
            elif location == "start":
                if lines:
                    lines.insert(0, _set_line_eol(lines[0], content))
                else:
                    lines = [content + os.linesep]
        else:
            if before and after:
                _assert_occurrence(before, "before")
                _assert_occurrence(after, "after")
                first = lines.index(after[0])
                last = lines.index(before[0])
                lines.insert(last, _set_line_indent(lines[last], content, indent))
            elif after:
                _assert_occurrence(after, "after")
                idx = lines.index(after[0])
                next_line = None if idx + 1 >= len(lines) else lines[idx + 1]
                if next_line is None or next_line.rstrip("\r\n") != content.rstrip(
                    "\r\n"
                ):
                    lines.insert(idx + 1, _set_line_indent(lines[idx], content, indent))
            elif before:
                _assert_occurrence(before, "before")
                idx = lines.index(before[0])
                prev_line = lines[idx - 1]
                if prev_line.rstrip("\r\n") != content.rstrip("\r\n"):
                    lines.insert(idx, _set_line_indent(lines[idx], content, indent))
            else:
                raise CommandExecutionError("Neither before or after was found in file")
    elif mode == "ensure":
        if before and after:
            _assert_occurrence(after, "after")
            _assert_occurrence(before, "before")

            after_index = lines.index(after[0])
            before_index = lines.index(before[0])

            already_there = any(line.lstrip() == content for line in lines)
            if not already_there:
                if after_index + 1 == before_index:
                    lines.insert(
                        after_index + 1,
                        _set_line_indent(lines[after_index], content, indent),
                    )
                elif after_index + 2 == before_index:
                    # TODO: This should change, it doesn't match existing
                    # behavior -W. Werner, 2019-06-28
                    lines[after_index + 1] = _set_line_indent(
                        lines[after_index], content, indent
                    )
                else:
                    raise CommandExecutionError(
                        "Found more than one line between boundaries"
                        ' "before" and "after".'
                    )
        elif before:
            _assert_occurrence(before, "before")
            before_index = lines.index(before[0])
            if before_index == 0 or lines[before_index - 1].rstrip(
                "\r\n"
            ) != content.rstrip("\r\n"):
                lines.insert(
                    before_index,
                    _set_line_indent(lines[before_index - 1], content, indent),
                )
        elif after:
            _assert_occurrence(after, "after")
            after_index = lines.index(after[0])
            is_last_line = after_index + 1 >= len(lines)
            if is_last_line or lines[after_index + 1].rstrip("\r\n") != content.rstrip(
                "\r\n"
            ):
                lines.insert(
                    after_index + 1,
                    _set_line_indent(lines[after_index], content, indent),
                )
        else:
            raise CommandExecutionError(
                "Wrong conditions? Unable to ensure line without knowing where"
                " to put it before and/or after."
            )

    return lines


def line(
    path,
    content=None,
    match=None,
    mode=None,
    location=None,
    before=None,
    after=None,
    show_changes=True,
    backup=False,
    quiet=False,
    indent=True,
):
    # pylint: disable=W1401
    """
    .. versionadded:: 2015.8.0

    Line-focused editing of a file.

    .. note::

        ``file.line`` exists for historic reasons, and is not
        generally recommended. It has a lot of quirks.  You may find
        ``file.replace`` to be more suitable.

    ``file.line`` is most useful if you have single lines in a file
    (potentially a config file) that you would like to manage. It can
    remove, add, and replace a single line at a time.

    path
        Filesystem path to the file to be edited.

    content
        Content of the line. Allowed to be empty if ``mode='delete'``.

    match
        Match the target line for an action by
        a fragment of a string or regular expression.

        If neither ``before`` nor ``after`` are provided, and ``match``
        is also ``None``, match falls back to the ``content`` value.

    mode
        Defines how to edit a line. One of the following options is
        required:

        - ensure
            If line does not exist, it will be added. If ``before``
            and ``after`` are specified either zero lines, or lines
            that contain the ``content`` line are allowed to be in between
            ``before`` and ``after``. If there are lines, and none of
            them match then it will produce an error.
        - replace
            If line already exists, the entire line will be replaced.
        - delete
            Delete the line, if found.
        - insert
            Nearly identical to ``ensure``. If a line does not exist,
            it will be added.

            The differences are that multiple (and non-matching) lines are
            alloweed between ``before`` and ``after``, if they are
            specified. The line will always be inserted right before
            ``before``. ``insert`` also allows the use of ``location`` to
            specify that the line should be added at the beginning or end of
            the file.

        .. note::

            If ``mode='insert'`` is used, at least one of ``location``,
            ``before``, or ``after`` is required.  If ``location`` is used,
            ``before`` and ``after`` are ignored.

    location
        In ``mode='insert'`` only, whether to place the ``content`` at the
        beginning or end of a the file. If ``location`` is provided,
        ``before`` and ``after`` are ignored. Valid locations:

        - start
            Place the content at the beginning of the file.
        - end
            Place the content at the end of the file.

    before
        Regular expression or an exact case-sensitive fragment of the string.
        Will be tried as **both** a regex **and** a part of the line.  Must
        match **exactly** one line in the file.  This value is only used in
        ``ensure`` and ``insert`` modes. The ``content`` will be inserted just
        before this line, with matching indentation unless ``indent=False``.

    after
        Regular expression or an exact case-sensitive fragment of the string.
        Will be tried as **both** a regex **and** a part of the line.  Must
        match **exactly** one line in the file.  This value is only used in
        ``ensure`` and ``insert`` modes. The ``content`` will be inserted
        directly after this line, unless ``before`` is also provided. If
        ``before`` is not provided, indentation will match this line, unless
        ``indent=False``.

    show_changes
        Output a unified diff of the old file and the new file.
        If ``False`` return a boolean if any changes were made.
        Default is ``True``

        .. note::
            Using this option will store two copies of the file in-memory
            (the original version and the edited version) in order to generate the diff.

    backup
        Create a backup of the original file with the extension:
        "Year-Month-Day-Hour-Minutes-Seconds".

    quiet
        Do not raise any exceptions. E.g. ignore the fact that the file that is
        tried to be edited does not exist and nothing really happened.

    indent
        Keep indentation with the previous line. This option is not considered when
        the ``delete`` mode is specified. Default is ``True``

    CLI Example:

    .. code-block:: bash

        salt '*' file.line /etc/nsswitch.conf "networks:\tfiles dns" after="hosts:.*?" mode='ensure'

    .. note::

        If an equal sign (``=``) appears in an argument to a Salt command, it is
        interpreted as a keyword argument in the format of ``key=val``. That
        processing can be bypassed in order to pass an equal sign through to the
        remote shell command by manually specifying the kwarg:

        .. code-block:: bash

            salt '*' file.line /path/to/file content="CREATEMAIL_SPOOL=no" match="CREATE_MAIL_SPOOL=yes" mode="replace"

    **Examples:**

    Here's a simple config file.

    .. code-block:: ini

        [some_config]
        # Some config file
        # this line will go away

        here=False
        away=True
        goodybe=away

    .. code-block:: bash

        salt \\* file.line /some/file.conf mode=delete match=away

    This will produce:

    .. code-block:: ini

        [some_config]
        # Some config file

        here=False
        away=True
        goodbye=away

    If that command is executed 2 more times, this will be the result:

    .. code-block:: ini

        [some_config]
        # Some config file

        here=False

    If we reset the file to its original state and run

    .. code-block:: bash

        salt \\* file.line /some/file.conf mode=replace match=away content=here

    Three passes will this state will result in this file:

    .. code-block:: ini

        [some_config]
        # Some config file
        here

        here=False
        here
        here

    Each pass replacing the first line found.

    Given this file:

    .. code-block:: text

        insert after me
        something
        insert before me

    The following command

    .. code-block:: bash

        salt \\* file.line /some/file.txt mode=insert after="insert after me" before="insert before me" content=thrice

    If that command is executed 3 times, the result will be:

    .. code-block:: text

        insert after me
        something
        thrice
        thrice
        thrice
        insert before me

    If the mode is ``ensure`` instead, it will fail each time. To succeed, we
    need to remove the incorrect line between before and after:

    .. code-block:: text

        insert after me
        insert before me

    With an ensure mode, this will insert ``thrice`` the first time and
    make no changes for subsequent calls. For something simple this is
    fine, but if you have instead blocks like this:

    .. code-block:: text

        Begin SomeBlock
            foo = bar
        End

        Begin AnotherBlock
            another = value
        End

    And you try to use ensure this way:

    .. code-block:: bash

        salt \\* file.line  /tmp/fun.txt mode="ensure" content="this = should be my content" after="Begin SomeBlock" before="End"

    This will fail because there are multiple ``End`` lines. Without that
    problem, it still would fail because there is a non-matching line,
    ``foo = bar``. Ensure **only** allows either zero, or the matching
    line present to be present in between ``before`` and ``after``.
    """
    # pylint: enable=W1401
    path = os.path.realpath(os.path.expanduser(path))
    if not os.path.isfile(path):
        if not quiet:
            raise CommandExecutionError(
                f'File "{path}" does not exists or is not a file.'
            )
        return False  # No changes had happened

    mode = mode and mode.lower() or mode
    if mode not in ["insert", "ensure", "delete", "replace"]:
        if mode is None:
            raise CommandExecutionError(
                "Mode was not defined. How to process the file?"
            )
        else:
            raise CommandExecutionError(f'Unknown mode: "{mode}"')

    # We've set the content to be empty in the function params but we want to make sure
    # it gets passed when needed. Feature #37092
    empty_content_modes = ["delete"]
    if mode not in empty_content_modes and content is None:
        raise CommandExecutionError(
            'Content can only be empty if mode is "{}"'.format(
                ", ".join(empty_content_modes)
            )
        )
    del empty_content_modes

    # Before/after has privilege. If nothing defined, match is used by content.
    if before is None and after is None and not match:
        match = content

    with salt.utils.files.fopen(path, mode="r") as fp_:
        body = salt.utils.data.decode_list(fp_.readlines())
    body_before = hashlib.sha256(
        salt.utils.stringutils.to_bytes("".join(body))
    ).hexdigest()
    # Add empty line at the end if last line ends with eol.
    # Allows simpler code
    if body and _get_eol(body[-1]):
        body.append("")

    if os.stat(path).st_size == 0 and mode in ("delete", "replace"):
        log.warning("Cannot find text to %s. File '%s' is empty.", mode, path)
        body = []

    body = _set_line(
        lines=body,
        content=content,
        match=match,
        mode=mode,
        location=location,
        before=before,
        after=after,
        indent=indent,
    )

    if body:
        for idx, line in enumerate(body):
            if not _get_eol(line) and idx + 1 < len(body):
                prev = idx and idx - 1 or 1
                body[idx] = _set_line_eol(body[prev], line)
        # We do not need empty line at the end anymore
        if "" == body[-1]:
            body.pop()

    changed = (
        body_before
        != hashlib.sha256(salt.utils.stringutils.to_bytes("".join(body))).hexdigest()
    )

    if backup and changed and __opts__["test"] is False:
        try:
            temp_file = _mkstemp_copy(path=path, preserve_inode=True)
            shutil.move(
                temp_file,
                "{}.{}".format(
                    path, time.strftime("%Y-%m-%d-%H-%M-%S", time.localtime())
                ),
            )
        except OSError as exc:
            raise CommandExecutionError(
                "Unable to create the backup file of {}. Exception: {}".format(
                    path, exc
                )
            )

    changes_diff = None

    if changed:
        if show_changes:
            with salt.utils.files.fopen(path, "r") as fp_:
                path_content = salt.utils.data.decode_list(fp_.read().splitlines(True))
            changes_diff = __utils__["stringutils.get_diff"](path_content, body)
        if __opts__["test"] is False:
            fh_ = None
            try:
                # Make sure we match the file mode from salt.utils.files.fopen
                mode = "w"
                body = salt.utils.data.decode_list(body, to_str=True)
                fh_ = salt.utils.atomicfile.atomic_open(path, mode)
                fh_.writelines(body)
            finally:
                if fh_:
                    fh_.close()

    return show_changes and changes_diff or changed


def replace(
    path,
    pattern,
    repl,
    count=0,
    flags=8,
    bufsize=1,
    append_if_not_found=False,
    prepend_if_not_found=False,
    not_found_content=None,
    backup=".bak",
    dry_run=False,
    search_only=False,
    show_changes=True,
    ignore_if_missing=False,
    preserve_inode=True,
    backslash_literal=False,
):
    """
    .. versionadded:: 0.17.0

    Replace occurrences of a pattern in a file. If ``show_changes`` is
    ``True``, then a diff of what changed will be returned, otherwise a
    ``True`` will be returned when changes are made, and ``False`` when
    no changes are made.

    This is a pure Python implementation that wraps Python's :py:func:`~re.sub`.

    path
        Filesystem path to the file to be edited. If a symlink is specified, it
        will be resolved to its target.

    pattern
        A regular expression, to be matched using Python's
        :py:func:`~re.search`.

    repl
        The replacement text

    count: 0
        Maximum number of pattern occurrences to be replaced. If count is a
        positive integer ``n``, only ``n`` occurrences will be replaced,
        otherwise all occurrences will be replaced.

    flags (list or int)
        A list of flags defined in the ``re`` module documentation from the
        Python standard library. Each list item should be a string that will
        correlate to the human-friendly flag name. E.g., ``['IGNORECASE',
        'MULTILINE']``. Optionally, ``flags`` may be an int, with a value
        corresponding to the XOR (``|``) of all the desired flags. Defaults to
        8 (which supports 'MULTILINE').

    bufsize (int or str)
        How much of the file to buffer into memory at once. The
        default value ``1`` processes one line at a time. The special value
        ``file`` may be specified which will read the entire file into memory
        before processing.

    append_if_not_found: False
        .. versionadded:: 2014.7.0

        If set to ``True``, and pattern is not found, then the content will be
        appended to the file.

    prepend_if_not_found: False
        .. versionadded:: 2014.7.0

        If set to ``True`` and pattern is not found, then the content will be
        prepended to the file.

    not_found_content
        .. versionadded:: 2014.7.0

        Content to use for append/prepend if not found. If None (default), uses
        ``repl``. Useful when ``repl`` uses references to group in pattern.

    backup: .bak
        The file extension to use for a backup of the file before editing. Set
        to ``False`` to skip making a backup.

    dry_run: False
        If set to ``True``, no changes will be made to the file, the function
        will just return the changes that would have been made (or a
        ``True``/``False`` value if ``show_changes`` is set to ``False``).

    search_only: False
        If set to true, this no changes will be performed on the file, and this
        function will simply return ``True`` if the pattern was matched, and
        ``False`` if not.

    show_changes: True
        If ``True``, return a diff of changes made. Otherwise, return ``True``
        if changes were made, and ``False`` if not.

        .. note::
            Using this option will store two copies of the file in memory (the
            original version and the edited version) in order to generate the
            diff. This may not normally be a concern, but could impact
            performance if used with large files.

    ignore_if_missing: False
        .. versionadded:: 2015.8.0

        If set to ``True``, this function will simply return ``False``
        if the file doesn't exist. Otherwise, an error will be thrown.

    preserve_inode: True
        .. versionadded:: 2015.8.0

        Preserve the inode of the file, so that any hard links continue to
        share the inode with the original filename. This works by *copying* the
        file, reading from the copy, and writing to the file at the original
        inode. If ``False``, the file will be *moved* rather than copied, and a
        new file will be written to a new inode, but using the original
        filename. Hard links will then share an inode with the backup, instead
        (if using ``backup`` to create a backup copy).

    backslash_literal: False
        .. versionadded:: 2016.11.7

        Interpret backslashes as literal backslashes for the repl and not
        escape characters.  This will help when using append/prepend so that
        the backslashes are not interpreted for the repl on the second run of
        the state.

    If an equal sign (``=``) appears in an argument to a Salt command it is
    interpreted as a keyword argument in the format ``key=val``. That
    processing can be bypassed in order to pass an equal sign through to the
    remote shell command by manually specifying the kwarg:

    .. code-block:: bash

        salt '*' file.replace /path/to/file pattern='=' repl=':'
        salt '*' file.replace /path/to/file pattern="bind-address\\s*=" repl='bind-address:'

    CLI Examples:

    .. code-block:: bash

        salt '*' file.replace /etc/httpd/httpd.conf pattern='LogLevel warn' repl='LogLevel info'
        salt '*' file.replace /some/file pattern='before' repl='after' flags='[MULTILINE, IGNORECASE]'
    """
    symlink = False
    if is_link(path):
        symlink = True
        target_path = salt.utils.path.readlink(path)
        given_path = os.path.expanduser(path)

    path = os.path.realpath(os.path.expanduser(path))

    if not os.path.exists(path):
        if ignore_if_missing:
            return False
        else:
            raise SaltInvocationError(f"File not found: {path}")

    if not __utils__["files.is_text"](path):
        raise SaltInvocationError(
            f"Cannot perform string replacements on a binary file: {path}"
        )

    if search_only and (append_if_not_found or prepend_if_not_found):
        raise SaltInvocationError(
            "search_only cannot be used with append/prepend_if_not_found"
        )

    if append_if_not_found and prepend_if_not_found:
        raise SaltInvocationError(
            "Only one of append and prepend_if_not_found is permitted"
        )

    re_flags = _get_flags(flags)
    cpattern = re.compile(salt.utils.stringutils.to_bytes(pattern), re_flags)
    filesize = os.path.getsize(path)
    if bufsize == "file":
        bufsize = filesize

    # Search the file; track if any changes have been made for the return val
    has_changes = False
    orig_file = []  # used for show_changes and change detection
    new_file = []  # used for show_changes and change detection
    if not salt.utils.platform.is_windows():
        pre_user = get_user(path)
        pre_group = get_group(path)
        pre_mode = salt.utils.files.normalize_mode(get_mode(path))

    # Avoid TypeErrors by forcing repl to be bytearray related to mmap
    # Replacement text may contains integer: 123 for example
    repl = salt.utils.stringutils.to_bytes(str(repl))
    if not_found_content:
        not_found_content = salt.utils.stringutils.to_bytes(not_found_content)

    found = False
    temp_file = None
    content = (
        salt.utils.stringutils.to_unicode(not_found_content)
        if not_found_content and (prepend_if_not_found or append_if_not_found)
        else salt.utils.stringutils.to_unicode(repl)
    )

    try:
        # First check the whole file, determine whether to make the replacement
        # Searching first avoids modifying the time stamp if there are no changes
        r_data = None
        # Use a read-only handle to open the file
        with salt.utils.files.fopen(path, mode="rb", buffering=bufsize) as r_file:
            try:
                # mmap throws a ValueError if the file is empty.
                r_data = mmap.mmap(r_file.fileno(), 0, access=mmap.ACCESS_READ)
            except (ValueError, OSError):
                # size of file in /proc is 0, but contains data
                r_data = salt.utils.stringutils.to_bytes("".join(r_file))
            if search_only:
                # Just search; bail as early as a match is found
                if re.search(cpattern, r_data):
                    return True  # `with` block handles file closure
                else:
                    return False
            else:
                result, nrepl = re.subn(
                    cpattern,
                    repl.replace(b"\\", b"\\\\") if backslash_literal else repl,
                    r_data,
                    count,
                )

                # found anything? (even if no change)
                if nrepl > 0:
                    found = True
                    # Identity check the potential change
                    has_changes = True if pattern != repl else has_changes

                if prepend_if_not_found or append_if_not_found:
                    # Search for content, to avoid pre/appending the
                    # content if it was pre/appended in a previous run.
                    if re.search(
                        salt.utils.stringutils.to_bytes(
                            f"^{re.escape(content)}($|(?=\r\n))"
                        ),
                        r_data,
                        flags=re_flags,
                    ):
                        # Content was found, so set found.
                        found = True

                orig_file = (
                    r_data.read(filesize).splitlines(True)
                    if isinstance(r_data, mmap.mmap)
                    else r_data.splitlines(True)
                )
                new_file = result.splitlines(True)
                if orig_file == new_file:
                    has_changes = False

    except OSError as exc:
        raise CommandExecutionError(f"Unable to open file '{path}'. Exception: {exc}")
    finally:
        if r_data and isinstance(r_data, mmap.mmap):
            r_data.close()

    if has_changes and not dry_run:
        # Write the replacement text in this block.
        try:
            # Create a copy to read from and to use as a backup later
            temp_file = _mkstemp_copy(path=path, preserve_inode=preserve_inode)
        except OSError as exc:
            raise CommandExecutionError(f"Exception: {exc}")

        r_data = None
        try:
            # Open the file in write mode
            with salt.utils.files.fopen(path, mode="w", buffering=bufsize) as w_file:
                try:
                    # Open the temp file in read mode
                    with salt.utils.files.fopen(
                        temp_file, mode="r", buffering=bufsize
                    ) as r_file:
                        r_data = mmap.mmap(r_file.fileno(), 0, access=mmap.ACCESS_READ)
                        result, nrepl = re.subn(
                            cpattern,
                            repl.replace(b"\\", b"\\\\") if backslash_literal else repl,
                            r_data,
                            count,
                        )
                        try:
                            w_file.write(salt.utils.stringutils.to_str(result))
                        except OSError as exc:
                            raise CommandExecutionError(
                                "Unable to write file '{}'. Contents may "
                                "be truncated. Temporary file contains copy "
                                "at '{}'. "
                                "Exception: {}".format(path, temp_file, exc)
                            )
                except OSError as exc:
                    raise CommandExecutionError(f"Exception: {exc}")
                finally:
                    if r_data and isinstance(r_data, mmap.mmap):
                        r_data.close()
        except OSError as exc:
            raise CommandExecutionError(f"Exception: {exc}")

    if not found and (append_if_not_found or prepend_if_not_found):
        if not_found_content is None:
            not_found_content = repl
        if prepend_if_not_found:
            new_file.insert(
                0, not_found_content + salt.utils.stringutils.to_bytes(os.linesep)
            )
        else:
            # append_if_not_found
            # Make sure we have a newline at the end of the file
            if 0 != len(new_file):
                if not new_file[-1].endswith(
                    salt.utils.stringutils.to_bytes(os.linesep)
                ):
                    new_file[-1] += salt.utils.stringutils.to_bytes(os.linesep)
            new_file.append(
                not_found_content + salt.utils.stringutils.to_bytes(os.linesep)
            )
        has_changes = True
        if not dry_run:
            try:
                # Create a copy to read from and for later use as a backup
                temp_file = _mkstemp_copy(path=path, preserve_inode=preserve_inode)
            except OSError as exc:
                raise CommandExecutionError(f"Exception: {exc}")
            # write new content in the file while avoiding partial reads
            try:
                fh_ = salt.utils.atomicfile.atomic_open(path, "wb")
                for line in new_file:
                    fh_.write(salt.utils.stringutils.to_bytes(line))
            finally:
                fh_.close()

    if backup and has_changes and not dry_run:
        # keep the backup only if it was requested
        # and only if there were any changes
        backup_name = f"{path}{backup}"
        try:
            shutil.move(temp_file, backup_name)
        except OSError as exc:
            raise CommandExecutionError(
                "Unable to move the temp file '{}' to the "
                "backup file '{}'. "
                "Exception: {}".format(path, temp_file, exc)
            )
        if symlink:
            symlink_backup = f"{given_path}{backup}"
            target_backup = f"{target_path}{backup}"
            # Always clobber any existing symlink backup
            # to match the behaviour of the 'backup' option
            try:
                os.symlink(target_backup, symlink_backup)
            except OSError:
                os.remove(symlink_backup)
                os.symlink(target_backup, symlink_backup)
            except Exception:  # pylint: disable=broad-except
                raise CommandExecutionError(
                    "Unable create backup symlink '{}'. "
                    "Target was '{}'. "
                    "Exception: {}".format(symlink_backup, target_backup, exc)
                )
    elif temp_file:
        try:
            os.remove(temp_file)
        except OSError as exc:
            raise CommandExecutionError(
                f"Unable to delete temp file '{temp_file}'. Exception: {exc}"
            )

    if not dry_run and not salt.utils.platform.is_windows():
        check_perms(path, None, pre_user, pre_group, pre_mode)

    differences = __utils__["stringutils.get_diff"](orig_file, new_file)

    if show_changes:
        return differences

    # We may have found a regex line match but don't need to change the line
    # (for situations where the pattern also matches the repl). Revert the
    # has_changes flag to False if the final result is unchanged.
    if not differences:
        has_changes = False

    return has_changes


def blockreplace(
    path,
    marker_start="#-- start managed zone --",
    marker_end="#-- end managed zone --",
    content="",
    append_if_not_found=False,
    prepend_if_not_found=False,
    backup=".bak",
    dry_run=False,
    show_changes=True,
    append_newline=False,
    insert_before_match=None,
    insert_after_match=None,
):
    """
    .. versionadded:: 2014.1.0

    Replace content of a text block in a file, delimited by line markers

    A block of content delimited by comments can help you manage several lines
    entries without worrying about old entries removal.

    .. note::

        This function will store two copies of the file in-memory (the original
        version and the edited version) in order to detect changes and only
        edit the targeted file if necessary.

    path
        Filesystem path to the file to be edited

    marker_start
        The line content identifying a line as the start of the content block.
        Note that the whole line containing this marker will be considered, so
        whitespace or extra content before or after the marker is included in
        final output

    marker_end
        The line content identifying the end of the content block. As of
        versions 2017.7.5 and 2018.3.1, everything up to the text matching the
        marker will be replaced, so it's important to ensure that your marker
        includes the beginning of the text you wish to replace.

    content
        The content to be used between the two lines identified by marker_start
        and marker_stop.

    append_if_not_found: False
        If markers are not found and set to ``True`` then, the markers and
        content will be appended to the file.

    prepend_if_not_found: False
        If markers are not found and set to ``True`` then, the markers and
        content will be prepended to the file.

    insert_before_match
        If markers are not found, this parameter can be set to a regex which will
        insert the block before the first found occurrence in the file.

        .. versionadded:: 3001

    insert_after_match
        If markers are not found, this parameter can be set to a regex which will
        insert the block after the first found occurrence in the file.

        .. versionadded:: 3001

    backup
        The file extension to use for a backup of the file if any edit is made.
        Set to ``False`` to skip making a backup.

    dry_run: False
        If ``True``, do not make any edits to the file and simply return the
        changes that *would* be made.

    show_changes: True
        Controls how changes are presented. If ``True``, this function will
        return a unified diff of the changes made. If False, then it will
        return a boolean (``True`` if any changes were made, otherwise
        ``False``).

    append_newline: False
        Controls whether or not a newline is appended to the content block. If
        the value of this argument is ``True`` then a newline will be added to
        the content block. If it is ``False``, then a newline will *not* be
        added to the content block. If it is ``None`` then a newline will only
        be added to the content block if it does not already end in a newline.

        .. versionadded:: 2016.3.4
        .. versionchanged:: 2017.7.5,2018.3.1
            New behavior added when value is ``None``.
        .. versionchanged:: 2019.2.0
            The default value of this argument will change to ``None`` to match
            the behavior of the :py:func:`file.blockreplace state
            <salt.states.file.blockreplace>`

    CLI Example:

    .. code-block:: bash

        salt '*' file.blockreplace /etc/hosts '#-- start managed zone foobar : DO NOT EDIT --' \\
        '#-- end managed zone foobar --' $'10.0.1.1 foo.foobar\\n10.0.1.2 bar.foobar' True

    """
    exclusive_params = [
        append_if_not_found,
        prepend_if_not_found,
        bool(insert_before_match),
        bool(insert_after_match),
    ]
    if sum(exclusive_params) > 1:
        raise SaltInvocationError(
            "Only one of append_if_not_found, prepend_if_not_found,"
            " insert_before_match, and insert_after_match is permitted"
        )

    path = os.path.expanduser(path)

    if not os.path.exists(path):
        raise SaltInvocationError(f"File not found: {path}")

    try:
        file_encoding = __utils__["files.get_encoding"](path)
    except CommandExecutionError:
        file_encoding = None

    if __utils__["files.is_binary"](path):
        if not file_encoding:
            raise SaltInvocationError(
                f"Cannot perform string replacements on a binary file: {path}"
            )

    if insert_before_match or insert_after_match:
        if insert_before_match:
            if not isinstance(insert_before_match, str):
                raise CommandExecutionError(
                    "RegEx expected in insert_before_match parameter."
                )
        elif insert_after_match:
            if not isinstance(insert_after_match, str):
                raise CommandExecutionError(
                    "RegEx expected in insert_after_match parameter."
                )

    if append_newline is None and not content.endswith((os.linesep, "\n")):
        append_newline = True

    # Split the content into a list of lines, removing newline characters. To
    # ensure that we handle both Windows and POSIX newlines, first split on
    # Windows newlines, and then split on POSIX newlines.
    split_content = []
    for win_line in content.split("\r\n"):
        for content_line in win_line.split("\n"):
            split_content.append(content_line)

    line_count = len(split_content)

    has_changes = False
    orig_file = []
    new_file = []
    in_block = False
    block_found = False
    linesep = None

    def _add_content(linesep, lines=None, include_marker_start=True, end_line=None):
        if lines is None:
            lines = []
            include_marker_start = True

        if end_line is None:
            end_line = marker_end
        end_line = end_line.rstrip("\r\n") + linesep

        if include_marker_start:
            lines.append(marker_start + linesep)

        if split_content:
            for index, content_line in enumerate(split_content, 1):
                if index != line_count:
                    lines.append(content_line + linesep)
                else:
                    # We're on the last line of the content block
                    if append_newline:
                        lines.append(content_line + linesep)
                        lines.append(end_line)
                    else:
                        lines.append(content_line + end_line)
        else:
            lines.append(end_line)

        return lines

    # We do not use in-place editing to avoid file attrs modifications when
    # no changes are required and to avoid any file access on a partially
    # written file.
    try:
        with salt.utils.files.fopen(
            path, "r", encoding=file_encoding, newline=""
        ) as fi_file:
            for line in fi_file:
                write_line_to_new_file = True

                if linesep is None:
                    # Auto-detect line separator
                    if line.endswith("\r\n"):
                        linesep = "\r\n"
                    elif line.endswith("\n"):
                        linesep = "\n"
                    else:
                        # No newline(s) in file, fall back to system's linesep
                        linesep = os.linesep

                if marker_start in line:
                    # We've entered the content block
                    in_block = True
                else:
                    if in_block:
                        # We're not going to write the lines from the old file to
                        # the new file until we have exited the block.
                        write_line_to_new_file = False

                        marker_end_pos = line.find(marker_end)
                        if marker_end_pos != -1:
                            # End of block detected
                            in_block = False
                            # We've found and exited the block
                            block_found = True

                            _add_content(
                                linesep,
                                lines=new_file,
                                include_marker_start=False,
                                end_line=line[marker_end_pos:],
                            )

                # Save the line from the original file
                orig_file.append(line)
                if write_line_to_new_file:
                    new_file.append(line)

    except OSError as exc:
        raise CommandExecutionError(f"Failed to read from {path}: {exc}")
    finally:
        if linesep is None:
            # If the file was empty, we will not have set linesep yet. Assume
            # the system's line separator. This is needed for when we
            # prepend/append later on.
            linesep = os.linesep
        try:
            fi_file.close()
        except Exception:  # pylint: disable=broad-except
            pass

    if in_block:
        # unterminated block => bad, always fail
        raise CommandExecutionError(
            "Unterminated marked block. End of file reached before marker_end."
        )

    if not block_found:
        if prepend_if_not_found:
            # add the markers and content at the beginning of file
            prepended_content = _add_content(linesep)
            prepended_content.extend(new_file)
            new_file = prepended_content
            block_found = True
        elif append_if_not_found:
            # Make sure we have a newline at the end of the file
            if new_file:
                if not new_file[-1].endswith(linesep):
                    new_file[-1] += linesep
            # add the markers and content at the end of file
            _add_content(linesep, lines=new_file)
            block_found = True
        elif insert_before_match or insert_after_match:
            match_regex = insert_before_match or insert_after_match
            match_idx = [
                i for i, item in enumerate(orig_file) if re.search(match_regex, item)
            ]
            if match_idx:
                match_idx = match_idx[0]
                for line in _add_content(linesep):
                    if insert_after_match:
                        match_idx += 1
                    new_file.insert(match_idx, line)
                    if insert_before_match:
                        match_idx += 1
                block_found = True
        else:
            raise CommandExecutionError(
                "Cannot edit marked block. Markers were not found in file."
            )

    if block_found:
        diff = __utils__["stringutils.get_diff"](orig_file, new_file)
        has_changes = diff != ""
        if has_changes and not dry_run:
            # changes detected
            # backup file attrs
            perms = {}
            perms["user"] = get_user(path)
            perms["group"] = get_group(path)
            perms["mode"] = salt.utils.files.normalize_mode(get_mode(path))

            # backup old content
            if backup is not False:
                backup_path = f"{path}{backup}"
                shutil.copy2(path, backup_path)
                # copy2 does not preserve ownership
                if salt.utils.platform.is_windows():
                    # This function resides in win_file.py and will be available
                    # on Windows. The local function will be overridden
                    # pylint: disable=E1120,E1123
                    check_perms(path=backup_path, ret=None, owner=perms["user"])
                    # pylint: enable=E1120,E1123
                else:
                    check_perms(
                        name=backup_path,
                        ret=None,
                        user=perms["user"],
                        group=perms["group"],
                        mode=perms["mode"],
                    )

    if not block_found:
        raise CommandExecutionError(
            "Cannot edit marked block. Markers were not found in file."
        )

    diff = __utils__["stringutils.get_diff"](orig_file, new_file)
    has_changes = diff != ""
    if has_changes and not dry_run:
        # changes detected
        # backup file attrs
        perms = {}
        perms["user"] = get_user(path)
        perms["group"] = get_group(path)
        perms["mode"] = salt.utils.files.normalize_mode(get_mode(path))

        # backup old content
        if backup is not False:
            backup_path = f"{path}{backup}"
            shutil.copy2(path, backup_path)
            # copy2 does not preserve ownership
            if salt.utils.platform.is_windows():
                # This function resides in win_file.py and will be available
                # on Windows. The local function will be overridden
                # pylint: disable=E1120,E1123
                check_perms(path=backup_path, ret=None, owner=perms["user"])
                # pylint: enable=E1120,E1123
            else:
                check_perms(
                    backup_path, None, perms["user"], perms["group"], perms["mode"]
                )

        # write new content in the file while avoiding partial reads
        try:
            fh_ = salt.utils.atomicfile.atomic_open(path, "wb")
            for line in new_file:
                fh_.write(salt.utils.stringutils.to_bytes(line, encoding=file_encoding))
        finally:
            fh_.close()

        # this may have overwritten file attrs
        if salt.utils.platform.is_windows():
            # This function resides in win_file.py and will be available
            # on Windows. The local function will be overridden
            # pylint: disable=E1120,E1123
            check_perms(path=path, ret=None, owner=perms["user"])
            # pylint: enable=E1120,E1123
        else:
            check_perms(path, None, perms["user"], perms["group"], perms["mode"])

    if show_changes:
        return diff

    return has_changes


def search(path, pattern, flags=8, bufsize=1, ignore_if_missing=False, multiline=False):
    """
    .. versionadded:: 0.17.0

    Search for occurrences of a pattern in a file

    Except for multiline, params are identical to
    :py:func:`~salt.modules.file.replace`.

    multiline
        If true, inserts 'MULTILINE' into ``flags`` and sets ``bufsize`` to
        'file'.

        .. versionadded:: 2015.8.0

    CLI Example:

    .. code-block:: bash

        salt '*' file.search /etc/crontab 'mymaintenance.sh'
    """
    if multiline:
        re_flags = _add_flags(flags, "MULTILINE")
    else:
        re_flags = _get_flags(flags)

    if re.RegexFlag.MULTILINE in re_flags:
        bufsize = "file"

    # This function wraps file.replace on purpose in order to enforce
    # consistent usage, compatible regex's, expected behavior, *and* bugs. :)
    # Any enhancements or fixes to one should affect the other.
    return replace(
        path,
        pattern,
        "",
        flags=re_flags,
        bufsize=bufsize,
        dry_run=True,
        search_only=True,
        show_changes=False,
        ignore_if_missing=ignore_if_missing,
    )


def patch(originalfile, patchfile, options="", dry_run=False):
    """
    .. versionadded:: 0.10.4

    Apply a patch to a file or directory.

    Equivalent to:

    .. code-block:: bash

        patch <options> -i <patchfile> <originalfile>

    Or, when a directory is patched:

    .. code-block:: bash

        patch <options> -i <patchfile> -d <originalfile> -p0

    originalfile
        The full path to the file or directory to be patched
    patchfile
        A patch file to apply to ``originalfile``
    options
        Options to pass to patch.

    .. note::
        Windows now supports using patch as of 3004.

        In order to use this function in Windows, please install the
        patch binary through your own means and ensure it's found
        in the system Path. If installing through git-for-windows,
        please select the optional "Use Git and optional Unix tools
        from the Command Prompt" option when installing Git.

    CLI Example:

    .. code-block:: bash

        salt '*' file.patch /opt/file.txt /tmp/file.txt.patch

        salt '*' file.patch C:\\file1.txt C:\\file3.patch
    """
    patchpath = salt.utils.path.which("patch")
    if not patchpath:
        raise CommandExecutionError(
            "patch executable not found. Is the distribution's patch package installed?"
        )

    cmd = [patchpath]
    cmd.extend(salt.utils.args.shlex_split(options))
    if dry_run:
        if __grains__["kernel"] in ("FreeBSD", "OpenBSD"):
            cmd.append("-C")
        else:
            cmd.append("--dry-run")

    # this argument prevents interactive prompts when the patch fails to apply.
    # the exit code will still be greater than 0 if that is the case.
    if "-N" not in cmd and "--forward" not in cmd:
        cmd.append("--forward")

    has_rejectfile_option = False
    for option in cmd:
        if (
            option == "-r"
            or option.startswith("-r ")
            or option.startswith("--reject-file")
        ):
            has_rejectfile_option = True
            break

    # by default, patch will write rejected patch files to <filename>.rej.
    # this option prevents that.
    if not has_rejectfile_option:
        cmd.append("--reject-file=-")

    cmd.extend(["-i", patchfile])

    if os.path.isdir(originalfile):
        cmd.extend(["-d", originalfile])

        has_strip_option = False
        for option in cmd:
            if option.startswith("-p") or option.startswith("--strip="):
                has_strip_option = True
                break

        if not has_strip_option:
            cmd.append("--strip=0")
    else:
        cmd.append(originalfile)

    return __salt__["cmd.run_all"](cmd, python_shell=False)


def contains(path, text):
    """
    .. deprecated:: 0.17.0
       Use :func:`search` instead.

    Return ``True`` if the file at ``path`` contains ``text``

    CLI Example:

    .. code-block:: bash

        salt '*' file.contains /etc/crontab 'mymaintenance.sh'
    """
    path = os.path.expanduser(path)

    if not os.path.exists(path):
        return False

    stripped_text = str(text).strip()
    try:
        with salt.utils.filebuffer.BufferedReader(path) as breader:
            for chunk in breader:
                if stripped_text in chunk:
                    return True
        return False
    except OSError:
        return False


def contains_regex(path, regex, lchar=""):
    """
    .. deprecated:: 0.17.0
       Use :func:`search` instead.

    Return True if the given regular expression matches on any line in the text
    of a given file.

    If the lchar argument (leading char) is specified, it
    will strip `lchar` from the left side of each line before trying to match

    CLI Example:

    .. code-block:: bash

        salt '*' file.contains_regex /etc/crontab
    """
    path = os.path.expanduser(path)

    if not os.path.exists(path):
        return False

    try:
        with salt.utils.files.fopen(path, "r") as target:
            for line in target:
                line = salt.utils.stringutils.to_unicode(line)
                if lchar:
                    line = line.lstrip(lchar)
                if re.search(regex, line):
                    return True
            return False
    except OSError:
        return False


def contains_glob(path, glob_expr):
    """
    .. deprecated:: 0.17.0
       Use :func:`search` instead.

    Return ``True`` if the given glob matches a string in the named file

    CLI Example:

    .. code-block:: bash

        salt '*' file.contains_glob /etc/foobar '*cheese*'
    """
    path = os.path.expanduser(path)

    if not os.path.exists(path):
        return False

    try:
        with salt.utils.filebuffer.BufferedReader(path) as breader:
            for chunk in breader:
                if fnmatch.fnmatch(chunk, glob_expr):
                    return True
            return False
    except OSError:
        return False


def append(path, *args, **kwargs):
    """
    .. versionadded:: 0.9.5

    Append text to the end of a file

    path
        path to file

    `*args`
        strings to append to file

    CLI Example:

    .. code-block:: bash

        salt '*' file.append /etc/motd \\
                "With all thine offerings thou shalt offer salt." \\
                "Salt is what makes things taste bad when it isn't in them."

    .. admonition:: Attention

        If you need to pass a string to append and that string contains
        an equal sign, you **must** include the argument name, args.
        For example:

        .. code-block:: bash

            salt '*' file.append /etc/motd args='cheese=spam'

            salt '*' file.append /etc/motd args="['cheese=spam','spam=cheese']"

    """
    path = os.path.expanduser(path)

    # Largely inspired by Fabric's contrib.files.append()

    if "args" in kwargs:
        if isinstance(kwargs["args"], list):
            args = kwargs["args"]
        else:
            args = [kwargs["args"]]

    # Make sure we have a newline at the end of the file. Do this in binary
    # mode so SEEK_END with nonzero offset will work.
    with salt.utils.files.fopen(path, "rb+") as ofile:
        linesep = salt.utils.stringutils.to_bytes(os.linesep)
        try:
            ofile.seek(-len(linesep), os.SEEK_END)
        except OSError as exc:
            if exc.errno in (errno.EINVAL, errno.ESPIPE):
                # Empty file, simply append lines at the beginning of the file
                pass
            else:
                raise
        else:
            if ofile.read(len(linesep)) != linesep:
                ofile.seek(0, os.SEEK_END)
                ofile.write(linesep)

    # Append lines in text mode
    with salt.utils.files.fopen(path, "a") as ofile:
        for new_line in args:
            ofile.write(salt.utils.stringutils.to_str(f"{new_line}{os.linesep}"))

    return f'Wrote {len(args)} lines to "{path}"'


def prepend(path, *args, **kwargs):
    """
    .. versionadded:: 2014.7.0

    Prepend text to the beginning of a file

    path
        path to file

    `*args`
        strings to prepend to the file

    CLI Example:

    .. code-block:: bash

        salt '*' file.prepend /etc/motd \\
                "With all thine offerings thou shalt offer salt." \\
                "Salt is what makes things taste bad when it isn't in them."

    .. admonition:: Attention

        If you need to pass a string to append and that string contains
        an equal sign, you **must** include the argument name, args.
        For example:

        .. code-block:: bash

            salt '*' file.prepend /etc/motd args='cheese=spam'

            salt '*' file.prepend /etc/motd args="['cheese=spam','spam=cheese']"

    """
    path = os.path.expanduser(path)

    if "args" in kwargs:
        if isinstance(kwargs["args"], list):
            args = kwargs["args"]
        else:
            args = [kwargs["args"]]

    try:
        with salt.utils.files.fopen(path) as fhr:
            contents = [
                salt.utils.stringutils.to_unicode(line) for line in fhr.readlines()
            ]
    except OSError:
        contents = []

    preface = []
    for line in args:
        preface.append(f"{line}\n")

    with salt.utils.files.fopen(path, "w") as ofile:
        contents = preface + contents
        ofile.write(salt.utils.stringutils.to_str("".join(contents)))
    return f'Prepended {len(args)} lines to "{path}"'


def write(path, *args, **kwargs):
    """
    .. versionadded:: 2014.7.0

    Write text to a file, overwriting any existing contents.

    path
        path to file

    `*args`
        strings to write to the file

    CLI Example:

    .. code-block:: bash

        salt '*' file.write /etc/motd \\
                "With all thine offerings thou shalt offer salt."

    .. admonition:: Attention

        If you need to pass a string to append and that string contains
        an equal sign, you **must** include the argument name, args.
        For example:

        .. code-block:: bash

            salt '*' file.write /etc/motd args='cheese=spam'

            salt '*' file.write /etc/motd args="['cheese=spam','spam=cheese']"

    """
    path = os.path.expanduser(path)

    if "args" in kwargs:
        if isinstance(kwargs["args"], list):
            args = kwargs["args"]
        else:
            args = [kwargs["args"]]

    contents = []
    for line in args:
        contents.append(f"{line}\n")
    with salt.utils.files.fopen(path, "w") as ofile:
        ofile.write(salt.utils.stringutils.to_str("".join(contents)))
    return f'Wrote {len(contents)} lines to "{path}"'


def touch(name, atime=None, mtime=None):
    """
    .. versionadded:: 0.9.5

    Just like the ``touch`` command, create a file if it doesn't exist or
    simply update the atime and mtime if it already does.

    atime:
        Access time in Unix epoch time. Set it to 0 to set atime of the
        file with Unix date of birth. If this parameter isn't set, atime
        will be set with current time.
    mtime:
        Last modification in Unix epoch time. Set it to 0 to set mtime of
        the file with Unix date of birth. If this parameter isn't set,
        mtime will be set with current time.

    CLI Example:

    .. code-block:: bash

        salt '*' file.touch /var/log/emptyfile
    """
    name = os.path.expanduser(name)

    if atime and str(atime).isdigit():
        atime = int(atime)
    if mtime and str(mtime).isdigit():
        mtime = int(mtime)
    try:
        if not os.path.exists(name):
            with salt.utils.files.fopen(name, "a"):
                pass

        if atime is None and mtime is None:
            times = None
        elif mtime is None and atime is not None:
            times = (atime, time.time())
        elif atime is None and mtime is not None:
            times = (time.time(), mtime)
        else:
            times = (atime, mtime)
        os.utime(name, times)

    except TypeError:
        raise SaltInvocationError("atime and mtime must be integers")
    except OSError as exc:
        raise CommandExecutionError(exc.strerror)

    return os.path.exists(name)


def seek_read(path, size, offset):
    """
    .. versionadded:: 2014.1.0

    Seek to a position on a file and read it

    path
        path to file

    seek
        amount to read at once

    offset
        offset to start into the file

    CLI Example:

    .. code-block:: bash

        salt '*' file.seek_read /path/to/file 4096 0
    """
    path = os.path.expanduser(path)
    seek_fh = os.open(path, os.O_RDONLY)
    try:
        os.lseek(seek_fh, int(offset), 0)
        data = os.read(seek_fh, int(size))
    finally:
        os.close(seek_fh)
    return data


def seek_write(path, data, offset):
    """
    .. versionadded:: 2014.1.0

    Seek to a position on a file and write to it

    path
        path to file

    data
        data to write to file

    offset
        position in file to start writing

    CLI Example:

    .. code-block:: bash

        salt '*' file.seek_write /path/to/file 'some data' 4096
    """
    path = os.path.expanduser(path)
    seek_fh = os.open(path, os.O_WRONLY)
    try:
        os.lseek(seek_fh, int(offset), 0)
        ret = os.write(seek_fh, data)
        os.fsync(seek_fh)
    finally:
        os.close(seek_fh)
    return ret


def truncate(path, length):
    """
    .. versionadded:: 2014.1.0

    Seek to a position on a file and delete everything after that point

    path
        path to file

    length
        offset into file to truncate

    CLI Example:

    .. code-block:: bash

        salt '*' file.truncate /path/to/file 512
    """
    path = os.path.expanduser(path)
    with salt.utils.files.fopen(path, "rb+") as seek_fh:
        seek_fh.truncate(int(length))


def link(src, path):
    """
    .. versionadded:: 2014.1.0

    Create a hard link to a file

    CLI Example:

    .. code-block:: bash

        salt '*' file.link /path/to/file /path/to/link
    """
    src = os.path.expanduser(src)

    if not os.path.isabs(src):
        raise SaltInvocationError("File path must be absolute.")

    try:
        os.link(src, path)
        return True
    except OSError as E:
        raise CommandExecutionError(f"Could not create '{path}': {E}")
    return False


def is_hardlink(path):
    """
    Check if the path is a hard link by verifying that the number of links
    is larger than 1

    CLI Example:

    .. code-block:: bash

       salt '*' file.is_hardlink /path/to/link
    """

    # Simply use lstat and count the st_nlink field to determine if this path
    # is hardlinked to something.
    res = lstat(os.path.expanduser(path))
    return res and res["st_nlink"] > 1


def is_link(path):
    """
    Check if the path is a symbolic link

    CLI Example:

    .. code-block:: bash

       salt '*' file.is_link /path/to/link
    """
    # This function exists because os.path.islink does not support Windows,
    # therefore a custom function will need to be called. This function
    # therefore helps API consistency by providing a single function to call for
    # both operating systems.

    return os.path.islink(os.path.expanduser(path))


def symlink(src, path, force=False, atomic=False, follow_symlinks=True):
    """
    Create a symbolic link (symlink, soft link) to a file

    Args:

        src (str): The path to a file or directory

        path (str): The path to the link. Must be an absolute path

        force (bool):
            Overwrite an existing symlink with the same name
            .. versionadded:: 3005

        atomic (bool):
            Use atomic file operations to create the symlink
            .. versionadded:: 3006.0

        follow_symlinks (bool):
            If set to ``False``, use ``os.path.lexists()`` for existence checks
            instead of ``os.path.exists()``.
            .. versionadded:: 3007.0

    Returns:
        bool: ``True`` if successful, otherwise raises ``CommandExecutionError``

    CLI Example:

    .. code-block:: bash

        salt '*' file.symlink /path/to/file /path/to/link
    """
    path = os.path.expanduser(path)

    if follow_symlinks:
        exists = os.path.exists
    else:
        exists = os.path.lexists

    if not os.path.isabs(path):
        raise SaltInvocationError(f"Link path must be absolute: {path}")

    if os.path.islink(path):
        try:
            if os.path.normpath(salt.utils.path.readlink(path)) == os.path.normpath(
                src
            ):
                log.debug("link already in correct state: %s -> %s", path, src)
                return True
        except OSError:
            pass

        if not force and not atomic:
            msg = f"Found existing symlink: {path}"
            raise CommandExecutionError(msg)

<<<<<<< HEAD
    if os.path.exists(path) and not force and not atomic:
=======
    if exists(path) and not force and not atomic:
>>>>>>> 6e641179
        msg = f"Existing path is not a symlink: {path}"
        raise CommandExecutionError(msg)

    if (os.path.islink(path) or exists(path)) and force and not atomic:
        os.unlink(path)
    elif atomic:
        link_dir = os.path.dirname(path)
        retry = 0
        while retry < 5:
            temp_link = tempfile.mktemp(dir=link_dir)
            try:
                os.symlink(src, temp_link)
                break
            except FileExistsError:
                retry += 1
        try:
            os.replace(temp_link, path)
            return True
        except OSError:
            os.remove(temp_link)
            raise CommandExecutionError(f"Could not create '{path}'")

    try:
        os.symlink(src, path)
        return True
    except OSError:
        raise CommandExecutionError(f"Could not create '{path}'")


def rename(src, dst):
    """
    Rename a file or directory

    CLI Example:

    .. code-block:: bash

        salt '*' file.rename /path/to/src /path/to/dst
    """
    src = os.path.expanduser(src)
    dst = os.path.expanduser(dst)

    if not os.path.isabs(src):
        raise SaltInvocationError("File path must be absolute.")

    try:
        os.rename(src, dst)
        return True
    except OSError:
        raise CommandExecutionError(f"Could not rename '{src}' to '{dst}'")
    return False


def copy(src, dst, recurse=False, remove_existing=False):
    """
    Copy a file or directory from source to dst

    In order to copy a directory, the recurse flag is required, and
    will by default overwrite files in the destination with the same path,
    and retain all other existing files. (similar to cp -r on unix)

    remove_existing will remove all files in the target directory,
    and then copy files from the source.

    .. note::
        The copy function accepts paths that are local to the Salt minion.
        This function does not support salt://, http://, or the other
        additional file paths that are supported by :mod:`states.file.managed
        <salt.states.file.managed>` and :mod:`states.file.recurse
        <salt.states.file.recurse>`.

    CLI Example:

    .. code-block:: bash

        salt '*' file.copy /path/to/src /path/to/dst
        salt '*' file.copy /path/to/src_dir /path/to/dst_dir recurse=True
        salt '*' file.copy /path/to/src_dir /path/to/dst_dir recurse=True remove_existing=True

    """
    src = os.path.expanduser(src)
    dst = os.path.expanduser(dst)

    if not os.path.isabs(src):
        raise SaltInvocationError("File path must be absolute.")

    if not os.path.exists(src):
        raise CommandExecutionError(f"No such file or directory '{src}'")

    if not salt.utils.platform.is_windows():
        pre_user = get_user(src)
        pre_group = get_group(src)
        pre_mode = salt.utils.files.normalize_mode(get_mode(src))

    try:
        if (os.path.exists(dst) and os.path.isdir(dst)) or os.path.isdir(src):
            if not recurse:
                raise SaltInvocationError(
                    "Cannot copy overwriting a directory without recurse flag set to"
                    " true!"
                )
            if remove_existing:
                if os.path.exists(dst):
                    shutil.rmtree(dst)
                shutil.copytree(src, dst)
            else:
                salt.utils.files.recursive_copy(src, dst)
        else:
            shutil.copyfile(src, dst)
    except OSError:
        raise CommandExecutionError(f"Could not copy '{src}' to '{dst}'")

    if not salt.utils.platform.is_windows():
        check_perms(dst, None, pre_user, pre_group, pre_mode)
    return True


def lstat(path):
    """
    .. versionadded:: 2014.1.0

    Returns the lstat attributes for the given file or dir. Does not support
    symbolic links.

    CLI Example:

    .. code-block:: bash

        salt '*' file.lstat /path/to/file
    """
    path = os.path.expanduser(path)

    if not os.path.isabs(path):
        raise SaltInvocationError("Path to file must be absolute.")

    try:
        lst = os.lstat(path)
        return {
            key: getattr(lst, key)
            for key in (
                "st_atime",
                "st_ctime",
                "st_gid",
                "st_mode",
                "st_mtime",
                "st_nlink",
                "st_size",
                "st_uid",
            )
        }
    except Exception:  # pylint: disable=broad-except
        return {}


def access(path, mode):
    """
    .. versionadded:: 2014.1.0

    Test whether the Salt process has the specified access to the file. One of
    the following modes must be specified:

    .. code-block:: text

        f: Test the existence of the path
        r: Test the readability of the path
        w: Test the writability of the path
        x: Test whether the path can be executed

    CLI Example:

    .. code-block:: bash

        salt '*' file.access /path/to/file f
        salt '*' file.access /path/to/file x
    """
    path = os.path.expanduser(path)

    if not os.path.isabs(path):
        raise SaltInvocationError("Path to link must be absolute.")

    modes = {"f": os.F_OK, "r": os.R_OK, "w": os.W_OK, "x": os.X_OK}

    if mode in modes:
        return os.access(path, modes[mode])
    elif mode in modes.values():
        return os.access(path, mode)
    else:
        raise SaltInvocationError("Invalid mode specified.")


def read(path, binary=False):
    """
    .. versionadded:: 2017.7.0

    Return the content of the file.

    :param bool binary:
        Whether to read and return binary data

    CLI Example:

    .. code-block:: bash

        salt '*' file.read /path/to/file
    """
    access_mode = "r"
    if binary is True:
        access_mode += "b"
    with salt.utils.files.fopen(path, access_mode) as file_obj:
        if binary is True:
            return file_obj.read()
        else:
            return salt.utils.stringutils.to_unicode(file_obj.read())


def readlink(path, canonicalize=False):
    """
    .. versionadded:: 2014.1.0

    Return the path that a symlink points to

    Args:

        path (str):
            The path to the symlink

        canonicalize (bool):
            Get the canonical path eliminating any symbolic links encountered in
            the path

    Returns:

        str: The path that the symlink points to

    Raises:

        SaltInvocationError: path is not absolute

        SaltInvocationError: path is not a link

        CommandExecutionError: error reading the symbolic link

    CLI Example:

    .. code-block:: bash

        salt '*' file.readlink /path/to/link
    """
    path = os.path.expanduser(path)
    path = os.path.expandvars(path)

    if not os.path.isabs(path):
        raise SaltInvocationError(f"Path to link must be absolute: {path}")

    if not os.path.islink(path):
        raise SaltInvocationError(f"A valid link was not specified: {path}")

    if canonicalize:
        return os.path.realpath(path)
    else:
        try:
            return salt.utils.path.readlink(path)
        except OSError as exc:
            if exc.errno == errno.EINVAL:
                raise CommandExecutionError(f"Not a symbolic link: {path}")
            raise CommandExecutionError(exc.__str__())


def readdir(path):
    """
    .. versionadded:: 2014.1.0

    Return a list containing the contents of a directory

    CLI Example:

    .. code-block:: bash

        salt '*' file.readdir /path/to/dir/
    """
    path = os.path.expanduser(path)

    if not os.path.isabs(path):
        raise SaltInvocationError("Dir path must be absolute.")

    if not os.path.isdir(path):
        raise SaltInvocationError("A valid directory was not specified.")

    dirents = [".", ".."]
    dirents.extend(os.listdir(path))
    return dirents


def statvfs(path):
    """
    .. versionadded:: 2014.1.0

    Perform a statvfs call against the filesystem that the file resides on

    CLI Example:

    .. code-block:: bash

        salt '*' file.statvfs /path/to/file
    """
    path = os.path.expanduser(path)

    if not os.path.isabs(path):
        raise SaltInvocationError("File path must be absolute.")

    try:
        stv = os.statvfs(path)
        return {
            key: getattr(stv, key)
            for key in (
                "f_bavail",
                "f_bfree",
                "f_blocks",
                "f_bsize",
                "f_favail",
                "f_ffree",
                "f_files",
                "f_flag",
                "f_frsize",
                "f_namemax",
            )
        }
    except OSError:
        raise CommandExecutionError(f"Could not statvfs '{path}'")
    return False


def stats(path, hash_type=None, follow_symlinks=True):
    """
    Return a dict containing the stats for a given file

    CLI Example:

    .. code-block:: bash

        salt '*' file.stats /etc/passwd
    """
    path = os.path.expanduser(path)

    ret = {}
    if not os.path.exists(path):
        try:
            # Broken symlinks will return False for os.path.exists(), but still
            # have a uid and gid
            pstat = os.lstat(path)
        except OSError:
            # Not a broken symlink, just a nonexistent path
            # NOTE: The file.directory state checks the content of the error
            # message in this exception. Any changes made to the message for this
            # exception will reflect the file.directory state as well, and will
            # likely require changes there.
            raise CommandExecutionError(f"Path not found: {path}")
    else:
        if follow_symlinks:
            pstat = os.stat(path)
        else:
            pstat = os.lstat(path)
    ret["inode"] = pstat.st_ino
    ret["uid"] = pstat.st_uid
    ret["gid"] = pstat.st_gid
    ret["group"] = gid_to_group(pstat.st_gid)
    ret["user"] = uid_to_user(pstat.st_uid)
    ret["atime"] = pstat.st_atime
    ret["mtime"] = pstat.st_mtime
    ret["ctime"] = pstat.st_ctime
    ret["size"] = pstat.st_size
    ret["mode"] = salt.utils.files.normalize_mode(oct(stat.S_IMODE(pstat.st_mode)))
    if hash_type:
        ret["sum"] = get_hash(path, hash_type)
    ret["type"] = "file"
    if stat.S_ISDIR(pstat.st_mode):
        ret["type"] = "dir"
    if stat.S_ISCHR(pstat.st_mode):
        ret["type"] = "char"
    if stat.S_ISBLK(pstat.st_mode):
        ret["type"] = "block"
    if stat.S_ISREG(pstat.st_mode):
        ret["type"] = "file"
    if stat.S_ISLNK(pstat.st_mode):
        ret["type"] = "link"
    if stat.S_ISFIFO(pstat.st_mode):
        ret["type"] = "pipe"
    if stat.S_ISSOCK(pstat.st_mode):
        ret["type"] = "socket"
    ret["target"] = os.path.realpath(path)
    return ret


def rmdir(path, recurse=False, verbose=False, older_than=None):
    """
    .. versionadded:: 2014.1.0
    .. versionchanged:: 3006.0
        Changed return value for failure to a boolean.

    Remove the specified directory. Fails if a directory is not empty.

    recurse
        When ``recurse`` is set to ``True``, all empty directories
        within the path are pruned.

        .. versionadded:: 3006.0

    verbose
        When ``verbose`` is set to ``True``, a dictionary is returned
        which contains more information about the removal process.

        .. versionadded:: 3006.0

    older_than
        When ``older_than`` is set to a number, it is used to determine the
        **number of days** which must have passed since the last modification
        timestamp before a directory will be allowed to be removed. Setting
        the value to 0 is equivalent to leaving it at the default of ``None``.

        .. versionadded:: 3006.0

    CLI Example:

    .. code-block:: bash

        salt '*' file.rmdir /tmp/foo/
    """
    ret = False
    deleted = []
    errors = []
    path = os.path.expanduser(path)

    if not os.path.isabs(path):
        raise SaltInvocationError("File path must be absolute.")

    if not os.path.isdir(path):
        raise SaltInvocationError("A valid directory was not specified.")

    if older_than:
        now = time.time()
        try:
            older_than = now - (int(older_than) * 86400)
            log.debug("Now (%s) looking for directories older than %s", now, older_than)
        except (TypeError, ValueError) as exc:
            older_than = 0
            log.error("Unable to set 'older_than'. Defaulting to 0 days. (%s)", exc)

    if recurse:
        for root, dirs, _ in os.walk(path, topdown=False):
            for subdir in dirs:
                subdir_path = os.path.join(root, subdir)
                if (
                    older_than and os.path.getmtime(subdir_path) < older_than
                ) or not older_than:
                    try:
                        log.debug("Removing '%s'", subdir_path)
                        os.rmdir(subdir_path)
                        deleted.append(subdir_path)
                    except OSError as exc:
                        errors.append([subdir_path, str(exc)])
                        log.error("Could not remove '%s': %s", subdir_path, exc)
        ret = not errors

    if (older_than and os.path.getmtime(path) < older_than) or not older_than:
        try:
            log.debug("Removing '%s'", path)
            os.rmdir(path)
            deleted.append(path)
            ret = True if ret or not recurse else False
        except OSError as exc:
            ret = False
            errors.append([path, str(exc)])
            log.error("Could not remove '%s': %s", path, exc)

    if verbose:
        return {"deleted": deleted, "errors": errors, "result": ret}
    else:
        return ret


def remove(path, **kwargs):
    """
    Remove the named file. If a directory is supplied, it will be recursively
    deleted.

    CLI Example:

    .. code-block:: bash

        salt '*' file.remove /tmp/foo

    .. versionchanged:: 3000
        The method now works on all types of file system entries, not just
        files, directories and symlinks.
    """
    path = os.path.expanduser(path)

    if not os.path.isabs(path):
        raise SaltInvocationError(f"File path must be absolute: {path}")

    try:
        if os.path.islink(path) or (os.path.exists(path) and not os.path.isdir(path)):
            os.remove(path)
            return True
        elif os.path.isdir(path):
            shutil.rmtree(path)
            return True
    except OSError as exc:
        raise CommandExecutionError(f"Could not remove '{path}': {exc}")
    return False


def directory_exists(path):
    """
    Tests to see if path is a valid directory.  Returns True/False.

    CLI Example:

    .. code-block:: bash

        salt '*' file.directory_exists /etc

    """
    return os.path.isdir(os.path.expanduser(path))


def file_exists(path):
    """
    Tests to see if path is a valid file.  Returns True/False.

    CLI Example:

    .. code-block:: bash

        salt '*' file.file_exists /etc/passwd

    """
    return os.path.isfile(os.path.expanduser(path))


def path_exists_glob(path):
    """
    Tests to see if path after expansion is a valid path (file or directory).
    Expansion allows usage of ? * and character ranges []. Tilde expansion
    is not supported. Returns True/False.

    .. versionadded:: 2014.7.0

    CLI Example:

    .. code-block:: bash

        salt '*' file.path_exists_glob /etc/pam*/pass*

    """
    return True if glob.glob(os.path.expanduser(path)) else False


def restorecon(path, recursive=False):
    """
    Reset the SELinux context on a given path

    CLI Example:

    .. code-block:: bash

         salt '*' file.restorecon /home/user/.ssh/authorized_keys
    """
    if recursive:
        cmd = ["restorecon", "-FR", path]
    else:
        cmd = ["restorecon", "-F", path]
    return not __salt__["cmd.retcode"](cmd, python_shell=False)


def get_selinux_context(path):
    """
    Get an SELinux context from a given path

    CLI Example:

    .. code-block:: bash

        salt '*' file.get_selinux_context /etc/hosts
    """
    cmd_ret = __salt__["cmd.run_all"](["stat", "-c", "%C", path], python_shell=False)

    if cmd_ret["retcode"] == 0:
        ret = cmd_ret["stdout"]
    else:
        ret = f"No selinux context information is available for {path}"

    return ret


def set_selinux_context(
    path,
    user=None,
    role=None,
    type=None,  # pylint: disable=W0622
    range=None,  # pylint: disable=W0622
    persist=False,
):
    """
    .. versionchanged:: 3001

        Added persist option

    Set a specific SELinux label on a given path

    CLI Example:

    .. code-block:: bash

        salt '*' file.set_selinux_context path <user> <role> <type> <range>
        salt '*' file.set_selinux_context /etc/yum.repos.d/epel.repo system_u object_r system_conf_t s0
    """
    if not any((user, role, type, range)):
        return False

    if persist:
        fcontext_result = __salt__["selinux.fcontext_add_policy"](
            path, sel_type=type, sel_user=user, sel_level=range
        )
        if fcontext_result.get("retcode", None) != 0:
            # Problem setting fcontext policy
            raise CommandExecutionError(f"Problem setting fcontext: {fcontext_result}")

    cmd = ["chcon"]
    if user:
        cmd.extend(["-u", user])
    if role:
        cmd.extend(["-r", role])
    if type:
        cmd.extend(["-t", type])
    if range:
        cmd.extend(["-l", range])
    cmd.append(path)

    ret = not __salt__["cmd.retcode"](cmd, python_shell=False)
    if ret:
        return get_selinux_context(path)
    else:
        return ret


def source_list(source, source_hash, saltenv):
    """
    Check the source list and return the source to use

    CLI Example:

    .. code-block:: bash

        salt '*' file.source_list salt://http/httpd.conf '{hash_type: 'md5', 'hsum': <md5sum>}' base
    """
    contextkey = f"{source}_|-{source_hash}_|-{saltenv}"
    if contextkey in __context__:
        return __context__[contextkey]

    # get the master file list
    if isinstance(source, list):
        mfiles = [(f, saltenv) for f in __salt__["cp.list_master"](saltenv)]
        mdirs = [(d, saltenv) for d in __salt__["cp.list_master_dirs"](saltenv)]
        for single in source:
            if isinstance(single, dict):
                single = next(iter(single))

            path, senv = salt.utils.url.parse(single)
            if senv:
                mfiles += [(f, senv) for f in __salt__["cp.list_master"](senv)]
                mdirs += [(d, senv) for d in __salt__["cp.list_master_dirs"](senv)]

        ret = None
        for single in source:
            if isinstance(single, dict):
                # check the proto, if it is http or ftp then download the file
                # to check, if it is salt then check the master list
                # if it is a local file, check if the file exists
                if len(single) != 1:
                    continue
                single_src = next(iter(single))
                single_hash = single[single_src] if single[single_src] else source_hash
                urlparsed_single_src = urllib.parse.urlparse(single_src)
                # Fix this for Windows
                if salt.utils.platform.is_windows():
                    # urlparse doesn't handle a local Windows path without the
                    # protocol indicator (file://). The scheme will be the
                    # drive letter instead of the protocol. So, we'll add the
                    # protocol and re-parse
                    if urlparsed_single_src.scheme.lower() in string.ascii_lowercase:
                        urlparsed_single_src = urllib.parse.urlparse(
                            "file://" + single_src
                        )
                proto = urlparsed_single_src.scheme
                if proto == "salt":
                    path, senv = salt.utils.url.parse(single_src)
                    if not senv:
                        senv = saltenv
                    if (path, saltenv) in mfiles or (path, saltenv) in mdirs:
                        ret = (single_src, single_hash)
                        break
                elif proto.startswith("http") or proto == "ftp":
                    query_res = salt.utils.http.query(
                        single_src, method="HEAD", decode_body=False
                    )
                    if "error" not in query_res:
                        ret = (single_src, single_hash)
                        break
                elif proto == "file" and (
                    os.path.exists(urlparsed_single_src.netloc)
                    or os.path.exists(urlparsed_single_src.path)
                    or os.path.exists(
                        os.path.join(
                            urlparsed_single_src.netloc, urlparsed_single_src.path
                        )
                    )
                ):
                    ret = (single_src, single_hash)
                    break
                elif single_src.startswith(os.sep) and os.path.exists(single_src):
                    ret = (single_src, single_hash)
                    break
            elif isinstance(single, str):
                path, senv = salt.utils.url.parse(single)
                if not senv:
                    senv = saltenv
                if (path, senv) in mfiles or (path, senv) in mdirs:
                    ret = (single, source_hash)
                    break
                urlparsed_src = urllib.parse.urlparse(single)
                if salt.utils.platform.is_windows():
                    # urlparse doesn't handle a local Windows path without the
                    # protocol indicator (file://). The scheme will be the
                    # drive letter instead of the protocol. So, we'll add the
                    # protocol and re-parse
                    if urlparsed_src.scheme.lower() in string.ascii_lowercase:
                        urlparsed_src = urllib.parse.urlparse("file://" + single)
                proto = urlparsed_src.scheme
                if proto == "file" and (
                    os.path.exists(urlparsed_src.netloc)
                    or os.path.exists(urlparsed_src.path)
                    or os.path.exists(
                        os.path.join(urlparsed_src.netloc, urlparsed_src.path)
                    )
                ):
                    ret = (single, source_hash)
                    break
                elif proto.startswith("http") or proto == "ftp":
                    query_res = salt.utils.http.query(
                        single, method="HEAD", decode_body=False
                    )
                    if "error" not in query_res:
                        ret = (single, source_hash)
                        break
                elif single.startswith(os.sep) and os.path.exists(single):
                    ret = (single, source_hash)
                    break
        if ret is None:
            # None of the list items matched
            raise CommandExecutionError("none of the specified sources were found")
    else:
        ret = (source, source_hash)

    __context__[contextkey] = ret
    return ret


def apply_template_on_contents(contents, template, context, defaults, saltenv):
    """
    Return the contents after applying the templating engine

    contents
        template string

    template
        template format

    context
        Overrides default context variables passed to the template.

    defaults
        Default context passed to the template.

    CLI Example:

    .. code-block:: bash

        salt '*' file.apply_template_on_contents \\
            contents='This is a {{ template }} string.' \\
            template=jinja \\
            "context={}" "defaults={'template': 'cool'}" \\
            saltenv=base
    """
    if template in salt.utils.templates.TEMPLATE_REGISTRY:
        context_dict = defaults if defaults else {}
        if context:
            context_dict.update(context)
        # Apply templating
        contents = salt.utils.templates.TEMPLATE_REGISTRY[template](
            contents,
            from_str=True,
            to_str=True,
            context=context_dict,
            saltenv=saltenv,
            grains=__opts__["grains"],
            pillar=__pillar__,
            salt=__salt__,
            opts=__opts__,
        )["data"]
        if isinstance(contents, bytes):
            # bytes -> str
            contents = contents.decode("utf-8")
    else:
        ret = {}
        ret["result"] = False
        ret["comment"] = "Specified template format {} is not supported".format(
            template
        )
        return ret
    return contents


def get_managed(
    name,
    template,
    source,
    source_hash,
    source_hash_name,
    user,
    group,
    mode,
    attrs,
    saltenv,
    context,
    defaults,
    skip_verify=False,
    verify_ssl=True,
    use_etag=False,
    ignore_ordering=False,
    ignore_whitespace=False,
    ignore_comment_characters=None,
    **kwargs,
):
    """
    Return the managed file data for file.managed

    name
        location where the file lives on the server

    template
        template format

    source
        managed source file

    source_hash
        hash of the source file

    source_hash_name
        When ``source_hash`` refers to a remote file, this specifies the
        filename to look for in that file.

        .. versionadded:: 2016.3.5

    user
        Owner of file

    group
        Group owner of file

    mode
        Permissions of file

    attrs
        Attributes of file

        .. versionadded:: 2018.3.0

    context
        Variables to add to the template context

    defaults
        Default values of for context_dict

    skip_verify
        If ``True``, hash verification of remote file sources (``http://``,
        ``https://``, ``ftp://``) will be skipped, and the ``source_hash``
        argument will be ignored.

        .. versionadded:: 2016.3.0

    verify_ssl
        If ``False``, remote https file sources (``https://``) and source_hash
        will not attempt to validate the servers certificate. Default is True.

        .. versionadded:: 3002

    use_etag
        If ``True``, remote http/https file sources will attempt to use the
        ETag header to determine if the remote file needs to be downloaded.
        This provides a lightweight mechanism for promptly refreshing files
        changed on a web server without requiring a full hash comparison via
        the ``source_hash`` parameter.

        .. versionadded:: 3005

    ignore_ordering
        If ``True``, changes in line order will be ignored **ONLY** for the
        purposes of triggering watch/onchanges requisites. Changes will still
        be made to the file to bring it into alignment with requested state, and
        also reported during the state run. This behavior is useful for bringing
        existing application deployments under Salt configuration management
        without disrupting production applications with a service restart.

        .. versionadded:: 3007.0

    ignore_whitespace
        If ``True``, changes in whitespace will be ignored **ONLY** for the
        purposes of triggering watch/onchanges requisites. Changes will still
        be made to the file to bring it into alignment with requested state, and
        also reported during the state run. This behavior is useful for bringing
        existing application deployments under Salt configuration management
        without disrupting production applications with a service restart.
        Implies ``ignore_ordering=True``

        .. versionadded:: 3007.0

    ignore_comment_characters
        If set to a chacter string, the presence of changes *after* that string
        will be ignored in changes found in the file **ONLY** for the
        purposes of triggering watch/onchanges requisites. Changes will still
        be made to the file to bring it into alignment with requested state, and
        also reported during the state run. This behavior is useful for bringing
        existing application deployments under Salt configuration management
        without disrupting production applications with a service restart.
        Implies ``ignore_ordering=True``

        .. versionadded:: 3007.0

    CLI Example:

    .. code-block:: bash

        salt '*' file.get_managed /etc/httpd/conf.d/httpd.conf jinja salt://http/httpd.conf '{hash_type: 'md5', 'hsum': <md5sum>}' None root root '755' base None None
    """
    # Copy the file to the minion and templatize it
    sfn = ""
    source_sum = {}

    def _get_local_file_source_sum(path):
        """
        DRY helper for getting the source_sum value from a locally cached
        path.
        """
        return {"hsum": get_hash(path, form="sha256"), "hash_type": "sha256"}

    # If we have a source defined, let's figure out what the hash is
    if source:
        urlparsed_source = urllib.parse.urlparse(source)
        if urlparsed_source.scheme in salt.utils.files.VALID_PROTOS:
            parsed_scheme = urlparsed_source.scheme
        else:
            parsed_scheme = ""
        parsed_path = os.path.join(
            urlparsed_source.netloc, urlparsed_source.path
        ).rstrip(os.sep)
        unix_local_source = parsed_scheme in ("file", "")

        if parsed_scheme == "":
            parsed_path = sfn = source
            if not os.path.exists(sfn):
                msg = f"Local file source {sfn} does not exist"
                return "", {}, msg
        elif parsed_scheme == "file":
            sfn = parsed_path
            if not os.path.exists(sfn):
                msg = f"Local file source {sfn} does not exist"
                return "", {}, msg

        if parsed_scheme and parsed_scheme.lower() in string.ascii_lowercase:
            parsed_path = ":".join([parsed_scheme, parsed_path])
            parsed_scheme = "file"

        if parsed_scheme == "salt":
            source_sum = __salt__["cp.hash_file"](source, saltenv)
            if not source_sum:
                return (
                    "",
                    {},
                    f"Source file {source} not found in saltenv '{saltenv}'",
                )
        elif not source_hash and unix_local_source:
            source_sum = _get_local_file_source_sum(parsed_path)
        elif not source_hash and source.startswith(os.sep):
            # This should happen on Windows
            source_sum = _get_local_file_source_sum(source)
        else:
            if not skip_verify:
                if source_hash:
                    try:
                        source_sum = get_source_sum(
                            name,
                            source,
                            source_hash,
                            source_hash_name,
                            saltenv,
                            verify_ssl=verify_ssl,
                        )
                    except CommandExecutionError as exc:
                        return "", {}, exc.strerror
                elif not use_etag:
                    msg = (
                        "Unable to verify upstream hash of source file {}, "
                        "please set source_hash or set skip_verify to True".format(
                            salt.utils.url.redact_http_basic_auth(source)
                        )
                    )
                    return "", {}, msg

    if source and (template or parsed_scheme in salt.utils.files.REMOTE_PROTOS):
        # Check if we have the template or remote file cached
        cache_refetch = False
        cached_dest = __salt__["cp.is_cached"](source, saltenv)
        if cached_dest and (source_hash or skip_verify or use_etag):
            htype = source_sum.get("hash_type", "sha256")
            cached_sum = get_hash(cached_dest, form=htype)
            if skip_verify:
                # prev: if skip_verify or cached_sum == source_sum['hsum']:
                # but `cached_sum == source_sum['hsum']` is elliptical as prev if
                sfn = cached_dest
                source_sum = {"hsum": cached_sum, "hash_type": htype}
            elif use_etag or cached_sum != source_sum.get(
                "hsum", __opts__["hash_type"]
            ):
                cache_refetch = True
            else:
                sfn = cached_dest

        # If we didn't have the template or remote file, or the file has been
        # updated and the cache has to be refreshed, download the file.
        if not sfn or cache_refetch:
            try:
                sfn = __salt__["cp.cache_file"](
                    source,
                    saltenv,
                    source_hash=source_sum.get("hsum"),
                    verify_ssl=verify_ssl,
                    use_etag=use_etag,
                )
            except Exception as exc:  # pylint: disable=broad-except
                # A 404 or other error code may raise an exception, catch it
                # and return a comment that will fail the calling state.
                _source = salt.utils.url.redact_http_basic_auth(source)
                return "", {}, f"Failed to cache {_source}: {exc}"

        # If cache failed, sfn will be False, so do a truth check on sfn first
        # as invoking os.path.exists() on a bool raises a TypeError.
        if not sfn or not os.path.exists(sfn):
            _source = salt.utils.url.redact_http_basic_auth(source)
            return sfn, {}, f"Source file '{_source}' not found"
        if sfn == name:
            raise SaltInvocationError("Source file cannot be the same as destination")

        if template:
            if template in salt.utils.templates.TEMPLATE_REGISTRY:
                context_dict = defaults if defaults else {}
                if context:
                    context_dict.update(context)
                data = salt.utils.templates.TEMPLATE_REGISTRY[template](
                    sfn,
                    name=name,
                    source=source,
                    user=user,
                    group=group,
                    mode=mode,
                    attrs=attrs,
                    saltenv=saltenv,
                    context=context_dict,
                    salt=__salt__,
                    pillar=__pillar__,
                    grains=__opts__["grains"],
                    opts=__opts__,
                    **kwargs,
                )
            else:
                return (
                    sfn,
                    {},
                    f"Specified template format {template} is not supported",
                )

            if data["result"]:
                sfn = data["data"]
                hsum = get_hash(sfn, form="sha256")
                source_sum = {"hash_type": "sha256", "hsum": hsum}
            else:
                __clean_tmp(sfn)
                return sfn, {}, data["data"]

    return sfn, source_sum, ""


def extract_hash(
    hash_fn, hash_type="sha256", file_name="", source="", source_hash_name=None
):
    """
    .. versionchanged:: 2016.3.5
        Prior to this version, only the ``file_name`` argument was considered
        for filename matches in the hash file. This would be problematic for
        cases in which the user was relying on a remote checksum file that they
        do not control, and they wished to use a different name for that file
        on the minion from the filename on the remote server (and in the
        checksum file). For example, managing ``/tmp/myfile.tar.gz`` when the
        remote file was at ``https://mydomain.tld/different_name.tar.gz``. The
        :py:func:`file.managed <salt.states.file.managed>` state now also
        passes this function the source URI as well as the ``source_hash_name``
        (if specified). In cases where ``source_hash_name`` is specified, it
        takes precedence over both the ``file_name`` and ``source``. When it is
        not specified, ``file_name`` takes precedence over ``source``. This
        allows for better capability for matching hashes.
    .. versionchanged:: 2016.11.0
        File name and source URI matches are no longer disregarded when
        ``source_hash_name`` is specified. They will be used as fallback
        matches if there is no match to the ``source_hash_name`` value.

    This routine is called from the :mod:`file.managed
    <salt.states.file.managed>` state to pull a hash from a remote file.
    Regular expressions are used line by line on the ``source_hash`` file, to
    find a potential candidate of the indicated hash type. This avoids many
    problems of arbitrary file layout rules. It specifically permits pulling
    hash codes from debian ``*.dsc`` files.

    If no exact match of a hash and filename are found, then the first hash
    found (if any) will be returned. If no hashes at all are found, then
    ``None`` will be returned.

    For example:

    .. code-block:: yaml

        openerp_7.0-latest-1.tar.gz:
          file.managed:
            - name: /tmp/openerp_7.0-20121227-075624-1_all.deb
            - source: http://nightly.openerp.com/7.0/nightly/deb/openerp_7.0-20121227-075624-1.tar.gz
            - source_hash: http://nightly.openerp.com/7.0/nightly/deb/openerp_7.0-20121227-075624-1.dsc

    CLI Example:

    .. code-block:: bash

        salt '*' file.extract_hash /path/to/hash/file sha512 /etc/foo
    """
    hash_len = HASHES.get(hash_type)
    if hash_len is None:
        if hash_type:
            log.warning(
                "file.extract_hash: Unsupported hash_type '%s', falling "
                "back to matching any supported hash_type",
                hash_type,
            )
            hash_type = ""
        hash_len_expr = f"{min(HASHES_REVMAP)},{max(HASHES_REVMAP)}"
    else:
        hash_len_expr = str(hash_len)

    filename_separators = string.whitespace + r"\/*"

    if source_hash_name:
        if not isinstance(source_hash_name, str):
            source_hash_name = str(source_hash_name)
        source_hash_name_idx = (len(source_hash_name) + 1) * -1
        log.debug(
            "file.extract_hash: Extracting %s hash for file matching "
            "source_hash_name '%s'",
            "any supported" if not hash_type else hash_type,
            source_hash_name,
        )
    if file_name:
        if not isinstance(file_name, str):
            file_name = str(file_name)
        file_name_basename = os.path.basename(file_name)
        file_name_idx = (len(file_name_basename) + 1) * -1
    if source:
        if not isinstance(source, str):
            source = str(source)
        urlparsed_source = urllib.parse.urlparse(source)
        source_basename = os.path.basename(
            urlparsed_source.path or urlparsed_source.netloc
        )
        source_idx = (len(source_basename) + 1) * -1

    basename_searches = [x for x in (file_name, source) if x]
    if basename_searches:
        log.debug(
            "file.extract_hash: %s %s hash for file matching%s: %s",
            "If no source_hash_name match found, will extract"
            if source_hash_name
            else "Extracting",
            "any supported" if not hash_type else hash_type,
            "" if len(basename_searches) == 1 else " either of the following",
            ", ".join(basename_searches),
        )

    partial = None
    found = {}

    with salt.utils.files.fopen(hash_fn, "r") as fp_:
        for line in fp_:
            line = salt.utils.stringutils.to_unicode(line.strip())
            hash_re = r"(?i)(?<![a-z0-9])([a-f0-9]{" + hash_len_expr + "})(?![a-z0-9])"
            hash_match = re.search(hash_re, line)
            matched = None
            if hash_match:
                matched_hsum = hash_match.group(1)
                if matched_hsum is not None:
                    matched_type = HASHES_REVMAP.get(len(matched_hsum))
                    if matched_type is None:
                        # There was a match, but it's not of the correct length
                        # to match one of the supported hash types.
                        matched = None
                    else:
                        matched = {"hsum": matched_hsum, "hash_type": matched_type}

            if matched is None:
                log.debug(
                    "file.extract_hash: In line '%s', no %shash found",
                    line,
                    "" if not hash_type else hash_type + " ",
                )
                continue

            if partial is None:
                partial = matched

            def _add_to_matches(found, line, match_type, value, matched):
                log.debug(
                    "file.extract_hash: Line '%s' matches %s '%s'",
                    line,
                    match_type,
                    value,
                )
                found.setdefault(match_type, []).append(matched)

            hash_matched = False
            if source_hash_name:
                if line.endswith(source_hash_name):
                    # Checking the character before where the basename
                    # should start for either whitespace or a path
                    # separator. We can't just rsplit on spaces/whitespace,
                    # because the filename may contain spaces.
                    try:
                        if line[source_hash_name_idx] in string.whitespace:
                            _add_to_matches(
                                found,
                                line,
                                "source_hash_name",
                                source_hash_name,
                                matched,
                            )
                            hash_matched = True
                    except IndexError:
                        pass
                elif re.match(re.escape(source_hash_name) + r"\s+", line):
                    _add_to_matches(
                        found, line, "source_hash_name", source_hash_name, matched
                    )
                    hash_matched = True
            if file_name:
                if line.endswith(file_name_basename):
                    # Checking the character before where the basename
                    # should start for either whitespace or a path
                    # separator. We can't just rsplit on spaces/whitespace,
                    # because the filename may contain spaces.
                    try:
                        if line[file_name_idx] in filename_separators:
                            _add_to_matches(
                                found, line, "file_name", file_name, matched
                            )
                            hash_matched = True
                    except IndexError:
                        pass
                elif re.match(re.escape(file_name) + r"\s+", line):
                    _add_to_matches(found, line, "file_name", file_name, matched)
                    hash_matched = True
            if source:
                if line.endswith(source_basename):
                    # Same as above, we can't just do an rsplit here.
                    try:
                        if line[source_idx] in filename_separators:
                            _add_to_matches(found, line, "source", source, matched)
                            hash_matched = True
                    except IndexError:
                        pass
                elif re.match(re.escape(source) + r"\s+", line):
                    _add_to_matches(found, line, "source", source, matched)
                    hash_matched = True

            if not hash_matched:
                log.debug(
                    "file.extract_hash: Line '%s' contains %s hash "
                    "'%s', but line did not meet the search criteria",
                    line,
                    matched["hash_type"],
                    matched["hsum"],
                )

    for found_type, found_str in (
        ("source_hash_name", source_hash_name),
        ("file_name", file_name),
        ("source", source),
    ):
        if found_type in found:
            if len(found[found_type]) > 1:
                log.debug(
                    "file.extract_hash: Multiple %s matches for %s: %s",
                    found_type,
                    found_str,
                    ", ".join(
                        [
                            "{} ({})".format(x["hsum"], x["hash_type"])
                            for x in found[found_type]
                        ]
                    ),
                )
            ret = found[found_type][0]
            log.debug(
                "file.extract_hash: Returning %s hash '%s' as a match of %s",
                ret["hash_type"],
                ret["hsum"],
                found_str,
            )
            return ret

    if partial:
        log.debug(
            "file.extract_hash: Returning the partially identified %s hash '%s'",
            partial["hash_type"],
            partial["hsum"],
        )
        return partial

    log.debug("file.extract_hash: No matches, returning None")
    return None


def check_perms(
    name,
    ret,
    user,
    group,
    mode,
    attrs=None,
    follow_symlinks=False,
    seuser=None,
    serole=None,
    setype=None,
    serange=None,
):
    """
    .. versionchanged:: 3001

        Added selinux options

    Check the permissions on files, modify attributes and chown if needed. File
    attributes are only verified if lsattr(1) is installed.

    CLI Example:

    .. code-block:: bash

        salt '*' file.check_perms /etc/sudoers '{}' root root 400 ai

    .. versionchanged:: 2014.1.3
        ``follow_symlinks`` option added
    """
    name = os.path.expanduser(name)
    mode = salt.utils.files.normalize_mode(mode)

    if not ret:
        ret = {"name": name, "changes": {}, "comment": [], "result": True}
        orig_comment = ""
    else:
        orig_comment = ret["comment"]
        ret["comment"] = []

    # Check current permissions
    cur = stats(name, follow_symlinks=follow_symlinks)

    # Record initial stat for return later. Check whether we're receiving IDs
    # or names so luser == cuser comparison makes sense.
    perms = {}
    perms["luser"] = cur["uid"] if isinstance(user, int) else cur["user"]
    perms["lgroup"] = cur["gid"] if isinstance(group, int) else cur["group"]
    perms["lmode"] = cur["mode"]

    is_dir = os.path.isdir(name)
    is_link = os.path.islink(name)

    # Check and make user/group/mode changes, then verify they were successful
    if user:
        if (
            salt.utils.platform.is_windows() and not user_to_uid(user) == cur["uid"]
        ) or (
            not salt.utils.platform.is_windows()
            and not user == cur["user"]
            and not user == cur["uid"]
        ):
            perms["cuser"] = user

    if group:
        if (
            salt.utils.platform.is_windows() and not group_to_gid(group) == cur["gid"]
        ) or (
            not salt.utils.platform.is_windows()
            and not group == cur["group"]
            and not group == cur["gid"]
        ):
            perms["cgroup"] = group

    if "cuser" in perms or "cgroup" in perms:
        if not __opts__["test"]:
            if is_link and not follow_symlinks:
                chown_func = lchown
            else:
                chown_func = chown
            if user is None:
                user = cur["user"]
            if group is None:
                group = cur["group"]
            try:
                err = chown_func(name, user, group)
                if err:
                    ret["result"] = False
                    ret["comment"].append(err)
                else:
                    # Python os.chown() resets the suid and sgid, hence we
                    # setting the previous mode again. Pending mode changes
                    # will be applied later.
                    set_mode(name, cur["mode"])
            except OSError:
                ret["result"] = False

    # Mode changes if needed
    if mode is not None:
        if not __opts__["test"] is True:
            # File is a symlink, ignore the mode setting
            # if follow_symlinks is False
            if not (is_link and not follow_symlinks):
                if not mode == cur["mode"]:
                    perms["cmode"] = mode
                    set_mode(name, mode)

    # verify user/group/mode changes
    post = stats(name, follow_symlinks=follow_symlinks)
    if user:
        if (
            salt.utils.platform.is_windows() and not user_to_uid(user) == post["uid"]
        ) or (
            not salt.utils.platform.is_windows()
            and not user == post["user"]
            and not user == post["uid"]
        ):
            if __opts__["test"] is True:
                ret["changes"]["user"] = user
            else:
                ret["result"] = False
                ret["comment"].append(f"Failed to change user to {user}")
        elif "cuser" in perms:
            ret["changes"]["user"] = user

    if group:
        if (
            salt.utils.platform.is_windows() and not group_to_gid(group) == post["gid"]
        ) or (
            not salt.utils.platform.is_windows()
            and not group == post["group"]
            and not group == post["gid"]
        ):
            if __opts__["test"] is True:
                ret["changes"]["group"] = group
            else:
                ret["result"] = False
                ret["comment"].append(f"Failed to change group to {group}")
        elif "cgroup" in perms:
            ret["changes"]["group"] = group

    if mode is not None:
        # File is a symlink, ignore the mode setting
        # if follow_symlinks is False
        if not (is_link and not follow_symlinks):
            if not mode == post["mode"]:
                if __opts__["test"] is True:
                    ret["changes"]["mode"] = mode
                else:
                    ret["result"] = False
                    ret["comment"].append(f"Failed to change mode to {mode}")
            elif "cmode" in perms:
                ret["changes"]["mode"] = mode

    # Modify attributes of file if needed
    if attrs is not None and not is_dir:
        # File is a symlink, ignore the mode setting
        # if follow_symlinks is False
        if not (is_link and not follow_symlinks):
            diff_attrs = _cmp_attrs(name, attrs)
            if diff_attrs and any(attr for attr in diff_attrs):
                changes = {
                    "old": "".join(lsattr(name)[name]),
                    "new": None,
                }
                if __opts__["test"] is True:
                    changes["new"] = attrs
                else:
                    if diff_attrs.added:
                        chattr(
                            name,
                            operator="add",
                            attributes=diff_attrs.added,
                        )
                    if diff_attrs.removed:
                        chattr(
                            name,
                            operator="remove",
                            attributes=diff_attrs.removed,
                        )
                    cmp_attrs = _cmp_attrs(name, attrs)
                    if any(attr for attr in cmp_attrs):
                        ret["result"] = False
                        ret["comment"].append(f"Failed to change attributes to {attrs}")
                        changes["new"] = "".join(lsattr(name)[name])
                    else:
                        changes["new"] = attrs
                if changes["old"] != changes["new"]:
                    ret["changes"]["attrs"] = changes

    # Set selinux attributes if needed
    if salt.utils.platform.is_linux() and (seuser or serole or setype or serange):
        selinux_error = False
        try:
            (
                current_seuser,
                current_serole,
                current_setype,
                current_serange,
            ) = get_selinux_context(name).split(":")
            log.debug(
                "Current selinux context user:%s role:%s type:%s range:%s",
                current_seuser,
                current_serole,
                current_setype,
                current_serange,
            )
        except ValueError:
            log.error("Unable to get current selinux attributes")
            ret["result"] = False
            ret["comment"].append("Failed to get selinux attributes")
            selinux_error = True

        if not selinux_error:
            requested_seuser = None
            requested_serole = None
            requested_setype = None
            requested_serange = None
            # Only set new selinux variables if updates are needed
            if seuser and seuser != current_seuser:
                requested_seuser = seuser
            if serole and serole != current_serole:
                requested_serole = serole
            if setype and setype != current_setype:
                requested_setype = setype
            if serange and serange != current_serange:
                requested_serange = serange

            if (
                requested_seuser
                or requested_serole
                or requested_setype
                or requested_serange
            ):
                # selinux updates needed, prep changes output
                selinux_change_new = ""
                selinux_change_orig = ""
                if requested_seuser:
                    selinux_change_new += f"User: {requested_seuser} "
                    selinux_change_orig += f"User: {current_seuser} "
                if requested_serole:
                    selinux_change_new += f"Role: {requested_serole} "
                    selinux_change_orig += f"Role: {current_serole} "
                if requested_setype:
                    selinux_change_new += f"Type: {requested_setype} "
                    selinux_change_orig += f"Type: {current_setype} "
                if requested_serange:
                    selinux_change_new += f"Range: {requested_serange} "
                    selinux_change_orig += f"Range: {current_serange} "

                if __opts__["test"]:
                    ret["comment"] = "File {} selinux context to be updated".format(
                        name
                    )
                    ret["result"] = None
                    ret["changes"]["selinux"] = {
                        "Old": selinux_change_orig.strip(),
                        "New": selinux_change_new.strip(),
                    }
                else:
                    try:
                        # set_selinux_context requires type to be set on any other change
                        if (
                            requested_seuser or requested_serole or requested_serange
                        ) and not requested_setype:
                            requested_setype = current_setype
                        result = set_selinux_context(
                            name,
                            user=requested_seuser,
                            role=requested_serole,
                            type=requested_setype,
                            range=requested_serange,
                            persist=True,
                        )
                        log.debug("selinux set result: %s", result)
                        (
                            current_seuser,
                            current_serole,
                            current_setype,
                            current_serange,
                        ) = result.split(":")
                    except ValueError:
                        log.error("Unable to set current selinux attributes")
                        ret["result"] = False
                        ret["comment"].append("Failed to set selinux attributes")
                        selinux_error = True

                    if not selinux_error:
                        ret["comment"].append(f"The file {name} is set to be changed")

                        if requested_seuser:
                            if current_seuser != requested_seuser:
                                ret["comment"].append("Unable to update seuser context")
                                ret["result"] = False
                        if requested_serole:
                            if current_serole != requested_serole:
                                ret["comment"].append("Unable to update serole context")
                                ret["result"] = False
                        if requested_setype:
                            if current_setype != requested_setype:
                                ret["comment"].append("Unable to update setype context")
                                ret["result"] = False
                        if requested_serange:
                            if current_serange != requested_serange:
                                ret["comment"].append(
                                    "Unable to update serange context"
                                )
                                ret["result"] = False
                        ret["changes"]["selinux"] = {
                            "Old": selinux_change_orig.strip(),
                            "New": selinux_change_new.strip(),
                        }

    # Only combine the comment list into a string
    # after all comments are added above
    if isinstance(orig_comment, str):
        if orig_comment:
            ret["comment"].insert(0, orig_comment)
        ret["comment"] = "; ".join(ret["comment"])

    # Set result to None at the very end of the function,
    # after all changes have been recorded above
    if __opts__["test"] is True and ret["changes"]:
        ret["result"] = None

    return ret, perms


def check_managed(
    name,
    source,
    source_hash,
    source_hash_name,
    user,
    group,
    mode,
    attrs,
    template,
    context,
    defaults,
    saltenv,
    contents=None,
    skip_verify=False,
    seuser=None,
    serole=None,
    setype=None,
    serange=None,
    follow_symlinks=False,
    **kwargs,
):
    """
    Check to see what changes need to be made for a file

    follow_symlinks
        If the desired path is a symlink, follow it and check the permissions
        of the file to which the symlink points.

        .. versionadded:: 3005

    CLI Example:

    .. code-block:: bash

        salt '*' file.check_managed /etc/httpd/conf.d/httpd.conf salt://http/httpd.conf '{hash_type: 'md5', 'hsum': <md5sum>}' root, root, '755' jinja True None None base
    """
    # If the source is a list then find which file exists
    source, source_hash = source_list(
        source, source_hash, saltenv  # pylint: disable=W0633
    )

    sfn = ""
    source_sum = None

    if contents is None:
        # Gather the source file from the server
        sfn, source_sum, comments = get_managed(
            name,
            template,
            source,
            source_hash,
            source_hash_name,
            user,
            group,
            mode,
            attrs,
            saltenv,
            context,
            defaults,
            skip_verify,
            **kwargs,
        )
        if comments:
            __clean_tmp(sfn)
            return False, comments
    changes = check_file_meta(
        name,
        sfn,
        source,
        source_sum,
        user,
        group,
        mode,
        attrs,
        saltenv,
        contents,
        seuser=seuser,
        serole=serole,
        setype=setype,
        serange=serange,
        follow_symlinks=follow_symlinks,
    )
    # Ignore permission for files written temporary directories
    # Files in any path will still be set correctly using get_managed()
    if name.startswith(tempfile.gettempdir()):
        for key in ["user", "group", "mode"]:
            changes.pop(key, None)
    __clean_tmp(sfn)
    if changes:
        log.info(changes)
        comments = ["The following values are set to be changed:\n"]
        comments.extend(f"{key}: {val}\n" for key, val in changes.items())
        return None, "".join(comments)
    return True, f"The file {name} is in the correct state"


def check_managed_changes(
    name,
    source,
    source_hash,
    source_hash_name,
    user,
    group,
    mode,
    attrs,
    template,
    context,
    defaults,
    saltenv,
    contents=None,
    skip_verify=False,
    keep_mode=False,
    seuser=None,
    serole=None,
    setype=None,
    serange=None,
    verify_ssl=True,
    follow_symlinks=False,
    ignore_ordering=False,
    ignore_whitespace=False,
    ignore_comment_characters=None,
    **kwargs,
):
    """
    Return a dictionary of what changes need to be made for a file

    .. versionchanged:: 3001

        selinux attributes added

    verify_ssl
        If ``False``, remote https file sources (``https://``) and source_hash
        will not attempt to validate the servers certificate. Default is True.

        .. versionadded:: 3002

    follow_symlinks
        If the desired path is a symlink, follow it and check the permissions
        of the file to which the symlink points.

        .. versionadded:: 3005

    ignore_ordering
        If ``True``, changes in line order will be ignored **ONLY** for the
        purposes of triggering watch/onchanges requisites. Changes will still
        be made to the file to bring it into alignment with requested state, and
        also reported during the state run. This behavior is useful for bringing
        existing application deployments under Salt configuration management
        without disrupting production applications with a service restart.

        .. versionadded:: 3007.0

    ignore_whitespace
        If ``True``, changes in whitespace will be ignored **ONLY** for the
        purposes of triggering watch/onchanges requisites. Changes will still
        be made to the file to bring it into alignment with requested state, and
        also reported during the state run. This behavior is useful for bringing
        existing application deployments under Salt configuration management
        without disrupting production applications with a service restart.
        Implies ``ignore_ordering=True``

        .. versionadded:: 3007.0

    ignore_comment_characters
        If set to a chacter string, the presence of changes *after* that string
        will be ignored in changes found in the file **ONLY** for the
        purposes of triggering watch/onchanges requisites. Changes will still
        be made to the file to bring it into alignment with requested state, and
        also reported during the state run. This behavior is useful for bringing
        existing application deployments under Salt configuration management
        without disrupting production applications with a service restart.
        Implies ``ignore_ordering=True``

        .. versionadded:: 3007.0

    CLI Example:

    .. code-block:: bash

        salt '*' file.check_managed_changes /etc/httpd/conf.d/httpd.conf salt://http/httpd.conf '{hash_type: 'md5', 'hsum': <md5sum>}' root, root, '755' jinja True None None base
    """
    # If the source is a list then find which file exists
    source, source_hash = source_list(
        source, source_hash, saltenv  # pylint: disable=W0633
    )

    sfn = ""
    source_sum = None

    if contents is None:
        # Gather the source file from the server
        sfn, source_sum, comments = get_managed(
            name,
            template,
            source,
            source_hash,
            source_hash_name,
            user,
            group,
            mode,
            attrs,
            saltenv,
            context,
            defaults,
            skip_verify,
            verify_ssl=verify_ssl,
            ignore_ordering=ignore_ordering,
            ignore_whitespace=ignore_whitespace,
            ignore_comment_characters=ignore_comment_characters,
            **kwargs,
        )

        # Ensure that user-provided hash string is lowercase
        if source_sum and ("hsum" in source_sum):
            source_sum["hsum"] = source_sum["hsum"].lower()

        if comments:
            __clean_tmp(sfn)
            return False, comments
        if sfn and source and keep_mode:
            if urllib.parse.urlparse(source).scheme in (
                "salt",
                "file",
            ) or source.startswith("/"):
                try:
                    mode = __salt__["cp.stat_file"](source, saltenv=saltenv, octal=True)
                except Exception as exc:  # pylint: disable=broad-except
                    log.warning("Unable to stat %s: %s", sfn, exc)
    changes = check_file_meta(
        name,
        sfn,
        source,
        source_sum,
        user,
        group,
        mode,
        attrs,
        saltenv,
        contents,
        seuser=seuser,
        serole=serole,
        setype=setype,
        serange=serange,
        follow_symlinks=follow_symlinks,
        ignore_ordering=ignore_ordering,
        ignore_whitespace=ignore_whitespace,
        ignore_comment_characters=ignore_comment_characters,
    )
    __clean_tmp(sfn)
    return changes


def check_file_meta(
    name,
    sfn,
    source,
    source_sum,
    user,
    group,
    mode,
    attrs,
    saltenv,
    contents=None,
    seuser=None,
    serole=None,
    setype=None,
    serange=None,
    verify_ssl=True,
    follow_symlinks=False,
    ignore_ordering=False,
    ignore_whitespace=False,
    ignore_comment_characters=None,
):
    """
    Check for the changes in the file metadata.

    CLI Example:

    .. code-block:: bash

        salt '*' file.check_file_meta /etc/httpd/conf.d/httpd.conf None salt://http/httpd.conf '{hash_type: 'md5', 'hsum': <md5sum>}' root root '755' None base

    .. note::

        Supported hash types include sha512, sha384, sha256, sha224, sha1, and
        md5.

    name
        Path to file destination

    sfn
        Template-processed source file contents

    source
        URL to file source

    source_sum
        File checksum information as a dictionary

        .. code-block:: yaml

            {hash_type: md5, hsum: <md5sum>}

    user
        Destination file user owner

    group
        Destination file group owner

    mode
        Destination file permissions mode

    attrs
        Destination file attributes

        .. versionadded:: 2018.3.0

    saltenv
        Salt environment used to resolve source files

    contents
        File contents

    seuser
        selinux user attribute

        .. versionadded:: 3001

    serole
        selinux role attribute

        .. versionadded:: 3001

    setype
        selinux type attribute

        .. versionadded:: 3001

    serange
        selinux range attribute

        .. versionadded:: 3001

    verify_ssl
        If ``False``, remote https file sources (``https://``)
        will not attempt to validate the servers certificate. Default is True.

        .. versionadded:: 3002

    follow_symlinks
        If the desired path is a symlink, follow it and check the permissions
        of the file to which the symlink points.

        .. versionadded:: 3005

    ignore_ordering
        If ``True``, changes in line order will be ignored **ONLY** for the
        purposes of triggering watch/onchanges requisites. Changes will still
        be made to the file to bring it into alignment with requested state, and
        also reported during the state run. This behavior is useful for bringing
        existing application deployments under Salt configuration management
        without disrupting production applications with a service restart.

        .. versionadded:: 3007.0

    ignore_whitespace
        If ``True``, changes in whitespace will be ignored **ONLY** for the
        purposes of triggering watch/onchanges requisites. Changes will still
        be made to the file to bring it into alignment with requested state, and
        also reported during the state run. This behavior is useful for bringing
        existing application deployments under Salt configuration management
        without disrupting production applications with a service restart.
        Implies ``ignore_ordering=True``

        .. versionadded:: 3007.0

    ignore_comment_characters
        If set to a chacter string, the presence of changes *after* that string
        will be ignored in changes found in the file **ONLY** for the
        purposes of triggering watch/onchanges requisites. Changes will still
        be made to the file to bring it into alignment with requested state, and
        also reported during the state run. This behavior is useful for bringing
        existing application deployments under Salt configuration management
        without disrupting production applications with a service restart.
        Implies ``ignore_ordering=True``

        .. versionadded:: 3007.0
    """
    changes = {}
    has_changes = False
    if not source_sum:
        source_sum = dict()

    try:
        lstats = stats(
            name,
            hash_type=source_sum.get("hash_type", None),
            follow_symlinks=follow_symlinks,
        )
    except CommandExecutionError:
        lstats = {}

    if not lstats:
        changes["newfile"] = name
        if any([ignore_ordering, ignore_whitespace, ignore_comment_characters]):
            return True, changes
        return changes

    if "hsum" in source_sum:
        if source_sum["hsum"] != lstats["sum"]:
            if not sfn and source:
                sfn = __salt__["cp.cache_file"](
                    source,
                    saltenv,
                    source_hash=source_sum["hsum"],
                    verify_ssl=verify_ssl,
                )
            if sfn:
                try:
                    if any(
                        [ignore_ordering, ignore_whitespace, ignore_comment_characters]
                    ):
                        has_changes, changes["diff"] = get_diff(
                            name,
                            sfn,
                            template=True,
                            show_filenames=False,
                            ignore_ordering=ignore_ordering,
                            ignore_whitespace=ignore_whitespace,
                            ignore_comment_characters=ignore_comment_characters,
                        )
                    else:
                        changes["diff"] = get_diff(
                            name, sfn, template=True, show_filenames=False
                        )
                except CommandExecutionError as exc:
                    changes["diff"] = exc.strerror
            else:
                changes["sum"] = "Checksum differs"

    if contents is not None:
        # Write a tempfile with the static contents
        if isinstance(contents, bytes):
            tmp = salt.utils.files.mkstemp(
                prefix=salt.utils.files.TEMPFILE_PREFIX, text=False
            )
            with salt.utils.files.fopen(tmp, "wb") as tmp_:
                tmp_.write(contents)
        else:
            tmp = salt.utils.files.mkstemp(
                prefix=salt.utils.files.TEMPFILE_PREFIX, text=True
            )
            if salt.utils.platform.is_windows():
                contents = os.linesep.join(
                    _splitlines_preserving_trailing_newline(contents)
                )
            with salt.utils.files.fopen(tmp, "w") as tmp_:
                tmp_.write(salt.utils.stringutils.to_str(contents))
        # Compare the static contents with the named file
        try:
            if any([ignore_ordering, ignore_whitespace, ignore_comment_characters]):
                has_changes, differences = get_diff(
                    name,
                    tmp,
                    show_filenames=False,
                    ignore_ordering=ignore_ordering,
                    ignore_whitespace=ignore_whitespace,
                    ignore_comment_characters=ignore_comment_characters,
                )
            else:
                differences = get_diff(name, tmp, show_filenames=False)
        except CommandExecutionError as exc:
            log.error("Failed to diff files: %s", exc)
            differences = exc.strerror
        __clean_tmp(tmp)
        if differences:
            if __salt__["config.option"]("obfuscate_templates"):
                changes["diff"] = "<Obfuscated Template>"
            else:
                changes["diff"] = differences

    if not salt.utils.platform.is_windows():
        # Check owner
        if user is not None and user != lstats["user"] and user != lstats["uid"]:
            changes["user"] = user

        # Check group
        if group is not None and group != lstats["group"] and group != lstats["gid"]:
            changes["group"] = group

        # Normalize the file mode
        smode = salt.utils.files.normalize_mode(lstats["mode"])
        mode = salt.utils.files.normalize_mode(mode)
        if mode is not None and mode != smode:
            changes["mode"] = mode

        if attrs:
            diff_attrs = _cmp_attrs(name, attrs)
            if diff_attrs is not None:
                if attrs is not None and (
                    diff_attrs[0] is not None or diff_attrs[1] is not None
                ):
                    changes["attrs"] = attrs

        # Check selinux
        if seuser or serole or setype or serange:
            try:
                (
                    current_seuser,
                    current_serole,
                    current_setype,
                    current_serange,
                ) = get_selinux_context(name).split(":")
                log.debug(
                    "Current selinux context user:%s role:%s type:%s range:%s",
                    current_seuser,
                    current_serole,
                    current_setype,
                    current_serange,
                )
            except ValueError as exc:
                log.error("Unable to get current selinux attributes")
                changes["selinux"] = exc.strerror

            if seuser and seuser != current_seuser:
                changes["selinux"] = {"user": seuser}
            if serole and serole != current_serole:
                changes["selinux"] = {"role": serole}
            if setype and setype != current_setype:
                changes["selinux"] = {"type": setype}
            if serange and serange != current_serange:
                changes["selinux"] = {"range": serange}

    if any([ignore_ordering, ignore_whitespace, ignore_comment_characters]):
        return has_changes, changes

    return changes


def get_diff(
    file1,
    file2,
    saltenv="base",
    show_filenames=True,
    show_changes=True,
    template=False,
    source_hash_file1=None,
    source_hash_file2=None,
    ignore_ordering=False,
    ignore_whitespace=False,
    ignore_comment_characters=None,
):
    """
    Return unified diff of two files

    file1
        The first file to feed into the diff utility

        .. versionchanged:: 2018.3.0
            Can now be either a local or remote file. In earlier releases,
            thuis had to be a file local to the minion.

    file2
        The second file to feed into the diff utility

        .. versionchanged:: 2018.3.0
            Can now be either a local or remote file. In earlier releases, this
            had to be a file on the salt fileserver (i.e.
            ``salt://somefile.txt``)

    show_filenames: True
        Set to ``False`` to hide the filenames in the top two lines of the
        diff.

    show_changes: True
        If set to ``False``, and there are differences, then instead of a diff
        a simple message stating that show_changes is set to ``False`` will be
        returned.

    template: False
        Set to ``True`` if two templates are being compared. This is not useful
        except for within states, with the ``obfuscate_templates`` option set
        to ``True``.

        .. versionadded:: 2018.3.0

    source_hash_file1
        If ``file1`` is an http(s)/ftp URL and the file exists in the minion's
        file cache, this option can be passed to keep the minion from
        re-downloading the archive if the cached copy matches the specified
        hash.

        .. versionadded:: 2018.3.0

    source_hash_file2
        If ``file2`` is an http(s)/ftp URL and the file exists in the minion's
        file cache, this option can be passed to keep the minion from
        re-downloading the archive if the cached copy matches the specified
        hash.

        .. versionadded:: 2018.3.0

    ignore_ordering
        If ``True``, changes in line order will be ignored **ONLY** for the
        purposes of triggering watch/onchanges requisites. Changes will still
        be made to the file to bring it into alignment with requested state, and
        also reported during the state run. This behavior is useful for bringing
        existing application deployments under Salt configuration management
        without disrupting production applications with a service restart.

        .. versionadded:: 3007.0

    ignore_whitespace
        If ``True``, changes in whitespace will be ignored **ONLY** for the
        purposes of triggering watch/onchanges requisites. Changes will still
        be made to the file to bring it into alignment with requested state, and
        also reported during the state run. This behavior is useful for bringing
        existing application deployments under Salt configuration management
        without disrupting production applications with a service restart.
        Implies ``ignore_ordering=True``

        .. versionadded:: 3007.0

    ignore_comment_characters
        If set to a chacter string, the presence of changes *after* that string
        will be ignored in changes found in the file **ONLY** for the
        purposes of triggering watch/onchanges requisites. Changes will still
        be made to the file to bring it into alignment with requested state, and
        also reported during the state run. This behavior is useful for bringing
        existing application deployments under Salt configuration management
        without disrupting production applications with a service restart.
        Implies ``ignore_ordering=True``

        .. versionadded:: 3007.0

    CLI Examples:

    .. code-block:: bash

        salt '*' file.get_diff /home/fred/.vimrc salt://users/fred/.vimrc
        salt '*' file.get_diff /tmp/foo.txt /tmp/bar.txt
    """
    files = (file1, file2)
    source_hashes = (source_hash_file1, source_hash_file2)
    paths = []
    errors = []

    for filename, source_hash in zip(files, source_hashes):
        try:
            # Local file paths will just return the same path back when passed
            # to cp.cache_file.
            cached_path = __salt__["cp.cache_file"](
                filename, saltenv, source_hash=source_hash
            )
            if cached_path is False:
                errors.append(
                    "File {} not found".format(
                        salt.utils.stringutils.to_unicode(filename)
                    )
                )
                continue
            paths.append(cached_path)
        except MinionError as exc:
            errors.append(salt.utils.stringutils.to_unicode(exc.__str__()))
            continue

    if errors:
        raise CommandExecutionError("Failed to cache one or more files", info=errors)

    args = []
    for filename in paths:
        try:
            with salt.utils.files.fopen(filename, "rb") as fp_:
                args.append(fp_.readlines())
        except OSError as exc:
            raise CommandExecutionError(
                "Failed to read {}: {}".format(
                    salt.utils.stringutils.to_unicode(filename), exc.strerror
                )
            )

    if args[0] != args[1]:
        if template and __salt__["config.option"]("obfuscate_templates"):
            ret = "<Obfuscated Template>"
        elif not show_changes:
            ret = "<show_changes=False>"
        else:
            bdiff = _binary_replace(*paths)  # pylint: disable=no-value-for-parameter
            if bdiff:
                ret = bdiff
            else:
                if show_filenames:
                    args.extend(paths)
                if any([ignore_ordering, ignore_whitespace, ignore_comment_characters]):
                    ret = __utils__["stringutils.get_conditional_diff"](
                        *args,
                        ignore_ordering=ignore_ordering,
                        ignore_whitespace=ignore_whitespace,
                        ignore_comment_characters=ignore_comment_characters,
                    )
                else:
                    ret = __utils__["stringutils.get_diff"](*args)
    elif any([ignore_ordering, ignore_whitespace, ignore_comment_characters]):
        ret = (False, "")
    else:
        ret = ""
    return ret


def manage_file(
    name,
    sfn,
    ret,
    source,
    source_sum,
    user,
    group,
    mode,
    attrs,
    saltenv,
    backup,
    makedirs=False,
    template=None,  # pylint: disable=W0613
    show_changes=True,
    contents=None,
    dir_mode=None,
    follow_symlinks=True,
    skip_verify=False,
    keep_mode=False,
    encoding=None,
    encoding_errors="strict",
    seuser=None,
    serole=None,
    setype=None,
    serange=None,
    verify_ssl=True,
    use_etag=False,
    ignore_ordering=False,
    ignore_whitespace=False,
    ignore_comment_characters=None,
    **kwargs,
):
    """
    Checks the destination against what was retrieved with get_managed and
    makes the appropriate modifications (if necessary).

    name
        location to place the file

    sfn
        location of cached file on the minion

        This is the path to the file stored on the minion. This file is placed
        on the minion using cp.cache_file.  If the hash sum of that file
        matches the source_sum, we do not transfer the file to the minion
        again.

        This file is then grabbed and if it has template set, it renders the
        file to be placed into the correct place on the system using
        salt.files.utils.copyfile()

    ret
        The initial state return data structure. Pass in ``None`` to use the
        default structure.

    source
        file reference on the master

    source_sum
        sum hash for source

    user
        user owner

    group
        group owner

    backup
        backup_mode

    attrs
        attributes to be set on file: '' means remove all of them

        .. versionadded:: 2018.3.0

    makedirs
        make directories if they do not exist

    template
        format of templating

    show_changes
        Include diff in state return

    contents:
        contents to be placed in the file

    dir_mode
        mode for directories created with makedirs

    skip_verify: False
        If ``True``, hash verification of remote file sources (``http://``,
        ``https://``, ``ftp://``) will be skipped, and the ``source_hash``
        argument will be ignored.

        .. versionadded:: 2016.3.0

    keep_mode: False
        If ``True``, and the ``source`` is a file from the Salt fileserver (or
        a local file on the minion), the mode of the destination file will be
        set to the mode of the source file.

        .. note:: keep_mode does not work with salt-ssh.

            As a consequence of how the files are transferred to the minion, and
            the inability to connect back to the master with salt-ssh, salt is
            unable to stat the file as it exists on the fileserver and thus
            cannot mirror the mode on the salt-ssh minion

    encoding
        If specified, then the specified encoding will be used. Otherwise, the
        file will be encoded using the system locale (usually UTF-8). See
        https://docs.python.org/3/library/codecs.html#standard-encodings for
        the list of available encodings.

        .. versionadded:: 2017.7.0

    encoding_errors: 'strict'
        Default is ```'strict'```.
        See https://docs.python.org/2/library/codecs.html#codec-base-classes
        for the error handling schemes.

        .. versionadded:: 2017.7.0

    seuser
        selinux user attribute

        .. versionadded:: 3001

    serange
        selinux range attribute

        .. versionadded:: 3001

    setype
        selinux type attribute

        .. versionadded:: 3001

    serange
        selinux range attribute

        .. versionadded:: 3001

    verify_ssl
        If ``False``, remote https file sources (``https://``)
        will not attempt to validate the servers certificate. Default is True.

        .. versionadded:: 3002

    use_etag
        If ``True``, remote http/https file sources will attempt to use the
        ETag header to determine if the remote file needs to be downloaded.
        This provides a lightweight mechanism for promptly refreshing files
        changed on a web server without requiring a full hash comparison via
        the ``source_hash`` parameter.

        .. versionadded:: 3005

    ignore_ordering
        If ``True``, changes in line order will be ignored **ONLY** for the
        purposes of triggering watch/onchanges requisites. Changes will still
        be made to the file to bring it into alignment with requested state, and
        also reported during the state run. This behavior is useful for bringing
        existing application deployments under Salt configuration management
        without disrupting production applications with a service restart.

        .. versionadded:: 3007.0

    ignore_whitespace
        If ``True``, changes in whitespace will be ignored **ONLY** for the
        purposes of triggering watch/onchanges requisites. Changes will still
        be made to the file to bring it into alignment with requested state, and
        also reported during the state run. This behavior is useful for bringing
        existing application deployments under Salt configuration management
        without disrupting production applications with a service restart.
        Implies ``ignore_ordering=True``

        .. versionadded:: 3007.0

    ignore_comment_characters
        If set to a chacter string, the presence of changes *after* that string
        will be ignored in changes found in the file **ONLY** for the
        purposes of triggering watch/onchanges requisites. Changes will still
        be made to the file to bring it into alignment with requested state, and
        also reported during the state run. This behavior is useful for bringing
        existing application deployments under Salt configuration management
        without disrupting production applications with a service restart.
        Implies ``ignore_ordering=True``

        .. versionadded:: 3007.0

    CLI Example:

    .. code-block:: bash

        salt '*' file.manage_file /etc/httpd/conf.d/httpd.conf '' '{}' salt://http/httpd.conf '{hash_type: 'md5', 'hsum': <md5sum>}' root root '755' '' base ''

    .. versionchanged:: 2014.7.0
        ``follow_symlinks`` option added

    """
    name = os.path.expanduser(name)
    has_changes = False
    check_web_source_hash = bool(
        source
        and urllib.parse.urlparse(source).scheme != "salt"
        and not skip_verify
        and not use_etag
    )

    if not ret:
        ret = {"name": name, "changes": {}, "comment": "", "result": True}
    # Ensure that user-provided hash string is lowercase
    if source_sum and ("hsum" in source_sum):
        source_sum["hsum"] = source_sum["hsum"].lower()

    if source:
        if not sfn:
            # File is not present, cache it
            sfn = __salt__["cp.cache_file"](source, saltenv, verify_ssl=verify_ssl)
            if not sfn:
                return _error(ret, f"Source file '{source}' not found")
            htype = source_sum.get("hash_type", __opts__["hash_type"])
            # Recalculate source sum now that file has been cached
            source_sum = {"hash_type": htype, "hsum": get_hash(sfn, form=htype)}

        if keep_mode:
            if urllib.parse.urlparse(source).scheme in ("salt", "file", ""):
                try:
                    mode = __salt__["cp.stat_file"](source, saltenv=saltenv, octal=True)
                except Exception as exc:  # pylint: disable=broad-except
                    log.warning("Unable to stat %s: %s", sfn, exc)

    # Check changes if the target file exists
    if os.path.isfile(name) or os.path.islink(name):
        if os.path.islink(name) and follow_symlinks:
            real_name = os.path.realpath(name)
        else:
            real_name = name

        # Only test the checksums on files with managed contents
        if source and not (not follow_symlinks and os.path.islink(real_name)):
            name_sum = get_hash(
                real_name, source_sum.get("hash_type", __opts__["hash_type"])
            )
        else:
            name_sum = None

        # Check if file needs to be replaced
        if source and (
            name_sum is None
            or source_sum.get("hsum", __opts__["hash_type"]) != name_sum
        ):
            if not sfn:
                sfn = __salt__["cp.cache_file"](
                    source, saltenv, verify_ssl=verify_ssl, use_etag=use_etag
                )
            if not sfn:
                return _error(ret, f"Source file '{source}' not found")
            # If the downloaded file came from a non salt server or local
            # source, and we are not skipping checksum verification, then
            # verify that it matches the specified checksum.
            if check_web_source_hash:
                dl_sum = get_hash(sfn, source_sum["hash_type"])
                if dl_sum != source_sum["hsum"]:
                    ret["comment"] = (
                        "Specified {} checksum for {} ({}) does not match "
                        "actual checksum ({}). If the 'source_hash' value "
                        "refers to a remote file with multiple possible "
                        "matches, then it may be necessary to set "
                        "'source_hash_name'.".format(
                            source_sum["hash_type"], source, source_sum["hsum"], dl_sum
                        )
                    )
                    ret["result"] = False
                    return ret

            # Print a diff equivalent to diff -u old new
            if __salt__["config.option"]("obfuscate_templates"):
                ret["changes"]["diff"] = "<Obfuscated Template>"
            elif not show_changes:
                ret["changes"]["diff"] = "<show_changes=False>"
            else:
                try:
                    if any(
                        [ignore_ordering, ignore_whitespace, ignore_comment_characters]
                    ):
                        has_changes, file_diff = get_diff(
                            real_name,
                            sfn,
                            show_filenames=False,
                            ignore_ordering=ignore_ordering,
                            ignore_whitespace=ignore_whitespace,
                            ignore_comment_characters=ignore_comment_characters,
                        )
                    else:
                        file_diff = get_diff(real_name, sfn, show_filenames=False)
                    if file_diff:
                        ret["changes"]["diff"] = file_diff
                except CommandExecutionError as exc:
                    ret["changes"]["diff"] = exc.strerror

            # Pre requisites are met, and the file needs to be replaced, do it
            try:
                salt.utils.files.copyfile(
                    sfn,
                    real_name,
                    __salt__["config.backup_mode"](backup),
                    __opts__["cachedir"],
                )
            except OSError as io_error:
                __clean_tmp(sfn)
                return _error(ret, f"Failed to commit change: {io_error}")

        if contents is not None:
            # Write the static contents to a temporary file
            tmp = salt.utils.files.mkstemp(
                prefix=salt.utils.files.TEMPFILE_PREFIX, text=True
            )
            with salt.utils.files.fopen(tmp, "wb") as tmp_:
                if encoding:
                    if salt.utils.platform.is_windows():
                        contents = os.linesep.join(
                            _splitlines_preserving_trailing_newline(contents)
                        )
                    log.debug("File will be encoded with %s", encoding)
                    tmp_.write(
                        contents.encode(encoding=encoding, errors=encoding_errors)
                    )
                else:
                    tmp_.write(salt.utils.stringutils.to_bytes(contents))

            try:
                if any([ignore_ordering, ignore_whitespace, ignore_comment_characters]):
                    has_changes, differences = get_diff(
                        real_name,
                        tmp,
                        show_filenames=False,
                        show_changes=show_changes,
                        template=True,
                        ignore_ordering=ignore_ordering,
                        ignore_whitespace=ignore_whitespace,
                        ignore_comment_characters=ignore_comment_characters,
                    )
                else:
                    differences = get_diff(
                        real_name,
                        tmp,
                        show_filenames=False,
                        show_changes=show_changes,
                        template=True,
                    )

            except CommandExecutionError as exc:
                ret.setdefault("warnings", []).append(
                    f"Failed to detect changes to file: {exc.strerror}"
                )
                differences = ""

            if differences:
                ret["changes"]["diff"] = differences

                # Pre requisites are met, the file needs to be replaced, do it
                try:
                    salt.utils.files.copyfile(
                        tmp,
                        real_name,
                        __salt__["config.backup_mode"](backup),
                        __opts__["cachedir"],
                    )
                except OSError as io_error:
                    __clean_tmp(tmp)
                    return _error(ret, f"Failed to commit change: {io_error}")
            __clean_tmp(tmp)

        # Check for changing symlink to regular file here
        if os.path.islink(name) and not follow_symlinks:
            if not sfn:
                sfn = __salt__["cp.cache_file"](source, saltenv, verify_ssl=verify_ssl)
            if not sfn:
                return _error(ret, f"Source file '{source}' not found")
            # If the downloaded file came from a non salt server source verify
            # that it matches the intended sum value
            if check_web_source_hash:
                dl_sum = get_hash(sfn, source_sum["hash_type"])
                if dl_sum != source_sum["hsum"]:
                    ret["comment"] = (
                        "Specified {} checksum for {} ({}) does not match "
                        "actual checksum ({})".format(
                            source_sum["hash_type"], name, source_sum["hsum"], dl_sum
                        )
                    )
                    ret["result"] = False
                    return ret

            try:
                salt.utils.files.copyfile(
                    sfn,
                    name,
                    __salt__["config.backup_mode"](backup),
                    __opts__["cachedir"],
                )
            except OSError as io_error:
                __clean_tmp(sfn)
                return _error(ret, f"Failed to commit change: {io_error}")

            ret["changes"]["diff"] = "Replace symbolic link with regular file"

        if salt.utils.platform.is_windows():
            # This function resides in win_file.py and will be available
            # on Windows. The local function will be overridden
            # pylint: disable=E1120,E1121,E1123
            ret = check_perms(
                path=name,
                ret=ret,
                owner=kwargs.get("win_owner"),
                grant_perms=kwargs.get("win_perms"),
                deny_perms=kwargs.get("win_deny_perms"),
                inheritance=kwargs.get("win_inheritance", True),
                reset=kwargs.get("win_perms_reset", False),
            )
            # pylint: enable=E1120,E1121,E1123
        else:
            ret, _ = check_perms(
                name,
                ret,
                user,
                group,
                mode,
                attrs,
                follow_symlinks,
                seuser=seuser,
                serole=serole,
                setype=setype,
                serange=serange,
            )

        if ret["changes"]:
            ret["comment"] = f"File {salt.utils.data.decode(name)} updated"
<<<<<<< HEAD
            if (
                any([ignore_ordering, ignore_whitespace, ignore_comment_characters])
                and not has_changes
            ):
                ret["skip_req"] = True
=======
>>>>>>> 6e641179

        elif not ret["changes"] and ret["result"]:
            ret["comment"] = "File {} is in the correct state".format(
                salt.utils.data.decode(name)
            )
        if sfn:
            __clean_tmp(sfn)
        return ret
    else:  # target file does not exist
        contain_dir = os.path.dirname(name)

        def _set_mode_and_make_dirs(name, dir_mode, mode, user, group):
            # check for existence of windows drive letter
            if salt.utils.platform.is_windows():
                drive, _ = os.path.splitdrive(name)
                if drive and not os.path.exists(drive):
                    __clean_tmp(sfn)
                    return _error(ret, f"{drive} drive not present")
            if dir_mode is None and mode is not None:
                # Add execute bit to each nonzero digit in the mode, if
                # dir_mode was not specified. Otherwise, any
                # directories created with makedirs_() below can't be
                # listed via a shell.
                mode_list = [x for x in str(mode)][-3:]
                for idx, part in enumerate(mode_list):
                    if part != "0":
                        mode_list[idx] = str(int(part) | 1)
                dir_mode = "".join(mode_list)

            if salt.utils.platform.is_windows():
                # This function resides in win_file.py and will be available
                # on Windows. The local function will be overridden
                # pylint: disable=E1120,E1121,E1123
                makedirs_(
                    path=name,
                    owner=kwargs.get("win_owner"),
                    grant_perms=kwargs.get("win_perms"),
                    deny_perms=kwargs.get("win_deny_perms"),
                    inheritance=kwargs.get("win_inheritance", True),
                    reset=kwargs.get("win_perms_reset", False),
                )
                # pylint: enable=E1120,E1121,E1123
            else:
                makedirs_(name, user=user, group=group, mode=dir_mode)

        if source:
            # Apply the new file
            if not sfn:
                sfn = __salt__["cp.cache_file"](source, saltenv, verify_ssl=verify_ssl)
            if not sfn:
                return _error(ret, f"Source file '{source}' not found")
            # If the downloaded file came from a non salt server source verify
            # that it matches the intended sum value
            if check_web_source_hash:
                dl_sum = get_hash(sfn, source_sum["hash_type"])
                if dl_sum != source_sum["hsum"]:
                    ret["comment"] = (
                        "Specified {} checksum for {} ({}) does not match "
                        "actual checksum ({})".format(
                            source_sum["hash_type"], name, source_sum["hsum"], dl_sum
                        )
                    )
                    ret["result"] = False
                    return ret
            # It is a new file, set the diff accordingly
            ret["changes"]["diff"] = "New file"
            if not os.path.isdir(contain_dir):
                if makedirs:
                    _set_mode_and_make_dirs(name, dir_mode, mode, user, group)
                else:
                    __clean_tmp(sfn)
                    # No changes actually made
                    ret["changes"].pop("diff", None)
                    return _error(ret, "Parent directory not present")
        else:  # source != True
            if not os.path.isdir(contain_dir):
                if makedirs:
                    _set_mode_and_make_dirs(name, dir_mode, mode, user, group)
                else:
                    __clean_tmp(sfn)
                    # No changes actually made
                    ret["changes"].pop("diff", None)
                    return _error(ret, "Parent directory not present")

            # Create the file, user rw-only if mode will be set to prevent
            # a small security race problem before the permissions are set
            with salt.utils.files.set_umask(0o077 if mode else None):
                # Create a new file when test is False and source is None
                if contents is None:
                    if not __opts__["test"]:
                        if touch(name):
                            ret["changes"]["new"] = f"file {name} created"
                            ret["comment"] = "Empty file"
                        else:
                            return _error(ret, f"Empty file {name} not created")
                else:
                    if not __opts__["test"]:
                        if touch(name):
                            ret["changes"]["diff"] = "New file"
                        else:
                            return _error(ret, f"File {name} not created")

        if contents is not None:
            # Write the static contents to a temporary file
            tmp = salt.utils.files.mkstemp(
                prefix=salt.utils.files.TEMPFILE_PREFIX, text=True
            )
            with salt.utils.files.fopen(tmp, "wb") as tmp_:
                if encoding:
                    if salt.utils.platform.is_windows():
                        contents = os.linesep.join(
                            _splitlines_preserving_trailing_newline(contents)
                        )
                    log.debug("File will be encoded with %s", encoding)
                    tmp_.write(
                        contents.encode(encoding=encoding, errors=encoding_errors)
                    )
                else:
                    tmp_.write(salt.utils.stringutils.to_bytes(contents))

            # Copy into place
            salt.utils.files.copyfile(
                tmp, name, __salt__["config.backup_mode"](backup), __opts__["cachedir"]
            )
            __clean_tmp(tmp)
        # Now copy the file contents if there is a source file
        elif sfn:
            salt.utils.files.copyfile(
                sfn, name, __salt__["config.backup_mode"](backup), __opts__["cachedir"]
            )
            __clean_tmp(sfn)

        # This is a new file, if no mode specified, use the umask to figure
        # out what mode to use for the new file.
        if mode is None and not salt.utils.platform.is_windows():
            # Get current umask
            mask = salt.utils.files.get_umask()
            # Calculate the mode value that results from the umask
            mode = oct((0o777 ^ mask) & 0o666)

        if salt.utils.platform.is_windows():
            # This function resides in win_file.py and will be available
            # on Windows. The local function will be overridden
            # pylint: disable=E1120,E1121,E1123
            ret = check_perms(
                path=name,
                ret=ret,
                owner=kwargs.get("win_owner"),
                grant_perms=kwargs.get("win_perms"),
                deny_perms=kwargs.get("win_deny_perms"),
                inheritance=kwargs.get("win_inheritance", True),
                reset=kwargs.get("win_perms_reset", False),
            )
            # pylint: enable=E1120,E1121,E1123
        else:
            ret, _ = check_perms(
                name,
                ret,
                user,
                group,
                mode,
                attrs,
                seuser=seuser,
                serole=serole,
                setype=setype,
                serange=serange,
            )

        if not ret["comment"]:
            ret["comment"] = "File " + name + " updated"

        if __opts__["test"]:
            ret["comment"] = "File " + name + " not updated"
        elif not ret["changes"] and ret["result"]:
            ret["comment"] = "File " + name + " is in the correct state"
        if sfn:
            __clean_tmp(sfn)

        if (
            any([ignore_ordering, ignore_whitespace, ignore_comment_characters])
            and ret["changes"]
            and not has_changes
        ):
            ret["skip_req"] = True

        return ret


def mkdir(dir_path, user=None, group=None, mode=None):
    """
    Ensure that a directory is available.

    CLI Example:

    .. code-block:: bash

        salt '*' file.mkdir /opt/jetty/context
    """
    dir_path = os.path.expanduser(dir_path)

    directory = os.path.normpath(dir_path)

    if not os.path.isdir(directory):
        # If a caller such as managed() is invoked  with makedirs=True, make
        # sure that any created dirs are created with the same user and group
        # to follow the principal of least surprise method.
        makedirs_perms(directory, user, group, mode)

    return True


def makedirs_(path, user=None, group=None, mode=None):
    """
    Ensure that the directory containing this path is available.

    .. note::

        The path must end with a trailing slash otherwise the directory/directories
        will be created up to the parent directory. For example if path is
        ``/opt/code``, then it would be treated as ``/opt/`` but if the path
        ends with a trailing slash like ``/opt/code/``, then it would be
        treated as ``/opt/code/``.

    CLI Example:

    .. code-block:: bash

        salt '*' file.makedirs /opt/code/
    """
    path = os.path.expanduser(path)

    if mode:
        mode = salt.utils.files.normalize_mode(mode)

    # walk up the directory structure until we find the first existing
    # directory
    dirname = os.path.normpath(os.path.dirname(path))

    if os.path.isdir(dirname):
        # There's nothing for us to do
        msg = f"Directory '{dirname}' already exists"
        log.debug(msg)
        return msg

    if os.path.exists(dirname):
        msg = f"The path '{dirname}' already exists and is not a directory"
        log.debug(msg)
        return msg

    directories_to_create = []
    while True:
        if os.path.isdir(dirname):
            break

        directories_to_create.append(dirname)
        current_dirname = dirname
        dirname = os.path.dirname(dirname)

        if current_dirname == dirname:
            raise SaltInvocationError(
                "Recursive creation for path '{}' would result in an "
                "infinite loop. Please use an absolute path.".format(dirname)
            )

    # create parent directories from the topmost to the most deeply nested one
    directories_to_create.reverse()
    for directory_to_create in directories_to_create:
        # all directories have the user, group and mode set!!
        log.debug("Creating directory: %s", directory_to_create)
        mkdir(directory_to_create, user=user, group=group, mode=mode)


def makedirs_perms(name, user=None, group=None, mode="0755"):
    """
    Taken and modified from os.makedirs to set user, group and mode for each
    directory created.

    CLI Example:

    .. code-block:: bash

        salt '*' file.makedirs_perms /opt/code
    """
    name = os.path.expanduser(name)

    path = os.path
    head, tail = path.split(name)
    if not tail:
        head, tail = path.split(head)
    if head and tail and not path.exists(head):
        try:
            makedirs_perms(head, user, group, mode)
        except OSError as exc:
            # be happy if someone already created the path
            if exc.errno != errno.EEXIST:
                raise
        if tail == os.curdir:  # xxx/newdir/. exists if xxx/newdir exists
            return
    os.mkdir(name)
    check_perms(name, None, user, group, int(f"{mode}") if mode else None)


def get_devmm(name):
    """
    Get major/minor info from a device

    CLI Example:

    .. code-block:: bash

       salt '*' file.get_devmm /dev/chr
    """
    name = os.path.expanduser(name)

    if is_chrdev(name) or is_blkdev(name):
        stat_structure = os.stat(name)
        return (os.major(stat_structure.st_rdev), os.minor(stat_structure.st_rdev))
    else:
        return (0, 0)


def is_chrdev(name):
    """
    Check if a file exists and is a character device.

    CLI Example:

    .. code-block:: bash

       salt '*' file.is_chrdev /dev/chr
    """
    name = os.path.expanduser(name)

    stat_structure = None
    try:
        stat_structure = os.stat(name)
    except OSError as exc:
        if exc.errno == errno.ENOENT:
            # If the character device does not exist in the first place
            return False
        else:
            raise
    return stat.S_ISCHR(stat_structure.st_mode)


def mknod_chrdev(name, major, minor, user=None, group=None, mode="0660"):
    """
    .. versionadded:: 0.17.0

    Create a character device.

    CLI Example:

    .. code-block:: bash

       salt '*' file.mknod_chrdev /dev/chr 180 31
    """
    name = os.path.expanduser(name)

    ret = {"name": name, "changes": {}, "comment": "", "result": False}
    log.debug(
        "Creating character device name:%s major:%s minor:%s mode:%s",
        name,
        major,
        minor,
        mode,
    )
    try:
        if __opts__["test"]:
            ret["changes"] = {"new": f"Character device {name} created."}
            ret["result"] = None
        else:
            if (
                os.mknod(
                    name,
                    int(str(mode).lstrip("0Oo"), 8) | stat.S_IFCHR,
                    os.makedev(major, minor),
                )
                is None
            ):
                ret["changes"] = {"new": f"Character device {name} created."}
                ret["result"] = True
    except OSError as exc:
        # be happy it is already there....however, if you are trying to change the
        # major/minor, you will need to unlink it first as os.mknod will not overwrite
        if exc.errno != errno.EEXIST:
            raise
        else:
            ret["comment"] = f"File {name} exists and cannot be overwritten"
    # quick pass at verifying the permissions of the newly created character device
    check_perms(name, None, user, group, int(f"{mode}") if mode else None)
    return ret


def is_blkdev(name):
    """
    Check if a file exists and is a block device.

    CLI Example:

    .. code-block:: bash

       salt '*' file.is_blkdev /dev/blk
    """
    name = os.path.expanduser(name)

    stat_structure = None
    try:
        stat_structure = os.stat(name)
    except OSError as exc:
        if exc.errno == errno.ENOENT:
            # If the block device does not exist in the first place
            return False
        else:
            raise
    return stat.S_ISBLK(stat_structure.st_mode)


def mknod_blkdev(name, major, minor, user=None, group=None, mode="0660"):
    """
    .. versionadded:: 0.17.0

    Create a block device.

    CLI Example:

    .. code-block:: bash

       salt '*' file.mknod_blkdev /dev/blk 8 999
    """
    name = os.path.expanduser(name)

    ret = {"name": name, "changes": {}, "comment": "", "result": False}
    log.debug(
        "Creating block device name:%s major:%s minor:%s mode:%s",
        name,
        major,
        minor,
        mode,
    )
    try:
        if __opts__["test"]:
            ret["changes"] = {"new": f"Block device {name} created."}
            ret["result"] = None
        else:
            if (
                os.mknod(
                    name,
                    int(str(mode).lstrip("0Oo"), 8) | stat.S_IFBLK,
                    os.makedev(major, minor),
                )
                is None
            ):
                ret["changes"] = {"new": f"Block device {name} created."}
                ret["result"] = True
    except OSError as exc:
        # be happy it is already there....however, if you are trying to change the
        # major/minor, you will need to unlink it first as os.mknod will not overwrite
        if exc.errno != errno.EEXIST:
            raise
        else:
            ret["comment"] = f"File {name} exists and cannot be overwritten"
    # quick pass at verifying the permissions of the newly created block device
    check_perms(name, None, user, group, int(f"{mode}") if mode else None)
    return ret


def is_fifo(name):
    """
    Check if a file exists and is a FIFO.

    CLI Example:

    .. code-block:: bash

       salt '*' file.is_fifo /dev/fifo
    """
    name = os.path.expanduser(name)

    stat_structure = None
    try:
        stat_structure = os.stat(name)
    except OSError as exc:
        if exc.errno == errno.ENOENT:
            # If the fifo does not exist in the first place
            return False
        else:
            raise
    return stat.S_ISFIFO(stat_structure.st_mode)


def mknod_fifo(name, user=None, group=None, mode="0660"):
    """
    .. versionadded:: 0.17.0

    Create a FIFO pipe.

    CLI Example:

    .. code-block:: bash

       salt '*' file.mknod_fifo /dev/fifo
    """
    name = os.path.expanduser(name)

    ret = {"name": name, "changes": {}, "comment": "", "result": False}
    log.debug("Creating FIFO name: %s", name)
    try:
        if __opts__["test"]:
            ret["changes"] = {"new": f"Fifo pipe {name} created."}
            ret["result"] = None
        else:
            if os.mkfifo(name, int(str(mode).lstrip("0Oo"), 8)) is None:
                ret["changes"] = {"new": f"Fifo pipe {name} created."}
                ret["result"] = True
    except OSError as exc:
        # be happy it is already there
        if exc.errno != errno.EEXIST:
            raise
        else:
            ret["comment"] = f"File {name} exists and cannot be overwritten"
    # quick pass at verifying the permissions of the newly created fifo
    check_perms(name, None, user, group, int(f"{mode}") if mode else None)
    return ret


def mknod(name, ntype, major=0, minor=0, user=None, group=None, mode="0600"):
    """
    .. versionadded:: 0.17.0

    Create a block device, character device, or fifo pipe.
    Identical to the gnu mknod.

    CLI Examples:

    .. code-block:: bash

        salt '*' file.mknod /dev/chr c 180 31
        salt '*' file.mknod /dev/blk b 8 999
        salt '*' file.nknod /dev/fifo p
    """
    ret = False
    makedirs_(name, user, group)
    if ntype == "c":
        ret = mknod_chrdev(name, major, minor, user, group, mode)
    elif ntype == "b":
        ret = mknod_blkdev(name, major, minor, user, group, mode)
    elif ntype == "p":
        ret = mknod_fifo(name, user, group, mode)
    else:
        raise SaltInvocationError(
            "Node type unavailable: '{}'. Available node types are "
            "character ('c'), block ('b'), and pipe ('p').".format(ntype)
        )
    return ret


def list_backups(path, limit=None):
    """
    .. versionadded:: 0.17.0

    Lists the previous versions of a file backed up using Salt's :ref:`file
    state backup <file-state-backups>` system.

    path
        The path on the minion to check for backups
    limit
        Limit the number of results to the most recent N backups

    CLI Example:

    .. code-block:: bash

        salt '*' file.list_backups /foo/bar/baz.txt
    """
    path = os.path.expanduser(path)

    try:
        limit = int(limit)
    except TypeError:
        pass
    except ValueError:
        log.error("file.list_backups: 'limit' value must be numeric")
        limit = None

    bkroot = _get_bkroot()
    parent_dir, basename = os.path.split(path)
    if salt.utils.platform.is_windows():
        # ':' is an illegal filesystem path character on Windows
        src_dir = parent_dir.replace(":", "_")
    else:
        src_dir = parent_dir[1:]
    # Figure out full path of location of backup file in minion cache
    bkdir = os.path.join(bkroot, src_dir)

    if not os.path.isdir(bkdir):
        return {}

    files = {}
    for fname in [
        x for x in os.listdir(bkdir) if os.path.isfile(os.path.join(bkdir, x))
    ]:
        if salt.utils.platform.is_windows():
            # ':' is an illegal filesystem path character on Windows
            strpfmt = f"{basename}_%a_%b_%d_%H-%M-%S_%f_%Y"
        else:
            strpfmt = f"{basename}_%a_%b_%d_%H:%M:%S_%f_%Y"
        try:
            timestamp = datetime.datetime.strptime(fname, strpfmt)
        except ValueError:
            # File didn't match the strp format string, so it's not a backup
            # for this file. Move on to the next one.
            continue
        if salt.utils.platform.is_windows():
            str_format = "%a %b %d %Y %H-%M-%S.%f"
        else:
            str_format = "%a %b %d %Y %H:%M:%S.%f"
        files.setdefault(timestamp, {})["Backup Time"] = timestamp.strftime(str_format)
        location = os.path.join(bkdir, fname)
        files[timestamp]["Size"] = os.stat(location).st_size
        files[timestamp]["Location"] = location

    return dict(
        list(
            zip(
                list(range(len(files))),
                [files[x] for x in sorted(files, reverse=True)[:limit]],
            )
        )
    )


list_backup = salt.utils.functools.alias_function(list_backups, "list_backup")


def list_backups_dir(path, limit=None):
    """
    Lists the previous versions of a directory backed up using Salt's :ref:`file
    state backup <file-state-backups>` system.

    path
        The directory on the minion to check for backups
    limit
        Limit the number of results to the most recent N backups

    CLI Example:

    .. code-block:: bash

        salt '*' file.list_backups_dir /foo/bar/baz/
    """
    path = os.path.expanduser(path)

    try:
        limit = int(limit)
    except TypeError:
        pass
    except ValueError:
        log.error("file.list_backups_dir: 'limit' value must be numeric")
        limit = None

    bkroot = _get_bkroot()
    parent_dir, basename = os.path.split(path)
    # Figure out full path of location of backup folder in minion cache
    bkdir = os.path.join(bkroot, parent_dir[1:])

    if not os.path.isdir(bkdir):
        return {}

    files = {}
    f = {
        i: len(list(n))
        for i, n in itertools.groupby(
            [x.split("_")[0] for x in sorted(os.listdir(bkdir))]
        )
    }
    ff = os.listdir(bkdir)
    for i, n in f.items():
        ssfile = {}
        for x in sorted(ff):
            basename = x.split("_")[0]
            if i == basename:
                strpfmt = f"{basename}_%a_%b_%d_%H:%M:%S_%f_%Y"
                try:
                    timestamp = datetime.datetime.strptime(x, strpfmt)
                except ValueError:
                    # Folder didn't match the strp format string, so it's not a backup
                    # for this folder. Move on to the next one.
                    continue
                ssfile.setdefault(timestamp, {})["Backup Time"] = timestamp.strftime(
                    "%a %b %d %Y %H:%M:%S.%f"
                )
                location = os.path.join(bkdir, x)
                ssfile[timestamp]["Size"] = os.stat(location).st_size
                ssfile[timestamp]["Location"] = location

        sfiles = dict(
            list(
                zip(
                    list(range(n)),
                    [ssfile[x] for x in sorted(ssfile, reverse=True)[:limit]],
                )
            )
        )
        sefiles = {i: sfiles}
        files.update(sefiles)
    return files


def restore_backup(path, backup_id):
    """
    .. versionadded:: 0.17.0

    Restore a previous version of a file that was backed up using Salt's
    :ref:`file state backup <file-state-backups>` system.

    path
        The path on the minion to check for backups
    backup_id
        The numeric id for the backup you wish to restore, as found using
        :mod:`file.list_backups <salt.modules.file.list_backups>`

    CLI Example:

    .. code-block:: bash

        salt '*' file.restore_backup /foo/bar/baz.txt 0
    """
    path = os.path.expanduser(path)

    # Note: This only supports minion backups, so this function will need to be
    # modified if/when master backups are implemented.
    ret = {"result": False, "comment": f"Invalid backup_id '{backup_id}'"}
    try:
        if len(str(backup_id)) == len(str(int(backup_id))):
            backup = list_backups(path)[int(backup_id)]
        else:
            return ret
    except ValueError:
        return ret
    except KeyError:
        ret["comment"] = f"backup_id '{backup_id}' does not exist for {path}"
        return ret

    salt.utils.files.backup_minion(path, _get_bkroot())
    try:
        shutil.copyfile(backup["Location"], path)
    except OSError as exc:
        ret["comment"] = "Unable to restore {} to {}: {}".format(
            backup["Location"], path, exc
        )
        return ret
    else:
        ret["result"] = True
        ret["comment"] = "Successfully restored {} to {}".format(
            backup["Location"], path
        )

    # Try to set proper ownership
    if not salt.utils.platform.is_windows():
        try:
            fstat = os.stat(path)
        except OSError:
            ret["comment"] += ", but was unable to set ownership"
        else:
            os.chown(path, fstat.st_uid, fstat.st_gid)

    return ret


def delete_backup(path, backup_id):
    """
    .. versionadded:: 0.17.0

    Delete a previous version of a file that was backed up using Salt's
    :ref:`file state backup <file-state-backups>` system.

    path
        The path on the minion to check for backups
    backup_id
        The numeric id for the backup you wish to delete, as found using
        :mod:`file.list_backups <salt.modules.file.list_backups>`

    CLI Example:

    .. code-block:: bash

        salt '*' file.delete_backup /var/cache/salt/minion/file_backup/home/foo/bar/baz.txt 0
    """
    path = os.path.expanduser(path)

    ret = {"result": False, "comment": f"Invalid backup_id '{backup_id}'"}
    try:
        if len(str(backup_id)) == len(str(int(backup_id))):
            backup = list_backups(path)[int(backup_id)]
        else:
            return ret
    except ValueError:
        return ret
    except KeyError:
        ret["comment"] = f"backup_id '{backup_id}' does not exist for {path}"
        return ret

    try:
        os.remove(backup["Location"])
    except OSError as exc:
        ret["comment"] = "Unable to remove {}: {}".format(backup["Location"], exc)
    else:
        ret["result"] = True
        ret["comment"] = "Successfully removed {}".format(backup["Location"])

    return ret


remove_backup = salt.utils.functools.alias_function(delete_backup, "remove_backup")


def grep(path, pattern, *opts):
    """
    Grep for a string in the specified file

    .. note::
        This function's return value is slated for refinement in future
        versions of Salt

        Windows does not support the ``grep`` functionality.

    path
        Path to the file to be searched

        .. note::
            Globbing is supported (i.e. ``/var/log/foo/*.log``, but if globbing
            is being used then the path should be quoted to keep the shell from
            attempting to expand the glob expression.

    pattern
        Pattern to match. For example: ``test``, or ``a[0-5]``

    opts
        Additional command-line flags to pass to the grep command. For example:
        ``-v``, or ``-i -B2``

        .. note::
            The options should come after a double-dash (as shown in the
            examples below) to keep Salt's own argument parser from
            interpreting them.

    CLI Example:

    .. code-block:: bash

        salt '*' file.grep /etc/passwd nobody
        salt '*' file.grep /etc/sysconfig/network-scripts/ifcfg-eth0 ipaddr -- -i
        salt '*' file.grep /etc/sysconfig/network-scripts/ifcfg-eth0 ipaddr -- -i -B2
        salt '*' file.grep "/etc/sysconfig/network-scripts/*" ipaddr -- -i -l
    """
    path = os.path.expanduser(path)

    # Backup the path in case the glob returns nothing
    _path = path
    path = glob.glob(path)

    # If the list is empty no files exist
    # so we revert back to the original path
    # so the result is an error.
    if not path:
        path = _path

    split_opts = []
    for opt in opts:
        try:
            split = salt.utils.args.shlex_split(opt)
        except AttributeError:
            split = salt.utils.args.shlex_split(str(opt))
        if len(split) > 1:
            raise SaltInvocationError(
                "Passing multiple command line arguments in a single string "
                "is not supported, please pass the following arguments "
                "separately: {}".format(opt)
            )
        split_opts.extend(split)

    if isinstance(path, list):
        cmd = ["grep"] + split_opts + [pattern] + path
    else:
        cmd = ["grep"] + split_opts + [pattern, path]
    try:
        ret = __salt__["cmd.run_all"](cmd, python_shell=False)
    except OSError as exc:
        raise CommandExecutionError(exc.strerror)

    return ret


def open_files(by_pid=False):
    """
    Return a list of all physical open files on the system.

    CLI Examples:

    .. code-block:: bash

        salt '*' file.open_files
        salt '*' file.open_files by_pid=True
    """
    # First we collect valid PIDs
    pids = {}
    procfs = os.listdir("/proc/")
    for pfile in procfs:
        try:
            pids[int(pfile)] = []
        except ValueError:
            # Not a valid PID, move on
            pass

    # Then we look at the open files for each PID
    files = {}
    for pid in pids:
        ppath = f"/proc/{pid}"
        try:
            tids = os.listdir(f"{ppath}/task")
        except OSError:
            continue

        # Collect the names of all of the file descriptors
        fd_ = []

        # try:
        #    fd_.append(os.path.realpath('{0}/task/{1}exe'.format(ppath, tid)))
        # except Exception:  # pylint: disable=broad-except
        #    pass

        for fpath in os.listdir(f"{ppath}/fd"):
            fd_.append(f"{ppath}/fd/{fpath}")

        for tid in tids:
            try:
                fd_.append(os.path.realpath(f"{ppath}/task/{tid}/exe"))
            except OSError:
                continue

            for tpath in os.listdir(f"{ppath}/task/{tid}/fd"):
                fd_.append(f"{ppath}/task/{tid}/fd/{tpath}")

        fd_ = sorted(set(fd_))

        # Loop through file descriptors and return useful data for each file
        for fdpath in fd_:
            # Sometimes PIDs and TIDs disappear before we can query them
            try:
                name = os.path.realpath(fdpath)
                # Running stat on the file cuts out all of the sockets and
                # deleted files from the list
                os.stat(name)
            except OSError:
                continue

            if name not in files:
                files[name] = [pid]
            else:
                # We still want to know which PIDs are using each file
                files[name].append(pid)
                files[name] = sorted(set(files[name]))

            pids[pid].append(name)
            pids[pid] = sorted(set(pids[pid]))

    if by_pid:
        return pids
    return files


def pardir():
    """
    Return the relative parent directory path symbol for underlying OS

    .. versionadded:: 2014.7.0

    This can be useful when constructing Salt Formulas.

    .. code-block:: jinja

        {% set pardir = salt['file.pardir']() %}
        {% set final_path = salt['file.join']('subdir', pardir, 'confdir') %}

    CLI Example:

    .. code-block:: bash

        salt '*' file.pardir
    """
    return os.path.pardir


def normpath(path):
    """
    Returns Normalize path, eliminating double slashes, etc.

    .. versionadded:: 2015.5.0

    This can be useful at the CLI but is frequently useful when scripting.

    .. code-block:: jinja

        {%- from salt['file.normpath'](tpldir + '/../vars.jinja') import parent_vars %}

    CLI Example:

    .. code-block:: bash

        salt '*' file.normpath 'a/b/c/..'
    """
    return os.path.normpath(path)


def basename(path):
    """
    Returns the final component of a pathname

    .. versionadded:: 2015.5.0

    This can be useful at the CLI but is frequently useful when scripting.

    .. code-block:: jinja

        {%- set filename = salt['file.basename'](source_file) %}

    CLI Example:

    .. code-block:: bash

        salt '*' file.basename 'test/test.config'
    """
    return os.path.basename(path)


def dirname(path):
    """
    Returns the directory component of a pathname

    .. versionadded:: 2015.5.0

    This can be useful at the CLI but is frequently useful when scripting.

    .. code-block:: jinja

        {%- from salt['file.dirname'](tpldir) + '/vars.jinja' import parent_vars %}

    CLI Example:

    .. code-block:: bash

        salt '*' file.dirname 'test/path/filename.config'
    """
    return os.path.dirname(path)


def join(*args):
    """
    Return a normalized file system path for the underlying OS

    .. versionadded:: 2014.7.0

    This can be useful at the CLI but is frequently useful when scripting
    combining path variables:

    .. code-block:: jinja

        {% set www_root = '/var' %}
        {% set app_dir = 'myapp' %}

        myapp_config:
          file:
            - managed
            - name: {{ salt['file.join'](www_root, app_dir, 'config.yaml') }}

    CLI Example:

    .. code-block:: bash

        salt '*' file.join '/' 'usr' 'local' 'bin'
    """
    return os.path.join(*args)


def move(src, dst, disallow_copy_and_unlink=False):
    """
    Move a file or directory

    disallow_copy_and_unlink
        If ``True``, the operation is offloaded to the ``file.rename`` execution
        module function. This will use ``os.rename`` underneath, which will fail
        in the event that ``src`` and ``dst`` are on different filesystems. If
        ``False`` (the default), ``shutil.move`` will be used in order to fall
        back on a "copy then unlink" approach, which is required for moving
        across filesystems.

        .. versionadded:: 3006.0

    CLI Example:

    .. code-block:: bash

        salt '*' file.move /path/to/src /path/to/dst
    """
    if disallow_copy_and_unlink:
        return rename(src, dst)

    src = os.path.expanduser(src)
    dst = os.path.expanduser(dst)

    if not os.path.isabs(src):
        raise SaltInvocationError("Source path must be absolute.")

    if not os.path.isabs(dst):
        raise SaltInvocationError("Destination path must be absolute.")

    ret = {
        "result": True,
        "comment": f"'{src}' moved to '{dst}'",
    }

    try:
        shutil.move(src, dst)
    except OSError as exc:
        raise CommandExecutionError(f"Unable to move '{src}' to '{dst}': {exc}")

    return ret


def diskusage(path):
    """
    Recursively calculate disk usage of path and return it
    in bytes

    CLI Example:

    .. code-block:: bash

        salt '*' file.diskusage /path/to/check
    """

    total_size = 0
    seen = set()
    if os.path.isfile(path):
        stat_structure = os.stat(path)
        ret = stat_structure.st_size
        return ret

    for dirpath, dirnames, filenames in salt.utils.path.os_walk(path):
        for f in filenames:
            fp = os.path.join(dirpath, f)

            try:
                stat_structure = os.stat(fp)
            except OSError:
                continue

            if stat_structure.st_ino in seen:
                continue

            seen.add(stat_structure.st_ino)

            total_size += stat_structure.st_size

    ret = total_size
    return ret<|MERGE_RESOLUTION|>--- conflicted
+++ resolved
@@ -3755,11 +3755,7 @@
             msg = f"Found existing symlink: {path}"
             raise CommandExecutionError(msg)
 
-<<<<<<< HEAD
-    if os.path.exists(path) and not force and not atomic:
-=======
     if exists(path) and not force and not atomic:
->>>>>>> 6e641179
         msg = f"Existing path is not a symlink: {path}"
         raise CommandExecutionError(msg)
 
@@ -6585,14 +6581,11 @@
 
         if ret["changes"]:
             ret["comment"] = f"File {salt.utils.data.decode(name)} updated"
-<<<<<<< HEAD
             if (
                 any([ignore_ordering, ignore_whitespace, ignore_comment_characters])
                 and not has_changes
             ):
                 ret["skip_req"] = True
-=======
->>>>>>> 6e641179
 
         elif not ret["changes"] and ret["result"]:
             ret["comment"] = "File {} is in the correct state".format(
