--- conflicted
+++ resolved
@@ -292,42 +292,6 @@
         https_enable,
     )
 
-<<<<<<< HEAD
-    return __utils__["s3.query"](
-        method="HEAD",
-        bucket=bucket,
-        path=path,
-        key=key,
-        keyid=keyid,
-        kms_keyid=kms_keyid,
-        service_url=service_url,
-        verify_ssl=verify_ssl,
-        location=location,
-        full_headers=True,
-        role_arn=role_arn,
-        path_style=path_style,
-        https_enable=https_enable,
-    )
-
-
-def put(
-    bucket,
-    path=None,
-    return_bin=False,
-    action=None,
-    local_file=None,
-    key=None,
-    keyid=None,
-    service_url=None,
-    verify_ssl=None,
-    kms_keyid=None,
-    location=None,
-    role_arn=None,
-    path_style=None,
-    https_enable=None,
-):
-    """
-=======
     return __utils__['s3.query'](method='HEAD',
                                  bucket=bucket,
                                  path=path,
@@ -348,7 +312,6 @@
         kms_keyid=None, location=None, role_arn=None, path_style=None,
         https_enable=None, headers=None, full_headers=False):
     '''
->>>>>>> 8abb7099
     Create a new bucket, or upload an object to a bucket.
 
     CLI Example to create a bucket:
@@ -358,20 +321,6 @@
     CLI Example to upload an object to a bucket:
 
         salt myminion s3.put mybucket remotepath local_file=/path/to/file
-<<<<<<< HEAD
-    """
-    (
-        key,
-        keyid,
-        service_url,
-        verify_ssl,
-        kms_keyid,
-        location,
-        role_arn,
-        path_style,
-        https_enable,
-    ) = _get_key(
-=======
     '''
 
     if not headers:
@@ -380,51 +329,17 @@
         full_headers = True
 
     key, keyid, service_url, verify_ssl, kms_keyid, location, role_arn, path_style, https_enable = _get_key(
->>>>>>> 8abb7099
-        key,
-        keyid,
-        service_url,
-        verify_ssl,
-        kms_keyid,
-        location,
-        role_arn,
-        path_style,
-        https_enable,
-    )
-
-<<<<<<< HEAD
-    return __utils__["s3.query"](
-        method="PUT",
-        bucket=bucket,
-        path=path,
-        return_bin=return_bin,
-        local_file=local_file,
-        action=action,
-        key=key,
-        keyid=keyid,
-        kms_keyid=kms_keyid,
-        service_url=service_url,
-        verify_ssl=verify_ssl,
-        location=location,
-        role_arn=role_arn,
-        path_style=path_style,
-        https_enable=https_enable,
-    )
-
-
-def _get_key(
-    key,
-    keyid,
-    service_url,
-    verify_ssl,
-    kms_keyid,
-    location,
-    role_arn,
-    path_style,
-    https_enable,
-):
-    """
-=======
+        key,
+        keyid,
+        service_url,
+        verify_ssl,
+        kms_keyid,
+        location,
+        role_arn,
+        path_style,
+        https_enable,
+    )
+
     return __utils__['s3.query'](method='PUT',
                                  bucket=bucket,
                                  path=path,
@@ -446,7 +361,6 @@
 
 def _get_key(key, keyid, service_url, verify_ssl, kms_keyid, location, role_arn, path_style, https_enable):
     '''
->>>>>>> 8abb7099
     Examine the keys, and populate as necessary
     """
     if not key and __salt__["config.option"]("s3.key"):
