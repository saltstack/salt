"""
A module for shelling out.

Keep in mind that this module is insecure, in that it can give whomever has
access to the master root execution access to all salt minions.
"""

import base64
import fnmatch
import functools
import glob
import logging
import os
import re
import shutil
import subprocess
import sys
import tempfile
import time
import traceback

import salt.grains.extra
import salt.utils.args
import salt.utils.data
import salt.utils.files
import salt.utils.json
import salt.utils.path
import salt.utils.pkg
import salt.utils.platform
import salt.utils.powershell
import salt.utils.stringutils
import salt.utils.templates
import salt.utils.timed_subprocess
import salt.utils.url
import salt.utils.user
import salt.utils.versions
import salt.utils.vt
import salt.utils.win_chcp
import salt.utils.win_dacl
import salt.utils.win_reg
from salt._logging import LOG_LEVELS
from salt.exceptions import (
    CommandExecutionError,
    SaltInvocationError,
    TimedProcTimeoutError,
)

# Only available on POSIX systems, nonfatal on windows
try:
    import grp
    import pwd
except ImportError:
    pass

if salt.utils.platform.is_windows():
    import pywintypes

    import salt.platform.win
    from salt.utils.win_functions import escape_argument as _cmd_quote
    from salt.utils.win_runas import runas as win_runas

    HAS_WIN_RUNAS = True
else:
    import shlex

    _cmd_quote = shlex.quote

    HAS_WIN_RUNAS = False

__proxyenabled__ = ["*"]
# Define the module's virtual name
__virtualname__ = "cmd"

log = logging.getLogger(__name__)

DEFAULT_SHELL = salt.grains.extra.shell()["shell"]


# Overwriting the cmd python module makes debugging modules with pdb a bit
# harder so let's do it this way instead.
def __virtual__():
    return __virtualname__


def _log_cmd(cmd):
    if isinstance(cmd, (tuple, list)):
        return cmd[0].strip()
    else:
        return str(cmd).split()[0].strip()


def _check_cb(cb_):
    """
    If the callback is None or is not callable, return a lambda that returns
    the value passed.
    """
    if cb_ is not None:
        if hasattr(cb_, "__call__"):
            return cb_
        else:
            log.error("log_callback is not callable, ignoring")
    return lambda x: x


def _python_shell_default(python_shell, __pub_jid):
    """
    Set python_shell default based on the shell parameter and __opts__['cmd_safe']
    """
    try:
        # Default to python_shell=True when run directly from remote execution
        # system. Cross-module calls won't have a jid.
        if __pub_jid and python_shell is None:
            return True
        elif __opts__.get("cmd_safe", True) is False and python_shell is None:
            # Override-switch for python_shell
            return True
    except NameError:
        pass
    return python_shell


def _chroot_pids(chroot):
    pids = []
    for root in glob.glob("/proc/[0-9]*/root"):
        try:
            link = os.path.realpath(root)
            if link.startswith(chroot):
                pids.append(int(os.path.basename(os.path.dirname(root))))
        except OSError:
            pass
    return pids


def _render_cmd(cmd, cwd, template, saltenv=None, pillarenv=None, pillar_override=None):
    """
    If template is a valid template engine, process the cmd and cwd through
    that engine.
    """
    if saltenv is None:
        try:
            saltenv = __opts__.get("saltenv", "base")
        except NameError:
            saltenv = "base"

    if not template:
        return (cmd, cwd)

    # render the path as a template using path_template_engine as the engine
    if template not in salt.utils.templates.TEMPLATE_REGISTRY:
        raise CommandExecutionError(
            f"Attempted to render file paths with unavailable engine {template}"
        )

    kwargs = {}
    kwargs["salt"] = __salt__
    if pillarenv is not None or pillar_override is not None:
        pillarenv = pillarenv or __opts__["pillarenv"]
        kwargs["pillar"] = _gather_pillar(pillarenv, pillar_override)
    else:
        kwargs["pillar"] = __pillar__
    kwargs["grains"] = __grains__
    kwargs["opts"] = __opts__
    kwargs["saltenv"] = saltenv

    def _render(contents):
        # write out path to temp file
        tmp_path_fn = salt.utils.files.mkstemp()
        with salt.utils.files.fopen(tmp_path_fn, "w+") as fp_:
            fp_.write(salt.utils.stringutils.to_str(contents))
        data = salt.utils.templates.TEMPLATE_REGISTRY[template](
            tmp_path_fn, to_str=True, **kwargs
        )
        salt.utils.files.safe_rm(tmp_path_fn)
        if not data["result"]:
            # Failed to render the template
            raise CommandExecutionError(
                "Failed to execute cmd with error: {}".format(data["data"])
            )
        else:
            return data["data"]

    cmd = _render(cmd)
    cwd = _render(cwd)
    return (cmd, cwd)


def _check_loglevel(level="info"):
    """
    Retrieve the level code for use in logging.Logger.log().
    """
    try:
        level = level.lower()
        if level == "quiet":
            return None
        else:
            return LOG_LEVELS[level]
    except (AttributeError, KeyError):
        log.error(
            "Invalid output_loglevel '%s'. Valid levels are: %s. Falling "
            "back to 'info'.",
            level,
            ", ".join(sorted(LOG_LEVELS, reverse=True)),
        )
        return LOG_LEVELS["info"]


def _parse_env(env):
    if not env:
        env = {}
    if isinstance(env, list):
        env = salt.utils.data.repack_dictlist(env)
    if not isinstance(env, dict):
        env = {}
    return env


def _ensure_env_str(env):
    """
    Ensure that environment variables are strings
    """
    if not env:
        env = {}
    if not isinstance(env, dict):
        env = {}
    for key, val in env.items():
        if not isinstance(val, str):
            env[key] = str(val)
        if not isinstance(key, str):
            env[str(key)] = env.pop(key)


def _gather_pillar(pillarenv, pillar_override):
    """
    Whenever a state run starts, gather the pillar data fresh
    """
    pillar = salt.pillar.get_pillar(
        __opts__,
        __grains__.value(),
        __opts__["id"],
        __opts__["saltenv"],
        pillar_override=pillar_override,
        pillarenv=pillarenv,
    )
    ret = pillar.compile_pillar()
    if pillar_override and isinstance(pillar_override, dict):
        ret.update(pillar_override)
    return ret


def _check_avail(cmd):
    """
    Check to see if the given command can be run
    """
    if isinstance(cmd, list):
        cmd = " ".join([str(x) if not isinstance(x, str) else x for x in cmd])
    bret = True
    wret = False
    if __salt__["config.get"]("cmd_blacklist_glob"):
        blist = __salt__["config.get"]("cmd_blacklist_glob", [])
        for comp in blist:
            if fnmatch.fnmatch(cmd, comp):
                # BAD! you are blacklisted
                bret = False
    if __salt__["config.get"]("cmd_whitelist_glob", []):
        blist = __salt__["config.get"]("cmd_whitelist_glob", [])
        for comp in blist:
            if fnmatch.fnmatch(cmd, comp):
                # GOOD! You are whitelisted
                wret = True
                break
    else:
        # If no whitelist set then alls good!
        wret = True
    return bret and wret


def _prep_powershell_cmd(win_shell, cmd, encoded_cmd):
    """
    Prep cmd when shell is powershell.exe or pwsh.exe. If we were called by script(), then
    run it via the -File parameter, Otherwise, run the command via the -Command parameter.
    """
    new_cmd = [
        win_shell,
        "-NonInteractive",
        "-NoProfile",
        "-ExecutionPolicy",
        "Bypass",
    ]

    # extract_stack() returns a list of tuples.
    # The last item in the list [-1] is the current method.
    # The third item[2] in each tuple is the name of that method.
    stack = traceback.extract_stack(limit=3)
    if stack[-3][2] == "script":
        # If this is cmd.script, then we're running a file
        # You might be tempted to use -File here instead of -Command
        # The problem with using -File is that any arguments that contain
        # powershell commands themselves will not be evaluated
        # See GitHub issue #56195
        new_cmd.append("-Command")
        if isinstance(cmd, list):
            quoted_cmd = []
            for item in cmd:
                if item.startswith('"') and item.endswith('"'):
                    item = item.strip('"')
                if " " in item:
                    item = f"'{item}'"
                quoted_cmd.append(item)

            cmd = " ".join(quoted_cmd)

        # We need to append $LASTEXITCODE here to return the actual exit code
        # from the script. Otherwise, it will always return 1 on any non-zero
        # exit code failure. Issue: #60884
        new_cmd.append(f'"& {{ {cmd.strip()}; exit $LASTEXITCODE }}"')
        new_cmd = " ".join(new_cmd)
    elif encoded_cmd:
        new_cmd.extend(["-EncodedCommand", cmd])
    else:
        new_cmd.append("-Command")
        if isinstance(cmd, list):
            cmd = " ".join(cmd)
        new_cmd.append(cmd)

    log.debug(f"prepped cmd: {new_cmd}")
    return new_cmd


def _run(
    cmd,
    cwd=None,
    stdin=None,
    stdout=subprocess.PIPE,
    stderr=subprocess.PIPE,
    output_encoding=None,
    output_loglevel="debug",
    log_callback=None,
    runas=None,
    group=None,
    shell=DEFAULT_SHELL,
    python_shell=False,
    env=None,
    clean_env=False,
    prepend_path=None,
    rstrip=True,
    template=None,
    umask=None,
    timeout=None,
    with_communicate=True,
    reset_system_locale=True,
    ignore_retcode=False,
    saltenv=None,
    pillarenv=None,
    pillar_override=None,
    use_vt=False,
    password=None,
    bg=False,
    encoded_cmd=False,
    success_retcodes=None,
    success_stdout=None,
    success_stderr=None,
    windows_codepage=65001,
    **kwargs,
):
    """
    Do the DRY thing and only call subprocess.Popen() once
    """
    if "pillar" in kwargs and not pillar_override:
        pillar_override = kwargs["pillar"]
    if output_loglevel != "quiet" and _is_valid_shell(shell) is False:
        log.warning(
            "Attempt to run a shell command with what may be an invalid shell! "
            "Check to ensure that the shell <%s> is valid for this user.",
            shell,
        )

    output_loglevel = _check_loglevel(output_loglevel)
    log_callback = _check_cb(log_callback)
    use_sudo = False

    if runas is None and "__context__" in globals():
        runas = __context__.get("runas")

    if password is None and "__context__" in globals():
        password = __context__.get("runas_password")

    # Set the default working directory to the home directory of the user
    # salt-minion is running as. Defaults to home directory of user under which
    # the minion is running.
    if not cwd:
        cwd = os.path.expanduser("~{}".format("" if not runas else runas))

        # make sure we can access the cwd
        # when run from sudo or another environment where the euid is
        # changed ~ will expand to the home of the original uid and
        # the euid might not have access to it. See issue #1844
        if not os.access(cwd, os.R_OK):
            cwd = "/"
            if salt.utils.platform.is_windows():
                cwd = os.path.abspath(os.sep)
    else:
        # Handle edge cases where numeric/other input is entered, and would be
        # yaml-ified into non-string types
        cwd = str(cwd)

    if bg:
        ignore_retcode = True
        use_vt = False

    change_windows_codepage = False
    if not salt.utils.platform.is_windows():
        if shell:
            if not os.path.isfile(shell) or not os.access(shell, os.X_OK):
                msg = f"The shell {shell} is not available"
                raise CommandExecutionError(msg)
    elif use_vt:  # Memoization so not much overhead
        raise CommandExecutionError("VT not available on windows")
    else:
        if windows_codepage:
            if not isinstance(windows_codepage, int):
                windows_codepage = int(windows_codepage)
            previous_windows_codepage = salt.utils.win_chcp.get_codepage_id()
            if windows_codepage != previous_windows_codepage:
                change_windows_codepage = True

    # munge the cmd and cwd through the template
    (cmd, cwd) = _render_cmd(cmd, cwd, template, saltenv, pillarenv, pillar_override)
    ret = {}

    # If the pub jid is here then this is a remote ex or salt call command and needs to be
    # checked if blacklisted
    if "__pub_jid" in kwargs:
        if not _check_avail(cmd):
            raise CommandExecutionError(f'The shell command "{cmd}" is not permitted')

    # The powershell binary is "powershell"
    # The powershell core binary is "pwsh"
    # you can also pass a path here as long as the binary name is one of the two
    if salt.utils.platform.is_windows():
        if runas:
            if not HAS_WIN_RUNAS:
                msg = "missing salt/utils/win_runas.py"
                raise CommandExecutionError(msg)

<<<<<<< HEAD
        if shell is None:
            shell = DEFAULT_SHELL

        # Find the full path to the shell
        win_shell = salt.utils.path.which(shell)
        if not win_shell:
            raise CommandExecutionError(f"shell binary not found: {win_shell}")

        # Prepare the command to be executed
        win_shell_lower = win_shell.lower()
        if any(
            win_shell_lower.endswith(word) for word in ["powershell.exe", "pwsh.exe"]
        ):
            cmd = _prep_powershell_cmd(win_shell, cmd, encoded_cmd)
        elif any(win_shell_lower.endswith(word) for word in ["cmd.exe"]):
            cmd = salt.platform.win.prepend_cmd(win_shell, cmd)
=======
        if shell:
            # Find the full path to the shell
            win_shell = salt.utils.path.which(shell)
            if not win_shell:
                raise CommandExecutionError(f"shell binary not found: {win_shell}")

            # Prepare the command to be executed
            win_shell_lower = win_shell.lower()
            if any(
                win_shell_lower.endswith(word)
                for word in ["powershell.exe", "pwsh.exe"]
            ):
                cmd = _prep_powershell_cmd(win_shell, cmd, encoded_cmd)
            elif any(win_shell_lower.endswith(word) for word in ["cmd.exe"]):
                if python_shell:
                    cmd = salt.platform.win.prepend_cmd(win_shell, cmd)
            else:
                raise CommandExecutionError(f"unsupported shell type: {win_shell}")
>>>>>>> 0fc0c206
        else:
            raise CommandExecutionError(f"unsupported shell type: {win_shell}")

    env = _parse_env(env)

    for bad_env_key in (x for x, y in env.items() if y is None):
        log.error(
            "Environment variable '%s' passed without a value. "
            "Setting value to an empty string",
            bad_env_key,
        )
        env[bad_env_key] = ""

    if output_loglevel is not None:
        # Always log the shell commands at INFO unless quiet logging is
        # requested. The command output is what will be controlled by the
        # 'loglevel' parameter.
        msg = "Executing command {}{}{} {}{}in directory '{}'{}".format(
            "'" if not isinstance(cmd, list) else "",
            _log_cmd(cmd),
            "'" if not isinstance(cmd, list) else "",
            f"as user '{runas}' " if runas else "",
            f"in group '{group}' " if group else "",
            cwd,
            (
                ". Executing command in the background, no output will be logged."
                if bg
                else ""
            ),
        )
        log.info(log_callback(msg))

    if runas and salt.utils.platform.is_darwin():
        # We need to insert the user simulation into the command itself and not
        # just run it from the environment on MacOS as that method doesn't work
        # properly when run as root for certain commands.
        if isinstance(cmd, (list, tuple)):
            cmd = " ".join(map(_cmd_quote, cmd))

        # Ensure directory is correct before running command
        cmd = f"cd -- {_cmd_quote(cwd)} && {{ {cmd}\n }}"

        # Ensure environment is correct for a newly logged-in user by running
        # the command under bash as a login shell
        try:
            # Do not rely on populated __salt__ dict (ie avoid __salt__['user.info'])
            user_shell = [x for x in pwd.getpwall() if x.pw_name == runas][0].pw_shell
            if re.search("bash$", user_shell):
                cmd = "{shell} -l -c {cmd}".format(
                    shell=user_shell, cmd=_cmd_quote(cmd)
                )
        except (AttributeError, IndexError):
            pass

        # Ensure the login is simulated correctly (note: su runs sh, not bash,
        # which causes the environment to be initialised incorrectly, which is
        # fixed by the previous line of code)
        cmd = f"su -l {_cmd_quote(runas)} -c {_cmd_quote(cmd)}"

        # Set runas to None, because if you try to run `su -l` after changing
        # user, su will prompt for the password of the user and cause salt to
        # hang.
        runas = None

    if runas and not salt.utils.platform.is_windows():
        # Save the original command before munging it
        try:
            pwd.getpwnam(runas)
        except KeyError:
            raise CommandExecutionError(f"User '{runas}' is not available")

    if group:
        if salt.utils.platform.is_windows():
            msg = "group is not currently available on Windows"
            raise SaltInvocationError(msg)
        if not which_bin(["sudo"]):
            msg = "group argument requires sudo but not found"
            raise CommandExecutionError(msg)
        try:
            grp.getgrnam(group)
        except KeyError:
            raise CommandExecutionError(f"Group '{runas}' is not available")
        else:
            use_sudo = True

    if (runas or group) and not salt.utils.platform.is_windows():
        try:
            # Getting the environment for the runas user
            # Use markers to thwart any stdout noise
            # There must be a better way to do this.
            import uuid

            marker = "<<<" + str(uuid.uuid4()) + ">>>"
            marker_b = marker.encode(__salt_system_encoding__)
            py_code = (
                "import sys, os, itertools; sys.stdout.write('{0}'); "
                "sys.stdout.write('\\0'.join(itertools.chain(*os.environ.items()))); "
                "sys.stdout.write('{0}');".format(marker)
            )

            if use_sudo:
                env_cmd = ["sudo"]
                # runas is optional if use_sudo is set.
                if runas:
                    env_cmd.extend(["-u", runas])
                if group:
                    env_cmd.extend(["-g", group])
                if shell:
                    if shell != DEFAULT_SHELL:
                        env_cmd.extend(["-s", "--", shell, "-c"])
                    else:
                        env_cmd.extend(["-i", "--"])
                else:
                    # do not invoke a shell at all
                    env_cmd.extend(["--"])
            elif __grains__["os"] in ["FreeBSD"]:
                env_cmd = [
                    "su",
                    "-",
                    runas,
                    "-c",
                ]
            elif __grains__["os_family"] in ["Solaris"]:
                env_cmd = ["su", "-", runas, "-c"]
            elif __grains__["os_family"] in ["AIX"]:
                env_cmd = ["su", "-", runas, "-c"]
            else:
                # su invokes a shell by design
                if shell:
                    env_cmd = ["su", "-s", shell, "-", runas, "-c"]
                else:
                    env_cmd = ["su", "-", runas, "-c"]

            if not salt.utils.pkg.check_bundled():
                if __grains__["os"] in ["FreeBSD"]:
                    env_cmd.extend([f"{shell} -c {sys.executable}"])
                else:
                    env_cmd.extend([sys.executable])
            else:
                with tempfile.NamedTemporaryFile("w", delete=False) as fp:
                    if __grains__["os"] in ["FreeBSD"]:
                        env_cmd.extend(
                            [
                                "{} -c {} python {}".format(
                                    shell, sys.executable, fp.name
                                )
                            ]
                        )
                    else:
                        env_cmd.extend([f"{sys.executable} python {fp.name}"])
                    fp.write(py_code)
                    shutil.chown(fp.name, runas)

            msg = f"env command: {env_cmd}"
            log.debug(log_callback(msg))
            env_bytes, env_encoded_err = subprocess.Popen(
                env_cmd,
                stderr=subprocess.PIPE,
                stdout=subprocess.PIPE,
                stdin=subprocess.PIPE,
            ).communicate(salt.utils.stringutils.to_bytes(py_code))
            if salt.utils.pkg.check_bundled():
                os.remove(fp.name)
            marker_count = env_bytes.count(marker_b)
            if marker_count == 0:
                # Possibly PAM prevented the login
                log.error(
                    "Environment could not be retrieved for user '%s': "
                    "stderr=%r stdout=%r",
                    runas,
                    env_encoded_err,
                    env_bytes,
                )
                # Ensure that we get an empty env_runas dict below since we
                # were not able to get the environment.
                env_bytes = b""
            elif marker_count != 2:
                raise CommandExecutionError(
                    "Environment could not be retrieved for user '{}'",
                    info={"stderr": repr(env_encoded_err), "stdout": repr(env_bytes)},
                )
            else:
                # Strip the marker
                env_bytes = env_bytes.split(marker_b)[1]

            env_runas = dict(list(zip(*[iter(env_bytes.split(b"\0"))] * 2)))

            env_runas = {
                salt.utils.stringutils.to_str(k): salt.utils.stringutils.to_str(v)
                for k, v in env_runas.items()
            }
            env_runas.update(env)

            # Fix platforms like Solaris that don't set a USER env var in the
            # user's default environment as obtained above.
            if env_runas.get("USER") != runas:
                env_runas["USER"] = runas

            # Fix some corner cases where shelling out to get the user's
            # environment returns the wrong home directory.
            runas_home = os.path.expanduser(f"~{runas}")
            if env_runas.get("HOME") != runas_home:
                env_runas["HOME"] = runas_home

            env = env_runas
        except ValueError as exc:
            log.exception("Error raised retrieving environment for user %s", runas)
            raise CommandExecutionError(
                "Environment could not be retrieved for user '{}': {}".format(
                    runas, exc
                )
            )

    if reset_system_locale is True:
        if not salt.utils.platform.is_windows():
            # Default to C!
            # Salt only knows how to parse English words
            # Don't override if the user has passed LC_ALL
            env.setdefault("LC_CTYPE", "C")
            env.setdefault("LC_NUMERIC", "C")
            env.setdefault("LC_TIME", "C")
            env.setdefault("LC_COLLATE", "C")
            env.setdefault("LC_MONETARY", "C")
            env.setdefault("LC_MESSAGES", "C")
            env.setdefault("LC_PAPER", "C")
            env.setdefault("LC_NAME", "C")
            env.setdefault("LC_ADDRESS", "C")
            env.setdefault("LC_TELEPHONE", "C")
            env.setdefault("LC_MEASUREMENT", "C")
            env.setdefault("LC_IDENTIFICATION", "C")
            env.setdefault("LANGUAGE", "C")

    if clean_env or (runas and salt.utils.platform.is_windows()):
        # always use a clean environment with CreateProcess on Windows
        run_env = env

    else:
        if salt.utils.platform.is_windows():
            import nt

            run_env = nt.environ.copy()
        else:
            run_env = os.environ.copy()
        run_env.update(env)

    if prepend_path:
        run_env["PATH"] = ":".join((prepend_path, run_env["PATH"]))

    if "NOTIFY_SOCKET" not in env:
        run_env.pop("NOTIFY_SOCKET", None)

    _ensure_env_str(run_env)

    if python_shell is None:
        python_shell = False

    new_kwargs = {
        "cwd": cwd,
        "shell": python_shell,
        "env": run_env,
        "stdin": str(stdin) if stdin is not None else stdin,
        "stdout": stdout,
        "stderr": stderr,
        "with_communicate": with_communicate,
        "timeout": timeout,
        "bg": bg,
    }

    if "stdin_raw_newlines" in kwargs:
        new_kwargs["stdin_raw_newlines"] = kwargs["stdin_raw_newlines"]

    if umask is not None:
        _umask = str(umask).lstrip("0")

        if _umask == "":
            msg = "Zero umask is not allowed."
            raise CommandExecutionError(msg)

        try:
            _umask = int(_umask, 8)
        except ValueError:
            raise CommandExecutionError(f"Invalid umask: '{umask}'")
    else:
        _umask = None

    if runas or group or umask:
        new_kwargs["preexec_fn"] = functools.partial(
            salt.utils.user.chugid_and_umask, runas, _umask, group
        )

    if not salt.utils.platform.is_windows():
        # close_fds is not supported on Windows platforms if you redirect
        # stdin/stdout/stderr
        if new_kwargs["shell"] is True:
            new_kwargs["executable"] = shell
        if salt.utils.platform.is_freebsd() and sys.version_info < (3, 9):
            # https://bugs.python.org/issue38061
            new_kwargs["close_fds"] = False
        else:
            new_kwargs["close_fds"] = True

    if not os.path.isabs(cwd) or not os.path.isdir(cwd):
        raise CommandExecutionError(
            f"Specified cwd '{cwd}' either not absolute or does not exist"
        )

    if (
        python_shell is not True
        and shell is not None
        # and not salt.utils.platform.is_windows()
        and not isinstance(cmd, list)
    ):
        cmd = salt.utils.args.shlex_split(cmd)

    if success_retcodes is None:
        success_retcodes = [0]
    else:
        try:
            success_retcodes = [
                int(i) for i in salt.utils.args.split_input(success_retcodes)
            ]
        except ValueError:
            raise SaltInvocationError("success_retcodes must be a list of integers")

    if success_stdout is None:
        success_stdout = []
    else:
        success_stdout = salt.utils.args.split_input(success_stdout)

    if success_stderr is None:
        success_stderr = []
    else:
        success_stderr = salt.utils.args.split_input(success_stderr)

    if not use_vt:
        # This is where the magic happens

        if runas and salt.utils.platform.is_windows():
            # We can't use TimedProc with runas on Windows
            new_kwargs.update(
                {
                    "redirect_stderr": True if stderr == subprocess.STDOUT else False,
                }
            )

            try:
                if change_windows_codepage:
                    salt.utils.win_chcp.set_codepage_id(windows_codepage)
                try:
                    proc = win_runas(cmd, runas, password, **new_kwargs)
                except (OSError, pywintypes.error) as exc:
                    msg = "Unable to run command '{}' with the context '{}', reason: {}".format(
                        cmd if output_loglevel is not None else "REDACTED",
                        new_kwargs,
                        exc,
                    )
                    raise CommandExecutionError(msg)
                except TimedProcTimeoutError as exc:
                    ret["stdout"] = str(exc)
                    ret["stderr"] = ""
                    ret["retcode"] = ""
                    ret["pid"] = ""
                    # ok return code for timeouts?
                    ret["retcode"] = 1
                    return ret
            finally:
                if change_windows_codepage:
                    salt.utils.win_chcp.set_codepage_id(previous_windows_codepage)

            proc_pid = proc.get("pid")
            proc_retcode = proc.get("retcode")
            proc_stdout = proc.get("stdout")
            proc_stderr = proc.get("stderr")

        else:
            try:
                if change_windows_codepage:
                    salt.utils.win_chcp.set_codepage_id(windows_codepage)
                try:
                    proc = salt.utils.timed_subprocess.TimedProc(cmd, **new_kwargs)
                except OSError as exc:
                    msg = "Unable to run command '{}' with the context '{}', reason: {}".format(
                        cmd if output_loglevel is not None else "REDACTED",
                        new_kwargs,
                        exc,
                    )
                    raise CommandExecutionError(msg)
                try:
                    proc.run()
                except TimedProcTimeoutError as exc:
                    ret["stdout"] = str(exc)
                    ret["stderr"] = ""
                    ret["retcode"] = None
                    ret["pid"] = proc.process.pid
                    # ok return code for timeouts?
                    ret["retcode"] = 1
                    return ret
            finally:
                if change_windows_codepage:
                    salt.utils.win_chcp.set_codepage_id(previous_windows_codepage)

            proc_pid = proc.process.pid
            proc_retcode = proc.process.returncode
            proc_stdout = proc.stdout
            proc_stderr = proc.stderr

        if output_loglevel != "quiet" and output_encoding is not None:
            log.debug(
                "Decoding output from command %s using %s encoding",
                cmd,
                output_encoding,
            )

        try:
            out = salt.utils.stringutils.to_unicode(
                proc_stdout, encoding=output_encoding
            )
        except TypeError:
            # stdout is None
            out = ""
        except UnicodeDecodeError:
            out = salt.utils.stringutils.to_unicode(
                proc_stdout, encoding=output_encoding, errors="replace"
            )
            if output_loglevel != "quiet":
                log.error(
                    "Failed to decode stdout from command %s, non-decodable "
                    "characters have been replaced",
                    _log_cmd(cmd),
                )

        try:
            err = salt.utils.stringutils.to_unicode(
                proc_stderr, encoding=output_encoding
            )
        except TypeError:
            # stderr is None
            err = ""
        except UnicodeDecodeError:
            err = salt.utils.stringutils.to_unicode(
                proc_stderr, encoding=output_encoding, errors="replace"
            )
            if output_loglevel != "quiet":
                log.error(
                    "Failed to decode stderr from command %s, non-decodable "
                    "characters have been replaced",
                    _log_cmd(cmd),
                )

        # Encoded commands dump CLIXML data in stderr. It's not an actual error
        if encoded_cmd and "CLIXML" in err:
            err = ""
        if rstrip:
            if out is not None:
                out = out.rstrip()
            if err is not None:
                err = err.rstrip()

        ret["pid"] = proc_pid
        ret["retcode"] = proc_retcode
        ret["stdout"] = out
        ret["stderr"] = err

        if ret["retcode"] in success_retcodes:
            ret["retcode"] = 0
        if any(
            [stdo in ret["stdout"] for stdo in success_stdout]
            + [stde in ret["stderr"] for stde in success_stderr]
        ):
            ret["retcode"] = 0

    else:
        formatted_timeout = ""
        if timeout:
            formatted_timeout = f" (timeout: {timeout}s)"
        if output_loglevel is not None:
            msg = f"Running {cmd} in VT{formatted_timeout}"
            log.debug(log_callback(msg))
        stdout, stderr = "", ""
        now = time.time()
        if timeout:
            will_timeout = now + timeout
        else:
            will_timeout = -1
        try:
            proc = salt.utils.vt.Terminal(
                cmd,
                shell=True,
                log_stdout=True,
                log_stderr=True,
                cwd=cwd,
                preexec_fn=new_kwargs.get("preexec_fn", None),
                env=run_env,
                log_stdin_level=output_loglevel,
                log_stdout_level=output_loglevel,
                log_stderr_level=output_loglevel,
                stream_stdout=True,
                stream_stderr=True,
            )
            ret["pid"] = proc.pid
            stdout = ""
            stderr = ""
            while proc.has_unread_data:
                try:
                    try:
                        time.sleep(0.5)
                        try:
                            cstdout, cstderr = proc.recv()
                        except OSError:
                            cstdout, cstderr = "", ""
                        if cstdout:
                            stdout += cstdout
                        if cstderr:
                            stderr += cstderr
                        if timeout and (time.time() > will_timeout):
                            ret["stderr"] = "SALT: Timeout after {}s\n{}".format(
                                timeout, stderr
                            )
                            ret["retcode"] = None
                            break
                    except KeyboardInterrupt:
                        ret["stderr"] = f"SALT: User break\n{stderr}"
                        ret["retcode"] = 1
                        break
                except salt.utils.vt.TerminalException as exc:
                    log.error("VT: %s", exc, exc_info_on_loglevel=logging.DEBUG)
                    ret = {"retcode": 1, "pid": "2"}
                    break
                # only set stdout on success as we already mangled in other
                # cases
                ret["stdout"] = stdout
                if not proc.isalive():
                    # Process terminated, i.e., not canceled by the user or by
                    # the timeout
                    ret["stderr"] = stderr
                    ret["retcode"] = proc.exitstatus
                    if ret["retcode"] in success_retcodes:
                        ret["retcode"] = 0
                    if any(
                        [stdo in ret["stdout"] for stdo in success_stdout]
                        + [stde in ret["stderr"] for stde in success_stderr]
                    ):
                        ret["retcode"] = 0
                ret["pid"] = proc.pid
        finally:
            proc.close(terminate=True, kill=True)
    try:
        if ignore_retcode:
            __context__["retcode"] = 0
        else:
            __context__["retcode"] = ret["retcode"]
    except NameError:
        # Ignore the context error during grain generation
        pass

    # Log the output
    if output_loglevel is not None:
        if not ignore_retcode and ret["retcode"] != 0:
            if output_loglevel < LOG_LEVELS["error"]:
                output_loglevel = LOG_LEVELS["error"]
            msg = "Command '{}' failed with return code: {}".format(
                _log_cmd(cmd), ret["retcode"]
            )
            log.error(log_callback(msg))
        if ret["stdout"]:
            log.log(output_loglevel, "stdout: %s", log_callback(ret["stdout"]))
        if ret["stderr"]:
            log.log(output_loglevel, "stderr: %s", log_callback(ret["stderr"]))
        if ret["retcode"]:
            log.log(output_loglevel, "retcode: %s", ret["retcode"])

    return ret


def _run_quiet(
    cmd,
    cwd=None,
    stdin=None,
    output_encoding=None,
    runas=None,
    shell=DEFAULT_SHELL,
    python_shell=False,
    env=None,
    template=None,
    umask=None,
    timeout=None,
    reset_system_locale=True,
    saltenv=None,
    pillarenv=None,
    pillar_override=None,
    success_retcodes=None,
    success_stdout=None,
    success_stderr=None,
    ignore_retcode=None,
):
    """
    Helper for running commands quietly for minion startup
    """
    return _run(
        cmd,
        runas=runas,
        cwd=cwd,
        stdin=stdin,
        stderr=subprocess.STDOUT,
        output_encoding=output_encoding,
        output_loglevel="quiet",
        log_callback=None,
        shell=shell,
        python_shell=python_shell,
        env=env,
        template=template,
        umask=umask,
        timeout=timeout,
        reset_system_locale=reset_system_locale,
        saltenv=saltenv,
        pillarenv=pillarenv,
        pillar_override=pillar_override,
        success_retcodes=success_retcodes,
        success_stdout=success_stdout,
        success_stderr=success_stderr,
        ignore_retcode=ignore_retcode,
    )["stdout"]


def _run_all_quiet(
    cmd,
    cwd=None,
    stdin=None,
    runas=None,
    shell=DEFAULT_SHELL,
    python_shell=False,
    env=None,
    template=None,
    umask=None,
    timeout=None,
    reset_system_locale=True,
    saltenv=None,
    pillarenv=None,
    pillar_override=None,
    output_encoding=None,
    success_retcodes=None,
    success_stdout=None,
    success_stderr=None,
    ignore_retcode=None,
):
    """
    Helper for running commands quietly for minion startup.
    Returns a dict of return data.

    output_loglevel argument is ignored. This is here for when we alias
    cmd.run_all directly to _run_all_quiet in certain chicken-and-egg
    situations where modules need to work both before and after
    the __salt__ dictionary is populated (cf dracr.py)
    """
    return _run(
        cmd,
        runas=runas,
        cwd=cwd,
        stdin=stdin,
        shell=shell,
        python_shell=python_shell,
        env=env,
        output_encoding=output_encoding,
        output_loglevel="quiet",
        log_callback=None,
        template=template,
        umask=umask,
        timeout=timeout,
        reset_system_locale=reset_system_locale,
        saltenv=saltenv,
        pillarenv=pillarenv,
        pillar_override=pillar_override,
        success_retcodes=success_retcodes,
        success_stdout=success_stdout,
        success_stderr=success_stderr,
        ignore_retcode=ignore_retcode,
    )


def run(
    cmd,
    cwd=None,
    stdin=None,
    runas=None,
    group=None,
    shell=DEFAULT_SHELL,
    python_shell=None,
    env=None,
    clean_env=False,
    template=None,
    rstrip=True,
    umask=None,
    output_encoding=None,
    output_loglevel="debug",
    log_callback=None,
    hide_output=False,
    timeout=None,
    reset_system_locale=True,
    ignore_retcode=False,
    saltenv=None,
    use_vt=False,
    redirect_stderr=True,
    bg=False,
    password=None,
    encoded_cmd=False,
    raise_err=False,
    prepend_path=None,
    success_retcodes=None,
    success_stdout=None,
    success_stderr=None,
    **kwargs,
):
    r"""
    Execute the passed command and return the output as a string

    :param str cmd: The command to run. ex: ``ls -lart /home``

    :param str cwd: The directory from which to execute the command. Defaults
        to the home directory of the user specified by ``runas`` (or the user
        under which Salt is running if ``runas`` is not specified).

    :param str stdin: A string of standard input can be specified for the
        command to be run using the ``stdin`` parameter. This can be useful in
        cases where sensitive information must be read from standard input.

    :param str runas: Specify an alternate user to run the command. The default
        behavior is to run as the user under which Salt is running.

        .. warning::

            For versions 2018.3.3 and above on MacOS while using runas,
            on linux while using run, to pass special characters to the
            command you need to escape the characters on the shell.

            Example:

            .. code-block:: bash

                cmd.run 'echo '\''h=\"baz\"'\''' runas=macuser

    :param str group: Group to run command as. Not currently supported
        on Windows.

    :param str password: Windows only. Required when specifying ``runas``. This
        parameter will be ignored on non-Windows platforms.

        .. versionadded:: 2016.3.0

    :param str shell: Specify an alternate shell. Defaults to the system's
        default shell.

    :param bool python_shell: If ``False``, let python handle the positional
        arguments. Set to ``True`` to use shell features, such as pipes or
        redirection.

    :param bool bg: If ``True``, run command in background and do not await or
        deliver its results

        .. versionadded:: 2016.3.0

        .. versionchanged:: 3007.7
            Supported on Windows when running a command as an alternate user.

    :param dict env: Environment variables to be set prior to execution.

        .. note::
            When passing environment variables on the CLI, they should be
            passed as the string representation of a dictionary.

            .. code-block:: bash

                salt myminion cmd.run 'some command' env='{"FOO": "bar"}'

        .. note::
            When using environment variables on Window's, case-sensitivity
            matters, i.e. Window's uses `Path` as opposed to `PATH` for other
            systems.

        .. versionchanged:: 3007.7
            Supported on Windows when running a command as an alternate user.

    :param bool clean_env: Attempt to clean out all other shell environment
        variables and set only those provided in the 'env' argument to this
        function.

    :param str prepend_path: $PATH segment to prepend (trailing ':' not
        necessary) to $PATH

        .. versionadded:: 2018.3.0

    :param str template: If this setting is applied then the named templating
        engine will be used to render the downloaded file. Currently jinja,
        mako, and wempy are supported.

    :param bool rstrip: Strip all whitespace off the end of output before it is
        returned.

    :param str umask: The umask (in octal) to use when running the command.

    :param str output_encoding: Control the encoding used to decode the
        command's output.

        .. note::
            This should not need to be used in most cases. By default, Salt
            will try to use the encoding detected from the system locale, and
            will fall back to UTF-8 if this fails. This should only need to be
            used in cases where the output of the command is encoded in
            something other than the system locale or UTF-8.

            To see the encoding Salt has detected from the system locale, check
            the `locale` line in the output of :py:func:`test.versions_report
            <salt.modules.test.versions_report>`.

        .. versionadded:: 2018.3.0

    :param str output_loglevel: Control the loglevel at which the output from
        the command is logged to the minion log.

        .. note::
            The command being run will still be logged at the ``debug``
            loglevel regardless, unless ``quiet`` is used for this value.

    :param bool ignore_retcode: If the exit code of the command is nonzero,
        this is treated as an error condition, and the output from the command
        will be logged to the minion log. However, there are some cases where
        programs use the return code for signaling and a nonzero exit code
        doesn't necessarily mean failure. Pass this argument as ``True`` to
        skip logging the output if the command has a nonzero exit code.

    :param bool hide_output: If ``True``, suppress stdout and stderr in the
        return data.

        .. note::
            This is separate from ``output_loglevel``, which only handles how
            Salt logs to the minion log.

        .. versionadded:: 2018.3.0

    :param int timeout: A timeout in seconds for the executed process to return.

        .. versionchanged:: 3007.7
            Supported on Windows when running a command as an alternate user.

    :param bool use_vt: Use VT utils (saltstack) to stream the command output
        more interactively to the console and the logs. This is experimental.

    :param bool redirect_stderr: If set to ``True``, then stderr will be
        redirected to stdout. This is helpful for cases where obtaining both
        the retcode and output is desired. Default is ``True``

        .. versionadded:: 3006.9

        .. versionchanged:: 3007.7
            Supported on Windows when running a command as an alternate user.

    :param bool encoded_cmd: Specify if the supplied command is encoded.
        Only applies to shell 'powershell' and 'pwsh'.

        .. versionadded:: 2018.3.0

        Older versions of powershell seem to return raw xml data in the return.
        To avoid raw xml data in the return, prepend your command with the
        following before encoding:

        `$ProgressPreference='SilentlyContinue'; <your command>`

        The following powershell code block will encode the `Write-Output`
        command so that it will not have the raw xml data in the return:

        .. code-block:: powershell

            # target string
            $Command = '$ProgressPreference="SilentlyContinue"; Write-Output "hello"'

            # Convert to Base64 encoded string
            $Encoded = [convert]::ToBase64String([System.Text.encoding]::Unicode.GetBytes($command))

            Write-Output $Encoded

    :param bool raise_err: If ``True`` and the command has a nonzero exit code,
        a CommandExecutionError exception will be raised.

    .. warning::
        This function does not process commands through a shell
        unless the python_shell flag is set to True. This means that any
        shell-specific functionality such as 'echo' or the use of pipes,
        redirection or &&, should either be migrated to cmd.shell or
        have the python_shell=True flag set here.

        The use of python_shell=True means that the shell will accept _any_ input
        including potentially malicious commands such as 'good_command;rm -rf /'.
        Be absolutely certain that you have sanitized your input prior to using
        python_shell=True

    :param list success_retcodes: This parameter will allow a list of
        non-zero return codes that should be considered a success.  If the
        return code returned from the run matches any in the provided list,
        the return code will be overridden with zero.

      .. versionadded:: 2019.2.0

    :param list success_stdout: This parameter will allow a list of
        strings that when found in standard out should be considered a success.
        If stdout returned from the run matches any in the provided list,
        the return code will be overridden with zero.

      .. versionadded:: 3004

    :param list success_stderr: This parameter will allow a list of
        strings that when found in standard error should be considered a success.
        If stderr returned from the run matches any in the provided list,
        the return code will be overridden with zero.

      .. versionadded:: 3004

    :param bool stdin_raw_newlines: False
        If ``True``, Salt will not automatically convert the characters ``\\n``
        present in the ``stdin`` value to newlines.

      .. versionadded:: 2019.2.0

    :param int windows_codepage: 65001
        Only applies to Windows: the minion uses `C:\Windows\System32\chcp.com` to
        verify or set the code page before the command `cmd` is executed.
        Code page 65001 corresponds with UTF-8 and allows international localization of Windows.

      .. versionadded:: 3002

    CLI Example:

    .. code-block:: bash

        salt '*' cmd.run "ls -l | awk '/foo/{print \\$2}'"

    The template arg can be set to 'jinja' or another supported template
    engine to render the command arguments before execution.
    For example:

    .. code-block:: bash

        salt '*' cmd.run template=jinja "ls -l /tmp/{{grains.id}} | awk '/foo/{print \\$2}'"

    Specify an alternate shell with the shell parameter:

    .. code-block:: bash

        salt '*' cmd.run "Get-ChildItem C:\\ " shell='powershell'

    A string of standard input can be specified for the command to be run using
    the ``stdin`` parameter. This can be useful in cases where sensitive
    information must be read from standard input.

    .. code-block:: bash

        salt '*' cmd.run "grep f" stdin='one\\ntwo\\nthree\\nfour\\nfive\\n'

    If an equal sign (``=``) appears in an argument to a Salt command it is
    interpreted as a keyword argument in the format ``key=val``. That
    processing can be bypassed in order to pass an equal sign through to the
    remote shell command by manually specifying the kwarg:

    .. code-block:: bash

        salt '*' cmd.run cmd='sed -e s/=/:/g'
    """
    python_shell = _python_shell_default(python_shell, kwargs.get("__pub_jid", ""))
    stderr = subprocess.STDOUT if redirect_stderr else subprocess.PIPE
    ret = _run(
        cmd,
        runas=runas,
        group=group,
        shell=shell,
        python_shell=python_shell,
        cwd=cwd,
        stdin=stdin,
        stderr=stderr,
        env=env,
        clean_env=clean_env,
        prepend_path=prepend_path,
        template=template,
        rstrip=rstrip,
        umask=umask,
        output_encoding=output_encoding,
        output_loglevel=output_loglevel,
        log_callback=log_callback,
        timeout=timeout,
        reset_system_locale=reset_system_locale,
        ignore_retcode=ignore_retcode,
        saltenv=saltenv,
        use_vt=use_vt,
        bg=bg,
        password=password,
        encoded_cmd=encoded_cmd,
        success_retcodes=success_retcodes,
        success_stdout=success_stdout,
        success_stderr=success_stderr,
        **kwargs,
    )

    log_callback = _check_cb(log_callback)

    lvl = _check_loglevel(output_loglevel)
    if lvl is not None:
        if not ignore_retcode and ret["retcode"] != 0:
            if lvl < LOG_LEVELS["error"]:
                lvl = LOG_LEVELS["error"]
            msg = "Command '{}' failed with return code: {}".format(
                _log_cmd(cmd), ret["retcode"]
            )
            log.error(log_callback(msg))
            if raise_err:
                raise CommandExecutionError(
                    log_callback(ret["stdout"] if not hide_output else "")
                )
        log.log(lvl, "output: %s", log_callback(ret["stdout"]))
    return ret["stdout"] if not hide_output else ""


def shell(
    cmd,
    cwd=None,
    stdin=None,
    runas=None,
    group=None,
    shell=DEFAULT_SHELL,
    env=None,
    clean_env=False,
    template=None,
    rstrip=True,
    umask=None,
    output_encoding=None,
    output_loglevel="debug",
    log_callback=None,
    hide_output=False,
    timeout=None,
    reset_system_locale=True,
    ignore_retcode=False,
    saltenv=None,
    use_vt=False,
    bg=False,
    password=None,
    prepend_path=None,
    success_retcodes=None,
    success_stdout=None,
    success_stderr=None,
    **kwargs,
):
    """
    Execute the passed command and return the output as a string.

    .. versionadded:: 2015.5.0

    :param str cmd: The command to run. ex: ``ls -lart /home``

    :param str cwd: The directory from which to execute the command. Defaults
        to the home directory of the user specified by ``runas`` (or the user
        under which Salt is running if ``runas`` is not specified).

    :param str stdin: A string of standard input can be specified for the
        command to be run using the ``stdin`` parameter. This can be useful in
        cases where sensitive information must be read from standard input.

    :param str runas: Specify an alternate user to run the command. The default
        behavior is to run as the user under which Salt is running. If running
        on a Windows minion, you must also use the ``password`` argument, and
        the target user account must be in the Administrators group.

        .. warning::

            For versions 2018.3.3 and above on MacOS while using runas,
            to pass special characters to the command you need to escape
            the characters on the shell.

            Example:

            .. code-block:: bash

                cmd.shell 'echo '\\''h=\\"baz\\"'\\''' runas=macuser

    :param str group: Group to run command as. Not currently supported
      on Windows.

    :param str password: Windows only. Required when specifying ``runas``. This
        parameter will be ignored on non-Windows platforms.

        .. versionadded:: 2016.3.0

    :param int shell: Shell to execute under. Defaults to the system default
        shell.

    :param bool bg: If True, run command in background and do not await or
        deliver its results

        .. versionchanged:: 3007.7
            Supported on Windows when running a command as an alternate user.

    :param dict env: Environment variables to be set prior to execution.

        .. note::
            When passing environment variables on the CLI, they should be
            passed as the string representation of a dictionary.

            .. code-block:: bash

                salt myminion cmd.shell 'some command' env='{"FOO": "bar"}'

        .. note::
            When using environment variables on Window's, case-sensitivity
            matters, i.e. Window's uses `Path` as opposed to `PATH` for other
            systems.

        .. versionchanged:: 3007.7
            Supported on Windows when running a command as an alternate user.

    :param bool clean_env: Attempt to clean out all other shell environment
        variables and set only those provided in the 'env' argument to this
        function.

    :param str prepend_path: $PATH segment to prepend (trailing ':' not necessary)
        to $PATH

        .. versionadded:: 2018.3.0

    :param str template: If this setting is applied then the named templating
        engine will be used to render the downloaded file. Currently jinja,
        mako, and wempy are supported.

    :param bool rstrip: Strip all whitespace off the end of output before it is
        returned.

    :param str umask: The umask (in octal) to use when running the command.

    :param str output_encoding: Control the encoding used to decode the
        command's output.

        .. note::
            This should not need to be used in most cases. By default, Salt
            will try to use the encoding detected from the system locale, and
            will fall back to UTF-8 if this fails. This should only need to be
            used in cases where the output of the command is encoded in
            something other than the system locale or UTF-8.

            To see the encoding Salt has detected from the system locale, check
            the `locale` line in the output of :py:func:`test.versions_report
            <salt.modules.test.versions_report>`.

        .. versionadded:: 2018.3.0

    :param str output_loglevel: Control the loglevel at which the output from
        the command is logged to the minion log.

        .. note::
            The command being run will still be logged at the ``debug``
            loglevel regardless, unless ``quiet`` is used for this value.

    :param bool ignore_retcode: If the exit code of the command is nonzero,
        this is treated as an error condition, and the output from the command
        will be logged to the minion log. However, there are some cases where
        programs use the return code for signaling and a nonzero exit code
        doesn't necessarily mean failure. Pass this argument as ``True`` to
        skip logging the output if the command has a nonzero exit code.

    :param bool hide_output: If ``True``, suppress stdout and stderr in the
        return data.

        .. note::
            This is separate from ``output_loglevel``, which only handles how
            Salt logs to the minion log.

        .. versionadded:: 2018.3.0

    :param int timeout: A timeout in seconds for the executed process to
        return.

        .. versionchanged:: 3007.7
            Supported on Windows when running a command as an alternate user.

    :param bool use_vt: Use VT utils (saltstack) to stream the command output
        more interactively to the console and the logs. This is experimental.

    .. warning::

        This passes the cmd argument directly to the shell without any further
        processing! Be absolutely sure that you have properly sanitized the
        command passed to this function and do not use untrusted inputs.

    :param list success_retcodes: This parameter will allow a list of
        non-zero return codes that should be considered a success.  If the
        return code returned from the run matches any in the provided list,
        the return code will be overridden with zero.

      .. versionadded:: 2019.2.0

    :param list success_stdout: This parameter will allow a list of
        strings that when found in standard out should be considered a success.
        If stdout returned from the run matches any in the provided list,
        the return code will be overridden with zero.

      .. versionadded:: 3004

    :param list success_stderr: This parameter will allow a list of
        strings that when found in standard error should be considered a success.
        If stderr returned from the run matches any in the provided list,
        the return code will be overridden with zero.

      .. versionadded:: 3004

    :param bool stdin_raw_newlines: False
        If ``True``, Salt will not automatically convert the characters ``\\n``
        present in the ``stdin`` value to newlines.

      .. versionadded:: 2019.2.0

    CLI Example:

    .. code-block:: bash

        salt '*' cmd.shell "ls -l | awk '/foo/{print \\$2}'"

    The template arg can be set to 'jinja' or another supported template
    engine to render the command arguments before execution.
    For example:

    .. code-block:: bash

        salt '*' cmd.shell template=jinja "ls -l /tmp/{{grains.id}} | awk '/foo/{print \\$2}'"

    Specify an alternate shell with the shell parameter:

    .. code-block:: bash

        salt '*' cmd.shell "Get-ChildItem C:\\ " shell='powershell'

    A string of standard input can be specified for the command to be run using
    the ``stdin`` parameter. This can be useful in cases where sensitive
    information must be read from standard input.

    .. code-block:: bash

        salt '*' cmd.shell "grep f" stdin='one\\ntwo\\nthree\\nfour\\nfive\\n'

    If an equal sign (``=``) appears in an argument to a Salt command it is
    interpreted as a keyword argument in the format ``key=val``. That
    processing can be bypassed in order to pass an equal sign through to the
    remote shell command by manually specifying the kwarg:

    .. code-block:: bash

        salt '*' cmd.shell cmd='sed -e s/=/:/g'
    """
    # for cmd.shell, we always want to use python_shell, unless otherwise
    # specified. If it is None, we will make it True
    python_shell = kwargs.pop("python_shell", True)
    if python_shell is None:
        python_shell = True
    return run(
        cmd,
        cwd=cwd,
        stdin=stdin,
        runas=runas,
        group=group,
        shell=shell,
        env=env,
        clean_env=clean_env,
        prepend_path=prepend_path,
        template=template,
        rstrip=rstrip,
        umask=umask,
        output_encoding=output_encoding,
        output_loglevel=output_loglevel,
        log_callback=log_callback,
        hide_output=hide_output,
        timeout=timeout,
        reset_system_locale=reset_system_locale,
        ignore_retcode=ignore_retcode,
        saltenv=saltenv,
        use_vt=use_vt,
        python_shell=python_shell,
        bg=bg,
        password=password,
        success_retcodes=success_retcodes,
        success_stdout=success_stdout,
        success_stderr=success_stderr,
        **kwargs,
    )


def run_stdout(
    cmd,
    cwd=None,
    stdin=None,
    runas=None,
    group=None,
    shell=DEFAULT_SHELL,
    python_shell=None,
    env=None,
    clean_env=False,
    template=None,
    rstrip=True,
    umask=None,
    output_encoding=None,
    output_loglevel="debug",
    log_callback=None,
    hide_output=False,
    timeout=None,
    reset_system_locale=True,
    ignore_retcode=False,
    saltenv=None,
    use_vt=False,
    password=None,
    prepend_path=None,
    success_retcodes=None,
    success_stdout=None,
    success_stderr=None,
    **kwargs,
):
    """
    Execute a command, and only return the standard out

    :param str cmd: The command to run. ex: ``ls -lart /home``

    :param str cwd: The directory from which to execute the command. Defaults
        to the home directory of the user specified by ``runas`` (or the user
        under which Salt is running if ``runas`` is not specified).

    :param str stdin: A string of standard input can be specified for the
        command to be run using the ``stdin`` parameter. This can be useful in
        cases where sensitive information must be read from standard input.

    :param str runas: Specify an alternate user to run the command. The default
        behavior is to run as the user under which Salt is running. If running
        on a Windows minion you must also use the ``password`` argument, and
        the target user account must be in the Administrators group.

        .. warning::

            For versions 2018.3.3 and above on MacOS while using runas,
            to pass special characters to the command you need to escape
            the characters on the shell.

            Example:

            .. code-block:: bash

                cmd.run_stdout 'echo '\\''h=\\"baz\\"'\\''' runas=macuser

    :param str password: Windows only. Required when specifying ``runas``. This
        parameter will be ignored on non-Windows platforms.

        .. versionadded:: 2016.3.0

    :param str group: Group to run command as. Not currently supported
      on Windows.

    :param str shell: Specify an alternate shell. Defaults to the system's
        default shell.

    :param bool python_shell: If False, let python handle the positional
        arguments. Set to True to use shell features, such as pipes or
        redirection.

    :param dict env: Environment variables to be set prior to execution.

        .. note::
            When passing environment variables on the CLI, they should be
            passed as the string representation of a dictionary.

            .. code-block:: bash

                salt myminion cmd.run_stdout 'some command' env='{"FOO": "bar"}'

        .. note::
            When using environment variables on Window's, case-sensitivity
            matters, i.e. Window's uses `Path` as opposed to `PATH` for other
            systems.

        .. versionchanged:: 3007.7
            Supported on Windows when running a command as an alternate user.

    :param bool clean_env: Attempt to clean out all other shell environment
        variables and set only those provided in the 'env' argument to this
        function.

    :param str prepend_path: $PATH segment to prepend (trailing ':' not necessary)
        to $PATH

        .. versionadded:: 2018.3.0

    :param str template: If this setting is applied then the named templating
        engine will be used to render the downloaded file. Currently jinja,
        mako, and wempy are supported.

    :param bool rstrip: Strip all whitespace off the end of output before it is
        returned.

    :param str umask: The umask (in octal) to use when running the command.

    :param str output_encoding: Control the encoding used to decode the
        command's output.

        .. note::
            This should not need to be used in most cases. By default, Salt
            will try to use the encoding detected from the system locale, and
            will fall back to UTF-8 if this fails. This should only need to be
            used in cases where the output of the command is encoded in
            something other than the system locale or UTF-8.

            To see the encoding Salt has detected from the system locale, check
            the `locale` line in the output of :py:func:`test.versions_report
            <salt.modules.test.versions_report>`.

        .. versionadded:: 2018.3.0

    :param str output_loglevel: Control the loglevel at which the output from
        the command is logged to the minion log.

        .. note::
            The command being run will still be logged at the ``debug``
            loglevel regardless, unless ``quiet`` is used for this value.

    :param bool ignore_retcode: If the exit code of the command is nonzero,
        this is treated as an error condition, and the output from the command
        will be logged to the minion log. However, there are some cases where
        programs use the return code for signaling and a nonzero exit code
        doesn't necessarily mean failure. Pass this argument as ``True`` to
        skip logging the output if the command has a nonzero exit code.

    :param bool hide_output: If ``True``, suppress stdout and stderr in the
        return data.

        .. note::
            This is separate from ``output_loglevel``, which only handles how
            Salt logs to the minion log.

        .. versionadded:: 2018.3.0

    :param int timeout: A timeout in seconds for the executed process to
        return.

        .. versionchanged:: 3007.7
            Supported on Windows when running a command as an alternate user.

    :param bool use_vt: Use VT utils (saltstack) to stream the command output
        more interactively to the console and the logs. This is experimental.

    :param list success_retcodes: This parameter will allow a list of
        non-zero return codes that should be considered a success.  If the
        return code returned from the run matches any in the provided list,
        the return code will be overridden with zero.

      .. versionadded:: 2019.2.0

    :param list success_stdout: This parameter will allow a list of
        strings that when found in standard out should be considered a success.
        If stdout returned from the run matches any in the provided list,
        the return code will be overridden with zero.

      .. versionadded:: 3004

    :param list success_stderr: This parameter will allow a list of
        strings that when found in standard error should be considered a success.
        If stderr returned from the run matches any in the provided list,
        the return code will be overridden with zero.

      .. versionadded:: 3004

    :param bool stdin_raw_newlines: False
        If ``True``, Salt will not automatically convert the characters ``\\n``
        present in the ``stdin`` value to newlines.

      .. versionadded:: 2019.2.0

    CLI Example:

    .. code-block:: bash

        salt '*' cmd.run_stdout "ls -l | awk '/foo/{print \\$2}'"

    The template arg can be set to 'jinja' or another supported template
    engine to render the command arguments before execution.
    For example:

    .. code-block:: bash

        salt '*' cmd.run_stdout template=jinja "ls -l /tmp/{{grains.id}} | awk '/foo/{print \\$2}'"

    A string of standard input can be specified for the command to be run using
    the ``stdin`` parameter. This can be useful in cases where sensitive
    information must be read from standard input.

    .. code-block:: bash

        salt '*' cmd.run_stdout "grep f" stdin='one\\ntwo\\nthree\\nfour\\nfive\\n'
    """
    python_shell = _python_shell_default(python_shell, kwargs.get("__pub_jid", ""))
    ret = _run(
        cmd,
        runas=runas,
        group=group,
        cwd=cwd,
        stdin=stdin,
        shell=shell,
        python_shell=python_shell,
        env=env,
        clean_env=clean_env,
        prepend_path=prepend_path,
        template=template,
        rstrip=rstrip,
        umask=umask,
        output_encoding=output_encoding,
        output_loglevel=output_loglevel,
        log_callback=log_callback,
        timeout=timeout,
        reset_system_locale=reset_system_locale,
        ignore_retcode=ignore_retcode,
        saltenv=saltenv,
        use_vt=use_vt,
        password=password,
        success_retcodes=success_retcodes,
        success_stdout=success_stdout,
        success_stderr=success_stderr,
        **kwargs,
    )

    return ret["stdout"] if not hide_output else ""


def run_stderr(
    cmd,
    cwd=None,
    stdin=None,
    runas=None,
    group=None,
    shell=DEFAULT_SHELL,
    python_shell=None,
    env=None,
    clean_env=False,
    template=None,
    rstrip=True,
    umask=None,
    output_encoding=None,
    output_loglevel="debug",
    log_callback=None,
    hide_output=False,
    timeout=None,
    reset_system_locale=True,
    ignore_retcode=False,
    saltenv=None,
    use_vt=False,
    password=None,
    prepend_path=None,
    success_retcodes=None,
    success_stdout=None,
    success_stderr=None,
    **kwargs,
):
    """
    Execute a command and only return the standard error

    :param str cmd: The command to run. ex: ``ls -lart /home``

    :param str cwd: The directory from which to execute the command. Defaults
        to the home directory of the user specified by ``runas`` (or the user
        under which Salt is running if ``runas`` is not specified).

    :param str stdin: A string of standard input can be specified for the
        command to be run using the ``stdin`` parameter. This can be useful in
        cases where sensitive information must be read from standard input.

    :param str runas: Specify an alternate user to run the command. The default
        behavior is to run as the user under which Salt is running. If running
        on a Windows minion you must also use the ``password`` argument, and
        the target user account must be in the Administrators group.

        .. warning::

            For versions 2018.3.3 and above on MacOS while using runas,
            to pass special characters to the command you need to escape
            the characters on the shell.

            Example:

            .. code-block:: bash

                cmd.run_stderr 'echo '\\''h=\\"baz\\"'\\''' runas=macuser

    :param str password: Windows only. Required when specifying ``runas``. This
        parameter will be ignored on non-Windows platforms.

        .. versionadded:: 2016.3.0

    :param str group: Group to run command as. Not currently supported
      on Windows.

    :param str shell: Specify an alternate shell. Defaults to the system's
        default shell.

    :param bool python_shell: If False, let python handle the positional
        arguments. Set to True to use shell features, such as pipes or
        redirection.

    :param dict env: Environment variables to be set prior to execution.

        .. note::
            When passing environment variables on the CLI, they should be
            passed as the string representation of a dictionary.

            .. code-block:: bash

                salt myminion cmd.run_stderr 'some command' env='{"FOO": "bar"}'

        .. note::
            When using environment variables on Window's, case-sensitivity
            matters, i.e. Window's uses `Path` as opposed to `PATH` for other
            systems.

        .. versionchanged:: 3007.7
            Supported on Windows when running a command as an alternate user.

    :param bool clean_env: Attempt to clean out all other shell environment
        variables and set only those provided in the 'env' argument to this
        function.

    :param str prepend_path: $PATH segment to prepend (trailing ':' not
        necessary) to $PATH

        .. versionadded:: 2018.3.0

    :param str template: If this setting is applied then the named templating
        engine will be used to render the downloaded file. Currently jinja,
        mako, and wempy are supported.

    :param bool rstrip: Strip all whitespace off the end of output before it is
        returned.

    :param str umask: The umask (in octal) to use when running the command.

    :param str output_encoding: Control the encoding used to decode the
        command's output.

        .. note::
            This should not need to be used in most cases. By default, Salt
            will try to use the encoding detected from the system locale, and
            will fall back to UTF-8 if this fails. This should only need to be
            used in cases where the output of the command is encoded in
            something other than the system locale or UTF-8.

            To see the encoding Salt has detected from the system locale, check
            the `locale` line in the output of :py:func:`test.versions_report
            <salt.modules.test.versions_report>`.

        .. versionadded:: 2018.3.0

    :param str output_loglevel: Control the loglevel at which the output from
        the command is logged to the minion log.

        .. note::
            The command being run will still be logged at the ``debug``
            loglevel regardless, unless ``quiet`` is used for this value.

    :param bool ignore_retcode: If the exit code of the command is nonzero,
        this is treated as an error condition, and the output from the command
        will be logged to the minion log. However, there are some cases where
        programs use the return code for signaling and a nonzero exit code
        doesn't necessarily mean failure. Pass this argument as ``True`` to
        skip logging the output if the command has a nonzero exit code.

    :param bool hide_output: If ``True``, suppress stdout and stderr in the
        return data.

        .. note::
            This is separate from ``output_loglevel``, which only handles how
            Salt logs to the minion log.

        .. versionadded:: 2018.3.0

    :param int timeout: A timeout in seconds for the executed process to
        return.

        .. versionchanged:: 3007.7
            Supported on Windows when running a command as an alternate user.

    :param bool use_vt: Use VT utils (saltstack) to stream the command output
        more interactively to the console and the logs. This is experimental.

    :param list success_retcodes: This parameter will allow a list of
        non-zero return codes that should be considered a success.  If the
        return code returned from the run matches any in the provided list,
        the return code will be overridden with zero.

      .. versionadded:: 2019.2.0

    :param list success_stdout: This parameter will allow a list of
        strings that when found in standard out should be considered a success.
        If stdout returned from the run matches any in the provided list,
        the return code will be overridden with zero.

      .. versionadded:: 3004

    :param list success_stderr: This parameter will allow a list of
        strings that when found in standard error should be considered a success.
        If stderr returned from the run matches any in the provided list,
        the return code will be overridden with zero.

      .. versionadded:: 3004

    :param bool stdin_raw_newlines: False
        If ``True``, Salt will not automatically convert the characters ``\\n``
        present in the ``stdin`` value to newlines.

      .. versionadded:: 2019.2.0

    CLI Example:

    .. code-block:: bash

        salt '*' cmd.run_stderr "ls -l | awk '/foo/{print \\$2}'"

    The template arg can be set to 'jinja' or another supported template
    engine to render the command arguments before execution.
    For example:

    .. code-block:: bash

        salt '*' cmd.run_stderr template=jinja "ls -l /tmp/{{grains.id}} | awk '/foo/{print \\$2}'"

    A string of standard input can be specified for the command to be run using
    the ``stdin`` parameter. This can be useful in cases where sensitive
    information must be read from standard input.

    .. code-block:: bash

        salt '*' cmd.run_stderr "grep f" stdin='one\\ntwo\\nthree\\nfour\\nfive\\n'
    """
    python_shell = _python_shell_default(python_shell, kwargs.get("__pub_jid", ""))
    ret = _run(
        cmd,
        runas=runas,
        group=group,
        cwd=cwd,
        stdin=stdin,
        shell=shell,
        python_shell=python_shell,
        env=env,
        clean_env=clean_env,
        prepend_path=prepend_path,
        template=template,
        rstrip=rstrip,
        umask=umask,
        output_encoding=output_encoding,
        output_loglevel=output_loglevel,
        log_callback=log_callback,
        timeout=timeout,
        reset_system_locale=reset_system_locale,
        ignore_retcode=ignore_retcode,
        use_vt=use_vt,
        saltenv=saltenv,
        password=password,
        success_retcodes=success_retcodes,
        success_stdout=success_stdout,
        success_stderr=success_stderr,
        **kwargs,
    )

    return ret["stderr"] if not hide_output else ""


def run_all(
    cmd,
    cwd=None,
    stdin=None,
    runas=None,
    group=None,
    shell=DEFAULT_SHELL,
    python_shell=None,
    env=None,
    clean_env=False,
    template=None,
    rstrip=True,
    umask=None,
    output_encoding=None,
    output_loglevel="debug",
    log_callback=None,
    hide_output=False,
    timeout=None,
    reset_system_locale=True,
    ignore_retcode=False,
    saltenv=None,
    use_vt=False,
    redirect_stderr=False,
    password=None,
    encoded_cmd=False,
    prepend_path=None,
    success_retcodes=None,
    success_stdout=None,
    success_stderr=None,
    **kwargs,
):
    """
    Execute the passed command and return a dict of return data

    :param str cmd: The command to run. ex: ``ls -lart /home``

    :param str cwd: The directory from which to execute the command. Defaults
        to the home directory of the user specified by ``runas`` (or the user
        under which Salt is running if ``runas`` is not specified).

    :param str stdin: A string of standard input can be specified for the
        command to be run using the ``stdin`` parameter. This can be useful in
        cases where sensitive information must be read from standard input.

    :param str runas: Specify an alternate user to run the command. The default
        behavior is to run as the user under which Salt is running. If running
        on a Windows minion you must also use the ``password`` argument, and
        the target user account must be in the Administrators group.

        .. warning::

            For versions 2018.3.3 and above on MacOS while using runas,
            to pass special characters to the command you need to escape
            the characters on the shell.

            Example:

            .. code-block:: bash

                cmd.run_all 'echo '\\''h=\\"baz\\"'\\''' runas=macuser

    :param str password: Windows only. Required when specifying ``runas``. This
        parameter will be ignored on non-Windows platforms.

        .. versionadded:: 2016.3.0

    :param str group: Group to run command as. Not currently supported
      on Windows.

    :param str shell: Specify an alternate shell. Defaults to the system's
        default shell.

    :param bool python_shell: If False, let python handle the positional
        arguments. Set to True to use shell features, such as pipes or
        redirection.

    :param dict env: Environment variables to be set prior to execution.

        .. note::
            When passing environment variables on the CLI, they should be
            passed as the string representation of a dictionary.

            .. code-block:: bash

                salt myminion cmd.run_all 'some command' env='{"FOO": "bar"}'

        .. note::
            When using environment variables on Window's, case-sensitivity
            matters, i.e. Window's uses `Path` as opposed to `PATH` for other
            systems.

        .. versionchanged:: 3007.7
            Supported on Windows when running a command as an alternate user.

    :param bool clean_env: Attempt to clean out all other shell environment
        variables and set only those provided in the 'env' argument to this
        function.

    :param str prepend_path: $PATH segment to prepend (trailing ':' not
        necessary) to $PATH

        .. versionadded:: 2018.3.0

    :param str template: If this setting is applied then the named templating
        engine will be used to render the downloaded file. Currently jinja,
        mako, and wempy are supported.

    :param bool rstrip: Strip all whitespace off the end of output before it is
        returned.

    :param str umask: The umask (in octal) to use when running the command.

    :param str output_encoding: Control the encoding used to decode the
        command's output.

        .. note::
            This should not need to be used in most cases. By default, Salt
            will try to use the encoding detected from the system locale, and
            will fall back to UTF-8 if this fails. This should only need to be
            used in cases where the output of the command is encoded in
            something other than the system locale or UTF-8.

            To see the encoding Salt has detected from the system locale, check
            the `locale` line in the output of :py:func:`test.versions_report
            <salt.modules.test.versions_report>`.

        .. versionadded:: 2018.3.0

    :param str output_loglevel: Control the loglevel at which the output from
        the command is logged to the minion log.

        .. note::
            The command being run will still be logged at the ``debug``
            loglevel regardless, unless ``quiet`` is used for this value.

    :param bool ignore_retcode: If the exit code of the command is nonzero,
        this is treated as an error condition, and the output from the command
        will be logged to the minion log. However, there are some cases where
        programs use the return code for signaling and a nonzero exit code
        doesn't necessarily mean failure. Pass this argument as ``True`` to
        skip logging the output if the command has a nonzero exit code.

    :param bool hide_output: If ``True``, suppress stdout and stderr in the
        return data.

        .. note::
            This is separate from ``output_loglevel``, which only handles how
            Salt logs to the minion log.

        .. versionadded:: 2018.3.0

    :param int timeout: A timeout in seconds for the executed process to
        return.

        .. versionchanged:: 3007.7
            Supported on Windows when running a command as an alternate user.

    :param bool use_vt: Use VT utils (saltstack) to stream the command output
        more interactively to the console and the logs. This is experimental.

    :param bool encoded_cmd: Specify if the supplied command is encoded.
        Only applies to shell 'powershell' and 'pwsh'.

        .. versionadded:: 2018.3.0

        Older versions of powershell seem to return raw xml data in the return.
        To avoid raw xml data in the return, prepend your command with the
        following before encoding:

        `$ProgressPreference='SilentlyContinue'; <your command>`

        The following powershell code block will encode the `Write-Output`
        command so that it will not have the raw xml data in the return:

        .. code-block:: powershell

            # target string
            $Command = '$ProgressPreference="SilentlyContinue"; Write-Output "hello"'

            # Convert to Base64 encoded string
            $Encoded = [convert]::ToBase64String([System.Text.encoding]::Unicode.GetBytes($command))

            Write-Output $Encoded

    :param bool redirect_stderr: If set to ``True``, then stderr will be
        redirected to stdout. This is helpful for cases where obtaining both
        the retcode and output is desired, but it is not desired to have the
        output separated into both stdout and stderr.

        .. versionadded:: 2015.8.2

        .. versionchanged:: 3007.7
            Supported on Windows when running a command as an alternate user.

    :param str password: Windows only. Required when specifying ``runas``. This
        parameter will be ignored on non-Windows platforms.

          .. versionadded:: 2016.3.0

    :param bool bg: If ``True``, run command in background and do not await or
        deliver its results

        .. versionadded:: 2016.3.6

        .. versionchanged:: 3007.7
            Supported on Windows when running a command as an alternate user.

    :param list success_retcodes: This parameter will allow a list of
        non-zero return codes that should be considered a success.  If the
        return code returned from the run matches any in the provided list,
        the return code will be overridden with zero.

      .. versionadded:: 2019.2.0

    :param list success_stdout: This parameter will allow a list of
        strings that when found in standard out should be considered a success.
        If stdout returned from the run matches any in the provided list,
        the return code will be overridden with zero.

      .. versionadded:: 3004

    :param list success_stderr: This parameter will allow a list of
        strings that when found in standard error should be considered a success.
        If stderr returned from the run matches any in the provided list,
        the return code will be overridden with zero.

      .. versionadded:: 3004

    :param bool stdin_raw_newlines: False
        If ``True``, Salt will not automatically convert the characters ``\\n``
        present in the ``stdin`` value to newlines.

      .. versionadded:: 2019.2.0

    CLI Example:

    .. code-block:: bash

        salt '*' cmd.run_all "ls -l | awk '/foo/{print \\$2}'"

    The template arg can be set to 'jinja' or another supported template
    engine to render the command arguments before execution.
    For example:

    .. code-block:: bash

        salt '*' cmd.run_all template=jinja "ls -l /tmp/{{grains.id}} | awk '/foo/{print \\$2}'"

    A string of standard input can be specified for the command to be run using
    the ``stdin`` parameter. This can be useful in cases where sensitive
    information must be read from standard input.

    .. code-block:: bash

        salt '*' cmd.run_all "grep f" stdin='one\\ntwo\\nthree\\nfour\\nfive\\n'
    """
    python_shell = _python_shell_default(python_shell, kwargs.get("__pub_jid", ""))
    stderr = subprocess.STDOUT if redirect_stderr else subprocess.PIPE
    ret = _run(
        cmd,
        runas=runas,
        group=group,
        cwd=cwd,
        stdin=stdin,
        stderr=stderr,
        shell=shell,
        python_shell=python_shell,
        env=env,
        clean_env=clean_env,
        prepend_path=prepend_path,
        template=template,
        rstrip=rstrip,
        umask=umask,
        output_encoding=output_encoding,
        output_loglevel=output_loglevel,
        log_callback=log_callback,
        timeout=timeout,
        reset_system_locale=reset_system_locale,
        ignore_retcode=ignore_retcode,
        saltenv=saltenv,
        use_vt=use_vt,
        password=password,
        encoded_cmd=encoded_cmd,
        success_retcodes=success_retcodes,
        success_stdout=success_stdout,
        success_stderr=success_stderr,
        **kwargs,
    )

    if hide_output:
        ret["stdout"] = ret["stderr"] = ""
    return ret


def retcode(
    cmd,
    cwd=None,
    stdin=None,
    runas=None,
    group=None,
    shell=DEFAULT_SHELL,
    python_shell=None,
    env=None,
    clean_env=False,
    template=None,
    umask=None,
    output_encoding=None,
    output_loglevel="debug",
    log_callback=None,
    timeout=None,
    reset_system_locale=True,
    ignore_retcode=False,
    saltenv=None,
    use_vt=False,
    password=None,
    success_retcodes=None,
    success_stdout=None,
    success_stderr=None,
    **kwargs,
):
    """
    Execute a shell command and return the command's return code.

    :param str cmd: The command to run. ex: ``ls -lart /home``

    :param str cwd: The directory from which to execute the command. Defaults
        to the home directory of the user specified by ``runas`` (or the user
        under which Salt is running if ``runas`` is not specified).

    :param str stdin: A string of standard input can be specified for the
        command to be run using the ``stdin`` parameter. This can be useful in
        cases where sensitive information must be read from standard input.

    :param str runas: Specify an alternate user to run the command. The default
        behavior is to run as the user under which Salt is running. If running
        on a Windows minion you must also use the ``password`` argument, and
        the target user account must be in the Administrators group.

        .. warning::

            For versions 2018.3.3 and above on MacOS while using runas,
            to pass special characters to the command you need to escape
            the characters on the shell.

            Example:

            .. code-block:: bash

                cmd.retcode 'echo '\\''h=\\"baz\\"'\\''' runas=macuser

    :param str password: Windows only. Required when specifying ``runas``. This
        parameter will be ignored on non-Windows platforms.

        .. versionadded:: 2016.3.0

    :param str group: Group to run command as. Not currently supported
      on Windows.

    :param str shell: Specify an alternate shell. Defaults to the system's
        default shell.

    :param bool python_shell: If False, let python handle the positional
        arguments. Set to True to use shell features, such as pipes or
        redirection.

    :param dict env: Environment variables to be set prior to execution.

        .. note::
            When passing environment variables on the CLI, they should be
            passed as the string representation of a dictionary.

            .. code-block:: bash

                salt myminion cmd.retcode 'some command' env='{"FOO": "bar"}'

        .. note::
            When using environment variables on Window's, case-sensitivity
            matters, i.e. Window's uses `Path` as opposed to `PATH` for other
            systems.

        .. versionchanged:: 3007.7
            Supported on Windows when running a command as an alternate user.

    :param bool clean_env: Attempt to clean out all other shell environment
        variables and set only those provided in the 'env' argument to this
        function.

    :param str template: If this setting is applied then the named templating
        engine will be used to render the downloaded file. Currently jinja,
        mako, and wempy are supported.

    :param bool rstrip: Strip all whitespace off the end of output before it is
        returned.

    :param str umask: The umask (in octal) to use when running the command.

    :param str output_encoding: Control the encoding used to decode the
        command's output.

        .. note::
            This should not need to be used in most cases. By default, Salt
            will try to use the encoding detected from the system locale, and
            will fall back to UTF-8 if this fails. This should only need to be
            used in cases where the output of the command is encoded in
            something other than the system locale or UTF-8.

            To see the encoding Salt has detected from the system locale, check
            the `locale` line in the output of :py:func:`test.versions_report
            <salt.modules.test.versions_report>`.

        .. versionadded:: 2018.3.0

    :param str output_loglevel: Control the loglevel at which the output from
        the command is logged to the minion log.

        .. note::
            The command being run will still be logged at the ``debug``
            loglevel regardless, unless ``quiet`` is used for this value.

    :param bool ignore_retcode: If the exit code of the command is nonzero,
        this is treated as an error condition, and the output from the command
        will be logged to the minion log. However, there are some cases where
        programs use the return code for signaling and a nonzero exit code
        doesn't necessarily mean failure. Pass this argument as ``True`` to
        skip logging the output if the command has a nonzero exit code.

    :param int timeout: A timeout in seconds for the executed process to return.

        .. versionchanged:: 3007.7
            Supported on Windows when running a command as an alternate user.

    :param bool use_vt: Use VT utils (saltstack) to stream the command output
      more interactively to the console and the logs. This is experimental.

    :rtype: int
    :rtype: None
    :returns: Return Code as an int or None if there was an exception.

    :param list success_retcodes: This parameter will allow a list of
        non-zero return codes that should be considered a success.  If the
        return code returned from the run matches any in the provided list,
        the return code will be overridden with zero.

      .. versionadded:: 2019.2.0

    :param list success_stdout: This parameter will allow a list of
        strings that when found in standard out should be considered a success.
        If stdout returned from the run matches any in the provided list,
        the return code will be overridden with zero.

      .. versionadded:: 3004

    :param list success_stderr: This parameter will allow a list of
        strings that when found in standard error should be considered a success.
        If stderr returned from the run matches any in the provided list,
        the return code will be overridden with zero.

      .. versionadded:: 3004

    :param bool stdin_raw_newlines: False
        If ``True``, Salt will not automatically convert the characters ``\\n``
        present in the ``stdin`` value to newlines.

      .. versionadded:: 2019.2.0

    CLI Example:

    .. code-block:: bash

        salt '*' cmd.retcode "file /bin/bash"

    The template arg can be set to 'jinja' or another supported template
    engine to render the command arguments before execution.
    For example:

    .. code-block:: bash

        salt '*' cmd.retcode template=jinja "file {{grains.pythonpath[0]}}/python"

    A string of standard input can be specified for the command to be run using
    the ``stdin`` parameter. This can be useful in cases where sensitive
    information must be read from standard input.

    .. code-block:: bash

        salt '*' cmd.retcode "grep f" stdin='one\\ntwo\\nthree\\nfour\\nfive\\n'
    """
    python_shell = _python_shell_default(python_shell, kwargs.get("__pub_jid", ""))
    ret = _run(
        cmd,
        runas=runas,
        group=group,
        cwd=cwd,
        stdin=stdin,
        stderr=subprocess.STDOUT,
        shell=shell,
        python_shell=python_shell,
        env=env,
        clean_env=clean_env,
        template=template,
        umask=umask,
        output_encoding=output_encoding,
        output_loglevel=output_loglevel,
        log_callback=log_callback,
        timeout=timeout,
        reset_system_locale=reset_system_locale,
        ignore_retcode=ignore_retcode,
        saltenv=saltenv,
        use_vt=use_vt,
        password=password,
        success_retcodes=success_retcodes,
        success_stdout=success_stdout,
        success_stderr=success_stderr,
        **kwargs,
    )
    return ret["retcode"]


def _retcode_quiet(
    cmd,
    cwd=None,
    stdin=None,
    runas=None,
    group=None,
    shell=DEFAULT_SHELL,
    python_shell=False,
    env=None,
    clean_env=False,
    template=None,
    umask=None,
    output_encoding=None,
    log_callback=None,
    timeout=None,
    reset_system_locale=True,
    ignore_retcode=False,
    saltenv=None,
    use_vt=False,
    password=None,
    success_retcodes=None,
    success_stdout=None,
    success_stderr=None,
    **kwargs,
):
    """
    Helper for running commands quietly for minion startup. Returns same as
    the retcode() function.
    """
    return retcode(
        cmd,
        cwd=cwd,
        stdin=stdin,
        runas=runas,
        group=group,
        shell=shell,
        python_shell=python_shell,
        env=env,
        clean_env=clean_env,
        template=template,
        umask=umask,
        output_encoding=output_encoding,
        output_loglevel="quiet",
        log_callback=log_callback,
        timeout=timeout,
        reset_system_locale=reset_system_locale,
        ignore_retcode=ignore_retcode,
        saltenv=saltenv,
        use_vt=use_vt,
        password=password,
        success_retcodes=success_retcodes,
        success_stdout=success_stdout,
        success_stderr=success_stderr,
        **kwargs,
    )


def script(
    source,
    args=None,
    cwd=None,
    stdin=None,
    runas=None,
    group=None,
    shell=DEFAULT_SHELL,
    python_shell=None,
    env=None,
    template=None,
    umask=None,
    output_encoding=None,
    output_loglevel="debug",
    log_callback=None,
    hide_output=False,
    timeout=None,
    reset_system_locale=True,
    saltenv=None,
    use_vt=False,
    bg=False,
    password=None,
    success_retcodes=None,
    success_stdout=None,
    success_stderr=None,
    **kwargs,
):
    """
    Download a script from a remote location and execute the script locally.
    The script can be located on the salt master file server or on an HTTP/FTP
    server.

    The script will be executed directly, so it can be written in any available
    programming language.

    :param str source: The location of the script to download. If the file is
        located on the master in the directory named spam, and is called eggs,
        the source string is salt://spam/eggs

    :param str args: String of command line args to pass to the script. Only
        used if no args are specified as part of the `name` argument. To pass a
        string containing spaces in YAML, you will need to doubly-quote it.
        Additionally, if you need to pass falsey values (e.g., "0", "", "False"),
        you should doubly-quote them to ensure they are correctly interpreted:

        .. code-block:: bash

            salt myminion cmd.script salt://foo.sh "arg1 'arg two' arg3"
            salt myminion cmd.script salt://foo.sh "''0''"
            salt myminion cmd.script salt://foo.sh "''False''"

    :param str cwd: The directory from which to execute the command. Defaults
        to the directory returned from Python's tempfile.mkstemp.

    :param str stdin: A string of standard input can be specified for the
        command to be run using the ``stdin`` parameter. This can be useful in
        cases where sensitive information must be read from standard input.

    :param str runas: Specify an alternate user to run the command. The default
        behavior is to run as the user under which Salt is running. If running
        on a Windows minion you must also use the ``password`` argument, and
        the target user account must be in the Administrators group.

        .. note::

            For Window's users, specifically Server users, it may be necessary
            to specify your runas user using the User Logon Name instead of the
            legacy logon name. Traditionally, logons would be in the following
            format.

                ``Domain/user``

            In the event this causes issues when executing scripts, use the UPN
            format which looks like the following.

                ``user@domain.local``

            More information <https://github.com/saltstack/salt/issues/55080>

    :param str password: Windows only. Required when specifying ``runas``. This
        parameter will be ignored on non-Windows platforms.

        .. versionadded:: 2016.3.0

    :param str group: Group to run script as. Not currently supported
      on Windows.

    :param str shell: Specify an alternate shell. Defaults to the system's
        default shell.

    :param bool python_shell: If False, let python handle the positional
        arguments. Set to True to use shell features, such as pipes or
        redirection.

    :param bool bg: If True, run script in background and do not await or
        deliver its results

        .. versionchanged:: 3007.7
            Supported on Windows when running a command as an alternate user.

    :param dict env: Environment variables to be set prior to execution.

        .. note::
            When passing environment variables on the CLI, they should be
            passed as the string representation of a dictionary.

            .. code-block:: bash

                salt myminion cmd.script 'some command' env='{"FOO": "bar"}'

        .. note::
            When using environment variables on Window's, case-sensitivity
            matters, i.e. Window's uses `Path` as opposed to `PATH` for other
            systems.

        .. versionchanged:: 3007.7
            Supported on Windows when running a command as an alternate user.

    :param str template: If this setting is applied then the named templating
        engine will be used to render the downloaded file. Currently jinja,
        mako, and wempy are supported.

    :param str umask: The umask (in octal) to use when running the command.

    :param str output_encoding: Control the encoding used to decode the
        command's output.

        .. note::
            This should not need to be used in most cases. By default, Salt
            will try to use the encoding detected from the system locale, and
            will fall back to UTF-8 if this fails. This should only need to be
            used in cases where the output of the command is encoded in
            something other than the system locale or UTF-8.

            To see the encoding Salt has detected from the system locale, check
            the `locale` line in the output of :py:func:`test.versions_report
            <salt.modules.test.versions_report>`.

        .. versionadded:: 2018.3.0

    :param str output_loglevel: Control the loglevel at which the output from
        the command is logged to the minion log.

        .. note::
            The command being run will still be logged at the ``debug``
            loglevel regardless, unless ``quiet`` is used for this value.

    :param bool ignore_retcode: If the exit code of the command is nonzero,
        this is treated as an error condition, and the output from the command
        will be logged to the minion log. However, there are some cases where
        programs use the return code for signaling and a nonzero exit code
        doesn't necessarily mean failure. Pass this argument as ``True`` to
        skip logging the output if the command has a nonzero exit code.

    :param bool hide_output: If ``True``, suppress stdout and stderr in the
        return data.

        .. note::
            This is separate from ``output_loglevel``, which only handles how
            Salt logs to the minion log.

        .. versionadded:: 2018.3.0

    :param int timeout: If the command has not terminated after timeout
        seconds, send the subprocess sigterm, and if sigterm is ignored, follow
        up with sigkill

        .. versionchanged:: 3007.7
            Supported on Windows when running a command as an alternate user.

    :param bool use_vt: Use VT utils (saltstack) to stream the command output
        more interactively to the console and the logs. This is experimental.

    :param list success_retcodes: This parameter will allow a list of
        non-zero return codes that should be considered a success.  If the
        return code returned from the run matches any in the provided list,
        the return code will be overridden with zero.

      .. versionadded:: 2019.2.0

    :param list success_stdout: This parameter will allow a list of
        strings that when found in standard out should be considered a success.
        If stdout returned from the run matches any in the provided list,
        the return code will be overridden with zero.

      .. versionadded:: 3004

    :param list success_stderr: This parameter will allow a list of
        strings that when found in standard error should be considered a success.
        If stderr returned from the run matches any in the provided list,
        the return code will be overridden with zero.

      .. versionadded:: 3004

    :param bool stdin_raw_newlines: False
        If ``True``, Salt will not automatically convert the characters ``\\n``
        present in the ``stdin`` value to newlines.

      .. versionadded:: 2019.2.0

    :return: The return value of the script execution, including stdout, stderr,
        and the exit code. If the script returns a falsey string value, it should be
        doubly-quoted to ensure it is correctly interpreted by Salt.

    CLI Example:

    .. code-block:: bash

        salt '*' cmd.script salt://scripts/runme.sh
        salt '*' cmd.script salt://scripts/runme.sh 'arg1 arg2 "arg 3"'
        salt '*' cmd.script salt://scripts/windows_task.ps1 args=' -Input c:\\tmp\\infile.txt' shell='powershell'


    .. code-block:: bash

        salt '*' cmd.script salt://scripts/runme.sh stdin='one\\ntwo\\nthree\\nfour\\nfive\\n'
    """
    if saltenv is None:
        try:
            saltenv = __opts__.get("saltenv", "base")
        except NameError:
            saltenv = "base"

    python_shell = _python_shell_default(python_shell, kwargs.get("__pub_jid", ""))

    def _cleanup_tempfile(path):
        try:
            __salt__["file.remove"](path)
        except (SaltInvocationError, CommandExecutionError) as exc:
            log.error(
                "cmd.script: Unable to clean tempfile '%s': %s",
                path,
                exc,
                exc_info_on_loglevel=logging.DEBUG,
            )

    if "__env__" in kwargs:
        # "env" is not supported; Use "saltenv".
        kwargs.pop("__env__")

    win_cwd = False
    if salt.utils.platform.is_windows() and runas:
        # Let's make sure the user exists first
        if not __salt__["user.info"](runas):
            msg = f"Invalid user: {runas}"
            raise CommandExecutionError(msg)
        if cwd is None:
            # Create a temp working directory
            cwd = tempfile.mkdtemp(dir=__opts__["cachedir"])
            win_cwd = True
            salt.utils.win_dacl.set_permissions(
                obj_name=cwd, principal=runas, permissions="full_control"
            )

    (_, ext) = os.path.splitext(salt.utils.url.split_env(source)[0])

    if salt.utils.platform.is_windows() and not shell:
        extension_map = {
            ".bat": "cmd",
            ".cmd": "cmd",
            ".ps1": "powershell",
        }
        shell = extension_map.get(ext)

    path = salt.utils.files.mkstemp(dir=cwd, suffix=ext)

    if template:
        if "pillarenv" in kwargs or "pillar" in kwargs:
            pillarenv = kwargs.get("pillarenv", __opts__.get("pillarenv"))
            kwargs["pillar"] = _gather_pillar(pillarenv, kwargs.get("pillar"))
        fn_ = __salt__["cp.get_template"](source, path, template, saltenv, **kwargs)
        if not fn_:
            _cleanup_tempfile(path)
            # If a temp working directory was created (Windows), let's remove that
            if win_cwd:
                _cleanup_tempfile(cwd)
            return {
                "pid": 0,
                "retcode": 1,
                "stdout": "",
                "stderr": "",
                "cache_error": True,
            }
    else:
        fn_ = __salt__["cp.cache_file"](source, saltenv)
        if not fn_:
            _cleanup_tempfile(path)
            # If a temp working directory was created (Windows), let's remove that
            if win_cwd:
                _cleanup_tempfile(cwd)
            return {
                "pid": 0,
                "retcode": 1,
                "stdout": "",
                "stderr": "",
                "cache_error": True,
            }
        try:
            shutil.copyfile(fn_, path)
        except FileNotFoundError:
            _cleanup_tempfile(path)
            # If a temp working directory was created (Windows), let's remove that
            if win_cwd:
                _cleanup_tempfile(cwd)
            return {
                "pid": 0,
                "retcode": 1,
                "stdout": "",
                "stderr": "",
                "cache_error": True,
            }
    if not salt.utils.platform.is_windows():
        os.chmod(path, 320)
        os.chown(path, __salt__["file.user_to_uid"](runas), -1)

<<<<<<< HEAD
    if isinstance(args, (list, tuple)):
        new_cmd = [path, *args] if args else [path]
    else:
        new_cmd = [path, *salt.utils.args.shlex_split(args)] if args else [path]
=======
    if args:
        python_shell = False

    if isinstance(args, str):
        args = salt.utils.args.shlex_split(args)

    new_cmd = [path, *args] if args else [path]
>>>>>>> 0fc0c206

    ret = {}
    try:
        ret = _run(
            new_cmd,
            cwd=cwd,
            stdin=stdin,
            output_encoding=output_encoding,
            output_loglevel=output_loglevel,
            log_callback=log_callback,
            runas=runas,
            group=group,
            shell=shell,
            python_shell=python_shell,
            env=env,
            umask=umask,
            timeout=timeout,
            reset_system_locale=reset_system_locale,
            saltenv=saltenv,
            use_vt=use_vt,
            bg=bg,
            password=password,
            success_retcodes=success_retcodes,
            success_stdout=success_stdout,
            success_stderr=success_stderr,
            **kwargs,
        )
    except (CommandExecutionError, SaltInvocationError) as exc:
        log.error(
            "cmd.script: Unable to run script '%s': %s",
            new_cmd,
            exc,
            exc_info_on_loglevel=logging.DEBUG,
        )
    _cleanup_tempfile(path)
    # If a temp working directory was created (Windows), let's remove that
    if win_cwd:
        _cleanup_tempfile(cwd)

    if hide_output:
        ret["stdout"] = ret["stderr"] = ""
    return ret


def script_retcode(
    source,
    args=None,
    cwd=None,
    stdin=None,
    runas=None,
    group=None,
    shell=DEFAULT_SHELL,
    python_shell=None,
    env=None,
    template="jinja",
    umask=None,
    timeout=None,
    reset_system_locale=True,
    saltenv=None,
    output_encoding=None,
    output_loglevel="debug",
    log_callback=None,
    use_vt=False,
    password=None,
    success_retcodes=None,
    success_stdout=None,
    success_stderr=None,
    **kwargs,
):
    """
    Download a script from a remote location and execute the script locally.
    The script can be located on the salt master file server or on an HTTP/FTP
    server.

    The script will be executed directly, so it can be written in any available
    programming language.

    The script can also be formatted as a template, the default is jinja.

    Only evaluate the script return code and do not block for terminal output

    :param str source: The location of the script to download. If the file is
        located on the master in the directory named spam, and is called eggs,
        the source string is salt://spam/eggs

    :param str args: String of command line args to pass to the script. Only
        used if no args are specified as part of the `name` argument. To pass a
        string containing spaces in YAML, you will need to doubly-quote it:
        "arg1 'arg two' arg3"

    :param str cwd: The directory from which to execute the command. Defaults
        to the home directory of the user specified by ``runas`` (or the user
        under which Salt is running if ``runas`` is not specified).

    :param str stdin: A string of standard input can be specified for the
        command to be run using the ``stdin`` parameter. This can be useful in
        cases where sensitive information must be read from standard input.

    :param str runas: Specify an alternate user to run the command. The default
        behavior is to run as the user under which Salt is running. If running
        on a Windows minion you must also use the ``password`` argument, and
        the target user account must be in the Administrators group.

    :param str password: Windows only. Required when specifying ``runas``. This
        parameter will be ignored on non-Windows platforms.

        .. versionadded:: 2016.3.0

    :param str group: Group to run script as. Not currently supported
      on Windows.

    :param str shell: Specify an alternate shell. Defaults to the system's
        default shell.

    :param bool python_shell: If False, let python handle the positional
        arguments. Set to True to use shell features, such as pipes or
        redirection.

    :param dict env: Environment variables to be set prior to execution.

        .. note::
            When passing environment variables on the CLI, they should be
            passed as the string representation of a dictionary.

            .. code-block:: bash

                salt myminion cmd.script_retcode 'some command' env='{"FOO": "bar"}'

        .. note::
            When using environment variables on Window's, case-sensitivity
            matters, i.e. Window's uses `Path` as opposed to `PATH` for other
            systems.

        .. versionchanged:: 3007.7
            Supported on Windows when running a command as an alternate user.

    :param str template: If this setting is applied then the named templating
        engine will be used to render the downloaded file. Currently jinja,
        mako, and wempy are supported.

    :param str umask: The umask (in octal) to use when running the command.

    :param str output_encoding: Control the encoding used to decode the
        command's output.

        .. note::
            This should not need to be used in most cases. By default, Salt
            will try to use the encoding detected from the system locale, and
            will fall back to UTF-8 if this fails. This should only need to be
            used in cases where the output of the command is encoded in
            something other than the system locale or UTF-8.

            To see the encoding Salt has detected from the system locale, check
            the `locale` line in the output of :py:func:`test.versions_report
            <salt.modules.test.versions_report>`.

        .. versionadded:: 2018.3.0

    :param str output_loglevel: Control the loglevel at which the output from
        the command is logged to the minion log.

        .. note::
            The command being run will still be logged at the ``debug``
            loglevel regardless, unless ``quiet`` is used for this value.

    :param bool ignore_retcode: If the exit code of the command is nonzero,
        this is treated as an error condition, and the output from the command
        will be logged to the minion log. However, there are some cases where
        programs use the return code for signaling and a nonzero exit code
        doesn't necessarily mean failure. Pass this argument as ``True`` to
        skip logging the output if the command has a nonzero exit code.

    :param int timeout: If the command has not terminated after timeout
        seconds, send the subprocess sigterm, and if sigterm is ignored, follow
        up with sigkill

        .. versionchanged:: 3007.7
            Supported on Windows when running a command as an alternate user.

    :param bool use_vt: Use VT utils (saltstack) to stream the command output
        more interactively to the console and the logs. This is experimental.

    :param list success_retcodes: This parameter will allow a list of
        non-zero return codes that should be considered a success.  If the
        return code returned from the run matches any in the provided list,
        the return code will be overridden with zero.

      .. versionadded:: 2019.2.0

    :param list success_stdout: This parameter will allow a list of
        strings that when found in standard out should be considered a success.
        If stdout returned from the run matches any in the provided list,
        the return code will be overridden with zero.

      .. versionadded:: 3004

    :param list success_stderr: This parameter will allow a list of
        strings that when found in standard error should be considered a success.
        If stderr returned from the run matches any in the provided list,
        the return code will be overridden with zero.

      .. versionadded:: 3004

    :param bool stdin_raw_newlines: False
        If ``True``, Salt will not automatically convert the characters ``\\n``
        present in the ``stdin`` value to newlines.

      .. versionadded:: 2019.2.0

    CLI Example:

    .. code-block:: bash

        salt '*' cmd.script_retcode salt://scripts/runme.sh
        salt '*' cmd.script_retcode salt://scripts/runme.sh 'arg1 arg2 "arg 3"'
        salt '*' cmd.script_retcode salt://scripts/windows_task.ps1 args=' -Input c:\\tmp\\infile.txt' shell='powershell'

    A string of standard input can be specified for the command to be run using
    the ``stdin`` parameter. This can be useful in cases where sensitive
    information must be read from standard input.

    .. code-block:: bash

        salt '*' cmd.script_retcode salt://scripts/runme.sh stdin='one\\ntwo\\nthree\\nfour\\nfive\\n'
    """
    if "__env__" in kwargs:
        # "env" is not supported; Use "saltenv".
        kwargs.pop("__env__")

    return script(
        source=source,
        args=args,
        cwd=cwd,
        stdin=stdin,
        runas=runas,
        group=group,
        shell=shell,
        python_shell=python_shell,
        env=env,
        template=template,
        umask=umask,
        timeout=timeout,
        reset_system_locale=reset_system_locale,
        saltenv=saltenv,
        output_encoding=output_encoding,
        output_loglevel=output_loglevel,
        log_callback=log_callback,
        use_vt=use_vt,
        password=password,
        success_retcodes=success_retcodes,
        success_stdout=success_stdout,
        success_stderr=success_stderr,
        **kwargs,
    )["retcode"]


def which(cmd):
    """
    Returns the path of an executable available on the minion, None otherwise

    CLI Example:

    .. code-block:: bash

        salt '*' cmd.which cat
    """
    return salt.utils.path.which(cmd)


def which_bin(cmds):
    """
    Returns the first command found in a list of commands

    CLI Example:

    .. code-block:: bash

        salt '*' cmd.which_bin '[pip2, pip, pip-python]'
    """
    return salt.utils.path.which_bin(cmds)


def has_exec(cmd):
    """
    Returns true if the executable is available on the minion, false otherwise

    CLI Example:

    .. code-block:: bash

        salt '*' cmd.has_exec cat
    """
    return which(cmd) is not None


def exec_code(lang, code, cwd=None, args=None, **kwargs):
    """
    Pass in two strings, the first naming the executable language, aka -
    python2, python3, ruby, perl, lua, etc. the second string containing
    the code you wish to execute. The stdout will be returned.

    All parameters from :mod:`cmd.run_all <salt.modules.cmdmod.run_all>` except python_shell can be used.

    CLI Example:

    .. code-block:: bash

        salt '*' cmd.exec_code ruby 'puts "cheese"'
        salt '*' cmd.exec_code ruby 'puts "cheese"' args='["arg1", "arg2"]' env='{"FOO": "bar"}'
    """
    return exec_code_all(lang, code, cwd, args, **kwargs)["stdout"]


def exec_code_all(lang, code, cwd=None, args=None, **kwargs):
    """
    Pass in two strings, the first naming the executable language, aka -
    python2, python3, ruby, perl, lua, etc. the second string containing
    the code you wish to execute. All cmd artifacts (stdout, stderr, retcode, pid)
    will be returned.

    All parameters from :mod:`cmd.run_all <salt.modules.cmdmod.run_all>` except python_shell can be used.

    CLI Example:

    .. code-block:: bash

        salt '*' cmd.exec_code_all ruby 'puts "cheese"'
        salt '*' cmd.exec_code_all ruby 'puts "cheese"' args='["arg1", "arg2"]' env='{"FOO": "bar"}'
    """
    powershell = lang.lower().startswith("powershell")

    if powershell:
        codefile = salt.utils.files.mkstemp(suffix=".ps1")
    else:
        codefile = salt.utils.files.mkstemp()

    with salt.utils.files.fopen(codefile, "w+t", binary=False) as fp_:
        fp_.write(salt.utils.stringutils.to_str(code))

    if powershell:
        cmd = [lang, "-File", codefile]
    else:
        cmd = [lang, codefile]

    if isinstance(args, str):
        cmd.append(args)
    elif isinstance(args, list):
        cmd += args

    def _cleanup_tempfile(path):
        try:
            __salt__["file.remove"](path)
        except (SaltInvocationError, CommandExecutionError) as exc:
            log.error(
                "cmd.exec_code_all: Unable to clean tempfile '%s': %s",
                path,
                exc,
                exc_info_on_loglevel=logging.DEBUG,
            )

    runas = kwargs.get("runas")
    if runas is not None:
        if not salt.utils.platform.is_windows():
            os.chown(codefile, __salt__["file.user_to_uid"](runas), -1)

    ret = run_all(cmd, cwd=cwd, python_shell=False, **kwargs)
    _cleanup_tempfile(codefile)
    return ret


def tty(device, echo=""):
    """
    Echo a string to a specific tty

    CLI Example:

    .. code-block:: bash

        salt '*' cmd.tty tty0 'This is a test'
        salt '*' cmd.tty pts3 'This is a test'
    """
    if device.startswith("tty"):
        teletype = f"/dev/{device}"
    elif device.startswith("pts"):
        teletype = "/dev/{}".format(device.replace("pts", "pts/"))
    else:
        return {"Error": "The specified device is not a valid TTY"}
    try:
        with salt.utils.files.fopen(teletype, "wb") as tty_device:
            tty_device.write(salt.utils.stringutils.to_bytes(echo))
        return {"Success": f"Message was successfully echoed to {teletype}"}
    except OSError:
        return {"Error": f"Echoing to {teletype} returned error"}


def run_chroot(
    root,
    cmd,
    cwd=None,
    stdin=None,
    runas=None,
    group=None,
    shell=DEFAULT_SHELL,
    python_shell=True,
    binds=None,
    env=None,
    clean_env=False,
    template=None,
    rstrip=True,
    umask=None,
    output_encoding=None,
    output_loglevel="quiet",
    log_callback=None,
    hide_output=False,
    timeout=None,
    reset_system_locale=True,
    ignore_retcode=False,
    saltenv=None,
    use_vt=False,
    bg=False,
    success_retcodes=None,
    success_stdout=None,
    success_stderr=None,
    **kwargs,
):
    """
    .. versionadded:: 2014.7.0

    This function runs :mod:`cmd.run_all <salt.modules.cmdmod.run_all>` wrapped
    within a chroot, with dev and proc mounted in the chroot

    :param str root: Path to the root of the jail to use.

    :param str stdin: A string of standard input can be specified for
        the command to be run using the ``stdin`` parameter. This can
        be useful in cases where sensitive information must be read
        from standard input.:

    :param str runas: User to run script as.

    :param str group: Group to run script as.

    :param str shell: Shell to execute under. Defaults to the system
        default shell.

    :param str cmd: The command to run. ex: ``ls -lart /home``

    :param str cwd: The directory from which to execute the command. Defaults
        to the home directory of the user specified by ``runas`` (or the user
        under which Salt is running if ``runas`` is not specified).

    :parar str stdin: A string of standard input can be specified for the
        command to be run using the ``stdin`` parameter. This can be useful in
        cases where sensitive information must be read from standard input.

    :param str runas: Specify an alternate user to run the command. The default
        behavior is to run as the user under which Salt is running. If running
        on a Windows minion you must also use the ``password`` argument, and
        the target user account must be in the Administrators group.

    :param str shell: Specify an alternate shell. Defaults to the system's
        default shell.

    :param bool python_shell: If False, let python handle the positional
        arguments. Set to True to use shell features, such as pipes or
        redirection.

    :param list binds: List of directories that will be exported inside
        the chroot with the bind option.

        .. versionadded:: 3000

    :param dict env: Environment variables to be set prior to execution.

        .. note::
            When passing environment variables on the CLI, they should be
            passed as the string representation of a dictionary.

            .. code-block:: bash

                salt myminion cmd.run_chroot 'some command' env='{"FOO": "bar"}'

        .. note::
            When using environment variables on Window's, case-sensitivity
            matters, i.e. Window's uses `Path` as opposed to `PATH` for other
            systems.

    :param dict clean_env: Attempt to clean out all other shell environment
        variables and set only those provided in the 'env' argument to this
        function.

    :param str template: If this setting is applied then the named templating
        engine will be used to render the downloaded file. Currently jinja,
        mako, and wempy are supported.

    :param bool rstrip: Strip all whitespace off the end of output
        before it is returned.

    :param str umask: The umask (in octal) to use when running the
         command.

    :param str output_encoding: Control the encoding used to decode the
        command's output.

        .. note::
            This should not need to be used in most cases. By default, Salt
            will try to use the encoding detected from the system locale, and
            will fall back to UTF-8 if this fails. This should only need to be
            used in cases where the output of the command is encoded in
            something other than the system locale or UTF-8.

            To see the encoding Salt has detected from the system locale, check
            the `locale` line in the output of :py:func:`test.versions_report
            <salt.modules.test.versions_report>`.

        .. versionadded:: 2018.3.0

    :param str output_loglevel: Control the loglevel at which the output from
        the command is logged to the minion log.

        .. note::
            The command being run will still be logged at the ``debug``
            loglevel regardless, unless ``quiet`` is used for this value.

    :param bool ignore_retcode: If the exit code of the command is nonzero,
        this is treated as an error condition, and the output from the command
        will be logged to the minion log. However, there are some cases where
        programs use the return code for signaling and a nonzero exit code
        doesn't necessarily mean failure. Pass this argument as ``True`` to
        skip logging the output if the command has a nonzero exit code.

    :param bool hide_output: If ``True``, suppress stdout and stderr in the
        return data.

        .. note::
            This is separate from ``output_loglevel``, which only handles how
            Salt logs to the minion log.

        .. versionadded:: 2018.3.0

    :param int timeout:
        A timeout in seconds for the executed process to return.

    :param bool use_vt:
        Use VT utils (saltstack) to stream the command output more
        interactively to the console and the logs. This is experimental.

    :param success_retcodes: This parameter will allow a list of
        non-zero return codes that should be considered a success.  If the
        return code returned from the run matches any in the provided list,
        the return code will be overridden with zero.

      .. versionadded:: 2019.2.0

    :param list success_stdout: This parameter will allow a list of
        strings that when found in standard out should be considered a success.
        If stdout returned from the run matches any in the provided list,
        the return code will be overridden with zero.

      .. versionadded:: 3004

    :param list success_stderr: This parameter will allow a list of
        strings that when found in standard error should be considered a success.
        If stderr returned from the run matches any in the provided list,
        the return code will be overridden with zero.

      .. versionadded:: 3004

    CLI Example:

    .. code-block:: bash

        salt '*' cmd.run_chroot /var/lib/lxc/container_name/rootfs 'sh /tmp/bootstrap.sh'
    """
    __salt__["mount.mount"](os.path.join(root, "dev"), "devtmpfs", fstype="devtmpfs")
    __salt__["mount.mount"](os.path.join(root, "proc"), "proc", fstype="proc")
    __salt__["mount.mount"](os.path.join(root, "sys"), "sysfs", fstype="sysfs")

    binds = binds if binds else []
    for bind_exported in binds:
        bind_exported_to = os.path.relpath(bind_exported, os.path.sep)
        bind_exported_to = os.path.join(root, bind_exported_to)
        __salt__["mount.mount"](bind_exported_to, bind_exported, opts="default,bind")

    # Execute chroot routine
    sh_ = "/bin/sh"
    if os.path.isfile(os.path.join(root, "bin/bash")):
        sh_ = "/bin/bash"

    if isinstance(cmd, (list, tuple)):
        cmd = " ".join([str(i) for i in cmd])

    # If runas and group are provided, we expect that the user lives
    # inside the chroot, not outside.
    if runas:
        userspec = "--userspec {}:{}".format(runas, group if group else "")
    else:
        userspec = ""

    cmd = f"chroot {userspec} {root} {sh_} -c {_cmd_quote(cmd)}"

    run_func = __context__.pop("cmd.run_chroot.func", run_all)

    ret = run_func(
        cmd,
        cwd=cwd,
        stdin=stdin,
        shell=shell,
        python_shell=python_shell,
        env=env,
        clean_env=clean_env,
        template=template,
        rstrip=rstrip,
        umask=umask,
        output_encoding=output_encoding,
        output_loglevel=output_loglevel,
        log_callback=log_callback,
        timeout=timeout,
        reset_system_locale=reset_system_locale,
        ignore_retcode=ignore_retcode,
        saltenv=saltenv,
        pillarenv=kwargs.get("pillarenv"),
        pillar=kwargs.get("pillar"),
        use_vt=use_vt,
        success_retcodes=success_retcodes,
        success_stdout=success_stdout,
        success_stderr=success_stderr,
        bg=bg,
    )

    # Kill processes running in the chroot
    for i in range(6):
        pids = _chroot_pids(root)
        if not pids:
            break
        for pid in pids:
            # use sig 15 (TERM) for first 3 attempts, then 9 (KILL)
            sig = 15 if i < 3 else 9
            os.kill(pid, sig)

    if _chroot_pids(root):
        log.error(
            "Processes running in chroot could not be killed, "
            "filesystem will remain mounted"
        )

    for bind_exported in binds:
        bind_exported_to = os.path.relpath(bind_exported, os.path.sep)
        bind_exported_to = os.path.join(root, bind_exported_to)
        __salt__["mount.umount"](bind_exported_to)

    __salt__["mount.umount"](os.path.join(root, "sys"))
    __salt__["mount.umount"](os.path.join(root, "proc"))
    __salt__["mount.umount"](os.path.join(root, "dev"))
    if hide_output:
        ret["stdout"] = ret["stderr"] = ""
    return ret


def _is_valid_shell(shell):
    """
    Attempts to search for valid shells on a system and
    see if a given shell is in the list
    """
    if salt.utils.platform.is_windows():
        return True  # Don't even try this for Windows
    shells = "/etc/shells"
    available_shells = []
    if os.path.exists(shells):
        try:
            with salt.utils.files.fopen(shells, "r") as shell_fp:
                lines = [
                    salt.utils.stringutils.to_unicode(x)
                    for x in shell_fp.read().splitlines()
                ]
            for line in lines:
                if line.startswith("#"):
                    continue
                else:
                    available_shells.append(line)
        except OSError:
            return True
    else:
        # No known method of determining available shells
        return None
    if shell in available_shells:
        return True
    else:
        return False


def shells():
    """
    Lists the valid shells on this system via the /etc/shells file

    .. versionadded:: 2015.5.0

    CLI Example:

    .. code-block:: bash

        salt '*' cmd.shells
    """
    shells_fn = "/etc/shells"
    ret = []
    if os.path.exists(shells_fn):
        try:
            with salt.utils.files.fopen(shells_fn, "r") as shell_fp:
                lines = [
                    salt.utils.stringutils.to_unicode(x)
                    for x in shell_fp.read().splitlines()
                ]
            for line in lines:
                line = line.strip()
                if line.startswith("#"):
                    continue
                elif not line:
                    continue
                else:
                    ret.append(line)
        except OSError:
            log.error("File '%s' was not found", shells_fn)
    return ret


def shell_info(shell, list_modules=False):
    """
    .. versionadded:: 2016.11.0

    Provides information about a shell or script languages which often use
    ``#!``. The values returned are dependent on the shell or scripting
    languages all return the ``installed``, ``path``, ``version``,
    ``version_raw``

    Args:
        shell (str): Name of the shell. Support shells/script languages include
        bash, cmd, perl, php, powershell, python, ruby and zsh

        list_modules (bool): True to list modules available to the shell.
        Currently only lists powershell modules.

    Returns:
        dict: A dictionary of information about the shell

    .. code-block:: python

        {'version': '<2 or 3 numeric components dot-separated>',
         'version_raw': '<full version string>',
         'path': '<full path to binary>',
         'installed': <True, False or None>,
         '<attribute>': '<attribute value>'}

    .. note::
        - ``installed`` is always returned, if ``None`` or ``False`` also
          returns error and may also return ``stdout`` for diagnostics.
        - ``version`` is for use in determine if a shell/script language has a
          particular feature set, not for package management.
        - The shell must be within the executable search path.

    CLI Example:

    .. code-block:: bash

        salt '*' cmd.shell_info bash
        salt '*' cmd.shell_info powershell

    :codeauthor: Damon Atkins <https://github.com/damon-atkins>
    """
    regex_shells = {
        "bash": [r"version (\d\S*)", "bash", "--version"],
        "bash-test-error": [
            r"versioZ ([-\w.]+)",
            "bash",
            "--version",
        ],  # used to test an error result
        "bash-test-env": [
            r"(HOME=.*)",
            "bash",
            "-c",
            "declare",
        ],  # used to test an error result
        "zsh": [r"^zsh (\d\S*)", "zsh", "--version"],
        "tcsh": [r"^tcsh (\d\S*)", "tcsh", "--version"],
        "cmd": [r"Version ([\d.]+)", "cmd.exe", "/C", "ver"],
        "powershell": [
            r"PSVersion\s+(\d\S*)",
            "powershell",
            "-NonInteractive",
            "$PSVersionTable",
        ],
        "perl": [r"^(\d\S*)", "perl", "-e", 'printf "%vd\n", $^V;'],
        "python": [r"^Python (\d\S*)", "python", "-V"],
        "ruby": [r"^ruby (\d\S*)", "ruby", "-v"],
        "php": [r"^PHP (\d\S*)", "php", "-v"],
    }
    # Ensure ret['installed'] always as a value of True, False or None (not sure)
    ret = {"installed": False}
    if salt.utils.platform.is_windows() and shell == "powershell":
        pw_keys = salt.utils.win_reg.list_keys(
            hive="HKEY_LOCAL_MACHINE", key="Software\\Microsoft\\PowerShell"
        )
        pw_keys.sort(key=int)
        if not pw_keys:
            return {
                "error": (
                    "Unable to locate 'powershell' Reason: Cannot be found in registry."
                ),
                "installed": False,
            }
        for reg_ver in pw_keys:
            install_data = salt.utils.win_reg.read_value(
                hive="HKEY_LOCAL_MACHINE",
                key=f"Software\\Microsoft\\PowerShell\\{reg_ver}",
                vname="Install",
            )
            if (
                install_data.get("vtype") == "REG_DWORD"
                and install_data.get("vdata") == 1
            ):
                details = salt.utils.win_reg.list_values(
                    hive="HKEY_LOCAL_MACHINE",
                    key="Software\\Microsoft\\PowerShell\\{}\\PowerShellEngine".format(
                        reg_ver
                    ),
                )

                # reset data, want the newest version details only as powershell
                # is backwards compatible
                ret = {}

                # if all goes well this will become True
                ret["installed"] = None
                ret["path"] = which("powershell.exe")
                for attribute in details:
                    if attribute["vname"].lower() == "(default)":
                        continue
                    elif attribute["vname"].lower() == "powershellversion":
                        ret["psversion"] = attribute["vdata"]
                        ret["version_raw"] = attribute["vdata"]
                    elif attribute["vname"].lower() == "runtimeversion":
                        ret["crlversion"] = attribute["vdata"]
                        if ret["crlversion"][0].lower() == "v":
                            ret["crlversion"] = ret["crlversion"][1::]
                    elif attribute["vname"].lower() == "pscompatibleversion":
                        # reg attribute does not end in s, the powershell
                        # attribute does
                        ret["pscompatibleversions"] = (
                            attribute["vdata"].replace(" ", "").split(",")
                        )
                    else:
                        # keys are lower case as python is case sensitive the
                        # registry is not
                        ret[attribute["vname"].lower()] = attribute["vdata"]
    else:
        if shell not in regex_shells:
            return {
                "error": (
                    "Salt does not know how to get the version number for {}".format(
                        shell
                    )
                ),
                "installed": None,
            }
        shell_data = regex_shells[shell]
        pattern = shell_data.pop(0)
        # We need to make sure HOME set, so shells work correctly
        # salt-call will general have home set, the salt-minion service may not
        # We need to assume ports of unix shells to windows will look after
        # themselves in setting HOME as they do it in many different ways
        if salt.utils.platform.is_windows():
            import nt

            newenv = nt.environ
        else:
            newenv = os.environ

        if ("HOME" not in newenv) and (not salt.utils.platform.is_windows()):
            newenv["HOME"] = os.path.expanduser("~")
            log.debug("HOME environment set to %s", newenv["HOME"])
        try:
            proc = salt.utils.timed_subprocess.TimedProc(
                shell_data,
                stdin=None,
                stdout=subprocess.PIPE,
                stderr=subprocess.STDOUT,
                timeout=10,
                env=newenv,
            )
        except OSError as exc:
            return {
                "error": "Unable to run command '{}' Reason: {}".format(
                    " ".join(shell_data), exc
                ),
                "installed": False,
            }
        try:
            proc.run()
        except TimedProcTimeoutError as exc:
            return {
                "error": "Unable to run command '{}' Reason: Timed out.".format(
                    " ".join(shell_data)
                ),
                "installed": False,
            }

        ret["path"] = which(shell_data[0])
        pattern_result = re.search(pattern, proc.stdout, flags=re.IGNORECASE)
        # only set version if we find it, so code later on can deal with it
        if pattern_result:
            ret["version_raw"] = pattern_result.group(1)

    if "version_raw" in ret:
        version_results = re.match(r"(\d[\d.]*)", ret["version_raw"])
        if version_results:
            ret["installed"] = True
            ver_list = version_results.group(1).split(".")[:3]
            if len(ver_list) == 1:
                ver_list.append("0")
            ret["version"] = ".".join(ver_list[:3])
    else:
        ret["installed"] = None  # Have an unexpected result

    # Get a list of the PowerShell modules which are potentially available
    # to be imported
    if shell == "powershell" and ret["installed"] and list_modules:
        ret["modules"] = salt.utils.powershell.get_modules()

    if "version" not in ret:
        ret["error"] = (
            "The version regex pattern for shell {}, could not "
            "find the version string".format(shell)
        )
        ret["stdout"] = proc.stdout  # include stdout so they can see the issue
        log.error(ret["error"])

    return ret


def powershell(
    cmd,
    cwd=None,
    stdin=None,
    runas=None,
    shell="powershell",
    env=None,
    clean_env=False,
    template=None,
    rstrip=True,
    umask=None,
    output_encoding=None,
    output_loglevel="debug",
    hide_output=False,
    timeout=None,
    reset_system_locale=True,
    ignore_retcode=False,
    saltenv=None,
    use_vt=False,
    password=None,
    depth=None,
    encode_cmd=False,
    success_retcodes=None,
    success_stdout=None,
    success_stderr=None,
    **kwargs,
):
    """
    Execute the passed PowerShell command and return the output as a dictionary.

    Other ``cmd.*`` functions (besides ``cmd.powershell_all``)
    return the raw text output of the command. This
    function appends ``| ConvertTo-JSON`` to the command and then parses the
    JSON into a Python dictionary. If you want the raw textual result of your
    PowerShell command you should use ``cmd.run`` with the ``shell=powershell``
    option.

    For example:

    .. code-block:: bash

        salt '*' cmd.run '$PSVersionTable.CLRVersion' shell=powershell
        salt '*' cmd.run 'Get-NetTCPConnection' shell=powershell

    .. versionadded:: 2016.3.0

    .. warning::

        This passes the cmd argument directly to PowerShell
        without any further processing! Be absolutely sure that you
        have properly sanitized the command passed to this function
        and do not use untrusted inputs.

    In addition to the normal ``cmd.run`` parameters, this command offers the
    ``depth`` parameter to change the Windows default depth for the
    ``ConvertTo-JSON`` powershell command. The Windows default is 2. If you need
    more depth, set that here.

    .. note::
        For some commands, setting the depth to a value greater than 4 greatly
        increases the time it takes for the command to return and in many cases
        returns useless data.

    :param str cmd: The powershell command to run.

    :param str cwd: The directory from which to execute the command. Defaults
        to the home directory of the user specified by ``runas`` (or the user
        under which Salt is running if ``runas`` is not specified).

    :param str stdin: A string of standard input can be specified for the
      command to be run using the ``stdin`` parameter. This can be useful in cases
      where sensitive information must be read from standard input.

    :param str runas: Specify an alternate user to run the command. The default
        behavior is to run as the user under which Salt is running. If running
        on a Windows minion you must also use the ``password`` argument, and
        the target user account must be in the Administrators group.

    :param str password: Windows only. Required when specifying ``runas``. This
      parameter will be ignored on non-Windows platforms.

      .. versionadded:: 2016.3.0

    :param str shell: Specify an alternate shell. Defaults to "powershell". Can
        also use "pwsh" for powershell core if present on the system

    :param bool python_shell: If False, let python handle the positional
      arguments. Set to True to use shell features, such as pipes or
      redirection.

    :param dict env: Environment variables to be set prior to execution.

        .. note::
            When passing environment variables on the CLI, they should be
            passed as the string representation of a dictionary.

            .. code-block:: bash

                salt myminion cmd.powershell 'some command' env='{"FOO": "bar"}'

        .. note::
            When using environment variables on Window's, case-sensitivity
            matters, i.e. Window's uses `Path` as opposed to `PATH` for other
            systems.

        .. versionchanged:: 3007.7
            Supported on Windows when running a command as an alternate user.

    :param bool clean_env: Attempt to clean out all other shell environment
        variables and set only those provided in the 'env' argument to this
        function.

    :param str template: If this setting is applied then the named templating
        engine will be used to render the downloaded file. Currently jinja,
        mako, and wempy are supported.

    :param bool rstrip: Strip all whitespace off the end of output before it is
        returned.

    :param str umask: The umask (in octal) to use when running the command.

    :param str output_encoding: Control the encoding used to decode the
        command's output.

        .. note::
            This should not need to be used in most cases. By default, Salt
            will try to use the encoding detected from the system locale, and
            will fall back to UTF-8 if this fails. This should only need to be
            used in cases where the output of the command is encoded in
            something other than the system locale or UTF-8.

            To see the encoding Salt has detected from the system locale, check
            the `locale` line in the output of :py:func:`test.versions_report
            <salt.modules.test.versions_report>`.

        .. versionadded:: 2018.3.0

    :param str output_loglevel: Control the loglevel at which the output from
        the command is logged to the minion log.

        .. note::
            The command being run will still be logged at the ``debug``
            loglevel regardless, unless ``quiet`` is used for this value.

    :param bool ignore_retcode: If the exit code of the command is nonzero,
        this is treated as an error condition, and the output from the command
        will be logged to the minion log. However, there are some cases where
        programs use the return code for signaling and a nonzero exit code
        doesn't necessarily mean failure. Pass this argument as ``True`` to
        skip logging the output if the command has a nonzero exit code.

    :param bool hide_output: If ``True``, suppress stdout and stderr in the
        return data.

        .. note::
            This is separate from ``output_loglevel``, which only handles how
            Salt logs to the minion log.

        .. versionadded:: 2018.3.0

    :param int timeout: A timeout in seconds for the executed process to return.

        .. versionchanged:: 3007.7
            Supported on Windows when running a command as an alternate user.

    :param bool use_vt: Use VT utils (saltstack) to stream the command output
        more interactively to the console and the logs. This is experimental.

    :param bool reset_system_locale: Resets the system locale

    :param str saltenv: The salt environment to use. Default is 'base'

    :param int depth: The number of levels of contained objects to be included.
        Default is 2. Values greater than 4 seem to greatly increase the time
        it takes for the command to complete for some commands. eg: ``dir``

        .. versionadded:: 2016.3.4

    :param bool encode_cmd: Encode the command before executing. Use in cases
        where characters may be dropped or incorrectly converted when executed.
        Default is False.

    :param list success_retcodes: This parameter will allow a list of
        non-zero return codes that should be considered a success.  If the
        return code returned from the run matches any in the provided list,
        the return code will be overridden with zero.

      .. versionadded:: 2019.2.0

    :param list success_stdout: This parameter will allow a list of
        strings that when found in standard out should be considered a success.
        If stdout returned from the run matches any in the provided list,
        the return code will be overridden with zero.

      .. versionadded:: 3004

    :param list success_stderr: This parameter will allow a list of
        strings that when found in standard error should be considered a success.
        If stderr returned from the run matches any in the provided list,
        the return code will be overridden with zero.

      .. versionadded:: 3004

    :param bool stdin_raw_newlines: False
        If ``True``, Salt will not automatically convert the characters ``\\n``
        present in the ``stdin`` value to newlines.

      .. versionadded:: 2019.2.0

    :returns:
        :dict: A dictionary of data returned by the powershell command.

    CLI Example:

    .. code-block:: powershell

        salt '*' cmd.powershell "$PSVersionTable.CLRVersion"
    """
    if shell not in ["powershell", "pwsh"]:
        raise CommandExecutionError(
            "Must specify a valid powershell binary. Must be 'powershell' or 'pwsh'"
        )

    if "python_shell" in kwargs:
        python_shell = kwargs.pop("python_shell")
    else:
        python_shell = False

    if isinstance(cmd, list):
        cmd = " ".join(cmd)

    # Append PowerShell Object formatting
    # ConvertTo-JSON is only available on PowerShell 3.0 and later
    psversion = shell_info("powershell")["psversion"]
    if salt.utils.versions.version_cmp(psversion, "2.0") == 1:
        cmd += " | ConvertTo-JSON "
        if depth is not None:
            cmd += f"-Depth {depth} "

    # Put the whole command inside a try / catch block
    # Some errors in PowerShell are not "Terminating Errors" and will not be
    # caught in a try/catch block. For example, the `Get-WmiObject` command will
    # often return a "Non Terminating Error". To fix this, make sure
    # `-ErrorAction Stop` is set in the powershell command
    cmd = "try { " + cmd + " } catch { Write-Error $_ }"

    if encode_cmd:
        # Convert the cmd to UTF-16LE without a BOM and base64 encode.
        # Just base64 encoding UTF-8 or including a BOM is not valid.
        log.debug("Encoding PowerShell command '%s'", cmd)
        cmd = f"$ProgressPreference='SilentlyContinue'; {cmd}"
        cmd_utf16 = cmd.encode("utf-16-le")
        cmd = base64.standard_b64encode(cmd_utf16)
        cmd = salt.utils.stringutils.to_str(cmd)
        encoded_cmd = True
    else:
        encoded_cmd = False

    # Retrieve the response, while overriding shell with 'powershell'
    response = run_stdout(
        cmd,
        cwd=cwd,
        stdin=stdin,
        runas=runas,
        shell=shell,
        env=env,
        clean_env=clean_env,
        template=template,
        rstrip=rstrip,
        umask=umask,
        output_encoding=output_encoding,
        output_loglevel=output_loglevel,
        hide_output=hide_output,
        timeout=timeout,
        reset_system_locale=reset_system_locale,
        ignore_retcode=ignore_retcode,
        saltenv=saltenv,
        use_vt=use_vt,
        python_shell=python_shell,
        password=password,
        encoded_cmd=encoded_cmd,
        success_retcodes=success_retcodes,
        success_stdout=success_stdout,
        success_stderr=success_stderr,
        **kwargs,
    )

    response = _prep_powershell_json(response)

    try:
        return salt.utils.json.loads(response)
    except Exception:  # pylint: disable=broad-except
        log.error("Error converting PowerShell JSON return", exc_info=True)
        return {}


def powershell_all(
    cmd,
    cwd=None,
    stdin=None,
    runas=None,
    shell="powershell",
    env=None,
    clean_env=False,
    template=None,
    rstrip=True,
    umask=None,
    output_encoding=None,
    output_loglevel="debug",
    quiet=False,
    timeout=None,
    reset_system_locale=True,
    ignore_retcode=False,
    saltenv=None,
    use_vt=False,
    password=None,
    depth=None,
    encode_cmd=False,
    force_list=False,
    success_retcodes=None,
    success_stdout=None,
    success_stderr=None,
    **kwargs,
):
    """
    Execute the passed PowerShell command and return a dictionary with a result
    field representing the output of the command, as well as other fields
    showing us what the PowerShell invocation wrote to ``stderr``, the process
    id, and the exit code of the invocation.

    This function appends ``| ConvertTo-JSON`` to the command before actually
    invoking powershell.

    An unquoted empty string is not valid JSON, but it's very normal for the
    Powershell output to be exactly that. Therefore, we do not attempt to parse
    empty Powershell output (which would result in an exception). Instead we
    treat this as a special case and one of two things will happen:

    - If the value of the ``force_list`` parameter is ``True``, then the
      ``result`` field of the return dictionary will be an empty list.

    - If the value of the ``force_list`` parameter is ``False``, then the
      return dictionary **will not have a result key added to it**. We aren't
      setting ``result`` to ``None`` in this case, because ``None`` is the
      Python representation of "null" in JSON. (We likewise can't use ``False``
      for the equivalent reason.)

    If Powershell's output is not an empty string and Python cannot parse its
    content, then a ``CommandExecutionError`` exception will be raised.

    If Powershell's output is not an empty string, Python is able to parse its
    content, and the type of the resulting Python object is other than ``list``
    then one of two things will happen:

    - If the value of the ``force_list`` parameter is ``True``, then the
      ``result`` field will be a singleton list with the Python object as its
      sole member.

    - If the value of the ``force_list`` parameter is ``False``, then the value
      of ``result`` will be the unmodified Python object.

    If Powershell's output is not an empty string, Python is able to parse its
    content, and the type of the resulting Python object is ``list``, then the
    value of ``result`` will be the unmodified Python object. The
    ``force_list`` parameter has no effect in this case.

    .. note::
         An example of why the ``force_list`` parameter is useful is as
         follows: The Powershell command ``dir x | Convert-ToJson`` results in

         - no output when x is an empty directory.
         - a dictionary object when x contains just one item.
         - a list of dictionary objects when x contains multiple items.

         By setting ``force_list`` to ``True`` we will always end up with a
         list of dictionary items, representing files, no matter how many files
         x contains.  Conversely, if ``force_list`` is ``False``, we will end
         up with no ``result`` key in our return dictionary when x is an empty
         directory, and a dictionary object when x contains just one file.

    If you want a similar function but with a raw textual result instead of a
    Python dictionary, you should use ``cmd.run_all`` in combination with
    ``shell=powershell``.

    The remaining fields in the return dictionary are described in more detail
    in the ``Returns`` section.

    Example:

    .. code-block:: bash

        salt '*' cmd.run_all '$PSVersionTable.CLRVersion' shell=powershell
        salt '*' cmd.run_all 'Get-NetTCPConnection' shell=powershell

    .. versionadded:: 2018.3.0

    .. warning::

        This passes the cmd argument directly to PowerShell without any further
        processing! Be absolutely sure that you have properly sanitized the
        command passed to this function and do not use untrusted inputs.

    In addition to the normal ``cmd.run`` parameters, this command offers the
    ``depth`` parameter to change the Windows default depth for the
    ``ConvertTo-JSON`` powershell command. The Windows default is 2. If you need
    more depth, set that here.

    .. note::
        For some commands, setting the depth to a value greater than 4 greatly
        increases the time it takes for the command to return and in many cases
        returns useless data.

    :param str cmd: The powershell command to run.

    :param str cwd: The directory from which to execute the command. Defaults
        to the home directory of the user specified by ``runas`` (or the user
        under which Salt is running if ``runas`` is not specified).

    :param str stdin: A string of standard input can be specified for the
        command to be run using the ``stdin`` parameter. This can be useful in
        cases where sensitive information must be read from standard input.

    :param str runas: Specify an alternate user to run the command. The default
        behavior is to run as the user under which Salt is running. If running
        on a Windows minion you must also use the ``password`` argument, and
        the target user account must be in the Administrators group.

    :param str password: Windows only. Required when specifying ``runas``. This
        parameter will be ignored on non-Windows platforms.

    :param str shell: Specify an alternate shell. Defaults to "powershell". Can
        also use "pwsh" for powershell core if present on the system

    :param bool python_shell: If False, let python handle the positional
        arguments. Set to True to use shell features, such as pipes or
        redirection.

    :param dict env: Environment variables to be set prior to execution.

        .. note::
            When passing environment variables on the CLI, they should be
            passed as the string representation of a dictionary.

            .. code-block:: bash

                salt myminion cmd.powershell_all 'some command' env='{"FOO": "bar"}'

        .. note::
            When using environment variables on Window's, case-sensitivity
            matters, i.e. Window's uses `Path` as opposed to `PATH` for other
            systems.

        .. versionchanged:: 3007.7
            Supported on Windows when running a command as an alternate user.

    :param bool clean_env: Attempt to clean out all other shell environment
        variables and set only those provided in the 'env' argument to this
        function.

    :param str template: If this setting is applied then the named templating
        engine will be used to render the downloaded file. Currently jinja,
        mako, and wempy are supported.

    :param bool rstrip: Strip all whitespace off the end of output before it is
        returned.

    :param str umask: The umask (in octal) to use when running the command.

    :param str output_encoding: Control the encoding used to decode the
        command's output.

        .. note::
            This should not need to be used in most cases. By default, Salt
            will try to use the encoding detected from the system locale, and
            will fall back to UTF-8 if this fails. This should only need to be
            used in cases where the output of the command is encoded in
            something other than the system locale or UTF-8.

            To see the encoding Salt has detected from the system locale, check
            the `locale` line in the output of :py:func:`test.versions_report
            <salt.modules.test.versions_report>`.

        .. versionadded:: 2018.3.0

    :param str output_loglevel: Control the loglevel at which the output from
        the command is logged to the minion log.

        .. note::
            The command being run will still be logged at the ``debug``
            loglevel regardless, unless ``quiet`` is used for this value.

    :param bool ignore_retcode: If the exit code of the command is nonzero,
        this is treated as an error condition, and the output from the command
        will be logged to the minion log. However, there are some cases where
        programs use the return code for signaling and a nonzero exit code
        doesn't necessarily mean failure. Pass this argument as ``True`` to
        skip logging the output if the command has a nonzero exit code.

    :param int timeout: A timeout in seconds for the executed process to
        return.

        .. versionchanged:: 3007.7
            Supported on Windows when running a command as an alternate user.

    :param bool use_vt: Use VT utils (saltstack) to stream the command output
        more interactively to the console and the logs. This is experimental.

    :param bool reset_system_locale: Resets the system locale

    :param bool ignore_retcode: If the exit code of the command is nonzero,
        this is treated as an error condition, and the output from the command
        will be logged to the minion log. However, there are some cases where
        programs use the return code for signaling and a nonzero exit code
        doesn't necessarily mean failure. Pass this argument as ``True`` to
        skip logging the output if the command has a nonzero exit code.

    :param str saltenv: The salt environment to use. Default is 'base'

    :param int depth: The number of levels of contained objects to be included.
        Default is 2. Values greater than 4 seem to greatly increase the time
        it takes for the command to complete for some commands. eg: ``dir``

    :param bool encode_cmd: Encode the command before executing. Use in cases
        where characters may be dropped or incorrectly converted when executed.
        Default is False.

    :param bool force_list: The purpose of this parameter is described in the
        preamble of this function's documentation. Default value is False.

    :param list success_retcodes: This parameter will allow a list of
        non-zero return codes that should be considered a success.  If the
        return code returned from the run matches any in the provided list,
        the return code will be overridden with zero.

      .. versionadded:: 2019.2.0

    :param list success_stdout: This parameter will allow a list of
        strings that when found in standard out should be considered a success.
        If stdout returned from the run matches any in the provided list,
        the return code will be overridden with zero.

      .. versionadded:: 3004

    :param list success_stderr: This parameter will allow a list of
        strings that when found in standard error should be considered a success.
        If stderr returned from the run matches any in the provided list,
        the return code will be overridden with zero.

      .. versionadded:: 3004

    :param bool stdin_raw_newlines: False
        If ``True``, Salt will not automatically convert the characters ``\\n``
        present in the ``stdin`` value to newlines.

      .. versionadded:: 2019.2.0

    :return: A dictionary with the following entries:

        result
            For a complete description of this field, please refer to this
            function's preamble. **This key will not be added to the dictionary
            when force_list is False and Powershell's output is the empty
            string.**
        stderr
            What the PowerShell invocation wrote to ``stderr``.
        pid
            The process id of the PowerShell invocation
        retcode
            This is the exit code of the invocation of PowerShell.
            If the final execution status (in PowerShell) of our command
            (with ``| ConvertTo-JSON`` appended) is ``False`` this should be non-0.
            Likewise if PowerShell exited with ``$LASTEXITCODE`` set to some
            non-0 value, then ``retcode`` will end up with this value.

    :rtype: dict

    CLI Example:

    .. code-block:: bash

        salt '*' cmd.powershell_all "$PSVersionTable.CLRVersion"

    CLI Example:

    .. code-block:: bash

        salt '*' cmd.powershell_all "dir mydirectory" force_list=True
    """
    if shell not in ["powershell", "pwsh"]:
        raise CommandExecutionError(
            "Must specify a valid powershell binary. Must be 'powershell' or 'pwsh'"
        )

    if "python_shell" in kwargs:
        python_shell = kwargs.pop("python_shell")
    else:
        python_shell = False

    if isinstance(cmd, list):
        cmd = " ".join(cmd)

    # Append PowerShell Object formatting
    # ConvertTo-JSON is only available on PowerShell 3.0 and later
    psversion = shell_info("powershell")["psversion"]
    if salt.utils.versions.version_cmp(psversion, "2.0") == 1:
        cmd += " | ConvertTo-JSON"
        if depth is not None:
            cmd += f" -Depth {depth}"

    if encode_cmd:
        # Convert the cmd to UTF-16LE without a BOM and base64 encode.
        # Just base64 encoding UTF-8 or including a BOM is not valid.
        log.debug("Encoding PowerShell command '%s'", cmd)
        cmd = f"$ProgressPreference='SilentlyContinue'; {cmd}"
        cmd_utf16 = cmd.encode("utf-16-le")
        cmd = base64.standard_b64encode(cmd_utf16)
        cmd = salt.utils.stringutils.to_str(cmd)
        encoded_cmd = True
    else:
        encoded_cmd = False

    # Retrieve the response, while overriding shell with 'powershell'
    response = run_all(
        cmd,
        cwd=cwd,
        stdin=stdin,
        runas=runas,
        shell=shell,
        env=env,
        clean_env=clean_env,
        template=template,
        rstrip=rstrip,
        umask=umask,
        output_encoding=output_encoding,
        output_loglevel=output_loglevel,
        quiet=quiet,
        timeout=timeout,
        reset_system_locale=reset_system_locale,
        ignore_retcode=ignore_retcode,
        saltenv=saltenv,
        use_vt=use_vt,
        python_shell=python_shell,
        password=password,
        encoded_cmd=encoded_cmd,
        success_retcodes=success_retcodes,
        success_stdout=success_stdout,
        success_stderr=success_stderr,
        **kwargs,
    )
    stdoutput = response["stdout"]

    # if stdoutput is the empty string and force_list is True we return an empty list
    # Otherwise we return response with no result key
    if not stdoutput:
        response.pop("stdout")
        if force_list:
            response["result"] = []
        return response

    stdoutput = _prep_powershell_json(stdoutput)

    # If we fail to parse stdoutput we will raise an exception
    try:
        result = salt.utils.json.loads(stdoutput)
    except Exception:  # pylint: disable=broad-except
        err_msg = "cmd.powershell_all " + "cannot parse the Powershell output."
        response["cmd"] = cmd
        raise CommandExecutionError(message=err_msg, info=response)

    response.pop("stdout")

    if type(result) is not list:
        if force_list:
            response["result"] = [result]
        else:
            response["result"] = result
    else:
        # result type is list so the force_list param has no effect
        response["result"] = result

    # Encoded commands dump CLIXML data in stderr. It's not an actual error
    if "CLIXML" in response["stderr"]:
        response["stderr"] = ""

    return response


def _prep_powershell_json(text):
    """
    Try to fix the output from OutputTo-JSON in powershell commands to make it
    valid JSON
    """
    # An empty string just needs to be an empty quote
    if text == "":
        text = '""'
    else:
        # Raw text needs to be quoted
        starts_with = ['"', "{", "["]
        if not any(text.startswith(x) for x in starts_with):
            text = f'"{text}"'
    return text


def run_bg(
    cmd,
    cwd=None,
    runas=None,
    group=None,
    shell=DEFAULT_SHELL,
    python_shell=None,
    env=None,
    clean_env=False,
    template=None,
    umask=None,
    timeout=None,
    output_encoding=None,
    output_loglevel="debug",
    log_callback=None,
    reset_system_locale=True,
    ignore_retcode=False,
    saltenv=None,
    password=None,
    prepend_path=None,
    success_retcodes=None,
    success_stdout=None,
    success_stderr=None,
    **kwargs,
):
    r"""
    .. versionadded:: 2016.3.0

    Execute the passed command in the background and return its PID

    .. note::

        If the init system is systemd and the backgrounded task should run even
        if the salt-minion process is restarted, prepend ``systemd-run
        --scope`` to the command. This will reparent the process in its own
        scope separate from salt-minion, and will not be affected by restarting
        the minion service.

    :param str cmd: The command to run. ex: ``ls -lart /home``

    :param str cwd: The directory from which to execute the command. Defaults
        to the home directory of the user specified by ``runas`` (or the user
        under which Salt is running if ``runas`` is not specified).

    :param str group: Group to run command as. Not currently supported
      on Windows.

    :param str shell: Shell to execute under. Defaults to the system default
      shell.

    :param str output_encoding: Control the encoding used to decode the
        command's output.

        .. note::
            This should not need to be used in most cases. By default, Salt
            will try to use the encoding detected from the system locale, and
            will fall back to UTF-8 if this fails. This should only need to be
            used in cases where the output of the command is encoded in
            something other than the system locale or UTF-8.

            To see the encoding Salt has detected from the system locale, check
            the `locale` line in the output of :py:func:`test.versions_report
            <salt.modules.test.versions_report>`.

        .. versionadded:: 2018.3.0

    :param str output_loglevel: Control the loglevel at which the output from
        the command is logged to the minion log.

        .. note::
            The command being run will still be logged at the ``debug``
            loglevel regardless, unless ``quiet`` is used for this value.

    :param bool ignore_retcode: If the exit code of the command is nonzero,
        this is treated as an error condition, and the output from the command
        will be logged to the minion log. However, there are some cases where
        programs use the return code for signaling and a nonzero exit code
        doesn't necessarily mean failure. Pass this argument as ``True`` to
        skip logging the output if the command has a nonzero exit code.

    :param str runas: Specify an alternate user to run the command. The default
        behavior is to run as the user under which Salt is running. If running
        on a Windows minion you must also use the ``password`` argument, and
        the target user account must be in the Administrators group.

        .. warning::

            For versions 2018.3.3 and above on MacOS while using runas,
            to pass special characters to the command you need to escape
            the characters on the shell.

            Example:

            .. code-block:: bash

                cmd.run_bg 'echo '\''h=\"baz\"'\''' runas=macuser

    :param str password: Windows only. Required when specifying ``runas``. This
        parameter will be ignored on non-Windows platforms.

        .. versionadded:: 2016.3.0

    :param str shell: Specify an alternate shell. Defaults to the system's
        default shell.

    :param bool python_shell: If False, let python handle the positional
        arguments. Set to True to use shell features, such as pipes or
        redirection.

    :param dict env: Environment variables to be set prior to execution.

        .. note::
            When passing environment variables on the CLI, they should be
            passed as the string representation of a dictionary.

            .. code-block:: bash

                salt myminion cmd.run_bg 'some command' env='{"FOO": "bar"}'

        .. note::
            When using environment variables on Window's, case-sensitivity
            matters, i.e. Window's uses `Path` as opposed to `PATH` for other
            systems.

        .. versionchanged:: 3007.7
            Supported on Windows when running a command as an alternate user.

    :param bool clean_env: Attempt to clean out all other shell environment
        variables and set only those provided in the 'env' argument to this
        function.

    :param str prepend_path: $PATH segment to prepend (trailing ':' not
        necessary) to $PATH

        .. versionadded:: 2018.3.0

    :param str template: If this setting is applied then the named templating
        engine will be used to render the downloaded file. Currently jinja,
        mako, and wempy are supported.

    :param str umask: The umask (in octal) to use when running the command.

    :param int timeout: A timeout in seconds for the executed process to return.

        .. versionchanged:: 3007.7
            Supported on Windows when running a command as an alternate user.

    .. warning::

        This function does not process commands through a shell unless the
        ``python_shell`` argument is set to ``True``. This means that any
        shell-specific functionality such as 'echo' or the use of pipes,
        redirection or &&, should either be migrated to cmd.shell or have the
        python_shell=True flag set here.

        The use of ``python_shell=True`` means that the shell will accept _any_
        input including potentially malicious commands such as 'good_command;rm
        -rf /'.  Be absolutely certain that you have sanitized your input prior
        to using ``python_shell=True``.

    :param list success_retcodes: This parameter will allow a list of
        non-zero return codes that should be considered a success.  If the
        return code returned from the run matches any in the provided list,
        the return code will be overridden with zero.

      .. versionadded:: 2019.2.0

    :param list success_stdout: This parameter will allow a list of
        strings that when found in standard out should be considered a success.
        If stdout returned from the run matches any in the provided list,
        the return code will be overridden with zero.

      .. versionadded:: 3004

    :param list success_stderr: This parameter will allow a list of
        strings that when found in standard error should be considered a success.
        If stderr returned from the run matches any in the provided list,
        the return code will be overridden with zero.

      .. versionadded:: 3004

    :param bool stdin_raw_newlines: False
        If ``True``, Salt will not automatically convert the characters ``\\n``
        present in the ``stdin`` value to newlines.

      .. versionadded:: 2019.2.0

    CLI Example:

    .. code-block:: bash

        salt '*' cmd.run_bg "fstrim-all"

    The template arg can be set to 'jinja' or another supported template
    engine to render the command arguments before execution.
    For example:

    .. code-block:: bash

        salt '*' cmd.run_bg template=jinja "ls -l /tmp/{{grains.id}} | awk '/foo/{print \\$2}'"

    Specify an alternate shell with the shell parameter:

    .. code-block:: bash

        salt '*' cmd.run_bg "Get-ChildItem C:\\ " shell='powershell'

    If an equal sign (``=``) appears in an argument to a Salt command it is
    interpreted as a keyword argument in the format ``key=val``. That
    processing can be bypassed in order to pass an equal sign through to the
    remote shell command by manually specifying the kwarg:

    .. code-block:: bash

        salt '*' cmd.run_bg cmd='ls -lR / | sed -e s/=/:/g > /tmp/dontwait'
    """
    python_shell = _python_shell_default(python_shell, kwargs.get("__pub_jid", ""))
    res = _run(
        cmd,
        stdin=None,
        stderr=None,
        stdout=None,
        output_encoding=output_encoding,
        output_loglevel=output_loglevel,
        use_vt=None,
        bg=True,
        with_communicate=False,
        rstrip=False,
        runas=runas,
        group=group,
        shell=shell,
        python_shell=python_shell,
        cwd=cwd,
        env=env,
        clean_env=clean_env,
        prepend_path=prepend_path,
        template=template,
        umask=umask,
        log_callback=log_callback,
        timeout=timeout,
        reset_system_locale=reset_system_locale,
        saltenv=saltenv,
        password=password,
        success_retcodes=success_retcodes,
        success_stdout=success_stdout,
        success_stderr=success_stderr,
        **kwargs,
    )

    return {"pid": res["pid"]}<|MERGE_RESOLUTION|>--- conflicted
+++ resolved
@@ -442,7 +442,6 @@
                 msg = "missing salt/utils/win_runas.py"
                 raise CommandExecutionError(msg)
 
-<<<<<<< HEAD
         if shell is None:
             shell = DEFAULT_SHELL
 
@@ -458,27 +457,8 @@
         ):
             cmd = _prep_powershell_cmd(win_shell, cmd, encoded_cmd)
         elif any(win_shell_lower.endswith(word) for word in ["cmd.exe"]):
-            cmd = salt.platform.win.prepend_cmd(win_shell, cmd)
-=======
-        if shell:
-            # Find the full path to the shell
-            win_shell = salt.utils.path.which(shell)
-            if not win_shell:
-                raise CommandExecutionError(f"shell binary not found: {win_shell}")
-
-            # Prepare the command to be executed
-            win_shell_lower = win_shell.lower()
-            if any(
-                win_shell_lower.endswith(word)
-                for word in ["powershell.exe", "pwsh.exe"]
-            ):
-                cmd = _prep_powershell_cmd(win_shell, cmd, encoded_cmd)
-            elif any(win_shell_lower.endswith(word) for word in ["cmd.exe"]):
-                if python_shell:
-                    cmd = salt.platform.win.prepend_cmd(win_shell, cmd)
-            else:
-                raise CommandExecutionError(f"unsupported shell type: {win_shell}")
->>>>>>> 0fc0c206
+            if python_shell:
+                cmd = salt.platform.win.prepend_cmd(win_shell, cmd)
         else:
             raise CommandExecutionError(f"unsupported shell type: {win_shell}")
 
@@ -3136,12 +3116,6 @@
         os.chmod(path, 320)
         os.chown(path, __salt__["file.user_to_uid"](runas), -1)
 
-<<<<<<< HEAD
-    if isinstance(args, (list, tuple)):
-        new_cmd = [path, *args] if args else [path]
-    else:
-        new_cmd = [path, *salt.utils.args.shlex_split(args)] if args else [path]
-=======
     if args:
         python_shell = False
 
@@ -3149,7 +3123,6 @@
         args = salt.utils.args.shlex_split(args)
 
     new_cmd = [path, *args] if args else [path]
->>>>>>> 0fc0c206
 
     ret = {}
     try:
