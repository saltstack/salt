--- conflicted
+++ resolved
@@ -844,9 +844,6 @@
 
     .. versionadded:: 2015.5.0
 
-<<<<<<< HEAD
-    .. warning ::
-=======
     cmd:
         The command to run. ex: 'ls -lart /home'
 
@@ -935,7 +932,6 @@
         This is experimental.
 
     .. warning::
->>>>>>> 232dbbde
 
         This passes the cmd argument directly to the shell
         without any further processing! Be absolutely sure that you
