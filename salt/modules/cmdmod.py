# -*- coding: utf-8 -*-
'''
A module for shelling out.

Keep in mind that this module is insecure, in that it can give whomever has
access to the master root execution access to all salt minions.
'''
from __future__ import absolute_import

# Import python libs
import time
import functools
import glob
import logging
import os
import shutil
import subprocess
import sys
import traceback
import shlex
from salt.utils import vt

# Import salt libs
import salt.utils
import salt.utils.timed_subprocess
import salt.grains.extra
from salt.ext.six import string_types
from salt.exceptions import CommandExecutionError, TimedProcTimeoutError
from salt.log import LOG_LEVELS
import salt.ext.six as six
from salt.ext.six.moves import range

# Only available on POSIX systems, nonfatal on windows
try:
    import pwd
except ImportError:
    pass

# Define the module's virtual name
__virtualname__ = 'cmd'

# Set up logging
log = logging.getLogger(__name__)

DEFAULT_SHELL = salt.grains.extra.shell()['shell']


def __virtual__():
    '''
    Overwriting the cmd python module makes debugging modules
    with pdb a bit harder so lets do it this way instead.
    '''
    return __virtualname__


def _python_shell_default(python_shell, __pub_jid):
    '''
    Set python_shell default based on remote execution and __opts__['cmd_safe']
    '''
    try:
        # Default to python_shell=True when run directly from remote execution
        # system. Cross-module calls won't have a jid.
        if __pub_jid and python_shell is None:
            return True
        elif __opts__.get('cmd_safe', True) is False and python_shell is None:
            # Override-switch for python_shell
            return True
    except NameError:
        pass
    return python_shell


def _chroot_pids(chroot):
    pids = []
    for root in glob.glob('/proc/[0-9]*/root'):
        try:
            link = os.path.realpath(root)
            if link.startswith(chroot):
                pids.append(int(os.path.basename(
                    os.path.dirname(root)
                )))
        except OSError:
            pass
    return pids


def _render_cmd(cmd, cwd, template, saltenv='base', pillarenv=None, pillar_override=None):
    '''
    If template is a valid template engine, process the cmd and cwd through
    that engine.
    '''
    if not template:
        return (cmd, cwd)

    # render the path as a template using path_template_engine as the engine
    if template not in salt.utils.templates.TEMPLATE_REGISTRY:
        raise CommandExecutionError(
            'Attempted to render file paths with unavailable engine '
            '{0}'.format(template)
        )

    kwargs = {}
    kwargs['salt'] = __salt__
    if pillarenv is not None or pillar_override is not None:
        pillarenv = pillarenv or __opts__['pillarenv']
        kwargs['pillar'] = _gather_pillar(pillarenv, pillar_override)
    else:
        kwargs['pillar'] = __pillar__
    kwargs['grains'] = __grains__
    kwargs['opts'] = __opts__
    kwargs['saltenv'] = saltenv

    def _render(contents):
        # write out path to temp file
        tmp_path_fn = salt.utils.mkstemp()
        with salt.utils.fopen(tmp_path_fn, 'w+') as fp_:
            fp_.write(contents)
        data = salt.utils.templates.TEMPLATE_REGISTRY[template](
            tmp_path_fn,
            to_str=True,
            **kwargs
        )
        salt.utils.safe_rm(tmp_path_fn)
        if not data['result']:
            # Failed to render the template
            raise CommandExecutionError(
                'Failed to execute cmd with error: {0}'.format(
                    data['data']
                )
            )
        else:
            return data['data']

    cmd = _render(cmd)
    cwd = _render(cwd)
    return (cmd, cwd)


def _check_loglevel(level='info', quiet=False):
    '''
    Retrieve the level code for use in logging.Logger.log().
    '''
    def _bad_level(level):
        log.error(
            'Invalid output_loglevel {0!r}. Valid levels are: {1}. Falling '
            'back to \'info\'.'
            .format(
                level,
                ', '.join(
                    sorted(LOG_LEVELS, key=LOG_LEVELS.get, reverse=True)
                )
            )
        )
        return LOG_LEVELS['info']

    if salt.utils.is_true(quiet) or str(level).lower() == 'quiet':
        return None

    try:
        level = level.lower()
        if level not in LOG_LEVELS:
            return _bad_level(level)
    except AttributeError:
        return _bad_level(level)

    return LOG_LEVELS[level]


def _parse_env(env):
    if not env:
        env = {}
    if isinstance(env, list):
        env = salt.utils.repack_dictlist(env)
    if not isinstance(env, dict):
        env = {}
    return env


def _gather_pillar(pillarenv, pillar_override):
    '''
    Whenever a state run starts, gather the pillar data fresh
    '''
    pillar = salt.pillar.get_pillar(
        __opts__,
        __grains__,
        __opts__['id'],
        __opts__['environment'],
        pillar=pillar_override,
        pillarenv=pillarenv
    )
    ret = pillar.compile_pillar()
    if pillar_override and isinstance(pillar_override, dict):
        ret.update(pillar_override)
    return ret


def _run(cmd,
         cwd=None,
         stdin=None,
         stdout=subprocess.PIPE,
         stderr=subprocess.PIPE,
         output_loglevel='debug',
         runas=None,
         shell=DEFAULT_SHELL,
         python_shell=False,
         env=None,
         clean_env=False,
         rstrip=True,
         template=None,
         umask=None,
         timeout=None,
         with_communicate=True,
         reset_system_locale=True,
         ignore_retcode=False,
         saltenv='base',
         pillarenv=None,
         pillar_override=None,
         use_vt=False):
    '''
    Do the DRY thing and only call subprocess.Popen() once
    '''
    if _is_valid_shell(shell) is False:
        log.warning(
            'Attempt to run a shell command with what may be an invalid shell! '
            'Check to ensure that the shell <{0}> is valid for this user.'
            .format(shell))

    # Set the default working directory to the home directory of the user
    # salt-minion is running as. Defaults to home directory of user under which
    # the minion is running.
    if not cwd:
        cwd = os.path.expanduser('~{0}'.format('' if not runas else runas))

        # make sure we can access the cwd
        # when run from sudo or another environment where the euid is
        # changed ~ will expand to the home of the original uid and
        # the euid might not have access to it. See issue #1844
        if not os.access(cwd, os.R_OK):
            cwd = '/'
            if salt.utils.is_windows():
                cwd = os.tempnam()[:3]
    else:
        # Handle edge cases where numeric/other input is entered, and would be
        # yaml-ified into non-string types
        cwd = str(cwd)

    if not salt.utils.is_windows():
        if not os.path.isfile(shell) or not os.access(shell, os.X_OK):
            msg = 'The shell {0} is not available'.format(shell)
            raise CommandExecutionError(msg)
    if salt.utils.is_windows() and use_vt:  # Memozation so not much overhead
        raise CommandExecutionError('VT not available on windows')

    if shell.lower().strip() == 'powershell':
        # If we were called by script(), then fakeout the Windows
        # shell to run a Powershell script.
        # Else just run a Powershell command.
        stack = traceback.extract_stack(limit=2)

        # extract_stack() returns a list of tuples.
        # The last item in the list [-1] is the current method.
        # The third item[2] in each tuple is the name of that method.
        if stack[-2][2] == 'script':
            cmd = 'Powershell -executionpolicy bypass -File ' + cmd
        else:
            cmd = 'Powershell "{0}"'.format(cmd.replace('"', '\\"'))

    # munge the cmd and cwd through the template
    (cmd, cwd) = _render_cmd(cmd, cwd, template, saltenv, pillarenv, pillar_override)

    ret = {}

    env = _parse_env(env)

    for bad_env_key in (x for x, y in six.iteritems(env) if y is None):
        log.error('Environment variable {0!r} passed without a value. '
                  'Setting value to an empty string'.format(bad_env_key))
        env[bad_env_key] = ''

    if runas and salt.utils.is_windows():
        # TODO: Figure out the proper way to do this in windows
        msg = 'Sorry, {0} does not support runas functionality'
        raise CommandExecutionError(msg.format(__grains__['os']))

    if runas:
        # Save the original command before munging it
        try:
            pwd.getpwnam(runas)
        except KeyError:
            raise CommandExecutionError(
                'User {0!r} is not available'.format(runas)
            )
        try:
            # Getting the environment for the runas user
            # There must be a better way to do this.
            py_code = (
                'import sys, os, itertools; '
                'sys.stdout.write(\"\\0\".join(itertools.chain(*os.environ.items())))'
            )
            if __grains__['os'] in ['MacOS', 'Darwin']:
                env_cmd = ('sudo', '-i', '-u', runas, '--',
                           sys.executable)
            elif __grains__['os'] in ['FreeBSD']:
                env_cmd = ('su', '-', runas, '-c',
                           "{0} -c {1}".format(shell, sys.executable))
            elif __grains__['os_family'] in ['Solaris']:
                env_cmd = ('su', '-', runas, '-c', sys.executable)
            elif __grains__['os_family'] in ['AIX']:
                env_cmd = ('su', runas, '-c', sys.executable)
            else:
                env_cmd = ('su', '-s', shell, '-', runas, '-c', sys.executable)
            env_encoded = subprocess.Popen(
                env_cmd,
                stdin=subprocess.PIPE,
                stdout=subprocess.PIPE
            ).communicate(py_code)[0]
            import itertools
            env_runas = dict(itertools.izip(*[iter(env_encoded.split(b'\0'))]*2))
            env_runas.update(env)
            env = env_runas
            # Encode unicode kwargs to filesystem encoding to avoid a
            # UnicodeEncodeError when the subprocess is invoked.
            fse = sys.getfilesystemencoding()
            for key, val in six.iteritems(env):
                if isinstance(val, six.text_type):
                    env[key] = val.encode(fse)
        except ValueError:
            raise CommandExecutionError(
                'Environment could not be retrieved for User {0!r}'.format(
                    runas
                )
            )

    if _check_loglevel(output_loglevel) is not None:
        # Always log the shell commands at INFO unless quiet logging is
        # requested. The command output is what will be controlled by the
        # 'loglevel' parameter.
        log.info(
            'Executing command {0!r} {1}in directory {2!r}'.format(
                cmd, 'as user {0!r} '.format(runas) if runas else '', cwd
            )
        )

    if reset_system_locale is True:
        if not salt.utils.is_windows():
            # Default to C!
            # Salt only knows how to parse English words
            # Don't override if the user has passed LC_ALL
            env.setdefault('LC_ALL', 'C')
        else:
            # On Windows set the codepage to US English.
            if python_shell:
                cmd = 'chcp 437 > nul & ' + cmd

    if clean_env:
        run_env = env

    else:
        run_env = os.environ.copy()
        run_env.update(env)

    if python_shell is None:
        python_shell = False

    kwargs = {'cwd': cwd,
              'shell': python_shell,
              'env': run_env,
              'stdin': str(stdin) if stdin is not None else stdin,
              'stdout': stdout,
              'stderr': stderr,
              'with_communicate': with_communicate}

    if umask is not None:
        _umask = str(umask).lstrip('0')

        if _umask == '':
            msg = 'Zero umask is not allowed.'
            raise CommandExecutionError(msg)

        try:
            _umask = int(_umask, 8)
        except ValueError:
            msg = 'Invalid umask: \'{0}\''.format(umask)
            raise CommandExecutionError(msg)
    else:
        _umask = None

    if runas or umask:
        kwargs['preexec_fn'] = functools.partial(
            salt.utils.chugid_and_umask,
            runas,
            _umask)

    if not salt.utils.is_windows():
        # close_fds is not supported on Windows platforms if you redirect
        # stdin/stdout/stderr
        if kwargs['shell'] is True:
            kwargs['executable'] = shell
        kwargs['close_fds'] = True

    if not os.path.isabs(cwd) or not os.path.isdir(cwd):
        raise CommandExecutionError(
            'Specified cwd {0!r} either not absolute or does not exist'
            .format(cwd)
        )

    if python_shell is not True and not isinstance(cmd, list):
        posix = True
        if salt.utils.is_windows():
            posix = False
        cmd = shlex.split(cmd, posix=posix)
    if not use_vt:
        # This is where the magic happens
        try:
            proc = salt.utils.timed_subprocess.TimedProc(cmd, **kwargs)
        except (OSError, IOError) as exc:
            raise CommandExecutionError(
                'Unable to run command {0!r} with the context {1!r}, reason: {2}'
                .format(cmd, kwargs, exc)
            )

        try:
            proc.wait(timeout)
        except TimedProcTimeoutError as exc:
            ret['stdout'] = str(exc)
            ret['stderr'] = ''
            ret['retcode'] = None
            ret['pid'] = proc.process.pid
            # ok return code for timeouts?
            ret['retcode'] = 1
            return ret

        out, err = proc.stdout, proc.stderr

        if rstrip:
            if out is not None:
                out = salt.utils.to_str(out).rstrip()
            if err is not None:
                err = salt.utils.to_str(err).rstrip()
        ret['pid'] = proc.process.pid
        ret['retcode'] = proc.process.returncode
        ret['stdout'] = out
        ret['stderr'] = err
    else:
        to = ''
        if timeout:
            to = ' (timeout: {0}s)'.format(timeout)
        if _check_loglevel(output_loglevel) is not None:
            try:
                log.debug('Running {0} in VT{1}'.format(cmd, to))
            except UnicodeEncodeError:
                log.debug('Running {0} in VT{1}'.format(cmd.encode('utf-8'), to))
        stdout, stderr = '', ''
        now = time.time()
        if timeout:
            will_timeout = now + timeout
        else:
            will_timeout = -1
        # let init proc to be sure to catch any cases in finally block
        # even if VT fails initialisation
        proc = None
        try:
            proc = vt.Terminal(cmd,
                               shell=True,
                               log_stdout=True,
                               log_stderr=True,
                               cwd=cwd,
                               preexec_fn=kwargs.get('preexec_fn', None),
                               env=run_env,
                               log_stdin_level=output_loglevel,
                               log_stdout_level=output_loglevel,
                               log_stderr_level=output_loglevel,
                               stream_stdout=True,
                               stream_stderr=True)
            ret['pid'] = proc.pid
            while proc.has_unread_data:
                try:
                    try:
                        time.sleep(0.5)
                        try:
                            cstdout, cstderr = proc.recv()
                        except IOError:
                            cstdout, cstderr = '', ''
                        if cstdout:
                            stdout += cstdout
                        else:
                            cstdout = ''
                        if cstderr:
                            stderr += cstderr
                        else:
                            cstderr = ''
                        if timeout and (time.time() > will_timeout):
                            ret['stderr'] = (
                                'SALT: Timeout after {0}s\n{1}').format(
                                    timeout, stderr)
                            ret['retcode'] = None
                            break
                    except KeyboardInterrupt:
                        ret['stderr'] = 'SALT: User break\n{0}'.format(stderr)
                        ret['retcode'] = 1
                        break
                except vt.TerminalException as exc:
                    log.error(
                        'VT: {0}'.format(exc),
                        exc_info_on_loglevel=logging.DEBUG)
                    ret = {'retcode': 1, 'pid': '2'}
                    break
                # only set stdout on success as we already mangled in other
                # cases
                ret['stdout'] = stdout
                if not proc.isalive():
                    # Process terminated, i.e., not canceled by the user or by
                    # the timeout
                    ret['stderr'] = stderr
                    ret['retcode'] = proc.exitstatus
                ret['pid'] = proc.pid
        finally:
            if proc is not None:
                proc.close(terminate=True, kill=True)
    try:
        if ignore_retcode:
            __context__['retcode'] = 0
        else:
            __context__['retcode'] = ret['retcode']
    except NameError:
        # Ignore the context error during grain generation
        pass
    return ret


def _run_quiet(cmd,
               cwd=None,
               stdin=None,
               runas=None,
               shell=DEFAULT_SHELL,
               python_shell=False,
               env=None,
               template=None,
               umask=None,
               timeout=None,
               reset_system_locale=True,
               saltenv='base',
               pillarenv=None,
               pillar_override=None):
    '''
    Helper for running commands quietly for minion startup
    '''
    return _run(cmd,
                runas=runas,
                cwd=cwd,
                stdin=stdin,
                stderr=subprocess.STDOUT,
                output_loglevel='quiet',
                shell=shell,
                python_shell=python_shell,
                env=env,
                template=template,
                umask=umask,
                timeout=timeout,
                reset_system_locale=reset_system_locale,
                saltenv=saltenv,
                pillarenv=pillarenv,
                pillar_override=pillar_override)['stdout']


def _run_all_quiet(cmd,
                   cwd=None,
                   stdin=None,
                   runas=None,
                   shell=DEFAULT_SHELL,
                   python_shell=False,
                   env=None,
                   template=None,
                   umask=None,
                   timeout=None,
                   reset_system_locale=True,
                   saltenv='base',
                   pillarenv=None,
                   pillar_override=None):
    '''
    Helper for running commands quietly for minion startup.
    Returns a dict of return data
    '''
    return _run(cmd,
                runas=runas,
                cwd=cwd,
                stdin=stdin,
                shell=shell,
                python_shell=python_shell,
                env=env,
                output_loglevel='quiet',
                template=template,
                umask=umask,
                timeout=timeout,
                reset_system_locale=reset_system_locale,
                saltenv=saltenv,
                pillarenv=pillarenv,
                pillar_override=pillar_override)


def run(cmd,
        cwd=None,
        stdin=None,
        runas=None,
        shell=DEFAULT_SHELL,
        python_shell=None,
        env=None,
        clean_env=False,
        template=None,
        rstrip=True,
        umask=None,
        output_loglevel='debug',
        timeout=None,
        reset_system_locale=True,
        ignore_retcode=False,
        saltenv='base',
        use_vt=False,
        **kwargs):
    '''
    Execute the passed command and return the output as a string

    Note that ``env`` represents the environment variables for the command, and
    should be formatted as a dict, or a YAML string which resolves to a dict.

    .. warning::

        This function does not process commands through a shell
        unless the python_shell flag is set to True. This means that any
        shell-specific functionality such as 'echo' or the use of pipes,
        redirection or &&, should either be migrated to cmd.shell or
        have the python_shell=True flag set here.

        The use of python_shell=True means that the shell will accept _any_ input
        including potentially malicious commands such as 'good_command;rm -rf /'.
        Be absolutely certain that you have sanitized your input prior to using
        python_shell=True

    CLI Example:

    .. code-block:: bash

        salt '*' cmd.run "ls -l | awk '/foo/{print \\$2}'"

    The template arg can be set to 'jinja' or another supported template
    engine to render the command arguments before execution.
    For example:

    .. code-block:: bash

        salt '*' cmd.run template=jinja "ls -l /tmp/{{grains.id}} | awk '/foo/{print \\$2}'"

    Specify an alternate shell with the shell parameter:

    .. code-block:: bash

        salt '*' cmd.run "Get-ChildItem C:\\ " shell='powershell'

    A string of standard input can be specified for the command to be run using
    the ``stdin`` parameter. This can be useful in cases where sensitive
    information must be read from standard input.:

    .. code-block:: bash

        salt '*' cmd.run "grep f" stdin='one\\ntwo\\nthree\\nfour\\nfive\\n'

    If an equal sign (``=``) appears in an argument to a Salt command it is
    interpreted as a keyword argument in the format ``key=val``. That
    processing can be bypassed in order to pass an equal sign through to the
    remote shell command by manually specifying the kwarg:

    .. code-block:: bash

        salt '*' cmd.run cmd='sed -e s/=/:/g'
    '''
    python_shell = _python_shell_default(python_shell,
                                         kwargs.get('__pub_jid', ''))
    ret = _run(cmd,
               runas=runas,
               shell=shell,
               python_shell=python_shell,
               cwd=cwd,
               stdin=stdin,
               stderr=subprocess.STDOUT,
               env=env,
               clean_env=clean_env,
               template=template,
               rstrip=rstrip,
               umask=umask,
               output_loglevel=output_loglevel,
               timeout=timeout,
               reset_system_locale=reset_system_locale,
               ignore_retcode=ignore_retcode,
               saltenv=saltenv,
               pillarenv=kwargs.get('pillarenv'),
               pillar_override=kwargs.get('pillar'),
               use_vt=use_vt)

    if 'pid' in ret and '__pub_jid' in kwargs:
        # Stuff the child pid in the JID file
        try:
            proc_dir = os.path.join(__opts__['cachedir'], 'proc')
            jid_file = os.path.join(proc_dir, kwargs['__pub_jid'])
            if os.path.isfile(jid_file):
                serial = salt.payload.Serial(__opts__)
                with salt.utils.fopen(jid_file, 'rb') as fn_:
                    jid_dict = serial.load(fn_)

                if 'child_pids' in jid_dict:
                    jid_dict['child_pids'].append(ret['pid'])
                else:
                    jid_dict['child_pids'] = [ret['pid']]
                # Rewrite file
                with salt.utils.fopen(jid_file, 'w+b') as fn_:
                    fn_.write(serial.dumps(jid_dict))
        except (NameError, TypeError):
            # Avoids errors from msgpack not being loaded in salt-ssh
            pass

    lvl = _check_loglevel(output_loglevel)
    if lvl is not None:
        if not ignore_retcode and ret['retcode'] != 0:
            if lvl < LOG_LEVELS['error']:
                lvl = LOG_LEVELS['error']
            log.error(
                'Command {0!r} failed with return code: {1}'
                .format(cmd, ret['retcode'])
            )
        log.log(lvl, 'output: {0}'.format(ret['stdout']))
    return ret['stdout']


def shell(cmd,
        cwd=None,
        stdin=None,
        runas=None,
        shell=DEFAULT_SHELL,
        env=None,
        clean_env=False,
        template=None,
        rstrip=True,
        umask=None,
        output_loglevel='debug',
        quiet=False,
        timeout=None,
        reset_system_locale=True,
        ignore_retcode=False,
        saltenv='base',
        use_vt=False,
        **kwargs):
    '''
    Execute the passed command and return the output as a string.

    .. versionadded:: 2015.5.0

<<<<<<< HEAD
    .. warning:: This passes the cmd argument directly to the shell
=======
    .. warning ::

        This passes the cmd argument directly to the shell
>>>>>>> 3173fd17
        without any further processing! Be absolutely sure that you
        have properly santized the command passed to this function
        and do not use untrusted inputs.

    Note that ``env`` represents the environment variables for the command, and
    should be formatted as a dict, or a YAML string which resolves to a dict.

    CLI Example:

    .. code-block:: bash

        salt '*' cmd.shell "ls -l | awk '/foo/{print \\$2}'"

    The template arg can be set to 'jinja' or another supported template
    engine to render the command arguments before execution.
    For example:

    .. code-block:: bash

        salt '*' cmd.shell template=jinja "ls -l /tmp/{{grains.id}} | awk '/foo/{print \\$2}'"

    Specify an alternate shell with the shell parameter:

    .. code-block:: bash

        salt '*' cmd.shell "Get-ChildItem C:\\ " shell='powershell'

    A string of standard input can be specified for the command to be run using
    the ``stdin`` parameter. This can be useful in cases where sensitive
    information must be read from standard input.:

    .. code-block:: bash

        salt '*' cmd.shell "grep f" stdin='one\\ntwo\\nthree\\nfour\\nfive\\n'

    If an equal sign (``=``) appears in an argument to a Salt command it is
    interpreted as a keyword argument in the format ``key=val``. That
    processing can be bypassed in order to pass an equal sign through to the
    remote shell command by manually specifying the kwarg:

    .. code-block:: bash

        salt '*' cmd.shell cmd='sed -e s/=/:/g'
    '''
    if 'python_shell' in kwargs:
        python_shell = kwargs.pop('python_shell')
    else:
        python_shell = True
    return run(cmd,
        cwd=cwd,
        stdin=stdin,
        runas=runas,
        shell=shell,
        env=env,
        clean_env=clean_env,
        template=template,
        rstrip=rstrip,
        umask=umask,
        output_loglevel=output_loglevel,
        quiet=quiet,
        timeout=timeout,
        reset_system_locale=reset_system_locale,
        ignore_retcode=ignore_retcode,
        saltenv=saltenv,
        use_vt=use_vt,
        python_shell=python_shell,
        **kwargs)


def run_stdout(cmd,
               cwd=None,
               stdin=None,
               runas=None,
               shell=DEFAULT_SHELL,
               python_shell=None,
               env=None,
               clean_env=False,
               template=None,
               rstrip=True,
               umask=None,
               output_loglevel='debug',
               timeout=None,
               reset_system_locale=True,
               ignore_retcode=False,
               saltenv='base',
               use_vt=False,
               **kwargs):
    '''
    Execute a command, and only return the standard out

    Note that ``env`` represents the environment variables for the command, and
    should be formatted as a dict, or a YAML string which resolves to a dict.

    CLI Example:

    .. code-block:: bash

        salt '*' cmd.run_stdout "ls -l | awk '/foo/{print \\$2}'"

    The template arg can be set to 'jinja' or another supported template
    engine to render the command arguments before execution.
    For example:

    .. code-block:: bash

        salt '*' cmd.run_stdout template=jinja "ls -l /tmp/{{grains.id}} | awk '/foo/{print \\$2}'"

    A string of standard input can be specified for the command to be run using
    the ``stdin`` parameter. This can be useful in cases where sensitive
    information must be read from standard input.:

    .. code-block:: bash

        salt '*' cmd.run_stdout "grep f" stdin='one\\ntwo\\nthree\\nfour\\nfive\\n'
    '''
    python_shell = _python_shell_default(python_shell,
                                         kwargs.get('__pub_jid', ''))
    ret = _run(cmd,
               runas=runas,
               cwd=cwd,
               stdin=stdin,
               shell=shell,
               python_shell=python_shell,
               env=env,
               clean_env=clean_env,
               template=template,
               rstrip=rstrip,
               umask=umask,
               output_loglevel=output_loglevel,
               timeout=timeout,
               reset_system_locale=reset_system_locale,
               ignore_retcode=ignore_retcode,
               saltenv=saltenv,
               pillarenv=kwargs.get('pillarenv'),
               pillar_override=kwargs.get('pillar'),
               use_vt=use_vt)

    lvl = _check_loglevel(output_loglevel)
    if lvl is not None:
        if not ignore_retcode and ret['retcode'] != 0:
            if lvl < LOG_LEVELS['error']:
                lvl = LOG_LEVELS['error']
            log.error(
                'Command {0!r} failed with return code: {1}'
                .format(cmd, ret['retcode'])
            )
        if ret['stdout']:
            log.log(lvl, 'stdout: {0}'.format(ret['stdout']))
        if ret['stderr']:
            log.log(lvl, 'stderr: {0}'.format(ret['stderr']))
        if ret['retcode']:
            log.log(lvl, 'retcode: {0}'.format(ret['retcode']))
    return ret['stdout']


def run_stderr(cmd,
               cwd=None,
               stdin=None,
               runas=None,
               shell=DEFAULT_SHELL,
               python_shell=None,
               env=None,
               clean_env=False,
               template=None,
               rstrip=True,
               umask=None,
               output_loglevel='debug',
               timeout=None,
               reset_system_locale=True,
               ignore_retcode=False,
               saltenv='base',
               use_vt=False,
               **kwargs):
    '''
    Execute a command and only return the standard error

    Note that ``env`` represents the environment variables for the command, and
    should be formatted as a dict, or a YAML string which resolves to a dict.

    CLI Example:

    .. code-block:: bash

        salt '*' cmd.run_stderr "ls -l | awk '/foo/{print \\$2}'"

    The template arg can be set to 'jinja' or another supported template
    engine to render the command arguments before execution.
    For example:

    .. code-block:: bash

        salt '*' cmd.run_stderr template=jinja "ls -l /tmp/{{grains.id}} | awk '/foo/{print \\$2}'"

    A string of standard input can be specified for the command to be run using
    the ``stdin`` parameter. This can be useful in cases where sensitive
    information must be read from standard input.:

    .. code-block:: bash

        salt '*' cmd.run_stderr "grep f" stdin='one\\ntwo\\nthree\\nfour\\nfive\\n'
    '''
    python_shell = _python_shell_default(python_shell,
                                         kwargs.get('__pub_jid', ''))
    ret = _run(cmd,
               runas=runas,
               cwd=cwd,
               stdin=stdin,
               shell=shell,
               python_shell=python_shell,
               env=env,
               clean_env=clean_env,
               template=template,
               rstrip=rstrip,
               umask=umask,
               output_loglevel=output_loglevel,
               timeout=timeout,
               reset_system_locale=reset_system_locale,
               ignore_retcode=ignore_retcode,
               use_vt=use_vt,
               saltenv=saltenv,
               pillarenv=kwargs.get('pillarenv'),
               pillar_override=kwargs.get('pillar'))

    lvl = _check_loglevel(output_loglevel)
    if lvl is not None:
        if not ignore_retcode and ret['retcode'] != 0:
            if lvl < LOG_LEVELS['error']:
                lvl = LOG_LEVELS['error']
            log.error(
                'Command {0!r} failed with return code: {1}'
                .format(cmd, ret['retcode'])
            )
        if ret['stdout']:
            log.log(lvl, 'stdout: {0}'.format(ret['stdout']))
        if ret['stderr']:
            log.log(lvl, 'stderr: {0}'.format(ret['stderr']))
        if ret['retcode']:
            log.log(lvl, 'retcode: {0}'.format(ret['retcode']))
    return ret['stderr']


def run_all(cmd,
            cwd=None,
            stdin=None,
            runas=None,
            shell=DEFAULT_SHELL,
            python_shell=None,
            env=None,
            clean_env=False,
            template=None,
            rstrip=True,
            umask=None,
            output_loglevel='debug',
            timeout=None,
            reset_system_locale=True,
            ignore_retcode=False,
            saltenv='base',
            use_vt=False,
            **kwargs):
    '''
    Execute the passed command and return a dict of return data

    Note that ``env`` represents the environment variables for the command, and
    should be formatted as a dict, or a YAML string which resolves to a dict.

    CLI Example:

    .. code-block:: bash

        salt '*' cmd.run_all "ls -l | awk '/foo/{print \\$2}'"

    The template arg can be set to 'jinja' or another supported template
    engine to render the command arguments before execution.
    For example:

    .. code-block:: bash

        salt '*' cmd.run_all template=jinja "ls -l /tmp/{{grains.id}} | awk '/foo/{print \\$2}'"

    A string of standard input can be specified for the command to be run using
    the ``stdin`` parameter. This can be useful in cases where sensitive
    information must be read from standard input.:

    .. code-block:: bash

        salt '*' cmd.run_all "grep f" stdin='one\\ntwo\\nthree\\nfour\\nfive\\n'
    '''
    python_shell = _python_shell_default(python_shell,
                                         kwargs.get('__pub_jid', ''))
    ret = _run(cmd,
               runas=runas,
               cwd=cwd,
               stdin=stdin,
               shell=shell,
               python_shell=python_shell,
               env=env,
               clean_env=clean_env,
               template=template,
               rstrip=rstrip,
               umask=umask,
               output_loglevel=output_loglevel,
               timeout=timeout,
               reset_system_locale=reset_system_locale,
               ignore_retcode=ignore_retcode,
               saltenv=saltenv,
               pillarenv=kwargs.get('pillarenv'),
               pillar_override=kwargs.get('pillar'),
               use_vt=use_vt)

    lvl = _check_loglevel(output_loglevel)
    if lvl is not None:
        if not ignore_retcode and ret['retcode'] != 0:
            if lvl < LOG_LEVELS['error']:
                lvl = LOG_LEVELS['error']
            log.error(
                'Command {0!r} failed with return code: {1}'
                .format(cmd, ret['retcode'])
            )
        if ret['stdout']:
            log.log(lvl, 'stdout: {0}'.format(ret['stdout']))
        if ret['stderr']:
            log.log(lvl, 'stderr: {0}'.format(ret['stderr']))
        if ret['retcode']:
            log.log(lvl, 'retcode: {0}'.format(ret['retcode']))
    return ret


def retcode(cmd,
            cwd=None,
            stdin=None,
            runas=None,
            shell=DEFAULT_SHELL,
            python_shell=None,
            env=None,
            clean_env=False,
            template=None,
            umask=None,
            output_loglevel='debug',
            timeout=None,
            reset_system_locale=True,
            ignore_retcode=False,
            saltenv='base',
            use_vt=False,
            **kwargs):
    '''
    Execute a shell command and return the command's return code.

    Note that ``env`` represents the environment variables for the command, and
    should be formatted as a dict, or a YAML string which resolves to a dict.

    :rtype: int
    :rtype: None
    :returns: Return Code as an int or None if there was an exception.

    CLI Example:

    .. code-block:: bash

        salt '*' cmd.retcode "file /bin/bash"

    The template arg can be set to 'jinja' or another supported template
    engine to render the command arguments before execution.
    For example:

    .. code-block:: bash

        salt '*' cmd.retcode template=jinja "file {{grains.pythonpath[0]}}/python"

    A string of standard input can be specified for the command to be run using
    the ``stdin`` parameter. This can be useful in cases where sensitive
    information must be read from standard input.:

    .. code-block:: bash

        salt '*' cmd.retcode "grep f" stdin='one\\ntwo\\nthree\\nfour\\nfive\\n'
    '''
    ret = _run(cmd,
              runas=runas,
              cwd=cwd,
              stdin=stdin,
              stderr=subprocess.STDOUT,
              shell=shell,
              python_shell=python_shell,
              env=env,
              clean_env=clean_env,
              template=template,
              umask=umask,
              output_loglevel=output_loglevel,
              timeout=timeout,
              reset_system_locale=reset_system_locale,
              ignore_retcode=ignore_retcode,
              saltenv=saltenv,
              pillarenv=kwargs.get('pillarenv'),
              pillar_override=kwargs.get('pillar'),
              use_vt=use_vt)

    lvl = _check_loglevel(output_loglevel)
    if lvl is not None:
        if not ignore_retcode and ret['retcode'] != 0:
            if lvl < LOG_LEVELS['error']:
                lvl = LOG_LEVELS['error']
            log.error(
                'Command {0!r} failed with return code: {1}'
                .format(cmd, ret['retcode'])
            )
        log.log(lvl, 'output: {0}'.format(ret['stdout']))
    return ret['retcode']


def _retcode_quiet(cmd,
                   cwd=None,
                   stdin=None,
                   runas=None,
                   shell=DEFAULT_SHELL,
                   python_shell=False,
                   env=None,
                   clean_env=False,
                   template=None,
                   umask=None,
                   output_loglevel='quiet',
                   timeout=None,
                   reset_system_locale=True,
                   ignore_retcode=False,
                   saltenv='base',
                   use_vt=False,
                   **kwargs):
    '''
    Helper for running commands quietly for minion startup.
    Returns same as retcode
    '''
    return retcode(cmd,
                   cwd=cwd,
                   stdin=stdin,
                   runas=runas,
                   shell=shell,
                   python_shell=python_shell,
                   env=env,
                   clean_env=clean_env,
                   template=template,
                   umask=umask,
                   output_loglevel=output_loglevel,
                   timeout=timeout,
                   reset_system_locale=reset_system_locale,
                   ignore_retcode=ignore_retcode,
                   saltenv=saltenv,
                   use_vt=use_vt,
                   **kwargs)


def script(source,
           args=None,
           cwd=None,
           stdin=None,
           runas=None,
           shell=DEFAULT_SHELL,
           python_shell=None,
           env=None,
           template=None,
           umask=None,
           output_loglevel='debug',
           quiet=False,
           timeout=None,
           reset_system_locale=True,
           __env__=None,
           saltenv='base',
           use_vt=False,
           **kwargs):
    '''
    Download a script from a remote location and execute the script locally.
    The script can be located on the salt master file server or on an HTTP/FTP
    server.

    The script will be executed directly, so it can be written in any available
    programming language.

    The script can also be formatted as a template, the default is jinja.
    Arguments for the script can be specified as well.

    CLI Example:

    .. code-block:: bash

        salt '*' cmd.script salt://scripts/runme.sh
        salt '*' cmd.script salt://scripts/runme.sh 'arg1 arg2 "arg 3"'
        salt '*' cmd.script salt://scripts/windows_task.ps1 args=' -Input c:\\tmp\\infile.txt' shell='powershell'

    A string of standard input can be specified for the command to be run using
    the ``stdin`` parameter. This can be useful in cases where sensitive
    information must be read from standard input.:

    .. code-block:: bash

        salt '*' cmd.script salt://scripts/runme.sh stdin='one\\ntwo\\nthree\\nfour\\nfive\\n'
    '''
    python_shell = _python_shell_default(python_shell,
                                         kwargs.get('__pub_jid', ''))

    def _cleanup_tempfile(path):
        try:
            os.remove(path)
        except (IOError, OSError) as exc:
            log.error('cmd.script: Unable to clean tempfile {0!r}: {1}'
                      .format(path, exc))

    if isinstance(__env__, string_types):
        salt.utils.warn_until(
            'Boron',
            'Passing a salt environment should be done using \'saltenv\' not '
            '\'__env__\'. This functionality will be removed in Salt Boron.'
        )
        # Backwards compatibility
        saltenv = __env__

    path = salt.utils.mkstemp(dir=cwd, suffix=os.path.splitext(source)[1])

    if template:
        if 'pillarenv' in kwargs or 'pillar' in kwargs:
            pillarenv = kwargs.get('pillarenv', __opts__.get('pillarenv'))
            kwargs['pillar'] = _gather_pillar(pillarenv, kwargs.get('pillar'))
        fn_ = __salt__['cp.get_template'](source,
                                          path,
                                          template,
                                          saltenv,
                                          **kwargs)
        if not fn_:
            _cleanup_tempfile(path)
            return {'pid': 0,
                    'retcode': 1,
                    'stdout': '',
                    'stderr': '',
                    'cache_error': True}
    else:
        fn_ = __salt__['cp.cache_file'](source, saltenv)
        if not fn_:
            _cleanup_tempfile(path)
            return {'pid': 0,
                    'retcode': 1,
                    'stdout': '',
                    'stderr': '',
                    'cache_error': True}
        shutil.copyfile(fn_, path)
    if not salt.utils.is_windows():
        os.chmod(path, 320)
        os.chown(path, __salt__['file.user_to_uid'](runas), -1)
    ret = _run(path + ' ' + str(args) if args else path,
               cwd=cwd,
               stdin=stdin,
               output_loglevel=output_loglevel,
               runas=runas,
               shell=shell,
               python_shell=python_shell,
               env=env,
               umask=umask,
               timeout=timeout,
               reset_system_locale=reset_system_locale,
               saltenv=saltenv,
               pillarenv=kwargs.get('pillarenv'),
               pillar_override=kwargs.get('pillar'),
               use_vt=use_vt)
    _cleanup_tempfile(path)
    return ret


def script_retcode(source,
                   args=None,
                   cwd=None,
                   stdin=None,
                   runas=None,
                   shell=DEFAULT_SHELL,
                   python_shell=None,
                   env=None,
                   template='jinja',
                   umask=None,
                   timeout=None,
                   reset_system_locale=True,
                   __env__=None,
                   saltenv='base',
                   output_loglevel='debug',
                   use_vt=False,
                   **kwargs):
    '''
    Download a script from a remote location and execute the script locally.
    The script can be located on the salt master file server or on an HTTP/FTP
    server.

    The script will be executed directly, so it can be written in any available
    programming language.

    The script can also be formatted as a template, the default is jinja.

    Only evaluate the script return code and do not block for terminal output

    CLI Example:

    .. code-block:: bash

        salt '*' cmd.script_retcode salt://scripts/runme.sh
        salt '*' cmd.script_retcode salt://scripts/runme.sh 'arg1 arg2 "arg 3"'
        salt '*' cmd.script_retcode salt://scripts/windows_task.ps1 args=' -Input c:\\tmp\\infile.txt' shell='powershell'

    A string of standard input can be specified for the command to be run using
    the ``stdin`` parameter. This can be useful in cases where sensitive
    information must be read from standard input.:

    .. code-block:: bash

        salt '*' cmd.script_retcode salt://scripts/runme.sh stdin='one\\ntwo\\nthree\\nfour\\nfive\\n'
    '''
    return script(source=source,
                  args=args,
                  cwd=cwd,
                  stdin=stdin,
                  runas=runas,
                  shell=shell,
                  python_shell=python_shell,
                  env=env,
                  template=template,
                  umask=umask,
                  timeout=timeout,
                  reset_system_locale=reset_system_locale,
                  __env__=__env__,
                  saltenv=saltenv,
                  output_loglevel=output_loglevel,
                  use_vt=use_vt,
                  **kwargs)['retcode']


def which(cmd):
    '''
    Returns the path of an executable available on the minion, None otherwise

    CLI Example:

    .. code-block:: bash

        salt '*' cmd.which cat
    '''
    return salt.utils.which(cmd)


def which_bin(cmds):
    '''
    Returns the first command found in a list of commands

    CLI Example:

    .. code-block:: bash

        salt '*' cmd.which_bin '[pip2, pip, pip-python]'
    '''
    return salt.utils.which_bin(cmds)


def has_exec(cmd):
    '''
    Returns true if the executable is available on the minion, false otherwise

    CLI Example:

    .. code-block:: bash

        salt '*' cmd.has_exec cat
    '''
    return which(cmd) is not None


def exec_code(lang, code, cwd=None):
    '''
    Pass in two strings, the first naming the executable language, aka -
    python2, python3, ruby, perl, lua, etc. the second string containing
    the code you wish to execute. The stdout will be returned.

    CLI Example:

    .. code-block:: bash

        salt '*' cmd.exec_code ruby 'puts "cheese"'
    '''
    return exec_code_all(lang, code, cwd)['stdout']


def exec_code_all(lang, code, cwd=None):
    '''
    Pass in two strings, the first naming the executable language, aka -
    python2, python3, ruby, perl, lua, etc. the second string containing
    the code you wish to execute. All cmd artifacts (stdout, stderr, retcode, pid)
    will be returned.

    CLI Example:

    .. code-block:: bash

        salt '*' cmd.exec_code_all ruby 'puts "cheese"'
    '''
    codefile = salt.utils.mkstemp()
    with salt.utils.fopen(codefile, 'w+t') as fp_:
        fp_.write(code)
    cmd = [lang, codefile]
    ret = run_all(cmd, cwd=cwd, python_shell=False)
    os.remove(codefile)
    return ret


def tty(device, echo=None):
    '''
    Echo a string to a specific tty

    CLI Example:

    .. code-block:: bash

        salt '*' cmd.tty tty0 'This is a test'
        salt '*' cmd.tty pts3 'This is a test'
    '''
    if device.startswith('tty'):
        teletype = '/dev/{0}'.format(device)
    elif device.startswith('pts'):
        teletype = '/dev/{0}'.format(device.replace('pts', 'pts/'))
    else:
        return {'Error': 'The specified device is not a valid TTY'}
    try:
        with salt.utils.fopen(teletype, 'wb') as tty_device:
            tty_device.write(echo)
        return {
            'Success': 'Message was successfully echoed to {0}'.format(teletype)
        }
    except IOError:
        return {
            'Error': 'Echoing to {0} returned error'.format(teletype)
        }


def run_chroot(root,
               cmd,
               cwd=None,
               stdin=None,
               runas=None,
               shell=DEFAULT_SHELL,
               python_shell=True,
               env=None,
               clean_env=False,
               template=None,
               rstrip=True,
               umask=None,
               output_loglevel='quiet',
               quiet=False,
               timeout=None,
               reset_system_locale=True,
               ignore_retcode=False,
               saltenv='base',
               use_vt=False,
               **kwargs):
    '''
    .. versionadded:: 2014.7.0

    This function runs :mod:`cmd.run_all <salt.modules.cmdmod.run_all>` wrapped
    within a chroot, with dev and proc mounted in the chroot

    stdin : None
        Standard input to be used for the command

        .. versionadded:: 2014.7.1

    output_loglevel : debug
        Level at which to log the output from the command. Set to ``quiet`` to
        suppress logging.

        .. versionadded:: 2014.7.1

    CLI Example:

    .. code-block:: bash

        salt '*' cmd.run_chroot /var/lib/lxc/container_name/rootfs 'sh /tmp/bootstrap.sh'
    '''
    __salt__['mount.mount'](
        os.path.join(root, 'dev'),
        'udev',
        fstype='devtmpfs')
    __salt__['mount.mount'](
        os.path.join(root, 'proc'),
        'proc',
        fstype='proc')

    # Execute chroot routine
    sh_ = '/bin/sh'
    if os.path.isfile(os.path.join(root, 'bin/bash')):
        sh_ = '/bin/bash'

    if isinstance(cmd, (list, tuple)):
        cmd = ' '.join([str(i) for i in cmd])
    cmd = 'chroot {0} {1} -c {2!r}'.format(root, sh_, cmd)

    run_func = __context__.pop('cmd.run_chroot.func', run_all)

    ret = run_func(cmd,
                   runas=runas,
                   cwd=cwd,
                   stdin=stdin,
                   shell=shell,
                   python_shell=python_shell,
                   env=env,
                   clean_env=clean_env,
                   template=template,
                   rstrip=rstrip,
                   umask=umask,
                   output_loglevel=output_loglevel,
                   quiet=quiet,
                   timeout=timeout,
                   reset_system_locale=reset_system_locale,
                   ignore_retcode=ignore_retcode,
                   saltenv=saltenv,
                   pillarenv=kwargs.get('pillarenv'),
                   pillar=kwargs.get('pillar'),
                   use_vt=use_vt)

    # Kill processes running in the chroot
    for i in range(6):
        pids = _chroot_pids(root)
        if not pids:
            break
        for pid in pids:
            # use sig 15 (TERM) for first 3 attempts, then 9 (KILL)
            sig = 15 if i < 3 else 9
            os.kill(pid, sig)

    if _chroot_pids(root):
        log.error('Processes running in chroot could not be killed, '
                  'filesystem will remain mounted')

    __salt__['mount.umount'](os.path.join(root, 'proc'))
    __salt__['mount.umount'](os.path.join(root, 'dev'))
    return ret


def _is_valid_shell(shell):
    '''
    Attempts to search for valid shells on a system and
    see if a given shell is in the list
    '''
    if salt.utils.is_windows():
        return True  # Don't even try this for Windows
    shells = '/etc/shells'
    available_shells = []
    if os.path.exists(shells):
        try:
            with salt.utils.fopen(shells, 'r') as shell_fp:
                lines = shell_fp.read().splitlines()
            for line in lines:
                if line.startswith('#'):
                    continue
                else:
                    available_shells.append(line)
        except OSError:
            return True
    else:
        # No known method of determining available shells
        return None
    if shell in available_shells:
        return True
    else:
        return False


def shells():
    '''
    Lists the valid shells on this system via the /etc/shells file

    .. versionadded:: 2015.5.0

    CLI Example::

        salt '*' cmd.shells
    '''
    shells_fn = '/etc/shells'
    ret = []
    if os.path.exists(shells_fn):
        try:
            with salt.utils.fopen(shells_fn, 'r') as shell_fp:
                lines = shell_fp.read().splitlines()
            for line in lines:
                line = line.strip()
                if line.startswith('#'):
                    continue
                elif not line:
                    continue
                else:
                    ret.append(line)
        except OSError:
            log.error("File '{0}' was not found".format(shells_fn))
    return ret<|MERGE_RESOLUTION|>--- conflicted
+++ resolved
@@ -752,13 +752,9 @@
 
     .. versionadded:: 2015.5.0
 
-<<<<<<< HEAD
-    .. warning:: This passes the cmd argument directly to the shell
-=======
     .. warning ::
 
         This passes the cmd argument directly to the shell
->>>>>>> 3173fd17
         without any further processing! Be absolutely sure that you
         have properly santized the command passed to this function
         and do not use untrusted inputs.
