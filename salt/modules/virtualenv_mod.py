# -*- coding: utf-8 -*-
"""
Create virtualenv environments.

.. versionadded:: 0.17.0
"""

# Import python libs
from __future__ import absolute_import, print_function, unicode_literals

import glob
import logging
import os
import shutil
import sys

# Import salt libs
import salt.utils.files
import salt.utils.path
import salt.utils.platform
import salt.utils.verify
from salt.exceptions import CommandExecutionError, SaltInvocationError
from salt.ext.six import string_types

<<<<<<< HEAD
KNOWN_BINARY_NAMES = frozenset(
    [
        "virtualenv-{0}.{1}".format(*sys.version_info[:2]),
        "virtualenv{0}".format(sys.version_info[0]),
        "virtualenv",
    ]
)
=======
KNOWN_BINARY_NAMES = frozenset([
    'pyvenv-{0}.{1}'.format(*sys.version_info[:2]),
    'virtualenv-{0}.{1}'.format(*sys.version_info[:2]),
    'pyvenv{0}'.format(sys.version_info[0]),
    'virtualenv{0}'.format(sys.version_info[0]),
    'pyvenv',
    'virtualenv',
])
>>>>>>> 8abb7099

log = logging.getLogger(__name__)

__opts__ = {"venv_bin": salt.utils.path.which_bin(KNOWN_BINARY_NAMES) or "virtualenv"}

__pillar__ = {}

# Define the module's virtual name
__virtualname__ = "virtualenv"


def __virtual__():
    return __virtualname__


def virtualenv_ver(venv_bin, user=None, **kwargs):
    """
    return virtualenv version if exists
    """
    # Virtualenv package
    try:
        import virtualenv

        version = getattr(virtualenv, "__version__", None)
        if not version:
            version = virtualenv.virtualenv_version
        virtualenv_version_info = tuple(
            [int(i) for i in version.split("rc")[0].split(".")]
        )
    except ImportError:
        # Unable to import?? Let's parse the version from the console
        version_cmd = [venv_bin, "--version"]
        ret = __salt__["cmd.run_all"](
            version_cmd, runas=user, python_shell=False, **kwargs
        )
        if ret["retcode"] > 0 or not ret["stdout"].strip():
            raise CommandExecutionError(
                "Unable to get the virtualenv version output using '{0}'. "
                "Returned data: {1}".format(version_cmd, ret)
            )
        virtualenv_version_info = tuple(
            [int(i) for i in ret["stdout"].strip().split("rc")[0].split(".")]
        )
    return virtualenv_version_info


def create(
    path,
    venv_bin=None,
    system_site_packages=False,
    distribute=False,
    clear=False,
    python=None,
    extra_search_dir=None,
    never_download=None,
    prompt=None,
    pip=False,
    symlinks=None,
    upgrade=None,
    user=None,
    use_vt=False,
    saltenv="base",
    **kwargs
):
    """
    Create a virtualenv

    path
        The path to the virtualenv to be created

    venv_bin
        The name (and optionally path) of the virtualenv command. This can also
        be set globally in the pillar data as ``venv_bin``.
        Defaults to ``pyvenv`` or ``virtualenv``, depending on what is installed.

    system_site_packages : False
        Passthrough argument given to virtualenv or pyvenv

    distribute : False
        Passthrough argument given to virtualenv

    pip : False
        Install pip after creating a virtual environment. Implies
        ``distribute=True``

    clear : False
        Passthrough argument given to virtualenv or pyvenv

    python : None (default)
        Passthrough argument given to virtualenv

    extra_search_dir : None (default)
        Passthrough argument given to virtualenv

    never_download : None (default)
        Passthrough argument given to virtualenv if True

    prompt : None (default)
        Passthrough argument given to virtualenv if not None

    symlinks : None
        Passthrough argument given to pyvenv if True

    upgrade : None
        Passthrough argument given to pyvenv if True

    user : None
        Set ownership for the virtualenv

        .. note::
            On Windows you must also pass a ``password`` parameter. Additionally,
            the user must have permissions to the location where the virtual
            environment is being created

    runas : None
        Set ownership for the virtualenv

        .. deprecated:: 2014.1.0
            ``user`` should be used instead

    use_vt : False
        Use VT terminal emulation (see output while installing)

        .. versionadded:: 2015.5.0

    saltenv : 'base'
        Specify a different environment. The default environment is ``base``.

        .. versionadded:: 2014.1.0

    .. note::
        The ``runas`` argument is deprecated as of 2014.1.0. ``user`` should be
        used instead.

    CLI Example:

    .. code-block:: console

        salt '*' virtualenv.create /path/to/new/virtualenv

     Example of using --always-copy environment variable (in case your fs doesn't support symlinks).
     This will copy files into the virtualenv instead of symlinking them.

     .. code-block:: yaml

         - env:
           - VIRTUALENV_ALWAYS_COPY: 1
    """
    if venv_bin is None:
<<<<<<< HEAD
        venv_bin = __opts__.get("venv_bin") or __pillar__.get("venv_bin")

    cmd = [venv_bin]
=======
        # Beginning in 3.6, pyvenv has been deprecated
        # in favor of "python3 -m venv"
        if sys.version_info >= (3, 6):
            venv_bin = ['python3', '-m', 'venv']
        else:
            venv_bin = __pillar__.get('venv_bin') or __opts__.get('venv_bin')

    if not isinstance(venv_bin, list):
        cmd = [venv_bin]
    else:
        cmd = venv_bin
>>>>>>> 8abb7099

    if "pyvenv" not in venv_bin:
        # ----- Stop the user if pyvenv only options are used --------------->
        # If any of the following values are not None, it means that the user
        # is actually passing a True or False value. Stop Him!
        if upgrade is not None:
            raise CommandExecutionError(
                "The `upgrade`(`--upgrade`) option is not supported "
                "by '{0}'".format(venv_bin)
            )
        elif symlinks is not None:
            raise CommandExecutionError(
                "The `symlinks`(`--symlinks`) option is not supported "
                "by '{0}'".format(venv_bin)
            )
        # <---- Stop the user if pyvenv only options are used ----------------

        virtualenv_version_info = virtualenv_ver(venv_bin, user=user, **kwargs)

        if distribute:
            if virtualenv_version_info >= (1, 10):
                log.info(
                    "The virtualenv '--distribute' option has been "
                    "deprecated in virtualenv(>=1.10), as such, the "
                    "'distribute' option to `virtualenv.create()` has "
                    "also been deprecated and it's not necessary anymore."
                )
            else:
                cmd.append("--distribute")

        if python is not None and python.strip() != "":
            if not salt.utils.path.which(python):
                raise CommandExecutionError(
                    "Cannot find requested python ({0}).".format(python)
                )
            cmd.append("--python={0}".format(python))
        if extra_search_dir is not None:
            if (
                isinstance(extra_search_dir, string_types)
                and extra_search_dir.strip() != ""
            ):
                extra_search_dir = [e.strip() for e in extra_search_dir.split(",")]
            for entry in extra_search_dir:
                cmd.append("--extra-search-dir={0}".format(entry))
        if never_download is True:
            if (1, 10) <= virtualenv_version_info < (14, 0, 0):
                log.info(
                    "--never-download was deprecated in 1.10.0, but reimplemented in 14.0.0. "
                    "If this feature is needed, please install a supported virtualenv version."
                )
            else:
                cmd.append("--never-download")
        if prompt is not None and prompt.strip() != "":
            cmd.append("--prompt='{0}'".format(prompt))
    else:
        # venv module from the Python >= 3.3 standard library

        # ----- Stop the user if virtualenv only options are being used ----->
        # If any of the following values are not None, it means that the user
        # is actually passing a True or False value. Stop Him!
        if python is not None and python.strip() != "":
            raise CommandExecutionError(
                "The `python`(`--python`) option is not supported "
                "by '{0}'".format(venv_bin)
            )
        elif extra_search_dir is not None and extra_search_dir.strip() != "":
            raise CommandExecutionError(
                "The `extra_search_dir`(`--extra-search-dir`) option is not "
                "supported by '{0}'".format(venv_bin)
            )
        elif never_download is not None:
            raise CommandExecutionError(
                "The `never_download`(`--never-download`) option is not "
                "supported by '{0}'".format(venv_bin)
            )
        elif prompt is not None and prompt.strip() != "":
            raise CommandExecutionError(
                "The `prompt`(`--prompt`) option is not supported "
                "by '{0}'".format(venv_bin)
            )
        # <---- Stop the user if virtualenv only options are being used ------

        if upgrade is True:
            cmd.append("--upgrade")
        if symlinks is True:
            cmd.append("--symlinks")

    # Common options to virtualenv and pyvenv
    if clear is True:
        cmd.append("--clear")
    if system_site_packages is True:
        cmd.append("--system-site-packages")

    # Finally the virtualenv path
    cmd.append(path)

    # Let's create the virtualenv
    ret = __salt__["cmd.run_all"](cmd, runas=user, python_shell=False, **kwargs)
    if ret["retcode"] != 0:
        # Something went wrong. Let's bail out now!
        return ret

    # Check if distribute and pip are already installed
    if salt.utils.platform.is_windows():
        venv_python = os.path.join(path, "Scripts", "python.exe")
        venv_pip = os.path.join(path, "Scripts", "pip.exe")
        venv_setuptools = os.path.join(path, "Scripts", "easy_install.exe")
    else:
        venv_python = os.path.join(path, "bin", "python")
        venv_pip = os.path.join(path, "bin", "pip")
        venv_setuptools = os.path.join(path, "bin", "easy_install")

    # Install setuptools
    if (pip or distribute) and not os.path.exists(venv_setuptools):
        _install_script(
            "https://bitbucket.org/pypa/setuptools/raw/default/ez_setup.py",
            path,
            venv_python,
            user,
            saltenv=saltenv,
            use_vt=use_vt,
        )

        # clear up the distribute archive which gets downloaded
        for fpath in glob.glob(os.path.join(path, "distribute-*.tar.gz*")):
            os.unlink(fpath)

    if ret["retcode"] != 0:
        # Something went wrong. Let's bail out now!
        return ret

    # Install pip
    if pip and not os.path.exists(venv_pip):
        _ret = _install_script(
            "https://bootstrap.pypa.io/get-pip.py",
            path,
            venv_python,
            user,
            saltenv=saltenv,
            use_vt=use_vt,
        )
        # Let's update the return dictionary with the details from the pip
        # installation
        ret.update(
            retcode=_ret["retcode"],
            stdout="{0}\n{1}".format(ret["stdout"], _ret["stdout"]).strip(),
            stderr="{0}\n{1}".format(ret["stderr"], _ret["stderr"]).strip(),
        )

    return ret


def get_site_packages(venv):
    """
    Return the path to the site-packages directory of a virtualenv

    venv
        Path to the virtualenv.

    CLI Example:

    .. code-block:: bash

        salt '*' virtualenv.get_site_packages /path/to/my/venv
    """
    bin_path = _verify_virtualenv(venv)

    ret = __salt__["cmd.exec_code_all"](
        bin_path,
        "from distutils import sysconfig; " "print(sysconfig.get_python_lib())",
    )

    if ret["retcode"] != 0:
        raise CommandExecutionError("{stdout}\n{stderr}".format(**ret))

    return ret["stdout"]


def get_distribution_path(venv, distribution):
    """
    Return the path to a distribution installed inside a virtualenv

    .. versionadded:: 2016.3.0

    venv
        Path to the virtualenv.
    distribution
        Name of the distribution. Note, all non-alphanumeric characters
        will be converted to dashes.

    CLI Example:

    .. code-block:: bash

        salt '*' virtualenv.get_distribution_path /path/to/my/venv my_distribution
    """
    _verify_safe_py_code(distribution)
    bin_path = _verify_virtualenv(venv)

    ret = __salt__["cmd.exec_code_all"](
        bin_path,
        "import pkg_resources; "
        "print(pkg_resources.get_distribution('{0}').location)".format(distribution),
    )

    if ret["retcode"] != 0:
        raise CommandExecutionError("{stdout}\n{stderr}".format(**ret))

    return ret["stdout"]


def get_resource_path(venv, package=None, resource=None):
    """
    Return the path to a package resource installed inside a virtualenv

    .. versionadded:: 2015.5.0

    venv
        Path to the virtualenv

    package
        Name of the package in which the resource resides

        .. versionadded:: 2016.3.0

    resource
        Name of the resource of which the path is to be returned

        .. versionadded:: 2016.3.0

    CLI Example:

    .. code-block:: bash

        salt '*' virtualenv.get_resource_path /path/to/my/venv my_package my/resource.xml
    """
    _verify_safe_py_code(package, resource)
    bin_path = _verify_virtualenv(venv)

    ret = __salt__["cmd.exec_code_all"](
        bin_path,
        "import pkg_resources; "
        "print(pkg_resources.resource_filename('{0}', '{1}'))".format(
            package, resource
        ),
    )

    if ret["retcode"] != 0:
        raise CommandExecutionError("{stdout}\n{stderr}".format(**ret))

    return ret["stdout"]


def get_resource_content(venv, package=None, resource=None):
    """
    Return the content of a package resource installed inside a virtualenv

    .. versionadded:: 2015.5.0

    venv
        Path to the virtualenv

    package
        Name of the package in which the resource resides

        .. versionadded:: 2016.3.0

    resource
        Name of the resource of which the content is to be returned

        .. versionadded:: 2016.3.0

    CLI Example:

    .. code-block:: bash

        salt '*' virtualenv.get_resource_content /path/to/my/venv my_package my/resource.xml
    """
    _verify_safe_py_code(package, resource)
    bin_path = _verify_virtualenv(venv)

    ret = __salt__["cmd.exec_code_all"](
        bin_path,
        "import pkg_resources; "
        "print(pkg_resources.resource_string('{0}', '{1}'))".format(package, resource),
    )

    if ret["retcode"] != 0:
        raise CommandExecutionError("{stdout}\n{stderr}".format(**ret))

    return ret["stdout"]


def _install_script(source, cwd, python, user, saltenv="base", use_vt=False):
    if not salt.utils.platform.is_windows():
        tmppath = salt.utils.files.mkstemp(dir=cwd)
    else:
        tmppath = __salt__["cp.cache_file"](source, saltenv)

    if not salt.utils.platform.is_windows():
        fn_ = __salt__["cp.cache_file"](source, saltenv)
        shutil.copyfile(fn_, tmppath)
        os.chmod(tmppath, 0o500)
        os.chown(tmppath, __salt__["file.user_to_uid"](user), -1)
    try:
        return __salt__["cmd.run_all"](
            [python, tmppath],
            runas=user,
            cwd=cwd,
            env={"VIRTUAL_ENV": cwd},
            use_vt=use_vt,
            python_shell=False,
        )
    finally:
        os.remove(tmppath)


def _verify_safe_py_code(*args):
    for arg in args:
        if not salt.utils.verify.safe_py_code(arg):
            raise SaltInvocationError(
                "Unsafe python code detected in '{0}'".format(arg)
            )


def _verify_virtualenv(venv_path):
    bin_path = os.path.join(venv_path, "bin/python")
    if not os.path.exists(bin_path):
        raise CommandExecutionError(
            "Path '{0}' does not appear to be a virtualenv: bin/python not found.".format(
                venv_path
            )
        )
    return bin_path<|MERGE_RESOLUTION|>--- conflicted
+++ resolved
@@ -22,15 +22,6 @@
 from salt.exceptions import CommandExecutionError, SaltInvocationError
 from salt.ext.six import string_types
 
-<<<<<<< HEAD
-KNOWN_BINARY_NAMES = frozenset(
-    [
-        "virtualenv-{0}.{1}".format(*sys.version_info[:2]),
-        "virtualenv{0}".format(sys.version_info[0]),
-        "virtualenv",
-    ]
-)
-=======
 KNOWN_BINARY_NAMES = frozenset([
     'pyvenv-{0}.{1}'.format(*sys.version_info[:2]),
     'virtualenv-{0}.{1}'.format(*sys.version_info[:2]),
@@ -39,7 +30,6 @@
     'pyvenv',
     'virtualenv',
 ])
->>>>>>> 8abb7099
 
 log = logging.getLogger(__name__)
 
@@ -189,11 +179,6 @@
            - VIRTUALENV_ALWAYS_COPY: 1
     """
     if venv_bin is None:
-<<<<<<< HEAD
-        venv_bin = __opts__.get("venv_bin") or __pillar__.get("venv_bin")
-
-    cmd = [venv_bin]
-=======
         # Beginning in 3.6, pyvenv has been deprecated
         # in favor of "python3 -m venv"
         if sys.version_info >= (3, 6):
@@ -205,7 +190,6 @@
         cmd = [venv_bin]
     else:
         cmd = venv_bin
->>>>>>> 8abb7099
 
     if "pyvenv" not in venv_bin:
         # ----- Stop the user if pyvenv only options are used --------------->
