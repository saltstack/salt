'''
The caller module is used as a front-end to manage direct calls to the salt
minion modules.
'''

# Import python modules
import sys

# Import salt libs
import salt
import salt.utils
import salt.loader
import salt.minion

# Custom exceptions
from salt.exceptions import CommandExecutionError, CommandNotFoundError

class Caller(object):
    '''
    Object to wrap the calling of local salt modules for the salt-call command
    '''
    def __init__(self, opts):
        '''
        Pass in the command line options
        '''
        self.opts = opts
        opts['grains'] = salt.loader.grains(opts)
        self.minion = salt.minion.SMinion(opts)

    def call(self):
        '''
        Call the module
        '''
        ret = {}
        fun = self.opts['fun']

        if fun not in self.minion.functions:
            sys.stderr.write('Function {0} is not available\n'.format(fun))
            sys.exit(1)
        try:
<<<<<<< HEAD
            if "returner" in self.opts:
                returner=self.opts['returner']
            else:
                returner=None
            ret['return'] = self.minion.functions[self.opts['fun']](
                    *self.opts['arg'],
                    returner=returner
=======
            ret['return'] = self.minion.functions[fun](
                    *self.opts['arg']
>>>>>>> 1b1885a6
                    )
        except (TypeError, CommandExecutionError) as exc:
            msg = 'Error running \'{0}\': {1}\n'
            sys.stderr.write(msg.format(fun, str(exc)))
            sys.exit(1)
        except CommandNotFoundError as exc:
            msg = 'Command not found in \'{0}\': {1}\n'
            sys.stderr.write(msg.format(fun, str(exc)))
            sys.exit(1)
        if hasattr(self.minion.functions[fun], '__outputter__'):
            oput = self.minion.functions[fun].__outputter__
            if isinstance(oput, str):
                ret['out'] = oput
        return ret

    def print_docs(self):
        '''
        Pick up the documentation for all of the modules and print it out.
        '''
        docs = {}
        for name, func in self.minion.functions.items():
            if name not in docs:
                if func.__doc__:
                    docs[name] = func.__doc__
        for name in sorted(docs):
            if name.startswith(self.opts['fun']):
                print '{0}:\n{1}\n'.format(name, docs[name])

    def print_grains(self):
        '''
        Print out the grains
        '''
        grains = salt.loader.grains(self.opts)
        printout = self._get_outputter(out='yaml')
        # If --json-out is specified, pretty print it
        if 'json_out' in self.opts and self.opts['json_out']:
            printout.indent = 2
        printout(grains)

    def _get_outputter(self, out=None):
        get_outputter = salt.output.get_outputter
        if self.opts['raw_out']:
            printout = get_outputter('raw')
        elif self.opts['json_out']:
            printout = get_outputter('json')
        elif self.opts['txt_out']:
            printout = get_outputter('txt')
        elif self.opts['yaml_out']:
            printout = get_outputter('yaml')
        elif out:
            printout = get_outputter(out)
        else:
            printout = get_outputter(None)
        return printout

    def run(self):
        '''
        Execute the salt call logic
        '''
        if self.opts['doc']:
            self.print_docs()
        elif self.opts['grains_run']:
            self.print_grains()
        else:
            ret = self.call()
            # Determine the proper output method and run it
            if 'out' in ret:
                printout = self._get_outputter(ret['out'])
            else:
                printout = self._get_outputter()
            if 'json_out' in self.opts and self.opts['json_out']:
                printout.indent = 2

            printout({'local': ret['return']}, color=self.opts['color'])<|MERGE_RESOLUTION|>--- conflicted
+++ resolved
@@ -38,7 +38,6 @@
             sys.stderr.write('Function {0} is not available\n'.format(fun))
             sys.exit(1)
         try:
-<<<<<<< HEAD
             if "returner" in self.opts:
                 returner=self.opts['returner']
             else:
@@ -46,10 +45,6 @@
             ret['return'] = self.minion.functions[self.opts['fun']](
                     *self.opts['arg'],
                     returner=returner
-=======
-            ret['return'] = self.minion.functions[fun](
-                    *self.opts['arg']
->>>>>>> 1b1885a6
                     )
         except (TypeError, CommandExecutionError) as exc:
             msg = 'Error running \'{0}\': {1}\n'
