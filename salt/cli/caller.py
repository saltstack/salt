--- conflicted
+++ resolved
@@ -89,22 +89,10 @@
             try:
                 ret['return'] = func(*args, **kwargs)
             except TypeError as exc:
-<<<<<<< HEAD
-                trace = traceback.format_exc()
-                sys.stderr.write('Passed invalid arguments: {0}\n'.format(exc))
-                active_level = LOG_LEVELS.get(
-                    self.opts['log_level'].lower(), logging.ERROR)
-                if active_level <= logging.DEBUG:
-                    sys.stderr.write(trace)
-                sys.exit(1)
-            ret['retcode'] = sys.modules[
-                func.__module__].__context__.get('retcode', 0)
-=======
                 sys.stderr.write(('Passed invalid arguments: {0}\n').format(exc))
                 sys.exit(1)
             ret['retcode'] = sys.modules[func.__module__].__context__.get(
                     'retcode', 0)
->>>>>>> dbed0be4
         except (CommandExecutionError) as exc:
             msg = 'Error running \'{0}\': {1}\n'
             active_level = LOG_LEVELS.get(
