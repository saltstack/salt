--- conflicted
+++ resolved
@@ -174,30 +174,19 @@
         self.action_log_info('Setting up')
 
         # TODO: AIO core is separate from transport
-<<<<<<< HEAD
-        if self.config['transport'].lower() in ('zeromq', 'tcp'):
-            if not verify_socket(self.config['interface'],
-                                 self.config['publish_port'],
-                                 self.config['ret_port']):
-                self.shutdown(4, 'The ports are not available to bind')
-
-            #Don't use brackets around interface if using tcp transport
-            if not self.config['transport'].lower() == 'tcp':
-                self.config['interface'] = ip_bracket(self.config['interface'])
-            migrations.migrate_paths(self.config)
-=======
         if not verify_socket(self.config['interface'],
                              self.config['publish_port'],
                              self.config['ret_port']):
             self.shutdown(4, 'The ports are not available to bind')
-        self.config['interface'] = ip_bracket(self.config['interface'])
+        #Don't use brackets around interface if using tcp transport
+        if not self.config['transport'].lower() == 'tcp':
+            self.config['interface'] = ip_bracket(self.config['interface'])
+
         migrations.migrate_paths(self.config)
 
         # Late import so logging works correctly
         import salt.master
         self.master = salt.master.Master(self.config)
->>>>>>> 71323796
-
         self.daemonize_if_required()
         self.set_pidfile()
         salt.utils.process.notify_systemd()
