--- conflicted
+++ resolved
@@ -95,15 +95,9 @@
         :param error:
         :return:
         '''
-<<<<<<< HEAD
         log.exception('Failed to create environment for {d_name}: {reason}'.format(
-            d_name=self.__class__.__name__, reason=error.message))
+            d_name=self.__class__.__name__, reason=get_error_message(error)))
         self.shutdown(error)
-=======
-        logger.exception('Failed to create environment for {d_name}: {reason}'.format(
-            d_name=self.__class__.__name__, reason=get_error_message(error)))
-        sys.exit(error.errno)
->>>>>>> cda00f4f
 
 
 class Master(parsers.MasterOptionParser, DaemonsMixin):  # pylint: disable=no-init
@@ -353,7 +347,8 @@
                 self.verify_hash_type()
                 self.start_log_info()
                 self.minion.tune_in()
-<<<<<<< HEAD
+                if self.minion.restart:
+                    raise SaltClientError('Minion could not connect to Master')
         except (KeyboardInterrupt, SaltSystemExit) as exc:
             log.warn('Stopping the Salt Minion')
             if isinstance(exc, KeyboardInterrupt):
@@ -362,12 +357,6 @@
             else:
                 log.error(str(exc))
                 self.shutdown(exc.code)
-=======
-                if self.minion.restart:
-                    raise SaltClientError('Minion could not connect to Master')
-        finally:
-            self.shutdown()
->>>>>>> cda00f4f
 
     def call(self, cleanup_protecteds):
         '''
