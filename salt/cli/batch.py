# -*- coding: utf-8 -*-
"""
Execute batch runs
"""

# Import python libs
from __future__ import absolute_import, print_function, unicode_literals

import copy

# pylint: enable=import-error,no-name-in-module,redefined-builtin
import logging
import math
import time
from datetime import datetime, timedelta

import salt.client
import salt.exceptions
import salt.output

# Import salt libs
import salt.utils.stringutils

# Import 3rd-party libs
# pylint: disable=import-error,no-name-in-module,redefined-builtin
from salt.ext import six
from salt.ext.six.moves import range

log = logging.getLogger(__name__)


def get_bnum(opts, minions, quiet):
    '''
    Return the active number of minions to maintain
    '''
    partition = lambda x: float(x) / 100.0 * len(minions)
    try:
        if '%' in opts['batch']:
            res = partition(float(opts['batch'].strip('%')))
            if res < 1:
                return int(math.ceil(res))
            else:
                return int(res)
        else:
            return int(opts['batch'])
    except ValueError:
        if not quiet:
            salt.utils.stringutils.print_cli('Invalid batch data sent: {0}\nData must be in the '
                      'form of %10, 10% or 3'.format(opts['batch']))


def batch_get_opts(
        tgt,
        fun,
        batch,
        parent_opts,
        arg=(),
        tgt_type='glob',
        ret='',
        kwarg=None,
        **kwargs):
    # We need to re-import salt.utils.args here
    # even though it has already been imported.
    # when cmd_batch is called via the NetAPI
    # the module is unavailable.
    import salt.utils.args

    arg = salt.utils.args.condition_input(arg, kwarg)
    opts = {'tgt': tgt,
            'fun': fun,
            'arg': arg,
            'tgt_type': tgt_type,
            'ret': ret,
            'batch': batch,
            'failhard': kwargs.get('failhard', False),
            'raw': kwargs.get('raw', False)}

    if 'timeout' in kwargs:
        opts['timeout'] = kwargs['timeout']
    if 'gather_job_timeout' in kwargs:
        opts['gather_job_timeout'] = kwargs['gather_job_timeout']
    if 'batch_wait' in kwargs:
        opts['batch_wait'] = int(kwargs['batch_wait'])

    for key, val in six.iteritems(parent_opts):
        if key not in opts:
            opts[key] = val

    return opts


def batch_get_eauth(kwargs):
    eauth = {}
    if 'eauth' in kwargs:
        eauth['eauth'] = kwargs.pop('eauth')
    if 'username' in kwargs:
        eauth['username'] = kwargs.pop('username')
    if 'password' in kwargs:
        eauth['password'] = kwargs.pop('password')
    if 'token' in kwargs:
        eauth['token'] = kwargs.pop('token')
    return eauth


class Batch(object):
    """
    Manage the execution of batch runs
    """

    def __init__(self, opts, eauth=None, quiet=False, parser=None):
        self.opts = opts
        self.eauth = eauth if eauth else {}
        self.pub_kwargs = eauth if eauth else {}
        self.quiet = quiet
        self.local = salt.client.get_local_client(opts["conf_file"])
        self.minions, self.ping_gen, self.down_minions = self.__gather_minions()
        self.options = parser

    def __gather_minions(self):
        """
        Return a list of minions to use for the batch run
        """
        args = [
            self.opts["tgt"],
            "test.ping",
            [],
            self.opts["timeout"],
        ]

        selected_target_option = self.opts.get("selected_target_option", None)
        if selected_target_option is not None:
            args.append(selected_target_option)
        else:
            args.append(self.opts.get("tgt_type", "glob"))

        self.pub_kwargs["yield_pub_data"] = True
        ping_gen = self.local.cmd_iter(
            *args, gather_job_timeout=self.opts["gather_job_timeout"], **self.pub_kwargs
        )

        # Broadcast to targets
        fret = set()
        nret = set()
        for ret in ping_gen:
            if ("minions" and "jid") in ret:
                for minion in ret["minions"]:
                    nret.add(minion)
                continue
            else:
                try:
                    m = next(six.iterkeys(ret))
                except StopIteration:
                    if not self.quiet:
                        salt.utils.stringutils.print_cli(
                            "No minions matched the target."
                        )
                    break
                if m is not None:
                    fret.add(m)
        return (list(fret), ping_gen, nret.difference(fret))

    def get_bnum(self):
<<<<<<< HEAD
        """
        Return the active number of minions to maintain
        """
        partition = lambda x: float(x) / 100.0 * len(self.minions)
        try:
            if (
                isinstance(self.opts["batch"], six.string_types)
                and "%" in self.opts["batch"]
            ):
                res = partition(float(self.opts["batch"].strip("%")))
                if res < 1:
                    return int(math.ceil(res))
                else:
                    return int(res)
            else:
                return int(self.opts["batch"])
        except ValueError:
            if not self.quiet:
                salt.utils.stringutils.print_cli(
                    "Invalid batch data sent: {0}\nData must be in the "
                    "form of %10, 10% or 3".format(self.opts["batch"])
                )
=======
        return get_bnum(self.opts, self.minions, self.quiet)
>>>>>>> 8abb7099

    def __update_wait(self, wait):
        now = datetime.now()
        i = 0
        while i < len(wait) and wait[i] <= now:
            i += 1
        if i:
            del wait[:i]

    def run(self):
        """
        Execute the batch run
        """
        args = [
            [],
            self.opts["fun"],
            self.opts["arg"],
            self.opts["timeout"],
            "list",
        ]
        bnum = self.get_bnum()
        # No targets to run
        if not self.minions:
            return
        to_run = copy.deepcopy(self.minions)
        active = []
        ret = {}
        iters = []
        # wait the specified time before decide a job is actually done
        bwait = self.opts.get("batch_wait", 0)
        wait = []

        if self.options:
            show_jid = self.options.show_jid
            show_verbose = self.options.verbose
        else:
            show_jid = False
            show_verbose = False

        # the minion tracker keeps track of responses and iterators
        # - it removes finished iterators from iters[]
        # - if a previously detected minion does not respond, its
        #   added with an empty answer to ret{} once the timeout is reached
        # - unresponsive minions are removed from active[] to make
        #   sure that the main while loop finishes even with unresp minions
        minion_tracker = {}

        if not self.quiet:
            # We already know some minions didn't respond to the ping, so inform
            # the user we won't be attempting to run a job on them
            for down_minion in self.down_minions:
                salt.utils.stringutils.print_cli(
                    "Minion {0} did not respond. No job will be sent.".format(
                        down_minion
                    )
                )

        # Iterate while we still have things to execute
        while len(ret) < len(self.minions):
            next_ = []
            if bwait and wait:
                self.__update_wait(wait)
            if len(to_run) <= bnum - len(wait) and not active:
                # last bit of them, add them all to next iterator
                while to_run:
                    next_.append(to_run.pop())
            else:
                for i in range(bnum - len(active) - len(wait)):
                    if to_run:
                        minion_id = to_run.pop()
                        if isinstance(minion_id, dict):
                            next_.append(minion_id.keys()[0])
                        else:
                            next_.append(minion_id)

            active += next_
            args[0] = next_

            if next_:
                if not self.quiet:
                    salt.utils.stringutils.print_cli(
                        "\nExecuting run on {0}\n".format(sorted(next_))
                    )
                # create a new iterator for this batch of minions
                new_iter = self.local.cmd_iter_no_block(
                    *args,
                    raw=self.opts.get("raw", False),
                    ret=self.opts.get("return", ""),
                    show_jid=show_jid,
                    verbose=show_verbose,
                    gather_job_timeout=self.opts["gather_job_timeout"],
                    **self.eauth
                )
                # add it to our iterators and to the minion_tracker
                iters.append(new_iter)
                minion_tracker[new_iter] = {}
                # every iterator added is 'active' and has its set of minions
                minion_tracker[new_iter]["minions"] = next_
                minion_tracker[new_iter]["active"] = True

            else:
                time.sleep(0.02)
            parts = {}

            # see if we found more minions
            for ping_ret in self.ping_gen:
                if ping_ret is None:
                    break
                m = next(six.iterkeys(ping_ret))
                if m not in self.minions:
                    self.minions.append(m)
                    to_run.append(m)

            for queue in iters:
                try:
                    # Gather returns until we get to the bottom
                    ncnt = 0
                    while True:
                        part = next(queue)
                        if part is None:
                            time.sleep(0.01)
                            ncnt += 1
                            if ncnt > 5:
                                break
                            continue
                        if self.opts.get("raw"):
                            parts.update({part["data"]["id"]: part})
                            if part["data"]["id"] in minion_tracker[queue]["minions"]:
                                minion_tracker[queue]["minions"].remove(
                                    part["data"]["id"]
                                )
                            else:
                                salt.utils.stringutils.print_cli(
                                    "minion {0} was already deleted from tracker, probably a duplicate key".format(
                                        part["id"]
                                    )
                                )
                        else:
                            parts.update(part)
                            for id in part:
                                if id in minion_tracker[queue]["minions"]:
                                    minion_tracker[queue]["minions"].remove(id)
                                else:
                                    salt.utils.stringutils.print_cli(
                                        "minion {0} was already deleted from tracker, probably a duplicate key".format(
                                            id
                                        )
                                    )
                except StopIteration:
                    # if a iterator is done:
                    # - set it to inactive
                    # - add minions that have not responded to parts{}

                    # check if the tracker contains the iterator
                    if queue in minion_tracker:
                        minion_tracker[queue]["active"] = False

                        # add all minions that belong to this iterator and
                        # that have not responded to parts{} with an empty response
                        for minion in minion_tracker[queue]["minions"]:
                            if minion not in parts:
                                parts[minion] = {}
                                parts[minion]["ret"] = {}

            for minion, data in six.iteritems(parts):
                if minion in active:
                    active.remove(minion)
                    if bwait:
                        wait.append(datetime.now() + timedelta(seconds=bwait))
                # Munge retcode into return data
                failhard = False
                if (
                    "retcode" in data
                    and isinstance(data["ret"], dict)
                    and "retcode" not in data["ret"]
                ):
                    data["ret"]["retcode"] = data["retcode"]
                    if self.opts.get("failhard") and data["ret"]["retcode"] > 0:
                        failhard = True
                else:
                    if self.opts.get("failhard") and data["retcode"] > 0:
                        failhard = True

                if self.opts.get("raw"):
                    ret[minion] = data
                    yield data
                else:
                    ret[minion] = data["ret"]
                    yield {minion: data["ret"]}
                if not self.quiet:
                    ret[minion] = data["ret"]
                    data[minion] = data.pop("ret")
                    if "out" in data:
                        out = data.pop("out")
                    else:
                        out = None
                    salt.output.display_output(data, out, self.opts)
                if failhard:
                    log.error(
                        "Minion %s returned with non-zero exit code. "
                        "Batch run stopped due to failhard",
                        minion,
                    )
                    raise StopIteration

            # remove inactive iterators from the iters list
            for queue in minion_tracker:
                # only remove inactive queues
                if not minion_tracker[queue]["active"] and queue in iters:
                    iters.remove(queue)
                    # also remove the iterator's minions from the active list
                    for minion in minion_tracker[queue]["minions"]:
                        if minion in active:
                            active.remove(minion)
                            if bwait:
                                wait.append(datetime.now() + timedelta(seconds=bwait))<|MERGE_RESOLUTION|>--- conflicted
+++ resolved
@@ -160,32 +160,7 @@
         return (list(fret), ping_gen, nret.difference(fret))
 
     def get_bnum(self):
-<<<<<<< HEAD
-        """
-        Return the active number of minions to maintain
-        """
-        partition = lambda x: float(x) / 100.0 * len(self.minions)
-        try:
-            if (
-                isinstance(self.opts["batch"], six.string_types)
-                and "%" in self.opts["batch"]
-            ):
-                res = partition(float(self.opts["batch"].strip("%")))
-                if res < 1:
-                    return int(math.ceil(res))
-                else:
-                    return int(res)
-            else:
-                return int(self.opts["batch"])
-        except ValueError:
-            if not self.quiet:
-                salt.utils.stringutils.print_cli(
-                    "Invalid batch data sent: {0}\nData must be in the "
-                    "form of %10, 10% or 3".format(self.opts["batch"])
-                )
-=======
         return get_bnum(self.opts, self.minions, self.quiet)
->>>>>>> 8abb7099
 
     def __update_wait(self, wait):
         now = datetime.now()
