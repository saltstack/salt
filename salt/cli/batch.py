--- conflicted
+++ resolved
@@ -1,12 +1,6 @@
 """
 Execute batch runs
 """
-
-<<<<<<< HEAD
-# Import python libs
-
-=======
->>>>>>> 8c96b8ab
 import copy
 import logging
 import math
