--- conflicted
+++ resolved
@@ -8,12 +8,7 @@
 '''
 
 # Import Python libs
-<<<<<<< HEAD
 from __future__ import absolute_import, print_function, unicode_literals
-import os
-=======
-from __future__ import absolute_import, print_function
->>>>>>> 95586678
 import logging
 
 # Import Salt libs
