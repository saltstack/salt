# -*- coding: utf-8 -*-

# Import python libs
from __future__ import absolute_import, print_function
import os
import sys

# Import Salt libs
<<<<<<< HEAD
=======
from salt.ext.six import string_types
>>>>>>> 6a554d56
from salt.utils import parsers, print_cli
from salt.exceptions import (
        SaltClientError,
        SaltInvocationError,
        EauthAuthenticationError
        )

# Import 3rd-party libs
import salt.ext.six as six


class SaltCMD(parsers.SaltCMDOptionParser):
    '''
    The execution of a salt command happens here
    '''

    def run(self):
        '''
        Execute the salt command line
        '''
        import salt.auth
        import salt.client
        self.parse_args()

        # Setup file logging!
        self.setup_logfile_logger()

        try:
            # We don't need to bail on config file permission errors
            # if the CLI
            # process is run with the -a flag
            skip_perm_errors = self.options.eauth != ''

            local = salt.client.get_local_client(
                self.get_config_file_path(),
                skip_perm_errors=skip_perm_errors)
        except SaltClientError as exc:
            self.exit(2, '{0}\n'.format(exc))
            return

        if self.options.batch:
            import salt.cli.batch
            eauth = {}
            if 'token' in self.config:
                eauth['token'] = self.config['token']

            # If using eauth and a token hasn't already been loaded into
            # kwargs, prompt the user to enter auth credentials
            if 'token' not in eauth and self.options.eauth:
                resolver = salt.auth.Resolver(self.config)
                res = resolver.cli(self.options.eauth)
                if self.options.mktoken and res:
                    tok = resolver.token_cli(
                            self.options.eauth,
                            res
                            )
                    if tok:
                        eauth['token'] = tok.get('token', '')
                if not res:
                    sys.exit(2)
                eauth.update(res)
                eauth['eauth'] = self.options.eauth

            if self.options.static:

                batch = salt.cli.batch.Batch(self.config, eauth=eauth, quiet=True)

                ret = {}

                for res in batch.run():
                    ret.update(res)

                self._output_ret(ret, '')

            else:
                batch = salt.cli.batch.Batch(self.config, eauth=eauth)
                # Printing the output is already taken care of in run() itself
                for res in batch.run():
                    pass

        else:
            if self.options.timeout <= 0:
                self.options.timeout = local.opts['timeout']

            kwargs = {
                'tgt': self.config['tgt'],
                'fun': self.config['fun'],
                'arg': self.config['arg'],
                'timeout': self.options.timeout,
                'show_timeout': self.options.show_timeout,
                'show_jid': self.options.show_jid}

            if 'token' in self.config:
                try:
                    with salt.utils.fopen(os.path.join(self.config['cachedir'], '.root_key'), 'r') as fp_:
                        kwargs['key'] = fp_.readline()
                except IOError:
                    kwargs['token'] = self.config['token']

            kwargs['delimiter'] = self.options.delimiter

            if self.selected_target_option:
                kwargs['expr_form'] = self.selected_target_option
            else:
                kwargs['expr_form'] = 'glob'

            if getattr(self.options, 'return'):
                kwargs['ret'] = getattr(self.options, 'return')

            if getattr(self.options, 'return_config'):
                kwargs['ret_config'] = getattr(self.options, 'return_config')

            if getattr(self.options, 'metadata'):
                kwargs['metadata'] = getattr(self.options, 'metadata')

            # If using eauth and a token hasn't already been loaded into
            # kwargs, prompt the user to enter auth credentials
            if 'token' not in kwargs and self.options.eauth:
                resolver = salt.auth.Resolver(self.config)
                res = resolver.cli(self.options.eauth)
                if self.options.mktoken and res:
                    tok = resolver.token_cli(
                            self.options.eauth,
                            res
                            )
                    if tok:
                        kwargs['token'] = tok.get('token', '')
                if not res:
                    sys.exit(2)
                kwargs.update(res)
                kwargs['eauth'] = self.options.eauth

            if self.config['async']:
                jid = local.cmd_async(**kwargs)
                print_cli('Executed command with job ID: {0}'.format(jid))
                return
            retcodes = []
            try:
                # local will be None when there was an error
                errors = []
                if local:
                    if self.options.subset:
                        cmd_func = local.cmd_subset
                        kwargs['sub'] = self.options.subset
                        kwargs['cli'] = True
                    else:
                        cmd_func = local.cmd_cli
                    if self.options.static:
                        if self.options.verbose:
                            kwargs['verbose'] = True
                        full_ret = local.cmd_full_return(**kwargs)
                        ret, out, retcode = self._format_ret(full_ret)
                        self._output_ret(ret, out)
                    if self.options.progress:
                        kwargs['progress'] = True
                        self.config['progress'] = True
                        ret = {}
                        for progress in cmd_func(**kwargs):
                            out = 'progress'
                            self._progress_ret(progress, out)
                            if 'return_count' not in progress:
                                ret.update(progress)
                        self._progress_end(out)
                        self._print_returns_summary(ret)
                    elif self.config['fun'] == 'sys.doc':
                        ret = {}
                        out = ''
                        for full_ret in local.cmd_cli(**kwargs):
                            ret_, out, retcode = self._format_ret(full_ret)
                            ret.update(ret_)
                        self._output_ret(ret, out)
                    else:
                        if self.options.verbose:
                            kwargs['verbose'] = True
                        ret = {}
                        for full_ret in cmd_func(**kwargs):
                            try:
                                ret_, out, retcode = self._format_ret(full_ret)
                                retcodes.append(retcode)
                                self._output_ret(ret_, out)
                                ret.update(ret_)
                            except KeyError:
                                errors.append(full_ret)

                    # Returns summary
                    if self.config['cli_summary'] is True:
                        if self.config['fun'] != 'sys.doc':
                            if self.options.output is None:
                                self._print_returns_summary(ret)
                                self._print_errors_summary(errors)

                    # NOTE: Return code is set here based on if all minions
                    # returned 'ok' with a retcode of 0.
                    # This is the final point before the 'salt' cmd returns,
                    # which is why we set the retcode here.
                    if retcodes.count(0) < len(retcodes):
                        sys.exit(11)

            except (SaltInvocationError, EauthAuthenticationError, SaltClientError) as exc:
                ret = str(exc)
                out = ''
                self._output_ret(ret, out)

    def _print_errors_summary(self, errors):
        if errors:
            print_cli('\n')
            print_cli('---------------------------')
            print_cli('Errors')
            print_cli('---------------------------')
            for minion in errors:
                print_cli(self._format_error(minion))

    def _print_returns_summary(self, ret):
        '''
        Display returns summary
        '''
        return_counter = 0
        not_return_counter = 0
        not_return_minions = []
        not_response_minions = []
        not_connected_minions = []
        for each_minion in ret:
            minion_ret = ret[each_minion].get('ret')
            if (
<<<<<<< HEAD
                isinstance(minion_ret, (str, unicode))
                and "Minion did not return" in minion_ret
            ):
                if "Not connected" in minion_ret:
                    not_connected_minions.append(each_minion)
                elif "No response" in minion_ret:
=======
                    isinstance(minion_ret, string_types)
                    and minion_ret.startswith("Minion did not return")
                    ):
                if "Not connected" in ret[each_minion]:
                    not_connected_minions.append(each_minion)
                elif "No response" in ret[each_minion]:
>>>>>>> 6a554d56
                    not_response_minions.append(each_minion)
                not_return_counter += 1
                not_return_minions.append(each_minion)
            else:
                return_counter += 1
        print_cli('\n')
        print_cli('-------------------------------------------')
        print_cli('Summary')
        print_cli('-------------------------------------------')
        print_cli('# of minions targeted: {0}'.format(return_counter + not_return_counter))
        print_cli('# of minions returned: {0}'.format(return_counter))
        print_cli('# of minions that did not return: {0}'.format(not_return_counter))
        if self.options.verbose:
            if not_connected_minions:
                print_cli('Minions not connected: {0}'.format(" ".join(not_connected_minions)))
            if not_response_minions:
                print_cli('Minions not responding: {0}'.format(" ".join(not_response_minions)))
        print_cli('-------------------------------------------')

    def _progress_end(self, out):
        import salt.output
        salt.output.progress_end(self.progress_bar)

    def _progress_ret(self, progress, out):
        '''
        Print progress events
        '''
        import salt.output
        # Get the progress bar
        if not hasattr(self, 'progress_bar'):
            self.progress_bar = salt.output.get_progress(self.config, out, progress)
        salt.output.update_progress(self.config, progress, self.progress_bar, out)

    def _output_ret(self, ret, out):
        '''
        Print the output from a single return to the terminal
        '''
        import salt.output
        # Handle special case commands
        if self.config['fun'] == 'sys.doc' and not isinstance(ret, Exception):
            self._print_docs(ret)
        else:
            # Determine the proper output method and run it
            salt.output.display_output(ret, out, self.config)
        if not ret:
            sys.exit(2)

    def _format_ret(self, full_ret):
        '''
        Take the full return data and format it to simple output
        '''
        ret = {}
        out = ''
        retcode = 0
        for key, data in six.iteritems(full_ret):
            ret[key] = data['ret']
            if 'out' in data:
                out = data['out']
            if 'retcode' in data:
                retcode = data['retcode']
        return ret, out, retcode

    def _format_error(self, minion_error):
        for minion, error_doc in six.iteritems(minion_error):
            error = 'Minion [{0}] encountered exception \'{1}\''.format(minion, error_doc['message'])
        return error

    def _print_docs(self, ret):
        '''
        Print out the docstrings for all of the functions on the minions
        '''
        import salt.output
        docs = {}
        if not ret:
            self.exit(2, 'No minions found to gather docs from\n')
        if isinstance(ret, str):
            self.exit(2, '{0}\n'.format(ret))
        for host in ret:
            if ret[host] == 'Minion did not return. [Not connected]':
                continue
            for fun in ret[host]:
                if fun not in docs:
                    if ret[host][fun]:
                        docs[fun] = ret[host][fun]
        for fun in sorted(docs):
            salt.output.display_output(fun + ':', 'nested', self.config)
            print_cli(docs[fun])
            print_cli('')<|MERGE_RESOLUTION|>--- conflicted
+++ resolved
@@ -6,10 +6,7 @@
 import sys
 
 # Import Salt libs
-<<<<<<< HEAD
-=======
 from salt.ext.six import string_types
->>>>>>> 6a554d56
 from salt.utils import parsers, print_cli
 from salt.exceptions import (
         SaltClientError,
@@ -234,21 +231,12 @@
         for each_minion in ret:
             minion_ret = ret[each_minion].get('ret')
             if (
-<<<<<<< HEAD
                 isinstance(minion_ret, (str, unicode))
                 and "Minion did not return" in minion_ret
             ):
                 if "Not connected" in minion_ret:
                     not_connected_minions.append(each_minion)
                 elif "No response" in minion_ret:
-=======
-                    isinstance(minion_ret, string_types)
-                    and minion_ret.startswith("Minion did not return")
-                    ):
-                if "Not connected" in ret[each_minion]:
-                    not_connected_minions.append(each_minion)
-                elif "No response" in ret[each_minion]:
->>>>>>> 6a554d56
                     not_response_minions.append(each_minion)
                 not_return_counter += 1
                 not_return_minions.append(each_minion)
