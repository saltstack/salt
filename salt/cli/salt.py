# -*- coding: utf-8 -*-

# Import python libs
from __future__ import absolute_import, print_function
import os
import sys

<<<<<<< HEAD
# Import Salt libs
from salt.ext.six import string_types
=======
import salt.utils.job
from salt._compat import string_types
>>>>>>> 022a43aa
from salt.utils import parsers, print_cli
from salt.exceptions import (
        SaltClientError,
        SaltInvocationError,
        EauthAuthenticationError
        )

# Import 3rd-party libs
import salt.ext.six as six


class SaltCMD(parsers.SaltCMDOptionParser):
    '''
    The execution of a salt command happens here
    '''

    def run(self):
        '''
        Execute the salt command line
        '''
        import salt.auth
        import salt.client
        self.parse_args()

        # Setup file logging!
        self.setup_logfile_logger()

        try:
            # We don't need to bail on config file permission errors
            # if the CLI
            # process is run with the -a flag
            skip_perm_errors = self.options.eauth != ''

            local = salt.client.get_local_client(
                self.get_config_file_path(),
                skip_perm_errors=skip_perm_errors)
        except SaltClientError as exc:
            self.exit(2, '{0}\n'.format(exc))
            return

        if self.options.batch:
            import salt.cli.batch
            eauth = {}
            if 'token' in self.config:
                eauth['token'] = self.config['token']

            # If using eauth and a token hasn't already been loaded into
            # kwargs, prompt the user to enter auth credentials
            if 'token' not in eauth and self.options.eauth:
                resolver = salt.auth.Resolver(self.config)
                res = resolver.cli(self.options.eauth)
                if self.options.mktoken and res:
                    tok = resolver.token_cli(
                            self.options.eauth,
                            res
                            )
                    if tok:
                        eauth['token'] = tok.get('token', '')
                if not res:
                    sys.exit(2)
                eauth.update(res)
                eauth['eauth'] = self.options.eauth

            if self.options.static:

                batch = salt.cli.batch.Batch(self.config, eauth=eauth, quiet=True)

                ret = {}

                for res in batch.run():
                    ret.update(res)

                self._output_ret(ret, '')

            else:
                batch = salt.cli.batch.Batch(self.config, eauth=eauth)
                # Printing the output is already taken care of in run() itself
                for res in batch.run():
                    if self.options.failhard:
                        for ret in res.itervalues():
                            retcode = salt.utils.job.get_retcode(ret)
                            if retcode != 0:
                                sys.exit(retcode)

        else:
            if self.options.timeout <= 0:
                self.options.timeout = local.opts['timeout']

            kwargs = {
                'tgt': self.config['tgt'],
                'fun': self.config['fun'],
                'arg': self.config['arg'],
                'timeout': self.options.timeout,
                'show_timeout': self.options.show_timeout,
                'show_jid': self.options.show_jid}

            if 'token' in self.config:
                try:
                    with salt.utils.fopen(os.path.join(self.config['cachedir'], '.root_key'), 'r') as fp_:
                        kwargs['key'] = fp_.readline()
                except IOError:
                    kwargs['token'] = self.config['token']

            kwargs['delimiter'] = self.options.delimiter

            if self.selected_target_option:
                kwargs['expr_form'] = self.selected_target_option
            else:
                kwargs['expr_form'] = 'glob'

            if getattr(self.options, 'return'):
                kwargs['ret'] = getattr(self.options, 'return')

            if getattr(self.options, 'return_config'):
                kwargs['ret_config'] = getattr(self.options, 'return_config')

            if getattr(self.options, 'metadata'):
                kwargs['metadata'] = getattr(self.options, 'metadata')

            # If using eauth and a token hasn't already been loaded into
            # kwargs, prompt the user to enter auth credentials
            if 'token' not in kwargs and self.options.eauth:
                resolver = salt.auth.Resolver(self.config)
                res = resolver.cli(self.options.eauth)
                if self.options.mktoken and res:
                    tok = resolver.token_cli(
                            self.options.eauth,
                            res
                            )
                    if tok:
                        kwargs['token'] = tok.get('token', '')
                if not res:
                    sys.exit(2)
                kwargs.update(res)
                kwargs['eauth'] = self.options.eauth

            if self.config['async']:
                jid = local.cmd_async(**kwargs)
                print_cli('Executed command with job ID: {0}'.format(jid))
                return
            retcodes = []
            try:
                # local will be None when there was an error
                errors = []
                if local:
                    if self.options.subset:
                        cmd_func = local.cmd_subset
                        kwargs['sub'] = self.options.subset
                        kwargs['cli'] = True
                    else:
                        cmd_func = local.cmd_cli
                    if self.options.static:
                        if self.options.verbose:
                            kwargs['verbose'] = True
                        full_ret = local.cmd_full_return(**kwargs)
                        ret, out, retcode = self._format_ret(full_ret)
                        self._output_ret(ret, out)
                    if self.options.progress:
                        kwargs['progress'] = True
                        self.config['progress'] = True
                        ret = {}
                        for progress in cmd_func(**kwargs):
                            out = 'progress'
                            self._progress_ret(progress, out)
                            if 'return_count' not in progress:
                                ret.update(progress)
                        self._progress_end(out)
                        self._print_returns_summary(ret)
                    elif self.config['fun'] == 'sys.doc':
                        ret = {}
                        out = ''
                        for full_ret in local.cmd_cli(**kwargs):
                            ret_, out, retcode = self._format_ret(full_ret)
                            ret.update(ret_)
                        self._output_ret(ret, out)
                    else:
                        if self.options.verbose:
                            kwargs['verbose'] = True
                        ret = {}
                        for full_ret in cmd_func(**kwargs):
                            try:
                                ret_, out, retcode = self._format_ret(full_ret)
                                retcodes.append(retcode)
                                self._output_ret(ret_, out)
                                ret.update(ret_)
                            except KeyError:
                                errors.append(full_ret)

                    # Returns summary
                    if self.config['cli_summary'] is True:
                        if self.config['fun'] != 'sys.doc':
                            if self.options.output is None:
                                self._print_returns_summary(ret)
                                self._print_errors_summary(errors)

                    # NOTE: Return code is set here based on if all minions
                    # returned 'ok' with a retcode of 0.
                    # This is the final point before the 'salt' cmd returns,
                    # which is why we set the retcode here.
                    if retcodes.count(0) < len(retcodes):
                        sys.exit(11)

            except (SaltInvocationError, EauthAuthenticationError, SaltClientError) as exc:
                ret = str(exc)
                out = ''
                self._output_ret(ret, out)

    def _print_errors_summary(self, errors):
        if errors:
            print_cli('\n')
            print_cli('---------------------------')
            print_cli('Errors')
            print_cli('---------------------------')
            for minion in errors:
                print_cli(self._format_error(minion))

    def _print_returns_summary(self, ret):
        '''
        Display returns summary
        '''
        return_counter = 0
        not_return_counter = 0
        not_return_minions = []
        not_response_minions = []
        not_connected_minions = []
        for each_minion in ret:
            minion_ret = ret[each_minion].get('ret')
            if (
                isinstance(minion_ret, (str, unicode))
                and "Minion did not return" in minion_ret
            ):
                if "Not connected" in minion_ret:
                    not_connected_minions.append(each_minion)
                elif "No response" in minion_ret:
                    not_response_minions.append(each_minion)
                not_return_counter += 1
                not_return_minions.append(each_minion)
            else:
                return_counter += 1
        print_cli('\n')
        print_cli('-------------------------------------------')
        print_cli('Summary')
        print_cli('-------------------------------------------')
        print_cli('# of minions targeted: {0}'.format(return_counter + not_return_counter))
        print_cli('# of minions returned: {0}'.format(return_counter))
        print_cli('# of minions that did not return: {0}'.format(not_return_counter))
        if self.options.verbose:
            if not_connected_minions:
                print_cli('Minions not connected: {0}'.format(" ".join(not_connected_minions)))
            if not_response_minions:
                print_cli('Minions not responding: {0}'.format(" ".join(not_response_minions)))
        print_cli('-------------------------------------------')

    def _progress_end(self, out):
        import salt.output
        salt.output.progress_end(self.progress_bar)

    def _progress_ret(self, progress, out):
        '''
        Print progress events
        '''
        import salt.output
        # Get the progress bar
        if not hasattr(self, 'progress_bar'):
            self.progress_bar = salt.output.get_progress(self.config, out, progress)
        salt.output.update_progress(self.config, progress, self.progress_bar, out)

    def _output_ret(self, ret, out):
        '''
        Print the output from a single return to the terminal
        '''
        import salt.output
        # Handle special case commands
        if self.config['fun'] == 'sys.doc' and not isinstance(ret, Exception):
            self._print_docs(ret)
        else:
            # Determine the proper output method and run it
            salt.output.display_output(ret, out, self.config)
        if not ret:
            sys.exit(2)

    def _format_ret(self, full_ret):
        '''
        Take the full return data and format it to simple output
        '''
        ret = {}
        out = ''
        retcode = 0
        for key, data in six.iteritems(full_ret):
            ret[key] = data['ret']
            if 'out' in data:
                out = data['out']
            ret_retcode = salt.utils.job.get_retcode(data)
            if ret_retcode > retcode:
                retcode = ret_retcode
        return ret, out, retcode

    def _format_error(self, minion_error):
        for minion, error_doc in six.iteritems(minion_error):
            error = 'Minion [{0}] encountered exception \'{1}\''.format(minion, error_doc['message'])
        return error

    def _print_docs(self, ret):
        '''
        Print out the docstrings for all of the functions on the minions
        '''
        import salt.output
        docs = {}
        if not ret:
            self.exit(2, 'No minions found to gather docs from\n')
        if isinstance(ret, str):
            self.exit(2, '{0}\n'.format(ret))
        for host in ret:
            if ret[host] == 'Minion did not return. [Not connected]':
                continue
            for fun in ret[host]:
                if fun not in docs:
                    if ret[host][fun]:
                        docs[fun] = ret[host][fun]
        for fun in sorted(docs):
            salt.output.display_output(fun + ':', 'nested', self.config)
            print_cli(docs[fun])
            print_cli('')<|MERGE_RESOLUTION|>--- conflicted
+++ resolved
@@ -5,13 +5,9 @@
 import os
 import sys
 
-<<<<<<< HEAD
 # Import Salt libs
-from salt.ext.six import string_types
-=======
+from salt._compat import string_types
 import salt.utils.job
-from salt._compat import string_types
->>>>>>> 022a43aa
 from salt.utils import parsers, print_cli
 from salt.exceptions import (
         SaltClientError,
