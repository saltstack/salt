# -*- coding: utf-8 -*-
from __future__ import absolute_import, print_function, unicode_literals

import salt.utils.parsers
from salt.utils.verify import check_user, verify_log


class SaltKey(salt.utils.parsers.SaltKeyOptionParser):
    """
    Initialize the Salt key manager
    """

    def run(self):
        """
        Execute salt-key
        """
        import salt.key

        self.parse_args()

        self.setup_logfile_logger()
        verify_log(self.config)

        key = salt.key.KeyCLI(self.config)
<<<<<<< HEAD
        if check_user(self.config["user"]):
=======
        if check_user(self.config['user']):
>>>>>>> 8abb7099
            key.run()<|MERGE_RESOLUTION|>--- conflicted
+++ resolved
@@ -22,9 +22,5 @@
         verify_log(self.config)
 
         key = salt.key.KeyCLI(self.config)
-<<<<<<< HEAD
-        if check_user(self.config["user"]):
-=======
         if check_user(self.config['user']):
->>>>>>> 8abb7099
             key.run()