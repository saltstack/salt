--- conflicted
+++ resolved
@@ -679,61 +679,6 @@
         with salt.utils.fopen(lk_fn, 'w+') as fp_:
             fp_.write(str(pid))
         try:
-<<<<<<< HEAD
-            log.debug('Fetching from {0}'.format(repo['uri']))
-            if provider == 'gitpython':
-                try:
-                    fetch_results = origin.fetch()
-                except AssertionError:
-                    fetch_results = origin.fetch()
-                for fetch in fetch_results:
-                    if fetch.old_commit is not None:
-                        data['changed'] = True
-            elif provider == 'pygit2':
-                fetch = origin.fetch()
-                if fetch.get('received_objects', 0):
-                    data['changed'] = True
-            elif provider == 'dulwich':
-                client, path = \
-                    dulwich.client.get_transport_and_path_from_url(
-                        origin, thin_packs=True
-                    )
-                refs_pre = repo['repo'].get_refs()
-                try:
-                    refs_post = client.fetch(path, repo['repo'])
-                except dulwich.errors.NotGitRepository:
-                    log.critical(
-                        'Dulwich does not recognize remote {0} as a valid '
-                        'remote URI. Perhaps it is missing \'.git\' at the '
-                        'end.'.format(repo['uri'])
-                    )
-                    continue
-                except KeyError:
-                    log.critical(
-                        'Local repository cachedir {0!r} (corresponding '
-                        'remote: {1}) has been corrupted. Salt will now '
-                        'attempt to remove the local checkout to allow it to '
-                        'be re-initialized in the next fileserver cache '
-                        'update.'
-                        .format(repo['cachedir'], repo['uri'])
-                    )
-                    try:
-                        salt.utils.rm_rf(repo['cachedir'])
-                    except OSError as exc:
-                        log.critical(
-                            'Unable to remove {0!r}: {1}'
-                            .format(repo['cachedir'], exc)
-                        )
-                    continue
-                if refs_post is None:
-                    # Empty repository
-                    log.warning(
-                        'gitfs remote {0!r} is an empty repository and will '
-                        'be skipped.'.format(origin)
-                    )
-                    continue
-                if refs_pre != refs_post:
-=======
             log.debug("Fetching from {0}".format(origin.url))
             _f = []
             try:
@@ -742,7 +687,6 @@
                 _f = origin.fetch()
             for fetch in _f:
                 if fetch.old_commit is not None:
->>>>>>> 9d0722d6
                     data['changed'] = True
                     # Update local refs
                     for ref in _dulwich_env_refs(refs_post):
