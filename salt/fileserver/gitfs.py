# -*- coding: utf-8 -*-
'''
Git Fileserver Backend

With this backend, branches and tags in a remote git repository are exposed to
salt as different environments.

To enable, add ``git`` to the :conf_master:`fileserver_backend` option in the
Master config file.

.. code-block:: yaml

    fileserver_backend:
      - git

As of Salt 2014.7.0, the Git fileserver backend supports GitPython_, pygit2_,
and dulwich_ to provide the Python interface to git. If more than one of these
are present, the order of preference for which one will be chosen is the same
as the order in which they were listed: pygit2, GitPython, dulwich (keep in
mind, this order is subject to change).

An optional master config parameter (:conf_master:`gitfs_provider`) can be used
to specify which provider should be used.

More detailed information on how to use gitfs can be found in the :ref:`Gitfs
Walkthrough <tutorial-gitfs>`.

.. note:: Minimum requirements

    To use GitPython_ for gitfs requires a minimum GitPython version of 0.3.0,
    as well as the git CLI utility. Instructions for installing GitPython can
    be found :ref:`here <gitfs-dependencies>`.

    To use pygit2_ for gitfs requires a minimum pygit2_ version of 0.20.3.
    pygit2_ 0.20.3 requires libgit2_ 0.20.0. pygit2_ and libgit2_ are developed
    alongside one another, so it is recommended to keep them both at the same
    major release to avoid unexpected behavior. For example, pygit2_ 0.21.x
    requires libgit2_ 0.21.x, pygit2_ 0.22.x will require libgit2_ 0.22.x, etc.

    To find stale refs, pygit2 additionally requires the git CLI utility to be
    installed.

.. _GitPython: https://github.com/gitpython-developers/GitPython
.. _pygit2: https://github.com/libgit2/pygit2
.. _libgit2: https://libgit2.github.com/
.. _dulwich: https://www.samba.org/~jelmer/dulwich/
'''

# Import python libs
from __future__ import absolute_import
import copy
import distutils.version  # pylint: disable=E0611
import errno
import fnmatch
import glob
import hashlib
import logging
import os
import re
import shutil
import stat
import subprocess
from datetime import datetime

VALID_PROVIDERS = ('gitpython', 'pygit2', 'dulwich')
PER_REMOTE_PARAMS = ('base', 'mountpoint', 'root')
SYMLINK_RECURSE_DEPTH = 100

# Auth support (auth params can be global or per-remote, too)
AUTH_PROVIDERS = ('pygit2',)
AUTH_PARAMS = ('user', 'password', 'pubkey', 'privkey', 'passphrase',
               'insecure_auth')

_RECOMMEND_GITPYTHON = (
    'GitPython is installed, you may wish to set gitfs_provider to '
    '\'gitpython\' in the master config file to use GitPython for gitfs '
    'support.'
)

_RECOMMEND_PYGIT2 = (
    'pygit2 is installed, you may wish to set gitfs_provider to '
    '\'pygit2\' in the master config file to use pygit2 for for gitfs '
    'support.'
)

_RECOMMEND_DULWICH = (
    'Dulwich is installed, you may wish to set gitfs_provider to '
    '\'dulwich\' in the master config file to use Dulwich for gitfs '
    'support.'
)

_INVALID_REPO = (
    'Cache path {0} (corresponding remote: {1}) exists but is not a valid '
    'git repository. You will need to manually delete this directory on the '
    'master to continue to use this gitfs remote.'
)

# Import salt libs
import salt.utils
import salt.fileserver
<<<<<<< HEAD
from salt.exceptions import SaltException
=======
>>>>>>> 9f551100
from salt.ext.six import string_types
from salt.exceptions import FileserverConfigError
from salt.utils.event import tagify

# Import third party libs
import salt.ext.six as six
# pylint: disable=import-error
try:
    import git
    import gitdb
    HAS_GITPYTHON = True
except ImportError:
    HAS_GITPYTHON = False

try:
    import pygit2
    HAS_PYGIT2 = True
except ImportError:
    HAS_PYGIT2 = False

try:
    import dulwich.errors
    import dulwich.repo
    import dulwich.client
    import dulwich.config
    import dulwich.objects
    HAS_DULWICH = True
except ImportError:
    HAS_DULWICH = False
# pylint: enable=import-error

log = logging.getLogger(__name__)

# Define the module's virtual name
__virtualname__ = 'git'


def _verify_gitpython(quiet=False):
    '''
    Check if GitPython is available and at a compatible version (>= 0.3.0)
    '''
    def _recommend():
        if HAS_PYGIT2:
            log.error(_RECOMMEND_PYGIT2)
        if HAS_DULWICH:
            log.error(_RECOMMEND_DULWICH)

    if not HAS_GITPYTHON:
        if not quiet:
            log.error(
                'Git fileserver backend is enabled in master config file, but '
                'could not be loaded, is GitPython installed?'
            )
            _recommend()
        return False

    gitver = distutils.version.LooseVersion(git.__version__)
    minver_str = '0.3.0'
    minver = distutils.version.LooseVersion(minver_str)
    # pylint: enable=no-member
    errors = []
    if gitver < minver:
        errors.append(
            'Git fileserver backend is enabled in master config file, but '
            'the GitPython version is earlier than {0}. Version {1} '
            'detected.'.format(minver_str, git.__version__)
        )
    if not salt.utils.which('git'):
        errors.append(
            'The git command line utility is required by the Git fileserver '
            'backend when using the \'gitpython\' provider.'
        )

    if errors:
        for error in errors:
            log.error(error)
        if not quiet:
            _recommend()
        return False

    log.debug('gitpython gitfs_provider enabled')
    __opts__['verified_gitfs_provider'] = 'gitpython'
    return True


def _verify_pygit2(quiet=False):
    '''
    Check if pygit2/libgit2 are available and at a compatible version. Pygit2
    must be at least 0.20.3 and libgit2 must be at least 0.20.0.
    '''
    def _recommend():
        if HAS_GITPYTHON:
            log.error(_RECOMMEND_GITPYTHON)
        if HAS_DULWICH:
            log.error(_RECOMMEND_DULWICH)

    if not HAS_PYGIT2:
        if not quiet:
            log.error(
                'Git fileserver backend is enabled in master config file, but '
                'could not be loaded, are pygit2 and libgit2 installed?'
            )
            _recommend()
        return False

    # pylint: disable=no-member
    pygit2ver = distutils.version.LooseVersion(pygit2.__version__)
    pygit2_minver_str = '0.20.3'
    pygit2_minver = distutils.version.LooseVersion(pygit2_minver_str)

    libgit2ver = distutils.version.LooseVersion(pygit2.LIBGIT2_VERSION)
    libgit2_minver_str = '0.20.0'
    libgit2_minver = distutils.version.LooseVersion(libgit2_minver_str)
    # pylint: enable=no-member

    errors = []
    if pygit2ver < pygit2_minver:
        errors.append(
            'Git fileserver backend is enabled in master config file, but '
            'pygit2 version is earlier than {0}. Version {1} detected.'
            .format(pygit2_minver_str, pygit2.__version__)
        )
    if libgit2ver < libgit2_minver:
        errors.append(
            'Git fileserver backend is enabled in master config file, but '
            'libgit2 version is earlier than {0}. Version {1} detected.'
            .format(libgit2_minver_str, pygit2.LIBGIT2_VERSION)
        )
    if not salt.utils.which('git'):
        errors.append(
            'The git command line utility is required by the Git fileserver '
            'backend when using the \'pygit2\' provider.'
        )

    if errors:
        for error in errors:
            log.error(error)
        if not quiet:
            _recommend()
        return False

    log.debug('pygit2 gitfs_provider enabled')
    __opts__['verified_gitfs_provider'] = 'pygit2'
    return True


def _verify_dulwich(quiet=False):
    '''
    Check if dulwich is available.
    '''
    def _recommend():
        if HAS_GITPYTHON:
            log.error(_RECOMMEND_GITPYTHON)
        if HAS_PYGIT2:
            log.error(_RECOMMEND_PYGIT2)

    if not HAS_DULWICH:
        if not quiet:
            log.error(
                'Git fileserver backend is enabled in the master config file, but '
                'could not be loaded. Is Dulwich installed?'
            )
            _recommend()
        return False

    dulwich_version = dulwich.__version__
    dulwich_min_version = (0, 9, 4)

    errors = []

    if dulwich_version < dulwich_min_version:
        errors.append(
            'Git fileserver backend is enabled in the master config file, but '
            'the installed version of Dulwich is earlier than {0}. Version {1} '
            'detected.'.format(dulwich_min_version, dulwich_version)
        )

    if errors:
        for error in errors:
            log.error(error)
        if not quiet:
            _recommend()
        return False

    log.debug('dulwich gitfs_provider enabled')
    __opts__['verified_gitfs_provider'] = 'dulwich'
    return True


def _get_provider():
    '''
    Determine which gitfs_provider to use
    '''
    # Don't re-perform all the verification if we already have a verified
    # provider
    if 'verified_gitfs_provider' in __opts__:
        return __opts__['verified_gitfs_provider']
    provider = __opts__.get('gitfs_provider', '').lower()
    if not provider:
        if _verify_pygit2(quiet=True):
            return 'pygit2'
        elif _verify_gitpython(quiet=True):
            return 'gitpython'
        elif _verify_dulwich(quiet=True):
            return 'dulwich'
        else:
            log.error(
                'No suitable version of pygit2/libgit2, GitPython, or Dulwich '
                'is installed.'
            )
    else:
        if provider not in VALID_PROVIDERS:
            log.critical(
                'Invalid gitfs_provider {0!r}. Valid choices are: {1}'
                .format(provider, ', '.join(VALID_PROVIDERS))
            )
            return None
        elif provider == 'pygit2' and _verify_pygit2():
            return 'pygit2'
        elif provider == 'gitpython' and _verify_gitpython():
            return 'gitpython'
        elif provider == 'dulwich' and _verify_dulwich():
            return 'dulwich'
    return ''


def __virtual__():
    '''
    Only load if the desired provider module is present and gitfs is enabled
    properly in the master config file.
    '''
    if __virtualname__ not in __opts__['fileserver_backend']:
        return False
    return __virtualname__ if _get_provider() else False


def _dulwich_conf(repo):
    '''
    Returns a dulwich.config.ConfigFile object for the specified repo
    '''
    return dulwich.config.ConfigFile().from_path(
        os.path.join(repo.controldir(), 'config')
    )


def _dulwich_remote(repo):
    '''
    Returns the remote url for the specified repo
    '''
    return _dulwich_conf(repo).get(('remote', 'origin'), 'url')


def _dulwich_walk_tree(repo, tree, path):
    '''
    Dulwich does not provide a means of directly accessing subdirectories. This
    function will walk down to the directory specified by 'path', and return a
    Tree object at that path. If path is an empty string, the original tree
    will be returned, and if there are any issues encountered walking the tree,
    None will be returned.
    '''
    if not path:
        return tree
    # Walk down the tree to get to the file
    for parent in path.split(os.path.sep):
        try:
            tree = repo.get_object(tree[parent][1])
        except (KeyError, TypeError):
            # Directory not found, or tree passed into function is not a Tree
            # object. Either way, desired path does not exist.
            return None
    return tree


_dulwich_env_refs = lambda refs: [x for x in refs
                                  if re.match('refs/(heads|tags)', x)
                                  and not x.endswith('^{}')]


def _get_tree_gitpython(repo, tgt_env):
    '''
    Return a git.Tree object if the branch/tag/SHA is found, otherwise None
    '''
    if tgt_env == 'base':
        tgt_env = repo['base']
    if tgt_env == repo['base'] or tgt_env in envs():
        for ref in repo['repo'].refs:
            if isinstance(ref, (git.RemoteReference, git.TagReference)):
                parted = ref.name.partition('/')
                rspec = parted[2] if parted[2] else parted[0]
                if rspec == tgt_env:
                    return ref.commit.tree

    # Branch or tag not matched, check if 'tgt_env' is a commit
    if not _env_is_exposed(tgt_env):
        return None
    try:
        commit = repo['repo'].rev_parse(tgt_env)
    except gitdb.exc.BadObject:
        pass
    else:
        return commit.tree
    return None


def _get_tree_pygit2(repo, tgt_env):
    '''
    Return a pygit2.Tree object if the branch/tag/SHA is found, otherwise None
    '''
    if tgt_env == 'base':
        tgt_env = repo['base']
    if tgt_env == repo['base'] or tgt_env in envs():
        for ref in repo['repo'].listall_references():
            _, rtype, rspec = ref.split('/', 2)
            if rtype in ('remotes', 'tags'):
                parted = rspec.partition('/')
                rspec = parted[2] if parted[2] else parted[0]
                if rspec == tgt_env and _env_is_exposed(rspec):
                    return repo['repo'].lookup_reference(ref).get_object().tree

    # Branch or tag not matched, check if 'tgt_env' is a commit
    if not _env_is_exposed(tgt_env):
        return None
    try:
        commit = repo['repo'].revparse_single(tgt_env)
    except (KeyError, TypeError):
        # Not a valid commit, likely not a commit SHA
        pass
    else:
        return commit.tree
    return None


def _get_tree_dulwich(repo, tgt_env):
    '''
    Return a dulwich.objects.Tree object if the branch/tag/SHA is found,
    otherwise None
    '''
    if tgt_env == 'base':
        tgt_env = repo['base']
    if tgt_env == repo['base'] or tgt_env in envs():
        refs = repo['repo'].get_refs()
        # Sorting ensures we check heads (branches) before tags
        for ref in sorted(_dulwich_env_refs(refs)):
            # ref will be something like 'refs/heads/master'
            rtype, rspec = ref[5:].split('/', 1)
            if rspec == tgt_env and _env_is_exposed(rspec):
                if rtype == 'heads':
                    commit = repo['repo'].get_object(refs[ref])
                elif rtype == 'tags':
                    tag = repo['repo'].get_object(refs[ref])
                    if isinstance(tag, dulwich.objects.Tag):
                        # Tag.get_object() returns a 2-tuple, the 2nd element
                        # of which is the commit SHA to which the tag refers
                        commit = repo['repo'].get_object(tag.object[1])
                    elif isinstance(tag, dulwich.objects.Commit):
                        commit = tag
                    else:
                        log.error(
                            'Unhandled object type {0!r} in '
                            '_get_tree_dulwich. This is a bug, please report '
                            'it.'.format(tag.type_name)
                        )
                return repo['repo'].get_object(commit.tree)

    # Branch or tag not matched, check if 'tgt_env' is a commit. This is more
    # difficult with Dulwich because of its inability to deal with shortened
    # SHA-1 hashes.
    if not _env_is_exposed(tgt_env):
        return None
    try:
        int(tgt_env, 16)
    except ValueError:
        # Not hexidecimal, likely just a non-matching environment
        return None

    try:
        if len(tgt_env) == 40:
            sha_obj = repo['repo'].get_object(tgt_env)
            if isinstance(sha_obj, dulwich.objects.Commit):
                sha_commit = sha_obj
        else:
            matches = set([
                x for x in (
                    repo['repo'].get_object(x)
                    for x in repo['repo'].object_store
                    if x.startswith(tgt_env)
                )
                if isinstance(x, dulwich.objects.Commit)
            ])
            if len(matches) > 1:
                log.warning('Ambiguous commit ID {0!r}'.format(tgt_env))
                return None
            try:
                sha_commit = matches.pop()
            except IndexError:
                pass
    except TypeError as exc:
        log.warning('Invalid environment {0}: {1}'.format(tgt_env, exc))
    except KeyError:
        # No matching SHA
        return None

    try:
        return repo['repo'].get_object(sha_commit.tree)
    except NameError:
        # No matching sha_commit object was created. Unable to find SHA.
        pass
    return None


def _clean_stale(repo_obj, local_refs=None):
    '''
    Clean stale local refs so they don't appear as fileserver environments
    '''
    provider = _get_provider()
    cleaned = []
    if provider == 'gitpython':
        for ref in repo_obj.remotes[0].stale_refs:
            if ref.name.startswith('refs/tags/'):
                # Work around GitPython bug affecting removal of tags
                # https://github.com/gitpython-developers/GitPython/issues/260
                repo_obj.git.tag('-d', ref.name[10:])
            else:
                ref.delete(repo_obj, ref)
            cleaned.append(ref)
    elif provider == 'pygit2':
        if local_refs is None:
            local_refs = repo_obj.listall_references()
        remote_refs = []
        for line in subprocess.Popen(
                'git ls-remote origin',
                shell=True,
                close_fds=True,
                cwd=repo_obj.workdir,
                stdout=subprocess.PIPE,
                stderr=subprocess.STDOUT).communicate()[0].splitlines():
            try:
                # Rename heads to match the ref names from
                # pygit2.Repository.listall_references()
                remote_refs.append(
                    line.split()[-1].replace('refs/heads/',
                                             'refs/remotes/origin/')
                )
            except IndexError:
                continue
        for ref in [x for x in local_refs if x not in remote_refs]:
            repo_obj.lookup_reference(ref).delete()
            cleaned.append(ref)
    if cleaned:
        log.debug('gitfs cleaned the following stale refs: {0}'
                  .format(cleaned))
    return cleaned


def _verify_auth(repo):
    '''
    Check the username and password/keypair info for validity. If valid, assign
    a 'credentials' key (consisting of a relevant credentials object) to the
    repo config dict passed to this function. Return False if a required auth
    param is not present. Return True if the required auth parameters are
    present, or if the desired transport either does not support
    authentication.

    At this time, pygit2 is the only gitfs_provider which supports auth.
    '''
    if os.path.isabs(repo['url']) or _get_provider() not in AUTH_PROVIDERS:
        # If the URL is an absolute file path, there is no authentication.
        # Similarly, if the gitfs_provider is not one that supports auth, there
        # is no reason to proceed any further. Since there is no auth issue, we
        # return True
        return True
    if not any(repo.get(x) for x in AUTH_PARAMS):
        # Auth information not configured for this remote
        return True

    def _incomplete_auth(remote_url, missing):
        '''
        Helper function to log errors about missing auth parameters
        '''
        log.error(
            'Incomplete authentication information for remote {0}. Missing '
            'parameters: {1}'.format(remote_url, ', '.join(missing))
        )
        _failhard()

    transport, _, address = repo['url'].partition('://')
    if not address:
        # Assume scp-like SSH syntax (user@domain.tld:relative/path.git)
        transport = 'ssh'
        address = repo['url']

    transport = transport.lower()

    if transport in ('git', 'file'):
        # These transports do not use auth
        return True

    elif transport == 'ssh':
        required_params = ('pubkey', 'privkey')
        user = address.split('@')[0]
        if user == address:
            # No '@' sign == no user. This is a problem.
            log.error(
                'Password / keypair specified for remote {0}, but remote '
                'URL is missing a username'.format(repo['url'])
            )
            _failhard()

        repo['user'] = user
        if all(bool(repo[x]) for x in required_params):
            keypair_params = [repo[x] for x in
                              ('user', 'pubkey', 'privkey', 'passphrase')]
            repo['credentials'] = pygit2.Keypair(*keypair_params)
            return True
        else:
            missing_auth = [x for x in required_params if not bool(repo[x])]
            _incomplete_auth(repo['url'], missing_auth)

    elif transport in ('https', 'http'):
        required_params = ('user', 'password')
        password_ok = all(bool(repo[x]) for x in required_params)
        no_password_auth = not any(bool(repo[x]) for x in required_params)
        if no_password_auth:
            # Auth is not required, return True
            return True
        if password_ok:
            if transport == 'http' and not repo['insecure_auth']:
                log.error(
                    'Invalid configuration for gitfs remote {0}. '
                    'Authentication is disabled by default on http remotes. '
                    'Either set gitfs_insecure_auth to True in the master '
                    'configuration file, set a per-remote config option named '
                    '\'insecure_auth\' to True, or use https or ssh-based '
                    'authentication.'.format(repo['url'])
                )
                _failhard()
            repo['credentials'] = pygit2.UserPass(repo['user'],
                                                  repo['password'])
            return True
        else:
            missing_auth = [x for x in required_params if not bool(repo[x])]
            _incomplete_auth(repo['url'], missing_auth)
    else:
        log.error(
            'Invalid configuration for remote {0}. Unsupported transport '
            '{1!r}.'.format(repo['url'], transport)
        )
        _failhard()


def _failhard():
    '''
    Fatal fileserver configuration issue, raise an exception
    '''
    raise FileserverConfigError(
        'Failed to load git fileserver backend'
    )


def init():
    '''
    Return the git repo object for this session
    '''
    bp_ = os.path.join(__opts__['cachedir'], 'gitfs')
    provider = _get_provider()

    # The global versions of the auth params (gitfs_user, gitfs_password, etc.)
    # default to empty strings. If any of them are defined and the gitfs
    # provider is not one that supports auth, then error out and do not
    # proceed.
    override_params = PER_REMOTE_PARAMS
    global_auth_params = [
        'gitfs_{0}'.format(x) for x in AUTH_PARAMS
        if __opts__['gitfs_{0}'.format(x)]
    ]
    if provider in AUTH_PROVIDERS:
        override_params += AUTH_PARAMS
    elif global_auth_params:
        log.critical(
            'gitfs authentication was configured, but the {0!r} '
            'gitfs_provider does not support authentication. The providers '
            'for which authentication is supported in gitfs are: {1}. See the '
            'GitFS Walkthrough in the Salt documentation for further '
            'information.'.format(provider, ', '.join(AUTH_PROVIDERS))
        )
        _failhard()

    # ignore git ssl verification if requested
    ssl_verify = 'true' if __opts__.get('gitfs_ssl_verify', True) else 'false'
    new_remote = False
    repos = []

    per_remote_defaults = {}
    for param in override_params:
        per_remote_defaults[param] = \
            six.text_type(__opts__['gitfs_{0}'.format(param)])

    for remote in __opts__['gitfs_remotes']:
        repo_conf = copy.deepcopy(per_remote_defaults)
        bad_per_remote_conf = False
        if isinstance(remote, dict):
            repo_url = next(iter(remote))
            per_remote_conf = dict(
                [(key, six.text_type(val)) for key, val in
                 six.iteritems(salt.utils.repack_dictlist(remote[repo_url]))]
            )
            if not per_remote_conf:
                log.error(
                    'Invalid per-remote configuration for gitfs remote {0}. '
                    'If no per-remote parameters are being specified, there '
                    'may be a trailing colon after the URL, which should be '
                    'removed. Check the master configuration file.'
                    .format(repo_url)
                )
                _failhard()

            per_remote_errors = False
            for param in (x for x in per_remote_conf
                          if x not in override_params):
                if param in AUTH_PARAMS and provider not in AUTH_PROVIDERS:
                    log.critical(
                        'gitfs authentication parameter {0!r} (from remote '
                        '{1}) is only supported by the following provider(s): '
                        '{2}. Current gitfs_provider is {3!r}. See the '
                        'GitFS Walkthrough in the Salt documentation for '
                        'further information.'.format(
                            param,
                            repo_url,
                            ', '.join(AUTH_PROVIDERS),
                            provider
                        )
                    )
                else:
                    log.critical(
                        'Invalid configuration parameter {0!r} in remote {1}. '
                        'Valid parameters are: {2}. See the GitFS Walkthrough '
                        'in the Salt documentation for further '
                        'information.'.format(
                            param,
                            repo_url,
                            ', '.join(PER_REMOTE_PARAMS)
                        )
                    )
                per_remote_errors = True
            if per_remote_errors:
                _failhard()

            repo_conf.update(per_remote_conf)
        else:
            repo_url = remote

        if not isinstance(repo_url, six.string_types):
            log.error(
                'Invalid gitfs remote {0}. Remotes must be strings, you may '
                'need to enclose the URL in quotes'.format(repo_url)
            )
            continue

        try:
            repo_conf['mountpoint'] = salt.utils.strip_proto(
                repo_conf['mountpoint']
            )
        except TypeError:
            # mountpoint not specified
            pass

        hash_type = getattr(hashlib, __opts__.get('hash_type', 'md5'))
        repo_hash = hash_type(repo_url).hexdigest()
        rp_ = os.path.join(bp_, repo_hash)
        if not os.path.isdir(rp_):
            os.makedirs(rp_)

        try:
            if provider == 'gitpython':
                repo, new = _init_gitpython(rp_, repo_url, ssl_verify)
                if new:
                    new_remote = True
                lockfile = os.path.join(repo.working_dir, 'update.lk')
            elif provider == 'pygit2':
                repo, new = _init_pygit2(rp_, repo_url, ssl_verify)
                if new:
                    new_remote = True
                lockfile = os.path.join(repo.workdir, 'update.lk')
            elif provider == 'dulwich':
                repo, new = _init_dulwich(rp_, repo_url, ssl_verify)
                if new:
                    new_remote = True
                lockfile = os.path.join(repo.path, 'update.lk')
            else:
                # Should never get here because the provider has been verified
                # in __virtual__(). Log an error and return an empty list.
                log.error(
                    'Unexpected gitfs_provider {0!r}. This is probably a bug.'
                    .format(provider)
                )
                return []

            if repo is not None:
                repo_conf.update({
                    'repo': repo,
                    'url': repo_url,
                    'hash': repo_hash,
                    'cachedir': rp_,
                    'lockfile': lockfile
                })
                # Strip trailing slashes from the gitfs root as these cause
                # path searches to fail.
                repo_conf['root'] = repo_conf['root'].rstrip(os.path.sep)
                # Sanity check and assign the credential parameter to repo_conf
                if not _verify_auth(repo_conf):
                    continue
                repos.append(repo_conf)

        except Exception as exc:
            msg = ('Exception caught while initializing gitfs remote {0}: '
                   '{0}'.format(exc))
            if provider == 'gitpython':
                msg += ' Perhaps git is not available.'
            log.error(msg, exc_info_on_loglevel=logging.DEBUG)
            _failhard()

    if new_remote:
        remote_map = os.path.join(__opts__['cachedir'], 'gitfs/remote_map.txt')
        try:
            with salt.utils.fopen(remote_map, 'w+') as fp_:
                timestamp = datetime.now().strftime('%d %b %Y %H:%M:%S.%f')
                fp_.write('# gitfs_remote map as of {0}\n'.format(timestamp))
                for repo in repos:
                    fp_.write('{0} = {1}\n'.format(repo['hash'], repo['url']))
        except OSError:
            pass
        else:
            log.info('Wrote new gitfs_remote map to {0}'.format(remote_map))

    return repos


def _init_gitpython(rp_, repo_url, ssl_verify):
    '''
    Initialize/attach to a repository using GitPython. Return the repo object
    if successful, otherwise return None. Also return a boolean that will tell
    init() whether a new repo was initialized.
    '''
    new = False
    if not os.listdir(rp_):
        # Repo cachedir is empty, initialize a new repo there
        repo = git.Repo.init(rp_)
        new = True
    else:
        # Repo cachedir exists, try to attach
        try:
            repo = git.Repo(rp_)
        except git.exc.InvalidGitRepositoryError:
            log.error(_INVALID_REPO.format(rp_, repo_url))
            return None, new
    if not repo.remotes:
        try:
            repo.create_remote('origin', repo_url)
            # Ensure tags are also fetched
            repo.git.config('--add',
                            'remote.origin.fetch',
                            '+refs/tags/*:refs/tags/*')
            repo.git.config('http.sslVerify', ssl_verify)
        except os.error:
            # This exception occurs when two processes are trying to write to
            # the git config at once, go ahead and pass over it since this is
            # the only write. This should place a lock down.
            pass
    if repo.remotes:
        return repo, new
    return None, new


def _init_pygit2(rp_, repo_url, ssl_verify):
    '''
    Initialize/attach to a repository using pygit2. Return the repo object if
    successful, otherwise return None. Also return a boolean that will tell
    init() whether a new repo was initialized.
    '''
    new = False
    if not os.listdir(rp_):
        # Repo cachedir is empty, initialize a new repo there
        repo = pygit2.init_repository(rp_)
        new = True
    else:
        # Repo cachedir exists, try to attach
        try:
            repo = pygit2.Repository(rp_)
        except KeyError:
            log.error(_INVALID_REPO.format(rp_, repo_url))
            return None, new
    if not repo.remotes:
        try:
            repo.create_remote('origin', repo_url)
            # Ensure tags are also fetched
            repo.config.set_multivar('remote.origin.fetch', 'FOO',
                                     '+refs/tags/*:refs/tags/*')

            repo.config.set_multivar('http.sslVerify', '', ssl_verify)
        except os.error:
            # This exception occurs when two processes are trying to write to
            # the git config at once, go ahead and pass over it since this is
            # the only write. This should place a lock down.
            pass
    if repo.remotes:
        return repo, new
    return None, new


def _init_dulwich(rp_, repo_url, ssl_verify):
    '''
    Initialize/attach to a repository using Dulwich. Return the repo object if
    successful, otherwise return None. Also return a boolean that will tell
    init() whether a new repo was initialized.
    '''
    if repo_url.startswith('ssh://'):
        # Dulwich will throw an error if 'ssh' is used.
        repo_url = 'git+' + repo_url
    new = False
    if not os.listdir(rp_):
        # Repo cachedir is empty, initialize a new repo there
        try:
            repo = dulwich.repo.Repo.init(rp_)
            new = True
            conf = _dulwich_conf(repo)
            conf.set('http', 'sslVerify', ssl_verify)
            # Add the remote manually, there is no function/object to do this
            conf.set(
                'remote "origin"',
                'fetch',
                '+refs/heads/*:refs/remotes/origin/*'
            )
            conf.set('remote "origin"', 'url', repo_url)
            conf.set('remote "origin"', 'pushurl', repo_url)
            conf.write_to_path()
        except os.error:
            pass
    else:
        # Repo cachedir exists, try to attach
        try:
            repo = dulwich.repo.Repo(rp_)
        except dulwich.repo.NotGitRepository:
            log.error(_INVALID_REPO.format(rp_, repo_url))
            return None, new
    # No way to interact with remotes, so just assume success
    return repo, new


def _clear_old_remotes():
    '''
    Remove cache directories for remotes no longer configured
    '''
    bp_ = os.path.join(__opts__['cachedir'], 'gitfs')
    try:
        cachedir_ls = os.listdir(bp_)
    except OSError:
        cachedir_ls = []
    repos = init()
    # Remove actively-used remotes from list
    for repo in repos:
        try:
            cachedir_ls.remove(repo['hash'])
        except ValueError:
            pass
    to_remove = []
    for item in cachedir_ls:
        if item in ('hash', 'refs'):
            continue
        path = os.path.join(bp_, item)
        if os.path.isdir(path):
            to_remove.append(path)
    failed = []
    if to_remove:
        for rdir in to_remove:
            try:
                shutil.rmtree(rdir)
            except OSError as exc:
                log.error(
                    'Unable to remove old gitfs remote cachedir {0}: {1}'
                    .format(rdir, exc)
                )
                failed.append(rdir)
            else:
                log.debug('gitfs removed old cachedir {0}'.format(rdir))
    for fdir in failed:
        to_remove.remove(fdir)
    return bool(to_remove), repos


def clear_cache():
    '''
    Completely clear gitfs cache
    '''
    fsb_cachedir = os.path.join(__opts__['cachedir'], 'gitfs')
    list_cachedir = os.path.join(__opts__['cachedir'], 'file_lists/gitfs')
    errors = []
    for rdir in (fsb_cachedir, list_cachedir):
        if os.path.exists(rdir):
            try:
                shutil.rmtree(rdir)
            except OSError as exc:
                errors.append('Unable to delete {0}: {1}'.format(rdir, exc))
    return errors


def clear_lock(remote=None):
    '''
    Clear update.lk

    ``remote`` can either be a dictionary containing repo configuration
    information, or a pattern. If the latter, then remotes for which the URL
    matches the pattern will be locked.
    '''
    def _do_clear_lock(repo):
        def _add_error(errlist, repo, exc):
            msg = ('Unable to remove update lock for {0} ({1}): {2} '
                   .format(repo['url'], repo['lockfile'], exc))
            log.debug(msg)
            errlist.append(msg)
        success = []
        failed = []
        if os.path.exists(repo['lockfile']):
            try:
                os.remove(repo['lockfile'])
            except OSError as exc:
                if exc.errno == errno.EISDIR:
                    # Somehow this path is a directory. Should never happen
                    # unless some wiseguy manually creates a directory at this
                    # path, but just in case, handle it.
                    try:
                        shutil.rmtree(repo['lockfile'])
                    except OSError as exc:
                        _add_error(failed, repo, exc)
                else:
                    _add_error(failed, repo, exc)
            else:
                msg = 'Removed lock for {0}'.format(repo['url'])
                log.debug(msg)
                success.append(msg)
        return success, failed

    if isinstance(remote, dict):
        return _do_clear_lock(remote)
<<<<<<< HEAD

    cleared = []
    errors = []
    for repo in init():
        if remote:
            try:
                if not fnmatch.fnmatch(repo['url'], remote):
                    continue
            except TypeError:
                # remote was non-string, try again
                if not fnmatch.fnmatch(repo['url'], _text_type(remote)):
                    continue
        success, failed = _do_clear_lock(repo)
        cleared.extend(success)
        errors.extend(failed)
    return cleared, errors


=======

    cleared = []
    errors = []
    for repo in init():
        if remote:
            try:
                if not fnmatch.fnmatch(repo['url'], remote):
                    continue
            except TypeError:
                # remote was non-string, try again
                if not fnmatch.fnmatch(repo['url'], _text_type(remote)):
                    continue
        success, failed = _do_clear_lock(repo)
        cleared.extend(success)
        errors.extend(failed)
    return cleared, errors


>>>>>>> 9f551100
def lock(remote=None):
    '''
    Place an update.lk

    ``remote`` can either be a dictionary containing repo configuration
    information, or a pattern. If the latter, then remotes for which the URL
    matches the pattern will be locked.
    '''
    def _do_lock(repo):
        success = []
        failed = []
        if not os.path.exists(repo['lockfile']):
            try:
                with salt.utils.fopen(repo['lockfile'], 'w+') as fp_:
                    fp_.write('')
            except (IOError, OSError) as exc:
                msg = ('Unable to set update lock for {0} ({1}): {2} '
                       .format(repo['url'], repo['lockfile'], exc))
                log.debug(msg)
                failed.append(msg)
            else:
                msg = 'Set lock for {0}'.format(repo['url'])
                log.debug(msg)
                success.append(msg)
        return success, failed

    if isinstance(remote, dict):
        return _do_lock(remote)

    locked = []
    errors = []
    for repo in init():
        if remote:
            try:
                if not fnmatch.fnmatch(repo['url'], remote):
                    continue
            except TypeError:
                # remote was non-string, try again
                if not fnmatch.fnmatch(repo['url'], _text_type(remote)):
                    continue
        success, failed = _do_lock(repo)
        locked.extend(success)
        errors.extend(failed)

    return locked, errors


def update():
    '''
    Execute a git fetch on all of the repos
    '''
    # data for the fileserver event
    data = {'changed': False,
            'backend': 'gitfs'}
    provider = _get_provider()
    # _clear_old_remotes runs init(), so use the value from there to avoid a
    # second init()
    data['changed'], repos = _clear_old_remotes()
    for repo in repos:
        if os.path.exists(repo['lockfile']):
            log.warning(
                'Update lockfile is present for gitfs remote {0}, skipping. '
                'If this warning persists, it is possible that the update '
                'process was interrupted. Removing {1} or running '
                '\'salt-run fileserver.clear_lock gitfs\' will allow updates '
                'to continue for this remote.'
                .format(repo['url'], repo['lockfile'])
            )
            continue
        _, errors = lock(repo)
        if errors:
            log.error('Unable to set update lock for gitfs remote {0}, '
                      'skipping.'.format(repo['url']))
            continue
        log.debug('gitfs is fetching from {0}'.format(repo['url']))
        try:
            if provider == 'gitpython':
                origin = repo['repo'].remotes[0]
                try:
                    fetch_results = origin.fetch()
                except AssertionError:
                    fetch_results = origin.fetch()
                cleaned = _clean_stale(repo['repo'])
                if fetch_results or cleaned:
                    data['changed'] = True
            elif provider == 'pygit2':
                origin = repo['repo'].remotes[0]
                refs_pre = repo['repo'].listall_references()
                try:
                    origin.credentials = repo['credentials']
                except KeyError:
                    # No credentials configured for this repo
                    pass
                fetch = origin.fetch()
                try:
                    # pygit2.Remote.fetch() returns a dict in pygit2 < 0.21.0
                    received_objects = fetch['received_objects']
                except (AttributeError, TypeError):
                    # pygit2.Remote.fetch() returns a class instance in
                    # pygit2 >= 0.21.0
                    received_objects = fetch.received_objects
                log.debug(
                    'gitfs received {0} objects for remote {1}'
                    .format(received_objects, repo['url'])
                )
                # Clean up any stale refs
                refs_post = repo['repo'].listall_references()
                cleaned = _clean_stale(repo['repo'], refs_post)
                if received_objects or refs_pre != refs_post or cleaned:
                    data['changed'] = True
            elif provider == 'dulwich':
                # origin is just a url here, there is no origin object
                origin = repo['url']
                client, path = \
                    dulwich.client.get_transport_and_path_from_url(
                        origin, thin_packs=True
                    )
                refs_pre = repo['repo'].get_refs()
                try:
                    refs_post = client.fetch(path, repo['repo'])
                except dulwich.errors.NotGitRepository:
                    log.critical(
                        'Dulwich does not recognize remote {0} as a valid '
                        'remote URL. Perhaps it is missing \'.git\' at the '
                        'end.'.format(repo['url'])
                    )
                    continue
                except KeyError:
                    log.critical(
                        'Local repository cachedir {0!r} (corresponding '
                        'remote: {1}) has been corrupted. Salt will now '
                        'attempt to remove the local checkout to allow it to '
                        'be re-initialized in the next fileserver cache '
                        'update.'
                        .format(repo['cachedir'], repo['url'])
                    )
                    try:
                        salt.utils.rm_rf(repo['cachedir'])
                    except OSError as exc:
                        log.critical(
                            'Unable to remove {0!r}: {1}'
                            .format(repo['cachedir'], exc)
                        )
                    continue
                if refs_post is None:
                    # Empty repository
                    log.warning(
                        'gitfs remote {0!r} is an empty repository and will '
                        'be skipped.'.format(origin)
                    )
                    continue
                if refs_pre != refs_post:
                    data['changed'] = True
                    # Update local refs
                    for ref in _dulwich_env_refs(refs_post):
                        repo['repo'][ref] = refs_post[ref]
                    # Prune stale refs
                    for ref in repo['repo'].get_refs():
                        if ref not in refs_post:
                            del repo['repo'][ref]
        except Exception as exc:
            # Do not use {0!r} in the error message, as exc is not a string
            log.error(
                'Exception \'{0}\' caught while fetching gitfs remote {1}'
                .format(exc, repo['url']),
                exc_info_on_loglevel=logging.DEBUG
            )
        finally:
            clear_lock(repo)

    env_cache = os.path.join(__opts__['cachedir'], 'gitfs/envs.p')
    if data.get('changed', False) is True or not os.path.isfile(env_cache):
        env_cachedir = os.path.dirname(env_cache)
        if not os.path.exists(env_cachedir):
            os.makedirs(env_cachedir)
        new_envs = envs(ignore_cache=True)
        serial = salt.payload.Serial(__opts__)
        with salt.utils.fopen(env_cache, 'w+') as fp_:
            fp_.write(serial.dumps(new_envs))
            log.trace('Wrote env cache data to {0}'.format(env_cache))

    # if there is a change, fire an event
    if __opts__.get('fileserver_events', False):
        event = salt.utils.event.get_event(
                'master',
                __opts__['sock_dir'],
                __opts__['transport'],
                opts=__opts__,
                listen=False)
        event.fire_event(data, tagify(['gitfs', 'update'], prefix='fileserver'))
    try:
        salt.fileserver.reap_fileserver_cache_dir(
            os.path.join(__opts__['cachedir'], 'gitfs/hash'),
            find_file
        )
    except (IOError, OSError):
        # Hash file won't exist if no files have yet been served up
        pass


def _env_is_exposed(env):
    '''
    Check if an environment is exposed by comparing it against a whitelist and
    blacklist.
    '''
    return salt.utils.check_whitelist_blacklist(
        env,
        whitelist=__opts__['gitfs_env_whitelist'],
        blacklist=__opts__['gitfs_env_blacklist']
    )


def envs(ignore_cache=False, skip_clean=False):
    '''
    Return a list of refs that can be used as environments
    '''
    if not ignore_cache:
        env_cache = os.path.join(__opts__['cachedir'], 'gitfs/envs.p')
        cache_match = salt.fileserver.check_env_cache(__opts__, env_cache)
        if cache_match is not None:
            return cache_match
    provider = _get_provider()
    ret = set()
    for repo in init():
        if provider == 'gitpython':
            ret.update(_envs_gitpython(repo))
        elif provider == 'pygit2':
            ret.update(_envs_pygit2(repo))
        elif provider == 'dulwich':
            ret.update(_envs_dulwich(repo))
        else:
            # Should never get here because the provider has been verified
            # in __virtual__(). Log an error and return an empty list.
            log.error(
                'Unexpected gitfs_provider {0!r}. This is probably a bug.'
                .format(provider)
            )
            return []
    return sorted(ret)


def _envs_gitpython(repo):
    '''
    Check the refs and return a list of the ones which can be used as salt
    environments.
    '''
    ret = set()
    for ref in repo['repo'].refs:
        parted = ref.name.partition('/')
        rspec = parted[2] if parted[2] else parted[0]
        if isinstance(ref, git.Head):
            if rspec == repo['base']:
                rspec = 'base'
            if _env_is_exposed(rspec):
                ret.add(rspec)
        elif isinstance(ref, git.Tag) and _env_is_exposed(rspec):
            ret.add(rspec)
    return ret


def _envs_pygit2(repo):
    '''
    Check the refs and return a list of the ones which can be used as salt
    environments.
    '''
    ret = set()
    for ref in repo['repo'].listall_references():
        ref = re.sub('^refs/', '', ref)
        rtype, rspec = ref.split('/', 1)
        if rtype == 'remotes':
            parted = rspec.partition('/')
            rspec = parted[2] if parted[2] else parted[0]
            if rspec == repo['base']:
                rspec = 'base'
            if _env_is_exposed(rspec):
                ret.add(rspec)
        elif rtype == 'tags' and _env_is_exposed(rspec):
            ret.add(rspec)
    return ret


def _envs_dulwich(repo):
    '''
    Check the refs and return a list of the ones which can be used as salt
    environments.
    '''
    ret = set()
    for ref in _dulwich_env_refs(repo['repo'].get_refs()):
        # ref will be something like 'refs/heads/master'
        rtype, rspec = ref[5:].split('/', 1)
        if rtype == 'heads':
            if rspec == repo['base']:
                rspec = 'base'
            if _env_is_exposed(rspec):
                ret.add(rspec)
        elif rtype == 'tags' and _env_is_exposed(rspec):
            ret.add(rspec)
    return ret


def find_file(path, tgt_env='base', **kwargs):  # pylint: disable=W0613
    '''
    Find the first file to match the path and ref, read the file out of git
    and send the path to the newly cached file
    '''
    fnd = {'path': '',
           'rel': ''}
    if os.path.isabs(path) or tgt_env not in envs():
        return fnd

    provider = _get_provider()
    dest = os.path.join(__opts__['cachedir'], 'gitfs/refs', tgt_env, path)
    hashes_glob = os.path.join(__opts__['cachedir'],
                               'gitfs/hash',
                               tgt_env,
                               '{0}.hash.*'.format(path))
    blobshadest = os.path.join(__opts__['cachedir'],
                               'gitfs/hash',
                               tgt_env,
                               '{0}.hash.blob_sha1'.format(path))
    lk_fn = os.path.join(__opts__['cachedir'],
                         'gitfs/hash',
                         tgt_env,
                         '{0}.lk'.format(path))
    destdir = os.path.dirname(dest)
    hashdir = os.path.dirname(blobshadest)
    if not os.path.isdir(destdir):
        try:
            os.makedirs(destdir)
        except OSError:
            # Path exists and is a file, remove it and retry
            os.remove(destdir)
            os.makedirs(destdir)
    if not os.path.isdir(hashdir):
        try:
            os.makedirs(hashdir)
        except OSError:
            # Path exists and is a file, remove it and retry
            os.remove(hashdir)
            os.makedirs(hashdir)

    for repo in init():
        if repo['mountpoint'] \
                and not path.startswith(repo['mountpoint'] + os.path.sep):
            continue
        repo_path = path[len(repo['mountpoint']):].lstrip(os.path.sep)
        if repo['root']:
            repo_path = os.path.join(repo['root'], repo_path)

        blob = None
        depth = 0
        if provider == 'gitpython':
            tree = _get_tree_gitpython(repo, tgt_env)
            if not tree:
                # Branch/tag/SHA not found in repo, try the next
                continue
            while True:
                depth += 1
                if depth > SYMLINK_RECURSE_DEPTH:
                    break
                try:
                    file_blob = tree / repo_path
                    if stat.S_ISLNK(file_blob.mode):
                        # Path is a symlink. The blob data corresponding to
                        # this path's object ID will be the target of the
                        # symlink. Follow the symlink and set repo_path to the
                        # location indicated in the blob data.
                        stream = StringIO()
                        file_blob.stream_data(stream)
                        stream.seek(0)
                        link_tgt = stream.read()
                        stream.close()
                        repo_path = os.path.normpath(
                            os.path.join(os.path.dirname(repo_path), link_tgt)
                        )
                    else:
                        blob = file_blob
                        break
                except KeyError:
                    # File not found or repo_path points to a directory
                    break
            if blob is None:
                continue
            blob_hexsha = blob.hexsha

        elif provider == 'pygit2':
            tree = _get_tree_pygit2(repo, tgt_env)
            if not tree:
                # Branch/tag/SHA not found in repo, try the next
                continue
            while True:
                depth += 1
                if depth > SYMLINK_RECURSE_DEPTH:
                    break
                try:
                    if stat.S_ISLNK(tree[repo_path].filemode):
                        # Path is a symlink. The blob data corresponding to this
                        # path's object ID will be the target of the symlink. Follow
                        # the symlink and set repo_path to the location indicated
                        # in the blob data.
                        link_tgt = repo['repo'][tree[repo_path].oid].data
                        repo_path = os.path.normpath(
                            os.path.join(os.path.dirname(repo_path), link_tgt)
                        )
                    else:
                        oid = tree[repo_path].oid
                        blob = repo['repo'][oid]
                except KeyError:
                    break
            if blob is None:
                continue
            blob_hexsha = blob.hex

        elif provider == 'dulwich':
            while True:
                depth += 1
                if depth > SYMLINK_RECURSE_DEPTH:
                    break
                prefix_dirs, _, filename = repo_path.rpartition(os.path.sep)
                tree = _get_tree_dulwich(repo, tgt_env)
                tree = _dulwich_walk_tree(repo['repo'], tree, prefix_dirs)
                if not isinstance(tree, dulwich.objects.Tree):
                    # Branch/tag/SHA not found in repo
                    break
                try:
                    mode, oid = tree[filename]
                    if stat.S_ISLNK(mode):
                        # Path is a symlink. The blob data corresponding to
                        # this path's object ID will be the target of the
                        # symlink. Follow the symlink and set repo_path to the
                        # location indicated in the blob data.
                        link_tgt = repo['repo'].get_object(oid).as_raw_string()
                        repo_path = os.path.normpath(
                            os.path.join(os.path.dirname(repo_path), link_tgt)
                        )
                    else:
                        blob = repo['repo'].get_object(oid)
                        break
                except KeyError:
                    break
            if blob is None:
                continue
            blob_hexsha = blob.sha().hexdigest()

        salt.fileserver.wait_lock(lk_fn, dest)
        if os.path.isfile(blobshadest) and os.path.isfile(dest):
            with salt.utils.fopen(blobshadest, 'r') as fp_:
                sha = fp_.read()
                if sha == blob_hexsha:
                    fnd['rel'] = path
                    fnd['path'] = dest
                    return fnd
        with salt.utils.fopen(lk_fn, 'w+') as fp_:
            fp_.write('')
        for filename in glob.glob(hashes_glob):
            try:
                os.remove(filename)
            except Exception:
                pass
        with salt.utils.fopen(dest, 'w+') as fp_:
            if provider == 'gitpython':
                blob.stream_data(fp_)
            elif provider == 'pygit2':
                fp_.write(blob.data)
            elif provider == 'dulwich':
                fp_.write(blob.as_raw_string())
        with salt.utils.fopen(blobshadest, 'w+') as fp_:
            fp_.write(blob_hexsha)
        try:
            os.remove(lk_fn)
        except OSError:
            pass
        fnd['rel'] = path
        fnd['path'] = dest
        return fnd
    return fnd


def serve_file(load, fnd):
    '''
    Return a chunk from a file based on the data received
    '''
    if 'env' in load:
        salt.utils.warn_until(
            'Boron',
            'Passing a salt environment should be done using \'saltenv\' '
            'not \'env\'. This functionality will be removed in Salt Boron.'
        )
        load['saltenv'] = load.pop('env')

    ret = {'data': '',
           'dest': ''}
    required_load_keys = set(['path', 'loc', 'saltenv'])
    if not all(x in load for x in required_load_keys):
        log.debug(
            'Not all of the required keys present in payload. '
            'Missing: {0}'.format(
                ', '.join(required_load_keys.difference(load))
            )
        )
        return ret
    if not fnd['path']:
        return ret
    ret['dest'] = fnd['rel']
    gzip = load.get('gzip', None)
    with salt.utils.fopen(fnd['path'], 'rb') as fp_:
        fp_.seek(load['loc'])
        data = fp_.read(__opts__['file_buffer_size'])
        if gzip and data:
            data = salt.utils.gzip_util.compress(data, gzip)
            ret['gzip'] = gzip
        ret['data'] = data
    return ret


def file_hash(load, fnd):
    '''
    Return a file hash, the hash type is set in the master config file
    '''
    if 'env' in load:
        salt.utils.warn_until(
            'Boron',
            'Passing a salt environment should be done using \'saltenv\' '
            'not \'env\'. This functionality will be removed in Salt Boron.'
        )
        load['saltenv'] = load.pop('env')

    if not all(x in load for x in ('path', 'saltenv')):
        return ''
    ret = {'hash_type': __opts__['hash_type']}
    relpath = fnd['rel']
    path = fnd['path']
    hashdest = os.path.join(__opts__['cachedir'],
                            'gitfs/hash',
                            load['saltenv'],
                            '{0}.hash.{1}'.format(relpath,
                                                  __opts__['hash_type']))
    if not os.path.isfile(hashdest):
        if not os.path.exists(os.path.dirname(hashdest)):
            os.makedirs(os.path.dirname(hashdest))
        ret['hsum'] = salt.utils.get_hash(path, __opts__['hash_type'])
        with salt.utils.fopen(hashdest, 'w+') as fp_:
            fp_.write(ret['hsum'])
        return ret
    else:
        with salt.utils.fopen(hashdest, 'rb') as fp_:
            ret['hsum'] = fp_.read()
        return ret


def _file_lists(load, form):
    '''
    Return a dict containing the file lists for files and dirs
    '''
    if 'env' in load:
        salt.utils.warn_until(
            'Boron',
            'Passing a salt environment should be done using \'saltenv\' '
            'not \'env\'. This functionality will be removed in Salt Boron.'
        )
        load['saltenv'] = load.pop('env')

    list_cachedir = os.path.join(__opts__['cachedir'], 'file_lists/gitfs')
    if not os.path.isdir(list_cachedir):
        try:
            os.makedirs(list_cachedir)
        except os.error:
            log.critical('Unable to make cachedir {0}'.format(list_cachedir))
            return []
    list_cache = os.path.join(
        list_cachedir,
        '{0}.p'.format(load['saltenv'].replace(os.path.sep, '_|-'))
    )
    w_lock = os.path.join(
        list_cachedir,
        '.{0}.w'.format(load['saltenv'].replace(os.path.sep, '_|-'))
    )
    cache_match, refresh_cache, save_cache = \
        salt.fileserver.check_file_list_cache(
            __opts__, form, list_cache, w_lock
        )
    if cache_match is not None:
        return cache_match
    if refresh_cache:
        ret = {}
        ret['files'], ret['symlinks'] = _get_file_list(load)
        ret['dirs'] = _get_dir_list(load)
        if save_cache:
            salt.fileserver.write_file_list_cache(
                __opts__, ret, list_cache, w_lock
            )
        # NOTE: symlinks are organized in a dict instead of a list, however the
        # 'symlinks' key will be defined above so it will never get to the
        # default value in the call to ret.get() below.
        return ret.get(form, [])
    # Shouldn't get here, but if we do, this prevents a TypeError
    return []


def file_list(load):
    '''
    Return a list of all files on the file server in a specified
    environment
    '''
    return _file_lists(load, 'files')


def _get_file_list(load):
    '''
    Return a list of all files on the file server in a specified
    environment
    '''
    if 'env' in load:
        salt.utils.warn_until(
            'Boron',
            'Passing a salt environment should be done using \'saltenv\' '
            'not \'env\'. This functionality will be removed in Salt Boron.'
        )
        load['saltenv'] = load.pop('env')

    provider = _get_provider()
    if 'saltenv' not in load or load['saltenv'] not in envs():
        return [], {}
    files = set()
    symlinks = {}
    for repo in init():
        fl_func = None
        if provider == 'gitpython':
            fl_func = _file_list_gitpython
        elif provider == 'pygit2':
            fl_func = _file_list_pygit2
        elif provider == 'dulwich':
            fl_func = _file_list_dulwich
        try:
            repo_files, repo_symlinks = fl_func(repo, load['saltenv'])
        except TypeError:
            # We should never get here unless the gitfs_provider is not
            # accounted for in tbe above if/elif block.
            continue
        else:
            files.update(repo_files)
            symlinks.update(repo_symlinks)
    return sorted(files), symlinks


def _file_list_gitpython(repo, tgt_env):
    '''
    Get file list using GitPython
    '''
    files = set()
    symlinks = {}
    if tgt_env == 'base':
        tgt_env = repo['base']
    tree = _get_tree_gitpython(repo, tgt_env)
    if not tree:
        return files, symlinks
    if repo['root']:
        try:
            tree = tree / repo['root']
        except KeyError:
            return files, symlinks
    relpath = lambda path: os.path.relpath(path, repo['root'])
    add_mountpoint = lambda path: os.path.join(repo['mountpoint'], path)
    for file_blob in tree.traverse():
        if not isinstance(file_blob, git.Blob):
            continue
        file_path = add_mountpoint(relpath(file_blob.path))
        files.add(file_path)
        if stat.S_ISLNK(file_blob.mode):
            stream = six.StringIO()
            file_blob.stream_data(stream)
            stream.seek(0)
            link_tgt = stream.read()
            stream.close()
            symlinks[file_path] = link_tgt
    return files, symlinks


def _file_list_pygit2(repo, tgt_env):
    '''
    Get file list using pygit2
    '''
    def _traverse(tree, repo_obj, blobs, prefix):
        '''
        Traverse through a pygit2 Tree object recursively, accumulating all the
        file paths and symlink info in the "blobs" dict
        '''
        for entry in iter(tree):
            obj = repo_obj[entry.oid]
            if isinstance(obj, pygit2.Blob):
                repo_path = os.path.join(prefix, entry.name)
                blobs.setdefault('files', []).append(repo_path)
                if stat.S_ISLNK(tree[entry.name].filemode):
                    link_tgt = repo_obj[tree[entry.name].oid].data
                    blobs.setdefault('symlinks', {})[repo_path] = link_tgt
            elif isinstance(obj, pygit2.Tree):
                _traverse(obj,
                          repo_obj,
                          blobs,
                          os.path.join(prefix, entry.name))
    files = set()
    symlinks = {}
    if tgt_env == 'base':
        tgt_env = repo['base']
    tree = _get_tree_pygit2(repo, tgt_env)
    if not tree:
        return files, symlinks
    if repo['root']:
        try:
            # This might need to be changed to account for a root that
            # spans more than one directory
            oid = tree[repo['root']].oid
            tree = repo['repo'][oid]
        except KeyError:
            return files, symlinks
        if not isinstance(tree, pygit2.Tree):
            return files, symlinks
    blobs = {}
    if len(tree):
        _traverse(tree, repo['repo'], blobs, repo['root'])
    relpath = lambda path: os.path.relpath(path, repo['root'])
    add_mountpoint = lambda path: os.path.join(repo['mountpoint'], path)
    for repo_path in blobs.get('files', []):
        files.add(add_mountpoint(relpath(repo_path)))
    for repo_path, link_tgt in six.iteritems(blobs.get('symlinks', {})):
        symlinks[add_mountpoint(relpath(repo_path))] = link_tgt
    return files, symlinks


def _file_list_dulwich(repo, tgt_env):
    '''
    Get file list using dulwich
    '''
    def _traverse(tree, repo_obj, blobs, prefix):
        '''
        Traverse through a dulwich Tree object recursively, accumulating all the
        file paths and symlink info in the "blobs" dict
        '''
        for item in six.iteritems(tree):
            obj = repo_obj.get_object(item.sha)
            if isinstance(obj, dulwich.objects.Blob):
                repo_path = os.path.join(prefix, item.path)
                blobs.setdefault('files', []).append(repo_path)
                mode, oid = tree[item.path]
                if stat.S_ISLNK(mode):
                    link_tgt = repo_obj.get_object(oid).as_raw_string()
                    blobs.setdefault('symlinks', {})[repo_path] = link_tgt
            elif isinstance(obj, dulwich.objects.Tree):
                _traverse(obj,
                          repo_obj,
                          blobs,
                          os.path.join(prefix, item.path))
    files = set()
    symlinks = {}
    if tgt_env == 'base':
        tgt_env = repo['base']
    tree = _get_tree_dulwich(repo, tgt_env)
    tree = _dulwich_walk_tree(repo['repo'], tree, repo['root'])
    if not isinstance(tree, dulwich.objects.Tree):
        return files, symlinks
    blobs = {}
    if len(tree):
        _traverse(tree, repo['repo'], blobs, repo['root'])
    relpath = lambda path: os.path.relpath(path, repo['root'])
    add_mountpoint = lambda path: os.path.join(repo['mountpoint'], path)
    for repo_path in blobs.get('files', []):
        files.add(add_mountpoint(relpath(repo_path)))
    for repo_path, link_tgt in six.iteritems(blobs.get('symlinks', {})):
        symlinks[add_mountpoint(relpath(repo_path))] = link_tgt
    return files, symlinks


def file_list_emptydirs(load):  # pylint: disable=W0613
    '''
    Return a list of all empty directories on the master
    '''
    # Cannot have empty dirs in git
    return []


def dir_list(load):
    '''
    Return a list of all directories on the master
    '''
    return _file_lists(load, 'dirs')


def _get_dir_list(load):
    '''
    Get a list of all directories on the master
    '''
    if 'env' in load:
        salt.utils.warn_until(
            'Boron',
            'Passing a salt environment should be done using \'saltenv\' '
            'not \'env\'. This functionality will be removed in Salt Boron.'
        )
        load['saltenv'] = load.pop('env')

    provider = _get_provider()
    if 'saltenv' not in load or load['saltenv'] not in envs():
        return []
    ret = set()
    for repo in init():
        if provider == 'gitpython':
            ret.update(
                _dir_list_gitpython(repo, load['saltenv'])
            )
        elif provider == 'pygit2':
            ret.update(
                _dir_list_pygit2(repo, load['saltenv'])
            )
        elif provider == 'dulwich':
            ret.update(
                _dir_list_dulwich(repo, load['saltenv'])
            )
    return sorted(ret)


def _dir_list_gitpython(repo, tgt_env):
    '''
    Get list of directories using GitPython
    '''
    ret = set()
    if tgt_env == 'base':
        tgt_env = repo['base']
    tree = _get_tree_gitpython(repo, tgt_env)
    if not tree:
        return ret
    if repo['root']:
        try:
            tree = tree / repo['root']
        except KeyError:
            return ret
    for blob in tree.traverse():
        if not isinstance(blob, git.Tree):
            continue
        if repo['root']:
            path = os.path.relpath(blob.path, repo['root'])
        else:
            path = blob.path
        ret.add(os.path.join(repo['mountpoint'], path))
    return ret


def _dir_list_pygit2(repo, tgt_env):
    '''
    Get a list of directories using pygit2
    '''
    def _traverse(tree, repo_obj, blobs, prefix):
        '''
        Traverse through a pygit2 Tree object recursively, accumulating all the
        empty directories within it in the "blobs" list
        '''
        for entry in iter(tree):
            blob = repo_obj[entry.oid]
            if not isinstance(blob, pygit2.Tree):
                continue
            blobs.append(os.path.join(prefix, entry.name))
            if len(blob):
                _traverse(blob,
                          repo_obj,
                          blobs,
                          os.path.join(prefix, entry.name))
    ret = set()
    if tgt_env == 'base':
        tgt_env = repo['base']
    tree = _get_tree_pygit2(repo, tgt_env)
    if not tree:
        return ret
    if repo['root']:
        try:
            oid = tree[repo['root']].oid
            tree = repo['repo'][oid]
        except KeyError:
            return ret
        if not isinstance(tree, pygit2.Tree):
            return ret
    blobs = []
    if len(tree):
        _traverse(tree, repo['repo'], blobs, repo['root'])
    for blob in blobs:
        if repo['root']:
            blob = os.path.relpath(blob, repo['root'])
        ret.add(os.path.join(repo['mountpoint'], blob))
    return ret


def _dir_list_dulwich(repo, tgt_env):
    '''
    Get a list of directories using pygit2
    '''
    def _traverse(tree, repo_obj, blobs, prefix):
        '''
        Traverse through a dulwich Tree object recursively, accumulating all
        the empty directories within it in the "blobs" list
        '''
        for item in six.iteritems(tree):
            obj = repo_obj.get_object(item.sha)
            if not isinstance(obj, dulwich.objects.Tree):
                continue
            blobs.append(os.path.join(prefix, item.path))
            if len(repo_obj.get_object(item.sha)):
                _traverse(obj,
                          repo_obj,
                          blobs,
                          os.path.join(prefix, item.path))
    ret = set()
    if tgt_env == 'base':
        tgt_env = repo['base']
    tree = _get_tree_dulwich(repo, tgt_env)
    tree = _dulwich_walk_tree(repo['repo'], tree, repo['root'])
    if not isinstance(tree, dulwich.objects.Tree):
        return ret
    blobs = []
    if len(tree):
        _traverse(tree, repo['repo'], blobs, repo['root'])
    for blob in blobs:
        if repo['root']:
            blob = os.path.relpath(blob, repo['root'])
        ret.add(os.path.join(repo['mountpoint'], blob))
    return ret


def symlink_list(load):
    '''
    Return a dict of all symlinks based on a given path in the repo
    '''
    if 'env' in load:
        salt.utils.warn_until(
            'Boron',
            'Passing a salt environment should be done using \'saltenv\' '
            'not \'env\'. This functionality will be removed in Salt Boron.'
        )
        load['saltenv'] = load.pop('env')

    if load['saltenv'] not in envs():
        return {}
    try:
        prefix = load['prefix'].strip('/')
    except KeyError:
        prefix = ''
    symlinks = _file_lists(load, 'symlinks')
    return dict([(key, val)
                 for key, val in six.iteritems(symlinks)
                 if key.startswith(prefix)])<|MERGE_RESOLUTION|>--- conflicted
+++ resolved
@@ -98,10 +98,6 @@
 # Import salt libs
 import salt.utils
 import salt.fileserver
-<<<<<<< HEAD
-from salt.exceptions import SaltException
-=======
->>>>>>> 9f551100
 from salt.ext.six import string_types
 from salt.exceptions import FileserverConfigError
 from salt.utils.event import tagify
@@ -1045,7 +1041,6 @@
 
     if isinstance(remote, dict):
         return _do_clear_lock(remote)
-<<<<<<< HEAD
 
     cleared = []
     errors = []
@@ -1064,26 +1059,6 @@
     return cleared, errors
 
 
-=======
-
-    cleared = []
-    errors = []
-    for repo in init():
-        if remote:
-            try:
-                if not fnmatch.fnmatch(repo['url'], remote):
-                    continue
-            except TypeError:
-                # remote was non-string, try again
-                if not fnmatch.fnmatch(repo['url'], _text_type(remote)):
-                    continue
-        success, failed = _do_clear_lock(repo)
-        cleared.extend(success)
-        errors.extend(failed)
-    return cleared, errors
-
-
->>>>>>> 9f551100
 def lock(remote=None):
     '''
     Place an update.lk
