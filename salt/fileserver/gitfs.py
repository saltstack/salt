# -*- coding: utf-8 -*-
'''
Git Fileserver Backend

With this backend, branches and tags in a remote git repository are exposed to
salt as different environments.

To enable, add ``git`` to the :conf_master:`fileserver_backend` option in the
Master config file.

.. code-block:: yaml

    fileserver_backend:
      - git

As of Salt 2014.7.0, the Git fileserver backend supports GitPython_, pygit2_,
and dulwich_ to provide the Python interface to git. If more than one of these
are present, the order of preference for which one will be chosen is the same
as the order in which they were listed: pygit2, GitPython, dulwich (keep in
mind, this order is subject to change).

An optional master config parameter (:conf_master:`gitfs_provider`) can be used
to specify which provider should be used.

More detailed information on how to use gitfs can be found in the :ref:`Gitfs
Walkthrough <tutorial-gitfs>`.

.. note:: Minimum requirements

    To use GitPython_ for gitfs requires a minimum GitPython version of 0.3.0,
    as well as the git CLI utility. Instructions for installing GitPython can
    be found :ref:`here <gitfs-dependencies>`.

    To use pygit2_ for gitfs requires a minimum pygit2_ version of 0.20.3.
    pygit2_ 0.20.3 requires libgit2_ 0.20.0. pygit2_ and libgit2_ are developed
    alongside one another, so it is recommended to keep them both at the same
    major release to avoid unexpected behavior. For example, pygit2_ 0.21.x
    requires libgit2_ 0.21.x, pygit2_ 0.22.x will require libgit2_ 0.22.x, etc.

    To find stale refs, pygit2 additionally requires the git CLI utility to be
    installed.

.. _GitPython: https://github.com/gitpython-developers/GitPython
.. _pygit2: https://github.com/libgit2/pygit2
.. _libgit2: https://libgit2.github.com/
.. _dulwich: https://www.samba.org/~jelmer/dulwich/
'''

# Import python libs
from __future__ import absolute_import
import copy
import distutils.version  # pylint: disable=E0611
import errno
import fnmatch
import glob
import hashlib
import logging
import os
import re
import shutil
import stat
import subprocess
from datetime import datetime

VALID_PROVIDERS = ('gitpython', 'pygit2', 'dulwich')
PER_REMOTE_PARAMS = ('base', 'mountpoint', 'root')
SYMLINK_RECURSE_DEPTH = 100

# Auth support (auth params can be global or per-remote, too)
AUTH_PROVIDERS = ('pygit2',)
AUTH_PARAMS = ('user', 'password', 'pubkey', 'privkey', 'passphrase',
               'insecure_auth')

_RECOMMEND_GITPYTHON = (
    'GitPython is installed, you may wish to set gitfs_provider to '
    '\'gitpython\' in the master config file to use GitPython for gitfs '
    'support.'
)

_RECOMMEND_PYGIT2 = (
    'pygit2 is installed, you may wish to set gitfs_provider to '
    '\'pygit2\' in the master config file to use pygit2 for for gitfs '
    'support.'
)

_RECOMMEND_DULWICH = (
    'Dulwich is installed, you may wish to set gitfs_provider to '
    '\'dulwich\' in the master config file to use Dulwich for gitfs '
    'support.'
)

_INVALID_REPO = (
    'Cache path {0} (corresponding remote: {1}) exists but is not a valid '
    'git repository. You will need to manually delete this directory on the '
    'master to continue to use this gitfs remote.'
)

# Import salt libs
import salt.utils
import salt.fileserver
from salt.exceptions import FileserverConfigError
from salt.utils.event import tagify

# Import third party libs
import salt.ext.six as six
# pylint: disable=import-error
try:
    import git
    import gitdb
    HAS_GITPYTHON = True
except ImportError:
    HAS_GITPYTHON = False

try:
    import pygit2
    HAS_PYGIT2 = True
except ImportError:
    HAS_PYGIT2 = False

try:
    import dulwich.errors
    import dulwich.repo
    import dulwich.client
    import dulwich.config
    import dulwich.objects
    HAS_DULWICH = True
except ImportError:
    HAS_DULWICH = False
# pylint: enable=import-error

log = logging.getLogger(__name__)

# Define the module's virtual name
__virtualname__ = 'git'


def _verify_gitpython(quiet=False):
    '''
    Check if GitPython is available and at a compatible version (>= 0.3.0)
    '''
    def _recommend():
        if HAS_PYGIT2:
            log.error(_RECOMMEND_PYGIT2)
        if HAS_DULWICH:
            log.error(_RECOMMEND_DULWICH)

    if not HAS_GITPYTHON:
        if not quiet:
            log.error(
                'Git fileserver backend is enabled in master config file, but '
                'could not be loaded, is GitPython installed?'
            )
            _recommend()
        return False
    # pylint: disable=no-member
<<<<<<< HEAD
=======

>>>>>>> 6ed603c3
    gitver = distutils.version.LooseVersion(git.__version__)
    minver_str = '0.3.0'
    minver = distutils.version.LooseVersion(minver_str)
    # pylint: enable=no-member
    errors = []
    if gitver < minver:
        errors.append(
            'Git fileserver backend is enabled in master config file, but '
            'the GitPython version is earlier than {0}. Version {1} '
            'detected.'.format(minver_str, git.__version__)
        )
    if not salt.utils.which('git'):
        errors.append(
            'The git command line utility is required by the Git fileserver '
            'backend when using the \'gitpython\' provider.'
        )

    if errors:
        for error in errors:
            log.error(error)
        if not quiet:
            _recommend()
        return False

    log.debug('gitpython gitfs_provider enabled')
    __opts__['verified_gitfs_provider'] = 'gitpython'
    return True


def _verify_pygit2(quiet=False):
    '''
    Check if pygit2/libgit2 are available and at a compatible version. Pygit2
    must be at least 0.20.3 and libgit2 must be at least 0.20.0.
    '''
    def _recommend():
        if HAS_GITPYTHON:
            log.error(_RECOMMEND_GITPYTHON)
        if HAS_DULWICH:
            log.error(_RECOMMEND_DULWICH)

    if not HAS_PYGIT2:
        if not quiet:
            log.error(
                'Git fileserver backend is enabled in master config file, but '
                'could not be loaded, are pygit2 and libgit2 installed?'
            )
            _recommend()
        return False

    # pylint: disable=no-member
    pygit2ver = distutils.version.LooseVersion(pygit2.__version__)
    pygit2_minver_str = '0.20.3'
    pygit2_minver = distutils.version.LooseVersion(pygit2_minver_str)

    libgit2ver = distutils.version.LooseVersion(pygit2.LIBGIT2_VERSION)
    libgit2_minver_str = '0.20.0'
    libgit2_minver = distutils.version.LooseVersion(libgit2_minver_str)
    # pylint: enable=no-member

    errors = []
    if pygit2ver < pygit2_minver:
        errors.append(
            'Git fileserver backend is enabled in master config file, but '
            'pygit2 version is earlier than {0}. Version {1} detected.'
            .format(pygit2_minver_str, pygit2.__version__)
        )
    if libgit2ver < libgit2_minver:
        errors.append(
            'Git fileserver backend is enabled in master config file, but '
            'libgit2 version is earlier than {0}. Version {1} detected.'
            .format(libgit2_minver_str, pygit2.LIBGIT2_VERSION)
        )
    if not salt.utils.which('git'):
        errors.append(
            'The git command line utility is required by the Git fileserver '
            'backend when using the \'pygit2\' provider.'
        )

    if errors:
        for error in errors:
            log.error(error)
        if not quiet:
            _recommend()
        return False

    log.debug('pygit2 gitfs_provider enabled')
    __opts__['verified_gitfs_provider'] = 'pygit2'
    return True


def _verify_dulwich(quiet=False):
    '''
    Check if dulwich is available.
    '''
    def _recommend():
        if HAS_GITPYTHON:
            log.error(_RECOMMEND_GITPYTHON)
        if HAS_PYGIT2:
            log.error(_RECOMMEND_PYGIT2)

    if not HAS_DULWICH:
        if not quiet:
            log.error(
                'Git fileserver backend is enabled in the master config file, but '
                'could not be loaded. Is Dulwich installed?'
            )
            _recommend()
        return False

    dulwich_version = dulwich.__version__
    dulwich_min_version = (0, 9, 4)

    errors = []

    if dulwich_version < dulwich_min_version:
        errors.append(
            'Git fileserver backend is enabled in the master config file, but '
            'the installed version of Dulwich is earlier than {0}. Version {1} '
            'detected.'.format(dulwich_min_version, dulwich_version)
        )

    if errors:
        for error in errors:
            log.error(error)
        if not quiet:
            _recommend()
        return False

    log.debug('dulwich gitfs_provider enabled')
    __opts__['verified_gitfs_provider'] = 'dulwich'
    return True


def _get_provider():
    '''
    Determine which gitfs_provider to use
    '''
    # Don't re-perform all the verification if we already have a verified
    # provider
    if 'verified_gitfs_provider' in __opts__:
        return __opts__['verified_gitfs_provider']
    provider = __opts__.get('gitfs_provider', '').lower()
    if not provider:
        if _verify_pygit2(quiet=True):
            return 'pygit2'
        elif _verify_gitpython(quiet=True):
            return 'gitpython'
        elif _verify_dulwich(quiet=True):
            return 'dulwich'
        else:
            log.error(
                'No suitable version of pygit2/libgit2, GitPython, or Dulwich '
                'is installed.'
            )
    else:
        if provider not in VALID_PROVIDERS:
            log.critical(
                'Invalid gitfs_provider {0!r}. Valid choices are: {1}'
                .format(provider, ', '.join(VALID_PROVIDERS))
            )
            return None
        elif provider == 'pygit2' and _verify_pygit2():
            return 'pygit2'
        elif provider == 'gitpython' and _verify_gitpython():
            return 'gitpython'
        elif provider == 'dulwich' and _verify_dulwich():
            return 'dulwich'
    return ''


def __virtual__():
    '''
    Only load if the desired provider module is present and gitfs is enabled
    properly in the master config file.
    '''
    if __virtualname__ not in __opts__['fileserver_backend']:
        return False
    return __virtualname__ if _get_provider() else False


def _dulwich_conf(repo):
    '''
    Returns a dulwich.config.ConfigFile object for the specified repo
    '''
    return dulwich.config.ConfigFile().from_path(
        os.path.join(repo.controldir(), 'config')
    )


def _dulwich_remote(repo):
    '''
    Returns the remote url for the specified repo
    '''
    return _dulwich_conf(repo).get(('remote', 'origin'), 'url')


def _dulwich_walk_tree(repo, tree, path):
    '''
    Dulwich does not provide a means of directly accessing subdirectories. This
    function will walk down to the directory specified by 'path', and return a
    Tree object at that path. If path is an empty string, the original tree
    will be returned, and if there are any issues encountered walking the tree,
    None will be returned.
    '''
    if not path:
        return tree
    # Walk down the tree to get to the file
    for parent in path.split(os.path.sep):
        try:
            tree = repo.get_object(tree[parent][1])
        except (KeyError, TypeError):
            # Directory not found, or tree passed into function is not a Tree
            # object. Either way, desired path does not exist.
            return None
    return tree


_dulwich_env_refs = lambda refs: [x for x in refs
                                  if re.match('refs/(heads|tags)', x)
                                  and not x.endswith('^{}')]


def _get_tree_gitpython(repo, tgt_env):
    '''
    Return a git.Tree object if the branch/tag/SHA is found, otherwise None
    '''
    if tgt_env == 'base':
        tgt_env = repo['base']
    if tgt_env == repo['base'] or tgt_env in envs():
        for ref in repo['repo'].refs:
            if isinstance(ref, (git.RemoteReference, git.TagReference)):
                parted = ref.name.partition('/')
                rspec = parted[2] if parted[2] else parted[0]
                if rspec == tgt_env:
                    return ref.commit.tree

    # Branch or tag not matched, check if 'tgt_env' is a commit
    if not _env_is_exposed(tgt_env):
        return None
    try:
        commit = repo['repo'].rev_parse(tgt_env)
    except gitdb.exc.BadObject:
        pass
    else:
        return commit.tree
    return None


def _get_tree_pygit2(repo, tgt_env):
    '''
    Return a pygit2.Tree object if the branch/tag/SHA is found, otherwise None
    '''
    if tgt_env == 'base':
        tgt_env = repo['base']
    if tgt_env == repo['base'] or tgt_env in envs():
        for ref in repo['repo'].listall_references():
            _, rtype, rspec = ref.split('/', 2)
            if rtype in ('remotes', 'tags'):
                parted = rspec.partition('/')
                rspec = parted[2] if parted[2] else parted[0]
                if rspec == tgt_env and _env_is_exposed(rspec):
                    return repo['repo'].lookup_reference(ref).get_object().tree

    # Branch or tag not matched, check if 'tgt_env' is a commit
    if not _env_is_exposed(tgt_env):
        return None
    try:
        commit = repo['repo'].revparse_single(tgt_env)
    except (KeyError, TypeError):
        # Not a valid commit, likely not a commit SHA
        pass
    else:
        return commit.tree
    return None


def _get_tree_dulwich(repo, tgt_env):
    '''
    Return a dulwich.objects.Tree object if the branch/tag/SHA is found,
    otherwise None
    '''
    if tgt_env == 'base':
        tgt_env = repo['base']
    if tgt_env == repo['base'] or tgt_env in envs():
        refs = repo['repo'].get_refs()
        # Sorting ensures we check heads (branches) before tags
        for ref in sorted(_dulwich_env_refs(refs)):
            # ref will be something like 'refs/heads/master'
            rtype, rspec = ref[5:].split('/', 1)
            if rspec == tgt_env and _env_is_exposed(rspec):
                if rtype == 'heads':
                    commit = repo['repo'].get_object(refs[ref])
                elif rtype == 'tags':
                    tag = repo['repo'].get_object(refs[ref])
                    if isinstance(tag, dulwich.objects.Tag):
                        # Tag.get_object() returns a 2-tuple, the 2nd element
                        # of which is the commit SHA to which the tag refers
                        commit = repo['repo'].get_object(tag.object[1])
                    elif isinstance(tag, dulwich.objects.Commit):
                        commit = tag
                    else:
                        log.error(
                            'Unhandled object type {0!r} in '
                            '_get_tree_dulwich. This is a bug, please report '
                            'it.'.format(tag.type_name)
                        )
                return repo['repo'].get_object(commit.tree)

    # Branch or tag not matched, check if 'tgt_env' is a commit. This is more
    # difficult with Dulwich because of its inability to deal with shortened
    # SHA-1 hashes.
    if not _env_is_exposed(tgt_env):
        return None
    try:
        int(tgt_env, 16)
    except ValueError:
        # Not hexidecimal, likely just a non-matching environment
        return None

    try:
        if len(tgt_env) == 40:
            sha_obj = repo['repo'].get_object(tgt_env)
            if isinstance(sha_obj, dulwich.objects.Commit):
                sha_commit = sha_obj
        else:
            matches = set([
                x for x in (
                    repo['repo'].get_object(x)
                    for x in repo['repo'].object_store
                    if x.startswith(tgt_env)
                )
                if isinstance(x, dulwich.objects.Commit)
            ])
            if len(matches) > 1:
                log.warning('Ambiguous commit ID {0!r}'.format(tgt_env))
                return None
            try:
                sha_commit = matches.pop()
            except IndexError:
                pass
    except TypeError as exc:
        log.warning('Invalid environment {0}: {1}'.format(tgt_env, exc))
    except KeyError:
        # No matching SHA
        return None

    try:
        return repo['repo'].get_object(sha_commit.tree)
    except NameError:
        # No matching sha_commit object was created. Unable to find SHA.
        pass
    return None


def _clean_stale(repo_obj, local_refs=None):
    '''
    Clean stale local refs so they don't appear as fileserver environments
    '''
    provider = _get_provider()
    cleaned = []
    if provider == 'gitpython':
        for ref in repo_obj.remotes[0].stale_refs:
            if ref.name.startswith('refs/tags/'):
                # Work around GitPython bug affecting removal of tags
                # https://github.com/gitpython-developers/GitPython/issues/260
                repo_obj.git.tag('-d', ref.name[10:])
            else:
                ref.delete(repo_obj, ref)
            cleaned.append(ref)
    elif provider == 'pygit2':
        if local_refs is None:
            local_refs = repo_obj.listall_references()
        remote_refs = []
        for line in subprocess.Popen(
                'git ls-remote origin',
                shell=True,
                close_fds=True,
                cwd=repo_obj.workdir,
                stdout=subprocess.PIPE,
                stderr=subprocess.STDOUT).communicate()[0].splitlines():
            try:
                # Rename heads to match the ref names from
                # pygit2.Repository.listall_references()
                remote_refs.append(
                    line.split()[-1].replace('refs/heads/',
                                             'refs/remotes/origin/')
                )
            except IndexError:
                continue
        for ref in [x for x in local_refs if x not in remote_refs]:
            repo_obj.lookup_reference(ref).delete()
            cleaned.append(ref)
    if cleaned:
        log.debug('gitfs cleaned the following stale refs: {0}'
                  .format(cleaned))
    return cleaned


def _verify_auth(repo):
    '''
    Check the username and password/keypair info for validity. If valid, assign
    a 'credentials' key (consisting of a relevant credentials object) to the
    repo config dict passed to this function. Return False if a required auth
    param is not present. Return True if the required auth parameters are
    present, or if the desired transport either does not support
    authentication.

    At this time, pygit2 is the only gitfs_provider which supports auth.
    '''
    if os.path.isabs(repo['url']) or _get_provider() not in AUTH_PROVIDERS:
        # If the URL is an absolute file path, there is no authentication.
        # Similarly, if the gitfs_provider is not one that supports auth, there
        # is no reason to proceed any further. Since there is no auth issue, we
        # return True
        return True
    if not any(repo.get(x) for x in AUTH_PARAMS):
        # Auth information not configured for this remote
        return True

    def _incomplete_auth(remote_url, missing):
        '''
        Helper function to log errors about missing auth parameters
        '''
        log.error(
            'Incomplete authentication information for remote {0}. Missing '
            'parameters: {1}'.format(remote_url, ', '.join(missing))
        )
        _failhard()

    transport, _, address = repo['url'].partition('://')
    if not address:
        # Assume scp-like SSH syntax (user@domain.tld:relative/path.git)
        transport = 'ssh'
        address = repo['url']

    transport = transport.lower()

    if transport in ('git', 'file'):
        # These transports do not use auth
        return True

    elif 'ssh' in transport:
        required_params = ('pubkey', 'privkey')
        user = address.split('@')[0]
        if user == address:
            # No '@' sign == no user. This is a problem.
            log.error(
                'Password / keypair specified for remote {0}, but remote '
                'URL is missing a username'.format(repo['url'])
            )
            _failhard()

        repo['user'] = user
        if all(bool(repo[x]) for x in required_params):
            keypair_params = [repo[x] for x in
                              ('user', 'pubkey', 'privkey', 'passphrase')]
            repo['credentials'] = pygit2.Keypair(*keypair_params)
            return True
        else:
            missing_auth = [x for x in required_params if not bool(repo[x])]
            _incomplete_auth(repo['url'], missing_auth)

    elif 'http' in transport:
        required_params = ('user', 'password')
        password_ok = all(bool(repo[x]) for x in required_params)
        no_password_auth = not any(bool(repo[x]) for x in required_params)
        if no_password_auth:
            # Auth is not required, return True
            return True
        if password_ok:
            if transport == 'http' and not repo['insecure_auth']:
                log.error(
                    'Invalid configuration for gitfs remote {0}. '
                    'Authentication is disabled by default on http remotes. '
                    'Either set gitfs_insecure_auth to True in the master '
                    'configuration file, set a per-remote config option named '
                    '\'insecure_auth\' to True, or use https or ssh-based '
                    'authentication.'.format(repo['url'])
                )
                _failhard()
            repo['credentials'] = pygit2.UserPass(repo['user'],
                                                  repo['password'])
            return True
        else:
            missing_auth = [x for x in required_params if not bool(repo[x])]
            _incomplete_auth(repo['url'], missing_auth)
    else:
        log.error(
            'Invalid configuration for remote {0}. Unsupported transport '
            '{1!r}.'.format(repo['url'], transport)
        )
        _failhard()


def _failhard():
    '''
    Fatal fileserver configuration issue, raise an exception
    '''
    raise FileserverConfigError(
        'Failed to load git fileserver backend'
    )


def init():
    '''
    Return the git repo object for this session
    '''
    bp_ = os.path.join(__opts__['cachedir'], 'gitfs')
    provider = _get_provider()

    # The global versions of the auth params (gitfs_user, gitfs_password, etc.)
    # default to empty strings. If any of them are defined and the gitfs
    # provider is not one that supports auth, then error out and do not
    # proceed.
    override_params = PER_REMOTE_PARAMS
    global_auth_params = [
        'gitfs_{0}'.format(x) for x in AUTH_PARAMS
        if __opts__['gitfs_{0}'.format(x)]
    ]
    if provider in AUTH_PROVIDERS:
        override_params += AUTH_PARAMS
    elif global_auth_params:
        log.critical(
            'gitfs authentication was configured, but the {0!r} '
            'gitfs_provider does not support authentication. The providers '
            'for which authentication is supported in gitfs are: {1}. See the '
            'GitFS Walkthrough in the Salt documentation for further '
            'information.'.format(provider, ', '.join(AUTH_PROVIDERS))
        )
        _failhard()

    # ignore git ssl verification if requested
    ssl_verify = 'true' if __opts__.get('gitfs_ssl_verify', True) else 'false'
    new_remote = False
    repos = []

    per_remote_defaults = {}
    for param in override_params:
        per_remote_defaults[param] = \
            six.text_type(__opts__['gitfs_{0}'.format(param)])

    for remote in __opts__['gitfs_remotes']:
        repo_conf = copy.deepcopy(per_remote_defaults)
        bad_per_remote_conf = False
        if isinstance(remote, dict):
            repo_url = next(iter(remote))
            per_remote_conf = dict(
                [(key, six.text_type(val)) for key, val in
                 six.iteritems(salt.utils.repack_dictlist(remote[repo_url]))]
            )
            if not per_remote_conf:
                log.error(
                    'Invalid per-remote configuration for gitfs remote {0}. '
                    'If no per-remote parameters are being specified, there '
                    'may be a trailing colon after the URL, which should be '
                    'removed. Check the master configuration file.'
                    .format(repo_url)
                )
                _failhard()

            per_remote_errors = False
            for param in (x for x in per_remote_conf
                          if x not in override_params):
                if param in AUTH_PARAMS and provider not in AUTH_PROVIDERS:
                    log.critical(
                        'gitfs authentication parameter {0!r} (from remote '
                        '{1}) is only supported by the following provider(s): '
                        '{2}. Current gitfs_provider is {3!r}. See the '
                        'GitFS Walkthrough in the Salt documentation for '
                        'further information.'.format(
                            param,
                            repo_url,
                            ', '.join(AUTH_PROVIDERS),
                            provider
                        )
                    )
                else:
                    log.critical(
                        'Invalid configuration parameter {0!r} in remote {1}. '
                        'Valid parameters are: {2}. See the GitFS Walkthrough '
                        'in the Salt documentation for further '
                        'information.'.format(
                            param,
                            repo_url,
                            ', '.join(PER_REMOTE_PARAMS)
                        )
                    )
                per_remote_errors = True
            if per_remote_errors:
                _failhard()

            repo_conf.update(per_remote_conf)
        else:
            repo_url = remote

        if not isinstance(repo_url, six.string_types):
            log.error(
                'Invalid gitfs remote {0}. Remotes must be strings, you may '
                'need to enclose the URL in quotes'.format(repo_url)
            )
            continue

        try:
            repo_conf['mountpoint'] = salt.utils.strip_proto(
                repo_conf['mountpoint']
            )
        except TypeError:
            # mountpoint not specified
            pass

        hash_type = getattr(hashlib, __opts__.get('hash_type', 'md5'))
        repo_hash = hash_type(repo_url).hexdigest()
        rp_ = os.path.join(bp_, repo_hash)
        if not os.path.isdir(rp_):
            os.makedirs(rp_)

        try:
            if provider == 'gitpython':
                repo, new = _init_gitpython(rp_, repo_url, ssl_verify)
                if new:
                    new_remote = True
                lockfile = os.path.join(repo.working_dir, 'update.lk')
            elif provider == 'pygit2':
                repo, new = _init_pygit2(rp_, repo_url, ssl_verify)
                if new:
                    new_remote = True
                lockfile = os.path.join(repo.workdir, 'update.lk')
            elif provider == 'dulwich':
                repo, new = _init_dulwich(rp_, repo_url, ssl_verify)
                if new:
                    new_remote = True
                lockfile = os.path.join(repo.path, 'update.lk')
            else:
                # Should never get here because the provider has been verified
                # in __virtual__(). Log an error and return an empty list.
                log.error(
                    'Unexpected gitfs_provider {0!r}. This is probably a bug.'
                    .format(provider)
                )
                return []

            if repo is not None:
                repo_conf.update({
                    'repo': repo,
                    'url': repo_url,
                    'hash': repo_hash,
                    'cachedir': rp_,
                    'lockfile': lockfile
                })
                # Strip trailing slashes from the gitfs root as these cause
                # path searches to fail.
                repo_conf['root'] = repo_conf['root'].rstrip(os.path.sep)
                # Sanity check and assign the credential parameter to repo_conf
                if not _verify_auth(repo_conf):
                    continue
                repos.append(repo_conf)

        except Exception as exc:
            msg = ('Exception caught while initializing gitfs remote {0}: '
                   '{0}'.format(exc))
            if provider == 'gitpython':
                msg += ' Perhaps git is not available.'
            log.error(msg, exc_info_on_loglevel=logging.DEBUG)
            _failhard()

    if new_remote:
        remote_map = os.path.join(__opts__['cachedir'], 'gitfs/remote_map.txt')
        try:
            with salt.utils.fopen(remote_map, 'w+') as fp_:
                timestamp = datetime.now().strftime('%d %b %Y %H:%M:%S.%f')
                fp_.write('# gitfs_remote map as of {0}\n'.format(timestamp))
                for repo in repos:
                    fp_.write('{0} = {1}\n'.format(repo['hash'], repo['url']))
        except OSError:
            pass
        else:
            log.info('Wrote new gitfs_remote map to {0}'.format(remote_map))

    return repos


def _init_gitpython(rp_, repo_url, ssl_verify):
    '''
    Initialize/attach to a repository using GitPython. Return the repo object
    if successful, otherwise return None. Also return a boolean that will tell
    init() whether a new repo was initialized.
    '''
    new = False
    if not os.listdir(rp_):
        # Repo cachedir is empty, initialize a new repo there
        repo = git.Repo.init(rp_)
        new = True
    else:
        # Repo cachedir exists, try to attach
        try:
            repo = git.Repo(rp_)
        except git.exc.InvalidGitRepositoryError:
            log.error(_INVALID_REPO.format(rp_, repo_url))
            return None, new
    if not repo.remotes:
        try:
            repo.create_remote('origin', repo_url)
            # Ensure tags are also fetched
            repo.git.config('--add',
                            'remote.origin.fetch',
                            '+refs/tags/*:refs/tags/*')
            repo.git.config('http.sslVerify', ssl_verify)
        except os.error:
            # This exception occurs when two processes are trying to write to
            # the git config at once, go ahead and pass over it since this is
            # the only write. This should place a lock down.
            pass
    if repo.remotes:
        return repo, new
    return None, new


def _init_pygit2(rp_, repo_url, ssl_verify):
    '''
    Initialize/attach to a repository using pygit2. Return the repo object if
    successful, otherwise return None. Also return a boolean that will tell
    init() whether a new repo was initialized.
    '''
    new = False
    if not os.listdir(rp_):
        # Repo cachedir is empty, initialize a new repo there
        repo = pygit2.init_repository(rp_)
        new = True
    else:
        # Repo cachedir exists, try to attach
        try:
            repo = pygit2.Repository(rp_)
        except KeyError:
            log.error(_INVALID_REPO.format(rp_, repo_url))
            return None, new
    if not repo.remotes:
        try:
            repo.create_remote('origin', repo_url)
            # Ensure tags are also fetched
            repo.config.set_multivar('remote.origin.fetch', 'FOO',
                                     '+refs/tags/*:refs/tags/*')

            repo.config.set_multivar('http.sslVerify', '', ssl_verify)
        except os.error:
            # This exception occurs when two processes are trying to write to
            # the git config at once, go ahead and pass over it since this is
            # the only write. This should place a lock down.
            pass
    if repo.remotes:
        return repo, new
    return None, new


def _init_dulwich(rp_, repo_url, ssl_verify):
    '''
    Initialize/attach to a repository using Dulwich. Return the repo object if
    successful, otherwise return None. Also return a boolean that will tell
    init() whether a new repo was initialized.
    '''
    if repo_url.startswith('ssh://'):
        # Dulwich will throw an error if 'ssh' is used.
        repo_url = 'git+' + repo_url
    new = False
    if not os.listdir(rp_):
        # Repo cachedir is empty, initialize a new repo there
        try:
            repo = dulwich.repo.Repo.init(rp_)
            new = True
            conf = _dulwich_conf(repo)
            conf.set('http', 'sslVerify', ssl_verify)
            # Add the remote manually, there is no function/object to do this
            conf.set(
                'remote "origin"',
                'fetch',
                '+refs/heads/*:refs/remotes/origin/*'
            )
            conf.set('remote "origin"', 'url', repo_url)
            conf.set('remote "origin"', 'pushurl', repo_url)
            conf.write_to_path()
        except os.error:
            pass
    else:
        # Repo cachedir exists, try to attach
        try:
            repo = dulwich.repo.Repo(rp_)
        except dulwich.repo.NotGitRepository:
            log.error(_INVALID_REPO.format(rp_, repo_url))
            return None, new
    # No way to interact with remotes, so just assume success
    return repo, new


def _clear_old_remotes():
    '''
    Remove cache directories for remotes no longer configured
    '''
    bp_ = os.path.join(__opts__['cachedir'], 'gitfs')
    try:
        cachedir_ls = os.listdir(bp_)
    except OSError:
        cachedir_ls = []
    repos = init()
    # Remove actively-used remotes from list
    for repo in repos:
        try:
            cachedir_ls.remove(repo['hash'])
        except ValueError:
            pass
    to_remove = []
    for item in cachedir_ls:
        if item in ('hash', 'refs'):
            continue
        path = os.path.join(bp_, item)
        if os.path.isdir(path):
            to_remove.append(path)
    failed = []
    if to_remove:
        for rdir in to_remove:
            try:
                shutil.rmtree(rdir)
            except OSError as exc:
                log.error(
                    'Unable to remove old gitfs remote cachedir {0}: {1}'
                    .format(rdir, exc)
                )
                failed.append(rdir)
            else:
                log.debug('gitfs removed old cachedir {0}'.format(rdir))
    for fdir in failed:
        to_remove.remove(fdir)
    return bool(to_remove), repos


def clear_cache():
    '''
    Completely clear gitfs cache
    '''
    fsb_cachedir = os.path.join(__opts__['cachedir'], 'gitfs')
    list_cachedir = os.path.join(__opts__['cachedir'], 'file_lists/gitfs')
    errors = []
    for rdir in (fsb_cachedir, list_cachedir):
        if os.path.exists(rdir):
            try:
                shutil.rmtree(rdir)
            except OSError as exc:
                errors.append('Unable to delete {0}: {1}'.format(rdir, exc))
    return errors


def clear_lock(remote=None):
    '''
    Clear update.lk

    ``remote`` can either be a dictionary containing repo configuration
    information, or a pattern. If the latter, then remotes for which the URL
    matches the pattern will be locked.
    '''
    def _do_clear_lock(repo):
        def _add_error(errlist, repo, exc):
            msg = ('Unable to remove update lock for {0} ({1}): {2} '
                   .format(repo['url'], repo['lockfile'], exc))
            log.debug(msg)
            errlist.append(msg)
        success = []
        failed = []
        if os.path.exists(repo['lockfile']):
            try:
                os.remove(repo['lockfile'])
            except OSError as exc:
                if exc.errno == errno.EISDIR:
                    # Somehow this path is a directory. Should never happen
                    # unless some wiseguy manually creates a directory at this
                    # path, but just in case, handle it.
                    try:
                        shutil.rmtree(repo['lockfile'])
                    except OSError as exc:
                        _add_error(failed, repo, exc)
                else:
                    _add_error(failed, repo, exc)
            else:
                msg = 'Removed lock for {0}'.format(repo['url'])
                log.debug(msg)
                success.append(msg)
        return success, failed

    if isinstance(remote, dict):
        return _do_clear_lock(remote)

    cleared = []
    errors = []
    for repo in init():
        if remote:
            try:
                if not fnmatch.fnmatch(repo['url'], remote):
                    continue
            except TypeError:
                # remote was non-string, try again
                if not fnmatch.fnmatch(repo['url'], six.text_type(remote)):
                    continue
        success, failed = _do_clear_lock(repo)
        cleared.extend(success)
        errors.extend(failed)
    return cleared, errors


def lock(remote=None):
    '''
    Place an update.lk

    ``remote`` can either be a dictionary containing repo configuration
    information, or a pattern. If the latter, then remotes for which the URL
    matches the pattern will be locked.
    '''
    def _do_lock(repo):
        success = []
        failed = []
        if not os.path.exists(repo['lockfile']):
            try:
                with salt.utils.fopen(repo['lockfile'], 'w+') as fp_:
                    fp_.write('')
            except (IOError, OSError) as exc:
                msg = ('Unable to set update lock for {0} ({1}): {2} '
                       .format(repo['url'], repo['lockfile'], exc))
                log.debug(msg)
                failed.append(msg)
            else:
                msg = 'Set lock for {0}'.format(repo['url'])
                log.debug(msg)
                success.append(msg)
        return success, failed

    if isinstance(remote, dict):
        return _do_lock(remote)

    locked = []
    errors = []
    for repo in init():
        if remote:
            try:
                if not fnmatch.fnmatch(repo['url'], remote):
                    continue
            except TypeError:
                # remote was non-string, try again
                if not fnmatch.fnmatch(repo['url'], six.text_type(remote)):
                    continue
        success, failed = _do_lock(repo)
        locked.extend(success)
        errors.extend(failed)

    return locked, errors


def update():
    '''
    Execute a git fetch on all of the repos
    '''
    # data for the fileserver event
    data = {'changed': False,
            'backend': 'gitfs'}
    provider = _get_provider()
    # _clear_old_remotes runs init(), so use the value from there to avoid a
    # second init()
    data['changed'], repos = _clear_old_remotes()
    for repo in repos:
        if os.path.exists(repo['lockfile']):
            log.warning(
                'Update lockfile is present for gitfs remote {0}, skipping. '
                'If this warning persists, it is possible that the update '
                'process was interrupted. Removing {1} or running '
                '\'salt-run fileserver.clear_lock gitfs\' will allow updates '
                'to continue for this remote.'
                .format(repo['url'], repo['lockfile'])
            )
            continue
        _, errors = lock(repo)
        if errors:
            log.error('Unable to set update lock for gitfs remote {0}, '
                      'skipping.'.format(repo['url']))
            continue
        log.debug('gitfs is fetching from {0}'.format(repo['url']))
        try:
            if provider == 'gitpython':
                origin = repo['repo'].remotes[0]
                try:
                    fetch_results = origin.fetch()
                except AssertionError:
                    fetch_results = origin.fetch()
                cleaned = _clean_stale(repo['repo'])
                if fetch_results or cleaned:
                    data['changed'] = True
            elif provider == 'pygit2':
                origin = repo['repo'].remotes[0]
                refs_pre = repo['repo'].listall_references()
                try:
                    origin.credentials = repo['credentials']
                except KeyError:
                    # No credentials configured for this repo
                    pass
                fetch = origin.fetch()
                try:
                    # pygit2.Remote.fetch() returns a dict in pygit2 < 0.21.0
                    received_objects = fetch['received_objects']
                except (AttributeError, TypeError):
                    # pygit2.Remote.fetch() returns a class instance in
                    # pygit2 >= 0.21.0
                    received_objects = fetch.received_objects
                log.debug(
                    'gitfs received {0} objects for remote {1}'
                    .format(received_objects, repo['url'])
                )
                # Clean up any stale refs
                refs_post = repo['repo'].listall_references()
                cleaned = _clean_stale(repo['repo'], refs_post)
                if received_objects or refs_pre != refs_post or cleaned:
                    data['changed'] = True
            elif provider == 'dulwich':
                # origin is just a url here, there is no origin object
                origin = repo['url']
                client, path = \
                    dulwich.client.get_transport_and_path_from_url(
                        origin, thin_packs=True
                    )
                refs_pre = repo['repo'].get_refs()
                try:
                    refs_post = client.fetch(path, repo['repo'])
                except dulwich.errors.NotGitRepository:
                    log.critical(
                        'Dulwich does not recognize remote {0} as a valid '
                        'remote URL. Perhaps it is missing \'.git\' at the '
                        'end.'.format(repo['url'])
                    )
                    continue
                except KeyError:
                    log.critical(
                        'Local repository cachedir {0!r} (corresponding '
                        'remote: {1}) has been corrupted. Salt will now '
                        'attempt to remove the local checkout to allow it to '
                        'be re-initialized in the next fileserver cache '
                        'update.'
                        .format(repo['cachedir'], repo['url'])
                    )
                    try:
                        salt.utils.rm_rf(repo['cachedir'])
                    except OSError as exc:
                        log.critical(
                            'Unable to remove {0!r}: {1}'
                            .format(repo['cachedir'], exc)
                        )
                    continue
                if refs_post is None:
                    # Empty repository
                    log.warning(
                        'gitfs remote {0!r} is an empty repository and will '
                        'be skipped.'.format(origin)
                    )
                    continue
                if refs_pre != refs_post:
                    data['changed'] = True
                    # Update local refs
                    for ref in _dulwich_env_refs(refs_post):
                        repo['repo'][ref] = refs_post[ref]
                    # Prune stale refs
                    for ref in repo['repo'].get_refs():
                        if ref not in refs_post:
                            del repo['repo'][ref]
        except Exception as exc:
            # Do not use {0!r} in the error message, as exc is not a string
            log.error(
                'Exception \'{0}\' caught while fetching gitfs remote {1}'
                .format(exc, repo['url']),
                exc_info_on_loglevel=logging.DEBUG
            )
        finally:
            clear_lock(repo)

    env_cache = os.path.join(__opts__['cachedir'], 'gitfs/envs.p')
    if data.get('changed', False) is True or not os.path.isfile(env_cache):
        env_cachedir = os.path.dirname(env_cache)
        if not os.path.exists(env_cachedir):
            os.makedirs(env_cachedir)
        new_envs = envs(ignore_cache=True)
        serial = salt.payload.Serial(__opts__)
        with salt.utils.fopen(env_cache, 'w+') as fp_:
            fp_.write(serial.dumps(new_envs))
            log.trace('Wrote env cache data to {0}'.format(env_cache))

    # if there is a change, fire an event
    if __opts__.get('fileserver_events', False):
        event = salt.utils.event.get_event(
                'master',
                __opts__['sock_dir'],
                __opts__['transport'],
                opts=__opts__,
                listen=False)
        event.fire_event(data, tagify(['gitfs', 'update'], prefix='fileserver'))
    try:
        salt.fileserver.reap_fileserver_cache_dir(
            os.path.join(__opts__['cachedir'], 'gitfs/hash'),
            find_file
        )
    except (IOError, OSError):
        # Hash file won't exist if no files have yet been served up
        pass


def _env_is_exposed(env):
    '''
    Check if an environment is exposed by comparing it against a whitelist and
    blacklist.
    '''
    return salt.utils.check_whitelist_blacklist(
        env,
        whitelist=__opts__['gitfs_env_whitelist'],
        blacklist=__opts__['gitfs_env_blacklist']
    )


def envs(ignore_cache=False, skip_clean=False):
    '''
    Return a list of refs that can be used as environments
    '''
    if not ignore_cache:
        env_cache = os.path.join(__opts__['cachedir'], 'gitfs/envs.p')
        cache_match = salt.fileserver.check_env_cache(__opts__, env_cache)
        if cache_match is not None:
            return cache_match
    provider = _get_provider()
    ret = set()
    for repo in init():
        if provider == 'gitpython':
            ret.update(_envs_gitpython(repo))
        elif provider == 'pygit2':
            ret.update(_envs_pygit2(repo))
        elif provider == 'dulwich':
            ret.update(_envs_dulwich(repo))
        else:
            # Should never get here because the provider has been verified
            # in __virtual__(). Log an error and return an empty list.
            log.error(
                'Unexpected gitfs_provider {0!r}. This is probably a bug.'
                .format(provider)
            )
            return []
    return sorted(ret)


def _envs_gitpython(repo):
    '''
    Check the refs and return a list of the ones which can be used as salt
    environments.
    '''
    ret = set()
    for ref in repo['repo'].refs:
        parted = ref.name.partition('/')
        rspec = parted[2] if parted[2] else parted[0]
        if isinstance(ref, git.Head):
            if rspec == repo['base']:
                rspec = 'base'
            if _env_is_exposed(rspec):
                ret.add(rspec)
        elif isinstance(ref, git.Tag) and _env_is_exposed(rspec):
            ret.add(rspec)
    return ret


def _envs_pygit2(repo):
    '''
    Check the refs and return a list of the ones which can be used as salt
    environments.
    '''
    ret = set()
    for ref in repo['repo'].listall_references():
        ref = re.sub('^refs/', '', ref)
        rtype, rspec = ref.split('/', 1)
        if rtype == 'remotes':
            parted = rspec.partition('/')
            rspec = parted[2] if parted[2] else parted[0]
            if rspec == repo['base']:
                rspec = 'base'
            if _env_is_exposed(rspec):
                ret.add(rspec)
        elif rtype == 'tags' and _env_is_exposed(rspec):
            ret.add(rspec)
    return ret


def _envs_dulwich(repo):
    '''
    Check the refs and return a list of the ones which can be used as salt
    environments.
    '''
    ret = set()
    for ref in _dulwich_env_refs(repo['repo'].get_refs()):
        # ref will be something like 'refs/heads/master'
        rtype, rspec = ref[5:].split('/', 1)
        if rtype == 'heads':
            if rspec == repo['base']:
                rspec = 'base'
            if _env_is_exposed(rspec):
                ret.add(rspec)
        elif rtype == 'tags' and _env_is_exposed(rspec):
            ret.add(rspec)
    return ret


def find_file(path, tgt_env='base', **kwargs):  # pylint: disable=W0613
    '''
    Find the first file to match the path and ref, read the file out of git
    and send the path to the newly cached file
    '''
    fnd = {'path': '',
           'rel': ''}
    if os.path.isabs(path) or tgt_env not in envs():
        return fnd

    provider = _get_provider()
    dest = os.path.join(__opts__['cachedir'], 'gitfs/refs', tgt_env, path)
    hashes_glob = os.path.join(__opts__['cachedir'],
                               'gitfs/hash',
                               tgt_env,
                               '{0}.hash.*'.format(path))
    blobshadest = os.path.join(__opts__['cachedir'],
                               'gitfs/hash',
                               tgt_env,
                               '{0}.hash.blob_sha1'.format(path))
    lk_fn = os.path.join(__opts__['cachedir'],
                         'gitfs/hash',
                         tgt_env,
                         '{0}.lk'.format(path))
    destdir = os.path.dirname(dest)
    hashdir = os.path.dirname(blobshadest)
    if not os.path.isdir(destdir):
        try:
            os.makedirs(destdir)
        except OSError:
            # Path exists and is a file, remove it and retry
            os.remove(destdir)
            os.makedirs(destdir)
    if not os.path.isdir(hashdir):
        try:
            os.makedirs(hashdir)
        except OSError:
            # Path exists and is a file, remove it and retry
            os.remove(hashdir)
            os.makedirs(hashdir)

    for repo in init():
        if repo['mountpoint'] \
                and not path.startswith(repo['mountpoint'] + os.path.sep):
            continue
        repo_path = path[len(repo['mountpoint']):].lstrip(os.path.sep)
        if repo['root']:
            repo_path = os.path.join(repo['root'], repo_path)

        blob = None
        depth = 0
        if provider == 'gitpython':
            tree = _get_tree_gitpython(repo, tgt_env)
            if not tree:
                # Branch/tag/SHA not found in repo, try the next
                continue
            while True:
                depth += 1
                if depth > SYMLINK_RECURSE_DEPTH:
                    break
                try:
                    file_blob = tree / repo_path
                    if stat.S_ISLNK(file_blob.mode):
                        # Path is a symlink. The blob data corresponding to
                        # this path's object ID will be the target of the
                        # symlink. Follow the symlink and set repo_path to the
                        # location indicated in the blob data.
                        stream = six.StringIO()
                        file_blob.stream_data(stream)
                        stream.seek(0)
                        link_tgt = stream.read()
                        stream.close()
                        repo_path = os.path.normpath(
                            os.path.join(os.path.dirname(repo_path), link_tgt)
                        )
                    else:
                        blob = file_blob
                        break
                except KeyError:
                    # File not found or repo_path points to a directory
                    break
            if blob is None:
                continue
            blob_hexsha = blob.hexsha

        elif provider == 'pygit2':
            tree = _get_tree_pygit2(repo, tgt_env)
            if not tree:
                # Branch/tag/SHA not found in repo, try the next
                continue
            while True:
                depth += 1
                if depth > SYMLINK_RECURSE_DEPTH:
                    break
                try:
                    if stat.S_ISLNK(tree[repo_path].filemode):
                        # Path is a symlink. The blob data corresponding to this
                        # path's object ID will be the target of the symlink. Follow
                        # the symlink and set repo_path to the location indicated
                        # in the blob data.
                        link_tgt = repo['repo'][tree[repo_path].oid].data
                        repo_path = os.path.normpath(
                            os.path.join(os.path.dirname(repo_path), link_tgt)
                        )
                    else:
                        oid = tree[repo_path].oid
                        blob = repo['repo'][oid]
                except KeyError:
                    break
            if blob is None:
                continue
            blob_hexsha = blob.hex

        elif provider == 'dulwich':
            while True:
                depth += 1
                if depth > SYMLINK_RECURSE_DEPTH:
                    break
                prefix_dirs, _, filename = repo_path.rpartition(os.path.sep)
                tree = _get_tree_dulwich(repo, tgt_env)
                tree = _dulwich_walk_tree(repo['repo'], tree, prefix_dirs)
                if not isinstance(tree, dulwich.objects.Tree):
                    # Branch/tag/SHA not found in repo
                    break
                try:
                    mode, oid = tree[filename]
                    if stat.S_ISLNK(mode):
                        # Path is a symlink. The blob data corresponding to
                        # this path's object ID will be the target of the
                        # symlink. Follow the symlink and set repo_path to the
                        # location indicated in the blob data.
                        link_tgt = repo['repo'].get_object(oid).as_raw_string()
                        repo_path = os.path.normpath(
                            os.path.join(os.path.dirname(repo_path), link_tgt)
                        )
                    else:
                        blob = repo['repo'].get_object(oid)
                        break
                except KeyError:
                    break
            if blob is None:
                continue
            blob_hexsha = blob.sha().hexdigest()

        salt.fileserver.wait_lock(lk_fn, dest)
        if os.path.isfile(blobshadest) and os.path.isfile(dest):
            with salt.utils.fopen(blobshadest, 'r') as fp_:
                sha = fp_.read()
                if sha == blob_hexsha:
                    fnd['rel'] = path
                    fnd['path'] = dest
                    return fnd
        with salt.utils.fopen(lk_fn, 'w+') as fp_:
            fp_.write('')
        for filename in glob.glob(hashes_glob):
            try:
                os.remove(filename)
            except Exception:
                pass
        with salt.utils.fopen(dest, 'w+') as fp_:
            if provider == 'gitpython':
                blob.stream_data(fp_)
            elif provider == 'pygit2':
                fp_.write(blob.data)
            elif provider == 'dulwich':
                fp_.write(blob.as_raw_string())
        with salt.utils.fopen(blobshadest, 'w+') as fp_:
            fp_.write(blob_hexsha)
        try:
            os.remove(lk_fn)
        except OSError:
            pass
        fnd['rel'] = path
        fnd['path'] = dest
        return fnd
    return fnd


def serve_file(load, fnd):
    '''
    Return a chunk from a file based on the data received
    '''
    if 'env' in load:
        salt.utils.warn_until(
            'Boron',
            'Passing a salt environment should be done using \'saltenv\' '
            'not \'env\'. This functionality will be removed in Salt Boron.'
        )
        load['saltenv'] = load.pop('env')

    ret = {'data': '',
           'dest': ''}
    required_load_keys = set(['path', 'loc', 'saltenv'])
    if not all(x in load for x in required_load_keys):
        log.debug(
            'Not all of the required keys present in payload. '
            'Missing: {0}'.format(
                ', '.join(required_load_keys.difference(load))
            )
        )
        return ret
    if not fnd['path']:
        return ret
    ret['dest'] = fnd['rel']
    gzip = load.get('gzip', None)
    with salt.utils.fopen(fnd['path'], 'rb') as fp_:
        fp_.seek(load['loc'])
        data = fp_.read(__opts__['file_buffer_size'])
        if gzip and data:
            data = salt.utils.gzip_util.compress(data, gzip)
            ret['gzip'] = gzip
        ret['data'] = data
    return ret


def file_hash(load, fnd):
    '''
    Return a file hash, the hash type is set in the master config file
    '''
    if 'env' in load:
        salt.utils.warn_until(
            'Boron',
            'Passing a salt environment should be done using \'saltenv\' '
            'not \'env\'. This functionality will be removed in Salt Boron.'
        )
        load['saltenv'] = load.pop('env')

    if not all(x in load for x in ('path', 'saltenv')):
        return ''
    ret = {'hash_type': __opts__['hash_type']}
    relpath = fnd['rel']
    path = fnd['path']
    hashdest = os.path.join(__opts__['cachedir'],
                            'gitfs/hash',
                            load['saltenv'],
                            '{0}.hash.{1}'.format(relpath,
                                                  __opts__['hash_type']))
    if not os.path.isfile(hashdest):
        if not os.path.exists(os.path.dirname(hashdest)):
            os.makedirs(os.path.dirname(hashdest))
        ret['hsum'] = salt.utils.get_hash(path, __opts__['hash_type'])
        with salt.utils.fopen(hashdest, 'w+') as fp_:
            fp_.write(ret['hsum'])
        return ret
    else:
        with salt.utils.fopen(hashdest, 'rb') as fp_:
            ret['hsum'] = fp_.read()
        return ret


def _file_lists(load, form):
    '''
    Return a dict containing the file lists for files and dirs
    '''
    if 'env' in load:
        salt.utils.warn_until(
            'Boron',
            'Passing a salt environment should be done using \'saltenv\' '
            'not \'env\'. This functionality will be removed in Salt Boron.'
        )
        load['saltenv'] = load.pop('env')

    list_cachedir = os.path.join(__opts__['cachedir'], 'file_lists/gitfs')
    if not os.path.isdir(list_cachedir):
        try:
            os.makedirs(list_cachedir)
        except os.error:
            log.critical('Unable to make cachedir {0}'.format(list_cachedir))
            return []
    list_cache = os.path.join(
        list_cachedir,
        '{0}.p'.format(load['saltenv'].replace(os.path.sep, '_|-'))
    )
    w_lock = os.path.join(
        list_cachedir,
        '.{0}.w'.format(load['saltenv'].replace(os.path.sep, '_|-'))
    )
    cache_match, refresh_cache, save_cache = \
        salt.fileserver.check_file_list_cache(
            __opts__, form, list_cache, w_lock
        )
    if cache_match is not None:
        return cache_match
    if refresh_cache:
        ret = {}
        ret['files'], ret['symlinks'] = _get_file_list(load)
        ret['dirs'] = _get_dir_list(load)
        if save_cache:
            salt.fileserver.write_file_list_cache(
                __opts__, ret, list_cache, w_lock
            )
        # NOTE: symlinks are organized in a dict instead of a list, however the
        # 'symlinks' key will be defined above so it will never get to the
        # default value in the call to ret.get() below.
        return ret.get(form, [])
    # Shouldn't get here, but if we do, this prevents a TypeError
    return []


def file_list(load):
    '''
    Return a list of all files on the file server in a specified
    environment
    '''
    return _file_lists(load, 'files')


def _get_file_list(load):
    '''
    Return a list of all files on the file server in a specified
    environment
    '''
    if 'env' in load:
        salt.utils.warn_until(
            'Boron',
            'Passing a salt environment should be done using \'saltenv\' '
            'not \'env\'. This functionality will be removed in Salt Boron.'
        )
        load['saltenv'] = load.pop('env')

    provider = _get_provider()
    if 'saltenv' not in load or load['saltenv'] not in envs():
        return [], {}
    files = set()
    symlinks = {}
    for repo in init():
        fl_func = None
        if provider == 'gitpython':
            fl_func = _file_list_gitpython
        elif provider == 'pygit2':
            fl_func = _file_list_pygit2
        elif provider == 'dulwich':
            fl_func = _file_list_dulwich
        try:
            repo_files, repo_symlinks = fl_func(repo, load['saltenv'])
        except TypeError:
            # We should never get here unless the gitfs_provider is not
            # accounted for in tbe above if/elif block.
            continue
        else:
            files.update(repo_files)
            symlinks.update(repo_symlinks)
    return sorted(files), symlinks


def _file_list_gitpython(repo, tgt_env):
    '''
    Get file list using GitPython
    '''
    files = set()
    symlinks = {}
    if tgt_env == 'base':
        tgt_env = repo['base']
    tree = _get_tree_gitpython(repo, tgt_env)
    if not tree:
        return files, symlinks
    if repo['root']:
        try:
            tree = tree / repo['root']
        except KeyError:
            return files, symlinks
    relpath = lambda path: os.path.relpath(path, repo['root'])
    add_mountpoint = lambda path: os.path.join(repo['mountpoint'], path)
    for file_blob in tree.traverse():
        if not isinstance(file_blob, git.Blob):
            continue
        file_path = add_mountpoint(relpath(file_blob.path))
        files.add(file_path)
        if stat.S_ISLNK(file_blob.mode):
            stream = six.StringIO()
            file_blob.stream_data(stream)
            stream.seek(0)
            link_tgt = stream.read()
            stream.close()
            symlinks[file_path] = link_tgt
    return files, symlinks


def _file_list_pygit2(repo, tgt_env):
    '''
    Get file list using pygit2
    '''
    def _traverse(tree, repo_obj, blobs, prefix):
        '''
        Traverse through a pygit2 Tree object recursively, accumulating all the
        file paths and symlink info in the "blobs" dict
        '''
        for entry in iter(tree):
            obj = repo_obj[entry.oid]
            if isinstance(obj, pygit2.Blob):
                repo_path = os.path.join(prefix, entry.name)
                blobs.setdefault('files', []).append(repo_path)
                if stat.S_ISLNK(tree[entry.name].filemode):
                    link_tgt = repo_obj[tree[entry.name].oid].data
                    blobs.setdefault('symlinks', {})[repo_path] = link_tgt
            elif isinstance(obj, pygit2.Tree):
                _traverse(obj,
                          repo_obj,
                          blobs,
                          os.path.join(prefix, entry.name))
    files = set()
    symlinks = {}
    if tgt_env == 'base':
        tgt_env = repo['base']
    tree = _get_tree_pygit2(repo, tgt_env)
    if not tree:
        return files, symlinks
    if repo['root']:
        try:
            # This might need to be changed to account for a root that
            # spans more than one directory
            oid = tree[repo['root']].oid
            tree = repo['repo'][oid]
        except KeyError:
            return files, symlinks
        if not isinstance(tree, pygit2.Tree):
            return files, symlinks
    blobs = {}
    if len(tree):
        _traverse(tree, repo['repo'], blobs, repo['root'])
    relpath = lambda path: os.path.relpath(path, repo['root'])
    add_mountpoint = lambda path: os.path.join(repo['mountpoint'], path)
    for repo_path in blobs.get('files', []):
        files.add(add_mountpoint(relpath(repo_path)))
    for repo_path, link_tgt in six.iteritems(blobs.get('symlinks', {})):
        symlinks[add_mountpoint(relpath(repo_path))] = link_tgt
    return files, symlinks


def _file_list_dulwich(repo, tgt_env):
    '''
    Get file list using dulwich
    '''
    def _traverse(tree, repo_obj, blobs, prefix):
        '''
        Traverse through a dulwich Tree object recursively, accumulating all the
        file paths and symlink info in the "blobs" dict
        '''
        for item in six.iteritems(tree):
            obj = repo_obj.get_object(item.sha)
            if isinstance(obj, dulwich.objects.Blob):
                repo_path = os.path.join(prefix, item.path)
                blobs.setdefault('files', []).append(repo_path)
                mode, oid = tree[item.path]
                if stat.S_ISLNK(mode):
                    link_tgt = repo_obj.get_object(oid).as_raw_string()
                    blobs.setdefault('symlinks', {})[repo_path] = link_tgt
            elif isinstance(obj, dulwich.objects.Tree):
                _traverse(obj,
                          repo_obj,
                          blobs,
                          os.path.join(prefix, item.path))
    files = set()
    symlinks = {}
    if tgt_env == 'base':
        tgt_env = repo['base']
    tree = _get_tree_dulwich(repo, tgt_env)
    tree = _dulwich_walk_tree(repo['repo'], tree, repo['root'])
    if not isinstance(tree, dulwich.objects.Tree):
        return files, symlinks
    blobs = {}
    if len(tree):
        _traverse(tree, repo['repo'], blobs, repo['root'])
    relpath = lambda path: os.path.relpath(path, repo['root'])
    add_mountpoint = lambda path: os.path.join(repo['mountpoint'], path)
    for repo_path in blobs.get('files', []):
        files.add(add_mountpoint(relpath(repo_path)))
    for repo_path, link_tgt in six.iteritems(blobs.get('symlinks', {})):
        symlinks[add_mountpoint(relpath(repo_path))] = link_tgt
    return files, symlinks


def file_list_emptydirs(load):  # pylint: disable=W0613
    '''
    Return a list of all empty directories on the master
    '''
    # Cannot have empty dirs in git
    return []


def dir_list(load):
    '''
    Return a list of all directories on the master
    '''
    return _file_lists(load, 'dirs')


def _get_dir_list(load):
    '''
    Get a list of all directories on the master
    '''
    if 'env' in load:
        salt.utils.warn_until(
            'Boron',
            'Passing a salt environment should be done using \'saltenv\' '
            'not \'env\'. This functionality will be removed in Salt Boron.'
        )
        load['saltenv'] = load.pop('env')

    provider = _get_provider()
    if 'saltenv' not in load or load['saltenv'] not in envs():
        return []
    ret = set()
    for repo in init():
        if provider == 'gitpython':
            ret.update(
                _dir_list_gitpython(repo, load['saltenv'])
            )
        elif provider == 'pygit2':
            ret.update(
                _dir_list_pygit2(repo, load['saltenv'])
            )
        elif provider == 'dulwich':
            ret.update(
                _dir_list_dulwich(repo, load['saltenv'])
            )
    return sorted(ret)


def _dir_list_gitpython(repo, tgt_env):
    '''
    Get list of directories using GitPython
    '''
    ret = set()
    if tgt_env == 'base':
        tgt_env = repo['base']
    tree = _get_tree_gitpython(repo, tgt_env)
    if not tree:
        return ret
    if repo['root']:
        try:
            tree = tree / repo['root']
        except KeyError:
            return ret
    relpath = lambda path: os.path.relpath(path, repo['root'])
    add_mountpoint = lambda path: os.path.join(repo['mountpoint'], path)
    for blob in tree.traverse():
        if isinstance(blob, git.Tree):
            ret.add(add_mountpoint(relpath(blob.path)))
    if repo['mountpoint']:
        ret.add(repo['mountpoint'])
    return ret


def _dir_list_pygit2(repo, tgt_env):
    '''
    Get a list of directories using pygit2
    '''
    def _traverse(tree, repo_obj, blobs, prefix):
        '''
        Traverse through a pygit2 Tree object recursively, accumulating all the
        empty directories within it in the "blobs" list
        '''
        for entry in iter(tree):
            blob = repo_obj[entry.oid]
            if not isinstance(blob, pygit2.Tree):
                continue
            blobs.append(os.path.join(prefix, entry.name))
            if len(blob):
                _traverse(blob,
                          repo_obj,
                          blobs,
                          os.path.join(prefix, entry.name))
    ret = set()
    if tgt_env == 'base':
        tgt_env = repo['base']
    tree = _get_tree_pygit2(repo, tgt_env)
    if not tree:
        return ret
    if repo['root']:
        try:
            oid = tree[repo['root']].oid
            tree = repo['repo'][oid]
        except KeyError:
            return ret
        if not isinstance(tree, pygit2.Tree):
            return ret
    blobs = []
    if len(tree):
        _traverse(tree, repo['repo'], blobs, repo['root'])
    relpath = lambda path: os.path.relpath(path, repo['root'])
    add_mountpoint = lambda path: os.path.join(repo['mountpoint'], path)
    for blob in blobs:
        ret.add(add_mountpoint(relpath(blob)))
    if repo['mountpoint']:
        ret.add(repo['mountpoint'])
    return ret


def _dir_list_dulwich(repo, tgt_env):
    '''
    Get a list of directories using pygit2
    '''
    def _traverse(tree, repo_obj, blobs, prefix):
        '''
        Traverse through a dulwich Tree object recursively, accumulating all
        the empty directories within it in the "blobs" list
        '''
        for item in six.iteritems(tree):
            obj = repo_obj.get_object(item.sha)
            if not isinstance(obj, dulwich.objects.Tree):
                continue
            blobs.append(os.path.join(prefix, item.path))
            if len(repo_obj.get_object(item.sha)):
                _traverse(obj,
                          repo_obj,
                          blobs,
                          os.path.join(prefix, item.path))
    ret = set()
    if tgt_env == 'base':
        tgt_env = repo['base']
    tree = _get_tree_dulwich(repo, tgt_env)
    tree = _dulwich_walk_tree(repo['repo'], tree, repo['root'])
    if not isinstance(tree, dulwich.objects.Tree):
        return ret
    blobs = []
    if len(tree):
        _traverse(tree, repo['repo'], blobs, repo['root'])
    relpath = lambda path: os.path.relpath(path, repo['root'])
    add_mountpoint = lambda path: os.path.join(repo['mountpoint'], path)
    for blob in blobs:
        ret.add(add_mountpoint(relpath(blob)))
    if repo['mountpoint']:
        ret.add(repo['mountpoint'])
    return ret


def symlink_list(load):
    '''
    Return a dict of all symlinks based on a given path in the repo
    '''
    if 'env' in load:
        salt.utils.warn_until(
            'Boron',
            'Passing a salt environment should be done using \'saltenv\' '
            'not \'env\'. This functionality will be removed in Salt Boron.'
        )
        load['saltenv'] = load.pop('env')

    if load['saltenv'] not in envs():
        return {}
    try:
        prefix = load['prefix'].strip('/')
    except KeyError:
        prefix = ''
    symlinks = _file_lists(load, 'symlinks')
    return dict([(key, val)
                 for key, val in six.iteritems(symlinks)
                 if key.startswith(prefix)])<|MERGE_RESOLUTION|>--- conflicted
+++ resolved
@@ -153,10 +153,6 @@
             _recommend()
         return False
     # pylint: disable=no-member
-<<<<<<< HEAD
-=======
-
->>>>>>> 6ed603c3
     gitver = distutils.version.LooseVersion(git.__version__)
     minver_str = '0.3.0'
     minver = distutils.version.LooseVersion(minver_str)
