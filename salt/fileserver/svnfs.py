# -*- coding: utf-8 -*-
'''
Subversion Fileserver Backend

After enabling this backend, branches, and tags in a remote subversion
repository are exposed to salt as different environments. To enable this
backend, add ``svn`` to the :conf_master:`fileserver_backend` option in the
Master config file.

.. code-block:: yaml

    fileserver_backend:
      - svn

This backend assumes a standard svn layout with directories for ``branches``,
``tags``, and ``trunk``, at the repository root.

:depends:   - subversion
            - pysvn

.. versionchanged:: 2014.7.0
    The paths to the trunk, branches, and tags have been made configurable, via
    the config options :conf_master:`svnfs_trunk`,
    :conf_master:`svnfs_branches`, and :conf_master:`svnfs_tags`.
    :conf_master:`svnfs_mountpoint` was also added. Finally, support for
    per-remote configuration parameters was added. See the
    :conf_master:`documentation <svnfs_remotes>` for more information.
'''

# Import python libs
from __future__ import absolute_import
import copy
import errno
import fnmatch
import hashlib
import logging
import os
import shutil
from datetime import datetime
<<<<<<< HEAD
=======
from salt._compat import text_type as _text_type
from salt.exceptions import FileserverConfigError
>>>>>>> 5cc7b61d

PER_REMOTE_PARAMS = ('mountpoint', 'root', 'trunk', 'branches', 'tags')

# Import third party libs
import salt.ext.six as six
# pylint: disable=import-error
HAS_SVN = False
try:
    import pysvn
    HAS_SVN = True
    CLIENT = pysvn.Client()
except ImportError:
    pass
# pylint: enable=import-error

# Import salt libs
import salt.utils
import salt.fileserver
from salt.utils.event import tagify

log = logging.getLogger(__name__)

# Define the module's virtual name
__virtualname__ = 'svn'


def __virtual__():
    '''
    Only load if subversion is available
    '''
    if __virtualname__ not in __opts__['fileserver_backend']:
        return False
    if not HAS_SVN:
        log.error('Subversion fileserver backend is enabled in configuration '
                  'but could not be loaded, is pysvn installed?')
        return False
    errors = []
    for param in ('svnfs_trunk', 'svnfs_branches', 'svnfs_tags'):
        if os.path.isabs(__opts__[param]):
            errors.append(
                'Master configuration parameter {0!r} (value: {1}) cannot be '
                'an absolute path'.format(param, __opts__[param])
            )
    if errors:
        for error in errors:
            log.error(error)
        log.error('Subversion fileserver backed will be disabled')
        return False
    return __virtualname__


def _rev(repo):
    '''
    Returns revision ID of repo
    '''
    try:
        repo_info = dict(six.iteritems(CLIENT.info(repo['repo'])))
    except (pysvn._pysvn.ClientError, TypeError,
            KeyError, AttributeError) as exc:
        log.error(
            'Error retrieving revision ID for svnfs remote {0} '
            '(cachedir: {1}): {2}'
            .format(repo['url'], repo['repo'], exc)
        )
    else:
        return repo_info['revision'].number
    return None


def _failhard():
    '''
    Fatal fileserver configuration issue, raise an exception
    '''
    raise FileserverConfigError(
        'Failed to load svn fileserver backend'
    )


def init():
    '''
    Return the list of svn remotes and their configuration information
    '''
    bp_ = os.path.join(__opts__['cachedir'], 'svnfs')
    new_remote = False
    repos = []

    per_remote_defaults = {}
    for param in PER_REMOTE_PARAMS:
        per_remote_defaults[param] = \
            six.text_type(__opts__['svnfs_{0}'.format(param)])

    for remote in __opts__['svnfs_remotes']:
        repo_conf = copy.deepcopy(per_remote_defaults)
        if isinstance(remote, dict):
            repo_url = next(iter(remote))
            per_remote_conf = dict(
                [(key, six.text_type(val)) for key, val in
                 six.iteritems(salt.utils.repack_dictlist(remote[repo_url]))]
            )
            if not per_remote_conf:
                log.error(
                    'Invalid per-remote configuration for remote {0}. If no '
                    'per-remote parameters are being specified, there may be '
                    'a trailing colon after the URL, which should be removed. '
                    'Check the master configuration file.'.format(repo_url)
                )
                _failhard()

            per_remote_errors = False
            for param in (x for x in per_remote_conf
                          if x not in PER_REMOTE_PARAMS):
                log.error(
                    'Invalid configuration parameter {0!r} for remote {1}. '
                    'Valid parameters are: {2}. See the documentation for '
                    'further information.'.format(
                        param, repo_url, ', '.join(PER_REMOTE_PARAMS)
                    )
                )
                per_remote_errors = True
            if per_remote_errors:
                _failhard()

            repo_conf.update(per_remote_conf)
        else:
            repo_url = remote

        if not isinstance(repo_url, six.string_types):
            log.error(
                'Invalid svnfs remote {0}. Remotes must be strings, you may '
                'need to enclose the URL in quotes'.format(repo_url)
            )
            _failhard()

        try:
            repo_conf['mountpoint'] = salt.utils.strip_proto(
                repo_conf['mountpoint']
            )
        except TypeError:
            # mountpoint not specified
            pass

        hash_type = getattr(hashlib, __opts__.get('hash_type', 'md5'))
        repo_hash = hash_type(repo_url).hexdigest()
        rp_ = os.path.join(bp_, repo_hash)
        if not os.path.isdir(rp_):
            os.makedirs(rp_)

        if not os.listdir(rp_):
            # Only attempt a new checkout if the directory is empty.
            try:
                CLIENT.checkout(repo_url, rp_)
                repos.append(rp_)
                new_remote = True
            except pysvn._pysvn.ClientError as exc:
                log.error(
                    'Failed to initialize svnfs remote {0!r}: {1}'
                    .format(repo_url, exc)
                )
                _failhard()
        else:
            # Confirm that there is an svn checkout at the necessary path by
            # running pysvn.Client().status()
            try:
                CLIENT.status(rp_)
            except pysvn._pysvn.ClientError as exc:
                log.error(
                    'Cache path {0} (corresponding remote: {1}) exists but is '
                    'not a valid subversion checkout. You will need to '
                    'manually delete this directory on the master to continue '
                    'to use this svnfs remote.'.format(rp_, repo_url)
                )
                _failhard()

        repo_conf.update({
            'repo': rp_,
            'url': repo_url,
            'hash': repo_hash,
            'cachedir': rp_,
            'lockfile': os.path.join(rp_, 'update.lk')
        })
        repos.append(repo_conf)

    if new_remote:
        remote_map = os.path.join(__opts__['cachedir'], 'svnfs/remote_map.txt')
        try:
            with salt.utils.fopen(remote_map, 'w+') as fp_:
                timestamp = datetime.now().strftime('%d %b %Y %H:%M:%S.%f')
                fp_.write('# svnfs_remote map as of {0}\n'.format(timestamp))
                for repo_conf in repos:
                    fp_.write(
                        '{0} = {1}\n'.format(
                            repo_conf['hash'], repo_conf['url']
                        )
                    )
        except OSError:
            pass
        else:
            log.info('Wrote new svnfs_remote map to {0}'.format(remote_map))

    return repos


def _clear_old_remotes():
    '''
    Remove cache directories for remotes no longer configured
    '''
    bp_ = os.path.join(__opts__['cachedir'], 'svnfs')
    try:
        cachedir_ls = os.listdir(bp_)
    except OSError:
        cachedir_ls = []
    repos = init()
    # Remove actively-used remotes from list
    for repo in repos:
        try:
            cachedir_ls.remove(repo['hash'])
        except ValueError:
            pass
    to_remove = []
    for item in cachedir_ls:
        if item in ('hash', 'refs'):
            continue
        path = os.path.join(bp_, item)
        if os.path.isdir(path):
            to_remove.append(path)
    failed = []
    if to_remove:
        for rdir in to_remove:
            try:
                shutil.rmtree(rdir)
            except OSError as exc:
                log.error(
                    'Unable to remove old svnfs remote cachedir {0}: {1}'
                    .format(rdir, exc)
                )
                failed.append(rdir)
            else:
                log.debug('svnfs removed old cachedir {0}'.format(rdir))
    for fdir in failed:
        to_remove.remove(fdir)
    return bool(to_remove), repos


def clear_cache():
    '''
    Completely clear svnfs cache
    '''
    fsb_cachedir = os.path.join(__opts__['cachedir'], 'svnfs')
    list_cachedir = os.path.join(__opts__['cachedir'], 'file_lists/svnfs')
    errors = []
    for rdir in (fsb_cachedir, list_cachedir):
        if os.path.exists(rdir):
            try:
                shutil.rmtree(rdir)
            except OSError as exc:
                errors.append('Unable to delete {0}: {1}'.format(rdir, exc))
    return errors


def clear_lock(remote=None):
    '''
    Clear update.lk

    ``remote`` can either be a dictionary containing repo configuration
    information, or a pattern. If the latter, then remotes for which the URL
    matches the pattern will be locked.
    '''
    def _do_clear_lock(repo):
        def _add_error(errlist, repo, exc):
            msg = ('Unable to remove update lock for {0} ({1}): {2} '
                   .format(repo['url'], repo['lockfile'], exc))
            log.debug(msg)
            errlist.append(msg)
        success = []
        failed = []
        if os.path.exists(repo['lockfile']):
            try:
                os.remove(repo['lockfile'])
            except OSError as exc:
                if exc.errno == errno.EISDIR:
                    # Somehow this path is a directory. Should never happen
                    # unless some wiseguy manually creates a directory at this
                    # path, but just in case, handle it.
                    try:
                        shutil.rmtree(repo['lockfile'])
                    except OSError as exc:
                        _add_error(failed, repo, exc)
                else:
                    _add_error(failed, repo, exc)
            else:
                msg = 'Removed lock for {0}'.format(repo['url'])
                log.debug(msg)
                success.append(msg)
        return success, failed

    if isinstance(remote, dict):
        return _do_clear_lock(remote)

    cleared = []
    errors = []
    for repo in init():
        if remote:
            try:
                if remote not in repo['url']:
                    continue
            except TypeError:
                # remote was non-string, try again
                if _text_type(remote) not in repo['url']:
                    continue
        success, failed = _do_clear_lock(repo)
        cleared.extend(success)
        errors.extend(failed)
    return cleared, errors


def lock(remote=None):
    '''
    Place an update.lk

    ``remote`` can either be a dictionary containing repo configuration
    information, or a pattern. If the latter, then remotes for which the URL
    matches the pattern will be locked.
    '''
    def _do_lock(repo):
        success = []
        failed = []
        if not os.path.exists(repo['lockfile']):
            try:
                with salt.utils.fopen(repo['lockfile'], 'w+') as fp_:
                    fp_.write('')
            except (IOError, OSError) as exc:
                msg = ('Unable to set update lock for {0} ({1}): {2} '
                       .format(repo['url'], repo['lockfile'], exc))
                log.debug(msg)
                failed.append(msg)
            else:
                msg = 'Set lock for {0}'.format(repo['url'])
                log.debug(msg)
                success.append(msg)
        return success, failed

    if isinstance(remote, dict):
        return _do_lock(remote)

    locked = []
    errors = []
    for repo in init():
        if remote:
            try:
                if not fnmatch.fnmatch(repo['url'], remote):
                    continue
            except TypeError:
                # remote was non-string, try again
                if not fnmatch.fnmatch(repo['url'], _text_type(remote)):
                    continue
        success, failed = _do_lock(repo)
        locked.extend(success)
        errors.extend(failed)

    return locked, errors


def update():
    '''
    Execute an svn update on all of the repos
    '''
    # data for the fileserver event
    data = {'changed': False,
            'backend': 'svnfs'}
    # _clear_old_remotes runs init(), so use the value from there to avoid a
    # second init()
    data['changed'], repos = _clear_old_remotes()
    for repo in repos:
        if os.path.exists(repo['lockfile']):
            log.warning(
                'Update lockfile is present for svnfs remote {0}, skipping. '
                'If this warning persists, it is possible that the update '
                'process was interrupted. Removing {1} or running '
                '\'salt-run fileserver.clear_lock svnfs\' will allow updates '
                'to continue for this remote.'
                .format(repo['url'], repo['lockfile'])
            )
            continue
        _, errors = lock(repo)
        if errors:
            log.error('Unable to set update lock for svnfs remote {0}, '
                      'skipping.'.format(repo['url']))
            continue
        log.debug('svnfs is fetching from {0}'.format(repo['url']))
        old_rev = _rev(repo)
        try:
            CLIENT.update(repo['repo'])
        except pysvn._pysvn.ClientError as exc:
            log.error(
                'Error updating svnfs remote {0} (cachedir: {1}): {2}'
                .format(repo['url'], repo['cachedir'], exc)
            )

        new_rev = _rev(repo)
        if any((x is None for x in (old_rev, new_rev))):
            # There were problems getting the revision ID
            continue
        if new_rev != old_rev:
            data['changed'] = True

        clear_lock(repo)

    env_cache = os.path.join(__opts__['cachedir'], 'svnfs/envs.p')
    if data.get('changed', False) is True or not os.path.isfile(env_cache):
        env_cachedir = os.path.dirname(env_cache)
        if not os.path.exists(env_cachedir):
            os.makedirs(env_cachedir)
        new_envs = envs(ignore_cache=True)
        serial = salt.payload.Serial(__opts__)
        with salt.utils.fopen(env_cache, 'w+') as fp_:
            fp_.write(serial.dumps(new_envs))
            log.trace('Wrote env cache data to {0}'.format(env_cache))

    # if there is a change, fire an event
    if __opts__.get('fileserver_events', False):
        event = salt.utils.event.get_event(
                'master',
                __opts__['sock_dir'],
                __opts__['transport'],
                opts=__opts__,
                listen=False)
        event.fire_event(data, tagify(['svnfs', 'update'], prefix='fileserver'))
    try:
        salt.fileserver.reap_fileserver_cache_dir(
            os.path.join(__opts__['cachedir'], 'svnfs/hash'),
            find_file
        )
    except (IOError, OSError):
        # Hash file won't exist if no files have yet been served up
        pass


def _env_is_exposed(env):
    '''
    Check if an environment is exposed by comparing it against a whitelist and
    blacklist.
    '''
    return salt.utils.check_whitelist_blacklist(
        env,
        whitelist=__opts__['svnfs_env_whitelist'],
        blacklist=__opts__['svnfs_env_blacklist']
    )


def envs(ignore_cache=False):
    '''
    Return a list of refs that can be used as environments
    '''
    if not ignore_cache:
        env_cache = os.path.join(__opts__['cachedir'], 'svnfs/envs.p')
        cache_match = salt.fileserver.check_env_cache(__opts__, env_cache)
        if cache_match is not None:
            return cache_match
    ret = set()
    for repo in init():
        trunk = os.path.join(repo['repo'], repo['trunk'])
        if os.path.isdir(trunk):
            # Add base as the env for trunk
            ret.add('base')
        else:
            log.error(
                'svnfs trunk path {0!r} does not exist in repo {1}, no base '
                'environment will be provided by this remote'
                .format(repo['trunk'], repo['url'])
            )

        branches = os.path.join(repo['repo'], repo['branches'])
        if os.path.isdir(branches):
            ret.update(os.listdir(branches))
        else:
            log.error(
                'svnfs branches path {0!r} does not exist in repo {1}'
                .format(repo['branches'], repo['url'])
            )

        tags = os.path.join(repo['repo'], repo['tags'])
        if os.path.isdir(tags):
            ret.update(os.listdir(tags))
        else:
            log.error(
                'svnfs tags path {0!r} does not exist in repo {1}'
                .format(repo['tags'], repo['url'])
            )
    return [x for x in sorted(ret) if _env_is_exposed(x)]


def _env_root(repo, saltenv):
    '''
    Return the root of the directory corresponding to the desired environment,
    or None if the environment was not found.
    '''
    # If 'base' is desired, look for the trunk
    if saltenv == 'base':
        trunk = os.path.join(repo['repo'], repo['trunk'])
        if os.path.isdir(trunk):
            return trunk
        else:
            return None

    # Check branches
    branches = os.path.join(repo['repo'], repo['branches'])
    if os.path.isdir(branches) and saltenv in os.listdir(branches):
        return os.path.join(branches, saltenv)

    # Check tags
    tags = os.path.join(repo['repo'], repo['tags'])
    if os.path.isdir(tags) and saltenv in os.listdir(tags):
        return os.path.join(tags, saltenv)

    return None


def find_file(path, tgt_env='base', **kwargs):  # pylint: disable=W0613
    '''
    Find the first file to match the path and ref. This operates similarly to
    the roots file sever but with assumptions of the directory structure
    based on svn standard practices.
    '''
    fnd = {'path': '',
           'rel': ''}
    if os.path.isabs(path) or tgt_env not in envs():
        return fnd

    for repo in init():
        env_root = _env_root(repo, tgt_env)
        if env_root is None:
            # Environment not found, try the next repo
            continue
        if repo['mountpoint'] \
                and not path.startswith(repo['mountpoint'] + os.path.sep):
            continue
        repo_path = path[len(repo['mountpoint']):].lstrip(os.path.sep)
        if repo['root']:
            repo_path = os.path.join(repo['root'], repo_path)

        full = os.path.join(env_root, repo_path)
        if os.path.isfile(full):
            fnd['rel'] = path
            fnd['path'] = full
            return fnd
    return fnd


def serve_file(load, fnd):
    '''
    Return a chunk from a file based on the data received
    '''
    if 'env' in load:
        salt.utils.warn_until(
            'Boron',
            'Passing a salt environment should be done using \'saltenv\' '
            'not \'env\'. This functionality will be removed in Salt Boron.'
        )
        load['saltenv'] = load.pop('env')

    ret = {'data': '',
           'dest': ''}
    if not all(x in load for x in ('path', 'loc', 'saltenv')):
        return ret
    if not fnd['path']:
        return ret
    ret['dest'] = fnd['rel']
    gzip = load.get('gzip', None)
    with salt.utils.fopen(fnd['path'], 'rb') as fp_:
        fp_.seek(load['loc'])
        data = fp_.read(__opts__['file_buffer_size'])
        if gzip and data:
            data = salt.utils.gzip_util.compress(data, gzip)
            ret['gzip'] = gzip
        ret['data'] = data
    return ret


def file_hash(load, fnd):
    '''
    Return a file hash, the hash type is set in the master config file
    '''
    if 'env' in load:
        salt.utils.warn_until(
            'Boron',
            'Passing a salt environment should be done using \'saltenv\' '
            'not \'env\'. This functionality will be removed in Salt Boron.'
        )
        load['saltenv'] = load.pop('env')

    if not all(x in load for x in ('path', 'saltenv')):
        return ''
    saltenv = load['saltenv']
    if saltenv == 'base':
        saltenv = 'trunk'
    ret = {}
    relpath = fnd['rel']
    path = fnd['path']

    # If the file doesn't exist, we can't get a hash
    if not path or not os.path.isfile(path):
        return ret

    # Set the hash_type as it is determined by config
    ret['hash_type'] = __opts__['hash_type']

    # Check if the hash is cached
    # Cache file's contents should be "hash:mtime"
    cache_path = os.path.join(__opts__['cachedir'],
                              'svnfs/hash',
                              saltenv,
                              '{0}.hash.{1}'.format(relpath,
                                                    __opts__['hash_type']))
    # If we have a cache, serve that if the mtime hasn't changed
    if os.path.exists(cache_path):
        with salt.utils.fopen(cache_path, 'rb') as fp_:
            hsum, mtime = fp_.read().split(':')
            if os.path.getmtime(path) == mtime:
                # check if mtime changed
                ret['hsum'] = hsum
                return ret

    # if we don't have a cache entry-- lets make one
    ret['hsum'] = salt.utils.get_hash(path, __opts__['hash_type'])
    cache_dir = os.path.dirname(cache_path)
    # make cache directory if it doesn't exist
    if not os.path.exists(cache_dir):
        os.makedirs(cache_dir)
    # save the cache object "hash:mtime"
    with salt.utils.fopen(cache_path, 'w') as fp_:
        fp_.write('{0}:{1}'.format(ret['hsum'], os.path.getmtime(path)))

    return ret


def _file_lists(load, form):
    '''
    Return a dict containing the file lists for files, dirs, emtydirs and symlinks
    '''
    if 'env' in load:
        salt.utils.warn_until(
            'Boron',
            'Passing a salt environment should be done using \'saltenv\' '
            'not \'env\'. This functionality will be removed in Salt Boron.'
        )
        load['saltenv'] = load.pop('env')

    if 'saltenv' not in load or load['saltenv'] not in envs():
        return []

    list_cachedir = os.path.join(__opts__['cachedir'], 'file_lists/svnfs')
    if not os.path.isdir(list_cachedir):
        try:
            os.makedirs(list_cachedir)
        except os.error:
            log.critical('Unable to make cachedir {0}'.format(list_cachedir))
            return []
    list_cache = os.path.join(list_cachedir, '{0}.p'.format(load['saltenv']))
    w_lock = os.path.join(list_cachedir, '.{0}.w'.format(load['saltenv']))
    cache_match, refresh_cache, save_cache = \
        salt.fileserver.check_file_list_cache(
            __opts__, form, list_cache, w_lock
        )
    if cache_match is not None:
        return cache_match
    if refresh_cache:
        ret = {
            'files': set(),
            'dirs': set(),
            'empty_dirs': set()
        }
        for repo in init():
            env_root = _env_root(repo, load['saltenv'])
            if env_root is None:
                # Environment not found, try the next repo
                continue
            if repo['root']:
                env_root = \
                    os.path.join(env_root, repo['root']).rstrip(os.path.sep)
                if not os.path.isdir(env_root):
                    # svnfs root (global or per-remote) does not exist in env
                    continue

            for root, dirs, files in os.walk(env_root):
                relpath = os.path.relpath(root, env_root)
                dir_rel_fn = os.path.join(repo['mountpoint'], relpath)
                if relpath != '.':
                    ret['dirs'].add(dir_rel_fn)
                    if len(dirs) == 0 and len(files) == 0:
                        ret['empty_dirs'].add(dir_rel_fn)
                for fname in files:
                    rel_fn = os.path.relpath(
                                os.path.join(root, fname),
                                env_root
                            )
                    ret['files'].add(os.path.join(repo['mountpoint'], rel_fn))
        # Convert all compiled sets to lists
        for key in ret:
            ret[key] = sorted(ret[key])
        if save_cache:
            salt.fileserver.write_file_list_cache(
                __opts__, ret, list_cache, w_lock
            )
        return ret.get(form, [])
    # Shouldn't get here, but if we do, this prevents a TypeError
    return []


def file_list(load):
    '''
    Return a list of all files on the file server in a specified
    environment
    '''
    return _file_lists(load, 'files')


def file_list_emptydirs(load):
    '''
    Return a list of all empty directories on the master
    '''
    return _file_lists(load, 'empty_dirs')


def dir_list(load):
    '''
    Return a list of all directories on the master
    '''
    return _file_lists(load, 'dirs')<|MERGE_RESOLUTION|>--- conflicted
+++ resolved
@@ -37,11 +37,8 @@
 import os
 import shutil
 from datetime import datetime
-<<<<<<< HEAD
-=======
 from salt._compat import text_type as _text_type
 from salt.exceptions import FileserverConfigError
->>>>>>> 5cc7b61d
 
 PER_REMOTE_PARAMS = ('mountpoint', 'root', 'trunk', 'branches', 'tags')
 
