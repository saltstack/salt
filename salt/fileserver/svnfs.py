# -*- coding: utf-8 -*-
"""
Subversion Fileserver Backend

After enabling this backend, branches and tags in a remote subversion
repository are exposed to salt as different environments. To enable this
backend, add ``svnfs`` to the :conf_master:`fileserver_backend` option in the
Master config file.

.. code-block:: yaml

    fileserver_backend:
      - svnfs

.. note::
    ``svn`` also works here. Prior to the 2018.3.0 release, *only* ``svn``
    would work.

This backend assumes a standard svn layout with directories for ``branches``,
``tags``, and ``trunk``, at the repository root.

:depends:   - subversion
            - pysvn

.. versionchanged:: 2014.7.0
    The paths to the trunk, branches, and tags have been made configurable, via
    the config options :conf_master:`svnfs_trunk`,
    :conf_master:`svnfs_branches`, and :conf_master:`svnfs_tags`.
    :conf_master:`svnfs_mountpoint` was also added. Finally, support for
    per-remote configuration parameters was added. See the
    :conf_master:`documentation <svnfs_remotes>` for more information.
"""

# Import python libs
from __future__ import absolute_import, print_function, unicode_literals

import copy
import errno
import fnmatch
import hashlib
import logging
import os
import shutil
from datetime import datetime

import salt.fileserver

# Import salt libs
import salt.utils.data
import salt.utils.files
import salt.utils.gzip_util
import salt.utils.hashutils
import salt.utils.path
import salt.utils.stringutils
import salt.utils.url
import salt.utils.versions
from salt.exceptions import FileserverConfigError

# Import third party libs
from salt.ext import six
from salt.utils.event import tagify

PER_REMOTE_OVERRIDES = ("mountpoint", "root", "trunk", "branches", "tags")


# pylint: disable=import-error
HAS_SVN = False
try:
    import pysvn

    HAS_SVN = True
    CLIENT = pysvn.Client()
except ImportError:
    pass
# pylint: enable=import-error


log = logging.getLogger(__name__)

# Define the module's virtual name
__virtualname__ = "svn"


def __virtual__():
    """
    Only load if subversion is available
    """
    if __virtualname__ not in __opts__["fileserver_backend"]:
        return False
    if not HAS_SVN:
        log.error(
            "Subversion fileserver backend is enabled in configuration "
            "but could not be loaded, is pysvn installed?"
        )
        return False
    errors = []
    for param in ("svnfs_trunk", "svnfs_branches", "svnfs_tags"):
        if os.path.isabs(__opts__[param]):
            errors.append(
                "Master configuration parameter '{0}' (value: {1}) cannot "
                "be an absolute path".format(param, __opts__[param])
            )
    if errors:
        for error in errors:
            log.error(error)
        log.error("Subversion fileserver backed will be disabled")
        return False
    return __virtualname__


def _rev(repo):
    """
    Returns revision ID of repo
    """
    try:
        repo_info = dict(six.iteritems(CLIENT.info(repo["repo"])))
    except (pysvn._pysvn.ClientError, TypeError, KeyError, AttributeError) as exc:
        log.error(
            "Error retrieving revision ID for svnfs remote %s " "(cachedir: %s): %s",
            repo["url"],
            repo["repo"],
            exc,
        )
    else:
        return repo_info["revision"].number
    return None


def _failhard():
    """
    Fatal fileserver configuration issue, raise an exception
    """
    raise FileserverConfigError("Failed to load svn fileserver backend")


def init():
    """
    Return the list of svn remotes and their configuration information
    """
    bp_ = os.path.join(__opts__["cachedir"], "svnfs")
    new_remote = False
    repos = []

    per_remote_defaults = {}
    for param in PER_REMOTE_OVERRIDES:
        per_remote_defaults[param] = six.text_type(__opts__["svnfs_{0}".format(param)])

    for remote in __opts__["svnfs_remotes"]:
        repo_conf = copy.deepcopy(per_remote_defaults)
        if isinstance(remote, dict):
            repo_url = next(iter(remote))
            per_remote_conf = dict(
                [
                    (key, six.text_type(val))
                    for key, val in six.iteritems(
                        salt.utils.data.repack_dictlist(remote[repo_url])
                    )
                ]
            )
            if not per_remote_conf:
                log.error(
                    "Invalid per-remote configuration for remote %s. If no "
                    "per-remote parameters are being specified, there may be "
                    "a trailing colon after the URL, which should be removed. "
                    "Check the master configuration file.",
                    repo_url,
                )
                _failhard()

            per_remote_errors = False
            for param in (x for x in per_remote_conf if x not in PER_REMOTE_OVERRIDES):
                log.error(
                    "Invalid configuration parameter '%s' for remote %s. "
                    "Valid parameters are: %s. See the documentation for "
                    "further information.",
                    param,
                    repo_url,
                    ", ".join(PER_REMOTE_OVERRIDES),
                )
                per_remote_errors = True
            if per_remote_errors:
                _failhard()

            repo_conf.update(per_remote_conf)
        else:
            repo_url = remote

        if not isinstance(repo_url, six.string_types):
            log.error(
                "Invalid svnfs remote %s. Remotes must be strings, you may "
                "need to enclose the URL in quotes",
                repo_url,
            )
            _failhard()

        try:
            repo_conf["mountpoint"] = salt.utils.url.strip_proto(
                repo_conf["mountpoint"]
            )
        except TypeError:
            # mountpoint not specified
            pass

        hash_type = getattr(hashlib, __opts__.get("hash_type", "md5"))
        repo_hash = hash_type(repo_url).hexdigest()
        rp_ = os.path.join(bp_, repo_hash)
        if not os.path.isdir(rp_):
            os.makedirs(rp_)

        if not os.listdir(rp_):
            # Only attempt a new checkout if the directory is empty.
            try:
                CLIENT.checkout(repo_url, rp_)
                repos.append(rp_)
                new_remote = True
            except pysvn._pysvn.ClientError as exc:
                log.error("Failed to initialize svnfs remote '%s': %s", repo_url, exc)
                _failhard()
        else:
            # Confirm that there is an svn checkout at the necessary path by
            # running pysvn.Client().status()
            try:
                CLIENT.status(rp_)
            except pysvn._pysvn.ClientError as exc:
                log.error(
                    "Cache path %s (corresponding remote: %s) exists but is "
                    "not a valid subversion checkout. You will need to "
                    "manually delete this directory on the master to continue "
                    "to use this svnfs remote.",
                    rp_,
                    repo_url,
                )
                _failhard()

        repo_conf.update(
            {
                "repo": rp_,
                "url": repo_url,
                "hash": repo_hash,
                "cachedir": rp_,
                "lockfile": os.path.join(rp_, "update.lk"),
            }
        )
        repos.append(repo_conf)

    if new_remote:
        remote_map = os.path.join(__opts__["cachedir"], "svnfs/remote_map.txt")
        try:
            with salt.utils.files.fopen(remote_map, "w+") as fp_:
                timestamp = datetime.now().strftime("%d %b %Y %H:%M:%S.%f")
                fp_.write("# svnfs_remote map as of {0}\n".format(timestamp))
                for repo_conf in repos:
                    fp_.write(
                        salt.utils.stringutils.to_str(
                            "{0} = {1}\n".format(repo_conf["hash"], repo_conf["url"])
                        )
                    )
        except OSError:
            pass
        else:
            log.info("Wrote new svnfs_remote map to %s", remote_map)

    return repos


def _clear_old_remotes():
    """
    Remove cache directories for remotes no longer configured
    """
    bp_ = os.path.join(__opts__["cachedir"], "svnfs")
    try:
        cachedir_ls = os.listdir(bp_)
    except OSError:
        cachedir_ls = []
    repos = init()
    # Remove actively-used remotes from list
    for repo in repos:
        try:
            cachedir_ls.remove(repo["hash"])
        except ValueError:
            pass
    to_remove = []
    for item in cachedir_ls:
        if item in ("hash", "refs"):
            continue
        path = os.path.join(bp_, item)
        if os.path.isdir(path):
            to_remove.append(path)
    failed = []
    if to_remove:
        for rdir in to_remove:
            try:
                shutil.rmtree(rdir)
            except OSError as exc:
                log.error(
                    "Unable to remove old svnfs remote cachedir %s: %s", rdir, exc
                )
                failed.append(rdir)
            else:
                log.debug("svnfs removed old cachedir %s", rdir)
    for fdir in failed:
        to_remove.remove(fdir)
    return bool(to_remove), repos


def clear_cache():
    """
    Completely clear svnfs cache
    """
    fsb_cachedir = os.path.join(__opts__["cachedir"], "svnfs")
    list_cachedir = os.path.join(__opts__["cachedir"], "file_lists/svnfs")
    errors = []
    for rdir in (fsb_cachedir, list_cachedir):
        if os.path.exists(rdir):
            try:
                shutil.rmtree(rdir)
            except OSError as exc:
                errors.append("Unable to delete {0}: {1}".format(rdir, exc))
    return errors


def clear_lock(remote=None):
    """
    Clear update.lk

    ``remote`` can either be a dictionary containing repo configuration
    information, or a pattern. If the latter, then remotes for which the URL
    matches the pattern will be locked.
    """

    def _do_clear_lock(repo):
        def _add_error(errlist, repo, exc):
            msg = "Unable to remove update lock for {0} ({1}): {2} ".format(
                repo["url"], repo["lockfile"], exc
            )
            log.debug(msg)
            errlist.append(msg)

        success = []
        failed = []
        if os.path.exists(repo["lockfile"]):
            try:
                os.remove(repo["lockfile"])
            except OSError as exc:
                if exc.errno == errno.EISDIR:
                    # Somehow this path is a directory. Should never happen
                    # unless some wiseguy manually creates a directory at this
                    # path, but just in case, handle it.
                    try:
                        shutil.rmtree(repo["lockfile"])
                    except OSError as exc:
                        _add_error(failed, repo, exc)
                else:
                    _add_error(failed, repo, exc)
            else:
                msg = "Removed lock for {0}".format(repo["url"])
                log.debug(msg)
                success.append(msg)
        return success, failed

    if isinstance(remote, dict):
        return _do_clear_lock(remote)

    cleared = []
    errors = []
    for repo in init():
        if remote:
            try:
                if remote not in repo["url"]:
                    continue
            except TypeError:
                # remote was non-string, try again
                if six.text_type(remote) not in repo["url"]:
                    continue
        success, failed = _do_clear_lock(repo)
        cleared.extend(success)
        errors.extend(failed)
    return cleared, errors


def lock(remote=None):
    """
    Place an update.lk

    ``remote`` can either be a dictionary containing repo configuration
    information, or a pattern. If the latter, then remotes for which the URL
    matches the pattern will be locked.
    """

    def _do_lock(repo):
        success = []
        failed = []
        if not os.path.exists(repo["lockfile"]):
            try:
                with salt.utils.files.fopen(repo["lockfile"], "w+") as fp_:
                    fp_.write("")
            except (IOError, OSError) as exc:
                msg = "Unable to set update lock for {0} ({1}): {2} ".format(
                    repo["url"], repo["lockfile"], exc
                )
                log.debug(msg)
                failed.append(msg)
            else:
                msg = "Set lock for {0}".format(repo["url"])
                log.debug(msg)
                success.append(msg)
        return success, failed

    if isinstance(remote, dict):
        return _do_lock(remote)

    locked = []
    errors = []
    for repo in init():
        if remote:
            try:
                if not fnmatch.fnmatch(repo["url"], remote):
                    continue
            except TypeError:
                # remote was non-string, try again
                if not fnmatch.fnmatch(repo["url"], six.text_type(remote)):
                    continue
        success, failed = _do_lock(repo)
        locked.extend(success)
        errors.extend(failed)

    return locked, errors


def update():
    """
    Execute an svn update on all of the repos
    """
    # data for the fileserver event
    data = {"changed": False, "backend": "svnfs"}
    # _clear_old_remotes runs init(), so use the value from there to avoid a
    # second init()
    data["changed"], repos = _clear_old_remotes()
    for repo in repos:
        if os.path.exists(repo["lockfile"]):
            log.warning(
                "Update lockfile is present for svnfs remote %s, skipping. "
                "If this warning persists, it is possible that the update "
                "process was interrupted. Removing %s or running "
                "'salt-run fileserver.clear_lock svnfs' will allow updates "
                "to continue for this remote.",
                repo["url"],
                repo["lockfile"],
            )
            continue
        _, errors = lock(repo)
        if errors:
            log.error(
                "Unable to set update lock for svnfs remote %s, skipping.", repo["url"]
            )
            continue
        log.debug("svnfs is fetching from %s", repo["url"])
        old_rev = _rev(repo)
        try:
            CLIENT.update(repo["repo"])
        except pysvn._pysvn.ClientError as exc:
            log.error(
                "Error updating svnfs remote %s (cachedir: %s): %s",
                repo["url"],
                repo["cachedir"],
                exc,
            )

        new_rev = _rev(repo)
        if any((x is None for x in (old_rev, new_rev))):
            # There were problems getting the revision ID
            continue
        if new_rev != old_rev:
            data["changed"] = True

        clear_lock(repo)

    env_cache = os.path.join(__opts__["cachedir"], "svnfs/envs.p")
    if data.get("changed", False) is True or not os.path.isfile(env_cache):
        env_cachedir = os.path.dirname(env_cache)
        if not os.path.exists(env_cachedir):
            os.makedirs(env_cachedir)
        new_envs = envs(ignore_cache=True)
        serial = salt.payload.Serial(__opts__)
        with salt.utils.files.fopen(env_cache, "wb+") as fp_:
            fp_.write(serial.dumps(new_envs))
            log.trace("Wrote env cache data to %s", env_cache)

    # if there is a change, fire an event
<<<<<<< HEAD
    if __opts__.get('fileserver_events', False):
        with salt.utils.event.get_event(
                'master',
                __opts__['sock_dir'],
                __opts__['transport'],
                opts=__opts__,
                listen=False) as event:
            event.fire_event(data, tagify(['svnfs', 'update'], prefix='fileserver'))
=======
    if __opts__.get("fileserver_events", False):
        with salt.utils.event.get_event(
            "master",
            __opts__["sock_dir"],
            __opts__["transport"],
            opts=__opts__,
            listen=False,
        ) as event:
            event.fire_event(data, tagify(["svnfs", "update"], prefix="fileserver"))
>>>>>>> 8d70836c
    try:
        salt.fileserver.reap_fileserver_cache_dir(
            os.path.join(__opts__["cachedir"], "svnfs/hash"), find_file
        )
    except (IOError, OSError):
        # Hash file won't exist if no files have yet been served up
        pass


def _env_is_exposed(env):
    """
    Check if an environment is exposed by comparing it against a whitelist and
    blacklist.
    """
    return salt.utils.stringutils.check_whitelist_blacklist(
        env,
        whitelist=__opts__["svnfs_saltenv_whitelist"],
        blacklist=__opts__["svnfs_saltenv_blacklist"],
    )


def envs(ignore_cache=False):
    """
    Return a list of refs that can be used as environments
    """
    if not ignore_cache:
        env_cache = os.path.join(__opts__["cachedir"], "svnfs/envs.p")
        cache_match = salt.fileserver.check_env_cache(__opts__, env_cache)
        if cache_match is not None:
            return cache_match
    ret = set()
    for repo in init():
        trunk = os.path.join(repo["repo"], repo["trunk"])
        if os.path.isdir(trunk):
            # Add base as the env for trunk
            ret.add("base")
        else:
            log.error(
                "svnfs trunk path '%s' does not exist in repo %s, no base "
                "environment will be provided by this remote",
                repo["trunk"],
                repo["url"],
            )

        branches = os.path.join(repo["repo"], repo["branches"])
        if os.path.isdir(branches):
            ret.update(os.listdir(branches))
        else:
            log.error(
                "svnfs branches path '%s' does not exist in repo %s",
                repo["branches"],
                repo["url"],
            )

        tags = os.path.join(repo["repo"], repo["tags"])
        if os.path.isdir(tags):
            ret.update(os.listdir(tags))
        else:
            log.error(
                "svnfs tags path '%s' does not exist in repo %s",
                repo["tags"],
                repo["url"],
            )
    return [x for x in sorted(ret) if _env_is_exposed(x)]


def _env_root(repo, saltenv):
    """
    Return the root of the directory corresponding to the desired environment,
    or None if the environment was not found.
    """
    # If 'base' is desired, look for the trunk
    if saltenv == "base":
        trunk = os.path.join(repo["repo"], repo["trunk"])
        if os.path.isdir(trunk):
            return trunk
        else:
            return None

    # Check branches
    branches = os.path.join(repo["repo"], repo["branches"])
    if os.path.isdir(branches) and saltenv in os.listdir(branches):
        return os.path.join(branches, saltenv)

    # Check tags
    tags = os.path.join(repo["repo"], repo["tags"])
    if os.path.isdir(tags) and saltenv in os.listdir(tags):
        return os.path.join(tags, saltenv)

    return None


def find_file(path, tgt_env="base", **kwargs):  # pylint: disable=W0613
    """
    Find the first file to match the path and ref. This operates similarly to
    the roots file sever but with assumptions of the directory structure
    based on svn standard practices.
    """
    fnd = {"path": "", "rel": ""}
    if os.path.isabs(path) or tgt_env not in envs():
        return fnd

    for repo in init():
        env_root = _env_root(repo, tgt_env)
        if env_root is None:
            # Environment not found, try the next repo
            continue
        if repo["mountpoint"] and not path.startswith(repo["mountpoint"] + os.path.sep):
            continue
        repo_path = path[len(repo["mountpoint"]) :].lstrip(os.path.sep)
        if repo["root"]:
            repo_path = os.path.join(repo["root"], repo_path)

        full = os.path.join(env_root, repo_path)
        if os.path.isfile(full):
            fnd["rel"] = path
            fnd["path"] = full
            try:
                # Converting the stat result to a list, the elements of the
                # list correspond to the following stat_result params:
                # 0 => st_mode=33188
                # 1 => st_ino=10227377
                # 2 => st_dev=65026
                # 3 => st_nlink=1
                # 4 => st_uid=1000
                # 5 => st_gid=1000
                # 6 => st_size=1056233
                # 7 => st_atime=1468284229
                # 8 => st_mtime=1456338235
                # 9 => st_ctime=1456338235
                fnd["stat"] = list(os.stat(full))
            except Exception:  # pylint: disable=broad-except
                pass
            return fnd
    return fnd


def serve_file(load, fnd):
    """
    Return a chunk from a file based on the data received
    """
    if "env" in load:
        # "env" is not supported; Use "saltenv".
        load.pop("env")

    ret = {"data": "", "dest": ""}
    if not all(x in load for x in ("path", "loc", "saltenv")):
        return ret
    if not fnd["path"]:
        return ret
    ret["dest"] = fnd["rel"]
    gzip = load.get("gzip", None)
    fpath = os.path.normpath(fnd["path"])
    with salt.utils.files.fopen(fpath, "rb") as fp_:
        fp_.seek(load["loc"])
        data = fp_.read(__opts__["file_buffer_size"])
        if data and six.PY3 and not salt.utils.files.is_binary(fpath):
            data = data.decode(__salt_system_encoding__)
        if gzip and data:
            data = salt.utils.gzip_util.compress(data, gzip)
            ret["gzip"] = gzip
        ret["data"] = data
    return ret


def file_hash(load, fnd):
    """
    Return a file hash, the hash type is set in the master config file
    """
    if "env" in load:
        # "env" is not supported; Use "saltenv".
        load.pop("env")

    if not all(x in load for x in ("path", "saltenv")):
        return ""
    saltenv = load["saltenv"]
    if saltenv == "base":
        saltenv = "trunk"
    ret = {}
    relpath = fnd["rel"]
    path = fnd["path"]

    # If the file doesn't exist, we can't get a hash
    if not path or not os.path.isfile(path):
        return ret

    # Set the hash_type as it is determined by config
    ret["hash_type"] = __opts__["hash_type"]

    # Check if the hash is cached
    # Cache file's contents should be "hash:mtime"
    cache_path = os.path.join(
        __opts__["cachedir"],
        "svnfs",
        "hash",
        saltenv,
        "{0}.hash.{1}".format(relpath, __opts__["hash_type"]),
    )
    # If we have a cache, serve that if the mtime hasn't changed
    if os.path.exists(cache_path):
        with salt.utils.files.fopen(cache_path, "rb") as fp_:
            hsum, mtime = fp_.read().split(":")
            if os.path.getmtime(path) == mtime:
                # check if mtime changed
                ret["hsum"] = hsum
                return ret

    # if we don't have a cache entry-- lets make one
    ret["hsum"] = salt.utils.hashutils.get_hash(path, __opts__["hash_type"])
    cache_dir = os.path.dirname(cache_path)
    # make cache directory if it doesn't exist
    if not os.path.exists(cache_dir):
        os.makedirs(cache_dir)
    # save the cache object "hash:mtime"
    with salt.utils.files.fopen(cache_path, "w") as fp_:
        fp_.write("{0}:{1}".format(ret["hsum"], os.path.getmtime(path)))

    return ret


def _file_lists(load, form):
    """
    Return a dict containing the file lists for files, dirs, emptydirs and symlinks
    """
    if "env" in load:
        # "env" is not supported; Use "saltenv".
        load.pop("env")

    if "saltenv" not in load or load["saltenv"] not in envs():
        return []

    list_cachedir = os.path.join(__opts__["cachedir"], "file_lists/svnfs")
    if not os.path.isdir(list_cachedir):
        try:
            os.makedirs(list_cachedir)
        except os.error:
            log.critical("Unable to make cachedir %s", list_cachedir)
            return []
    list_cache = os.path.join(list_cachedir, "{0}.p".format(load["saltenv"]))
    w_lock = os.path.join(list_cachedir, ".{0}.w".format(load["saltenv"]))
    cache_match, refresh_cache, save_cache = salt.fileserver.check_file_list_cache(
        __opts__, form, list_cache, w_lock
    )
    if cache_match is not None:
        return cache_match
    if refresh_cache:
        ret = {"files": set(), "dirs": set(), "empty_dirs": set()}
        for repo in init():
            env_root = _env_root(repo, load["saltenv"])
            if env_root is None:
                # Environment not found, try the next repo
                continue
            if repo["root"]:
                env_root = os.path.join(env_root, repo["root"]).rstrip(os.path.sep)
                if not os.path.isdir(env_root):
                    # svnfs root (global or per-remote) does not exist in env
                    continue

            for root, dirs, files in salt.utils.path.os_walk(env_root):
                relpath = os.path.relpath(root, env_root)
                dir_rel_fn = os.path.join(repo["mountpoint"], relpath)
                if relpath != ".":
                    ret["dirs"].add(dir_rel_fn)
                    if not dirs and not files:
                        ret["empty_dirs"].add(dir_rel_fn)
                for fname in files:
                    rel_fn = os.path.relpath(os.path.join(root, fname), env_root)
                    ret["files"].add(os.path.join(repo["mountpoint"], rel_fn))
        if repo["mountpoint"]:
            ret["dirs"].add(repo["mountpoint"])
        # Convert all compiled sets to lists
        for key in ret:
            ret[key] = sorted(ret[key])
        if save_cache:
            salt.fileserver.write_file_list_cache(__opts__, ret, list_cache, w_lock)
        return ret.get(form, [])
    # Shouldn't get here, but if we do, this prevents a TypeError
    return []


def file_list(load):
    """
    Return a list of all files on the file server in a specified
    environment
    """
    return _file_lists(load, "files")


def file_list_emptydirs(load):
    """
    Return a list of all empty directories on the master
    """
    return _file_lists(load, "empty_dirs")


def dir_list(load):
    """
    Return a list of all directories on the master
    """
    return _file_lists(load, "dirs")<|MERGE_RESOLUTION|>--- conflicted
+++ resolved
@@ -487,16 +487,6 @@
             log.trace("Wrote env cache data to %s", env_cache)
 
     # if there is a change, fire an event
-<<<<<<< HEAD
-    if __opts__.get('fileserver_events', False):
-        with salt.utils.event.get_event(
-                'master',
-                __opts__['sock_dir'],
-                __opts__['transport'],
-                opts=__opts__,
-                listen=False) as event:
-            event.fire_event(data, tagify(['svnfs', 'update'], prefix='fileserver'))
-=======
     if __opts__.get("fileserver_events", False):
         with salt.utils.event.get_event(
             "master",
@@ -506,7 +496,6 @@
             listen=False,
         ) as event:
             event.fire_event(data, tagify(["svnfs", "update"], prefix="fileserver"))
->>>>>>> 8d70836c
     try:
         salt.fileserver.reap_fileserver_cache_dir(
             os.path.join(__opts__["cachedir"], "svnfs/hash"), find_file
