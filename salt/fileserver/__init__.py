# -*- coding: utf-8 -*-
'''
File server pluggable modules and generic backend functions
'''

# Import python libs
from __future__ import absolute_import
import errno
import fnmatch
import logging
import os
import re
import time

# Import salt libs
import salt.loader
import salt.utils
<<<<<<< HEAD
=======
import salt.utils.locales
>>>>>>> 1ae9dcb7

# Import 3rd-party libs
import salt.ext.six as six


log = logging.getLogger(__name__)


def _unlock_cache(w_lock):
    '''
    Unlock a FS file/dir based lock
    '''
    if not os.path.exists(w_lock):
        return
    try:
        if os.path.isdir(w_lock):
            os.rmdir(w_lock)
        elif os.path.isfile(w_lock):
            os.unlink(w_lock)
    except (OSError, IOError) as exc:
        log.trace('Error removing lockfile {0}: {1}'.format(w_lock, exc))


def _lock_cache(w_lock):
    try:
        os.mkdir(w_lock)
    except OSError as exc:
        if exc.errno != errno.EEXIST:
            raise
        return False
    else:
        log.trace('Lockfile {0} created'.format(w_lock))
        return True


def wait_lock(lk_fn, dest, wait_timeout=0):
    '''
    If the write lock is there, check to see if the file is actually being
    written. If there is no change in the file size after a short sleep,
    remove the lock and move forward.
    '''
    if not os.path.exists(lk_fn):
        return False
    if not os.path.exists(dest):
        # The dest is not here, sleep for a bit, if the dest is not here yet
        # kill the lockfile and start the write
        time.sleep(1)
        if not os.path.isfile(dest):
            _unlock_cache(lk_fn)
            return False
    timeout = None
    if wait_timeout:
        timeout = time.time() + wait_timeout
    # There is a lock file, the dest is there, stat the dest, sleep and check
    # that the dest is being written, if it is not being written kill the lock
    # file and continue. Also check if the lock file is gone.
    s_count = 0
    s_size = os.stat(dest).st_size
    while True:
        time.sleep(1)
        if not os.path.exists(lk_fn):
            return False
        size = os.stat(dest).st_size
        if size == s_size:
            s_count += 1
            if s_count >= 3:
                # The file is not being written to, kill the lock and proceed
                _unlock_cache(lk_fn)
                return False
        else:
            s_size = size
        if timeout:
            if time.time() > timeout:
                raise ValueError(
                    'Timeout({0}s) for {1} '
                    '(lock: {2}) elapsed'.format(
                        wait_timeout, dest, lk_fn))
    return False


def check_file_list_cache(opts, form, list_cache, w_lock):
    '''
    Checks the cache file to see if there is a new enough file list cache, and
    returns the match (if found, along with booleans used by the fileserver
    backend to determine if the cache needs to be refreshed/written).
    '''
    refresh_cache = False
    save_cache = True
    serial = salt.payload.Serial(opts)
    wait_lock(w_lock, list_cache, 5 * 60)
    if not os.path.isfile(list_cache) and _lock_cache(w_lock):
        refresh_cache = True
    else:
        attempt = 0
        while attempt < 11:
            try:
                if os.path.exists(w_lock):
                    # wait for a filelist lock for max 15min
                    wait_lock(w_lock, list_cache, 15 * 60)
                if os.path.exists(list_cache):
                    # calculate filelist age is possible
                    cache_stat = os.stat(list_cache)
                    age = time.time() - cache_stat.st_mtime
                else:
                    # if filelist does not exists yet, mark it as expired
                    age = opts.get('fileserver_list_cache_time', 30) + 1
                if age < opts.get('fileserver_list_cache_time', 30):
                    # Young enough! Load this sucker up!
                    with salt.utils.fopen(list_cache, 'rb') as fp_:
                        log.trace('Returning file_lists cache data from '
                                  '{0}'.format(list_cache))
                        return serial.load(fp_).get(form, []), False, False
                elif _lock_cache(w_lock):
                    # Set the w_lock and go
                    refresh_cache = True
                    break
            except Exception:
                time.sleep(0.2)
                attempt += 1
                continue
        if attempt > 10:
            save_cache = False
            refresh_cache = True
    return None, refresh_cache, save_cache


def write_file_list_cache(opts, data, list_cache, w_lock):
    '''
    Checks the cache file to see if there is a new enough file list cache, and
    returns the match (if found, along with booleans used by the fileserver
    backend to determine if the cache needs to be refreshed/written).
    '''
    serial = salt.payload.Serial(opts)
    with salt.utils.fopen(list_cache, 'w+b') as fp_:
        fp_.write(serial.dumps(data))
        _unlock_cache(w_lock)
        log.trace('Lockfile {0} removed'.format(w_lock))


def check_env_cache(opts, env_cache):
    '''
    Returns cached env names, if present. Otherwise returns None.
    '''
    if not os.path.isfile(env_cache):
        return None
    try:
        with salt.utils.fopen(env_cache, 'rb') as fp_:
            log.trace('Returning env cache data from {0}'.format(env_cache))
            serial = salt.payload.Serial(opts)
            return serial.load(fp_)
    except (IOError, OSError):
        pass
    return None


def generate_mtime_map(path_map):
    '''
    Generate a dict of filename -> mtime
    '''
    file_map = {}
    for saltenv, path_list in six.iteritems(path_map):
        for path in path_list:
            for directory, dirnames, filenames in os.walk(path):
                for item in filenames:
                    try:
                        file_path = os.path.join(directory, item)
                        file_map[file_path] = os.path.getmtime(file_path)
                    except (OSError, IOError):
                        # skip dangling symlinks
                        log.info(
                            'Failed to get mtime on {0}, '
                            'dangling symlink ?'.format(file_path))
                        continue
    return file_map


def diff_mtime_map(map1, map2):
    '''
    Is there a change to the mtime map? return a boolean
    '''
    # check if the mtimes are the same
    if cmp(sorted(map1), sorted(map2)) != 0:
        #log.debug('diff_mtime_map: the maps are different')
        return True

    # we made it, that means we have no changes
    #log.debug('diff_mtime_map: the maps are the same')
    return False


def reap_fileserver_cache_dir(cache_base, find_func):
    '''
    Remove unused cache items assuming the cache directory follows a directory
    convention:

    cache_base -> saltenv -> relpath
    '''
    for saltenv in os.listdir(cache_base):
        env_base = os.path.join(cache_base, saltenv)
        for root, dirs, files in os.walk(env_base):
            # if we have an empty directory, lets cleanup
            # This will only remove the directory on the second time
            # "_reap_cache" is called (which is intentional)
            if len(dirs) == 0 and len(files) == 0:
                os.rmdir(root)
                continue
            # if not, lets check the files in the directory
            for file_ in files:
                file_path = os.path.join(root, file_)
                file_rel_path = os.path.relpath(file_path, env_base)
                try:
                    filename, _, hash_type = file_rel_path.rsplit('.', 2)
                except ValueError:
                    log.warn((
                        'Found invalid hash file [{0}] when attempting to reap'
                        ' cache directory.'
                    ).format(file_))
                    continue
                # do we have the file?
                ret = find_func(filename, saltenv=saltenv)
                # if we don't actually have the file, lets clean up the cache
                # object
                if ret['path'] == '':
                    os.unlink(file_path)


def is_file_ignored(opts, fname):
    '''
    If file_ignore_regex or file_ignore_glob were given in config,
    compare the given file path against all of them and return True
    on the first match.
    '''
    if opts['file_ignore_regex']:
        for regex in opts['file_ignore_regex']:
            if re.search(regex, fname):
                log.debug(
                    'File matching file_ignore_regex. Skipping: {0}'.format(
                        fname
                    )
                )
                return True

    if opts['file_ignore_glob']:
        for glob in opts['file_ignore_glob']:
            if fnmatch.fnmatch(fname, glob):
                log.debug(
                    'File matching file_ignore_glob. Skipping: {0}'.format(
                        fname
                    )
                )
                return True
    return False


class Fileserver(object):
    '''
    Create a fileserver wrapper object that wraps the fileserver functions and
    iterates over them to execute the desired function within the scope of the
    desired fileserver backend.
    '''
    def __init__(self, opts):
        self.opts = opts
        self.servers = salt.loader.fileserver(opts, opts['fileserver_backend'])

    def _gen_back(self, back):
        '''
        Return the backend list
        '''
        ret = []
        if not back:
            back = self.opts['fileserver_backend']
        if isinstance(back, six.string_types):
            back = back.split(',')
        if all((x.startswith('-') for x in back)):
            # Only subtracting backends from enabled ones
            ret = self.opts['fileserver_backend']
            for sub in back:
                if '{0}.envs'.format(sub[1:]) in self.servers:
                    ret.remove(sub[1:])
                elif '{0}.envs'.format(sub[1:-2]) in self.servers:
                    ret.remove(sub[1:-2])
        else:
            for sub in back:
                if '{0}.envs'.format(sub) in self.servers:
                    ret.append(sub)
                elif '{0}.envs'.format(sub[:-2]) in self.servers:
                    ret.append(sub[:-2])
        return ret

    def master_opts(self, load):
        '''
        Simplify master opts
        '''
        return self.opts

    def clear_cache(self, back=None):
        '''
        Clear the cache of all of the fileserver backends that support the
        clear_cache function or the named backend(s) only.
        '''
        back = self._gen_back(back)
        cleared = []
        errors = []
        for fsb in back:
            fstr = '{0}.clear_cache'.format(fsb)
            if fstr in self.servers:
                log.debug('Clearing {0} fileserver cache'.format(fsb))
                failed = self.servers[fstr]()
                if failed:
                    errors.extend(failed)
                else:
                    cleared.append(
                        'The {0} fileserver cache was successfully cleared'
                        .format(fsb)
                    )
        return cleared, errors

    def lock(self, back=None, remote=None):
        '''
        ``remote`` can either be a dictionary containing repo configuration
        information, or a pattern. If the latter, then remotes for which the URL
        matches the pattern will be locked.
        '''
        back = self._gen_back(back)
        locked = []
        errors = []
        for fsb in back:
            fstr = '{0}.lock'.format(fsb)
            if fstr in self.servers:
                msg = 'Setting update lock for {0} remotes'.format(fsb)
                if remote:
                    if not isinstance(remote, six.string_types):
                        errors.append(
                            'Badly formatted remote pattern \'{0}\''
                            .format(remote)
                        )
                        continue
                    else:
                        msg += ' matching {0}'.format(remote)
                log.debug(msg)
                good, bad = self.servers[fstr](remote=remote)
                locked.extend(good)
                errors.extend(bad)
        return locked, errors

    def clear_lock(self, back=None, remote=None):
        '''
        Clear the update lock for the enabled fileserver backends

        back
            Only clear the update lock for the specified backend(s). The
            default is to clear the lock for all enabled backends

        remote
            If not None, then any remotes which contain the passed string will
            have their lock cleared.
        '''
        back = self._gen_back(back)
        cleared = []
        errors = []
        for fsb in back:
            fstr = '{0}.clear_lock'.format(fsb)
            if fstr in self.servers:
                msg = 'Clearing update lock for {0} remotes'.format(fsb)
                if remote:
                    msg += ' matching {0}'.format(remote)
                log.debug(msg)
                good, bad = self.servers[fstr](remote=remote)
                cleared.extend(good)
                errors.extend(bad)
        return cleared, errors

    def update(self, back=None):
        '''
        Update all of the enabled fileserver backends which support the update
        function, or
        '''
        back = self._gen_back(back)
        for fsb in back:
            fstr = '{0}.update'.format(fsb)
            if fstr in self.servers:
                log.debug('Updating {0} fileserver cache'.format(fsb))
                self.servers[fstr]()

    def envs(self, back=None, sources=False):
        '''
        Return the environments for the named backend or all backends
        '''
        back = self._gen_back(back)
        ret = set()
        if sources:
            ret = {}
        for fsb in back:
            fstr = '{0}.envs'.format(fsb)
            if sources:
                ret[fsb] = self.servers[fstr]()
            else:
                ret.update(self.servers[fstr]())
        if sources:
            return ret
        return list(ret)

    def init(self, back=None):
        '''
        Initialize the backend, only do so if the fs supports an init function
        '''
        back = self._gen_back(back)
        for fsb in back:
            fstr = '{0}.init'.format(fsb)
            if fstr in self.servers:
                self.servers[fstr]()

    def find_file(self, path, saltenv, back=None):
        '''
        Find the path and return the fnd structure, this structure is passed
        to other backend interfaces.
        '''
        back = self._gen_back(back)
        kwargs = {}
        fnd = {'path': '',
               'rel': ''}
        if os.path.isabs(path):
            return fnd
        if '../' in path:
            return fnd
        if path.startswith('|'):
            # The path arguments are escaped
            path = path[1:]
        else:
            if '?' in path:
                hcomps = path.split('?')
                path = hcomps[0]
                comps = hcomps[1].split('&')
                for comp in comps:
                    if '=' not in comp:
                        # Invalid option, skip it
                        continue
                    args = comp.split('=', 1)
                    kwargs[args[0]] = args[1]
        if 'env' in kwargs:
            salt.utils.warn_until(
                'Boron',
                'Passing a salt environment should be done using \'saltenv\' '
                'not \'env\'. This functionality will be removed in Salt '
                'Boron.'
            )
            saltenv = kwargs.pop('env')
        elif 'saltenv' in kwargs:
            saltenv = kwargs.pop('saltenv')
        for fsb in back:
            fstr = '{0}.find_file'.format(fsb)
            if fstr in self.servers:
                fnd = self.servers[fstr](path, saltenv, **kwargs)
                if fnd.get('path'):
                    fnd['back'] = fsb
                    return fnd
        return fnd

    def serve_file(self, load):
        '''
        Serve up a chunk of a file
        '''
        ret = {'data': '',
               'dest': ''}
        if 'env' in load:
            salt.utils.warn_until(
                'Boron',
                'Passing a salt environment should be done using \'saltenv\' '
                'not \'env\'. This functionality will be removed in Salt '
                'Boron.'
            )
            load['saltenv'] = load.pop('env')

        if 'path' not in load or 'loc' not in load or 'saltenv' not in load:
            return ret
        fnd = self.find_file(load['path'], load['saltenv'])
        if not fnd.get('back'):
            return ret
        fstr = '{0}.serve_file'.format(fnd['back'])
        if fstr in self.servers:
            return self.servers[fstr](load, fnd)
        return ret

    def file_hash(self, load):
        '''
        Return the hash of a given file
        '''
        if 'env' in load:
            salt.utils.warn_until(
                'Boron',
                'Passing a salt environment should be done using \'saltenv\' '
                'not \'env\'. This functionality will be removed in Salt '
                'Boron.'
            )
            load['saltenv'] = load.pop('env')

        if 'path' not in load or 'saltenv' not in load:
            return ''
        fnd = self.find_file(load['path'], load['saltenv'])
        if not fnd.get('back'):
            return ''
        fstr = '{0}.file_hash'.format(fnd['back'])
        if fstr in self.servers:
            return self.servers[fstr](load, fnd)
        return ''

    def file_list(self, load):
        '''
        Return a list of files from the dominant environment
        '''
        if 'env' in load:
            salt.utils.warn_until(
                'Boron',
                'Passing a salt environment should be done using \'saltenv\' '
                'not \'env\'. This functionality will be removed in Salt '
                'Boron.'
            )
            load['saltenv'] = load.pop('env')

        ret = set()
        if 'saltenv' not in load:
            return []
        for fsb in self._gen_back(load.pop('fsbackend', None)):
            fstr = '{0}.file_list'.format(fsb)
            if fstr in self.servers:
                ret.update(self.servers[fstr](load))
        # upgrade all set elements to a common encoding
        ret = [salt.utils.locales.sdecode(f) for f in ret]
        # some *fs do not handle prefix. Ensure it is filtered
        prefix = load.get('prefix', '').strip('/')
        if prefix != '':
            ret = [f for f in ret if f.startswith(prefix)]
        return sorted(ret)

    def file_list_emptydirs(self, load):
        '''
        List all emptydirs in the given environment
        '''
        if 'env' in load:
            salt.utils.warn_until(
                'Boron',
                'Passing a salt environment should be done using \'saltenv\' '
                'not \'env\'. This functionality will be removed in Salt '
                'Boron.'
            )
            load['saltenv'] = load.pop('env')

        ret = set()
        if 'saltenv' not in load:
            return []
        for fsb in self._gen_back(None):
            fstr = '{0}.file_list_emptydirs'.format(fsb)
            if fstr in self.servers:
                ret.update(self.servers[fstr](load))
        # upgrade all set elements to a common encoding
        ret = [salt.utils.locales.sdecode(f) for f in ret]
        # some *fs do not handle prefix. Ensure it is filtered
        prefix = load.get('prefix', '').strip('/')
        if prefix != '':
            ret = [f for f in ret if f.startswith(prefix)]
        return sorted(ret)

    def dir_list(self, load):
        '''
        List all directories in the given environment
        '''
        if 'env' in load:
            salt.utils.warn_until(
                'Boron',
                'Passing a salt environment should be done using \'saltenv\' '
                'not \'env\'. This functionality will be removed in Salt '
                'Boron.'
            )
            load['saltenv'] = load.pop('env')

        ret = set()
        if 'saltenv' not in load:
            return []
        for fsb in self._gen_back(load.pop('fsbackend', None)):
            fstr = '{0}.dir_list'.format(fsb)
            if fstr in self.servers:
                ret.update(self.servers[fstr](load))
        # upgrade all set elements to a common encoding
        ret = [salt.utils.locales.sdecode(f) for f in ret]
        # some *fs do not handle prefix. Ensure it is filtered
        prefix = load.get('prefix', '').strip('/')
        if prefix != '':
            ret = [f for f in ret if f.startswith(prefix)]
        return sorted(ret)

    def symlink_list(self, load):
        '''
        Return a list of symlinked files and dirs
        '''
        if 'env' in load:
            salt.utils.warn_until(
                'Boron',
                'Passing a salt environment should be done using \'saltenv\' '
                'not \'env\'. This functionality will be removed in Salt '
                'Boron.'
            )
            load['saltenv'] = load.pop('env')

        ret = {}
        if 'saltenv' not in load:
            return {}
        for fsb in self._gen_back(load.pop('fsbackend', None)):
            symlstr = '{0}.symlink_list'.format(fsb)
            if symlstr in self.servers:
                ret = self.servers[symlstr](load)
        # upgrade all set elements to a common encoding
        ret = dict([
            (salt.utils.locales.sdecode(x), salt.utils.locales.sdecode(y)) for x, y in ret.items()
        ])
        # some *fs do not handle prefix. Ensure it is filtered
        prefix = load.get('prefix', '').strip('/')
        if prefix != '':
            ret = dict([
                (x, y) for x, y in six.iteritems(ret) if x.startswith(prefix)
            ])
        return ret


class FSChan(object):
    '''
    A class that mimics the transport channels allowing for local access to
    to the fileserver class class structure
    '''
    def __init__(self, opts, **kwargs):
        self.opts = opts
        self.kwargs = kwargs
        self.fs = Fileserver(self.opts)
        self.fs.init()
        self.fs.update()
        self.cmd_stub = {'ext_nodes': {}}

    def send(self, load, tries=None, timeout=None):
        '''
        Emulate the channel send method, the tries and timeout are not used
        '''
        if 'cmd' not in load:
            log.error('Malformed request, no cmd: {0}'.format(load))
            return {}
        cmd = load['cmd'].lstrip('_')
        if cmd in self.cmd_stub:
            return self.cmd_stub[cmd]
        if cmd == 'file_envs':
            return self.fs.envs()
        if not hasattr(self.fs, cmd):
            log.error('Malformed request, invalid cmd: {0}'.format(load))
            return {}
        return getattr(self.fs, cmd)(load)<|MERGE_RESOLUTION|>--- conflicted
+++ resolved
@@ -15,10 +15,7 @@
 # Import salt libs
 import salt.loader
 import salt.utils
-<<<<<<< HEAD
-=======
 import salt.utils.locales
->>>>>>> 1ae9dcb7
 
 # Import 3rd-party libs
 import salt.ext.six as six
