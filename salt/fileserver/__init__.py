# -*- coding: utf-8 -*-
'''
File server pluggable modules and generic backend functions
'''

# Import python libs
from __future__ import absolute_import
import errno
import fnmatch
import logging
import os
import re
import time

# Import salt libs
import salt.loader
import salt.utils
<<<<<<< HEAD

# Import 3rd-party libs
=======
from salt.ext.six import string_types
>>>>>>> 465c7296
import salt.ext.six as six


log = logging.getLogger(__name__)


def _unlock_cache(w_lock):
    '''
    Unlock a FS file/dir based lock
    '''
    if not os.path.exists(w_lock):
        return
    try:
        if os.path.isdir(w_lock):
            os.rmdir(w_lock)
        elif os.path.isfile(w_lock):
            os.unlink(w_lock)
    except (OSError, IOError) as exc:
        log.trace('Error removing lockfile {0}: {1}'.format(w_lock, exc))


def _lock_cache(w_lock):
    try:
        os.mkdir(w_lock)
    except OSError as exc:
        if exc.errno != errno.EEXIST:
            raise
        return False
    else:
        log.trace('Lockfile {0} created'.format(w_lock))
        return True


def wait_lock(lk_fn, dest, wait_timeout=0):
    '''
    If the write lock is there, check to see if the file is actually being
    written. If there is no change in the file size after a short sleep,
    remove the lock and move forward.
    '''
    if not os.path.exists(lk_fn):
        return False
    if not os.path.exists(dest):
        # The dest is not here, sleep for a bit, if the dest is not here yet
        # kill the lockfile and start the write
        time.sleep(1)
        if not os.path.isfile(dest):
            _unlock_cache(lk_fn)
            return False
    timeout = None
    if wait_timeout:
        timeout = time.time() + wait_timeout
    # There is a lock file, the dest is there, stat the dest, sleep and check
    # that the dest is being written, if it is not being written kill the lock
    # file and continue. Also check if the lock file is gone.
    s_count = 0
    s_size = os.stat(dest).st_size
    while True:
        time.sleep(1)
        if not os.path.exists(lk_fn):
            return False
        size = os.stat(dest).st_size
        if size == s_size:
            s_count += 1
            if s_count >= 3:
                # The file is not being written to, kill the lock and proceed
                _unlock_cache(lk_fn)
                return False
        else:
            s_size = size
        if timeout:
            if time.time() > timeout:
                raise ValueError(
                    'Timeout({0}s) for {1} '
                    '(lock: {2}) elapsed'.format(
                        wait_timeout, dest, lk_fn))
    return False


def check_file_list_cache(opts, form, list_cache, w_lock):
    '''
    Checks the cache file to see if there is a new enough file list cache, and
    returns the match (if found, along with booleans used by the fileserver
    backend to determine if the cache needs to be refreshed/written).
    '''
    refresh_cache = False
    save_cache = True
    serial = salt.payload.Serial(opts)
    wait_lock(w_lock, list_cache, 5 * 60)
    if not os.path.isfile(list_cache) and _lock_cache(w_lock):
        refresh_cache = True
    else:
        attempt = 0
        while attempt < 11:
            try:
                if os.path.exists(w_lock):
                    # wait for a filelist lock for max 15min
                    wait_lock(w_lock, list_cache, 15 * 60)
                if os.path.exists(list_cache):
                    # calculate filelist age is possible
                    cache_stat = os.stat(list_cache)
                    age = time.time() - cache_stat.st_mtime
                else:
                    # if filelist does not exists yet, mark it as expired
                    age = opts.get('fileserver_list_cache_time', 30) + 1
                if age < opts.get('fileserver_list_cache_time', 30):
                    # Young enough! Load this sucker up!
                    with salt.utils.fopen(list_cache, 'rb') as fp_:
                        log.trace('Returning file_lists cache data from '
                                  '{0}'.format(list_cache))
                        return serial.load(fp_).get(form, []), False, False
                elif _lock_cache(w_lock):
                    # Set the w_lock and go
                    refresh_cache = True
                    break
            except Exception:
                time.sleep(0.2)
                attempt += 1
                continue
        if attempt > 10:
            save_cache = False
            refresh_cache = True
    return None, refresh_cache, save_cache


def write_file_list_cache(opts, data, list_cache, w_lock):
    '''
    Checks the cache file to see if there is a new enough file list cache, and
    returns the match (if found, along with booleans used by the fileserver
    backend to determine if the cache needs to be refreshed/written).
    '''
    serial = salt.payload.Serial(opts)
    with salt.utils.fopen(list_cache, 'w+b') as fp_:
        fp_.write(serial.dumps(data))
        _unlock_cache(w_lock)
        log.trace('Lockfile {0} removed'.format(w_lock))


def check_env_cache(opts, env_cache):
    '''
    Returns cached env names, if present. Otherwise returns None.
    '''
    if not os.path.isfile(env_cache):
        return None
    try:
        with salt.utils.fopen(env_cache, 'rb') as fp_:
            log.trace('Returning env cache data from {0}'.format(env_cache))
            serial = salt.payload.Serial(opts)
            return serial.load(fp_)
    except (IOError, OSError):
        pass
    return None


def generate_mtime_map(path_map):
    '''
    Generate a dict of filename -> mtime
    '''
    file_map = {}
    for saltenv, path_list in six.iteritems(path_map):
        for path in path_list:
            for directory, dirnames, filenames in os.walk(path):
                for item in filenames:
                    try:
                        file_path = os.path.join(directory, item)
                        file_map[file_path] = os.path.getmtime(file_path)
                    except (OSError, IOError):
                        # skip dangling symlinks
                        log.info(
                            'Failed to get mtime on {0}, '
                            'dangling symlink ?'.format(file_path))
                        continue
    return file_map


def diff_mtime_map(map1, map2):
    '''
    Is there a change to the mtime map? return a boolean
    '''
    # check if the mtimes are the same
    if cmp(sorted(map1), sorted(map2)) != 0:
        #log.debug('diff_mtime_map: the maps are different')
        return True

    # we made it, that means we have no changes
    #log.debug('diff_mtime_map: the maps are the same')
    return False


def reap_fileserver_cache_dir(cache_base, find_func):
    '''
    Remove unused cache items assuming the cache directory follows a directory
    convention:

    cache_base -> saltenv -> relpath
    '''
    for saltenv in os.listdir(cache_base):
        env_base = os.path.join(cache_base, saltenv)
        for root, dirs, files in os.walk(env_base):
            # if we have an empty directory, lets cleanup
            # This will only remove the directory on the second time
            # "_reap_cache" is called (which is intentional)
            if len(dirs) == 0 and len(files) == 0:
                os.rmdir(root)
                continue
            # if not, lets check the files in the directory
            for file_ in files:
                file_path = os.path.join(root, file_)
                file_rel_path = os.path.relpath(file_path, env_base)
                try:
                    filename, _, hash_type = file_rel_path.rsplit('.', 2)
                except ValueError:
                    log.warn((
                        'Found invalid hash file [{0}] when attempting to reap'
                        ' cache directory.'
                    ).format(file_))
                    continue
                # do we have the file?
                ret = find_func(filename, saltenv=saltenv)
                # if we don't actually have the file, lets clean up the cache
                # object
                if ret['path'] == '':
                    os.unlink(file_path)


def is_file_ignored(opts, fname):
    '''
    If file_ignore_regex or file_ignore_glob were given in config,
    compare the given file path against all of them and return True
    on the first match.
    '''
    if opts['file_ignore_regex']:
        for regex in opts['file_ignore_regex']:
            if re.search(regex, fname):
                log.debug(
                    'File matching file_ignore_regex. Skipping: {0}'.format(
                        fname
                    )
                )
                return True

    if opts['file_ignore_glob']:
        for glob in opts['file_ignore_glob']:
            if fnmatch.fnmatch(fname, glob):
                log.debug(
                    'File matching file_ignore_glob. Skipping: {0}'.format(
                        fname
                    )
                )
                return True
    return False


class Fileserver(object):
    '''
    Create a fileserver wrapper object that wraps the fileserver functions and
    iterates over them to execute the desired function within the scope of the
    desired fileserver backend.
    '''
    def __init__(self, opts):
        self.opts = opts
        self.servers = salt.loader.fileserver(opts, opts['fileserver_backend'])

    def _gen_back(self, back):
        '''
        Return the backend list
        '''
        ret = []
        if not back:
            back = self.opts['fileserver_backend']
        if isinstance(back, string_types):
            back = back.split(',')
        if all((x.startswith('-') for x in back)):
            # Only subtracting backends from enabled ones
            ret = self.opts['fileserver_backend']
            for sub in back:
                if '{0}.envs'.format(sub[1:]) in self.servers:
                    ret.remove(sub[1:])
                elif '{0}.envs'.format(sub[1:-2]) in self.servers:
                    ret.remove(sub[1:-2])
        else:
            for sub in back:
                if '{0}.envs'.format(sub) in self.servers:
                    ret.append(sub)
                elif '{0}.envs'.format(sub[:-2]) in self.servers:
                    ret.append(sub[:-2])
        return ret

    def master_opts(self, load):
        '''
        Simplify master opts
        '''
        return self.opts

    def clear_cache(self, back=None):
        '''
        Clear the cache of all of the fileserver backends that support the
        clear_cache function or the named backend(s) only.
        '''
        back = self._gen_back(back)
        cleared = []
        errors = []
        for fsb in back:
            fstr = '{0}.clear_cache'.format(fsb)
            if fstr in self.servers:
                log.debug('Clearing {0} fileserver cache'.format(fsb))
                failed = self.servers[fstr]()
                if failed:
                    errors.extend(failed)
                else:
                    cleared.append(
                        'The {0} fileserver cache was successfully cleared'
                        .format(fsb)
                    )
        return cleared, errors

    def lock(self, back=None, remote=None):
        '''
        ``remote`` can either be a dictionary containing repo configuration
        information, or a pattern. If the latter, then remotes for which the URL
        matches the pattern will be locked.
        '''
        back = self._gen_back(back)
        locked = []
        errors = []
        for fsb in back:
            fstr = '{0}.lock'.format(fsb)
            if fstr in self.servers:
                msg = 'Setting update lock for {0} remotes'.format(fsb)
                if remote:
                    if not isinstance(remote, string_types):
                        errors.append(
                            'Badly formatted remote pattern \'{0}\''
                            .format(remote)
                        )
                        continue
                    else:
                        msg += ' matching {0}'.format(remote)
                log.debug(msg)
                good, bad = self.servers[fstr](remote=remote)
                locked.extend(good)
                errors.extend(bad)
        return locked, errors

    def clear_lock(self, back=None, remote=None):
        '''
        Clear the update lock for the enabled fileserver backends

        back
            Only clear the update lock for the specified backend(s). The
            default is to clear the lock for all enabled backends

        remote
            If not None, then any remotes which contain the passed string will
            have their lock cleared.
        '''
        back = self._gen_back(back)
        cleared = []
        errors = []
        for fsb in back:
            fstr = '{0}.clear_lock'.format(fsb)
            if fstr in self.servers:
                msg = 'Clearing update lock for {0} remotes'.format(fsb)
                if remote:
                    msg += ' matching {0}'.format(remote)
                log.debug(msg)
                good, bad = self.servers[fstr](remote=remote)
                cleared.extend(good)
                errors.extend(bad)
        return cleared, errors

    def update(self, back=None):
        '''
        Update all of the enabled fileserver backends which support the update
        function, or
        '''
        back = self._gen_back(back)
        for fsb in back:
            fstr = '{0}.update'.format(fsb)
            if fstr in self.servers:
                log.debug('Updating {0} fileserver cache'.format(fsb))
                self.servers[fstr]()

    def envs(self, back=None, sources=False):
        '''
        Return the environments for the named backend or all backends
        '''
        back = self._gen_back(back)
        ret = set()
        if sources:
            ret = {}
        for fsb in back:
            fstr = '{0}.envs'.format(fsb)
            if sources:
                ret[fsb] = self.servers[fstr]()
            else:
                ret.update(self.servers[fstr]())
        if sources:
            return ret
        return list(ret)

    def init(self, back=None):
        '''
        Initialize the backend, only do so if the fs supports an init function
        '''
        back = self._gen_back(back)
        for fsb in back:
            fstr = '{0}.init'.format(fsb)
            if fstr in self.servers:
                self.servers[fstr]()

    def find_file(self, path, saltenv, back=None):
        '''
        Find the path and return the fnd structure, this structure is passed
        to other backend interfaces.
        '''
        back = self._gen_back(back)
        kwargs = {}
        fnd = {'path': '',
               'rel': ''}
        if os.path.isabs(path):
            return fnd
        if '../' in path:
            return fnd
        if path.startswith('|'):
            # The path arguments are escaped
            path = path[1:]
        else:
            if '?' in path:
                hcomps = path.split('?')
                path = hcomps[0]
                comps = hcomps[1].split('&')
                for comp in comps:
                    if '=' not in comp:
                        # Invalid option, skip it
                        continue
                    args = comp.split('=', 1)
                    kwargs[args[0]] = args[1]
        if 'env' in kwargs:
            salt.utils.warn_until(
                'Boron',
                'Passing a salt environment should be done using \'saltenv\' '
                'not \'env\'. This functionality will be removed in Salt '
                'Boron.'
            )
            saltenv = kwargs.pop('env')
        elif 'saltenv' in kwargs:
            saltenv = kwargs.pop('saltenv')
        for fsb in back:
            fstr = '{0}.find_file'.format(fsb)
            if fstr in self.servers:
                fnd = self.servers[fstr](path, saltenv, **kwargs)
                if fnd.get('path'):
                    fnd['back'] = fsb
                    return fnd
        return fnd

    def serve_file(self, load):
        '''
        Serve up a chunk of a file
        '''
        ret = {'data': '',
               'dest': ''}
        if 'env' in load:
            salt.utils.warn_until(
                'Boron',
                'Passing a salt environment should be done using \'saltenv\' '
                'not \'env\'. This functionality will be removed in Salt '
                'Boron.'
            )
            load['saltenv'] = load.pop('env')

        if 'path' not in load or 'loc' not in load or 'saltenv' not in load:
            return ret
        fnd = self.find_file(load['path'], load['saltenv'])
        if not fnd.get('back'):
            return ret
        fstr = '{0}.serve_file'.format(fnd['back'])
        if fstr in self.servers:
            return self.servers[fstr](load, fnd)
        return ret

    def file_hash(self, load):
        '''
        Return the hash of a given file
        '''
        if 'env' in load:
            salt.utils.warn_until(
                'Boron',
                'Passing a salt environment should be done using \'saltenv\' '
                'not \'env\'. This functionality will be removed in Salt '
                'Boron.'
            )
            load['saltenv'] = load.pop('env')

        if 'path' not in load or 'saltenv' not in load:
            return ''
        fnd = self.find_file(load['path'], load['saltenv'])
        if not fnd.get('back'):
            return ''
        fstr = '{0}.file_hash'.format(fnd['back'])
        if fstr in self.servers:
            return self.servers[fstr](load, fnd)
        return ''

    def file_list(self, load):
        '''
        Return a list of files from the dominant environment
        '''
        if 'env' in load:
            salt.utils.warn_until(
                'Boron',
                'Passing a salt environment should be done using \'saltenv\' '
                'not \'env\'. This functionality will be removed in Salt '
                'Boron.'
            )
            load['saltenv'] = load.pop('env')

        ret = set()
        if 'saltenv' not in load:
            return []
        for fsb in self._gen_back(load.pop('fsbackend', None)):
            fstr = '{0}.file_list'.format(fsb)
            if fstr in self.servers:
                ret.update(self.servers[fstr](load))
        # upgrade all set elements to a common encoding
        ret = [salt.utils.sdecode(f) for f in ret]
        # some *fs do not handle prefix. Ensure it is filtered
        prefix = load.get('prefix', '').strip('/')
        if prefix != '':
            ret = [f for f in ret if f.startswith(prefix)]
        return sorted(ret)

    def file_list_emptydirs(self, load):
        '''
        List all emptydirs in the given environment
        '''
        if 'env' in load:
            salt.utils.warn_until(
                'Boron',
                'Passing a salt environment should be done using \'saltenv\' '
                'not \'env\'. This functionality will be removed in Salt '
                'Boron.'
            )
            load['saltenv'] = load.pop('env')

        ret = set()
        if 'saltenv' not in load:
            return []
        for fsb in self._gen_back(None):
            fstr = '{0}.file_list_emptydirs'.format(fsb)
            if fstr in self.servers:
                ret.update(self.servers[fstr](load))
        # upgrade all set elements to a common encoding
        ret = [salt.utils.sdecode(f) for f in ret]
        # some *fs do not handle prefix. Ensure it is filtered
        prefix = load.get('prefix', '').strip('/')
        if prefix != '':
            ret = [f for f in ret if f.startswith(prefix)]
        return sorted(ret)

    def dir_list(self, load):
        '''
        List all directories in the given environment
        '''
        if 'env' in load:
            salt.utils.warn_until(
                'Boron',
                'Passing a salt environment should be done using \'saltenv\' '
                'not \'env\'. This functionality will be removed in Salt '
                'Boron.'
            )
            load['saltenv'] = load.pop('env')

        ret = set()
        if 'saltenv' not in load:
            return []
        for fsb in self._gen_back(load.pop('fsbackend', None)):
            fstr = '{0}.dir_list'.format(fsb)
            if fstr in self.servers:
                ret.update(self.servers[fstr](load))
        # upgrade all set elements to a common encoding
        ret = [salt.utils.sdecode(f) for f in ret]
        # some *fs do not handle prefix. Ensure it is filtered
        prefix = load.get('prefix', '').strip('/')
        if prefix != '':
            ret = [f for f in ret if f.startswith(prefix)]
        return sorted(ret)

    def symlink_list(self, load):
        '''
        Return a list of symlinked files and dirs
        '''
        if 'env' in load:
            salt.utils.warn_until(
                'Boron',
                'Passing a salt environment should be done using \'saltenv\' '
                'not \'env\'. This functionality will be removed in Salt '
                'Boron.'
            )
            load['saltenv'] = load.pop('env')

        ret = {}
        if 'saltenv' not in load:
            return {}
        for fsb in self._gen_back(load.pop('fsbackend', None)):
            symlstr = '{0}.symlink_list'.format(fsb)
            if symlstr in self.servers:
                ret = self.servers[symlstr](load)
        # upgrade all set elements to a common encoding
        ret = dict([
            (salt.utils.sdecode(x), salt.utils.sdecode(y)) for x, y in ret.items()
        ])
        # some *fs do not handle prefix. Ensure it is filtered
        prefix = load.get('prefix', '').strip('/')
        if prefix != '':
            ret = dict([
                (x, y) for x, y in six.iteritems(ret) if x.startswith(prefix)
            ])
        return ret


class FSChan(object):
    '''
    A class that mimics the transport channels allowing for local access to
    to the fileserver class class structure
    '''
    def __init__(self, opts, **kwargs):
        self.opts = opts
        self.kwargs = kwargs
        self.fs = Fileserver(self.opts)
        self.fs.init()
        self.fs.update()
        self.cmd_stub = {'ext_nodes': {}}

    def send(self, load, tries=None, timeout=None):
        '''
        Emulate the channel send method, the tries and timeout are not used
        '''
        if 'cmd' not in load:
            log.error('Malformed request, no cmd: {0}'.format(load))
            return {}
        cmd = load['cmd'].lstrip('_')
        if cmd in self.cmd_stub:
            return self.cmd_stub[cmd]
        if cmd == 'file_envs':
            return self.fs.envs()
        if not hasattr(self.fs, cmd):
            log.error('Malformed request, invalid cmd: {0}'.format(load))
            return {}
        return getattr(self.fs, cmd)(load)<|MERGE_RESOLUTION|>--- conflicted
+++ resolved
@@ -15,12 +15,9 @@
 # Import salt libs
 import salt.loader
 import salt.utils
-<<<<<<< HEAD
 
 # Import 3rd-party libs
-=======
 from salt.ext.six import string_types
->>>>>>> 465c7296
 import salt.ext.six as six
 
 
