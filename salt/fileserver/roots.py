# -*- coding: utf-8 -*-
'''
The default file server backend

This fileserver backend serves files from the Master's local filesystem. If
:conf_master:`fileserver_backend` is not defined in the Master config file,
then this backend is enabled by default. If it *is* defined then ``roots`` must
be in the :conf_master:`fileserver_backend` list to enable this backend.

.. code-block:: yaml

    fileserver_backend:
      - roots

Fileserver environments are defined using the :conf_master:`file_roots`
configuration option.
'''
from __future__ import absolute_import

# Import python libs
import os
import errno
import logging

# Import salt libs
import salt.fileserver
import salt.utils
from salt.utils.event import tagify
import salt.ext.six as six

log = logging.getLogger(__name__)


def find_file(path, saltenv='base', **kwargs):
    '''
    Search the environment for the relative path.
    '''
    if 'env' in kwargs:
        salt.utils.warn_until(
            'Oxygen',
            'Parameter \'env\' has been detected in the argument list.  This '
            'parameter is no longer used and has been replaced by \'saltenv\' '
            'as of Salt 2016.11.0.  This warning will be removed in Salt Oxygen.'
            )
        kwargs.pop('env')

    path = os.path.normpath(path)
    fnd = {'path': '',
           'rel': ''}
    if os.path.isabs(path):
        return fnd
    if saltenv not in __opts__['file_roots']:
        return fnd

    def _add_file_stat(fnd):
        '''
        Stat the file and, assuming no errors were found, convert the stat
        result to a list of values and add to the return dict.

        Converting the stat result to a list, the elements of the list
        correspond to the following stat_result params:

        0 => st_mode=33188
        1 => st_ino=10227377
        2 => st_dev=65026
        3 => st_nlink=1
        4 => st_uid=1000
        5 => st_gid=1000
        6 => st_size=1056233
        7 => st_atime=1468284229
        8 => st_mtime=1456338235
        9 => st_ctime=1456338235
        '''
        try:
            fnd['stat'] = list(os.stat(fnd['path']))
        except Exception:
            pass
        return fnd

    if 'index' in kwargs:
        try:
            root = __opts__['file_roots'][saltenv][int(kwargs['index'])]
        except IndexError:
            # An invalid index was passed
            return fnd
        except ValueError:
            # An invalid index option was passed
            return fnd
        full = os.path.join(root, path)
        if os.path.isfile(full) and not salt.fileserver.is_file_ignored(__opts__, full):
            fnd['path'] = full
            fnd['rel'] = path
            return _add_file_stat(fnd)
        return fnd
    for root in __opts__['file_roots'][saltenv]:
        full = os.path.join(root, path)
        if os.path.isfile(full) and not salt.fileserver.is_file_ignored(__opts__, full):
            fnd['path'] = full
            fnd['rel'] = path
            return _add_file_stat(fnd)
    return fnd


def envs():
    '''
    Return the file server environments
    '''
    return list(__opts__['file_roots'].keys())


def serve_file(load, fnd):
    '''
    Return a chunk from a file based on the data received
    '''
    if 'env' in load:
        salt.utils.warn_until(
            'Oxygen',
            'Parameter \'env\' has been detected in the argument list.  This '
            'parameter is no longer used and has been replaced by \'saltenv\' '
            'as of Salt 2016.11.0.  This warning will be removed in Salt Oxygen.'
            )
        load.pop('env')

    ret = {'data': '',
           'dest': ''}
    if 'path' not in load or 'loc' not in load or 'saltenv' not in load:
        return ret
    if not fnd['path']:
        return ret
    ret['dest'] = fnd['rel']
    gzip = load.get('gzip', None)
    with salt.utils.fopen(os.path.normpath(fnd['path']), 'rb') as fp_:
        fp_.seek(load['loc'])
        data = fp_.read(__opts__['file_buffer_size'])
        if gzip and data:
            data = salt.utils.gzip_util.compress(data, gzip)
            ret['gzip'] = gzip
        ret['data'] = data
    return ret


def update():
    '''
    When we are asked to update (regular interval) lets reap the cache
    '''
    try:
        salt.fileserver.reap_fileserver_cache_dir(
            os.path.join(__opts__['cachedir'], 'roots/hash'),
            find_file
        )
    except (IOError, OSError):
        # Hash file won't exist if no files have yet been served up
        pass

    mtime_map_path = os.path.join(__opts__['cachedir'], 'roots/mtime_map')
    # data to send on event
    data = {'changed': False,
            'files': {'changed': []},
            'backend': 'roots'}

    # generate the new map
    new_mtime_map = salt.fileserver.generate_mtime_map(__opts__, __opts__['file_roots'])

    old_mtime_map = {}
    # if you have an old map, load that
    if os.path.exists(mtime_map_path):
        with salt.utils.fopen(mtime_map_path, 'r') as fp_:
            for line in fp_:
                try:
                    file_path, mtime = line.replace('\n', '').split(':', 1)
                    old_mtime_map[file_path] = mtime
                    if mtime != str(new_mtime_map.get(file_path, mtime)):
                        data['files']['changed'].append(file_path)
                except ValueError:
                    # Document the invalid entry in the log
                    log.warning('Skipped invalid cache mtime entry in {0}: {1}'
                                .format(mtime_map_path, line))

    # compare the maps, set changed to the return value
    data['changed'] = salt.fileserver.diff_mtime_map(old_mtime_map, new_mtime_map)

    # compute files that were removed and added
    old_files = set(old_mtime_map.keys())
    new_files = set(new_mtime_map.keys())
    data['files']['removed'] = list(old_files - new_files)
    data['files']['added'] = list(new_files - old_files)

    # write out the new map
    mtime_map_path_dir = os.path.dirname(mtime_map_path)
    if not os.path.exists(mtime_map_path_dir):
        os.makedirs(mtime_map_path_dir)
    with salt.utils.fopen(mtime_map_path, 'w') as fp_:
        for file_path, mtime in six.iteritems(new_mtime_map):
            fp_.write('{file_path}:{mtime}\n'.format(file_path=file_path,
                                                     mtime=mtime))

    if __opts__.get('fileserver_events', False):
        # if there is a change, fire an event
        event = salt.utils.event.get_event(
                'master',
                __opts__['sock_dir'],
                __opts__['transport'],
                opts=__opts__,
                listen=False)
        event.fire_event(data, tagify(['roots', 'update'], prefix='fileserver'))


def file_hash(load, fnd):
    '''
    Return a file hash, the hash type is set in the master config file
    '''
    if 'env' in load:
        salt.utils.warn_until(
            'Oxygen',
            'Parameter \'env\' has been detected in the argument list.  This '
            'parameter is no longer used and has been replaced by \'saltenv\' '
            'as of Salt 2016.11.0.  This warning will be removed in Salt Oxygen.'
            )
        load.pop('env')

    if 'path' not in load or 'saltenv' not in load:
        return ''
    path = fnd['path']
    ret = {}

    # if the file doesn't exist, we can't get a hash
    if not path or not os.path.isfile(path):
        return ret

    # set the hash_type as it is determined by config-- so mechanism won't change that
    ret['hash_type'] = __opts__['hash_type']

    # check if the hash is cached
    # cache file's contents should be "hash:mtime"
    cache_path = os.path.join(__opts__['cachedir'],
                              'roots/hash',
                              load['saltenv'],
                              u'{0}.hash.{1}'.format(fnd['rel'],
                              __opts__['hash_type']))
    # if we have a cache, serve that if the mtime hasn't changed
    if os.path.exists(cache_path):
        try:
            with salt.utils.fopen(cache_path, 'r') as fp_:
                try:
                    hsum, mtime = fp_.read().split(':')
                except ValueError:
                    log.debug('Fileserver attempted to read incomplete cache file. Retrying.')
                    # Delete the file since its incomplete (either corrupted or incomplete)
                    try:
                        os.unlink(cache_path)
                    except OSError:
                        pass
                    return file_hash(load, fnd)
                if os.path.getmtime(path) == mtime:
                    # check if mtime changed
                    ret['hsum'] = hsum
                    return ret
        except (os.error, IOError):  # Can't use Python select() because we need Windows support
            log.debug("Fileserver encountered lock when reading cache file. Retrying.")
            # Delete the file since its incomplete (either corrupted or incomplete)
            try:
                os.unlink(cache_path)
            except OSError:
                pass
            return file_hash(load, fnd)

    # if we don't have a cache entry-- lets make one
    ret['hsum'] = salt.utils.get_hash(path, __opts__['hash_type'])
    cache_dir = os.path.dirname(cache_path)
    # make cache directory if it doesn't exist
    if not os.path.exists(cache_dir):
        try:
            os.makedirs(cache_dir)
        except OSError as err:
            if err.errno == errno.EEXIST:
                # rarely, the directory can be already concurrently created between
                # the os.path.exists and the os.makedirs lines above
                pass
            else:
                raise
    # save the cache object "hash:mtime"
    cache_object = '{0}:{1}'.format(ret['hsum'], os.path.getmtime(path))
    with salt.utils.flopen(cache_path, 'w') as fp_:
        fp_.write(cache_object)
    return ret


def _file_lists(load, form):
    '''
    Return a dict containing the file lists for files, dirs, emtydirs and symlinks
    '''
    if 'env' in load:
        salt.utils.warn_until(
            'Oxygen',
            'Parameter \'env\' has been detected in the argument list.  This '
            'parameter is no longer used and has been replaced by \'saltenv\' '
            'as of Salt 2016.11.0.  This warning will be removed in Salt Oxygen.'
            )
        load.pop('env')

    if load['saltenv'] not in __opts__['file_roots']:
        return []

    list_cachedir = os.path.join(__opts__['cachedir'], 'file_lists/roots')
    if not os.path.isdir(list_cachedir):
        try:
            os.makedirs(list_cachedir)
        except os.error:
            log.critical('Unable to make cachedir {0}'.format(list_cachedir))
            return []
    list_cache = os.path.join(list_cachedir, '{0}.p'.format(load['saltenv']))
    w_lock = os.path.join(list_cachedir, '.{0}.w'.format(load['saltenv']))
    cache_match, refresh_cache, save_cache = \
        salt.fileserver.check_file_list_cache(
            __opts__, form, list_cache, w_lock
        )
    if cache_match is not None:
        return cache_match
    if refresh_cache:
        ret = {
            'files': [],
            'dirs': [],
            'empty_dirs': [],
            'links': []
        }
        for path in __opts__['file_roots'][load['saltenv']]:
            for root, dirs, files in os.walk(
                    path,
                    followlinks=__opts__['fileserver_followsymlinks']):
                # Don't walk any directories that match file_ignore_regex or glob
                dirs[:] = [d for d in dirs if not salt.fileserver.is_file_ignored(__opts__, d)]

                dir_rel_fn = os.path.relpath(root, path)
                if __opts__.get('file_client', 'remote') == 'local' and os.path.sep == "\\":
                    dir_rel_fn = dir_rel_fn.replace('\\', '/')
                ret['dirs'].append(dir_rel_fn)
                if len(dirs) == 0 and len(files) == 0:
                    if dir_rel_fn not in ('.', '..') \
                            and not salt.fileserver.is_file_ignored(__opts__, dir_rel_fn):
                        ret['empty_dirs'].append(dir_rel_fn)
                for fname in files:
                    is_link = os.path.islink(os.path.join(root, fname))
                    if is_link:
                        ret['links'].append(fname)
                    if __opts__['fileserver_ignoresymlinks'] and is_link:
                        continue
                    rel_fn = os.path.relpath(
                                os.path.join(root, fname),
                                path
                            )
                    if not salt.fileserver.is_file_ignored(__opts__, rel_fn):
                        if __opts__.get('file_client', 'remote') == 'local' and os.path.sep == "\\":
                            rel_fn = rel_fn.replace('\\', '/')
                        ret['files'].append(rel_fn)
        if save_cache:
            try:
                salt.fileserver.write_file_list_cache(
                    __opts__, ret, list_cache, w_lock
                )
            except NameError:
                # Catch msgpack error in salt-ssh
                pass
        return ret.get(form, [])
    # Shouldn't get here, but if we do, this prevents a TypeError
    return []


def file_list(load):
    '''
    Return a list of all files on the file server in a specified
    environment
    '''
    return _file_lists(load, 'files')


def file_list_emptydirs(load):
    '''
    Return a list of all empty directories on the master
    '''
    return _file_lists(load, 'empty_dirs')


def dir_list(load):
    '''
    Return a list of all directories on the master
    '''
    return _file_lists(load, 'dirs')


def symlink_list(load):
    '''
    Return a dict of all symlinks based on a given path on the Master
    '''
    if 'env' in load:
        salt.utils.warn_until(
            'Oxygen',
            'Parameter \'env\' has been detected in the argument list.  This '
            'parameter is no longer used and has been replaced by \'saltenv\' '
            'as of Salt 2016.11.0.  This warning will be removed in Salt Oxygen.'
            )
        load.pop('env')

    ret = {}
    if load['saltenv'] not in __opts__['file_roots']:
        return ret
<<<<<<< HEAD
    for path in __opts__['file_roots'][load['saltenv']]:
        try:
            prefix = load['prefix'].strip('/')
        except KeyError:
            prefix = ''
        # Adopting rsync functionality here and stopping at any encounter of a symlink
        for root, dirs, files in os.walk(os.path.join(path, prefix), followlinks=False):
            # Don't walk any directories that match file_ignore_regex or glob
            dirs[:] = [d for d in dirs if not salt.fileserver.is_file_ignored(__opts__, d)]
            for fname in files:
                if not os.path.islink(os.path.join(root, fname)):
                    continue
                rel_fn = os.path.relpath(
                            os.path.join(root, fname),
                            path
                        )
                if not salt.fileserver.is_file_ignored(__opts__, rel_fn):
                    ret[rel_fn] = os.readlink(os.path.join(root, fname))
            for dname in dirs:
                if os.path.islink(os.path.join(root, dname)):
                    ret[os.path.relpath(os.path.join(root,
                                                     dname),
                                        path)] = os.readlink(os.path.join(root,
                                                                          dname))
    return ret
=======

    if 'prefix' in load:
        prefix = load['prefix'].strip('/')
    else:
        prefix = ''

    symlinks = _file_lists(load, 'links')
    return dict([(key, val)
                 for key, val in six.iteritems(symlinks)
                 if key.startswith(prefix)])
>>>>>>> 6c854da1
<|MERGE_RESOLUTION|>--- conflicted
+++ resolved
@@ -403,33 +403,6 @@
     ret = {}
     if load['saltenv'] not in __opts__['file_roots']:
         return ret
-<<<<<<< HEAD
-    for path in __opts__['file_roots'][load['saltenv']]:
-        try:
-            prefix = load['prefix'].strip('/')
-        except KeyError:
-            prefix = ''
-        # Adopting rsync functionality here and stopping at any encounter of a symlink
-        for root, dirs, files in os.walk(os.path.join(path, prefix), followlinks=False):
-            # Don't walk any directories that match file_ignore_regex or glob
-            dirs[:] = [d for d in dirs if not salt.fileserver.is_file_ignored(__opts__, d)]
-            for fname in files:
-                if not os.path.islink(os.path.join(root, fname)):
-                    continue
-                rel_fn = os.path.relpath(
-                            os.path.join(root, fname),
-                            path
-                        )
-                if not salt.fileserver.is_file_ignored(__opts__, rel_fn):
-                    ret[rel_fn] = os.readlink(os.path.join(root, fname))
-            for dname in dirs:
-                if os.path.islink(os.path.join(root, dname)):
-                    ret[os.path.relpath(os.path.join(root,
-                                                     dname),
-                                        path)] = os.readlink(os.path.join(root,
-                                                                          dname))
-    return ret
-=======
 
     if 'prefix' in load:
         prefix = load['prefix'].strip('/')
@@ -439,5 +412,4 @@
     symlinks = _file_lists(load, 'links')
     return dict([(key, val)
                  for key, val in six.iteritems(symlinks)
-                 if key.startswith(prefix)])
->>>>>>> 6c854da1
+                 if key.startswith(prefix)])