--- conflicted
+++ resolved
@@ -43,11 +43,8 @@
 import os
 import shutil
 from datetime import datetime
-<<<<<<< HEAD
-=======
 from salt._compat import text_type as _text_type
 from salt.exceptions import FileserverConfigError
->>>>>>> 465c7296
 
 VALID_BRANCH_METHODS = ('branches', 'bookmarks', 'mixed')
 PER_REMOTE_PARAMS = ('base', 'branch_method', 'mountpoint', 'root')
