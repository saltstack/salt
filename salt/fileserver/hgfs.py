# -*- coding: utf-8 -*-
'''
The backed for the mercurial based file server system.

After enabling this backend, branches, bookmarks, and tags in a remote
mercurial repository are exposed to salt as different environments. This
feature is managed by the :conf_master:`fileserver_backend` option in the salt
master config file.

This fileserver has an additional option :conf_master:`hgfs_branch_method` that
will set the desired branch method. Possible values are: ``branches``,
``bookmarks``, or ``mixed``. If using ``branches`` or ``mixed``, the
``default`` branch will be mapped to ``base``.


.. versionchanged:: 2014.1.0 (Hydrogen)
    The :conf_master:`hgfs_base` master config parameter was added, allowing
    for a branch other than ``default`` to be used for the ``base``
    environment, and allowing for a ``base`` environment to be specified when
    using an :conf_master:`hgfs_branch_method` of ``bookmarks``.


:depends:   - mercurial
            - python bindings for mercurial (``python-hglib``)
'''

# Import python libs
import glob
import hashlib
import logging
import os
import shutil
from datetime import datetime

VALID_BRANCH_METHODS = ('branches', 'bookmarks', 'mixed')
PER_REMOTE_PARAMS = ('mountpoint', 'root')

VALID_BRANCH_METHODS = ('branches', 'bookmarks', 'mixed')

# Import third party libs
try:
    import hglib
    HAS_HG = True
except ImportError:
    HAS_HG = False

# Import salt libs
import salt.utils
import salt.fileserver
from salt.utils.event import tagify

log = logging.getLogger(__name__)

# Define the module's virtual name
__virtualname__ = 'hg'


def __virtual__():
    '''
    Only load if mercurial is available
    '''
    if not __virtualname__ in __opts__['fileserver_backend']:
        return False
    if not HAS_HG:
        log.error('Mercurial fileserver backend is enabled in configuration '
                  'but could not be loaded, is hglib installed?')
        return False
    if __opts__['hgfs_branch_method'] not in VALID_BRANCH_METHODS:
        log.error(
            'Invalid hgfs_branch_method {0!r}. Valid methods are: {1}'
            .format(VALID_BRANCH_METHODS)
        )
        return False
    return __virtualname__


def _all_branches(repo):
<<<<<<< HEAD
    '''
    Returns all branches for the specified repo
    '''
    # repo.branches() returns a list of 3-tuples consisting of
    # (branch name, rev #, nodeid)
    # Example: [('default', 4, '7c96229269fa')]
    return repo.branches()
=======
    '''
    Returns all branches for the specified repo
    '''
    # repo.branches() returns a list of 3-tuples consisting of
    # (branch name, rev #, nodeid)
    # Example: [('default', 4, '7c96229269fa')]
    return repo.branches()


def _get_branch(repo, name):
    '''
    Find the requested branch in the specified repo
    '''
    try:
        return [x for x in _all_branches(repo) if x[0] == name][0]
    except IndexError:
        return False


def _all_bookmarks(repo):
    '''
    Returns all bookmarks for the specified repo
    '''
    # repo.bookmarks() returns a tuple containing the following:
    #   1. A list of 3-tuples consisting of (bookmark name, rev #, nodeid)
    #   2. The index of the current bookmark (-1 if no current one)
    # Example: ([('mymark', 4, '7c96229269fa')], -1)
    return repo.bookmarks()[0]


def _get_bookmark(repo, name):
    '''
    Find the requested bookmark in the specified repo
    '''
    try:
        return [x for x in _all_bookmarks(repo) if x[0] == name][0]
    except IndexError:
        return False


def _all_tags(repo):
    '''
    Returns all tags for the specified repo
    '''
    # repo.tags() returns a list of 4-tuples consisting of
    # (tag name, rev #, nodeid, islocal)
    # Example: [('1.0', 3, '3be15e71b31a', False),
    #           ('tip', 4, '7c96229269fa', False)]
    # Avoid returning the special 'tip' tag.
    return [x for x in repo.tags() if x[0] != 'tip']


def _get_tag(repo, name):
    '''
    Find the requested tag in the specified repo
    '''
    try:
        return [x for x in _all_tags(repo) if x[0] == name][0]
    except IndexError:
        return False


def _get_ref(repo, name):
    '''
    Return ref tuple if ref is in the repo.
    '''
    if __opts__['hgfs_branch_method'] == 'branches':
        return _get_branch(repo, name) or _get_tag(repo, name)
    elif __opts__['hgfs_branch_method'] == 'bookmarks':
        return _get_bookmark(repo, name) or _get_tag(repo, name)
    elif __opts__['hgfs_branch_method'] == 'mixed':
        return _get_branch(repo, name) or _get_bookmark(repo, name) \
            or _get_tag(repo, name)
    return False
>>>>>>> dbed0be4


def _get_branch(repo, name):
    '''
    Find the requested branch in the specified repo
    '''
    try:
        return [x for x in _all_branches(repo) if x[0] == name][0]
    except IndexError:
        return False


def _all_bookmarks(repo):
    '''
    Returns all bookmarks for the specified repo
    '''
    # repo.bookmarks() returns a tuple containing the following:
    #   1. A list of 3-tuples consisting of (bookmark name, rev #, nodeid)
    #   2. The index of the current bookmark (-1 if no current one)
    # Example: ([('mymark', 4, '7c96229269fa')], -1)
    return repo.bookmarks()[0]


def _get_bookmark(repo, name):
    '''
    Find the requested bookmark in the specified repo
    '''
    try:
        return [x for x in _all_bookmarks(repo) if x[0] == name][0]
    except IndexError:
        return False


def _all_tags(repo):
    '''
    Returns all tags for the specified repo
    '''
    # repo.tags() returns a list of 4-tuples consisting of
    # (tag name, rev #, nodeid, islocal)
    # Example: [('1.0', 3, '3be15e71b31a', False),
    #           ('tip', 4, '7c96229269fa', False)]
    # Avoid returning the special 'tip' tag.
    return [x for x in repo.tags() if x[0] != 'tip']


def _get_tag(repo, name):
    '''
    Find the requested tag in the specified repo
    '''
    try:
        return [x for x in _all_tags(repo) if x[0] == name][0]
    except IndexError:
        return False


def _get_ref(repo, name):
    '''
    Return ref tuple if ref is in the repo.
    '''
    if __opts__['hgfs_branch_method'] == 'branches':
        return _get_branch(repo, name) or _get_tag(repo, name)
    elif __opts__['hgfs_branch_method'] == 'bookmarks':
        return _get_bookmark(repo, name) or _get_tag(repo, name)
    elif __opts__['hgfs_branch_method'] == 'mixed':
        return _get_branch(repo, name) or _get_bookmark(repo, name) \
            or _get_tag(repo, name)
    return False


def init():
    '''
    Return a list of hglib objects for the various hgfs remotes
    '''
    bp_ = os.path.join(__opts__['cachedir'], 'hgfs')
    new_remote = False
    repos = []
    hgfs_remotes = salt.utils.repack_dictlist(__opts__['hgfs_remotes'])
    for repo_uri, repo_conf_params in hgfs_remotes.iteritems():

        # Validate and compile per-remote configuration parameters, if present
        repo_conf = dict([(x, None) for x in PER_REMOTE_PARAMS])
        if repo_conf_params is not None:
            repo_conf_params = salt.utils.repack_dictlist(repo_conf_params)
            if not repo_conf_params:
                log.error(
                    'Invalid per-remote configuration for remote {0!r}'
                    .format(repo_uri)
                )
            else:
                for param, value in repo_conf_params.iteritems():
                    if param in PER_REMOTE_PARAMS:
                        repo_conf[param] = value
                    else:
                        log.error(
                            'Invalid configuration parameter {0!r} in remote '
                            '{1!r}. Valid parameters are: {2}. See the '
                            'documentation for further information.'
                            .format(
                                param, repo_uri, ', '.join(PER_REMOTE_PARAMS)
                            )
                        )
        try:
            repo_conf['mountpoint'] = salt.utils.strip_proto(
                repo_conf['mountpoint']
            )
        except TypeError:
            # mountpoint not specified
            pass

        repo_hash = hashlib.md5(repo_uri).hexdigest()
        rp_ = os.path.join(bp_, repo_hash)
        if not os.path.isdir(rp_):
            os.makedirs(rp_)

        if not os.listdir(rp_):
            # Only init if the directory is empty.
            hglib.init(rp_)
<<<<<<< HEAD
            new_remote = True
=======
>>>>>>> dbed0be4
        try:
            repo = hglib.open(rp_)
        except hglib.error.ServerError:
            log.error(
                'Cache path {0} (corresponding remote: {1}) exists but is not '
                'a valid mercurial repository. You will need to manually '
                'delete this directory on the master to continue to use this '
<<<<<<< HEAD
                'hgfs remote.'.format(rp_, repo_uri)
=======
                'hgfs remote.'.format(rp_, opt)
>>>>>>> dbed0be4
            )
            continue

        refs = repo.config(names='paths')
        if not refs:
            # Write an hgrc defining the remote URI
            hgconfpath = os.path.join(rp_, '.hg', 'hgrc')
            with salt.utils.fopen(hgconfpath, 'w+') as hgconfig:
                hgconfig.write('[paths]\n')
                hgconfig.write('default = {0}\n'.format(repo_uri))

        repo_conf.update({
            'repo': repo,
            'uri': repo_uri,
            'hash': repo_hash,
            'cachedir': rp_
        })
        repos.append(repo_conf)
        repo.close()
<<<<<<< HEAD

    if new_remote:
        remote_map = os.path.join(__opts__['cachedir'], 'hgfs/remote_map.txt')
        try:
            with salt.utils.fopen(remote_map, 'w+') as fp_:
                timestamp = datetime.now().strftime('%d %b %Y %H:%M:%S.%f')
                fp_.write('# hgfs_remote map as of {0}\n'.format(timestamp))
                for repo_conf in repos:
                    fp_.write(
                        '{0} = {1}\n'.format(
                            repo_conf['hash'], repo_conf['uri']
                        )
                    )
        except OSError:
            pass
        else:
            log.info('Wrote new hgfs_remote map to {0}'.format(remote_map))

=======
>>>>>>> dbed0be4
    return repos


def purge_cache():
    bp_ = os.path.join(__opts__['cachedir'], 'hgfs')
    try:
        remove_dirs = os.listdir(bp_)
    except OSError:
        remove_dirs = []
    for repo_conf in init():
        try:
            remove_dirs.remove(repo_conf['hash'])
        except ValueError:
            pass
<<<<<<< HEAD
    remove_dirs = [os.path.join(bp_, rdir) for rdir in remove_dirs
                   if rdir not in ('hash', 'refs', 'envs.p', 'remote_map.txt')]
=======
    remove_dirs = [os.path.join(bp_, r) for r in remove_dirs
                   if r not in ('hash', 'refs', 'envs.p')]
>>>>>>> dbed0be4
    if remove_dirs:
        for rdir in remove_dirs:
            shutil.rmtree(rdir)
        return True
    return False


def update():
    '''
    Execute an hg pull on all of the repos
    '''
    # data for the fileserver event
    data = {'changed': False,
            'backend': 'hgfs'}
    pid = os.getpid()
    data['changed'] = purge_cache()
    for repo_conf in init():
        repo = repo_conf['repo']
        repo.open()
        lk_fn = os.path.join(repo.root(), 'update.lk')
        with salt.utils.fopen(lk_fn, 'w+') as fp_:
            fp_.write(str(pid))
        curtip = repo.tip()
        try:
            success = repo.pull()
        except Exception as exc:
            log.error(
<<<<<<< HEAD
                'Exception {0} caught while updating hgfs remote {1}'
                .format(exc, repo_conf['uri']),
                exc_info=log.isEnabledFor(logging.DEBUG)
=======
                'Exception caught while updating hgfs: {0}'.format(exc)
>>>>>>> dbed0be4
            )
        else:
            newtip = repo.tip()
            if curtip[1] != newtip[1]:
                data['changed'] = True
        repo.close()
        try:
            os.remove(lk_fn)
        except (IOError, OSError):
            pass

    env_cache = os.path.join(__opts__['cachedir'], 'hgfs/envs.p')
    if data.get('changed', False) is True or not os.path.isfile(env_cache):
        new_envs = envs(ignore_cache=True)
        serial = salt.payload.Serial(__opts__)
        with salt.utils.fopen(env_cache, 'w+') as fp_:
            fp_.write(serial.dumps(new_envs))
            log.trace('Wrote env cache data to {0}'.format(env_cache))

    # if there is a change, fire an event
    if __opts__.get('fileserver_events', False):
        event = salt.utils.event.get_event(
                'master',
                __opts__['sock_dir'],
                __opts__['transport'],
                listen=False)
        event.fire_event(data, tagify(['hgfs', 'update'], prefix='fileserver'))
    try:
        salt.fileserver.reap_fileserver_cache_dir(
            os.path.join(__opts__['cachedir'], 'hgfs/hash'),
            find_file
        )
    except (IOError, OSError):
        # Hash file won't exist if no files have yet been served up
        pass


def envs(ignore_cache=False):
    '''
    Return a list of refs that can be used as environments
    '''
    if not ignore_cache:
        env_cache = os.path.join(__opts__['cachedir'], 'hgfs/envs.p')
        cache_match = salt.fileserver.check_env_cache(__opts__, env_cache)
        if cache_match is not None:
            return cache_match
<<<<<<< HEAD
    base_branch = __opts__['hgfs_base']
=======
>>>>>>> dbed0be4
    ret = set()
    for repo_conf in init():
        repo = repo_conf['repo']
        repo.open()
        if __opts__['hgfs_branch_method'] in ('branches', 'mixed'):
            for branch in _all_branches(repo):
                branch_name = branch[0]
<<<<<<< HEAD
                if branch_name == base_branch:
=======
                if branch_name == __opts__['hgfs_base']:
>>>>>>> dbed0be4
                    branch_name = 'base'
                ret.add(branch_name)
        if __opts__['hgfs_branch_method'] in ('bookmarks', 'mixed'):
            for bookmark in _all_bookmarks(repo):
                bookmark_name = bookmark[0]
<<<<<<< HEAD
                if bookmark_name == base_branch:
=======
                if bookmark_name == __opts__['hgfs_base']:
>>>>>>> dbed0be4
                    bookmark_name = 'base'
                ret.add(bookmark_name)
        ret.update([x[0] for x in _all_tags(repo)])
        repo.close()
    return sorted(ret)


def find_file(path, tgt_env='base', **kwargs):
    '''
    Find the first file to match the path and ref, read the file out of hg
    and send the path to the newly cached file
    '''
    fnd = {'path': '',
           'rel': ''}
    if os.path.isabs(path):
        return fnd

<<<<<<< HEAD
    base_branch = __opts__['hgfs_base']
    hgfs_root = __opts__['hgfs_root']
    hgfs_mountpoint = salt.utils.strip_proto(__opts__['hgfs_mountpoint'])
    if tgt_env == 'base':
        tgt_env = __opts__['hgfs_base']
    dest = os.path.join(__opts__['cachedir'], 'hgfs/refs', tgt_env, path)
=======
    local_path = path
    path = os.path.join(__opts__['hgfs_root'], local_path)

    if short == 'base':
        short = __opts__['hgfs_base']
    dest = os.path.join(__opts__['cachedir'], 'hgfs/refs', short, path)
>>>>>>> dbed0be4
    hashes_glob = os.path.join(__opts__['cachedir'],
                               'hgfs/hash',
                               tgt_env,
                               '{0}.hash.*'.format(path))
    blobshadest = os.path.join(__opts__['cachedir'],
                               'hgfs/hash',
                               tgt_env,
                               '{0}.hash.blob_sha1'.format(path))
    lk_fn = os.path.join(__opts__['cachedir'],
                         'hgfs/hash',
                         tgt_env,
                         '{0}.lk'.format(path))
    destdir = os.path.dirname(dest)
    hashdir = os.path.dirname(blobshadest)
    if not os.path.isdir(destdir):
        os.makedirs(destdir)
    if not os.path.isdir(hashdir):
        os.makedirs(hashdir)

    for repo_conf in init():
        repo = repo_conf['repo']
        root = repo_conf['root'] if repo_conf['root'] is not None \
            else hgfs_root
        mountpoint = repo_conf['mountpoint'] \
            if repo_conf['mountpoint'] is not None \
            else hgfs_mountpoint
        if mountpoint and not path.startswith(mountpoint + os.path.sep):
            continue
        repo_path = path[len(mountpoint):].lstrip(os.path.sep)
        if root:
            repo_path = os.path.join(root, repo_path)

        repo.open()
        ref = _get_ref(repo, tgt_env)
        if not ref:
            # Branch or tag not found in repo, try the next
            repo.close()
            continue
        salt.fileserver.wait_lock(lk_fn, dest)
        if os.path.isfile(blobshadest) and os.path.isfile(dest):
            with salt.utils.fopen(blobshadest, 'r') as fp_:
                sha = fp_.read()
                if sha == ref[2]:
                    fnd['rel'] = path
                    fnd['path'] = dest
                    repo.close()
                    return fnd
        try:
            repo.cat(['path:{0}'.format(repo_path)], rev=ref[2], output=dest)
        except hglib.error.CommandError:
            repo.close()
            continue
        with salt.utils.fopen(lk_fn, 'w+') as fp_:
            fp_.write('')
        for filename in glob.glob(hashes_glob):
            try:
                os.remove(filename)
            except Exception:
                pass
        with salt.utils.fopen(blobshadest, 'w+') as fp_:
            fp_.write(ref[2])
        try:
            os.remove(lk_fn)
        except (OSError, IOError):
            pass
        fnd['rel'] = path
        fnd['path'] = dest
        repo.close()
        return fnd
    return fnd


def serve_file(load, fnd):
    '''
    Return a chunk from a file based on the data received
    '''
    if 'env' in load:
        salt.utils.warn_until(
            'Boron',
            'Passing a salt environment should be done using \'saltenv\' '
            'not \'env\'. This functionality will be removed in Salt Boron.'
        )
        load['saltenv'] = load.pop('env')

    ret = {'data': '',
           'dest': ''}
    if 'path' not in load or 'loc' not in load or 'saltenv' not in load:
        return ret
    if not fnd['path']:
        return ret
    ret['dest'] = fnd['rel']
    gzip = load.get('gzip', None)
    with salt.utils.fopen(fnd['path'], 'rb') as fp_:
        fp_.seek(load['loc'])
        data = fp_.read(__opts__['file_buffer_size'])
        if gzip and data:
            data = salt.utils.gzip_util.compress(data, gzip)
            ret['gzip'] = gzip
        ret['data'] = data
    return ret


def file_hash(load, fnd):
    '''
    Return a file hash, the hash type is set in the master config file
    '''
    if 'env' in load:
        salt.utils.warn_until(
            'Boron',
            'Passing a salt environment should be done using \'saltenv\' '
            'not \'env\'. This functionality will be removed in Salt Boron.'
        )
        load['saltenv'] = load.pop('env')

    if 'path' not in load or 'saltenv' not in load:
        return ''
    ret = {'hash_type': __opts__['hash_type']}
    short = load['saltenv']
<<<<<<< HEAD
    base_branch = __opts__['hgfs_base']
    if short == 'base':
        short = base_branch
=======
    if short == 'base':
        short = __opts__['hgfs_base']
>>>>>>> dbed0be4
    relpath = fnd['rel']
    path = fnd['path']
    hashdest = os.path.join(__opts__['cachedir'],
                            'hgfs/hash',
                            short,
                            '{0}.hash.{1}'.format(relpath,
                                                  __opts__['hash_type']))
    if not os.path.isfile(hashdest):
        with salt.utils.fopen(path, 'rb') as fp_:
            ret['hsum'] = getattr(hashlib, __opts__['hash_type'])(
                fp_.read()).hexdigest()
        with salt.utils.fopen(hashdest, 'w+') as fp_:
            fp_.write(ret['hsum'])
        return ret
    else:
        with salt.utils.fopen(hashdest, 'rb') as fp_:
            ret['hsum'] = fp_.read()
        return ret


def _file_lists(load, form):
    '''
    Return a dict containing the file lists for files and dirs
    '''
    if 'env' in load:
        salt.utils.warn_until(
            'Boron',
            'Passing a salt environment should be done using \'saltenv\' '
            'not \'env\'. This functionality will be removed in Salt Boron.'
        )
        load['saltenv'] = load.pop('env')

    list_cachedir = os.path.join(__opts__['cachedir'], 'file_lists/hgfs')
    if not os.path.isdir(list_cachedir):
        try:
            os.makedirs(list_cachedir)
        except os.error:
            log.critical('Unable to make cachedir {0}'.format(list_cachedir))
            return []
    list_cache = os.path.join(list_cachedir, '{0}.p'.format(load['saltenv']))
    w_lock = os.path.join(list_cachedir, '.{0}.w'.format(load['saltenv']))
    cache_match, refresh_cache, save_cache = \
        salt.fileserver.check_file_list_cache(
            __opts__, form, list_cache, w_lock
        )
    if cache_match is not None:
        return cache_match
    if refresh_cache:
        ret = {}
        ret['files'] = _get_file_list(load)
        ret['dirs'] = _get_dir_list(load)
        if save_cache:
            salt.fileserver.write_file_list_cache(
                __opts__, ret, list_cache, w_lock
            )
        return ret.get(form, [])
    # Shouldn't get here, but if we do, this prevents a TypeError
    return []


def file_list(load):
    '''
    Return a list of all files on the file server in a specified environment
    '''
    return _file_lists(load, 'files')


def _get_file_list(load):
    '''
    Get a list of all files on the file server in a specified environment
    '''
    if 'env' in load:
        salt.utils.warn_until(
            'Boron',
            'Passing a salt environment should be done using \'saltenv\' '
            'not \'env\'. This functionality will be removed in Salt Boron.'
        )
        load['saltenv'] = load.pop('env')

<<<<<<< HEAD
    base_branch = __opts__['hgfs_base']
    hgfs_root = __opts__['hgfs_root']
    hgfs_mountpoint = salt.utils.strip_proto(__opts__['hgfs_mountpoint'])
    if 'saltenv' not in load:
        return []
    if load['saltenv'] == 'base':
        load['saltenv'] = base_branch
    ret = set()
    for repo_conf in init():
        repo = repo_conf['repo']
        root = repo_conf['root'] if repo_conf['root'] is not None \
            else hgfs_root
        mountpoint = repo_conf['mountpoint'] \
            if repo_conf['mountpoint'] is not None \
            else hgfs_mountpoint

=======
    if 'saltenv' not in load:
        return []
    short = load['saltenv']
    if short == 'base':
        short = __opts__['hgfs_base']
    repos = init()
    ret = set()
    for repo in repos:
>>>>>>> dbed0be4
        repo.open()
        ref = _get_ref(repo, short)
        if ref:
            manifest = repo.manifest(rev=ref[1])
            for tup in manifest:
<<<<<<< HEAD
                path = os.path.relpath(tup[4], root)
                # Don't add files outside the hgfs_root
                if not path.startswith('../'):
                    ret.add(os.path.join(mountpoint, path))
=======
                path = os.path.relpath(tup[4], __opts__['hgfs_root'])
                # Don't add files outside the hgfs_root
                if not path.startswith('../'):
                    ret.add(path)
>>>>>>> dbed0be4
        repo.close()
    return sorted(ret)


def file_list_emptydirs(load):
    '''
    Return a list of all empty directories on the master
    '''
    # Cannot have empty dirs in hg
    return []


def dir_list(load):
    '''
    Return a list of all directories on the master
    '''
    return _file_lists(load, 'dirs')


def _get_dir_list(load):
    '''
    Get a list of all directories on the master
    '''
    if 'env' in load:
        salt.utils.warn_until(
            'Boron',
            'Passing a salt environment should be done using \'saltenv\' '
            'not \'env\'. This functionality will be removed in Salt Boron.'
        )
        load['saltenv'] = load.pop('env')

<<<<<<< HEAD
    base_branch = __opts__['hgfs_base']
    hgfs_root = __opts__['hgfs_root']
    hgfs_mountpoint = salt.utils.strip_proto(__opts__['hgfs_mountpoint'])
    if 'saltenv' not in load:
        return []
    if load['saltenv'] == 'base':
        load['saltenv'] = base_branch
    ret = set()
    for repo_conf in init():
        repo = repo_conf['repo']
        root = repo_conf['root'] if repo_conf['root'] is not None \
            else hgfs_root
        mountpoint = repo_conf['mountpoint'] \
            if repo_conf['mountpoint'] is not None \
            else hgfs_mountpoint

=======
    if 'saltenv' not in load:
        return []
    short = load['saltenv']
    if short == 'base':
        short = __opts__['hgfs_base']
    repos = init()
    ret = set()
    for repo in repos:
>>>>>>> dbed0be4
        repo.open()
        ref = _get_ref(repo, short)
        if ref:
            manifest = repo.manifest(rev=ref[1])
            for tup in manifest:
                filepath = tup[4]
                split = filepath.rsplit('/', 1)
                while len(split) > 1:
                    path = os.path.relpath(split[0], root)
                    # Don't add files outside the hgfs_root
                    if not path.startswith('../'):
                        ret.add(os.path.join(mountpoint, path))
                    split = split[0].rsplit('/', 1)
        repo.close()
    return sorted(ret)<|MERGE_RESOLUTION|>--- conflicted
+++ resolved
@@ -75,15 +75,6 @@
 
 
 def _all_branches(repo):
-<<<<<<< HEAD
-    '''
-    Returns all branches for the specified repo
-    '''
-    # repo.branches() returns a list of 3-tuples consisting of
-    # (branch name, rev #, nodeid)
-    # Example: [('default', 4, '7c96229269fa')]
-    return repo.branches()
-=======
     '''
     Returns all branches for the specified repo
     '''
@@ -158,7 +149,6 @@
         return _get_branch(repo, name) or _get_bookmark(repo, name) \
             or _get_tag(repo, name)
     return False
->>>>>>> dbed0be4
 
 
 def _get_branch(repo, name):
@@ -276,10 +266,6 @@
         if not os.listdir(rp_):
             # Only init if the directory is empty.
             hglib.init(rp_)
-<<<<<<< HEAD
-            new_remote = True
-=======
->>>>>>> dbed0be4
         try:
             repo = hglib.open(rp_)
         except hglib.error.ServerError:
@@ -287,11 +273,7 @@
                 'Cache path {0} (corresponding remote: {1}) exists but is not '
                 'a valid mercurial repository. You will need to manually '
                 'delete this directory on the master to continue to use this '
-<<<<<<< HEAD
-                'hgfs remote.'.format(rp_, repo_uri)
-=======
                 'hgfs remote.'.format(rp_, opt)
->>>>>>> dbed0be4
             )
             continue
 
@@ -311,27 +293,6 @@
         })
         repos.append(repo_conf)
         repo.close()
-<<<<<<< HEAD
-
-    if new_remote:
-        remote_map = os.path.join(__opts__['cachedir'], 'hgfs/remote_map.txt')
-        try:
-            with salt.utils.fopen(remote_map, 'w+') as fp_:
-                timestamp = datetime.now().strftime('%d %b %Y %H:%M:%S.%f')
-                fp_.write('# hgfs_remote map as of {0}\n'.format(timestamp))
-                for repo_conf in repos:
-                    fp_.write(
-                        '{0} = {1}\n'.format(
-                            repo_conf['hash'], repo_conf['uri']
-                        )
-                    )
-        except OSError:
-            pass
-        else:
-            log.info('Wrote new hgfs_remote map to {0}'.format(remote_map))
-
-=======
->>>>>>> dbed0be4
     return repos
 
 
@@ -346,13 +307,8 @@
             remove_dirs.remove(repo_conf['hash'])
         except ValueError:
             pass
-<<<<<<< HEAD
-    remove_dirs = [os.path.join(bp_, rdir) for rdir in remove_dirs
-                   if rdir not in ('hash', 'refs', 'envs.p', 'remote_map.txt')]
-=======
     remove_dirs = [os.path.join(bp_, r) for r in remove_dirs
                    if r not in ('hash', 'refs', 'envs.p')]
->>>>>>> dbed0be4
     if remove_dirs:
         for rdir in remove_dirs:
             shutil.rmtree(rdir)
@@ -380,13 +336,7 @@
             success = repo.pull()
         except Exception as exc:
             log.error(
-<<<<<<< HEAD
-                'Exception {0} caught while updating hgfs remote {1}'
-                .format(exc, repo_conf['uri']),
-                exc_info=log.isEnabledFor(logging.DEBUG)
-=======
                 'Exception caught while updating hgfs: {0}'.format(exc)
->>>>>>> dbed0be4
             )
         else:
             newtip = repo.tip()
@@ -433,10 +383,6 @@
         cache_match = salt.fileserver.check_env_cache(__opts__, env_cache)
         if cache_match is not None:
             return cache_match
-<<<<<<< HEAD
-    base_branch = __opts__['hgfs_base']
-=======
->>>>>>> dbed0be4
     ret = set()
     for repo_conf in init():
         repo = repo_conf['repo']
@@ -444,21 +390,13 @@
         if __opts__['hgfs_branch_method'] in ('branches', 'mixed'):
             for branch in _all_branches(repo):
                 branch_name = branch[0]
-<<<<<<< HEAD
-                if branch_name == base_branch:
-=======
                 if branch_name == __opts__['hgfs_base']:
->>>>>>> dbed0be4
                     branch_name = 'base'
                 ret.add(branch_name)
         if __opts__['hgfs_branch_method'] in ('bookmarks', 'mixed'):
             for bookmark in _all_bookmarks(repo):
                 bookmark_name = bookmark[0]
-<<<<<<< HEAD
-                if bookmark_name == base_branch:
-=======
                 if bookmark_name == __opts__['hgfs_base']:
->>>>>>> dbed0be4
                     bookmark_name = 'base'
                 ret.add(bookmark_name)
         ret.update([x[0] for x in _all_tags(repo)])
@@ -476,21 +414,12 @@
     if os.path.isabs(path):
         return fnd
 
-<<<<<<< HEAD
-    base_branch = __opts__['hgfs_base']
-    hgfs_root = __opts__['hgfs_root']
-    hgfs_mountpoint = salt.utils.strip_proto(__opts__['hgfs_mountpoint'])
-    if tgt_env == 'base':
-        tgt_env = __opts__['hgfs_base']
-    dest = os.path.join(__opts__['cachedir'], 'hgfs/refs', tgt_env, path)
-=======
     local_path = path
     path = os.path.join(__opts__['hgfs_root'], local_path)
 
     if short == 'base':
         short = __opts__['hgfs_base']
     dest = os.path.join(__opts__['cachedir'], 'hgfs/refs', short, path)
->>>>>>> dbed0be4
     hashes_glob = os.path.join(__opts__['cachedir'],
                                'hgfs/hash',
                                tgt_env,
@@ -609,14 +538,8 @@
         return ''
     ret = {'hash_type': __opts__['hash_type']}
     short = load['saltenv']
-<<<<<<< HEAD
-    base_branch = __opts__['hgfs_base']
-    if short == 'base':
-        short = base_branch
-=======
     if short == 'base':
         short = __opts__['hgfs_base']
->>>>>>> dbed0be4
     relpath = fnd['rel']
     path = fnd['path']
     hashdest = os.path.join(__opts__['cachedir'],
@@ -696,24 +619,6 @@
         )
         load['saltenv'] = load.pop('env')
 
-<<<<<<< HEAD
-    base_branch = __opts__['hgfs_base']
-    hgfs_root = __opts__['hgfs_root']
-    hgfs_mountpoint = salt.utils.strip_proto(__opts__['hgfs_mountpoint'])
-    if 'saltenv' not in load:
-        return []
-    if load['saltenv'] == 'base':
-        load['saltenv'] = base_branch
-    ret = set()
-    for repo_conf in init():
-        repo = repo_conf['repo']
-        root = repo_conf['root'] if repo_conf['root'] is not None \
-            else hgfs_root
-        mountpoint = repo_conf['mountpoint'] \
-            if repo_conf['mountpoint'] is not None \
-            else hgfs_mountpoint
-
-=======
     if 'saltenv' not in load:
         return []
     short = load['saltenv']
@@ -722,23 +627,15 @@
     repos = init()
     ret = set()
     for repo in repos:
->>>>>>> dbed0be4
         repo.open()
         ref = _get_ref(repo, short)
         if ref:
             manifest = repo.manifest(rev=ref[1])
             for tup in manifest:
-<<<<<<< HEAD
-                path = os.path.relpath(tup[4], root)
-                # Don't add files outside the hgfs_root
-                if not path.startswith('../'):
-                    ret.add(os.path.join(mountpoint, path))
-=======
                 path = os.path.relpath(tup[4], __opts__['hgfs_root'])
                 # Don't add files outside the hgfs_root
                 if not path.startswith('../'):
                     ret.add(path)
->>>>>>> dbed0be4
         repo.close()
     return sorted(ret)
 
@@ -770,24 +667,6 @@
         )
         load['saltenv'] = load.pop('env')
 
-<<<<<<< HEAD
-    base_branch = __opts__['hgfs_base']
-    hgfs_root = __opts__['hgfs_root']
-    hgfs_mountpoint = salt.utils.strip_proto(__opts__['hgfs_mountpoint'])
-    if 'saltenv' not in load:
-        return []
-    if load['saltenv'] == 'base':
-        load['saltenv'] = base_branch
-    ret = set()
-    for repo_conf in init():
-        repo = repo_conf['repo']
-        root = repo_conf['root'] if repo_conf['root'] is not None \
-            else hgfs_root
-        mountpoint = repo_conf['mountpoint'] \
-            if repo_conf['mountpoint'] is not None \
-            else hgfs_mountpoint
-
-=======
     if 'saltenv' not in load:
         return []
     short = load['saltenv']
@@ -796,7 +675,6 @@
     repos = init()
     ret = set()
     for repo in repos:
->>>>>>> dbed0be4
         repo.open()
         ref = _get_ref(repo, short)
         if ref:
