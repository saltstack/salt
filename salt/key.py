# -*- coding: utf-8 -*-
"""
The Salt Key backend API and interface used by the CLI. The Key class can be
used to manage salt keys directly without interfacing with the CLI.
"""

# Import python libs
from __future__ import absolute_import, print_function, unicode_literals
<<<<<<< HEAD

=======
import os
import shutil
>>>>>>> 8abb7099
import fnmatch
import logging
import os
import shutil

# Import salt libs
import salt.cache
import salt.client
import salt.crypt
import salt.daemons.masterapi
import salt.exceptions
import salt.minion
import salt.utils.args
import salt.utils.crypt
import salt.utils.data
import salt.utils.event
import salt.utils.files
import salt.utils.json
import salt.utils.kinds
import salt.utils.master
import salt.utils.sdb
import salt.utils.stringutils
import salt.utils.user

# pylint: disable=import-error,no-name-in-module,redefined-builtin
from salt.ext import six
from salt.ext.six.moves import input, zip_longest

<<<<<<< HEAD
# pylint: enable=import-error,no-name-in-module,redefined-builtin

=======
>>>>>>> 8abb7099
log = logging.getLogger(__name__)


def get_key(opts):
    return Key(opts)


class KeyCLI(object):
    """
    Manage key CLI operations
    """

    CLI_KEY_MAP = {
        "list": "list_status",
        "delete": "delete_key",
        "gen_signature": "gen_keys_signature",
        "print": "key_str",
    }

    def __init__(self, opts):
        self.opts = opts
        self.client = salt.wheel.WheelClient(opts)
        self.key = Key
        # instantiate the key object for masterless mode
        if not opts.get("eauth"):
            self.key = self.key(opts)
        self.auth = None

    def _update_opts(self):
        # get the key command
        for cmd in (
            "gen_keys",
            "gen_signature",
            "list",
            "list_all",
            "print",
            "print_all",
            "accept",
            "accept_all",
            "reject",
            "reject_all",
            "delete",
            "delete_all",
            "finger",
            "finger_all",
            "list_all",
        ):  # last is default
            if self.opts[cmd]:
                break
        # set match if needed
        if not cmd.startswith("gen_"):
            if cmd == "list_all":
                self.opts["match"] = "all"
            elif cmd.endswith("_all"):
                self.opts["match"] = "*"
            else:
                self.opts["match"] = self.opts[cmd]
            if cmd.startswith("accept"):
                self.opts["include_rejected"] = (
                    self.opts["include_all"] or self.opts["include_rejected"]
                )
                self.opts["include_accepted"] = False
            elif cmd.startswith("reject"):
                self.opts["include_accepted"] = (
                    self.opts["include_all"] or self.opts["include_accepted"]
                )
                self.opts["include_rejected"] = False
        elif cmd == "gen_keys":
            self.opts["keydir"] = self.opts["gen_keys_dir"]
            self.opts["keyname"] = self.opts["gen_keys"]
        # match is set to opts, now we can forget about *_all commands
        self.opts["fun"] = cmd.replace("_all", "")

    def _init_auth(self):
        if self.auth:
            return

        low = {}
        skip_perm_errors = self.opts["eauth"] != ""

        if self.opts["eauth"]:
            if "token" in self.opts:
                try:
                    with salt.utils.files.fopen(
                        os.path.join(self.opts["cachedir"], ".root_key"), "r"
                    ) as fp_:
                        low["key"] = salt.utils.stringutils.to_unicode(fp_.readline())
                except IOError:
                    low["token"] = self.opts["token"]
            #
            # If using eauth and a token hasn't already been loaded into
            # low, prompt the user to enter auth credentials
            if "token" not in low and "key" not in low and self.opts["eauth"]:
                # This is expensive. Don't do it unless we need to.
                resolver = salt.auth.Resolver(self.opts)
                res = resolver.cli(self.opts["eauth"])
                if self.opts["mktoken"] and res:
                    tok = resolver.token_cli(self.opts["eauth"], res)
                    if tok:
                        low["token"] = tok.get("token", "")
                if not res:
                    log.error("Authentication failed")
                    return {}
                low.update(res)
                low["eauth"] = self.opts["eauth"]
        else:
            low["user"] = salt.utils.user.get_specific_user()
            low["key"] = salt.utils.master.get_master_key(
                low["user"], self.opts, skip_perm_errors
            )

        self.auth = low

    def _get_args_kwargs(self, fun, args=None):
        argspec = salt.utils.args.get_function_argspec(fun)
        if args is None:
            args = []
            if argspec.args:
                # Iterate in reverse order to ensure we get the correct default
                # value for the positional argument.
                for arg, default in zip_longest(
                    reversed(argspec.args), reversed(argspec.defaults or ())
                ):
                    args.append(self.opts.get(arg, default))
            # Reverse the args so that they are in the correct order
            args = args[::-1]

        if argspec.keywords is None:
            kwargs = {}
        else:
            args, kwargs = salt.minion.load_args_and_kwargs(fun, args)
        return args, kwargs

    def _run_cmd(self, cmd, args=None):
        if not self.opts.get("eauth"):
            cmd = self.CLI_KEY_MAP.get(cmd, cmd)
            fun = getattr(self.key, cmd)
            args, kwargs = self._get_args_kwargs(fun, args)
            ret = fun(*args, **kwargs)
            if (
                isinstance(ret, dict)
                and "local" in ret
                and cmd not in ("finger", "finger_all")
            ):
                ret.pop("local", None)
            return ret

        fstr = "key.{0}".format(cmd)
        fun = self.client.functions[fstr]
        args, kwargs = self._get_args_kwargs(fun, args)

        low = {
            "fun": fstr,
            "arg": args,
            "kwarg": kwargs,
        }

        self._init_auth()
        low.update(self.auth)

        # Execute the key request!
        ret = self.client.cmd_sync(low)

        ret = ret["data"]["return"]
        if (
            isinstance(ret, dict)
            and "local" in ret
            and cmd not in ("finger", "finger_all")
        ):
            ret.pop("local", None)

        return ret

    def _filter_ret(self, cmd, ret):
        if cmd.startswith("delete"):
            return ret

        keys = {}
        if self.key.PEND in ret:
            keys[self.key.PEND] = ret[self.key.PEND]
        if self.opts["include_accepted"] and bool(ret.get(self.key.ACC)):
            keys[self.key.ACC] = ret[self.key.ACC]
        if self.opts["include_rejected"] and bool(ret.get(self.key.REJ)):
            keys[self.key.REJ] = ret[self.key.REJ]
        if self.opts["include_denied"] and bool(ret.get(self.key.DEN)):
            keys[self.key.DEN] = ret[self.key.DEN]
        return keys

    def _print_no_match(self, cmd, match):
        statuses = ["unaccepted"]
        if self.opts["include_accepted"]:
            statuses.append("accepted")
        if self.opts["include_rejected"]:
            statuses.append("rejected")
        if self.opts["include_denied"]:
            statuses.append("denied")
        if len(statuses) == 1:
            stat_str = statuses[0]
        else:
            stat_str = "{0} or {1}".format(", ".join(statuses[:-1]), statuses[-1])
        msg = "The key glob '{0}' does not match any {1} keys.".format(match, stat_str)
        print(msg)

    def run(self):
        """
        Run the logic for saltkey
        """
        self._update_opts()
        cmd = self.opts["fun"]

        veri = None
        ret = None
        try:
            if cmd in ("accept", "reject", "delete"):
                ret = self._run_cmd("name_match")
                if not isinstance(ret, dict):
                    salt.output.display_output(ret, "key", opts=self.opts)
                    return ret
                ret = self._filter_ret(cmd, ret)
                if not ret:
                    self._print_no_match(cmd, self.opts["match"])
                    return
                print(
                    "The following keys are going to be {0}ed:".format(cmd.rstrip("e"))
                )
                salt.output.display_output(ret, "key", opts=self.opts)

                if not self.opts.get("yes", False):
                    try:
                        if cmd.startswith("delete"):
                            veri = input("Proceed? [N/y] ")
                            if not veri:
                                veri = "n"
                        else:
                            veri = input("Proceed? [n/Y] ")
                            if not veri:
                                veri = "y"
                    except KeyboardInterrupt:
                        raise SystemExit("\nExiting on CTRL-c")
                # accept/reject/delete the same keys we're printed to the user
                self.opts["match_dict"] = ret
                self.opts.pop("match", None)
                list_ret = ret

            if veri is None or veri.lower().startswith("y"):
                ret = self._run_cmd(cmd)
                if cmd in ("accept", "reject", "delete"):
                    if cmd == "delete":
                        ret = list_ret
                    for minions in ret.values():
                        for minion in minions:
                            print(
                                "Key for minion {0} {1}ed.".format(
                                    minion, cmd.rstrip("e")
                                )
                            )
                elif isinstance(ret, dict):
                    salt.output.display_output(ret, "key", opts=self.opts)
                else:
                    salt.output.display_output({"return": ret}, "key", opts=self.opts)
        except salt.exceptions.SaltException as exc:
            ret = "{0}".format(exc)
            if not self.opts.get("quiet", False):
                salt.output.display_output(ret, "nested", self.opts)
        return ret


class Key(object):
    """
    The object that encapsulates saltkey actions
    """

    ACC = "minions"
    PEND = "minions_pre"
    REJ = "minions_rejected"
    DEN = "minions_denied"

    def __init__(self, opts, io_loop=None):
        self.opts = opts
        kind = self.opts.get("__role", "")  # application kind
        if kind not in salt.utils.kinds.APPL_KINDS:
            emsg = "Invalid application kind = '{0}'.".format(kind)
            log.error(emsg)
            raise ValueError(emsg)
        self.event = salt.utils.event.get_event(
            kind,
            opts["sock_dir"],
            opts["transport"],
            opts=opts,
            listen=False,
            io_loop=io_loop,
        )

        self.passphrase = salt.utils.sdb.sdb_get(
            self.opts.get("signing_key_pass"), self.opts
        )

    def _check_minions_directories(self):
        """
        Return the minion keys directory paths
        """
        minions_accepted = os.path.join(self.opts["pki_dir"], self.ACC)
        minions_pre = os.path.join(self.opts["pki_dir"], self.PEND)
        minions_rejected = os.path.join(self.opts["pki_dir"], self.REJ)

        minions_denied = os.path.join(self.opts["pki_dir"], self.DEN)
        return minions_accepted, minions_pre, minions_rejected, minions_denied

    def _get_key_attrs(self, keydir, keyname, keysize, user):
        if not keydir:
            if "gen_keys_dir" in self.opts:
                keydir = self.opts["gen_keys_dir"]
            else:
                keydir = self.opts["pki_dir"]
        if not keyname:
            if "gen_keys" in self.opts:
                keyname = self.opts["gen_keys"]
            else:
                keyname = "minion"
        if not keysize:
            keysize = self.opts["keysize"]
        return keydir, keyname, keysize, user

    def gen_keys(self, keydir=None, keyname=None, keysize=None, user=None):
        """
        Generate minion RSA public keypair
        """
        keydir, keyname, keysize, user = self._get_key_attrs(
            keydir, keyname, keysize, user
        )
        salt.crypt.gen_keys(keydir, keyname, keysize, user, self.passphrase)
        return salt.utils.crypt.pem_finger(os.path.join(keydir, keyname + ".pub"))

    def gen_signature(self, privkey, pubkey, sig_path):
        """
        Generate master public-key-signature
        """
        return salt.crypt.gen_signature(privkey, pubkey, sig_path, self.passphrase)

    def gen_keys_signature(
        self, priv, pub, signature_path, auto_create=False, keysize=None
    ):
        """
        Generate master public-key-signature
        """
        # check given pub-key
        if pub:
            if not os.path.isfile(pub):
                return "Public-key {0} does not exist".format(pub)
        # default to master.pub
        else:
            mpub = self.opts["pki_dir"] + "/" + "master.pub"
            if os.path.isfile(mpub):
                pub = mpub

        # check given priv-key
        if priv:
            if not os.path.isfile(priv):
                return "Private-key {0} does not exist".format(priv)
        # default to master_sign.pem
        else:
            mpriv = self.opts["pki_dir"] + "/" + "master_sign.pem"
            if os.path.isfile(mpriv):
                priv = mpriv

        if not priv:
            if auto_create:
                log.debug(
                    "Generating new signing key-pair .%s.* in %s",
                    self.opts["master_sign_key_name"],
                    self.opts["pki_dir"],
                )
                salt.crypt.gen_keys(
                    self.opts["pki_dir"],
                    self.opts["master_sign_key_name"],
                    keysize or self.opts["keysize"],
                    self.opts.get("user"),
                    self.passphrase,
                )

                priv = (
                    self.opts["pki_dir"]
                    + "/"
                    + self.opts["master_sign_key_name"]
                    + ".pem"
                )
            else:
                return "No usable private-key found"

        if not pub:
            return "No usable public-key found"

        log.debug("Using public-key %s", pub)
        log.debug("Using private-key %s", priv)

        if signature_path:
            if not os.path.isdir(signature_path):
                log.debug("target directory %s does not exist", signature_path)
        else:
            signature_path = self.opts["pki_dir"]

        sign_path = signature_path + "/" + self.opts["master_pubkey_signature"]

        skey = get_key(self.opts)
        return skey.gen_signature(priv, pub, sign_path)

    def check_minion_cache(self, preserve_minions=None):
        """
        Check the minion cache to make sure that old minion data is cleared

        Optionally, pass in a list of minions which should have their caches
        preserved. To preserve all caches, set __opts__['preserve_minion_cache']
        """
        if preserve_minions is None:
            preserve_minions = []
        keys = self.list_keys()
        minions = []
        for key, val in six.iteritems(keys):
            minions.extend(val)
        if not self.opts.get("preserve_minion_cache", False):
            m_cache = os.path.join(self.opts["cachedir"], self.ACC)
            if os.path.isdir(m_cache):
                for minion in os.listdir(m_cache):
                    if minion not in minions and minion not in preserve_minions:
                        try:
                            shutil.rmtree(os.path.join(m_cache, minion))
                        except (OSError, IOError) as ex:
                            log.warning(
                                "Key: Delete cache for %s got OSError/IOError: %s \n",
                                minion,
                                ex,
                            )
                            continue
            cache = salt.cache.factory(self.opts)
            clist = cache.list(self.ACC)
            if clist:
                for minion in clist:
                    if minion not in minions and minion not in preserve_minions:
                        cache.flush("{0}/{1}".format(self.ACC, minion))

    def check_master(self):
        """
        Log if the master is not running

        :rtype: bool
        :return: Whether or not the master is running
        """
        if not os.path.exists(os.path.join(self.opts["sock_dir"], "publish_pull.ipc")):
            return False
        return True

    def name_match(self, match, full=False):
        """
        Accept a glob which to match the of a key and return the key's location
        """
        if full:
            matches = self.all_keys()
        else:
            matches = self.list_keys()
        ret = {}
        if "," in match and isinstance(match, six.string_types):
            match = match.split(",")
        for status, keys in six.iteritems(matches):
            for key in salt.utils.data.sorted_ignorecase(keys):
                if isinstance(match, list):
                    for match_item in match:
                        if fnmatch.fnmatch(key, match_item):
                            if status not in ret:
                                ret[status] = []
                            ret[status].append(key)
                else:
                    if fnmatch.fnmatch(key, match):
                        if status not in ret:
                            ret[status] = []
                        ret[status].append(key)
        return ret

    def dict_match(self, match_dict):
        """
        Accept a dictionary of keys and return the current state of the
        specified keys
        """
        ret = {}
        cur_keys = self.list_keys()
        for status, keys in six.iteritems(match_dict):
            for key in salt.utils.data.sorted_ignorecase(keys):
                for keydir in (self.ACC, self.PEND, self.REJ, self.DEN):
                    if keydir and fnmatch.filter(cur_keys.get(keydir, []), key):
                        ret.setdefault(keydir, []).append(key)
        return ret

    def local_keys(self):
        """
        Return a dict of local keys
        """
        ret = {"local": []}
        for fn_ in salt.utils.data.sorted_ignorecase(os.listdir(self.opts["pki_dir"])):
            if fn_.endswith(".pub") or fn_.endswith(".pem"):
                path = os.path.join(self.opts["pki_dir"], fn_)
                if os.path.isfile(path):
                    ret["local"].append(fn_)
        return ret

    def list_keys(self):
        """
        Return a dict of managed keys and what the key status are
<<<<<<< HEAD
        """
=======
        '''
>>>>>>> 8abb7099
        key_dirs = self._check_minions_directories()

        ret = {}

        for dir_ in key_dirs:
            if dir_ is None:
                continue
            ret[os.path.basename(dir_)] = []
            try:
                for fn_ in salt.utils.data.sorted_ignorecase(os.listdir(dir_)):
                    if not fn_.startswith("."):
                        if os.path.isfile(os.path.join(dir_, fn_)):
                            ret[os.path.basename(dir_)].append(
                                salt.utils.stringutils.to_unicode(fn_)
                            )
            except (OSError, IOError):
                # key dir kind is not created yet, just skip
                continue
        return ret

    def all_keys(self):
        """
        Merge managed keys with local keys
        """
        keys = self.list_keys()
        keys.update(self.local_keys())
        return keys

    def list_status(self, match):
        """
        Return a dict of managed keys under a named status
        """
        acc, pre, rej, den = self._check_minions_directories()
        ret = {}
        if match.startswith("acc"):
            ret[os.path.basename(acc)] = []
            for fn_ in salt.utils.data.sorted_ignorecase(os.listdir(acc)):
                if not fn_.startswith("."):
                    if os.path.isfile(os.path.join(acc, fn_)):
                        ret[os.path.basename(acc)].append(fn_)
        elif match.startswith("pre") or match.startswith("un"):
            ret[os.path.basename(pre)] = []
            for fn_ in salt.utils.data.sorted_ignorecase(os.listdir(pre)):
                if not fn_.startswith("."):
                    if os.path.isfile(os.path.join(pre, fn_)):
                        ret[os.path.basename(pre)].append(fn_)
        elif match.startswith("rej"):
            ret[os.path.basename(rej)] = []
            for fn_ in salt.utils.data.sorted_ignorecase(os.listdir(rej)):
                if not fn_.startswith("."):
                    if os.path.isfile(os.path.join(rej, fn_)):
                        ret[os.path.basename(rej)].append(fn_)
        elif match.startswith("den") and den is not None:
            ret[os.path.basename(den)] = []
            for fn_ in salt.utils.data.sorted_ignorecase(os.listdir(den)):
                if not fn_.startswith("."):
                    if os.path.isfile(os.path.join(den, fn_)):
                        ret[os.path.basename(den)].append(fn_)
        elif match.startswith("all"):
            return self.all_keys()
        return ret

    def key_str(self, match):
        """
        Return the specified public key or keys based on a glob
        """
        ret = {}
        for status, keys in six.iteritems(self.name_match(match)):
            ret[status] = {}
            for key in salt.utils.data.sorted_ignorecase(keys):
                path = os.path.join(self.opts["pki_dir"], status, key)
                with salt.utils.files.fopen(path, "r") as fp_:
                    ret[status][key] = salt.utils.stringutils.to_unicode(fp_.read())
        return ret

    def key_str_all(self):
        """
        Return all managed key strings
        """
        ret = {}
        for status, keys in six.iteritems(self.list_keys()):
            ret[status] = {}
            for key in salt.utils.data.sorted_ignorecase(keys):
                path = os.path.join(self.opts["pki_dir"], status, key)
                with salt.utils.files.fopen(path, "r") as fp_:
                    ret[status][key] = salt.utils.stringutils.to_unicode(fp_.read())
        return ret

    def accept(
        self, match=None, match_dict=None, include_rejected=False, include_denied=False
    ):
        """
        Accept public keys. If "match" is passed, it is evaluated as a glob.
        Pre-gathered matches can also be passed via "match_dict".
        """
        if match is not None:
            matches = self.name_match(match)
        elif match_dict is not None and isinstance(match_dict, dict):
            matches = match_dict
        else:
            matches = {}
        keydirs = [self.PEND]
        if include_rejected:
            keydirs.append(self.REJ)
        if include_denied:
            keydirs.append(self.DEN)
        for keydir in keydirs:
            for key in matches.get(keydir, []):
                try:
                    shutil.move(
                        os.path.join(self.opts["pki_dir"], keydir, key),
                        os.path.join(self.opts["pki_dir"], self.ACC, key),
                    )
                    eload = {"result": True, "act": "accept", "id": key}
                    self.event.fire_event(eload, salt.utils.event.tagify(prefix="key"))
                except (IOError, OSError):
                    pass
        return self.name_match(match) if match is not None else self.dict_match(matches)

    def accept_all(self):
        """
        Accept all keys in pre
        """
        keys = self.list_keys()
        for key in keys[self.PEND]:
            try:
                shutil.move(
                    os.path.join(self.opts["pki_dir"], self.PEND, key),
                    os.path.join(self.opts["pki_dir"], self.ACC, key),
                )
                eload = {"result": True, "act": "accept", "id": key}
                self.event.fire_event(eload, salt.utils.event.tagify(prefix="key"))
            except (IOError, OSError):
                pass
        return self.list_keys()

    def delete_key(
        self, match=None, match_dict=None, preserve_minions=None, revoke_auth=False
    ):
        """
        Delete public keys. If "match" is passed, it is evaluated as a glob.
        Pre-gathered matches can also be passed via "match_dict".

        To preserve the master caches of minions who are matched, set preserve_minions
        """
        if match is not None:
            matches = self.name_match(match)
        elif match_dict is not None and isinstance(match_dict, dict):
            matches = match_dict
        else:
            matches = {}
        for status, keys in six.iteritems(matches):
            for key in keys:
                try:
                    if revoke_auth:
                        if self.opts.get("rotate_aes_key") is False:
                            print(
                                "Immediate auth revocation specified but AES key rotation not allowed. "
                                "Minion will not be disconnected until the master AES key is rotated."
                            )
                        else:
                            try:
                                client = salt.client.get_local_client(mopts=self.opts)
                                client.cmd_async(key, "saltutil.revoke_auth")
                            except salt.exceptions.SaltClientError:
                                print(
                                    "Cannot contact Salt master. "
                                    "Connection for {0} will remain up until "
                                    "master AES key is rotated or auth is revoked "
                                    "with 'saltutil.revoke_auth'.".format(key)
                                )
                    os.remove(os.path.join(self.opts["pki_dir"], status, key))
                    eload = {"result": True, "act": "delete", "id": key}
                    self.event.fire_event(eload, salt.utils.event.tagify(prefix="key"))
                except (OSError, IOError):
                    pass
        if self.opts.get("preserve_minions") is True:
            self.check_minion_cache(preserve_minions=matches.get("minions", []))
        else:
            self.check_minion_cache()
        if self.opts.get("rotate_aes_key"):
            salt.crypt.dropfile(self.opts["cachedir"], self.opts["user"])
        return self.name_match(match) if match is not None else self.dict_match(matches)

    def delete_den(self):
        """
        Delete all denied keys
        """
        keys = self.list_keys()
        for status, keys in six.iteritems(self.list_keys()):
            for key in keys[self.DEN]:
                try:
                    os.remove(os.path.join(self.opts["pki_dir"], status, key))
                    eload = {"result": True, "act": "delete", "id": key}
                    self.event.fire_event(eload, salt.utils.event.tagify(prefix="key"))
                except (OSError, IOError):
                    pass
        self.check_minion_cache()
        return self.list_keys()

    def delete_all(self):
        """
        Delete all keys
        """
        for status, keys in six.iteritems(self.list_keys()):
            for key in keys:
                try:
                    os.remove(os.path.join(self.opts["pki_dir"], status, key))
                    eload = {"result": True, "act": "delete", "id": key}
                    self.event.fire_event(eload, salt.utils.event.tagify(prefix="key"))
                except (OSError, IOError):
                    pass
        self.check_minion_cache()
        if self.opts.get("rotate_aes_key"):
            salt.crypt.dropfile(self.opts["cachedir"], self.opts["user"])
        return self.list_keys()

    def reject(
        self, match=None, match_dict=None, include_accepted=False, include_denied=False
    ):
        """
        Reject public keys. If "match" is passed, it is evaluated as a glob.
        Pre-gathered matches can also be passed via "match_dict".
        """
        if match is not None:
            matches = self.name_match(match)
        elif match_dict is not None and isinstance(match_dict, dict):
            matches = match_dict
        else:
            matches = {}
        keydirs = [self.PEND]
        if include_accepted:
            keydirs.append(self.ACC)
        if include_denied:
            keydirs.append(self.DEN)
        for keydir in keydirs:
            for key in matches.get(keydir, []):
                try:
                    shutil.move(
                        os.path.join(self.opts["pki_dir"], keydir, key),
                        os.path.join(self.opts["pki_dir"], self.REJ, key),
                    )
                    eload = {"result": True, "act": "reject", "id": key}
                    self.event.fire_event(eload, salt.utils.event.tagify(prefix="key"))
                except (IOError, OSError):
                    pass
        self.check_minion_cache()
        if self.opts.get("rotate_aes_key"):
            salt.crypt.dropfile(self.opts["cachedir"], self.opts["user"])
        return self.name_match(match) if match is not None else self.dict_match(matches)

    def reject_all(self):
        """
        Reject all keys in pre
        """
        keys = self.list_keys()
        for key in keys[self.PEND]:
            try:
                shutil.move(
                    os.path.join(self.opts["pki_dir"], self.PEND, key),
                    os.path.join(self.opts["pki_dir"], self.REJ, key),
                )
                eload = {"result": True, "act": "reject", "id": key}
                self.event.fire_event(eload, salt.utils.event.tagify(prefix="key"))
            except (IOError, OSError):
                pass
        self.check_minion_cache()
        if self.opts.get("rotate_aes_key"):
            salt.crypt.dropfile(self.opts["cachedir"], self.opts["user"])
        return self.list_keys()

    def finger(self, match, hash_type=None):
        """
        Return the fingerprint for a specified key
        """
        if hash_type is None:
            hash_type = __opts__["hash_type"]

        matches = self.name_match(match, True)
        ret = {}
        for status, keys in six.iteritems(matches):
            ret[status] = {}
            for key in keys:
                if status == "local":
                    path = os.path.join(self.opts["pki_dir"], key)
                else:
                    path = os.path.join(self.opts["pki_dir"], status, key)
                ret[status][key] = salt.utils.crypt.pem_finger(path, sum_type=hash_type)
        return ret

    def finger_all(self, hash_type=None):
        """
        Return fingerprints for all keys
        """
        if hash_type is None:
            hash_type = __opts__["hash_type"]

        ret = {}
        for status, keys in six.iteritems(self.all_keys()):
            ret[status] = {}
            for key in keys:
                if status == "local":
                    path = os.path.join(self.opts["pki_dir"], key)
                else:
                    path = os.path.join(self.opts["pki_dir"], status, key)
                ret[status][key] = salt.utils.crypt.pem_finger(path, sum_type=hash_type)
        return ret<|MERGE_RESOLUTION|>--- conflicted
+++ resolved
@@ -6,12 +6,8 @@
 
 # Import python libs
 from __future__ import absolute_import, print_function, unicode_literals
-<<<<<<< HEAD
-
-=======
 import os
 import shutil
->>>>>>> 8abb7099
 import fnmatch
 import logging
 import os
@@ -40,11 +36,6 @@
 from salt.ext import six
 from salt.ext.six.moves import input, zip_longest
 
-<<<<<<< HEAD
-# pylint: enable=import-error,no-name-in-module,redefined-builtin
-
-=======
->>>>>>> 8abb7099
 log = logging.getLogger(__name__)
 
 
@@ -551,11 +542,7 @@
     def list_keys(self):
         """
         Return a dict of managed keys and what the key status are
-<<<<<<< HEAD
-        """
-=======
         '''
->>>>>>> 8abb7099
         key_dirs = self._check_minions_directories()
 
         ret = {}
