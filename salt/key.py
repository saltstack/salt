--- conflicted
+++ resolved
@@ -35,7 +35,6 @@
 from salt.ext.six.moves import input, zip_longest
 # pylint: enable=import-error,no-name-in-module,redefined-builtin
 
-<<<<<<< HEAD
 # We do not always need msgpack, so we do not want to fail here if msgpack is
 # not available.
 try:
@@ -43,8 +42,6 @@
 except ImportError:
     pass
 
-=======
->>>>>>> e5eeaec4
 log = logging.getLogger(__name__)
 
 
@@ -885,518 +882,4 @@
                 else:
                     path = os.path.join(self.opts['pki_dir'], status, key)
                 ret[status][key] = salt.utils.crypt.pem_finger(path, sum_type=hash_type)
-<<<<<<< HEAD
-        return ret
-
-
-class RaetKey(Key):
-    '''
-    Manage keys from the raet backend
-    '''
-    ACC = 'accepted'
-    PEND = 'pending'
-    REJ = 'rejected'
-    DEN = None
-
-    def __init__(self, opts):
-        Key.__init__(self, opts)
-        self.auto_key = salt.daemons.masterapi.AutoKey(self.opts)
-        self.serial = salt.payload.Serial(self.opts)
-
-    def _check_minions_directories(self):
-        '''
-        Return the minion keys directory paths
-        '''
-        accepted = os.path.join(self.opts['pki_dir'], self.ACC)
-        pre = os.path.join(self.opts['pki_dir'], self.PEND)
-        rejected = os.path.join(self.opts['pki_dir'], self.REJ)
-        return accepted, pre, rejected, None
-
-    def check_minion_cache(self, preserve_minions=False):
-        '''
-        Check the minion cache to make sure that old minion data is cleared
-        '''
-        keys = self.list_keys()
-        minions = []
-        for key, val in six.iteritems(keys):
-            minions.extend(val)
-
-        m_cache = os.path.join(self.opts['cachedir'], 'minions')
-        if not self.opts.get('preserve_minion_cache', False):
-            if os.path.isdir(m_cache):
-                for minion in os.listdir(m_cache):
-                    if minion not in minions and minion not in preserve_minions:
-                        try:
-                            shutil.rmtree(os.path.join(m_cache, minion))
-                        except (OSError, IOError) as ex:
-                            log.warning('RaetKey: Delete cache for %s got OSError/IOError: %s \n',
-                                        minion,
-                                        ex)
-                            continue
-                cache = salt.cache.factory(self.opts)
-                clist = cache.list(self.ACC)
-                if clist:
-                    for minion in clist:
-                        if minion not in minions and minion not in preserve_minions:
-                            cache.flush('{0}/{1}'.format(self.ACC, minion))
-
-        kind = self.opts.get('__role', '')  # application kind
-        if kind not in salt.utils.kinds.APPL_KINDS:
-            emsg = ("Invalid application kind = '{0}'.".format(kind))
-            log.error(emsg + '\n')
-            raise ValueError(emsg)
-        role = self.opts.get('id', '')
-        if not role:
-            emsg = ("Invalid id.")
-            log.error(emsg + "\n")
-            raise ValueError(emsg)
-
-        name = "{0}_{1}".format(role, kind)
-        road_cache = os.path.join(self.opts['cachedir'],
-                                  'raet',
-                                  name,
-                                  'remote')
-        if os.path.isdir(road_cache):
-            for road in os.listdir(road_cache):
-                root, ext = os.path.splitext(road)
-                if ext not in ('.json', '.msgpack'):
-                    continue
-                prefix, sep, name = root.partition('.')
-                if not name or prefix != 'estate':
-                    continue
-                path = os.path.join(road_cache, road)
-                with salt.utils.files.fopen(path, 'rb') as fp_:
-                    if ext == '.json':
-                        data = salt.utils.json.load(fp_)
-                    elif ext == '.msgpack':
-                        data = salt.utils.msgpack.load(fp_)
-                    role = salt.utils.stringutils.to_unicode(data['role'])
-                    if role not in minions:
-                        os.remove(path)
-
-    def gen_keys(self, keydir=None, keyname=None, keysize=None, user=None):
-        '''
-        Use libnacl to generate and safely save a private key
-        '''
-        import libnacl.dual  # pylint: disable=import-error,3rd-party-module-not-gated
-        d_key = libnacl.dual.DualSecret()
-        keydir, keyname, _, _ = self._get_key_attrs(keydir, keyname,
-                                                    keysize, user)
-        path = '{0}.key'.format(os.path.join(
-            keydir,
-            keyname))
-        d_key.save(path, 'msgpack')
-
-    def check_master(self):
-        '''
-        Log if the master is not running
-        NOT YET IMPLEMENTED
-        '''
-        return True
-
-    def local_keys(self):
-        '''
-        Return a dict of local keys
-        '''
-        ret = {'local': []}
-        fn_ = os.path.join(self.opts['pki_dir'], 'local.key')
-        if os.path.isfile(fn_):
-            ret['local'].append(fn_)
-        return ret
-
-    def status(self, minion_id, pub, verify):
-        '''
-        Accepts the minion id, device id, curve public and verify keys.
-        If the key is not present, put it in pending and return "pending",
-        If the key has been accepted return "accepted"
-        if the key should be rejected, return "rejected"
-        '''
-        acc, pre, rej, _ = self._check_minions_directories()  # pylint: disable=W0632
-        acc_path = os.path.join(acc, minion_id)
-        pre_path = os.path.join(pre, minion_id)
-        rej_path = os.path.join(rej, minion_id)
-        # open mode is turned on, force accept the key
-        pub = salt.utils.stringutils.to_str(pub)
-        verify = salt.utils.stringutils.to_str(verify)
-        keydata = {
-                'minion_id': minion_id,
-                'pub': pub,
-                'verify': verify}
-        if self.opts['open_mode']:  # always accept and overwrite
-            with salt.utils.files.fopen(acc_path, 'w+b') as fp_:
-                fp_.write(self.serial.dumps(keydata))
-                return self.ACC
-        if os.path.isfile(rej_path):
-            log.debug("Rejection Reason: Keys already rejected.\n")
-            return self.REJ
-        elif os.path.isfile(acc_path):
-            # The minion id has been accepted, verify the key strings
-            with salt.utils.files.fopen(acc_path, 'rb') as fp_:
-                keydata = self.serial.loads(fp_.read())
-            if keydata['pub'] == pub and keydata['verify'] == verify:
-                return self.ACC
-            else:
-                log.debug("Rejection Reason: Keys not match prior accepted.\n")
-                return self.REJ
-        elif os.path.isfile(pre_path):
-            auto_reject = self.auto_key.check_autoreject(minion_id)
-            auto_sign = self.auto_key.check_autosign(minion_id)
-            with salt.utils.files.fopen(pre_path, 'rb') as fp_:
-                keydata = self.serial.loads(fp_.read())
-            if keydata['pub'] == pub and keydata['verify'] == verify:
-                if auto_reject:
-                    self.reject(minion_id)
-                    log.debug("Rejection Reason: Auto reject pended.\n")
-                    return self.REJ
-                elif auto_sign:
-                    self.accept(minion_id)
-                    return self.ACC
-                return self.PEND
-            else:
-                log.debug("Rejection Reason: Keys not match prior pended.\n")
-                return self.REJ
-        # This is a new key, evaluate auto accept/reject files and place
-        # accordingly
-        auto_reject = self.auto_key.check_autoreject(minion_id)
-        auto_sign = self.auto_key.check_autosign(minion_id)
-        if self.opts['auto_accept']:
-            w_path = acc_path
-            ret = self.ACC
-        elif auto_sign:
-            w_path = acc_path
-            ret = self.ACC
-        elif auto_reject:
-            w_path = rej_path
-            log.debug("Rejection Reason: Auto reject new.\n")
-            ret = self.REJ
-        else:
-            w_path = pre_path
-            ret = self.PEND
-        with salt.utils.files.fopen(w_path, 'w+b') as fp_:
-            fp_.write(self.serial.dumps(keydata))
-            return ret
-
-    def _get_key_str(self, minion_id, status):
-        '''
-        Return the key string in the form of:
-
-        pub: <pub>
-        verify: <verify>
-        '''
-        path = os.path.join(self.opts['pki_dir'], status, minion_id)
-        with salt.utils.files.fopen(path, 'rb') as fp_:
-            keydata = self.serial.loads(fp_.read())
-            return 'pub: {0}\nverify: {1}'.format(
-                    keydata['pub'],
-                    keydata['verify'])
-
-    def _get_key_finger(self, path):
-        '''
-        Return a sha256 kingerprint for the key
-        '''
-        with salt.utils.files.fopen(path, 'rb') as fp_:
-            keydata = self.serial.loads(fp_.read())
-            key = 'pub: {0}\nverify: {1}'.format(
-                    keydata['pub'],
-                    keydata['verify'])
-        return hashlib.sha256(key).hexdigest()
-
-    def key_str(self, match):
-        '''
-        Return the specified public key or keys based on a glob
-        '''
-        ret = {}
-        for status, keys in six.iteritems(self.name_match(match)):
-            ret[status] = {}
-            for key in salt.utils.data.sorted_ignorecase(keys):
-                ret[status][key] = self._get_key_str(key, status)
-        return ret
-
-    def key_str_all(self):
-        '''
-        Return all managed key strings
-        '''
-        ret = {}
-        for status, keys in six.iteritems(self.list_keys()):
-            ret[status] = {}
-            for key in salt.utils.data.sorted_ignorecase(keys):
-                ret[status][key] = self._get_key_str(key, status)
-        return ret
-
-    def accept(self, match=None, match_dict=None, include_rejected=False, include_denied=False):
-        '''
-        Accept public keys. If "match" is passed, it is evaluated as a glob.
-        Pre-gathered matches can also be passed via "match_dict".
-        '''
-        if match is not None:
-            matches = self.name_match(match)
-        elif match_dict is not None and isinstance(match_dict, dict):
-            matches = match_dict
-        else:
-            matches = {}
-        keydirs = [self.PEND]
-        if include_rejected:
-            keydirs.append(self.REJ)
-        if include_denied:
-            keydirs.append(self.DEN)
-        for keydir in keydirs:
-            for key in matches.get(keydir, []):
-                try:
-                    shutil.move(
-                            os.path.join(
-                                self.opts['pki_dir'],
-                                keydir,
-                                key),
-                            os.path.join(
-                                self.opts['pki_dir'],
-                                self.ACC,
-                                key)
-                            )
-                except (IOError, OSError):
-                    pass
-        return (
-            self.name_match(match) if match is not None
-            else self.dict_match(matches)
-        )
-
-    def accept_all(self):
-        '''
-        Accept all keys in pre
-        '''
-        keys = self.list_keys()
-        for key in keys[self.PEND]:
-            try:
-                shutil.move(
-                        os.path.join(
-                            self.opts['pki_dir'],
-                            self.PEND,
-                            key),
-                        os.path.join(
-                            self.opts['pki_dir'],
-                            self.ACC,
-                            key)
-                        )
-            except (IOError, OSError):
-                pass
-        return self.list_keys()
-
-    def delete_key(self,
-                   match=None,
-                   match_dict=None,
-                   preserve_minions=None,
-                   revoke_auth=False):
-        '''
-        Delete public keys. If "match" is passed, it is evaluated as a glob.
-        Pre-gathered matches can also be passed via "match_dict".
-        '''
-        if match is not None:
-            matches = self.name_match(match)
-        elif match_dict is not None and isinstance(match_dict, dict):
-            matches = match_dict
-        else:
-            matches = {}
-        for status, keys in six.iteritems(matches):
-            for key in keys:
-                if revoke_auth:
-                    if self.opts.get('rotate_aes_key') is False:
-                        print('Immediate auth revocation specified but AES key rotation not allowed. '
-                                 'Minion will not be disconnected until the master AES key is rotated.')
-                    else:
-                        try:
-                            client = salt.client.get_local_client(mopts=self.opts)
-                            client.cmd_async(key, 'saltutil.revoke_auth')
-                        except salt.exceptions.SaltClientError:
-                            print('Cannot contact Salt master. '
-                                  'Connection for {0} will remain up until '
-                                  'master AES key is rotated or auth is revoked '
-                                  'with \'saltutil.revoke_auth\'.'.format(key))
-                try:
-                    os.remove(os.path.join(self.opts['pki_dir'], status, key))
-                except (OSError, IOError):
-                    pass
-        if self.opts.get('preserve_minions') is True:
-            self.check_minion_cache(preserve_minions=matches.get('minions', []))
-        else:
-            self.check_minion_cache()
-        return (
-            self.name_match(match) if match is not None
-            else self.dict_match(matches)
-        )
-
-    def delete_all(self):
-        '''
-        Delete all keys
-        '''
-        for status, keys in six.iteritems(self.list_keys()):
-            for key in keys:
-                try:
-                    os.remove(os.path.join(self.opts['pki_dir'], status, key))
-                except (OSError, IOError):
-                    pass
-        self.check_minion_cache()
-        return self.list_keys()
-
-    def reject(self, match=None, match_dict=None, include_accepted=False, include_denied=False):
-        '''
-        Reject public keys. If "match" is passed, it is evaluated as a glob.
-        Pre-gathered matches can also be passed via "match_dict".
-        '''
-        if match is not None:
-            matches = self.name_match(match)
-        elif match_dict is not None and isinstance(match_dict, dict):
-            matches = match_dict
-        else:
-            matches = {}
-        keydirs = [self.PEND]
-        if include_accepted:
-            keydirs.append(self.ACC)
-        if include_denied:
-            keydirs.append(self.DEN)
-        for keydir in keydirs:
-            for key in matches.get(keydir, []):
-                try:
-                    shutil.move(
-                            os.path.join(
-                                self.opts['pki_dir'],
-                                keydir,
-                                key),
-                            os.path.join(
-                                self.opts['pki_dir'],
-                                self.REJ,
-                                key)
-                            )
-                except (IOError, OSError):
-                    pass
-        self.check_minion_cache()
-        return (
-            self.name_match(match) if match is not None
-            else self.dict_match(matches)
-        )
-
-    def reject_all(self):
-        '''
-        Reject all keys in pre
-        '''
-        keys = self.list_keys()
-        for key in keys[self.PEND]:
-            try:
-                shutil.move(
-                        os.path.join(
-                            self.opts['pki_dir'],
-                            self.PEND,
-                            key),
-                        os.path.join(
-                            self.opts['pki_dir'],
-                            self.REJ,
-                            key)
-                        )
-            except (IOError, OSError):
-                pass
-        self.check_minion_cache()
-        return self.list_keys()
-
-    def finger(self, match, hash_type=None):
-        '''
-        Return the fingerprint for a specified key
-        '''
-        if hash_type is None:
-            hash_type = __opts__['hash_type']
-
-        matches = self.name_match(match, True)
-        ret = {}
-        for status, keys in six.iteritems(matches):
-            ret[status] = {}
-            for key in keys:
-                if status == 'local':
-                    path = os.path.join(self.opts['pki_dir'], key)
-                else:
-                    path = os.path.join(self.opts['pki_dir'], status, key)
-                ret[status][key] = self._get_key_finger(path)
-        return ret
-
-    def finger_all(self, hash_type=None):
-        '''
-        Return fingerprints for all keys
-        '''
-        if hash_type is None:
-            hash_type = __opts__['hash_type']
-
-        ret = {}
-        for status, keys in six.iteritems(self.list_keys()):
-            ret[status] = {}
-            for key in keys:
-                if status == 'local':
-                    path = os.path.join(self.opts['pki_dir'], key)
-                else:
-                    path = os.path.join(self.opts['pki_dir'], status, key)
-                ret[status][key] = self._get_key_finger(path)
-        return ret
-
-    def read_all_remote(self):
-        '''
-        Return a dict of all remote key data
-        '''
-        data = {}
-        for status, mids in six.iteritems(self.list_keys()):
-            for mid in mids:
-                keydata = self.read_remote(mid, status)
-                if keydata:
-                    keydata['acceptance'] = status
-                    data[mid] = keydata
-
-        return data
-
-    def read_remote(self, minion_id, status=ACC):
-        '''
-        Read in a remote key of status
-        '''
-        path = os.path.join(self.opts['pki_dir'], status, minion_id)
-        if not os.path.isfile(path):
-            return {}
-        with salt.utils.files.fopen(path, 'rb') as fp_:
-            return self.serial.loads(fp_.read())
-
-    def read_local(self):
-        '''
-        Read in the local private keys, return an empy dict if the keys do not
-        exist
-        '''
-        path = os.path.join(self.opts['pki_dir'], 'local.key')
-        if not os.path.isfile(path):
-            return {}
-        with salt.utils.files.fopen(path, 'rb') as fp_:
-            return self.serial.loads(fp_.read())
-
-    def write_local(self, priv, sign):
-        '''
-        Write the private key and the signing key to a file on disk
-        '''
-        keydata = {'priv': priv,
-                   'sign': sign}
-        path = os.path.join(self.opts['pki_dir'], 'local.key')
-        with salt.utils.files.set_umask(0o277):
-            if os.path.exists(path):
-                #mode = os.stat(path).st_mode
-                os.chmod(path, stat.S_IWUSR | stat.S_IRUSR)
-            with salt.utils.files.fopen(path, 'w+') as fp_:
-                fp_.write(self.serial.dumps(keydata))
-                os.chmod(path, stat.S_IRUSR)
-
-    def delete_local(self):
-        '''
-        Delete the local private key file
-        '''
-        path = os.path.join(self.opts['pki_dir'], 'local.key')
-        if os.path.isfile(path):
-            os.remove(path)
-
-    def delete_pki_dir(self):
-        '''
-        Delete the private key directory
-        '''
-        path = self.opts['pki_dir']
-        if os.path.exists(path):
-            shutil.rmtree(path)
-=======
-        return ret
->>>>>>> e5eeaec4
+        return ret