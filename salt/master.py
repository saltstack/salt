--- conflicted
+++ resolved
@@ -6,10 +6,6 @@
 
 # Import python libs
 from __future__ import absolute_import
-<<<<<<< HEAD
-import ctypes
-=======
->>>>>>> fd7b0e3b
 from pprint import pformat
 import os
 import re
@@ -2372,7 +2368,6 @@
 
         #Send it!
         self._send_pub(int_payload)
-<<<<<<< HEAD
 
         return {
             'enc': 'clear',
@@ -2382,47 +2377,10 @@
             }
         }
 
-=======
-
-        return {
-            'enc': 'clear',
-            'load': {
-                'jid': clear_load['jid'],
-                'minions': minions
-            }
-        }
-
->>>>>>> fd7b0e3b
     def _prep_jid(self, clear_load, extra):
         '''
         Return a jid for this publication
         '''
-<<<<<<< HEAD
-        # Retrieve the jid
-        fstr = '{0}.prep_jid'.format(self.opts['master_job_cache'])
-        try:
-            jid = self.mminion.returners[fstr](nocache=extra.get('nocache', False),
-                                                            # the jid in clear_load can be None, '', or something else.
-                                                            # this is an attempt to clean up the value before passing to plugins
-                                                            passed_jid=clear_load['jid'] if clear_load.get('jid') else None)
-        except TypeError:  # The returner is not present
-            log.error('The requested returner {0} could not be loaded. Publication not sent.'.format(fstr.split('.')[0]))
-            return None
-        return jid
-
-    def _send_pub(self, load):
-        '''
-        Take a load and send it across the network to connected minions
-        '''
-        # Send 0MQ to the publisher
-        context = zmq.Context(1)
-        pub_sock = context.socket(zmq.PUSH)
-        pull_uri = 'ipc://{0}'.format(
-            os.path.join(self.opts['sock_dir'], 'publish_pull.ipc')
-            )
-        pub_sock.connect(pull_uri)
-
-=======
         # the jid in clear_load can be None, '', or something else. this is an
         # attempt to clean up the value before passing to plugins
         passed_jid = clear_load['jid'] if clear_load.get('jid') else None
@@ -2456,7 +2414,6 @@
             )
         pub_sock.connect(pull_uri)
 
->>>>>>> fd7b0e3b
         pub_sock.send(self.serial.dumps(load))
         # TODO Check return from send()?
 
@@ -2581,14 +2538,19 @@
             master_pem_path = os.path.join(self.opts['pki_dir'], 'master.pem')
             log.debug("Signing data packet")
             payload['sig'] = salt.crypt.sign_message(master_pem_path, payload['load'])
+        # Send 0MQ to the publisher
+        context = zmq.Context(1)
+        pub_sock = context.socket(zmq.PUSH)
+        pull_uri = 'ipc://{0}'.format(
+            os.path.join(self.opts['sock_dir'], 'publish_pull.ipc')
+            )
+        pub_sock.connect(pull_uri)
         int_payload = {'payload': self.serial.dumps(payload)}
 
         # add some targeting stuff for lists only (for now)
         if load['tgt_type'] == 'list':
             int_payload['topic_lst'] = load['tgt']
-        return int_payload
-
-<<<<<<< HEAD
+
         pub_sock.send(self.serial.dumps(int_payload))
         return {
             'enc': 'clear',
@@ -2598,8 +2560,6 @@
             }
         }
 
-=======
->>>>>>> fd7b0e3b
 
 class FloMWorker(MWorker):
     '''
