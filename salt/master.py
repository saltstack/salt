"""
This module contains all of the routines needed to set up a master server, this
involves preparing the three listeners and the workers needed by the master.
"""
import collections
import copy
import ctypes
import functools
import logging
import multiprocessing
import os
import re
import signal
import stat
import sys
import threading
import time

import salt.acl
import salt.auth
import salt.channel.server
import salt.client
import salt.client.ssh.client
import salt.crypt
import salt.daemons.masterapi
import salt.defaults.exitcodes
import salt.engines
import salt.exceptions
import salt.ext.tornado.gen
import salt.key
import salt.minion
import salt.payload
import salt.pillar
import salt.runner
import salt.serializers.msgpack
import salt.state
import salt.utils.args
import salt.utils.atomicfile
import salt.utils.crypt
import salt.utils.event
import salt.utils.files
import salt.utils.gitfs
import salt.utils.gzip_util
import salt.utils.jid
import salt.utils.job
import salt.utils.master
import salt.utils.minions
import salt.utils.platform
import salt.utils.process
import salt.utils.schedule
import salt.utils.ssdp
import salt.utils.stringutils
import salt.utils.user
import salt.utils.verify
import salt.utils.zeromq
import salt.wheel
from salt.config import DEFAULT_INTERVAL
from salt.defaults import DEFAULT_TARGET_DELIM
from salt.ext.tornado.stack_context import StackContext
from salt.transport import TRANSPORTS
from salt.utils.channel import iter_transport_opts
from salt.utils.ctx import RequestContext
from salt.utils.debug import (
    enable_sigusr1_handler,
    enable_sigusr2_handler,
    inspect_stack,
)
from salt.utils.event import tagify
from salt.utils.odict import OrderedDict
from salt.utils.zeromq import ZMQ_VERSION_INFO, zmq

try:
    import resource

    HAS_RESOURCE = True
except ImportError:
    # resource is not available on windows
    HAS_RESOURCE = False

log = logging.getLogger(__name__)


class SMaster:
    """
    Create a simple salt-master, this will generate the top-level master
    """

    secrets = (
        {}
    )  # mapping of key -> {'secret': multiprocessing type, 'reload': FUNCTION}

    def __init__(self, opts):
        """
        Create a salt master server instance

        :param dict opts: The salt options dictionary
        """
        self.opts = opts
        self.master_key = salt.crypt.MasterKeys(self.opts)
        self.key = self.__prep_key()

    # We need __setstate__ and __getstate__ to also pickle 'SMaster.secrets'.
    # Otherwise, 'SMaster.secrets' won't be copied over to the spawned process
    # on Windows since spawning processes on Windows requires pickling.
    # These methods are only used when pickling so will not be used on
    # non-Windows platforms.
    def __setstate__(self, state):
        super().__setstate__(state)
        self.master_key = state["master_key"]
        self.key = state["key"]
        SMaster.secrets = state["secrets"]

    def __getstate__(self):
        state = super().__getstate__()
        state.update(
            {
                "key": self.key,
                "master_key": self.master_key,
                "secrets": SMaster.secrets,
            }
        )
        return state

    def __prep_key(self):
        """
        A key needs to be placed in the filesystem with permissions 0400 so
        clients are required to run as root.
        """
        return salt.daemons.masterapi.access_keys(self.opts)

    @classmethod
    def get_serial(cls, opts=None, event=None):
        with cls.secrets["aes"]["secret"].get_lock():
            if cls.secrets["aes"]["serial"].value == sys.maxsize:
                cls.rotate_secrets(opts, event, use_lock=False)
            else:
                cls.secrets["aes"]["serial"].value += 1
            return cls.secrets["aes"]["serial"].value

    @classmethod
    def rotate_secrets(cls, opts=None, event=None, use_lock=True):
        log.info("Rotating master AES key")
        if opts is None:
            opts = {}

        for secret_key, secret_map in cls.secrets.items():
            # should be unnecessary-- since no one else should be modifying
            if use_lock:
                with secret_map["secret"].get_lock():
                    secret_map["secret"].value = salt.utils.stringutils.to_bytes(
                        secret_map["reload"]()
                    )
                    if "serial" in secret_map:
                        secret_map["serial"].value = 0
            else:
                secret_map["secret"].value = salt.utils.stringutils.to_bytes(
                    secret_map["reload"]()
                )
                if "serial" in secret_map:
                    secret_map["serial"].value = 0
            if event:
                event.fire_event({"rotate_{}_key".format(secret_key): True}, tag="key")

        if opts.get("ping_on_rotate"):
            # Ping all minions to get them to pick up the new key
            log.debug("Pinging all connected minions due to key rotation")
            salt.utils.master.ping_all_connected_minions(opts)


class Maintenance(salt.utils.process.SignalHandlingProcess):
    """
    A generalized maintenance process which performs maintenance routines.
    """

    def __init__(self, opts, **kwargs):
        """
        Create a maintenance instance

        :param dict opts: The salt options
        """
        self.master_secrets = kwargs.pop("master_secrets", None)
        super().__init__(**kwargs)
        self.opts = opts
        # How often do we perform the maintenance tasks
        self.loop_interval = int(self.opts["loop_interval"])
        # Track key rotation intervals
        self.rotate = int(time.time())
        # A serializer for general maint operations

    def _post_fork_init(self):
        """
        Some things need to be init'd after the fork has completed
        The easiest example is that one of these module types creates a thread
        in the parent process, then once the fork happens you'll start getting
        errors like "WARNING: Mixing fork() and threads detected; memory leaked."
        """
        if self.master_secrets is not None:
            SMaster.secrets = self.master_secrets
        # Load Runners
        ropts = dict(self.opts)
        ropts["quiet"] = True
        runner_client = salt.runner.RunnerClient(ropts)
        # Load Returners
        self.returners = salt.loader.returners(self.opts, {})

        # Init Scheduler
        self.schedule = salt.utils.schedule.Schedule(
            self.opts, runner_client.functions_dict(), returners=self.returners
        )
        self.ckminions = salt.utils.minions.CkMinions(self.opts)
        # Make Event bus for firing
        self.event = salt.utils.event.get_master_event(
            self.opts, self.opts["sock_dir"], listen=False
        )
        # Init any values needed by the git ext pillar
        self.git_pillar = salt.daemons.masterapi.init_git_pillar(self.opts)

        if self.opts["maintenance_niceness"] and not salt.utils.platform.is_windows():
            log.info(
                "setting Maintenance niceness to %d", self.opts["maintenance_niceness"]
            )
            os.nice(self.opts["maintenance_niceness"])

        self.presence_events = False
        if self.opts.get("presence_events", False):
            tcp_only = True
            for transport, _ in iter_transport_opts(self.opts):
                if transport != "tcp":
                    tcp_only = False
            if not tcp_only:
                # For a TCP only transport, the presence events will be
                # handled in the transport code.
                self.presence_events = True

    def run(self):
        """
        This is the general passive maintenance process controller for the Salt
        master.

        This is where any data that needs to be cleanly maintained from the
        master is maintained.
        """
        # init things that need to be done after the process is forked
        self._post_fork_init()

        # Make Start Times
        last = int(time.time())
        # update git_pillar on first loop
        last_git_pillar_update = 0

        git_pillar_update_interval = self.opts.get("git_pillar_update_interval", 0)
        old_present = set()
        while True:
            now = int(time.time())
            log.trace("Running maintenance routines")
            if (now - last) >= self.loop_interval:
                salt.daemons.masterapi.clean_old_jobs(self.opts)
                salt.daemons.masterapi.clean_expired_tokens(self.opts)
                salt.daemons.masterapi.clean_pub_auth(self.opts)
            if (now - last_git_pillar_update) >= git_pillar_update_interval:
                last_git_pillar_update = now
                self.handle_git_pillar()
            self.handle_schedule()
            self.handle_key_cache()
            self.handle_presence(old_present)
            self.handle_key_rotate(now)
            salt.utils.verify.check_max_open_files(self.opts)
            last = now
            time.sleep(self.loop_interval)

    def handle_key_cache(self):
        """
        Evaluate accepted keys and create a msgpack file
        which contains a list
        """
        if self.opts["key_cache"] == "sched":
            keys = []
            # TODO DRY from CKMinions
            if self.opts["transport"] in TRANSPORTS:
                acc = "minions"
            else:
                acc = "accepted"

            for fn_ in os.listdir(os.path.join(self.opts["pki_dir"], acc)):
                if not fn_.startswith(".") and os.path.isfile(
                    os.path.join(self.opts["pki_dir"], acc, fn_)
                ):
                    keys.append(fn_)
            log.debug("Writing master key cache")
            # Write a temporary file securely
            with salt.utils.atomicfile.atomic_open(
                os.path.join(self.opts["pki_dir"], acc, ".key_cache"), mode="wb"
            ) as cache_file:
                salt.payload.dump(keys, cache_file)

    def handle_key_rotate(self, now):
        """
        Rotate the AES key rotation
        """
        to_rotate = False
        dfn = os.path.join(self.opts["cachedir"], ".dfn")
        try:
            stats = os.stat(dfn)
            # Basic Windows permissions don't distinguish between
            # user/group/all. Check for read-only state instead.
            if salt.utils.platform.is_windows() and not os.access(dfn, os.W_OK):
                to_rotate = True
                # Cannot delete read-only files on Windows.
                os.chmod(dfn, stat.S_IRUSR | stat.S_IWUSR)
            elif stats.st_mode == 0o100400:
                to_rotate = True
            else:
                log.error("Found dropfile with incorrect permissions, ignoring...")
            os.remove(dfn)
        except os.error:
            pass

        if self.opts.get("publish_session"):
            if now - self.rotate >= self.opts["publish_session"]:
                to_rotate = True

        if to_rotate:
            SMaster.rotate_secrets(self.opts, self.event)
            self.rotate = now

    def handle_git_pillar(self):
        """
        Update git pillar
        """
        try:
            for pillar in self.git_pillar:
                pillar.fetch_remotes()
        except Exception as exc:  # pylint: disable=broad-except
            log.error("Exception caught while updating git_pillar", exc_info=True)

    def handle_schedule(self):
        """
        Evaluate the scheduler
        """
        try:
            self.schedule.eval()
            # Check if scheduler requires lower loop interval than
            # the loop_interval setting
            if self.schedule.loop_interval < self.loop_interval:
                self.loop_interval = self.schedule.loop_interval
        except Exception as exc:  # pylint: disable=broad-except
            log.error("Exception %s occurred in scheduled job", exc)
        self.schedule.cleanup_subprocesses()

    def handle_presence(self, old_present):
        """
        Fire presence events if enabled
        """
        # On the first run it may need more time for the EventPublisher
        # to come up and be ready. Set the timeout to account for this.
        if self.presence_events and self.event.connect_pull(timeout=3):
            present = self.ckminions.connected_ids()
            new = present.difference(old_present)
            lost = old_present.difference(present)
            if new or lost:
                # Fire new minions present event
                data = {"new": list(new), "lost": list(lost)}
                self.event.fire_event(data, tagify("change", "presence"))
            data = {"present": list(present)}
            self.event.fire_event(data, tagify("present", "presence"))
            old_present.clear()
            old_present.update(present)


class FileserverUpdate(salt.utils.process.SignalHandlingProcess):
    """
    A process from which to update any dynamic fileserver backends
    """

    def __init__(self, opts, **kwargs):
        super().__init__(**kwargs)
        self.opts = opts
        self.update_threads = {}
        # Avoid circular import
        import salt.fileserver

        self.fileserver = salt.fileserver.Fileserver(self.opts)
        self.fill_buckets()

    def fill_buckets(self):
        """
        Get the configured backends and the intervals for any backend which
        supports them, and set up the update "buckets". There will be one
        bucket for each thing being updated at a given interval.
        """
        update_intervals = self.fileserver.update_intervals()
        self.buckets = {}
        for backend in self.fileserver.backends():
            fstr = "{}.update".format(backend)
            try:
                update_func = self.fileserver.servers[fstr]
            except KeyError:
                log.debug("No update function for the %s filserver backend", backend)
                continue
            if backend in update_intervals:
                # Variable intervals are supported for this backend
                for id_, interval in update_intervals[backend].items():
                    if not interval:
                        # Don't allow an interval of 0
                        interval = DEFAULT_INTERVAL
                        log.debug(
                            "An update_interval of 0 is not supported, "
                            "falling back to %s",
                            interval,
                        )
                    i_ptr = self.buckets.setdefault(interval, OrderedDict())
                    # Backend doesn't technically need to be present in the
                    # key, all we *really* need is the function reference, but
                    # having it there makes it easier to provide meaningful
                    # debug logging in the update threads.
                    i_ptr.setdefault((backend, update_func), []).append(id_)
            else:
                # Variable intervals are not supported for this backend, so
                # fall back to the global interval for that fileserver. Since
                # this backend doesn't support variable updates, we have
                # nothing to pass to the backend's update func, so we'll just
                # set the value to None.
                try:
                    interval_key = "{}_update_interval".format(backend)
                    interval = self.opts[interval_key]
                except KeyError:
                    interval = DEFAULT_INTERVAL
                    log.warning(
                        "%s key missing from configuration. Falling back to "
                        "default interval of %d seconds",
                        interval_key,
                        interval,
                    )
                self.buckets.setdefault(interval, OrderedDict())[
                    (backend, update_func)
                ] = None

    @staticmethod
    def _do_update(backends):
        """
        Perform fileserver updates
        """
        for backend, update_args in backends.items():
            backend_name, update_func = backend
            try:
                if update_args:
                    log.debug(
                        "Updating %s fileserver cache for the following targets: %s",
                        backend_name,
                        update_args,
                    )
                    args = (update_args,)
                else:
                    log.debug("Updating %s fileserver cache", backend_name)
                    args = ()

                update_func(*args)
            except Exception as exc:  # pylint: disable=broad-except
                log.exception(
                    "Uncaught exception while updating %s fileserver cache",
                    backend_name,
                )

    @classmethod
    def update(cls, interval, backends, timeout=300):
        """
        Threading target which handles all updates for a given wait interval
        """
        start = time.time()
        condition = threading.Condition()
        while time.time() - start < timeout:
            log.debug(
                "Performing fileserver updates for items with an update interval of %d",
                interval,
            )
            cls._do_update(backends)
            log.debug(
                "Completed fileserver updates for items with an update "
                "interval of %d, waiting %d seconds",
                interval,
                interval,
            )
            with condition:
                condition.wait(interval)

    def run(self):
        """
        Start the update threads
        """
        if (
            self.opts["fileserver_update_niceness"]
            and not salt.utils.platform.is_windows()
        ):
            log.info(
                "setting FileServerUpdate niceness to %d",
                self.opts["fileserver_update_niceness"],
            )
            os.nice(self.opts["fileserver_update_niceness"])

        # Clean out the fileserver backend cache
        salt.daemons.masterapi.clean_fsbackend(self.opts)

        for interval in self.buckets:
            self.update_threads[interval] = threading.Thread(
                target=self.update,
                args=(interval, self.buckets[interval]),
            )
            self.update_threads[interval].start()

        while self.update_threads:
            for name, thread in list(self.update_threads.items()):
                thread.join(1)
                if not thread.is_alive():
                    self.update_threads.pop(name)


class Master(SMaster):
    """
    The salt master server
    """

    def __init__(self, opts):
        """
        Create a salt master server instance

        :param dict: The salt options
        """
        if zmq and ZMQ_VERSION_INFO < (3, 2):
            log.warning(
                "You have a version of ZMQ less than ZMQ 3.2! There are "
                "known connection keep-alive issues with ZMQ < 3.2 which "
                "may result in loss of contact with minions. Please "
                "upgrade your ZMQ!"
            )
        SMaster.__init__(self, opts)

    def __set_max_open_files(self):
        if not HAS_RESOURCE:
            return
        # Let's check to see how our max open files(ulimit -n) setting is
        mof_s, mof_h = resource.getrlimit(resource.RLIMIT_NOFILE)
        if mof_h == resource.RLIM_INFINITY:
            # Unclear what to do with infinity... macOS reports RLIM_INFINITY as
            # hard limit,but raising to anything above soft limit fails...
            mof_h = mof_s
        log.info(
            "Current values for max open files soft/hard setting: %s/%s", mof_s, mof_h
        )
        # Let's grab, from the configuration file, the value to raise max open
        # files to
        mof_c = self.opts["max_open_files"]
        if mof_c > mof_h:
            # The configured value is higher than what's allowed
            log.info(
                "The value for the 'max_open_files' setting, %s, is higher "
                "than the highest value the user running salt is allowed to "
                "set (%s). Defaulting to %s.",
                mof_c,
                mof_h,
                mof_h,
            )
            mof_c = mof_h

        if mof_s < mof_c:
            # There's room to raise the value. Raise it!
            log.info("Raising max open files value to %s", mof_c)
            resource.setrlimit(resource.RLIMIT_NOFILE, (mof_c, mof_h))
            try:
                mof_s, mof_h = resource.getrlimit(resource.RLIMIT_NOFILE)
                log.info(
                    "New values for max open files soft/hard values: %s/%s",
                    mof_s,
                    mof_h,
                )
            except ValueError:
                # https://github.com/saltstack/salt/issues/1991#issuecomment-13025595
                # A user under macOS reported that our 100000 default value is
                # still too high.
                log.critical(
                    "Failed to raise max open files setting to %s. If this "
                    "value is too low, the salt-master will most likely fail "
                    "to run properly.",
                    mof_c,
                )

    def _pre_flight(self):
        """
        Run pre flight checks. If anything in this method fails then the master
        should not start up.
        """
        errors = []
        critical_errors = []

        try:
            os.chdir("/")
        except OSError as err:
            errors.append("Cannot change to root directory ({})".format(err))

        if self.opts.get("fileserver_verify_config", True):
            # Avoid circular import
            import salt.fileserver

            fileserver = salt.fileserver.Fileserver(self.opts)
            if not fileserver.servers:
                errors.append(
                    "Failed to load fileserver backends, the configured backends "
                    "are: {}".format(", ".join(self.opts["fileserver_backend"]))
                )
            else:
                # Run init() for all backends which support the function, to
                # double-check configuration
                try:
                    fileserver.init()
                except salt.exceptions.FileserverConfigError as exc:
                    critical_errors.append("{}".format(exc))

        if not self.opts["fileserver_backend"]:
            errors.append("No fileserver backends are configured")

        # Check to see if we need to create a pillar cache dir
        if self.opts["pillar_cache"] and not os.path.isdir(
            os.path.join(self.opts["cachedir"], "pillar_cache")
        ):
            try:
                with salt.utils.files.set_umask(0o077):
                    os.mkdir(os.path.join(self.opts["cachedir"], "pillar_cache"))
            except OSError:
                pass

        if self.opts.get("git_pillar_verify_config", True):
            try:
                git_pillars = [
                    x
                    for x in self.opts.get("ext_pillar", [])
                    if "git" in x and not isinstance(x["git"], str)
                ]
            except TypeError:
                git_pillars = []
                critical_errors.append(
                    "Invalid ext_pillar configuration. It is likely that the "
                    "external pillar type was not specified for one or more "
                    "external pillars."
                )
            if git_pillars:
                try:
                    new_opts = copy.deepcopy(self.opts)
                    import salt.pillar.git_pillar

                    for repo in git_pillars:
                        new_opts["ext_pillar"] = [repo]
                        try:
                            git_pillar = salt.utils.gitfs.GitPillar(
                                new_opts,
                                repo["git"],
                                per_remote_overrides=salt.pillar.git_pillar.PER_REMOTE_OVERRIDES,
                                per_remote_only=salt.pillar.git_pillar.PER_REMOTE_ONLY,
                                global_only=salt.pillar.git_pillar.GLOBAL_ONLY,
                            )
                        except salt.exceptions.FileserverConfigError as exc:
                            critical_errors.append(exc.strerror)
                finally:
                    del new_opts

        if errors or critical_errors:
            for error in errors:
                log.error(error)
            for error in critical_errors:
                log.critical(error)
            log.critical("Master failed pre flight checks, exiting\n")
            sys.exit(salt.defaults.exitcodes.EX_GENERIC)

    def start(self):
        """
        Turn on the master server components
        """
        self._pre_flight()
        log.info("salt-master is starting as user '%s'", salt.utils.user.get_user())

        enable_sigusr1_handler()
        enable_sigusr2_handler()

        self.__set_max_open_files()

        # Reset signals to default ones before adding processes to the process
        # manager. We don't want the processes being started to inherit those
        # signal handlers
        with salt.utils.process.default_signals(signal.SIGINT, signal.SIGTERM):

            # Setup the secrets here because the PubServerChannel may need
            # them as well.
            SMaster.secrets["aes"] = {
                "secret": multiprocessing.Array(
                    ctypes.c_char,
                    salt.utils.stringutils.to_bytes(
                        salt.crypt.Crypticle.generate_key_string()
                    ),
                ),
                "serial": multiprocessing.Value(
                    ctypes.c_longlong, lock=False  # We'll use the lock from 'secret'
                ),
                "reload": salt.crypt.Crypticle.generate_key_string,
            }

            log.info("Creating master process manager")
            # Since there are children having their own ProcessManager we should wait for kill more time.
            self.process_manager = salt.utils.process.ProcessManager(wait_for_kill=5)
            pub_channels = []
            log.info("Creating master publisher process")
            for _, opts in iter_transport_opts(self.opts):
<<<<<<< HEAD
                chan = salt.channel.server.PubServerChannel.factory(opts)
                chan.pre_fork(self.process_manager, kwargs={"secrets": SMaster.secrets})
=======
                chan = salt.transport.server.PubServerChannel.factory(opts)
                chan.pre_fork(
                    self.process_manager,
                    kwargs={"secrets": SMaster.secrets, "log_queue": log_queue},
                )
>>>>>>> 4fba02c9
                pub_channels.append(chan)

            log.info("Creating master event publisher process")
            self.process_manager.add_process(
                salt.utils.event.EventPublisher,
                args=(self.opts,),
                name="EventPublisher",
            )

            if self.opts.get("reactor"):
                if isinstance(self.opts["engines"], list):
                    rine = False
                    for item in self.opts["engines"]:
                        if "reactor" in item:
                            rine = True
                            break
                    if not rine:
                        self.opts["engines"].append({"reactor": {}})
                else:
                    if "reactor" not in self.opts["engines"]:
                        log.info("Enabling the reactor engine")
                        self.opts["engines"]["reactor"] = {}

            salt.engines.start_engines(self.opts, self.process_manager)

            # must be after channels
            log.info("Creating master maintenance process")
            self.process_manager.add_process(
<<<<<<< HEAD
                Maintenance, args=(self.opts,), name="Maintenance"
=======
                Maintenance,
                args=(self.opts,),
                kwargs={"master_secrets": SMaster.secrets},
>>>>>>> 4fba02c9
            )

            if self.opts.get("event_return"):
                log.info("Creating master event return process")
                self.process_manager.add_process(
                    salt.utils.event.EventReturn, args=(self.opts,), name="EventReturn"
                )

            ext_procs = self.opts.get("ext_processes", [])
            for proc in ext_procs:
                log.info("Creating ext_processes process: %s", proc)
                try:
                    mod = ".".join(proc.split(".")[:-1])
                    cls = proc.split(".")[-1]
                    _tmp = __import__(mod, globals(), locals(), [cls], -1)
                    cls = _tmp.__getattribute__(cls)
                    name = "ExtProcess({})".format(cls.__qualname__)
                    self.process_manager.add_process(cls, args=(self.opts,), name=name)
                except Exception:  # pylint: disable=broad-except
                    log.error("Error creating ext_processes process: %s", proc)

            # TODO: remove, or at least push into the transport stuff (pre-fork probably makes sense there)
            if self.opts["con_cache"]:
                log.info("Creating master concache process")
                self.process_manager.add_process(
                    salt.utils.master.ConnectedCache,
                    args=(self.opts,),
                    name="ConnectedCache",
                )
                # workaround for issue #16315, race condition
                log.debug("Sleeping for two seconds to let concache rest")
                time.sleep(2)

            log.info("Creating master request server process")
            kwargs = {}
            if salt.utils.platform.spawning_platform():
                kwargs["secrets"] = SMaster.secrets

            self.process_manager.add_process(
                ReqServer,
                args=(self.opts, self.key, self.master_key),
                kwargs=kwargs,
                name="ReqServer",
            )

            self.process_manager.add_process(
                FileserverUpdate, args=(self.opts,), name="FileServerUpdate"
            )

            # Fire up SSDP discovery publisher
            if self.opts["discovery"]:
                if salt.utils.ssdp.SSDPDiscoveryServer.is_available():
                    self.process_manager.add_process(
                        salt.utils.ssdp.SSDPDiscoveryServer(
                            port=self.opts["discovery"]["port"],
                            listen_ip=self.opts["interface"],
                            answer={
                                "mapping": self.opts["discovery"].get("mapping", {})
                            },
                        ).run,
                        name="SSDPDiscoveryServer",
                    )
                else:
                    log.error("Unable to load SSDP: asynchronous IO is not available.")
                    if sys.version_info.major == 2:
                        log.error(
                            'You are using Python 2, please install "trollius" module'
                            " to enable SSDP discovery."
                        )

        # Install the SIGINT/SIGTERM handlers if not done so far
        if signal.getsignal(signal.SIGINT) is signal.SIG_DFL:
            # No custom signal handling was added, install our own
            signal.signal(signal.SIGINT, self._handle_signals)

        if signal.getsignal(signal.SIGTERM) is signal.SIG_DFL:
            # No custom signal handling was added, install our own
            signal.signal(signal.SIGTERM, self._handle_signals)

        self.process_manager.run()

    def _handle_signals(self, signum, sigframe):
        # escalate the signals to the process manager
        self.process_manager._handle_signals(signum, sigframe)
        time.sleep(1)
        sys.exit(0)


class ReqServer(salt.utils.process.SignalHandlingProcess):
    """
    Starts up the master request server, minions send results to this
    interface.
    """

    def __init__(self, opts, key, mkey, secrets=None, **kwargs):
        """
        Create a request server

        :param dict opts: The salt options dictionary
        :key dict: The user starting the server and the AES key
        :mkey dict: The user starting the server and the RSA key

        :rtype: ReqServer
        :returns: Request server
        """
        super().__init__(**kwargs)
        self.opts = opts
        self.master_key = mkey
        # Prepare the AES key
        self.key = key
        self.secrets = secrets

    def _handle_signals(self, signum, sigframe):  # pylint: disable=unused-argument
        self.destroy(signum)
        super()._handle_signals(signum, sigframe)

    def __bind(self):
        """
        Binds the reply server
        """
        if self.secrets is not None:
            SMaster.secrets = self.secrets

        dfn = os.path.join(self.opts["cachedir"], ".dfn")
        if os.path.isfile(dfn):
            try:
                if salt.utils.platform.is_windows() and not os.access(dfn, os.W_OK):
                    # Cannot delete read-only files on Windows.
                    os.chmod(dfn, stat.S_IRUSR | stat.S_IWUSR)
                os.remove(dfn)
            except os.error:
                pass

        # Wait for kill should be less then parent's ProcessManager.
        self.process_manager = salt.utils.process.ProcessManager(
            name="ReqServer_ProcessManager", wait_for_kill=1
        )

        req_channels = []
        for transport, opts in iter_transport_opts(self.opts):
            chan = salt.channel.server.ReqServerChannel.factory(opts)
            chan.pre_fork(self.process_manager)
            req_channels.append(chan)

        if self.opts["req_server_niceness"] and not salt.utils.platform.is_windows():
            log.info(
                "setting ReqServer_ProcessManager niceness to %d",
                self.opts["req_server_niceness"],
            )
            os.nice(self.opts["req_server_niceness"])

        # Reset signals to default ones before adding processes to the process
        # manager. We don't want the processes being started to inherit those
        # signal handlers
        with salt.utils.process.default_signals(signal.SIGINT, signal.SIGTERM):
            for ind in range(int(self.opts["worker_threads"])):
                name = "MWorker-{}".format(ind)
                self.process_manager.add_process(
                    MWorker,
                    args=(self.opts, self.master_key, self.key, req_channels),
                    name=name,
                )
        self.process_manager.run()

    def run(self):
        """
        Start up the ReqServer
        """
        self.__bind()

    def destroy(self, signum=signal.SIGTERM):
        if hasattr(self, "process_manager"):
            self.process_manager.stop_restarting()
            self.process_manager.send_signal_to_processes(signum)
            self.process_manager.kill_children()

    # pylint: disable=W1701
    def __del__(self):
        self.destroy()

    # pylint: enable=W1701


class MWorker(salt.utils.process.SignalHandlingProcess):
    """
    The worker multiprocess instance to manage the backend operations for the
    salt master.
    """

    def __init__(self, opts, mkey, key, req_channels, **kwargs):
        """
        Create a salt master worker process

        :param dict opts: The salt options
        :param dict mkey: The user running the salt master and the AES key
        :param dict key: The user running the salt master and the RSA key

        :rtype: MWorker
        :return: Master worker
        """
        super().__init__(**kwargs)
        self.opts = opts
        self.req_channels = req_channels

        self.mkey = mkey
        self.key = key
        self.k_mtime = 0
        self.stats = collections.defaultdict(lambda: {"mean": 0, "runs": 0})
        self.stat_clock = time.time()

    # We need __setstate__ and __getstate__ to also pickle 'SMaster.secrets'.
    # Otherwise, 'SMaster.secrets' won't be copied over to the spawned process
    # on Windows since spawning processes on Windows requires pickling.
    # These methods are only used when pickling so will not be used on
    # non-Windows platforms.
    def __setstate__(self, state):
        super().__setstate__(state)
        self.k_mtime = state["k_mtime"]
        SMaster.secrets = state["secrets"]

    def __getstate__(self):
        state = super().__getstate__()
        state.update({"k_mtime": self.k_mtime, "secrets": SMaster.secrets})
        return state

    def _handle_signals(self, signum, sigframe):
        for channel in getattr(self, "req_channels", ()):
            try:
                channel.close()
            except Exception:  # pylint: disable=broad-except
                # Don't stop closing additional channels because an
                # exception occurred.
                pass
        clear_funcs = getattr(self, "clear_funcs", None)
        if clear_funcs is not None:
            try:
                clear_funcs.destroy()
            except Exception:  # pylint: disable=broad-except
                # Don't stop signal handling because an exception occurred.
                pass
        super()._handle_signals(signum, sigframe)

    def __bind(self):
        """
        Bind to the local port
        """
        self.io_loop = salt.ext.tornado.ioloop.IOLoop()
        self.io_loop.make_current()
        for req_channel in self.req_channels:
            req_channel.post_fork(
                self._handle_payload, io_loop=self.io_loop
            )  # TODO: cleaner? Maybe lazily?
        try:
            self.io_loop.start()
        except (KeyboardInterrupt, SystemExit):
            # Tornado knows what to do
            pass

    @salt.ext.tornado.gen.coroutine
    def _handle_payload(self, payload):
        """
        The _handle_payload method is the key method used to figure out what
        needs to be done with communication to the server

        Example cleartext payload generated for 'salt myminion test.ping':

        {'enc': 'clear',
         'load': {'arg': [],
                  'cmd': 'publish',
                  'fun': 'test.ping',
                  'jid': '',
                  'key': 'alsdkjfa.,maljf-==adflkjadflkjalkjadfadflkajdflkj',
                  'kwargs': {'show_jid': False, 'show_timeout': False},
                  'ret': '',
                  'tgt': 'myminion',
                  'tgt_type': 'glob',
                  'user': 'root'}}

        :param dict payload: The payload route to the appropriate handler
        """
        key = payload["enc"]
        load = payload["load"]
        ret = {"aes": self._handle_aes, "clear": self._handle_clear}[key](load)
        raise salt.ext.tornado.gen.Return(ret)

    def _post_stats(self, start, cmd):
        """
        Calculate the master stats and fire events with stat info
        """
        end = time.time()
        duration = end - start
        self.stats[cmd]["mean"] = (
            self.stats[cmd]["mean"] * (self.stats[cmd]["runs"] - 1) + duration
        ) / self.stats[cmd]["runs"]
        if end - self.stat_clock > self.opts["master_stats_event_iter"]:
            # Fire the event with the stats and wipe the tracker
            self.aes_funcs.event.fire_event(
                {
                    "time": end - self.stat_clock,
                    "worker": self.name,
                    "stats": self.stats,
                },
                tagify(self.name, "stats"),
            )
            self.stats = collections.defaultdict(lambda: {"mean": 0, "runs": 0})
            self.stat_clock = end

    def _handle_clear(self, load):
        """
        Process a cleartext command

        :param dict load: Cleartext payload
        :return: The result of passing the load to a function in ClearFuncs corresponding to
                 the command specified in the load's 'cmd' key.
        """
        log.trace("Clear payload received with command %s", load["cmd"])
        cmd = load["cmd"]
        method = self.clear_funcs.get_method(cmd)
        if not method:
            return {}, {"fun": "send_clear"}
        if self.opts["master_stats"]:
            start = time.time()
            self.stats[cmd]["runs"] += 1
        ret = method(load), {"fun": "send_clear"}
        if self.opts["master_stats"]:
            self._post_stats(start, cmd)
        return ret

    def _handle_aes(self, data):
        """
        Process a command sent via an AES key

        :param str load: Encrypted payload
        :return: The result of passing the load to a function in AESFuncs corresponding to
                 the command specified in the load's 'cmd' key.
        """
        if "cmd" not in data:
            log.error("Received malformed command %s", data)
            return {}
        cmd = data["cmd"]
        log.trace("AES payload received with command %s", data["cmd"])
        method = self.aes_funcs.get_method(cmd)
        if not method:
            return {}, {"fun": "send"}
        if self.opts["master_stats"]:
            start = time.time()
            self.stats[cmd]["runs"] += 1

        def run_func(data):
            return self.aes_funcs.run_func(data["cmd"], data)

        with StackContext(
            functools.partial(RequestContext, {"data": data, "opts": self.opts})
        ):
            ret = run_func(data)

        if self.opts["master_stats"]:
            self._post_stats(start, cmd)
        return ret

    def run(self):
        """
        Start a Master Worker
        """
        # if we inherit req_server level without our own, reset it
        if not salt.utils.platform.is_windows():
            enforce_mworker_niceness = True
            if self.opts["req_server_niceness"]:
                if salt.utils.user.get_user() == "root":
                    log.info(
                        "%s decrementing inherited ReqServer niceness to 0", self.name
                    )
                    log.info(os.nice())
                    os.nice(-1 * self.opts["req_server_niceness"])
                else:
                    log.error(
                        "%s unable to decrement niceness for MWorker, not running as"
                        " root",
                        self.name,
                    )
                    enforce_mworker_niceness = False

            # else set what we're explicitly asked for
            if enforce_mworker_niceness and self.opts["mworker_niceness"]:
                log.info(
                    "setting %s niceness to %i",
                    self.name,
                    self.opts["mworker_niceness"],
                )
                os.nice(self.opts["mworker_niceness"])

        self.clear_funcs = ClearFuncs(
            self.opts,
            self.key,
        )
        self.clear_funcs.connect()
        self.aes_funcs = AESFuncs(self.opts)
        salt.utils.crypt.reinit_crypto()
        self.__bind()


class TransportMethods:
    """
    Expose methods to the transport layer, methods with their names found in
    the class attribute 'expose_methods' will be exposed to the transport layer
    via 'get_method'.
    """

    expose_methods = ()

    def get_method(self, name):
        """
        Get a method which should be exposed to the transport layer
        """
        if name in self.expose_methods:
            try:
                return getattr(self, name)
            except AttributeError:
                log.error("Requested method not exposed: %s", name)
        else:
            log.error("Requested method not exposed: %s", name)


# TODO: rename? No longer tied to "AES", just "encrypted" or "private" requests
class AESFuncs(TransportMethods):
    """
    Set up functions that are available when the load is encrypted with AES
    """

    expose_methods = (
        "verify_minion",
        "_master_tops",
        "_master_opts",
        "_mine_get",
        "_mine",
        "_mine_delete",
        "_mine_flush",
        "_file_recv",
        "_pillar",
        "_minion_event",
        "_handle_minion_event",
        "_return",
        "_syndic_return",
        "minion_runner",
        "pub_ret",
        "minion_pub",
        "minion_publish",
        "revoke_auth",
        "_serve_file",
        "_file_find",
        "_file_hash",
        "_file_hash_and_stat",
        "_file_list",
        "_file_list_emptydirs",
        "_dir_list",
        "_symlink_list",
        "_file_envs",
        "_ext_nodes",  # To be removed in 3006 (Sulfur) #60980
    )

    def __init__(self, opts):
        """
        Create a new AESFuncs

        :param dict opts: The salt options

        :rtype: AESFuncs
        :returns: Instance for handling AES operations
        """
        self.opts = opts
        self.event = salt.utils.event.get_master_event(
            self.opts, self.opts["sock_dir"], listen=False
        )
        self.ckminions = salt.utils.minions.CkMinions(opts)
        # Make a client
        self.local = salt.client.get_local_client(self.opts["conf_file"])
        # Create the master minion to access the external job cache
        self.mminion = salt.minion.MasterMinion(
            self.opts, states=False, rend=False, ignore_config_errors=True
        )
        self.__setup_fileserver()
        self.masterapi = salt.daemons.masterapi.RemoteFuncs(opts)

    def __setup_fileserver(self):
        """
        Set the local file objects from the file server interface
        """
        # Avoid circular import
        import salt.fileserver

        self.fs_ = salt.fileserver.Fileserver(self.opts)
        self._serve_file = self.fs_.serve_file
        self._file_find = self.fs_._find_file
        self._file_hash = self.fs_.file_hash
        self._file_hash_and_stat = self.fs_.file_hash_and_stat
        self._file_list = self.fs_.file_list
        self._file_list_emptydirs = self.fs_.file_list_emptydirs
        self._dir_list = self.fs_.dir_list
        self._symlink_list = self.fs_.symlink_list
        self._file_envs = self.fs_.file_envs

    def __verify_minion(self, id_, token):
        """
        Take a minion id and a string signed with the minion private key
        The string needs to verify as 'salt' with the minion public key

        :param str id_: A minion ID
        :param str token: A string signed with the minion private key

        :rtype: bool
        :return: Boolean indicating whether or not the token can be verified.
        """
        if not salt.utils.verify.valid_id(self.opts, id_):
            return False
        pub_path = os.path.join(self.opts["pki_dir"], "minions", id_)

        try:
            pub = salt.crypt.get_rsa_pub_key(pub_path)
        except OSError:
            log.warning(
                "Salt minion claiming to be %s attempted to communicate with "
                "master, but key could not be read and verification was denied.",
                id_,
            )
            return False
        except (ValueError, IndexError, TypeError) as err:
            log.error('Unable to load public key "%s": %s', pub_path, err)
        try:
            if salt.crypt.public_decrypt(pub, token) == b"salt":
                return True
        except ValueError as err:
            log.error("Unable to decrypt token: %s", err)

        log.error(
            "Salt minion claiming to be %s has attempted to communicate with "
            "the master and could not be verified",
            id_,
        )
        return False

    def verify_minion(self, id_, token):
        """
        Take a minion id and a string signed with the minion private key
        The string needs to verify as 'salt' with the minion public key

        :param str id_: A minion ID
        :param str token: A string signed with the minion private key

        :rtype: bool
        :return: Boolean indicating whether or not the token can be verified.
        """
        return self.__verify_minion(id_, token)

    def __verify_minion_publish(self, clear_load):
        """
        Verify that the passed information authorized a minion to execute

        :param dict clear_load: A publication load from a minion

        :rtype: bool
        :return: A boolean indicating if the minion is allowed to publish the command in the load
        """
        # Verify that the load is valid
        if "peer" not in self.opts:
            return False
        if not isinstance(self.opts["peer"], dict):
            return False
        if any(
            key not in clear_load for key in ("fun", "arg", "tgt", "ret", "tok", "id")
        ):
            return False
        # If the command will make a recursive publish don't run
        if clear_load["fun"].startswith("publish."):
            return False
        # Check the permissions for this minion
        if not self.__verify_minion(clear_load["id"], clear_load["tok"]):
            # The minion is not who it says it is!
            # We don't want to listen to it!
            log.warning(
                "Minion id %s is not who it says it is and is attempting "
                "to issue a peer command",
                clear_load["id"],
            )
            return False
        clear_load.pop("tok")
        perms = []
        for match in self.opts["peer"]:
            if re.match(match, clear_load["id"]):
                # This is the list of funcs/modules!
                if isinstance(self.opts["peer"][match], list):
                    perms.extend(self.opts["peer"][match])
        if "," in clear_load["fun"]:
            # 'arg': [['cat', '/proc/cpuinfo'], [], ['foo']]
            clear_load["fun"] = clear_load["fun"].split(",")
            arg_ = []
            for arg in clear_load["arg"]:
                arg_.append(arg.split())
            clear_load["arg"] = arg_

        # finally, check the auth of the load
        return self.ckminions.auth_check(
            perms,
            clear_load["fun"],
            clear_load["arg"],
            clear_load["tgt"],
            clear_load.get("tgt_type", "glob"),
            publish_validate=True,
        )

    def __verify_load(self, load, verify_keys):
        """
        A utility function to perform common verification steps.

        :param dict load: A payload received from a minion
        :param list verify_keys: A list of strings that should be present in a
        given load

        :rtype: bool
        :rtype: dict
        :return: The original load (except for the token) if the load can be
        verified. False if the load is invalid.
        """
        if any(key not in load for key in verify_keys):
            return False
        if "tok" not in load:
            log.error(
                "Received incomplete call from %s for '%s', missing '%s'",
                load["id"],
                inspect_stack()["co_name"],
                "tok",
            )
            return False
        if not self.__verify_minion(load["id"], load["tok"]):
            # The minion is not who it says it is!
            # We don't want to listen to it!
            log.warning("Minion id %s is not who it says it is!", load["id"])
            return False

        if "tok" in load:
            load.pop("tok")

        return load

    def _master_tops(self, load):
        """
        Return the results from an external node classifier if one is
        specified

        :param dict load: A payload received from a minion
        :return: The results from an external node classifier
        """
        load = self.__verify_load(load, ("id", "tok"))
        if load is False:
            return {}
        return self.masterapi._master_tops(load, skip_verify=True)

    # Needed so older minions can request master_tops
    # To be removed in 3006 (Sulfur) #60980
    _ext_nodes = _master_tops

    def _master_opts(self, load):
        """
        Return the master options to the minion

        :param dict load: A payload received from a minion

        :rtype: dict
        :return: The master options
        """
        mopts = {}
        file_roots = {}
        envs = self._file_envs()
        for saltenv in envs:
            if saltenv not in file_roots:
                file_roots[saltenv] = []
        mopts["file_roots"] = file_roots
        mopts["top_file_merging_strategy"] = self.opts["top_file_merging_strategy"]
        mopts["env_order"] = self.opts["env_order"]
        mopts["default_top"] = self.opts["default_top"]
        if load.get("env_only"):
            return mopts
        mopts["renderer"] = self.opts["renderer"]
        mopts["failhard"] = self.opts["failhard"]
        mopts["state_top"] = self.opts["state_top"]
        mopts["state_top_saltenv"] = self.opts["state_top_saltenv"]
        mopts["nodegroups"] = self.opts["nodegroups"]
        mopts["state_auto_order"] = self.opts["state_auto_order"]
        mopts["state_events"] = self.opts["state_events"]
        mopts["state_aggregate"] = self.opts["state_aggregate"]
        mopts["jinja_env"] = self.opts["jinja_env"]
        mopts["jinja_sls_env"] = self.opts["jinja_sls_env"]
        mopts["jinja_lstrip_blocks"] = self.opts["jinja_lstrip_blocks"]
        mopts["jinja_trim_blocks"] = self.opts["jinja_trim_blocks"]
        return mopts

    def _mine_get(self, load):
        """
        Gathers the data from the specified minions' mine

        :param dict load: A payload received from a minion

        :rtype: dict
        :return: Mine data from the specified minions
        """
        load = self.__verify_load(load, ("id", "tgt", "fun", "tok"))
        if load is False:
            return {}
        else:
            return self.masterapi._mine_get(load, skip_verify=True)

    def _mine(self, load):
        """
        Store the mine data

        :param dict load: A payload received from a minion

        :rtype: bool
        :return: True if the data has been stored in the mine
        """
        load = self.__verify_load(load, ("id", "data", "tok"))
        if load is False:
            return {}
        return self.masterapi._mine(load, skip_verify=True)

    def _mine_delete(self, load):
        """
        Allow the minion to delete a specific function from its own mine

        :param dict load: A payload received from a minion

        :rtype: bool
        :return: Boolean indicating whether or not the given function was deleted from the mine
        """
        load = self.__verify_load(load, ("id", "fun", "tok"))
        if load is False:
            return {}
        else:
            return self.masterapi._mine_delete(load)

    def _mine_flush(self, load):
        """
        Allow the minion to delete all of its own mine contents

        :param dict load: A payload received from a minion
        """
        load = self.__verify_load(load, ("id", "tok"))
        if load is False:
            return {}
        else:
            return self.masterapi._mine_flush(load, skip_verify=True)

    def _file_recv(self, load):
        """
        Allows minions to send files to the master, files are sent to the
        master file cache
        """
        if any(key not in load for key in ("id", "path", "loc")):
            return False
        if not isinstance(load["path"], list):
            return False
        if not self.opts["file_recv"]:
            return False
        if not salt.utils.verify.valid_id(self.opts, load["id"]):
            return False
        file_recv_max_size = 1024 * 1024 * self.opts["file_recv_max_size"]

        if "loc" in load and load["loc"] < 0:
            log.error("Invalid file pointer: load[loc] < 0")
            return False

        if len(load["data"]) + load.get("loc", 0) > file_recv_max_size:
            log.error(
                "file_recv_max_size limit of %d MB exceeded! %s will be "
                "truncated. To successfully push this file, adjust "
                "file_recv_max_size to an integer (in MB) large enough to "
                "accommodate it.",
                file_recv_max_size,
                load["path"],
            )
            return False
        if "tok" not in load:
            log.error(
                "Received incomplete call from %s for '%s', missing '%s'",
                load["id"],
                inspect_stack()["co_name"],
                "tok",
            )
            return False
        if not self.__verify_minion(load["id"], load["tok"]):
            # The minion is not who it says it is!
            # We don't want to listen to it!
            log.warning("Minion id %s is not who it says it is!", load["id"])
            return {}
        load.pop("tok")

        # Join path
        sep_path = os.sep.join(load["path"])

        # Path normalization should have been done by the sending
        # minion but we can't guarantee it. Re-do it here.
        normpath = os.path.normpath(sep_path)

        # Ensure that this safety check is done after the path
        # have been normalized.
        if os.path.isabs(normpath) or "../" in load["path"]:
            # Can overwrite master files!!
            return False

        cpath = os.path.join(
            self.opts["cachedir"], "minions", load["id"], "files", normpath
        )
        # One last safety check here
        if not os.path.normpath(cpath).startswith(self.opts["cachedir"]):
            log.warning(
                "Attempt to write received file outside of master cache "
                "directory! Requested path: %s. Access denied.",
                cpath,
            )
            return False
        cdir = os.path.dirname(cpath)
        if not os.path.isdir(cdir):
            try:
                os.makedirs(cdir)
            except os.error:
                pass
        if os.path.isfile(cpath) and load["loc"] != 0:
            mode = "ab"
        else:
            mode = "wb"
        with salt.utils.files.fopen(cpath, mode) as fp_:
            if load["loc"]:
                fp_.seek(load["loc"])

            fp_.write(salt.utils.stringutils.to_bytes(load["data"]))
        return True

    def _pillar(self, load):
        """
        Return the pillar data for the minion

        :param dict load: Minion payload

        :rtype: dict
        :return: The pillar data for the minion
        """
        if any(key not in load for key in ("id", "grains")):
            return False
        if not salt.utils.verify.valid_id(self.opts, load["id"]):
            return False
        load["grains"]["id"] = load["id"]

        pillar = salt.pillar.get_pillar(
            self.opts,
            load["grains"],
            load["id"],
            load.get("saltenv", load.get("env")),
            ext=load.get("ext"),
            pillar_override=load.get("pillar_override", {}),
            pillarenv=load.get("pillarenv"),
            extra_minion_data=load.get("extra_minion_data"),
            clean_cache=load.get("clean_cache"),
        )
        data = pillar.compile_pillar()
        self.fs_.update_opts()
        if self.opts.get("minion_data_cache", False):
            self.masterapi.cache.store(
                "minions/{}".format(load["id"]),
                "data",
                {"grains": load["grains"], "pillar": data},
            )
            if self.opts.get("minion_data_cache_events") is True:
                self.event.fire_event(
                    {"Minion data cache refresh": load["id"]},
                    tagify(load["id"], "refresh", "minion"),
                )
        return data

    def _minion_event(self, load):
        """
        Receive an event from the minion and fire it on the master event
        interface

        :param dict load: The minion payload
        """
        load = self.__verify_load(load, ("id", "tok"))
        if load is False:
            return {}
        # Route to master event bus
        self.masterapi._minion_event(load)
        # Process locally
        self._handle_minion_event(load)

    def _handle_minion_event(self, load):
        """
        Act on specific events from minions
        """
        id_ = load["id"]
        if load.get("tag", "") == "_salt_error":
            log.error(
                "Received minion error from [%s]: %s", id_, load["data"]["message"]
            )

        for event in load.get("events", []):
            event_data = event.get("data", {})
            if "minions" in event_data:
                jid = event_data.get("jid")
                if not jid:
                    continue
                minions = event_data["minions"]
                try:
                    salt.utils.job.store_minions(
                        self.opts, jid, minions, mminion=self.mminion, syndic_id=id_
                    )
                except (KeyError, salt.exceptions.SaltCacheError) as exc:
                    log.error(
                        "Could not add minion(s) %s for job %s: %s", minions, jid, exc
                    )

    def _return(self, load):
        """
        Handle the return data sent from the minions.

        Takes the return, verifies it and fires it on the master event bus.
        Typically, this event is consumed by the Salt CLI waiting on the other
        end of the event bus but could be heard by any listener on the bus.

        :param dict load: The minion payload
        """
        if self.opts["require_minion_sign_messages"] and "sig" not in load:
            log.critical(
                "_return: Master is requiring minions to sign their "
                "messages, but there is no signature in this payload from "
                "%s.",
                load["id"],
            )
            return False

        if "sig" in load:
            log.trace("Verifying signed event publish from minion")
            sig = load.pop("sig")
            this_minion_pubkey = os.path.join(
                self.opts["pki_dir"], "minions/{}".format(load["id"])
            )
            serialized_load = salt.serializers.msgpack.serialize(load)
            if not salt.crypt.verify_signature(
                this_minion_pubkey, serialized_load, sig
            ):
                log.info("Failed to verify event signature from minion %s.", load["id"])
                if self.opts["drop_messages_signature_fail"]:
                    log.critical(
                        "drop_messages_signature_fail is enabled, dropping "
                        "message from %s",
                        load["id"],
                    )
                    return False
                else:
                    log.info(
                        "But 'drop_message_signature_fail' is disabled, so message is"
                        " still accepted."
                    )
            load["sig"] = sig

        try:
            salt.utils.job.store_job(
                self.opts, load, event=self.event, mminion=self.mminion
            )
        except salt.exceptions.SaltCacheError:
            log.error("Could not store job information for load: %s", load)

    def _syndic_return(self, load):
        """
        Receive a syndic minion return and format it to look like returns from
        individual minions.

        :param dict load: The minion payload
        """
        loads = load.get("load")
        if not isinstance(loads, list):
            loads = [load]  # support old syndics not aggregating returns
        for load in loads:
            # Verify the load
            if any(key not in load for key in ("return", "jid", "id")):
                continue
            # if we have a load, save it
            if load.get("load"):
                fstr = "{}.save_load".format(self.opts["master_job_cache"])
                self.mminion.returners[fstr](load["jid"], load["load"])

            # Register the syndic
            syndic_cache_path = os.path.join(
                self.opts["cachedir"], "syndics", load["id"]
            )
            if not os.path.exists(syndic_cache_path):
                path_name = os.path.split(syndic_cache_path)[0]
                if not os.path.exists(path_name):
                    os.makedirs(path_name)
                with salt.utils.files.fopen(syndic_cache_path, "w") as wfh:
                    wfh.write("")

            # Format individual return loads
            for key, item in load["return"].items():
                ret = {"jid": load["jid"], "id": key}
                ret.update(item)
                if "master_id" in load:
                    ret["master_id"] = load["master_id"]
                if "fun" in load:
                    ret["fun"] = load["fun"]
                if "arg" in load:
                    ret["fun_args"] = load["arg"]
                if "out" in load:
                    ret["out"] = load["out"]
                if "sig" in load:
                    ret["sig"] = load["sig"]
                self._return(ret)

    def minion_runner(self, clear_load):
        """
        Execute a runner from a minion, return the runner's function data

        :param dict clear_load: The minion payload

        :rtype: dict
        :return: The runner function data
        """
        load = self.__verify_load(clear_load, ("fun", "arg", "id", "tok"))
        if load is False:
            return {}
        else:
            return self.masterapi.minion_runner(clear_load)

    def pub_ret(self, load):
        """
        Request the return data from a specific jid, only allowed
        if the requesting minion also initialted the execution.

        :param dict load: The minion payload

        :rtype: dict
        :return: Return data corresponding to a given JID
        """
        load = self.__verify_load(load, ("jid", "id", "tok"))
        if load is False:
            return {}
        # Check that this minion can access this data
        auth_cache = os.path.join(self.opts["cachedir"], "publish_auth")
        if not os.path.isdir(auth_cache):
            os.makedirs(auth_cache)
        jid_fn = os.path.join(auth_cache, str(load["jid"]))
        with salt.utils.files.fopen(jid_fn, "r") as fp_:
            if not load["id"] == fp_.read():
                return {}
        # Grab the latest and return
        return self.local.get_cache_returns(load["jid"])

    def minion_pub(self, clear_load):
        """
        Publish a command initiated from a minion, this method executes minion
        restrictions so that the minion publication will only work if it is
        enabled in the config.

        The configuration on the master allows minions to be matched to
        salt functions, so the minions can only publish allowed salt functions

        The config will look like this:

        .. code-block:: bash

            peer:
                .*:
                    - .*

        This configuration will enable all minions to execute all commands:

        .. code-block:: bash

            peer:
                foo.example.com:
                    - test.*

        The above configuration will only allow the minion foo.example.com to
        execute commands from the test module.

        :param dict clear_load: The minion pay
        """
        if not self.__verify_minion_publish(clear_load):
            return {}
        else:
            return self.masterapi.minion_pub(clear_load)

    def minion_publish(self, clear_load):
        """
        Publish a command initiated from a minion, this method executes minion
        restrictions so that the minion publication will only work if it is
        enabled in the config.

        The configuration on the master allows minions to be matched to
        salt functions, so the minions can only publish allowed salt functions

        The config will look like this:

        .. code-block:: bash

            peer:
                .*:
                    - .*

        This configuration will enable all minions to execute all commands.
        peer:

        .. code-block:: bash

            foo.example.com:
                - test.*

        The above configuration will only allow the minion foo.example.com to
        execute commands from the test module.

        :param dict clear_load: The minion payload
        """
        if not self.__verify_minion_publish(clear_load):
            return {}
        else:
            return self.masterapi.minion_publish(clear_load)

    def revoke_auth(self, load):
        """
        Allow a minion to request revocation of its own key

        :param dict load: The minion payload

        :rtype: dict
        :return: If the load is invalid, it may be returned. No key operation is performed.

        :rtype: bool
        :return: True if key was revoked, False if not
        """
        load = self.__verify_load(load, ("id", "tok"))

        if not self.opts.get("allow_minion_key_revoke", False):
            log.warning(
                "Minion %s requested key revoke, but allow_minion_key_revoke "
                "is set to False",
                load["id"],
            )
            return load

        if load is False:
            return load
        else:
            return self.masterapi.revoke_auth(load)

    def run_func(self, func, load):
        """
        Wrapper for running functions executed with AES encryption

        :param function func: The function to run
        :return: The result of the master function that was called
        """
        # Don't honor private functions
        if func.startswith("__"):
            # TODO: return some error? Seems odd to return {}
            return {}, {"fun": "send"}
        # Run the func
        if hasattr(self, func):
            try:
                start = time.time()
                ret = getattr(self, func)(load)
                log.trace(
                    "Master function call %s took %s seconds", func, time.time() - start
                )
            except Exception:  # pylint: disable=broad-except
                ret = ""
                log.error("Error in function %s:\n", func, exc_info=True)
        else:
            log.error(
                "Received function %s which is unavailable on the master, "
                "returning False",
                func,
            )
            return False, {"fun": "send"}
        # Don't encrypt the return value for the _return func
        # (we don't care about the return value, so why encrypt it?)
        if func == "_return":
            return ret, {"fun": "send"}
        if func == "_pillar" and "id" in load:
            if load.get("ver") != "2" and self.opts["pillar_version"] == 1:
                # Authorized to return old pillar proto
                return ret, {"fun": "send"}
            return ret, {"fun": "send_private", "key": "pillar", "tgt": load["id"]}
        # Encrypt the return
        return ret, {"fun": "send"}

    def destroy(self):
        self.masterapi.destroy()
        if self.local is not None:
            self.local.destroy()
            self.local = None


class ClearFuncs(TransportMethods):
    """
    Set up functions that are safe to execute when commands sent to the master
    without encryption and authentication
    """

    # These methods will be exposed to the transport layer by
    # MWorker._handle_clear
    expose_methods = (
        "ping",
        "publish",
        "get_token",
        "mk_token",
        "wheel",
        "runner",
    )

    # The ClearFuncs object encapsulates the functions that can be executed in
    # the clear:
    # publish (The publish from the LocalClient)
    # _auth
    def __init__(self, opts, key):
        self.opts = opts
        self.key = key
        # Create the event manager
        self.event = salt.utils.event.get_master_event(
            self.opts, self.opts["sock_dir"], listen=False
        )
        # Make a client
        self.local = salt.client.get_local_client(self.opts["conf_file"])
        # Make an minion checker object
        self.ckminions = salt.utils.minions.CkMinions(opts)
        # Make an Auth object
        self.loadauth = salt.auth.LoadAuth(opts)
        # Stand up the master Minion to access returner data
        self.mminion = salt.minion.MasterMinion(
            self.opts, states=False, rend=False, ignore_config_errors=True
        )
        # Make a wheel object
        self.wheel_ = salt.wheel.Wheel(opts)
        # Make a masterapi object
        self.masterapi = salt.daemons.masterapi.LocalFuncs(opts, key)
        self.channels = []

    def runner(self, clear_load):
        """
        Send a master control function back to the runner system
        """
        # All runner ops pass through eauth
        auth_type, err_name, key, sensitive_load_keys = self._prep_auth_info(clear_load)

        # Authenticate
        auth_check = self.loadauth.check_authentication(clear_load, auth_type, key=key)
        error = auth_check.get("error")

        if error:
            # Authentication error occurred: do not continue.
            return {"error": error}

        # Authorize
        username = auth_check.get("username")
        if auth_type != "user":
            runner_check = self.ckminions.runner_check(
                auth_check.get("auth_list", []),
                clear_load["fun"],
                clear_load.get("kwarg", {}),
            )
            if not runner_check:
                return {
                    "error": {
                        "name": err_name,
                        "message": (
                            'Authentication failure of type "{}" occurred for '
                            "user {}.".format(auth_type, username)
                        ),
                    }
                }
            elif isinstance(runner_check, dict) and "error" in runner_check:
                # A dictionary with an error name/message was handled by ckminions.runner_check
                return runner_check

            # No error occurred, consume sensitive settings from the clear_load if passed.
            for item in sensitive_load_keys:
                clear_load.pop(item, None)
        else:
            if "user" in clear_load:
                username = clear_load["user"]
                if salt.auth.AuthUser(username).is_sudo():
                    username = self.opts.get("user", "root")
            else:
                username = salt.utils.user.get_user()

        # Authorized. Do the job!
        try:
            fun = clear_load.pop("fun")
            runner_client = salt.runner.RunnerClient(self.opts)
            return runner_client.asynchronous(
                fun, clear_load.get("kwarg", {}), username, local=True
            )
        except Exception as exc:  # pylint: disable=broad-except
            log.error("Exception occurred while introspecting %s: %s", fun, exc)
            return {
                "error": {
                    "name": exc.__class__.__name__,
                    "args": exc.args,
                    "message": str(exc),
                }
            }

    def wheel(self, clear_load):
        """
        Send a master control function back to the wheel system
        """
        # All wheel ops pass through eauth
        auth_type, err_name, key, sensitive_load_keys = self._prep_auth_info(clear_load)

        # Authenticate
        auth_check = self.loadauth.check_authentication(clear_load, auth_type, key=key)
        error = auth_check.get("error")

        if error:
            # Authentication error occurred: do not continue.
            return {"error": error}

        # Authorize
        username = auth_check.get("username")
        if auth_type != "user":
            wheel_check = self.ckminions.wheel_check(
                auth_check.get("auth_list", []),
                clear_load["fun"],
                clear_load.get("kwarg", {}),
            )
            if not wheel_check:
                return {
                    "error": {
                        "name": err_name,
                        "message": (
                            'Authentication failure of type "{}" occurred for '
                            "user {}.".format(auth_type, username)
                        ),
                    }
                }
            elif isinstance(wheel_check, dict) and "error" in wheel_check:
                # A dictionary with an error name/message was handled by ckminions.wheel_check
                return wheel_check

            # No error occurred, consume sensitive settings from the clear_load if passed.
            for item in sensitive_load_keys:
                clear_load.pop(item, None)
        else:
            if "user" in clear_load:
                username = clear_load["user"]
                if salt.auth.AuthUser(username).is_sudo():
                    username = self.opts.get("user", "root")
            else:
                username = salt.utils.user.get_user()

        # Authorized. Do the job!
        try:
            jid = salt.utils.jid.gen_jid(self.opts)
            fun = clear_load.pop("fun")
            tag = tagify(jid, prefix="wheel")
            data = {
                "fun": "wheel.{}".format(fun),
                "jid": jid,
                "tag": tag,
                "user": username,
            }

            self.event.fire_event(data, tagify([jid, "new"], "wheel"))
            ret = self.wheel_.call_func(fun, full_return=True, **clear_load)
            data["return"] = ret["return"]
            data["success"] = ret["success"]
            self.event.fire_event(data, tagify([jid, "ret"], "wheel"))
            return {"tag": tag, "data": data}
        except Exception as exc:  # pylint: disable=broad-except
            log.error("Exception occurred while introspecting %s: %s", fun, exc)
            data["return"] = "Exception occurred in wheel {}: {}: {}".format(
                fun,
                exc.__class__.__name__,
                exc,
            )
            data["success"] = False
            self.event.fire_event(data, tagify([jid, "ret"], "wheel"))
            return {"tag": tag, "data": data}

    def mk_token(self, clear_load):
        """
        Create and return an authentication token, the clear load needs to
        contain the eauth key and the needed authentication creds.
        """
        token = self.loadauth.mk_token(clear_load)
        if not token:
            log.warning('Authentication failure of type "eauth" occurred.')
            return ""
        return token

    def get_token(self, clear_load):
        """
        Return the name associated with a token or False if the token is invalid
        """
        if "token" not in clear_load:
            return False
        return self.loadauth.get_tok(clear_load["token"])

    def publish(self, clear_load):
        """
        This method sends out publications to the minions, it can only be used
        by the LocalClient.
        """
        extra = clear_load.get("kwargs", {})

        publisher_acl = salt.acl.PublisherACL(self.opts["publisher_acl_blacklist"])

        if publisher_acl.user_is_blacklisted(
            clear_load["user"]
        ) or publisher_acl.cmd_is_blacklisted(clear_load["fun"]):
            log.error(
                "%s does not have permissions to run %s. Please contact "
                "your local administrator if you believe this is in "
                "error.\n",
                clear_load["user"],
                clear_load["fun"],
            )
            return {
                "error": {
                    "name": "AuthorizationError",
                    "message": "Authorization error occurred.",
                }
            }

        # Retrieve the minions list
        delimiter = clear_load.get("kwargs", {}).get("delimiter", DEFAULT_TARGET_DELIM)
        _res = self.ckminions.check_minions(
            clear_load["tgt"], clear_load.get("tgt_type", "glob"), delimiter
        )
        minions = _res.get("minions", list())
        missing = _res.get("missing", list())
        ssh_minions = _res.get("ssh_minions", False)

        # Check for external auth calls and authenticate
        auth_type, err_name, key, sensitive_load_keys = self._prep_auth_info(extra)
        if auth_type == "user":
            auth_check = self.loadauth.check_authentication(
                clear_load, auth_type, key=key
            )
        else:
            auth_check = self.loadauth.check_authentication(extra, auth_type)

        # Setup authorization list variable and error information
        auth_list = auth_check.get("auth_list", [])
        err_msg = 'Authentication failure of type "{}" occurred.'.format(auth_type)

        if auth_check.get("error"):
            # Authentication error occurred: do not continue.
            log.warning(err_msg)
            return {
                "error": {
                    "name": "AuthenticationError",
                    "message": "Authentication error occurred.",
                }
            }

        # All Token, Eauth, and non-root users must pass the authorization check
        if auth_type != "user" or (auth_type == "user" and auth_list):
            # Authorize the request
            authorized = self.ckminions.auth_check(
                auth_list,
                clear_load["fun"],
                clear_load["arg"],
                clear_load["tgt"],
                clear_load.get("tgt_type", "glob"),
                minions=minions,
                # always accept find_job
                whitelist=["saltutil.find_job"],
            )

            if not authorized:
                # Authorization error occurred. Do not continue.
                if (
                    auth_type == "eauth"
                    and not auth_list
                    and "username" in extra
                    and "eauth" in extra
                ):
                    log.debug(
                        'Auth configuration for eauth "%s" and user "%s" is empty',
                        extra["eauth"],
                        extra["username"],
                    )
                log.warning(err_msg)
                return {
                    "error": {
                        "name": "AuthorizationError",
                        "message": "Authorization error occurred.",
                    }
                }

            # Perform some specific auth_type tasks after the authorization check
            if auth_type == "token":
                username = auth_check.get("username")
                clear_load["user"] = username
                log.debug('Minion tokenized user = "%s"', username)
            elif auth_type == "eauth":
                # The username we are attempting to auth with
                clear_load["user"] = self.loadauth.load_name(extra)

        # If we order masters (via a syndic), don't short circuit if no minions
        # are found
        if not self.opts.get("order_masters"):
            # Check for no minions
            if not minions:
                return {
                    "enc": "clear",
                    "load": {
                        "jid": None,
                        "minions": minions,
                        "error": (
                            "Master could not resolve minions for target {}".format(
                                clear_load["tgt"]
                            )
                        ),
                    },
                }
        jid = self._prep_jid(clear_load, extra)
        if jid is None:
            return {"enc": "clear", "load": {"error": "Master failed to assign jid"}}
        payload = self._prep_pub(minions, jid, clear_load, extra, missing)

        # Send it!
        self._send_ssh_pub(payload, ssh_minions=ssh_minions)
        self._send_pub(payload)

        return {
            "enc": "clear",
            "load": {"jid": clear_load["jid"], "minions": minions, "missing": missing},
        }

    def _prep_auth_info(self, clear_load):
        sensitive_load_keys = []
        key = None
        if "token" in clear_load:
            auth_type = "token"
            err_name = "TokenAuthenticationError"
            sensitive_load_keys = ["token"]
        elif "eauth" in clear_load:
            auth_type = "eauth"
            err_name = "EauthAuthenticationError"
            sensitive_load_keys = ["username", "password"]
        else:
            auth_type = "user"
            err_name = "UserAuthenticationError"
            key = self.key

        return auth_type, err_name, key, sensitive_load_keys

    def _prep_jid(self, clear_load, extra):
        """
        Return a jid for this publication
        """
        # the jid in clear_load can be None, '', or something else. this is an
        # attempt to clean up the value before passing to plugins
        passed_jid = clear_load["jid"] if clear_load.get("jid") else None
        nocache = extra.get("nocache", False)

        # Retrieve the jid
        fstr = "{}.prep_jid".format(self.opts["master_job_cache"])
        try:
            # Retrieve the jid
            jid = self.mminion.returners[fstr](nocache=nocache, passed_jid=passed_jid)
        except (KeyError, TypeError):
            # The returner is not present
            msg = (
                "Failed to allocate a jid. The requested returner '{}' "
                "could not be loaded.".format(fstr.split(".")[0])
            )
            log.error(msg)
            return {"error": msg}
        return jid

    def _send_pub(self, load):
        """
        Take a load and send it across the network to connected minions
        """
        if not self.channels:
            for transport, opts in iter_transport_opts(self.opts):
                chan = salt.channel.server.PubServerChannel.factory(opts)
                self.channels.append(chan)
        for chan in self.channels:
            chan.publish(load)

    @property
    def ssh_client(self):
        if not hasattr(self, "_ssh_client"):
            self._ssh_client = salt.client.ssh.client.SSHClient(mopts=self.opts)
        return self._ssh_client

    def _send_ssh_pub(self, load, ssh_minions=False):
        """
        Take a load and send it across the network to ssh minions
        """
        if self.opts["enable_ssh_minions"] is True and ssh_minions is True:
            log.debug("Send payload to ssh minions")
            threading.Thread(target=self.ssh_client.cmd, kwargs=load).start()

    def _prep_pub(self, minions, jid, clear_load, extra, missing):
        """
        Take a given load and perform the necessary steps
        to prepare a publication.

        TODO: This is really only bound by temporal cohesion
        and thus should be refactored even further.
        """
        clear_load["jid"] = jid
        delimiter = clear_load.get("kwargs", {}).get("delimiter", DEFAULT_TARGET_DELIM)

        # TODO Error reporting over the master event bus
        self.event.fire_event({"minions": minions}, clear_load["jid"])
        new_job_load = {
            "jid": clear_load["jid"],
            "tgt_type": clear_load["tgt_type"],
            "tgt": clear_load["tgt"],
            "user": clear_load["user"],
            "fun": clear_load["fun"],
            "arg": clear_load["arg"],
            "minions": minions,
            "missing": missing,
        }

        # Announce the job on the event bus
        self.event.fire_event(new_job_load, tagify([clear_load["jid"], "new"], "job"))

        if self.opts["ext_job_cache"]:
            fstr = "{}.save_load".format(self.opts["ext_job_cache"])
            save_load_func = True

            # Get the returner's save_load arg_spec.
            try:
                arg_spec = salt.utils.args.get_function_argspec(
                    self.mminion.returners[fstr]
                )

                # Check if 'minions' is included in returner's save_load arg_spec.
                # This may be missing in custom returners, which we should warn about.
                if "minions" not in arg_spec.args:
                    log.critical(
                        "The specified returner used for the external job cache "
                        "'%s' does not have a 'minions' kwarg in the returner's "
                        "save_load function.",
                        self.opts["ext_job_cache"],
                    )
            except (AttributeError, KeyError):
                save_load_func = False
                log.critical(
                    "The specified returner used for the external job cache "
                    '"%s" does not have a save_load function!',
                    self.opts["ext_job_cache"],
                )

            if save_load_func:
                try:
                    self.mminion.returners[fstr](
                        clear_load["jid"], clear_load, minions=minions
                    )
                except Exception:  # pylint: disable=broad-except
                    log.critical(
                        "The specified returner threw a stack trace:\n", exc_info=True
                    )

        # always write out to the master job caches
        try:
            fstr = "{}.save_load".format(self.opts["master_job_cache"])
            self.mminion.returners[fstr](clear_load["jid"], clear_load, minions)
        except KeyError:
            log.critical(
                "The specified returner used for the master job cache "
                '"%s" does not have a save_load function!',
                self.opts["master_job_cache"],
            )
        except Exception:  # pylint: disable=broad-except
            log.critical("The specified returner threw a stack trace:\n", exc_info=True)
        # Set up the payload
        payload = {"enc": "aes"}
        # Altering the contents of the publish load is serious!! Changes here
        # break compatibility with minion/master versions and even tiny
        # additions can have serious implications on the performance of the
        # publish commands.
        #
        # In short, check with Thomas Hatch before you even think about
        # touching this stuff, we can probably do what you want to do another
        # way that won't have a negative impact.
        load = {
            "fun": clear_load["fun"],
            "arg": clear_load["arg"],
            "tgt": clear_load["tgt"],
            "jid": clear_load["jid"],
            "ret": clear_load["ret"],
        }
        # if you specified a master id, lets put that in the load
        if "master_id" in self.opts:
            load["master_id"] = self.opts["master_id"]
        # if someone passed us one, use that
        if "master_id" in extra:
            load["master_id"] = extra["master_id"]
        # Only add the delimiter to the pub data if it is non-default
        if delimiter != DEFAULT_TARGET_DELIM:
            load["delimiter"] = delimiter

        if "id" in extra:
            load["id"] = extra["id"]
        if "tgt_type" in clear_load:
            load["tgt_type"] = clear_load["tgt_type"]
        if "to" in clear_load:
            load["to"] = clear_load["to"]

        if "kwargs" in clear_load:
            if "ret_config" in clear_load["kwargs"]:
                load["ret_config"] = clear_load["kwargs"].get("ret_config")

            if "metadata" in clear_load["kwargs"]:
                load["metadata"] = clear_load["kwargs"].get("metadata")

            if "module_executors" in clear_load["kwargs"]:
                load["module_executors"] = clear_load["kwargs"].get("module_executors")

            if "executor_opts" in clear_load["kwargs"]:
                load["executor_opts"] = clear_load["kwargs"].get("executor_opts")

            if "ret_kwargs" in clear_load["kwargs"]:
                load["ret_kwargs"] = clear_load["kwargs"].get("ret_kwargs")

        if "user" in clear_load:
            log.info(
                "User %s Published command %s with jid %s",
                clear_load["user"],
                clear_load["fun"],
                clear_load["jid"],
            )
            load["user"] = clear_load["user"]
        else:
            log.info(
                "Published command %s with jid %s", clear_load["fun"], clear_load["jid"]
            )
        log.debug("Published command details %s", load)
        return load

    def ping(self, clear_load):
        """
        Send the load back to the sender.
        """
        return clear_load

    def destroy(self):
        if self.masterapi is not None:
            self.masterapi.destroy()
            self.masterapi = None
        if self.local is not None:
            self.local.destroy()
            self.local = None
        while self.channels:
            chan = self.channels.pop()
            chan.close()

    def connect(self):
        if self.channels:
            return
        for transport, opts in iter_transport_opts(self.opts):
            chan = salt.channel.server.PubServerChannel.factory(opts)
            self.channels.append(chan)<|MERGE_RESOLUTION|>--- conflicted
+++ resolved
@@ -707,16 +707,8 @@
             pub_channels = []
             log.info("Creating master publisher process")
             for _, opts in iter_transport_opts(self.opts):
-<<<<<<< HEAD
                 chan = salt.channel.server.PubServerChannel.factory(opts)
                 chan.pre_fork(self.process_manager, kwargs={"secrets": SMaster.secrets})
-=======
-                chan = salt.transport.server.PubServerChannel.factory(opts)
-                chan.pre_fork(
-                    self.process_manager,
-                    kwargs={"secrets": SMaster.secrets, "log_queue": log_queue},
-                )
->>>>>>> 4fba02c9
                 pub_channels.append(chan)
 
             log.info("Creating master event publisher process")
@@ -745,13 +737,10 @@
             # must be after channels
             log.info("Creating master maintenance process")
             self.process_manager.add_process(
-<<<<<<< HEAD
-                Maintenance, args=(self.opts,), name="Maintenance"
-=======
                 Maintenance,
                 args=(self.opts,),
                 kwargs={"master_secrets": SMaster.secrets},
->>>>>>> 4fba02c9
+                name="Maintenance",
             )
 
             if self.opts.get("event_return"):
