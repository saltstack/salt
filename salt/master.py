--- conflicted
+++ resolved
@@ -121,9 +121,6 @@
         A key needs to be placed in the filesystem with permissions 0400 so
         clients are required to run as root.
         '''
-<<<<<<< HEAD
-        return salt.daemons.masterapi.access_keys(self.opts)
-=======
         users = []
         keys = {}
         acl_users = set(self.opts['client_acl'].keys())
@@ -167,7 +164,6 @@
                 pass
             keys[user] = key
         return keys
->>>>>>> 9d0722d6
 
 
 class Master(SMaster):
@@ -1343,12 +1339,6 @@
         new_loadp = False
         if load['jid'] == 'req':
             # The minion is returning a standalone job, request a jobid
-<<<<<<< HEAD
-            load['arg'] = load.get('arg', load.get('fun_args', []))
-            load['tgt_type'] = 'glob'
-            load['tgt'] = load['id']
-=======
->>>>>>> 9d0722d6
             load['jid'] = salt.utils.prep_jid(
                 self.opts['cachedir'],
                 self.opts['hash_type'],
