--- conflicted
+++ resolved
@@ -13,11 +13,8 @@
 import errno
 import logging
 import tempfile
-<<<<<<< HEAD
 import multiprocessing
-=======
 import traceback
->>>>>>> 0f64be71
 
 # Import third party libs
 import zmq
