'''
This module contains all of the routines needed to set up a master server, this
involves preparing the three listeners and the workers needed by the master.
'''

# Import python modules
import os
import re
import time
import errno
import fnmatch
import signal
import shutil
import stat
import logging
import hashlib
import tempfile
import datetime
import pwd
import getpass
import resource
import subprocess
import multiprocessing

# Import zeromq
import zmq

# Import Third Party Libs
import yaml

# RSA Support
from M2Crypto import RSA

# Import salt modules
import salt.crypt
import salt.utils
import salt.client
import salt.payload
import salt.pillar
import salt.state
import salt.runner
import salt.auth
import salt.wheel
import salt.utils.atomicfile
import salt.utils.event
import salt.utils.verify
import salt.utils.minions
from salt.utils.debug import enable_sigusr1_handler


log = logging.getLogger(__name__)


def clean_proc(proc, wait_for_kill=10):
    '''
    Generic method for cleaning up multiprocessing procs
    '''
    # NoneType and other fun stuff need not apply
    if not proc:
        return
    try:
        waited = 0
        while proc.is_alive():
            proc.terminate()
            waited += 1
            time.sleep(0.1)
            if proc.is_alive() and (waited >= wait_for_kill):
                log.error(('Process did not die with terminate(): {0}'
                    .format(proc.pid)))
                os.kill(signal.SIGKILL, proc.pid)
    except (AssertionError, AttributeError):
        # Catch AssertionError when the proc is evaluated inside the child
        # Catch AttributeError when the process dies between proc.is_alive()
        # and proc.terminate() and turns into a NoneType
        pass


class MasterExit(SystemExit):
    '''
    Named exit exception for the master process exiting
    '''
    pass


class SMaster(object):
    '''
    Create a simple salt-master, this will generate the top level master
    '''
    def __init__(self, opts):
        '''
        Create a salt master server instance
        '''
        self.opts = opts
        self.master_key = salt.crypt.MasterKeys(self.opts)
        self.key = self.__prep_key()
        self.crypticle = self.__prep_crypticle()

    def __prep_crypticle(self):
        '''
        Return the crypticle used for AES
        '''
        return salt.crypt.Crypticle(self.opts, self.opts['aes'])

    def __prep_key(self):
        '''
        A key needs to be placed in the filesystem with permissions 0400 so
        clients are required to run as root.
        '''
        users = []
        keys = {}
        acl_users = set(self.opts['client_acl'].keys())
        if self.opts.get('user'):
            acl_users.add(self.opts['user'])
        acl_users.add(getpass.getuser())
        for user in pwd.getpwall():
            users.append(user.pw_name)
        for user in acl_users:
            log.info(
                    'Preparing the {0} key for local communication'.format(
                        user
                        )
                    )
            cumask = os.umask(191)
            if not user in users:
                log.error('ACL user {0} is not available'.format(user))
                continue
            keyfile = os.path.join(
                    self.opts['cachedir'], '.{0}_key'.format(user)
                    )

            if os.path.exists(keyfile):
                log.debug('Removing stale keyfile: {0}'.format(keyfile))
                os.unlink(keyfile)

            key = salt.crypt.Crypticle.generate_key_string()
            with open(keyfile, 'w+') as fp_:
                fp_.write(key)
            os.umask(cumask)
            os.chmod(keyfile, 256)
            try:
                os.chown(keyfile, pwd.getpwnam(user).pw_uid, -1)
            except OSError:
                # The master is not being run as root and can therefore not
                # chown the key file
                pass
            keys[user] = key
        return keys


class Master(SMaster):
    '''
    The salt master server
    '''
    def __init__(self, opts):
        '''
        Create a salt master server instance
        '''
        SMaster.__init__(self, opts)

    def _clear_old_jobs(self):
        '''
        Clean out the old jobs
        '''
        if self.opts['keep_jobs'] == 0:
            return
        jid_root = os.path.join(self.opts['cachedir'], 'jobs')
        while True:
            cur = "{0:%Y%m%d%H}".format(datetime.datetime.now())

            for top in os.listdir(jid_root):
                t_path = os.path.join(jid_root, top)
                for final in os.listdir(t_path):
                    f_path = os.path.join(t_path, final)
                    jid_file = os.path.join(f_path, 'jid')
                    if not os.path.isfile(jid_file):
                        continue
                    with open(jid_file, 'r') as fn_:
                        jid = fn_.read()
                    if len(jid) < 18:
                        # Invalid jid, scrub the dir
                        shutil.rmtree(f_path)
                    elif int(cur) - int(jid[:10]) > self.opts['keep_jobs']:
                        shutil.rmtree(f_path)
            try:
                time.sleep(60)
            except KeyboardInterrupt:
                break

    def __set_max_open_files(self):
        # Let's check to see how our max open files(ulimit -n) setting is
        mof_s, mof_h = resource.getrlimit(resource.RLIMIT_NOFILE)
        log.info(
            'Current values for max open files soft/hard setting: '
            '{0}/{1}'.format(
                mof_s, mof_h
            )
        )
        # Let's grab, from the configuration file, the value to raise max open
        # files to
        mof_c = self.opts['max_open_files']
        if mof_c > mof_h:
            # The configured value is higher than what's allowed
            log.warning(
                'The value for the \'max_open_files\' setting, {0}, is higher '
                'than what the user running salt is allowed to raise to, {1}. '
                'Defaulting to {1}.'.format(mof_c, mof_h)
            )
            mof_c = mof_h

        if mof_s < mof_c:
            # There's room to raise the value. Raise it!
            log.warning('Raising max open files value to {0}'.format(mof_c))
            resource.setrlimit(resource.RLIMIT_NOFILE, (mof_c, mof_h))
            mof_s, mof_h = resource.getrlimit(resource.RLIMIT_NOFILE)
            log.warning(
                'New values for max open files soft/hard values: '
                '{0}/{1}'.format(mof_s, mof_h)
            )

    def start(self):
        '''
        Turn on the master server components
        '''
        log.info(
            'salt-master is starting as user \'{0}\''.format(getpass.getuser())
        )

        enable_sigusr1_handler()

        self.__set_max_open_files()
        clear_old_jobs_proc = multiprocessing.Process(
            target=self._clear_old_jobs)
        clear_old_jobs_proc.start()
        reqserv = ReqServer(
                self.opts,
                self.crypticle,
                self.key,
                self.master_key)
        reqserv.start_publisher()
        reqserv.start_event_publisher()

        def sigterm_clean(signum, frame):
            '''
            Cleaner method for stopping multiprocessing processes when a
            SIGTERM is encountered.  This is required when running a salt
            master under a process minder like daemontools
            '''
            log.warn(('Caught signal {0}, stopping the Salt Master'
                .format(signum)))
            clean_proc(clear_old_jobs_proc)
            clean_proc(reqserv.publisher)
            clean_proc(reqserv.eventpublisher)
            for proc in reqserv.work_procs:
                clean_proc(proc)
            raise MasterExit

        signal.signal(signal.SIGTERM, sigterm_clean)

        try:
            reqserv.run()
        except KeyboardInterrupt:
            # Shut the master down gracefully on SIGINT
            log.warn('Stopping the Salt Master')
            raise SystemExit('\nExiting on Ctrl-c')


class Publisher(multiprocessing.Process):
    '''
    The publishing interface, a simple zeromq publisher that sends out the
    commands.
    '''
    def __init__(self, opts):
        super(Publisher, self).__init__()
        self.opts = opts

    def run(self):
        '''
        Bind to the interface specified in the configuration file
        '''
        # Set up the context
        context = zmq.Context(1)
        # Prepare minion publish socket
        pub_sock = context.socket(zmq.PUB)
        # if 2.1 >= zmq < 3.0, we only have one HWM setting
        try:
            pub_sock.setsockopt(zmq.HWM, 1)
        # in zmq >= 3.0, there are separate send and receive HWM settings
        except AttributeError:
            pub_sock.setsockopt(zmq.SNDHWM, 1)
            pub_sock.setsockopt(zmq.RCVHWM, 1)
        pub_uri = 'tcp://{interface}:{publish_port}'.format(**self.opts)
        # Prepare minion pull socket
        pull_sock = context.socket(zmq.PULL)
        pull_uri = 'ipc://{0}'.format(
                os.path.join(self.opts['sock_dir'], 'publish_pull.ipc')
                )
        # Start the minion command publisher
        log.info('Starting the Salt Publisher on {0}'.format(pub_uri))
        pub_sock.bind(pub_uri)
        pull_sock.bind(pull_uri)
        # Restrict access to the socket
        os.chmod(
                os.path.join(self.opts['sock_dir'],
                    'publish_pull.ipc'),
                448
                )

        try:
            while True:
                # Catch and handle EINTR from when this process is sent
                # SIGUSR1 gracefully so we don't choke and die horribly
                try:
                    package = pull_sock.recv()
                    pub_sock.send(package)
                except zmq.ZMQError as exc:
                    if exc.errno == errno.EINTR:
                        continue
                    raise exc
                if self.opts['pub_refresh']:
                    pub_sock.close()
                    #time.sleep(0.5)
                    pub_sock = context.socket(zmq.PUB)
                    try:
                        pub_sock.setsockopt(zmq.HWM, 1)
                    except AttributeError:
                        pub_sock.setsockopt(zmq.SNDHWM, 1)
                        pub_sock.setsockopt(zmq.RCVHWM, 1)
                    con = False
                    while not con:
                        time.sleep(0.1)
                        try:
                            pub_sock.bind(pub_uri)
                            con = True
                        except zmq.ZMQError:
                            pass

        except KeyboardInterrupt:
            pub_sock.close()
            pull_sock.close()


class ReqServer(object):
    '''
    Starts up the master request server, minions send results to this
    interface.
    '''
    def __init__(self, opts, crypticle, key, mkey):
        self.opts = opts
        self.master_key = mkey
        self.context = zmq.Context(self.opts['worker_threads'])
        # Prepare the zeromq sockets
        self.uri = 'tcp://{interface}:{ret_port}'.format(**self.opts)
        self.clients = self.context.socket(zmq.ROUTER)
        self.workers = self.context.socket(zmq.DEALER)
        self.w_uri = 'ipc://{0}'.format(
            os.path.join(self.opts['sock_dir'], 'workers.ipc')
            )
        # Prepare the AES key
        self.key = key
        self.crypticle = crypticle

    def __bind(self):
        '''
        Binds the reply server
        '''
        log.info('Setting up the master communication server')
        self.clients.bind(self.uri)
        self.work_procs = []

        for ind in range(int(self.opts['worker_threads'])):
            self.work_procs.append(MWorker(self.opts,
                    self.master_key,
                    self.key,
                    self.crypticle))

        for ind, proc in enumerate(self.work_procs):
            log.info('Starting Salt worker process {0}'.format(ind))
            proc.start()

        self.workers.bind(self.w_uri)

        while True:
            try:
                zmq.device(zmq.QUEUE, self.clients, self.workers)
            except zmq.ZMQError as exc:
                if exc.errno == errno.EINTR:
                    continue
                raise exc

    def start_publisher(self):
        '''
        Start the salt publisher interface
        '''
        # Start the publisher
        self.publisher = Publisher(self.opts)
        self.publisher.start()

    def start_event_publisher(self):
        '''
        Start the salt publisher interface
        '''
        # Start the publisher
        self.eventpublisher = salt.utils.event.EventPublisher(self.opts)
        self.eventpublisher.start()

    def run(self):
        '''
        Start up the ReqServer
        '''
        self.__bind()


class MWorker(multiprocessing.Process):
    '''
    The worker multiprocess instance to manage the backend operations for the
    salt master.
    '''
    def __init__(self,
            opts,
            mkey,
            key,
            crypticle):
        multiprocessing.Process.__init__(self)
        self.opts = opts
        self.serial = salt.payload.Serial(opts)
        self.crypticle = crypticle
        self.mkey = mkey
        self.key = key

    def __bind(self):
        '''
        Bind to the local port
        '''
        context = zmq.Context(1)
        socket = context.socket(zmq.REP)
        w_uri = 'ipc://{0}'.format(
            os.path.join(self.opts['sock_dir'], 'workers.ipc')
            )
        log.info('Worker binding to socket {0}'.format(w_uri))
        try:
            socket.connect(w_uri)

            while True:
                try:
                    package = socket.recv()
                    payload = self.serial.loads(package)
                    ret = self.serial.dumps(self._handle_payload(payload))
                    socket.send(ret)
                # Properly handle EINTR from SIGUSR1
                except zmq.ZMQError as exc:
                    if exc.errno == errno.EINTR:
                        continue
                    raise exc
        except KeyboardInterrupt:
            socket.close()

    def _handle_payload(self, payload):
        '''
        The _handle_payload method is the key method used to figure out what
        needs to be done with communication to the server
        '''
        key = load = None
        try:
            key = payload['enc']
            load = payload['load']
        except KeyError:
            return ''
        return {'aes': self._handle_aes,
                'pub': self._handle_pub,
                'clear': self._handle_clear}[key](load)

    def _handle_clear(self, load):
        '''
        Take care of a cleartext command
        '''
        log.info('Clear payload received with command {cmd}'.format(**load))
        return getattr(self.clear_funcs, load['cmd'])(load)

    def _handle_pub(self, load):
        '''
        Handle a command sent via a public key pair
        '''
        log.info('Pubkey payload received with command {cmd}'.format(**load))

    def _handle_aes(self, load):
        '''
        Handle a command sent via an aes key
        '''
        try:
            data = self.crypticle.loads(load)
        except Exception:
            return ''
        if 'cmd' not in data:
            log.error('Received malformed command {0}'.format(data))
            return {}
        log.info('AES payload received with command {0}'.format(data['cmd']))
        return self.aes_funcs.run_func(data['cmd'], data)

    def run(self):
        '''
        Start a Master Worker
        '''
        self.clear_funcs = ClearFuncs(
                self.opts,
                self.key,
                self.mkey,
                self.crypticle)
        self.aes_funcs = AESFuncs(self.opts, self.crypticle)
        self.__bind()


class AESFuncs(object):
    '''
    Set up functions that are available when the load is encrypted with AES
    '''
    # The AES Functions:
    #
    def __init__(self, opts, crypticle):
        self.opts = opts
        self.event = salt.utils.event.MasterEvent(self.opts['sock_dir'])
        self.serial = salt.payload.Serial(opts)
        self.crypticle = crypticle
        self.ckminions = salt.utils.minions.CkMinions(opts)
        # Create the tops dict for loading external top data
        self.tops = salt.loader.tops(self.opts)
        # Make a client
        self.local = salt.client.LocalClient(self.opts['conf_file'])

    def __find_file(self, path, env='base'):
        '''
        Search the environment for the relative path
        '''
        fnd = {'path': '',
               'rel': ''}
        if os.path.isabs(path):
            return fnd
        if env not in self.opts['file_roots']:
            return fnd
        for root in self.opts['file_roots'][env]:
            full = os.path.join(root, path)
            if os.path.isfile(full):
                fnd['path'] = full
                fnd['rel'] = path
                return fnd
        return fnd

    def __verify_minion(self, id_, token):
        '''
        Take a minion id and a string signed with the minion private key
        The string needs to verify as 'salt' with the minion public key
        '''
        pub_path = os.path.join(self.opts['pki_dir'], 'minions', id_)
        with open(pub_path, 'r') as fp_:
            minion_pub = fp_.read()
        fd_, tmp_pub = tempfile.mkstemp()
        os.close(fd_)
        with open(tmp_pub, 'w+') as fp_:
            fp_.write(minion_pub)

        pub = None
        try:
            pub = RSA.load_pub_key(tmp_pub)
        except RSA.RSAError, e:
            log.error('Unable to load temporary public key "{0}": {1}'
                      .format(tmp_pub, e))
        try:
            os.remove(tmp_pub)
            if pub.public_decrypt(token, 5) == 'salt':
                return True
        except RSA.RSAError, e:
            log.error('Unable to decrypt token: {0}'.format(e))

        log.error('Salt minion claiming to be {0} has attempted to'
                  'communicate with the master and could not be verified'
                  .format(id_))
        return False

    def _ext_nodes(self, load):
        '''
        Return the results from an external node classifier if one is
        specified
        '''
        if not 'id' in load:
            log.error('Received call for external nodes without an id')
            return {}
        ret = {}
        # The old ext_nodes method is set to be deprecated in 0.10.4
        # and should be removed within 3-5 releases in favor of the
        # "master_tops" system
        if self.opts['external_nodes']:
            if not salt.utils.which(self.opts['external_nodes']):
                log.error(('Specified external nodes controller {0} is not'
                           ' available, please verify that it is installed'
                           '').format(self.opts['external_nodes']))
                return {}
            cmd = '{0} {1}'.format(self.opts['external_nodes'], load['id'])
            ndata = yaml.safe_load(
                    subprocess.Popen(
                        cmd,
                        shell=True,
                        stdout=subprocess.PIPE
                        ).communicate()[0])
            if 'environment' in ndata:
                env = ndata['environment']
            else:
                env = 'base'

            if 'classes' in ndata:
                if isinstance(ndata['classes'], dict):
                    ret[env] = list(ndata['classes'])
                elif isinstance(ndata['classes'], list):
                    ret[env] = ndata['classes']
                else:
                    return ret
        # Evaluate all configured master_tops interfaces

        opts = {}
        grains = {}
        if 'opts' in load:
            opts = load['opts']
            if 'grains' in load['opts']:
                grains = load['opts']['grains']
        for fun in self.tops:
            try:
                ret.update(self.tops[fun](opts=opts, grains=grains))
            except Exception as exc:
                log.error(
                        ('Top function {0} failed with error {1} for minion '
                         '{2}').format(fun, exc, load['id'])
                        )
                # If anything happens in the top generation, log it and move on
                pass
        return ret

    def _serve_file(self, load):
        '''
        Return a chunk from a file based on the data received
        '''
        ret = {'data': '',
               'dest': ''}
        if 'path' not in load or 'loc' not in load or 'env' not in load:
            return ret
        fnd = self.__find_file(load['path'], load['env'])
        if not fnd['path']:
            return ret
        ret['dest'] = fnd['rel']
        with open(fnd['path'], 'rb') as fp_:
            fp_.seek(load['loc'])
            ret['data'] = fp_.read(self.opts['file_buffer_size'])
        return ret

    def _file_hash(self, load):
        '''
        Return a file hash, the hash type is set in the master config file
        '''
        if 'path' not in load or 'env' not in load:
            return ''
        path = self.__find_file(load['path'], load['env'])['path']
        if not path:
            return {}
        ret = {}
        with open(path, 'rb') as fp_:
            ret['hsum'] = getattr(hashlib, self.opts['hash_type'])(
                    fp_.read()).hexdigest()
        ret['hash_type'] = self.opts['hash_type']
        return ret

    def _file_list(self, load):
        '''
        Return a list of all files on the file server in a specified
        environment
        '''
        ret = []
        if load['env'] not in self.opts['file_roots']:
            return ret
        for path in self.opts['file_roots'][load['env']]:
            for root, dirs, files in os.walk(path, followlinks=True):
                for fn in files:
                    ret.append(
                        os.path.relpath(
                            os.path.join(
                                root,
                                fn
                                ),
                            path
                            )
                        )
        return ret

    def _file_list_emptydirs(self, load):
        '''
        Return a list of all empty directories on the master
        '''
        ret = []
        if load['env'] not in self.opts['file_roots']:
            return ret
        for path in self.opts['file_roots'][load['env']]:
            for root, dirs, files in os.walk(path, followlinks=True):
                if len(dirs) == 0 and len(files) == 0:
                    ret.append(os.path.relpath(root, path))
        return ret

    def _dir_list(self, load):
        '''
        Return a list of all directories on the master
        '''
        ret = []
        if load['env'] not in self.opts['file_roots']:
            return ret
        for path in self.opts['file_roots'][load['env']]:
            for root, dirs, files in os.walk(path, followlinks=True):
                ret.append(os.path.relpath(root, path))
        return ret

    def _master_opts(self, load):
        '''
        Return the master options to the minion
        '''
        return self.opts

    def _pillar(self, load):
        '''
        Return the pillar data for the minion
        '''
        if 'id' not in load or 'grains' not in load or 'env' not in load:
            return False
        pillar = salt.pillar.Pillar(
                self.opts,
                load['grains'],
                load['id'],
                load['env'])
        data = pillar.compile_pillar()
        if self.opts.get('minion_data_cache', False):
            cdir = os.path.join(self.opts['cachedir'], 'minions', load['id'])
            if not os.path.isdir(cdir):
                os.makedirs(cdir)
            datap = os.path.join(cdir, 'data.p')
            with open(datap, 'w+') as fp_:
                fp_.write(
                        self.serial.dumps(
                            {'grains': load['grains'],
                             'pillar': data})
                            )
        return data

    def _master_state(self, load):
        '''
        Call the master to compile a master side highstate
        '''
        if 'opts' not in load or 'grains' not in load:
            return False
        return salt.state.master_compile(
                self.opts,
                load['opts'],
                load['grains'],
                load['opts']['id'],
                load['opts']['environment'])

    def _minion_event(self, load):
        '''
        Receive an event from the minion and fire it on the master event
        interface
        '''
        if 'id' not in load or 'tag' not in load or 'data' not in load:
            return False
        tag = load['tag']
        return self.event.fire_event(load, tag)

    def _return(self, load):
        '''
        Handle the return data sent from the minions
        '''
        # If the return data is invalid, just ignore it
        if 'return' not in load or 'jid' not in load or 'id' not in load:
            return False
        if load['jid'] == 'req':
        # The minion is returning a standalone job, request a jobid
            load['jid'] = salt.utils.prep_jid(
                    self.opts['cachedir'],
                    self.opts['hash_type'])
        log.info('Got return from {id} for job {jid}'.format(**load))
        self.event.fire_event(load, load['jid'])
        if not self.opts['job_cache']:
            return
        jid_dir = salt.utils.jid_dir(
                load['jid'],
                self.opts['cachedir'],
                self.opts['hash_type']
                )
        if not os.path.isdir(jid_dir):
            log.error(
                'An inconsistency occurred, a job was received with a job id '
                'that is not present on the master: {jid}'.format(**load)
            )
            return False
        hn_dir = os.path.join(jid_dir, load['id'])
        if not os.path.isdir(hn_dir):
            os.makedirs(hn_dir)
        # Otherwise the minion has already returned this jid and it should
        # be dropped
        else:
            log.error(
                    ('An extra return was detected from minion {0}, please'
                    ' verify the minion, this could be a replay'
                    ' attack').format(load['id'])
                    )
            return False

        self.serial.dump(
            load['return'],
            # Use atomic open here to avoid the file being read before it's
            # completely written to. Refs #1935
            salt.utils.atomicfile.atomic_open(
                os.path.join(hn_dir, 'return.p'), 'w+'
            )
        )
        if 'out' in load:
            self.serial.dump(
                load['out'],
                # Use atomic open here to avoid the file being read before
                # it's completely written to. Refs #1935
                salt.utils.atomicfile.atomic_open(
                    os.path.join(hn_dir, 'out.p'), 'w+'
                )
            )

    def _syndic_return(self, load):
        '''
        Receive a syndic minion return and format it to look like returns from
        individual minions.
        '''
        # Verify the load
        if 'return' not in load or 'jid' not in load or 'id' not in load:
            return None
        # set the write flag
        jid_dir = salt.utils.jid_dir(
                load['jid'],
                self.opts['cachedir'],
                self.opts['hash_type']
                )
        if not os.path.isdir(jid_dir):
            log.error(
                'An inconsistency occurred, a job was received with a job id '
                'that is not present on the master: {jid}'.format(**load)
            )
            return False
        wtag = os.path.join(jid_dir, 'wtag_{0}'.format(load['id']))
        try:
            with open(wtag, 'w+') as fp_:
                fp_.write('')
        except (IOError, OSError):
            log.error(
                    ('Failed to commit the write tag for the syndic return,'
                    ' are permissions correct in the cache dir:'
                    ' {0}?').format(self.opts['cachedir'])
                    )
            return False

        # Format individual return loads
        self.event.fire_event({'syndic': load['return'].keys()}, load['jid'])
        for key, item in load['return'].items():
            ret = {'jid': load['jid'],
                   'id': key,
                   'return': item}
            self._return(ret)
        if os.path.isfile(wtag):
            os.remove(wtag)

    def minion_runner(self, clear_load):
        '''
        Execute a runner from a minion, return the runner's function data
        '''
        if 'peer_run' not in self.opts:
            return {}
        if not isinstance(self.opts['peer_run'], dict):
            return {}
        if 'fun' not in clear_load\
                or 'arg' not in clear_load\
                or 'id' not in clear_load\
                or 'tok' not in clear_load:
            return {}
        if not self.__verify_minion(clear_load['id'], clear_load['tok']):
            # The minion is not who it says it is!
            # We don't want to listen to it!
            msg = 'Minion id {0} is not who it says it is!'.format(
                    clear_load['id'])
            log.warn(msg)
            return {}
        perms = set()
        for match in self.opts['peer_run']:
            if re.match(match, clear_load['id']):
                # This is the list of funcs/modules!
                if isinstance(self.opts['peer_run'][match], list):
                    perms.update(self.opts['peer_run'][match])
        good = False
        for perm in perms:
            if re.match(perm, clear_load['fun']):
                good = True
        if not good:
            return {}
        # Prepare the runner object
        opts = {'fun': clear_load['fun'],
                'arg': clear_load['arg'],
                'doc': False,
                'conf_file': self.opts['conf_file']}
        opts.update(self.opts)
        runner = salt.runner.Runner(opts)
        return runner.run()

    def minion_publish(self, clear_load):
        '''
        Publish a command initiated from a minion, this method executes minion
        restrictions so that the minion publication will only work if it is
        enabled in the config.
        The configuration on the master allows minions to be matched to
        salt functions, so the minions can only publish allowed salt functions
        The config will look like this:
        peer:
            .*:
                - .*
        This configuration will enable all minions to execute all commands.
        peer:
            foo.example.com:
                - test.*
        This configuration will only allow the minion foo.example.com to
        execute commands from the test module
        '''
        # Verify that the load is valid
        if 'peer' not in self.opts:
            return {}
        if not isinstance(self.opts['peer'], dict):
            return {}
        if 'fun' not in clear_load\
                or 'arg' not in clear_load\
                or 'tgt' not in clear_load\
                or 'ret' not in clear_load\
                or 'tok' not in clear_load\
                or 'id' not in clear_load:
            return {}
        # If the command will make a recursive publish don't run
        if re.match('publish.*', clear_load['fun']):
            return {}
        # Check the permissions for this minion
        if not self.__verify_minion(clear_load['id'], clear_load['tok']):
            # The minion is not who it says it is!
            # We don't want to listen to it!
            msg = 'Minion id {0} is not who it says it is!'.format(
                    clear_load['id'])
            log.warn(msg)
            return {}
        perms = []
        for match in self.opts['peer']:
            if re.match(match, clear_load['id']):
                # This is the list of funcs/modules!
                if isinstance(self.opts['peer'][match], list):
                    perms.extend(self.opts['peer'][match])
        if ',' in clear_load['fun']:
            # 'arg': [['cat', '/proc/cpuinfo'], [], ['foo']]
            clear_load['fun'] = clear_load['fun'].split(',')
            arg_ = []
            for arg in clear_load['arg']:
                arg_.append(arg.split())
            clear_load['arg'] = arg_
        good = self.ckminions.auth_check(
                perms,
                clear_load['fun'],
                clear_load['tgt'],
                clear_load.get('tgt_type', 'glob'))
        if not good:
            return {}
        # Set up the publication payload
        jid = salt.utils.prep_jid(
                self.opts['cachedir'],
                self.opts['hash_type']
                )
        load = {
                'fun': clear_load['fun'],
                'arg': clear_load['arg'],
                'tgt_type': clear_load.get('tgt_type', 'glob'),
                'tgt': clear_load['tgt'],
                'jid': jid,
                'ret': clear_load['ret'],
                'id': clear_load['id'],
               }
        self.serial.dump(
                load, open(
                    os.path.join(
                        salt.utils.jid_dir(
                            jid,
                            self.opts['cachedir'],
                            self.opts['hash_type']
                            ),
                        '.load.p'
                        ),
                    'w+')
                )
        payload = {'enc': 'aes'}
        expr_form = 'glob'
        timeout = 5
        if 'tmo' in clear_load:
            try:
                timeout = int(clear_load['tmo'])
            except ValueError:
                msg = 'Failed to parse timeout value: {0}'.format(clear_load['tmo'])
                log.warn(msg)
                return {}
        if 'tgt_type' in clear_load:
            load['tgt_type'] = clear_load['tgt_type']
            expr_form = load['tgt_type']
        if 'timeout' in clear_load:
            timeout = clear_load['timeout']
        # Encrypt!
        payload['load'] = self.crypticle.dumps(load)
        # Connect to the publisher
        context = zmq.Context(1)
        pub_sock = context.socket(zmq.PUSH)
        pull_uri = 'ipc://{0}'.format(
            os.path.join(self.opts['sock_dir'], 'publish_pull.ipc')
            )
        pub_sock.connect(pull_uri)
        log.info(('Publishing minion job: #{jid}, func: "{fun}", args:'
                  ' "{arg}", target: "{tgt}"').format(**load))
        pub_sock.send(self.serial.dumps(payload))
        # Run the client get_returns method based on the form data sent
        if 'form' in clear_load:
            ret_form = clear_load['form']
        else:
            ret_form = 'clean'
        if ret_form == 'clean':
            return self.local.get_returns(
                    jid,
                    self.ckminions.check_minions(
                        clear_load['tgt'],
                        expr_form
                        ),
                    timeout
                    )
        elif ret_form == 'full':
            ret = self.local.get_full_returns(
                    jid,
                    self.ckminions.check_minions(
                        clear_load['tgt'],
                        expr_form
                        ),
                    timeout
                    )
            ret['__jid__'] = jid
            return ret

    def run_func(self, func, load):
        '''
        Wrapper for running functions executed with AES encryption
        '''
        # Don't honor private functions
        if func.startswith('__'):
            return self.crypticle.dumps({})
        # Run the func
        if hasattr(self, func):
            ret = getattr(self, func)(load)
        else:
            log.error(('Received function {0} which is unavailable on the '
                       'master, returning False').format(func))
            return self.crypticle.dumps(False)
        # Don't encrypt the return value for the _return func
        # (we don't care about the return value, so why encrypt it?)
        if func == '_return':
            return ret
        if func == '_pillar' and 'id' in load:
            if not load.get('ver') == '2' and self.opts['pillar_version'] == 1:
                # Authorized to return old pillar proto
                return self.crypticle.dumps(ret)
            # encrypt with a specific aes key
            pubfn = os.path.join(self.opts['pki_dir'],
                    'minions',
                    load['id'])
            key = salt.crypt.Crypticle.generate_key_string()
            pcrypt = salt.crypt.Crypticle(
                    self.opts,
                    key)
            try:
                pub = RSA.load_pub_key(pubfn)
            except RSA.RSAError, e:
                return self.crypticle.dumps({})

            pret = {}
            pret['key'] = pub.public_encrypt(key, 4)
            pret['pillar'] = pcrypt.dumps(ret)
            return pret
        # AES Encrypt the return
        return self.crypticle.dumps(ret)


class ClearFuncs(object):
    '''
    Set up functions that are safe to execute when commands sent to the master
    without encryption and authentication
    '''
    # The ClearFuncs object encapsulates the functions that can be executed in
    # the clear:
    # publish (The publish from the LocalClient)
    # _auth
    def __init__(self, opts, key, master_key, crypticle):
        self.opts = opts
        self.serial = salt.payload.Serial(opts)
        self.key = key
        self.master_key = master_key
        self.crypticle = crypticle
        # Create the event manager
        self.event = salt.utils.event.MasterEvent(self.opts['sock_dir'])
        # Make a client
        self.local = salt.client.LocalClient(self.opts['conf_file'])
        # Make an minion checker object
        self.ckminions = salt.utils.minions.CkMinions(opts)
        # Make an Auth object
        self.loadauth = salt.auth.LoadAuth(opts)
        # Make a wheel object
        self.wheel_ = salt.wheel.Wheel(opts)

        #x509 support
        self.x509 = salt.crypt.X509CertificateAuth(self.opts)

    def _send_cluster(self):
        '''
        Send the cluster data out
        '''
        log.debug('Sending out cluster data')
        ret = self.local.cmd(self.opts['cluster_masters'],
                'cluster.distrib',
                self._cluster_load(),
                0,
                'list'
                )
        log.debug('Cluster distributed: {0}'.format(ret))

    def _cluster_load(self):
        '''
        Generates the data sent to the cluster nodes.
        '''
        minions = {}
        master_pem = ''
        with open(self.opts['conf_file'], 'r') as fp_:
            master_conf = fp_.read()
        minion_dir = os.path.join(self.opts['pki_dir'], 'minions')
        for host in os.listdir(minion_dir):
            pub = os.path.join(minion_dir, host)
            minions[host] = open(pub, 'r').read()
        if self.opts['cluster_mode'] == 'full':
            with open(os.path.join(self.opts['pki_dir'], 'master.pem')) as fp_:
                master_pem = fp_.read()
        return [minions,
                master_conf,
                master_pem,
                self.opts['conf_file']]

    def _check_permissions(self, filename):
        '''
        check if the specified filename has correct permissions
        '''
        if 'os' in os.environ:
            if os.environ['os'].startswith('Windows'):
                return True

        import pwd  # after confirming not running Windows
        import grp
        try:
            user = self.opts['user']
            pwnam = pwd.getpwnam(user)
            uid = pwnam[2]
            gid = pwnam[3]
            groups = [g.gr_gid for g in grp.getgrall() if user in g.gr_mem]
        except KeyError:
            err = ('Failed to determine groups for user '
            '{0}. The user is not available.\n').format(user)
            log.error(err)
            return False

        fmode = os.stat(filename)

        if os.getuid() == 0:
            if fmode.st_uid == uid or not fmode.st_gid == gid:
                return True
            elif self.opts.get('permissive_pki_access', False) \
                    and fmode.st_gid in groups:
                return True
        else:
            if stat.S_IWOTH & fmode.st_mode:
                # don't allow others to write to the file
                return False

            # check group flags
            if self.opts.get('permissive_pki_access', False) \
              and stat.S_IWGRP & fmode.st_mode:
                return True
            elif stat.S_IWGRP & fmode.st_mode:
                return False

            # check if writable by group or other
            if not (stat.S_IWGRP & fmode.st_mode or
              stat.S_IWOTH & fmode.st_mode):
                return True

        return False

    def _check_autosign(self, keyid):
        '''
        Checks if the specified keyid should automatically be signed.
        '''

        if self.opts['auto_accept']:
            return True

        autosign_file = self.opts.get("autosign_file", None)

        if not autosign_file or not os.path.exists(autosign_file):
            return False

        if not self._check_permissions(autosign_file):
            message = "Wrong permissions for {0}, ignoring content"
            log.warn(message.format(autosign_file))
            return False

        with open(autosign_file, 'r') as fp_:
            for line in fp_:
                line = line.strip()

                if line.startswith('#'):
                    continue

                if line == keyid:
                    return True
                if fnmatch.fnmatch(keyid, line):
                    return True
                try:
                    if re.match(line, keyid):
                        return True
                except re.error:
                    message = "{0} is not a valid regular expression, ignoring line in {1}"
                    log.warn(message.format(line, autosign_file))
                    continue

        return False

    def _verify_x509_cert(self, text_cert):
        return self.x509.verify_client_cert(text_cert)

    def _auth(self, load):
        '''
        Authenticate the client, use the sent public key to encrypt the aes key
        which was generated at start up.

        This method fires an event over the master event manager. The event is
        tagged "auth" and returns a dict with information about the auth
        event
        '''
        # 0. Check for max open files
        # 1. Verify that the key we are receiving matches the stored key
        # 2. Store the key if it is not there
        # 3. make an rsa key with the pub key
        # 4. encrypt the aes key as an encrypted salt.payload
        # 5. package the return and return it

        salt.utils.verify.check_max_open_files(self.opts)

        log.info('Authentication request from {id}'.format(**load))
        pubfn = os.path.join(self.opts['pki_dir'],
                'minions',
                load['id'])
        pubfn_pend = os.path.join(self.opts['pki_dir'],
                'minions_pre',
                load['id'])
        pubfn_rejected = os.path.join(self.opts['pki_dir'],
                'minions_rejected',
                load['id'])
        if self.opts['open_mode']:
            # open mode is turned on, nuts to checks and overwrite whatever
            # is there
            pass
        elif os.path.isfile(pubfn_rejected):
            # The key has been rejected, don't place it in pending
            log.info('Public key rejected for {id}'.format(**load))
            ret = {'enc': 'clear',
                   'load': {'ret': False}}
            eload = {'result': False,
                     'id': load['id'],
                     'pub': load['pub']}
            self.event.fire_event(eload, 'auth')
            return ret
        elif os.path.isfile(pubfn):
            # The key has been accepted check it
            if not open(pubfn, 'r').read() == load['pub']:
                log.error(
                    'Authentication attempt from {id} failed, the public '
                    'keys did not match. This may be an attempt to compromise '
                    'the Salt cluster.'.format(**load)
                )
                ret = {'enc': 'clear',
                       'load': {'ret': False}}
                eload = {'result': False,
                         'id': load['id'],
                         'pub': load['pub']}
                self.event.fire_event(eload, 'auth')
                return ret
<<<<<<< HEAD
        elif os.path.isfile(pubfn_rejected):
            # The key has been rejected, don't place it in pending
            log.info('Public key rejected for %(id)s', load)
            ret = {'enc': 'clear',
                   'load': {'ret': False}}
            eload = {'result': False,
                     'id': load['id'],
                     'pub': load['pub']}
            self.event.fire_event(eload, 'auth')
            return ret
        elif 'x509' in load and 'x509' in self.opts:
            # Check if cert is valid
            cert = load['x509']['client_cert']
            if not self._verify_x509_cert(cert):
                log.error(
                    'X509 Authentication attempt from %(id)s failed, the '
                    'certificate was not valid. This may be an attempt to '
                    'compromise the Salt cluster.', load
                )
                ret = {'enc': 'clear',
                       'load': {'ret': False}}
                eload = {'result': False,
                         'id': load['id'],
                         'pub': load['pub'],
                         'x509': load['x509']}
                self.event.fire_event(eload, 'auth')
                return ret
=======
>>>>>>> 663d6965
        elif not os.path.isfile(pubfn_pend)\
                and not self._check_autosign(load['id']):
            # This is a new key, stick it in pre
            log.info('New public key placed in pending for {id}'.format(**load))
            with open(pubfn_pend, 'w+') as fp_:
                fp_.write(load['pub'])
            ret = {'enc': 'clear',
                   'load': {'ret': True}}
            eload = {'result': True,
                     'act': 'pend',
                     'id': load['id'],
                     'pub': load['pub']}
            self.event.fire_event(eload, 'auth')
            return ret
        elif os.path.isfile(pubfn_pend)\
                and not self._check_autosign(load['id']):
            # This key is in pending, if it is the same key ret True, else
            # ret False
            if not open(pubfn_pend, 'r').read() == load['pub']:
                log.error(
                    'Authentication attempt from {id} failed, the public '
                    'keys in pending did not match. This may be an attempt to '
                    'compromise the Salt cluster.'.format(**load)
                )
                eload = {'result': False,
                         'id': load['id'],
                         'pub': load['pub']}
                self.event.fire_event(eload, 'auth')
                return {'enc': 'clear',
                        'load': {'ret': False}}
            else:
                log.info(
                    'Authentication failed from host {id}, the key is in '
                    'pending and needs to be accepted with salt-key -a {id}'.format(**load)
                )
                eload = {'result': True,
                         'act': 'pend',
                         'id': load['id'],
                         'pub': load['pub']}
                self.event.fire_event(eload, 'auth')
                return {'enc': 'clear',
                        'load': {'ret': True}}
        elif os.path.isfile(pubfn_pend)\
                and self._check_autosign(load['id']):
            # This key is in pending, if it is the same key auto accept it
            if not open(pubfn_pend, 'r').read() == load['pub']:
                log.error(
                    'Authentication attempt from {id} failed, the public '
                    'keys in pending did not match. This may be an attempt to '
                    'compromise the Salt cluster.'.format(**load)
                )
                eload = {'result': False,
                         'id': load['id'],
                         'pub': load['pub']}
                self.event.fire_event(eload, 'auth')
                return {'enc': 'clear',
                        'load': {'ret': False}}
            else:
                pass
        elif not os.path.isfile(pubfn_pend)\
                and self._check_autosign(load['id']):
            # This is a new key and it should be automatically be accepted
            pass
        else:
            # Something happened that I have not accounted for, FAIL!
            log.warn('Unaccounted for authentication failure')
            eload = {'result': False,
                     'id': load['id'],
                     'pub': load['pub']}
            self.event.fire_event(eload, 'auth')
            return {'enc': 'clear',
                    'load': {'ret': False}}

        log.info('Authentication accepted from {id}'.format(**load))
        with open(pubfn, 'w+') as fp_:
            fp_.write(load['pub'])
        pub = None

        # The key payload may sometimes be corrupt when using auto-accept
        # and an empty request comes in
        try:
            pub = RSA.load_pub_key(pubfn)
        except RSA.RSAError, e:
            log.error('Corrupt public key "{0}": {1}'.format(pubfn, e))
            return {'enc': 'clear',
                    'load': {'ret': False}}

        ret = {'enc': 'pub',
               'pub_key': self.master_key.get_pub_str(),
               'token': self.master_key.token,
               'publish_port': self.opts['publish_port'],
              }
        if 'token' in load:
            try:
                mtoken = self.master_key.key.private_decrypt(load['token'], 4)
                ret['token'] = pub.public_encrypt(mtoken, 4)
            except Exception:
                # Token failed to decrypt, send back the salty bacon to
                # support older minions
                pass

        ret['aes'] = pub.public_encrypt(self.opts['aes'], 4)
        eload = {'result': True,
                 'act': 'accept',
                 'id': load['id'],
                 'pub': load['pub']}
        self.event.fire_event(eload, 'auth')
        return ret

    def wheel(self, clear_load):
        '''
        Send a master control function back to the wheel system
        '''
        # All wheel ops pass through eauth
        if not 'eauth' in clear_load:
            return ''
        if not clear_load['eauth'] in self.opts['external_auth']:
            # The eauth system is not enabled, fail
            return ''
        try:
            name = self.loadauth.load_name(clear_load)
            if not name in self.opts['external_auth'][clear_load['eauth']]:
                return ''
            if not self.loadauth.time_auth(clear_load):
                return ''
            good = self.ckminions.wheel_check(
                    self.opts['external_auth'][clear_load['eauth']][name],
                    clear_load['fun'])
            if not good:
                return ''
            return self.wheel_.call_func(
                    clear_load.pop('fun'),
                    **clear_load)
        except Exception as exc:
            log.error(
                    ('Exception occured in the wheel system: {0}'
                        ).format(exc)
                    )
            return ''

    def mk_token(self, clear_load):
        '''
        Create aand return an authentication token, the clear load needs to
        contain the eauth key and the needed authentication creds.
        '''
        if not 'eauth' in clear_load:
            return ''
        if not clear_load['eauth'] in self.opts['external_auth']:
            # The eauth system is not enabled, fail
            return ''
        try:
            name = self.loadauth.load_name(clear_load)
            if not name in self.opts['external_auth'][clear_load['eauth']]:
                return ''
            if not self.loadauth.time_auth(clear_load):
                return ''
            return self.loadauth.mk_token(clear_load)
        except Exception as exc:
            log.error(
                    ('Exception occured while authenticating: {0}'
                        ).format(exc)
                    )
            return ''

    def publish(self, clear_load):
        '''
        This method sends out publications to the minions, it can only be used
        by the LocalClient.
        '''
        extra = clear_load.get('kwargs', {})
        # Check for external auth calls
        if extra.get('token', False):
            # A token was passwd, check it
            try:
                token = self.loadauth.get_tok(extra['token'])
            except Exception as exc:
                log.error(
                        ('Exception occured when generating auth token: {0}'
                            ).format(exc)
                        )
                return ''
            if not token:
                return ''
            if not token['eauth'] in self.opts['external_auth']:
                return ''
            if not token['name'] in self.opts['external_auth'][token['eauth']]:
                return ''
            good = self.ckminions.auth_check(
                    self.opts['external_auth'][token['eauth']][token['name']],
                    clear_load['fun'],
                    clear_load['tgt'],
                    clear_load.get('tgt_type', 'glob'))
            if not good:
                # Accept find_job so the cli will function cleanly
                if not clear_load['fun'] == 'saltutil.find_job':
                    return ''
        elif 'eauth' in extra:
            if not extra['eauth'] in self.opts['external_auth']:
                # The eauth system is not enabled, fail
                return ''
            try:
                name = self.loadauth.load_name(extra)
                if not name in self.opts['external_auth'][extra['eauth']]:
                    return ''
                if not self.loadauth.time_auth(extra):
                    return ''
            except Exception:
                log.error(
                        ('Exception occured while authenticating: {0}'
                            ).format(exc)
                        )
                return ''
            good = self.ckminions.auth_check(
                    self.opts['external_auth'][extra['eauth']][name],
                    clear_load['fun'],
                    clear_load['tgt'],
                    clear_load.get('tgt_type', 'glob'))
            if not good:
                # Accept find_job so the cli will function cleanly
                if not clear_load['fun'] == 'saltutil.find_job':
                    return ''
        # Verify that the caller has root on master
        elif 'user' in clear_load:
            if clear_load['user'].startswith('sudo_'):
                if not clear_load.pop('key') == self.key.get(getpass.getuser(), ''):
                    return ''
            elif clear_load['user'] == self.opts.get('user', 'root'):
                if not clear_load.pop('key') == self.key[self.opts.get('user', 'root')]:
                    return ''
            elif clear_load['user'] == getpass.getuser():
                if not clear_load.pop('key') == self.key.get(getpass.getuser()):
                    return ''
            elif clear_load['user'] == 'root':
                if not clear_load.pop('key') == self.key.get(self.opts.get('user', 'root')):
                    return ''
            else:
                if clear_load['user'] in self.key:
                    # User is authorised, check key and check perms
                    if not clear_load.pop('key') == self.key[clear_load['user']]:
                        return ''
                    good = False
                    good = self.ckminions.auth_check(
                            self.opts['client_acl'],
                            clear_load['fun'],
                            clear_load['tgt'],
                            clear_load.get('tgt_type', 'glob'))
                    if not good:
                        # Accept find_job so the cli will function cleanly
                        if not clear_load['fun'] == 'saltutil.find_job':
                            return ''
                else:
                    return ''
        else:
            if not clear_load.pop('key') == self.key[getpass.getuser()]:
                return ''
        if not clear_load['jid']:
            clear_load['jid'] = salt.utils.prep_jid(
                    self.opts['cachedir'],
                    self.opts['hash_type']
                    )
        jid_dir = salt.utils.jid_dir(
                clear_load['jid'],
                self.opts['cachedir'],
                self.opts['hash_type']
                )
        # Verify the jid dir
        if not os.path.isdir(jid_dir):
            os.makedirs(jid_dir)
        # Save the invocation information
        self.serial.dump(
                clear_load,
                open(os.path.join(jid_dir, '.load.p'), 'w+')
                )
        # Set up the payload
        payload = {'enc': 'aes'}
        # Altering the contents of the publish load is serious!! Changes here
        # break compatibility with minion/master versions and even tiny
        # additions can have serious implications on the performance of the
        # publish commands.
        #
        # In short, check with Thomas Hatch before you even think about
        # touching this stuff, we can probably do what you want to do another
        # way that won't have a negative impact.
        load = {
                'fun': clear_load['fun'],
                'arg': clear_load['arg'],
                'tgt': clear_load['tgt'],
                'jid': clear_load['jid'],
                'ret': clear_load['ret'],
               }

        if 'tgt_type' in clear_load:
            load['tgt_type'] = clear_load['tgt_type']
        if 'to' in clear_load:
            load['to'] = clear_load['to']

        if 'user' in clear_load:
            log.info(('User {user} Published command {fun} with jid'
                      ' {jid}').format(**clear_load))
            load['user'] = clear_load['user']
        else:
            log.info(('Published command {fun} with jid'
                      ' {jid}').format(**clear_load))
        log.debug('Published command details {0}'.format(load))

        payload['load'] = self.crypticle.dumps(load)
        # Send 0MQ to the publisher
        context = zmq.Context(1)
        pub_sock = context.socket(zmq.PUSH)
        pull_uri = 'ipc://{0}'.format(
            os.path.join(self.opts['sock_dir'], 'publish_pull.ipc')
            )
        pub_sock.connect(pull_uri)
        pub_sock.send(self.serial.dumps(payload))
        minions = self.ckminions.check_minions(load['tgt'], load.get('tgt_type', 'glob'))
        return {'enc': 'clear',
                'load': {'jid': clear_load['jid'],
                         'minions': minions}}<|MERGE_RESOLUTION|>--- conflicted
+++ resolved
@@ -1300,7 +1300,6 @@
                          'pub': load['pub']}
                 self.event.fire_event(eload, 'auth')
                 return ret
-<<<<<<< HEAD
         elif os.path.isfile(pubfn_rejected):
             # The key has been rejected, don't place it in pending
             log.info('Public key rejected for %(id)s', load)
@@ -1328,8 +1327,6 @@
                          'x509': load['x509']}
                 self.event.fire_event(eload, 'auth')
                 return ret
-=======
->>>>>>> 663d6965
         elif not os.path.isfile(pubfn_pend)\
                 and not self._check_autosign(load['id']):
             # This is a new key, stick it in pre
