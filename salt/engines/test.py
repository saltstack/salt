--- conflicted
+++ resolved
@@ -16,21 +16,6 @@
 
 
 def event_bus_context(opts):
-<<<<<<< HEAD
-    if opts['__role'] == 'master':
-        event_bus = salt.utils.event.get_master_event(
-                opts,
-                opts['sock_dir'],
-                listen=True)
-    else:
-        event_bus = salt.utils.event.get_event(
-            'minion',
-            transport=opts['transport'],
-            opts=opts,
-            sock_dir=opts['sock_dir'],
-            listen=True)
-        log.debug('test engine started')
-=======
     if opts["__role"] == "master":
         event_bus = salt.utils.event.get_master_event(
             opts, opts["sock_dir"], listen=True
@@ -44,20 +29,13 @@
             listen=True,
         )
         log.debug("test engine started")
->>>>>>> 8d70836c
     return event_bus
 
 
 def start():
-<<<<<<< HEAD
-    '''
-    Listen to events and write them to a log file
-    '''
-=======
     """
     Listen to events and write them to a log file
     """
->>>>>>> 8d70836c
     with event_bus_context(__opts__) as event_bus:
         while True:
             event = event_bus.get_event()
