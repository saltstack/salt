--- conflicted
+++ resolved
@@ -86,13 +86,8 @@
 
     :param cmd: The command to execute
     :param output: How to deserialize stdout of the script
-<<<<<<< HEAD
     :param interval: How often to execute the script
-    '''
-=======
-    :param interval: How often to execute the script.
     """
->>>>>>> a670b4ae
     try:
         cmd = shlex.split(cmd)
     except AttributeError:
