# -*- coding: utf-8 -*-
'''
TCP transport classes

Wire protocol: "len(payload) msgpack({'head': SOMEHEADER, 'body': SOMEBODY})"

'''

# Import Python Libs
from __future__ import absolute_import, print_function, unicode_literals
import errno
import logging
import os
import socket
import sys
import time
import threading
import traceback
import weakref

# Import Salt Libs
import salt.crypt
import salt.utils.asynchronous
import salt.utils.event
import salt.utils.files
import salt.utils.msgpack
import salt.utils.platform
import salt.utils.process
import salt.utils.verify
import salt.payload
import salt.exceptions
import salt.transport.frame
import salt.transport.ipc
import salt.transport.client
import salt.transport.server
import salt.transport.mixins.auth
from salt.ext import six
from salt.ext.six.moves import queue  # pylint: disable=import-error
from salt.exceptions import SaltReqTimeoutError, SaltClientError
from salt.transport import iter_transport_opts

# Import Tornado Libs
import salt.ext.tornado
import salt.ext.tornado.tcpserver
import salt.ext.tornado.gen
import salt.ext.tornado.concurrent
import salt.ext.tornado.tcpclient
import salt.ext.tornado.netutil
import salt.ext.tornado.iostream

# pylint: disable=import-error,no-name-in-module
if six.PY2:
    import urlparse
else:
    import urllib.parse as urlparse
# pylint: enable=import-error,no-name-in-module

# Import third party libs
try:
    from M2Crypto import RSA
    HAS_M2 = True
except ImportError:
    HAS_M2 = False
    try:
        from Cryptodome.Cipher import PKCS1_OAEP
    except ImportError:
        from Crypto.Cipher import PKCS1_OAEP

if six.PY3 and salt.utils.platform.is_windows():
    USE_LOAD_BALANCER = True
else:
    USE_LOAD_BALANCER = False

if USE_LOAD_BALANCER:
    import threading
    import multiprocessing
    import salt.ext.tornado.util
    from salt.utils.process import SignalHandlingProcess

log = logging.getLogger(__name__)


def _set_tcp_keepalive(sock, opts):
    '''
    Ensure that TCP keepalives are set for the socket.
    '''
    if hasattr(socket, 'SO_KEEPALIVE'):
        if opts.get('tcp_keepalive', False):
            sock.setsockopt(socket.SOL_SOCKET, socket.SO_KEEPALIVE, 1)
            if hasattr(socket, 'SOL_TCP'):
                if hasattr(socket, 'TCP_KEEPIDLE'):
                    tcp_keepalive_idle = opts.get('tcp_keepalive_idle', -1)
                    if tcp_keepalive_idle > 0:
                        sock.setsockopt(
                            socket.SOL_TCP, socket.TCP_KEEPIDLE,
                            int(tcp_keepalive_idle))
                if hasattr(socket, 'TCP_KEEPCNT'):
                    tcp_keepalive_cnt = opts.get('tcp_keepalive_cnt', -1)
                    if tcp_keepalive_cnt > 0:
                        sock.setsockopt(
                            socket.SOL_TCP, socket.TCP_KEEPCNT,
                            int(tcp_keepalive_cnt))
                if hasattr(socket, 'TCP_KEEPINTVL'):
                    tcp_keepalive_intvl = opts.get('tcp_keepalive_intvl', -1)
                    if tcp_keepalive_intvl > 0:
                        sock.setsockopt(
                            socket.SOL_TCP, socket.TCP_KEEPINTVL,
                            int(tcp_keepalive_intvl))
            if hasattr(socket, 'SIO_KEEPALIVE_VALS'):
                # Windows doesn't support TCP_KEEPIDLE, TCP_KEEPCNT, nor
                # TCP_KEEPINTVL. Instead, it has its own proprietary
                # SIO_KEEPALIVE_VALS.
                tcp_keepalive_idle = opts.get('tcp_keepalive_idle', -1)
                tcp_keepalive_intvl = opts.get('tcp_keepalive_intvl', -1)
                # Windows doesn't support changing something equivalent to
                # TCP_KEEPCNT.
                if tcp_keepalive_idle > 0 or tcp_keepalive_intvl > 0:
                    # Windows defaults may be found by using the link below.
                    # Search for 'KeepAliveTime' and 'KeepAliveInterval'.
                    # https://technet.microsoft.com/en-us/library/bb726981.aspx#EDAA
                    # If one value is set and the other isn't, we still need
                    # to send both values to SIO_KEEPALIVE_VALS and they both
                    # need to be valid. So in that case, use the Windows
                    # default.
                    if tcp_keepalive_idle <= 0:
                        tcp_keepalive_idle = 7200
                    if tcp_keepalive_intvl <= 0:
                        tcp_keepalive_intvl = 1
                    # The values expected are in milliseconds, so multiply by
                    # 1000.
                    sock.ioctl(socket.SIO_KEEPALIVE_VALS, (
                        1, int(tcp_keepalive_idle * 1000),
                        int(tcp_keepalive_intvl * 1000)))
        else:
            sock.setsockopt(socket.SOL_SOCKET, socket.SO_KEEPALIVE, 0)


if USE_LOAD_BALANCER:
    class LoadBalancerServer(SignalHandlingProcess):
        '''
        Raw TCP server which runs in its own process and will listen
        for incoming connections. Each incoming connection will be
        sent via multiprocessing queue to the workers.
        Since the queue is shared amongst workers, only one worker will
        handle a given connection.
        '''
        # TODO: opts!
        # Based on default used in salt.ext.tornado.netutil.bind_sockets()
        backlog = 128

        def __init__(self, opts, socket_queue, **kwargs):
            super(LoadBalancerServer, self).__init__(**kwargs)
            self.opts = opts
            self.socket_queue = socket_queue
            self._socket = None

        # __setstate__ and __getstate__ are only used on Windows.
        # We do this so that __init__ will be invoked on Windows in the child
        # process so that a register_after_fork() equivalent will work on
        # Windows.
        def __setstate__(self, state):
            self.__init__(
                state['opts'],
                state['socket_queue'],
                log_queue=state['log_queue'],
                log_queue_level=state['log_queue_level']
            )

        def __getstate__(self):
            return {
                'opts': self.opts,
                'socket_queue': self.socket_queue,
                'log_queue': self.log_queue,
                'log_queue_level': self.log_queue_level
            }

        def _close(self):
            '''
            This class is a singleton so close have to be called only once during
            garbage collection when nobody uses this instance.
            '''
            if self._socket is not None:
                self._socket.shutdown(socket.SHUT_RDWR)
                self._socket.close()
                self._socket = None

        # pylint: disable=W1701
        def __del__(self):
<<<<<<< HEAD
            self._close()
=======
            self.close()
        # pylint: enable=W1701
>>>>>>> 249367b4

        def run(self):
            '''
            Start the load balancer
            '''
            self._socket = socket.socket(socket.AF_INET, socket.SOCK_STREAM)
            self._socket.setsockopt(socket.SOL_SOCKET, socket.SO_REUSEADDR, 1)
            _set_tcp_keepalive(self._socket, self.opts)
            self._socket.setblocking(1)
            self._socket.bind((self.opts['interface'], int(self.opts['ret_port'])))
            self._socket.listen(self.backlog)

            while True:
                try:
                    # Wait for a connection to occur since the socket is
                    # blocking.
                    connection, address = self._socket.accept()
                    # Wait for a free slot to be available to put
                    # the connection into.
                    # Sockets are picklable on Windows in Python 3.
                    self.socket_queue.put((connection, address), True, None)
                except socket.error as e:
                    # ECONNABORTED indicates that there was a connection
                    # but it was closed while still in the accept queue.
                    # (observed on FreeBSD).
                    if salt.ext.tornado.util.errno_from_exception(e) == errno.ECONNABORTED:
                        continue
                    raise


# TODO: move serial down into message library
class AsyncTCPReqChannel(salt.transport.client.ReqChannel):
    '''
    Encapsulate sending routines to tcp.

    Note: this class returns a singleton
    '''
    # This class is only a singleton per minion/master pair
    # mapping of io_loop -> {key -> channel}
    instance_map = weakref.WeakKeyDictionary()

    def __new__(cls, opts, **kwargs):
        '''
        Only create one instance of channel per __key()
        '''
        # do we have any mapping for this io_loop
        io_loop = kwargs.get('io_loop') or salt.ext.tornado.ioloop.IOLoop.current()
        if io_loop not in cls.instance_map:
            cls.instance_map[io_loop] = weakref.WeakValueDictionary()
        loop_instance_map = cls.instance_map[io_loop]

        key = cls.__key(opts, **kwargs)
        obj = loop_instance_map.get(key)
        if obj is None:
            log.debug('Initializing new AsyncTCPReqChannel for %s', key)
            # we need to make a local variable for this, as we are going to store
            # it in a WeakValueDictionary-- which will remove the item if no one
            # references it-- this forces a reference while we return to the caller
            obj = object.__new__(cls)
            obj.__singleton_init__(opts, **kwargs)
            obj._instance_key = key
            loop_instance_map[key] = obj
            obj._refcount = 1
            obj._refcount_lock = threading.RLock()
        else:
            with obj._refcount_lock:
                obj._refcount += 1
            log.debug('Re-using AsyncTCPReqChannel for %s', key)
        return obj

    @classmethod
    def __key(cls, opts, **kwargs):
        if 'master_uri' in kwargs:
            opts['master_uri'] = kwargs['master_uri']
        return (opts['pki_dir'],     # where the keys are stored
                opts['id'],          # minion ID
                opts['master_uri'],
                kwargs.get('crypt', 'aes'),  # TODO: use the same channel for crypt
                )

    # has to remain empty for singletons, since __init__ will *always* be called
    def __init__(self, opts, **kwargs):
        pass

    # an init for the singleton instance to call
    def __singleton_init__(self, opts, **kwargs):
        self.opts = dict(opts)

        self.serial = salt.payload.Serial(self.opts)

        # crypt defaults to 'aes'
        self.crypt = kwargs.get('crypt', 'aes')

        self.io_loop = kwargs.get('io_loop') or salt.ext.tornado.ioloop.IOLoop.current()

        if self.crypt != 'clear':
            self.auth = salt.crypt.AsyncAuth(self.opts, io_loop=self.io_loop)

        resolver = kwargs.get('resolver')

        parse = urlparse.urlparse(self.opts['master_uri'])
        master_host, master_port = parse.netloc.rsplit(':', 1)
        self.master_addr = (master_host, int(master_port))
        self._closing = False
        self.message_client = SaltMessageClientPool(self.opts,
                                                    args=(self.opts, master_host, int(master_port),),
                                                    kwargs={'io_loop': self.io_loop, 'resolver': resolver,
                                                            'source_ip': self.opts.get('source_ip'),
                                                            'source_port': self.opts.get('source_ret_port')})

    def close(self):
        if self._closing:
            return

        if self._refcount > 1:
            # Decrease refcount
            with self._refcount_lock:
                self._refcount -= 1
            log.debug(
                'This is not the last %s instance. Not closing yet.',
                self.__class__.__name__
            )
            return

        log.debug('Closing %s instance', self.__class__.__name__)
        self._closing = True
        self.message_client.close()

        # Remove the entry from the instance map so that a closed entry may not
        # be reused.
        # This forces this operation even if the reference count of the entry
        # has not yet gone to zero.
        if self.io_loop in self.__class__.instance_map:
            loop_instance_map = self.__class__.instance_map[self.io_loop]
            if self._instance_key in loop_instance_map:
                del loop_instance_map[self._instance_key]
            if not loop_instance_map:
                del self.__class__.instance_map[self.io_loop]

    # pylint: disable=W1701
    def __del__(self):
        with self._refcount_lock:
            # Make sure we actually close no matter if something
            # went wrong with our ref counting
            self._refcount = 1
        try:
            self.close()
        except socket.error as exc:
            if exc.errno != errno.EBADF:
                # If its not a bad file descriptor error, raise
                raise
    # pylint: enable=W1701

    def _package_load(self, load):
        return {
            'enc': self.crypt,
            'load': load,
        }

    @salt.ext.tornado.gen.coroutine
    def crypted_transfer_decode_dictentry(self, load, dictkey=None, tries=3, timeout=60):
        if not self.auth.authenticated:
            yield self.auth.authenticate()
        ret = yield self.message_client.send(self._package_load(self.auth.crypticle.dumps(load)), timeout=timeout)
        key = self.auth.get_keys()
        if HAS_M2:
            aes = key.private_decrypt(ret['key'], RSA.pkcs1_oaep_padding)
        else:
            cipher = PKCS1_OAEP.new(key)
            aes = cipher.decrypt(ret['key'])
        pcrypt = salt.crypt.Crypticle(self.opts, aes)
        data = pcrypt.loads(ret[dictkey])
        if six.PY3:
            data = salt.transport.frame.decode_embedded_strs(data)
        raise salt.ext.tornado.gen.Return(data)

    @salt.ext.tornado.gen.coroutine
    def _crypted_transfer(self, load, tries=3, timeout=60):
        '''
        In case of authentication errors, try to renegotiate authentication
        and retry the method.
        Indeed, we can fail too early in case of a master restart during a
        minion state execution call
        '''
        @salt.ext.tornado.gen.coroutine
        def _do_transfer():
            data = yield self.message_client.send(self._package_load(self.auth.crypticle.dumps(load)),
                                                  timeout=timeout,
                                                  )
            # we may not have always data
            # as for example for saltcall ret submission, this is a blind
            # communication, we do not subscribe to return events, we just
            # upload the results to the master
            if data:
                data = self.auth.crypticle.loads(data)
                if six.PY3:
                    data = salt.transport.frame.decode_embedded_strs(data)
            raise salt.ext.tornado.gen.Return(data)

        if not self.auth.authenticated:
            yield self.auth.authenticate()
        try:
            ret = yield _do_transfer()
            raise salt.ext.tornado.gen.Return(ret)
        except salt.crypt.AuthenticationError:
            yield self.auth.authenticate()
            ret = yield _do_transfer()
            raise salt.ext.tornado.gen.Return(ret)

    @salt.ext.tornado.gen.coroutine
    def _uncrypted_transfer(self, load, tries=3, timeout=60):
        ret = yield self.message_client.send(self._package_load(load), timeout=timeout)
        raise salt.ext.tornado.gen.Return(ret)

    @salt.ext.tornado.gen.coroutine
    def send(self, load, tries=3, timeout=60, raw=False):
        '''
        Send a request, return a future which will complete when we send the message
        '''
        try:
            if self.crypt == 'clear':
                ret = yield self._uncrypted_transfer(load, tries=tries, timeout=timeout)
            else:
                ret = yield self._crypted_transfer(load, tries=tries, timeout=timeout)
        except salt.ext.tornado.iostream.StreamClosedError:
            # Convert to 'SaltClientError' so that clients can handle this
            # exception more appropriately.
            raise SaltClientError('Connection to master lost')
        raise salt.ext.tornado.gen.Return(ret)


class AsyncTCPPubChannel(salt.transport.mixins.auth.AESPubClientMixin, salt.transport.client.AsyncPubChannel):
    def __init__(self,
                 opts,
                 **kwargs):
        self.opts = opts

        self.serial = salt.payload.Serial(self.opts)

        self.crypt = kwargs.get('crypt', 'aes')
        self.io_loop = kwargs.get('io_loop') or salt.ext.tornado.ioloop.IOLoop.current()
        self.connected = False
        self._closing = False
        self._reconnected = False
        self.event = salt.utils.event.get_event(
            'minion',
            opts=self.opts,
            listen=False
        )

    def close(self):
        if self._closing:
            return
        self._closing = True
        if hasattr(self, 'message_client'):
            self.message_client.close()

    # pylint: disable=W1701
    def __del__(self):
        self.close()
    # pylint: enable=W1701

    def _package_load(self, load):
        return {
            'enc': self.crypt,
            'load': load,
        }

    @salt.ext.tornado.gen.coroutine
    def send_id(self, tok, force_auth):
        '''
        Send the minion id to the master so that the master may better
        track the connection state of the minion.
        In case of authentication errors, try to renegotiate authentication
        and retry the method.
        '''
        load = {'id': self.opts['id'], 'tok': tok}

        @salt.ext.tornado.gen.coroutine
        def _do_transfer():
            msg = self._package_load(self.auth.crypticle.dumps(load))
            package = salt.transport.frame.frame_msg(msg, header=None)
            yield self.message_client.write_to_stream(package)
            raise salt.ext.tornado.gen.Return(True)

        if force_auth or not self.auth.authenticated:
            count = 0
            while count <= self.opts['tcp_authentication_retries'] or self.opts['tcp_authentication_retries'] < 0:
                try:
                    yield self.auth.authenticate()
                    break
                except SaltClientError as exc:
                    log.debug(exc)
                    count += 1
        try:
            ret = yield _do_transfer()
            raise salt.ext.tornado.gen.Return(ret)
        except salt.crypt.AuthenticationError:
            yield self.auth.authenticate()
            ret = yield _do_transfer()
            raise salt.ext.tornado.gen.Return(ret)

    @salt.ext.tornado.gen.coroutine
    def connect_callback(self, result):
        if self._closing:
            return
        # Force re-auth on reconnect since the master
        # may have been restarted
        yield self.send_id(self.tok, self._reconnected)
        self.connected = True
        self.event.fire_event(
            {'master': self.opts['master']},
            '__master_connected'
        )
        if self._reconnected:
            # On reconnects, fire a master event to notify that the minion is
            # available.
            if self.opts.get('__role') == 'syndic':
                data = 'Syndic {0} started at {1}'.format(
                    self.opts['id'],
                    time.asctime()
                )
                tag = salt.utils.event.tagify(
                    [self.opts['id'], 'start'],
                    'syndic'
                )
            else:
                data = 'Minion {0} started at {1}'.format(
                    self.opts['id'],
                    time.asctime()
                )
                tag = salt.utils.event.tagify(
                    [self.opts['id'], 'start'],
                    'minion'
                )
            load = {'id': self.opts['id'],
                    'cmd': '_minion_event',
                    'pretag': None,
                    'tok': self.tok,
                    'data': data,
                    'tag': tag}
            req_channel = salt.utils.asynchronous.SyncWrapper(
                AsyncTCPReqChannel, (self.opts,)
            )
            try:
                req_channel.send(load, timeout=60)
            except salt.exceptions.SaltReqTimeoutError:
                log.info('fire_master failed: master could not be contacted. Request timed out.')
            except Exception:  # pylint: disable=broad-except
                log.info('fire_master failed: %s', traceback.format_exc())
            finally:
                # SyncWrapper will call either close() or destroy(), whichever is available
                del req_channel
        else:
            self._reconnected = True

    def disconnect_callback(self):
        if self._closing:
            return
        self.connected = False
        self.event.fire_event(
            {'master': self.opts['master']},
            '__master_disconnected'
        )

    @salt.ext.tornado.gen.coroutine
    def connect(self):
        try:
            self.auth = salt.crypt.AsyncAuth(self.opts, io_loop=self.io_loop)
            self.tok = self.auth.gen_token(b'salt')
            if not self.auth.authenticated:
                yield self.auth.authenticate()
            if self.auth.authenticated:
                # if this is changed from the default, we assume it was intentional
                if int(self.opts.get('publish_port', 4506)) != 4506:
                    self.publish_port = self.opts.get('publish_port')
                # else take the relayed publish_port master reports
                else:
                    self.publish_port = self.auth.creds['publish_port']

                self.message_client = SaltMessageClientPool(
                    self.opts,
                    args=(self.opts, self.opts['master_ip'], int(self.publish_port),),
                    kwargs={'io_loop': self.io_loop,
                            'connect_callback': self.connect_callback,
                            'disconnect_callback': self.disconnect_callback,
                            'source_ip': self.opts.get('source_ip'),
                            'source_port': self.opts.get('source_publish_port')})
                yield self.message_client.connect()  # wait for the client to be connected
                self.connected = True
        # TODO: better exception handling...
        except KeyboardInterrupt:  # pylint: disable=try-except-raise
            raise
        except Exception as exc:  # pylint: disable=broad-except
            if '-|RETRY|-' not in six.text_type(exc):
                raise SaltClientError('Unable to sign_in to master: {0}'.format(exc))  # TODO: better error message

    def on_recv(self, callback):
        '''
        Register an on_recv callback
        '''
        if callback is None:
            return self.message_client.on_recv(callback)

        @salt.ext.tornado.gen.coroutine
        def wrap_callback(body):
            if not isinstance(body, dict):
                # TODO: For some reason we need to decode here for things
                #       to work. Fix this.
                body = salt.utils.msgpack.loads(body)
                if six.PY3:
                    body = salt.transport.frame.decode_embedded_strs(body)
            ret = yield self._decode_payload(body)
            callback(ret)
        return self.message_client.on_recv(wrap_callback)


class TCPReqServerChannel(salt.transport.mixins.auth.AESReqServerMixin, salt.transport.server.ReqServerChannel):
    # TODO: opts!
    backlog = 5

    def __init__(self, opts):
        salt.transport.server.ReqServerChannel.__init__(self, opts)
        self._socket = None

    @property
    def socket(self):
        return self._socket

    def close(self):
        if self._socket is not None:
            try:
                self._socket.shutdown(socket.SHUT_RDWR)
            except socket.error as exc:
                if exc.errno == errno.ENOTCONN:
                    # We may try to shutdown a socket which is already disconnected.
                    # Ignore this condition and continue.
                    pass
                else:
                    six.reraise(*sys.exc_info())
            self._socket.close()
            self._socket = None
        if hasattr(self.req_server, 'shutdown'):
            try:
                self.req_server.shutdown()
            except Exception as exc:  # pylint: disable=broad-except
                log.exception('TCPReqServerChannel close generated an exception: %s', str(exc))
        elif hasattr(self.req_server, 'stop'):
            try:
                self.req_server.stop()
            except socket.error as exc:
                if exc.errno != 9:
                    raise
                log.exception('TCPReqServerChannel close generated an exception: %s', str(exc))

    # pylint: disable=W1701
    def __del__(self):
        self.close()
    # pylint: enable=W1701

    def pre_fork(self, process_manager):
        '''
        Pre-fork we need to create the zmq router device
        '''
        salt.transport.mixins.auth.AESReqServerMixin.pre_fork(self, process_manager)
        if USE_LOAD_BALANCER:
            self.socket_queue = multiprocessing.Queue()
            process_manager.add_process(
                LoadBalancerServer, args=(self.opts, self.socket_queue)
            )
        elif not salt.utils.platform.is_windows():
            self._socket = socket.socket(socket.AF_INET, socket.SOCK_STREAM)
            self._socket.setsockopt(socket.SOL_SOCKET, socket.SO_REUSEADDR, 1)
            _set_tcp_keepalive(self._socket, self.opts)
            self._socket.setblocking(0)
            self._socket.bind((self.opts['interface'], int(self.opts['ret_port'])))

    def post_fork(self, payload_handler, io_loop):
        '''
        After forking we need to create all of the local sockets to listen to the
        router

        payload_handler: function to call with your payloads
        '''
        self.payload_handler = payload_handler
        self.io_loop = io_loop
        self.serial = salt.payload.Serial(self.opts)
        with salt.utils.asynchronous.current_ioloop(self.io_loop):
            if USE_LOAD_BALANCER:
                self.req_server = LoadBalancerWorker(self.socket_queue,
                                                     self.handle_message,
                                                     ssl_options=self.opts.get('ssl'))
            else:
                if salt.utils.platform.is_windows():
                    self._socket = socket.socket(socket.AF_INET, socket.SOCK_STREAM)
                    self._socket.setsockopt(socket.SOL_SOCKET, socket.SO_REUSEADDR, 1)
                    _set_tcp_keepalive(self._socket, self.opts)
                    self._socket.setblocking(0)
                    self._socket.bind((self.opts['interface'], int(self.opts['ret_port'])))
                self.req_server = SaltMessageServer(self.handle_message,
                                                    ssl_options=self.opts.get('ssl'),
                                                    io_loop=self.io_loop)
                self.req_server.add_socket(self._socket)
                self._socket.listen(self.backlog)
        salt.transport.mixins.auth.AESReqServerMixin.post_fork(self, payload_handler, io_loop)

    @salt.ext.tornado.gen.coroutine
    def handle_message(self, stream, header, payload):
        '''
        Handle incoming messages from underylying tcp streams
        '''
        try:
            try:
                payload = self._decode_payload(payload)
            except Exception:  # pylint: disable=broad-except
                stream.write(salt.transport.frame.frame_msg('bad load', header=header))
                raise salt.ext.tornado.gen.Return()

            # TODO helper functions to normalize payload?
            if not isinstance(payload, dict) or not isinstance(payload.get('load'), dict):
                yield stream.write(salt.transport.frame.frame_msg(
                    'payload and load must be a dict', header=header))
                raise salt.ext.tornado.gen.Return()

            try:
                id_ = payload['load'].get('id', '')
                if str('\0') in id_:
                    log.error('Payload contains an id with a null byte: %s', payload)
                    stream.send(self.serial.dumps('bad load: id contains a null byte'))
                    raise salt.ext.tornado.gen.Return()
            except TypeError:
                log.error('Payload contains non-string id: %s', payload)
                stream.send(self.serial.dumps('bad load: id {0} is not a string'.format(id_)))
                raise salt.ext.tornado.gen.Return()

            # intercept the "_auth" commands, since the main daemon shouldn't know
            # anything about our key auth
            if payload['enc'] == 'clear' and payload.get('load', {}).get('cmd') == '_auth':
                yield stream.write(salt.transport.frame.frame_msg(
                    self._auth(payload['load']), header=header))
                raise salt.ext.tornado.gen.Return()

            # TODO: test
            try:
                ret, req_opts = yield self.payload_handler(payload)
            except Exception as e:  # pylint: disable=broad-except
                # always attempt to return an error to the minion
                stream.write('Some exception handling minion payload')
                log.error('Some exception handling a payload from minion', exc_info=True)
                stream.close()
                raise salt.ext.tornado.gen.Return()

            req_fun = req_opts.get('fun', 'send')
            if req_fun == 'send_clear':
                stream.write(salt.transport.frame.frame_msg(ret, header=header))
            elif req_fun == 'send':
                stream.write(salt.transport.frame.frame_msg(self.crypticle.dumps(ret), header=header))
            elif req_fun == 'send_private':
                stream.write(salt.transport.frame.frame_msg(self._encrypt_private(ret,
                                                             req_opts['key'],
                                                             req_opts['tgt'],
                                                             ), header=header))
            else:
                log.error('Unknown req_fun %s', req_fun)
                # always attempt to return an error to the minion
                stream.write('Server-side exception handling payload')
                stream.close()
        except salt.ext.tornado.gen.Return:
            raise
        except salt.ext.tornado.iostream.StreamClosedError:
            # Stream was closed. This could happen if the remote side
            # closed the connection on its end (eg in a timeout or shutdown
            # situation).
            log.error('Connection was unexpectedly closed', exc_info=True)
        except Exception as exc:  # pylint: disable=broad-except
            # Absorb any other exceptions
            log.error('Unexpected exception occurred: %s', exc, exc_info=True)

        raise salt.ext.tornado.gen.Return()


class SaltMessageServer(salt.ext.tornado.tcpserver.TCPServer, object):
    '''
    Raw TCP server which will receive all of the TCP streams and re-assemble
    messages that are sent through to us
    '''
    def __init__(self, message_handler, *args, **kwargs):
        io_loop = kwargs.pop('io_loop', None) or salt.ext.tornado.ioloop.IOLoop.current()
        super(SaltMessageServer, self).__init__(*args, **kwargs)
        self.io_loop = io_loop
        self.clients = []
        self.message_handler = message_handler
        self._shutting_down = False

    @salt.ext.tornado.gen.coroutine
    def handle_stream(self, stream, address):
        '''
        Handle incoming streams and add messages to the incoming queue
        '''
        log.trace('Req client %s connected', address)
        self.clients.append((stream, address))
        unpacker = salt.utils.msgpack.Unpacker()
        try:
            while True:
                wire_bytes = yield stream.read_bytes(4096, partial=True)
                unpacker.feed(wire_bytes)
                for framed_msg in unpacker:
                    if six.PY3:
                        framed_msg = salt.transport.frame.decode_embedded_strs(
                            framed_msg
                        )
                    header = framed_msg['head']
                    self.io_loop.spawn_callback(self.message_handler, stream, header, framed_msg['body'])

        except salt.ext.tornado.iostream.StreamClosedError:
            log.trace('req client disconnected %s', address)
            self.remove_client((stream, address))
        except Exception as e:  # pylint: disable=broad-except
            log.trace('other master-side exception: %s', e)
            self.remove_client((stream, address))
            stream.close()

    def remove_client(self, client):
        try:
            self.clients.remove(client)
        except ValueError:
            log.trace("Message server client was not in list to remove")

    def shutdown(self):
        '''
        Shutdown the whole server
        '''
        if self._shutting_down:
            return
        self._shutting_down = True
        for item in self.clients:
            client, address = item
            client.close()
            self.remove_client(item)
        try:
            self.stop()
        except socket.error as exc:
            if exc.errno != 9:
                raise


if USE_LOAD_BALANCER:
    class LoadBalancerWorker(SaltMessageServer):
        '''
        This will receive TCP connections from 'LoadBalancerServer' via
        a multiprocessing queue.
        Since the queue is shared amongst workers, only one worker will handle
        a given connection.
        '''
        def __init__(self, socket_queue, message_handler, *args, **kwargs):
            super(LoadBalancerWorker, self).__init__(
                message_handler, *args, **kwargs)
            self.socket_queue = socket_queue
            self._stop = threading.Event()
            self.thread = threading.Thread(target=self.socket_queue_thread)
            self.thread.start()

        def stop(self):
            self._stop.set()
            self.thread.join()

        def socket_queue_thread(self):
            try:
                while True:
                    try:
                        client_socket, address = self.socket_queue.get(True, 1)
                    except queue.Empty:
                        if self._stop.is_set():
                            break
                        continue
                    # 'self.io_loop' initialized in super class
                    # 'salt.ext.tornado.tcpserver.TCPServer'.
                    # 'self._handle_connection' defined in same super class.
                    self.io_loop.spawn_callback(
                        self._handle_connection, client_socket, address)
            except (KeyboardInterrupt, SystemExit):
                pass


class TCPClientKeepAlive(salt.ext.tornado.tcpclient.TCPClient):
    '''
    Override _create_stream() in TCPClient to enable keep alive support.
    '''
    def __init__(self, opts, resolver=None):
        self.opts = opts
        super(TCPClientKeepAlive, self).__init__(resolver=resolver)

    def _create_stream(self, max_buffer_size, af, addr, **kwargs):  # pylint: disable=unused-argument,arguments-differ
        '''
        Override _create_stream() in TCPClient.

        Tornado 4.5 added the kwargs 'source_ip' and 'source_port'.
        Due to this, use **kwargs to swallow these and any future
        kwargs to maintain compatibility.
        '''
        # Always connect in plaintext; we'll convert to ssl if necessary
        # after one connection has completed.
        sock = socket.socket(socket.AF_INET, socket.SOCK_STREAM)
        _set_tcp_keepalive(sock, self.opts)
        stream = salt.ext.tornado.iostream.IOStream(
            sock,
            max_buffer_size=max_buffer_size)
        if salt.ext.tornado.version_info < (5,):
            return stream.connect(addr)
        return stream, stream.connect(addr)


class SaltMessageClientPool(salt.transport.MessageClientPool):
    '''
    Wrapper class of SaltMessageClient to avoid blocking waiting while writing data to socket.
    '''
    def __init__(self, opts, args=None, kwargs=None):
        super(SaltMessageClientPool, self).__init__(SaltMessageClient, opts, args=args, kwargs=kwargs)

    # pylint: disable=W1701
    def __del__(self):
        self.close()
    # pylint: enable=W1701

    def close(self):
        for message_client in self.message_clients:
            message_client.close()
        self.message_clients = []

    @salt.ext.tornado.gen.coroutine
    def connect(self):
        futures = []
        for message_client in self.message_clients:
            futures.append(message_client.connect())
        for future in futures:
            yield future
        raise salt.ext.tornado.gen.Return(None)

    def on_recv(self, *args, **kwargs):
        for message_client in self.message_clients:
            message_client.on_recv(*args, **kwargs)

    def send(self, *args, **kwargs):
        message_clients = sorted(self.message_clients, key=lambda x: len(x.send_queue))
        return message_clients[0].send(*args, **kwargs)

    def write_to_stream(self, *args, **kwargs):
        message_clients = sorted(self.message_clients, key=lambda x: len(x.send_queue))
        return message_clients[0]._stream.write(*args, **kwargs)


# TODO consolidate with IPCClient
# TODO: limit in-flight messages.
# TODO: singleton? Something to not re-create the tcp connection so much
class SaltMessageClient(object):
    '''
    Low-level message sending client
    '''
    def __init__(self, opts, host, port, io_loop=None, resolver=None,
                 connect_callback=None, disconnect_callback=None,
                 source_ip=None, source_port=None):
        self.opts = opts
        self.host = host
        self.port = port
        self.source_ip = source_ip
        self.source_port = source_port
        self.connect_callback = connect_callback
        self.disconnect_callback = disconnect_callback

        self.io_loop = io_loop or salt.ext.tornado.ioloop.IOLoop.current()

        with salt.utils.asynchronous.current_ioloop(self.io_loop):
            self._tcp_client = TCPClientKeepAlive(opts, resolver=resolver)

        self._mid = 1
        self._max_messages = int((1 << 31) - 2)  # number of IDs before we wrap

        # TODO: max queue size
        self.send_queue = []  # queue of messages to be sent
        self.send_future_map = {}  # mapping of request_id -> Future
        self.send_timeout_map = {}  # request_id -> timeout_callback

        self._read_until_future = None
        self._on_recv = None
        self._closing = False
        self._connecting_future = self.connect()
        self._stream_return_future = salt.ext.tornado.concurrent.Future()
        self.io_loop.spawn_callback(self._stream_return)

    def _stop_io_loop(self):
        if self.io_loop is not None:
            self.io_loop.stop()

    # TODO: timeout inflight sessions
    def close(self):
        if self._closing:
            return
        self._closing = True
        if hasattr(self, '_stream') and not self._stream.closed():
            # If _stream_return() hasn't completed, it means the IO
            # Loop is stopped (such as when using
            # 'salt.utils.asynchronous.SyncWrapper'). Ensure that
            # _stream_return() completes by restarting the IO Loop.
            # This will prevent potential errors on shutdown.
            try:
                orig_loop = salt.ext.tornado.ioloop.IOLoop.current()
                self.io_loop.make_current()
                self._stream.close()
                if self._read_until_future is not None:
                    # This will prevent this message from showing up:
                    # '[ERROR   ] Future exception was never retrieved:
                    # StreamClosedError'
                    # This happens because the logic is always waiting to read
                    # the next message and the associated read future is marked
                    # 'StreamClosedError' when the stream is closed.
                    if self._read_until_future.done():
                        self._read_until_future.exception()
                    if (self.io_loop != salt.ext.tornado.ioloop.IOLoop.current(instance=False)
                            or not self._stream_return_future.done()):
                        self.io_loop.add_future(
                            self._stream_return_future,
                            lambda future: self._stop_io_loop()
                        )
                        self.io_loop.start()
            except Exception as e:  # pylint: disable=broad-except
                log.info('Exception caught in SaltMessageClient.close: %s', str(e))
            finally:
                orig_loop.make_current()
        self._tcp_client.close()
        self.io_loop = None
        self._read_until_future = None
        # Clear callback references to allow the object that they belong to
        # to be deleted.
        self.connect_callback = None
        self.disconnect_callback = None

    # pylint: disable=W1701
    def __del__(self):
        self.close()
    # pylint: enable=W1701

    def connect(self):
        '''
        Ask for this client to reconnect to the origin
        '''
        if hasattr(self, '_connecting_future') and not self._connecting_future.done():
            future = self._connecting_future
        else:
            future = salt.ext.tornado.concurrent.Future()
            self._connecting_future = future
            self.io_loop.add_callback(self._connect)

            # Add the callback only when a new future is created
            if self.connect_callback is not None:
                def handle_future(future):
                    response = future.result()
                    self.io_loop.add_callback(self.connect_callback, response)
                future.add_done_callback(handle_future)

        return future

    # TODO: tcp backoff opts
    @salt.ext.tornado.gen.coroutine
    def _connect(self):
        '''
        Try to connect for the rest of time!
        '''
        while True:
            if self._closing:
                break
            try:
                kwargs = {}
                if self.source_ip or self.source_port:
                    if salt.ext.tornado.version_info >= (4, 5):
                        ### source_ip and source_port are supported only in Tornado >= 4.5
                        # See http://www.tornadoweb.org/en/stable/releases/v4.5.0.html
                        # Otherwise will just ignore these args
                        kwargs = {'source_ip': self.source_ip,
                                  'source_port': self.source_port}
                    else:
                        log.warning('If you need a certain source IP/port, consider upgrading Tornado >= 4.5')
                with salt.utils.asynchronous.current_ioloop(self.io_loop):
                    self._stream = yield self._tcp_client.connect(self.host,
                                                                  self.port,
                                                                  ssl_options=self.opts.get('ssl'),
                                                                  **kwargs)
                self._connecting_future.set_result(True)
                break
            except Exception as exc:  # pylint: disable=broad-except
                log.warn('TCP Message Client encountered an exception %r', exc)
                yield salt.ext.tornado.gen.sleep(1)  # TODO: backoff
                #self._connecting_future.set_exception(e)

    @salt.ext.tornado.gen.coroutine
    def _stream_return(self):
        try:
            while not self._closing and (
                    not self._connecting_future.done() or
                    self._connecting_future.result() is not True):
                yield self._connecting_future
            unpacker = salt.utils.msgpack.Unpacker()
            while not self._closing:
                try:
                    self._read_until_future = self._stream.read_bytes(4096, partial=True)
                    wire_bytes = yield self._read_until_future
                    unpacker.feed(wire_bytes)
                    for framed_msg in unpacker:
                        if six.PY3:
                            framed_msg = salt.transport.frame.decode_embedded_strs(
                                framed_msg
                            )
                        header = framed_msg['head']
                        body = framed_msg['body']
                        message_id = header.get('mid')

                        if message_id in self.send_future_map:
                            self.send_future_map.pop(message_id).set_result(body)
                            self.remove_message_timeout(message_id)
                        else:
                            if self._on_recv is not None:
                                self.io_loop.spawn_callback(self._on_recv, header, body)
                            else:
                                log.error('Got response for message_id %s that we are not tracking', message_id)
                except salt.ext.tornado.iostream.StreamClosedError as e:
                    log.debug('tcp stream to %s:%s closed, unable to recv', self.host, self.port)
                    for future in six.itervalues(self.send_future_map):
                        future.set_exception(e)
                    self.send_future_map = {}
                    if self._closing:
                        return
                    if self.disconnect_callback:
                        self.disconnect_callback()
                    # if the last connect finished, then we need to make a new one
                    if self._connecting_future.done():
                        self._connecting_future = self.connect()
                    yield self._connecting_future
                except TypeError:
                    # This is an invalid transport
                    if 'detect_mode' in self.opts:
                        log.info('There was an error trying to use TCP transport; '
                                 'attempting to fallback to another transport')
                    else:
                        raise SaltClientError
                except Exception as e:  # pylint: disable=broad-except
                    log.error('Exception parsing response', exc_info=True)
                    for future in six.itervalues(self.send_future_map):
                        future.set_exception(e)
                    self.send_future_map = {}
                    if self._closing:
                        return
                    if self.disconnect_callback:
                        self.disconnect_callback()
                    # if the last connect finished, then we need to make a new one
                    if self._connecting_future.done():
                        self._connecting_future = self.connect()
                    yield self._connecting_future
        finally:
            self._stream_return_future.set_result(True)

    @salt.ext.tornado.gen.coroutine
    def _stream_send(self):
        while not self._connecting_future.done() or self._connecting_future.result() is not True:
            yield self._connecting_future
        while len(self.send_queue) > 0:
            message_id, item = self.send_queue[0]
            try:
                yield self._stream.write(item)
                del self.send_queue[0]
            # if the connection is dead, lets fail this send, and make sure we
            # attempt to reconnect
            except salt.ext.tornado.iostream.StreamClosedError as e:
                if message_id in self.send_future_map:
                    self.send_future_map.pop(message_id).set_exception(e)
                self.remove_message_timeout(message_id)
                del self.send_queue[0]
                if self._closing:
                    return
                if self.disconnect_callback:
                    self.disconnect_callback()
                # if the last connect finished, then we need to make a new one
                if self._connecting_future.done():
                    self._connecting_future = self.connect()
                yield self._connecting_future

    def _message_id(self):
        wrap = False
        while self._mid in self.send_future_map:
            if self._mid >= self._max_messages:
                if wrap:
                    # this shouldn't ever happen, but just in case
                    raise Exception('Unable to find available messageid')
                self._mid = 1
                wrap = True
            else:
                self._mid += 1

        return self._mid

    # TODO: return a message object which takes care of multiplexing?
    def on_recv(self, callback):
        '''
        Register a callback for received messages (that we didn't initiate)
        '''
        if callback is None:
            self._on_recv = callback
        else:
            def wrap_recv(header, body):
                callback(body)
            self._on_recv = wrap_recv

    def remove_message_timeout(self, message_id):
        if message_id not in self.send_timeout_map:
            return
        timeout = self.send_timeout_map.pop(message_id)
        self.io_loop.remove_timeout(timeout)

    def timeout_message(self, message_id):
        if message_id in self.send_timeout_map:
            del self.send_timeout_map[message_id]
        if message_id in self.send_future_map:
            self.send_future_map.pop(message_id).set_exception(
                SaltReqTimeoutError('Message timed out')
            )

    def send(self, msg, timeout=None, callback=None, raw=False):
        '''
        Send given message, and return a future
        '''
        message_id = self._message_id()
        header = {'mid': message_id}

        future = salt.ext.tornado.concurrent.Future()
        if callback is not None:
            def handle_future(future):
                response = future.result()
                self.io_loop.add_callback(callback, response)
            future.add_done_callback(handle_future)
        # Add this future to the mapping
        self.send_future_map[message_id] = future

        if self.opts.get('detect_mode') is True:
            timeout = 1

        if timeout is not None:
            send_timeout = self.io_loop.call_later(timeout, self.timeout_message, message_id)
            self.send_timeout_map[message_id] = send_timeout

        # if we don't have a send queue, we need to spawn the callback to do the sending
        if len(self.send_queue) == 0:
            self.io_loop.spawn_callback(self._stream_send)
        self.send_queue.append((message_id, salt.transport.frame.frame_msg(msg, header=header)))
        return future


class Subscriber(object):
    '''
    Client object for use with the TCP publisher server
    '''
    def __init__(self, stream, address):
        self.stream = stream
        self.address = address
        self._closing = False
        self._read_until_future = None
        self.id_ = None

    def close(self):
        if self._closing:
            return
        self._closing = True
        if not self.stream.closed():
            self.stream.close()
            if self._read_until_future is not None and self._read_until_future.done():
                # This will prevent this message from showing up:
                # '[ERROR   ] Future exception was never retrieved:
                # StreamClosedError'
                # This happens because the logic is always waiting to read
                # the next message and the associated read future is marked
                # 'StreamClosedError' when the stream is closed.
                self._read_until_future.exception()

    # pylint: disable=W1701
    def __del__(self):
        self.close()
    # pylint: enable=W1701


class PubServer(salt.ext.tornado.tcpserver.TCPServer, object):
    '''
    TCP publisher
    '''
    def __init__(self, opts, io_loop=None):
        super(PubServer, self).__init__(ssl_options=opts.get('ssl'))
        self.io_loop = io_loop
        self.opts = opts
        self._closing = False
        self.clients = set()
        self.aes_funcs = salt.master.AESFuncs(self.opts)
        self.present = {}
        self.presence_events = False
        if self.opts.get('presence_events', False):
            tcp_only = True
            for transport, _ in iter_transport_opts(self.opts):
                if transport != 'tcp':
                    tcp_only = False
            if tcp_only:
                # Only when the transport is TCP only, the presence events will
                # be handled here. Otherwise, it will be handled in the
                # 'Maintenance' process.
                self.presence_events = True

        if self.presence_events:
            self.event = salt.utils.event.get_event(
                'master',
                opts=self.opts,
                listen=False
            )

    def close(self):
        if self._closing:
            return
        self._closing = True

    # pylint: disable=W1701
    def __del__(self):
        self.close()
    # pylint: enable=W1701

    def _add_client_present(self, client):
        id_ = client.id_
        if id_ in self.present:
            clients = self.present[id_]
            clients.add(client)
        else:
            self.present[id_] = {client}
            if self.presence_events:
                data = {'new': [id_],
                        'lost': []}
                self.event.fire_event(
                    data,
                    salt.utils.event.tagify('change', 'presence')
                )
                data = {'present': list(self.present.keys())}
                self.event.fire_event(
                    data,
                    salt.utils.event.tagify('present', 'presence')
                )

    def _remove_client_present(self, client):
        id_ = client.id_
        if id_ is None or id_ not in self.present:
            # This is possible if _remove_client_present() is invoked
            # before the minion's id is validated.
            return

        clients = self.present[id_]
        if client not in clients:
            # Since _remove_client_present() is potentially called from
            # _stream_read() and/or publish_payload(), it is possible for
            # it to be called twice, in which case we will get here.
            # This is not an abnormal case, so no logging is required.
            return

        clients.remove(client)
        if len(clients) == 0:
            del self.present[id_]
            if self.presence_events:
                data = {'new': [],
                        'lost': [id_]}
                self.event.fire_event(
                    data,
                    salt.utils.event.tagify('change', 'presence')
                )
                data = {'present': list(self.present.keys())}
                self.event.fire_event(
                    data,
                    salt.utils.event.tagify('present', 'presence')
                )

    @salt.ext.tornado.gen.coroutine
    def _stream_read(self, client):
        unpacker = salt.utils.msgpack.Unpacker()
        while not self._closing:
            try:
                client._read_until_future = client.stream.read_bytes(4096, partial=True)
                wire_bytes = yield client._read_until_future
                unpacker.feed(wire_bytes)
                for framed_msg in unpacker:
                    if six.PY3:
                        framed_msg = salt.transport.frame.decode_embedded_strs(
                            framed_msg
                        )
                    body = framed_msg['body']
                    if body['enc'] != 'aes':
                        # We only accept 'aes' encoded messages for 'id'
                        continue
                    crypticle = salt.crypt.Crypticle(self.opts, salt.master.SMaster.secrets['aes']['secret'].value)
                    load = crypticle.loads(body['load'])
                    if six.PY3:
                        load = salt.transport.frame.decode_embedded_strs(load)
                    if not self.aes_funcs.verify_minion(load['id'], load['tok']):
                        continue
                    client.id_ = load['id']
                    self._add_client_present(client)
            except salt.ext.tornado.iostream.StreamClosedError as e:
                log.debug('tcp stream to %s closed, unable to recv', client.address)
                client.close()
                self._remove_client_present(client)
                self.clients.discard(client)
                break
            except Exception as e:  # pylint: disable=broad-except
                log.error('Exception parsing response from %s', client.address, exc_info=True)
                continue

    def handle_stream(self, stream, address):
        log.trace('Subscriber at %s connected', address)
        client = Subscriber(stream, address)
        self.clients.add(client)
        self.io_loop.spawn_callback(self._stream_read, client)

    # TODO: ACK the publish through IPC
    @salt.ext.tornado.gen.coroutine
    def publish_payload(self, package, _):
        log.debug('TCP PubServer sending payload: %s', package)
        payload = salt.transport.frame.frame_msg(package['payload'])

        to_remove = []
        if 'topic_lst' in package:
            topic_lst = package['topic_lst']
            for topic in topic_lst:
                if topic in self.present:
                    # This will rarely be a list of more than 1 item. It will
                    # be more than 1 item if the minion disconnects from the
                    # master in an unclean manner (eg cable yank), then
                    # restarts and the master is yet to detect the disconnect
                    # via TCP keep-alive.
                    for client in self.present[topic]:
                        try:
                            # Write the packed str
                            f = client.stream.write(payload)
                            self.io_loop.add_future(f, lambda f: True)
                        except salt.ext.tornado.iostream.StreamClosedError:
                            to_remove.append(client)
                else:
                    log.debug('Publish target %s not connected', topic)
        else:
            for client in self.clients:
                try:
                    # Write the packed str
                    f = client.stream.write(payload)
                    self.io_loop.add_future(f, lambda f: True)
                except salt.ext.tornado.iostream.StreamClosedError:
                    to_remove.append(client)
        for client in to_remove:
            log.debug('Subscriber at %s has disconnected from publisher', client.address)
            client.close()
            self._remove_client_present(client)
            self.clients.discard(client)
        log.trace('TCP PubServer finished publishing payload')


class TCPPubServerChannel(salt.transport.server.PubServerChannel):
    # TODO: opts!
    # Based on default used in salt.ext.tornado.netutil.bind_sockets()
    backlog = 128

    def __init__(self, opts):
        self.opts = opts
        self.serial = salt.payload.Serial(self.opts)  # TODO: in init?
        self.ckminions = salt.utils.minions.CkMinions(opts)
        self.io_loop = None

    def __setstate__(self, state):
        salt.master.SMaster.secrets = state['secrets']
        self.__init__(state['opts'])

    def __getstate__(self):
        return {'opts': self.opts,
                'secrets': salt.master.SMaster.secrets}

    def _publish_daemon(self, **kwargs):
        '''
        Bind to the interface specified in the configuration file
        '''
        salt.utils.process.appendproctitle(self.__class__.__name__)

        log_queue = kwargs.get('log_queue')
        if log_queue is not None:
            salt.log.setup.set_multiprocessing_logging_queue(log_queue)
        log_queue_level = kwargs.get('log_queue_level')
        if log_queue_level is not None:
            salt.log.setup.set_multiprocessing_logging_level(log_queue_level)
        salt.log.setup.setup_multiprocessing_logging(log_queue)

        # Check if io_loop was set outside
        if self.io_loop is None:
            self.io_loop = salt.ext.tornado.ioloop.IOLoop.current()

        # Spin up the publisher
        pub_server = PubServer(self.opts, io_loop=self.io_loop)
        sock = socket.socket(socket.AF_INET, socket.SOCK_STREAM)
        sock.setsockopt(socket.SOL_SOCKET, socket.SO_REUSEADDR, 1)
        _set_tcp_keepalive(sock, self.opts)
        sock.setblocking(0)
        sock.bind((self.opts['interface'], int(self.opts['publish_port'])))
        sock.listen(self.backlog)
        # pub_server will take ownership of the socket
        pub_server.add_socket(sock)

        # Set up Salt IPC server
        if self.opts.get('ipc_mode', '') == 'tcp':
            pull_uri = int(self.opts.get('tcp_master_publish_pull', 4514))
        else:
            pull_uri = os.path.join(self.opts['sock_dir'], 'publish_pull.ipc')

        pull_sock = salt.transport.ipc.IPCMessageServer(
            pull_uri,
            io_loop=self.io_loop,
            payload_handler=pub_server.publish_payload,
        )

        # Securely create socket
        log.info('Starting the Salt Puller on %s', pull_uri)
        with salt.utils.files.set_umask(0o177):
            pull_sock.start()

        # run forever
        try:
            self.io_loop.start()
        except (KeyboardInterrupt, SystemExit):
            salt.log.setup.shutdown_multiprocessing_logging()

    def pre_fork(self, process_manager, kwargs=None):
        '''
        Do anything necessary pre-fork. Since this is on the master side this will
        primarily be used to create IPC channels and create our daemon process to
        do the actual publishing
        '''
        process_manager.add_process(self._publish_daemon, kwargs=kwargs)

    def publish(self, load):
        '''
        Publish "load" to minions
        '''
        payload = {'enc': 'aes'}

        crypticle = salt.crypt.Crypticle(self.opts, salt.master.SMaster.secrets['aes']['secret'].value)
        payload['load'] = crypticle.dumps(load)
        if self.opts['sign_pub_messages']:
            master_pem_path = os.path.join(self.opts['pki_dir'], 'master.pem')
            log.debug("Signing data packet")
            payload['sig'] = salt.crypt.sign_message(master_pem_path, payload['load'])
        # Use the Salt IPC server
        if self.opts.get('ipc_mode', '') == 'tcp':
            pull_uri = int(self.opts.get('tcp_master_publish_pull', 4514))
        else:
            pull_uri = os.path.join(self.opts['sock_dir'], 'publish_pull.ipc')
        # TODO: switch to the actual asynchronous interface
        #pub_sock = salt.transport.ipc.IPCMessageClient(self.opts, io_loop=self.io_loop)
        pub_sock = salt.utils.asynchronous.SyncWrapper(
            salt.transport.ipc.IPCMessageClient,
            (pull_uri,)
        )
        pub_sock.connect()

        int_payload = {'payload': self.serial.dumps(payload)}

        # add some targeting stuff for lists only (for now)
        if load['tgt_type'] == 'list' and not self.opts.get("order_masters", False):
            if isinstance(load['tgt'], six.string_types):
                # Fetch a list of minions that match
                _res = self.ckminions.check_minions(load['tgt'],
                                                    tgt_type=load['tgt_type'])
                match_ids = _res['minions']

                log.debug("Publish Side Match: %s", match_ids)
                # Send list of miions thru so zmq can target them
                int_payload['topic_lst'] = match_ids
            else:
                int_payload['topic_lst'] = load['tgt']
        # Send it over IPC!
        pub_sock.send(int_payload)<|MERGE_RESOLUTION|>--- conflicted
+++ resolved
@@ -186,12 +186,8 @@
 
         # pylint: disable=W1701
         def __del__(self):
-<<<<<<< HEAD
-            self._close()
-=======
             self.close()
         # pylint: enable=W1701
->>>>>>> 249367b4
 
         def run(self):
             '''
