# -*- coding: utf-8 -*-
"""
TCP transport classes

Wire protocol: "len(payload) msgpack({'head': SOMEHEADER, 'body': SOMEBODY})"

"""

# Import Python Libs
from __future__ import absolute_import, print_function, unicode_literals

import errno
import logging
import os
import socket
import sys
<<<<<<< HEAD
=======
import time
>>>>>>> 8abb7099
import threading
import time
import traceback
import weakref

# Import Salt Libs
import salt.crypt
import salt.exceptions

# Import Tornado Libs
import salt.ext.tornado
import salt.ext.tornado.concurrent
import salt.ext.tornado.gen
import salt.ext.tornado.iostream
import salt.ext.tornado.netutil
import salt.ext.tornado.tcpclient
import salt.ext.tornado.tcpserver
import salt.payload
import salt.transport.client
import salt.transport.frame
import salt.transport.ipc
import salt.transport.mixins.auth
import salt.transport.server
import salt.utils.asynchronous
import salt.utils.event
import salt.utils.files
import salt.utils.msgpack
import salt.utils.platform
import salt.utils.process
import salt.utils.verify
from salt.exceptions import SaltClientError, SaltReqTimeoutError
from salt.ext import six
from salt.ext.six.moves import queue  # pylint: disable=import-error
from salt.transport import iter_transport_opts

<<<<<<< HEAD
=======
# Import Tornado Libs
import tornado
import tornado.tcpserver
import tornado.gen
import tornado.concurrent
import tornado.tcpclient
import tornado.netutil
from tornado.iostream import StreamClosedError

>>>>>>> 8abb7099
# pylint: disable=import-error,no-name-in-module
if six.PY2:
    import urlparse
else:
    import urllib.parse as urlparse
# pylint: enable=import-error,no-name-in-module

# Import third party libs
try:
    from M2Crypto import RSA

    HAS_M2 = True
except ImportError:
    HAS_M2 = False
    try:
        from Cryptodome.Cipher import PKCS1_OAEP
    except ImportError:
        from Crypto.Cipher import PKCS1_OAEP

if six.PY3 and salt.utils.platform.is_windows():
    USE_LOAD_BALANCER = True
else:
    USE_LOAD_BALANCER = False

if USE_LOAD_BALANCER:
    import threading
    import multiprocessing
    import salt.ext.tornado.util
    from salt.utils.process import SignalHandlingProcess

log = logging.getLogger(__name__)


def _set_tcp_keepalive(sock, opts):
    """
    Ensure that TCP keepalives are set for the socket.
    """
    if hasattr(socket, "SO_KEEPALIVE"):
        if opts.get("tcp_keepalive", False):
            sock.setsockopt(socket.SOL_SOCKET, socket.SO_KEEPALIVE, 1)
            if hasattr(socket, "SOL_TCP"):
                if hasattr(socket, "TCP_KEEPIDLE"):
                    tcp_keepalive_idle = opts.get("tcp_keepalive_idle", -1)
                    if tcp_keepalive_idle > 0:
                        sock.setsockopt(
                            socket.SOL_TCP, socket.TCP_KEEPIDLE, int(tcp_keepalive_idle)
                        )
                if hasattr(socket, "TCP_KEEPCNT"):
                    tcp_keepalive_cnt = opts.get("tcp_keepalive_cnt", -1)
                    if tcp_keepalive_cnt > 0:
                        sock.setsockopt(
                            socket.SOL_TCP, socket.TCP_KEEPCNT, int(tcp_keepalive_cnt)
                        )
                if hasattr(socket, "TCP_KEEPINTVL"):
                    tcp_keepalive_intvl = opts.get("tcp_keepalive_intvl", -1)
                    if tcp_keepalive_intvl > 0:
                        sock.setsockopt(
                            socket.SOL_TCP,
                            socket.TCP_KEEPINTVL,
                            int(tcp_keepalive_intvl),
                        )
            if hasattr(socket, "SIO_KEEPALIVE_VALS"):
                # Windows doesn't support TCP_KEEPIDLE, TCP_KEEPCNT, nor
                # TCP_KEEPINTVL. Instead, it has its own proprietary
                # SIO_KEEPALIVE_VALS.
                tcp_keepalive_idle = opts.get("tcp_keepalive_idle", -1)
                tcp_keepalive_intvl = opts.get("tcp_keepalive_intvl", -1)
                # Windows doesn't support changing something equivalent to
                # TCP_KEEPCNT.
                if tcp_keepalive_idle > 0 or tcp_keepalive_intvl > 0:
                    # Windows defaults may be found by using the link below.
                    # Search for 'KeepAliveTime' and 'KeepAliveInterval'.
                    # https://technet.microsoft.com/en-us/library/bb726981.aspx#EDAA
                    # If one value is set and the other isn't, we still need
                    # to send both values to SIO_KEEPALIVE_VALS and they both
                    # need to be valid. So in that case, use the Windows
                    # default.
                    if tcp_keepalive_idle <= 0:
                        tcp_keepalive_idle = 7200
                    if tcp_keepalive_intvl <= 0:
                        tcp_keepalive_intvl = 1
                    # The values expected are in milliseconds, so multiply by
                    # 1000.
                    sock.ioctl(
                        socket.SIO_KEEPALIVE_VALS,
                        (
                            1,
                            int(tcp_keepalive_idle * 1000),
                            int(tcp_keepalive_intvl * 1000),
                        ),
                    )
        else:
            sock.setsockopt(socket.SOL_SOCKET, socket.SO_KEEPALIVE, 0)


if USE_LOAD_BALANCER:

    class LoadBalancerServer(SignalHandlingProcess):
        """
        Raw TCP server which runs in its own process and will listen
        for incoming connections. Each incoming connection will be
        sent via multiprocessing queue to the workers.
        Since the queue is shared amongst workers, only one worker will
        handle a given connection.
        """

        # TODO: opts!
        # Based on default used in salt.ext.tornado.netutil.bind_sockets()
        backlog = 128

        def __init__(self, opts, socket_queue, **kwargs):
            super(LoadBalancerServer, self).__init__(**kwargs)
            self.opts = opts
            self.socket_queue = socket_queue
            self._socket = None

        # __setstate__ and __getstate__ are only used on Windows.
        # We do this so that __init__ will be invoked on Windows in the child
        # process so that a register_after_fork() equivalent will work on
        # Windows.
        def __setstate__(self, state):
            self.__init__(
                state["opts"],
                state["socket_queue"],
                log_queue=state["log_queue"],
                log_queue_level=state["log_queue_level"],
            )

        def __getstate__(self):
            return {
                "opts": self.opts,
                "socket_queue": self.socket_queue,
                "log_queue": self.log_queue,
                "log_queue_level": self.log_queue_level,
            }

        def close(self):
            if self._socket is not None:
                self._socket.shutdown(socket.SHUT_RDWR)
                self._socket.close()
                self._socket = None

        # pylint: disable=W1701
        def __del__(self):
            self.close()

        # pylint: enable=W1701

        def run(self):
            """
            Start the load balancer
            """
            self._socket = socket.socket(socket.AF_INET, socket.SOCK_STREAM)
            self._socket.setsockopt(socket.SOL_SOCKET, socket.SO_REUSEADDR, 1)
            _set_tcp_keepalive(self._socket, self.opts)
            self._socket.setblocking(1)
            self._socket.bind((self.opts["interface"], int(self.opts["ret_port"])))
            self._socket.listen(self.backlog)

            while True:
                try:
                    # Wait for a connection to occur since the socket is
                    # blocking.
                    connection, address = self._socket.accept()
                    # Wait for a free slot to be available to put
                    # the connection into.
                    # Sockets are picklable on Windows in Python 3.
                    self.socket_queue.put((connection, address), True, None)
                except socket.error as e:
                    # ECONNABORTED indicates that there was a connection
                    # but it was closed while still in the accept queue.
                    # (observed on FreeBSD).
                    if (
                        salt.ext.tornado.util.errno_from_exception(e)
                        == errno.ECONNABORTED
                    ):
                        continue
                    raise


# TODO: move serial down into message library
class AsyncTCPReqChannel(salt.transport.client.ReqChannel):
    """
    Encapsulate sending routines to tcp.

    Note: this class returns a singleton
    """

    # This class is only a singleton per minion/master pair
    # mapping of io_loop -> {key -> channel}
    instance_map = weakref.WeakKeyDictionary()

    def __new__(cls, opts, **kwargs):
        """
        Only create one instance of channel per __key()
        """
        # do we have any mapping for this io_loop
        io_loop = kwargs.get("io_loop") or salt.ext.tornado.ioloop.IOLoop.current()
        if io_loop not in cls.instance_map:
            cls.instance_map[io_loop] = weakref.WeakValueDictionary()
        loop_instance_map = cls.instance_map[io_loop]

        key = cls.__key(opts, **kwargs)
        obj = loop_instance_map.get(key)
        if obj is None:
            log.debug("Initializing new AsyncTCPReqChannel for %s", key)
            # we need to make a local variable for this, as we are going to store
            # it in a WeakValueDictionary-- which will remove the item if no one
            # references it-- this forces a reference while we return to the caller
            obj = object.__new__(cls)
            obj.__singleton_init__(opts, **kwargs)
            obj._instance_key = key
            loop_instance_map[key] = obj
            obj._refcount = 1
            obj._refcount_lock = threading.RLock()
        else:
            with obj._refcount_lock:
                obj._refcount += 1
            log.debug("Re-using AsyncTCPReqChannel for %s", key)
        return obj

    @classmethod
    def __key(cls, opts, **kwargs):
        if "master_uri" in kwargs:
            opts["master_uri"] = kwargs["master_uri"]
        return (
            opts["pki_dir"],  # where the keys are stored
            opts["id"],  # minion ID
            opts["master_uri"],
            kwargs.get("crypt", "aes"),  # TODO: use the same channel for crypt
        )

    # has to remain empty for singletons, since __init__ will *always* be called
    def __init__(self, opts, **kwargs):
        pass

    # an init for the singleton instance to call
    def __singleton_init__(self, opts, **kwargs):
        self.opts = dict(opts)

        self.serial = salt.payload.Serial(self.opts)

        # crypt defaults to 'aes'
        self.crypt = kwargs.get("crypt", "aes")

        self.io_loop = kwargs.get("io_loop") or salt.ext.tornado.ioloop.IOLoop.current()

        if self.crypt != "clear":
            self.auth = salt.crypt.AsyncAuth(self.opts, io_loop=self.io_loop)

        resolver = kwargs.get("resolver")

        parse = urlparse.urlparse(self.opts["master_uri"])
        master_host, master_port = parse.netloc.rsplit(":", 1)
        self.master_addr = (master_host, int(master_port))
        self._closing = False
        self.message_client = SaltMessageClientPool(
            self.opts,
            args=(self.opts, master_host, int(master_port),),
            kwargs={
                "io_loop": self.io_loop,
                "resolver": resolver,
                "source_ip": self.opts.get("source_ip"),
                "source_port": self.opts.get("source_ret_port"),
            },
        )

    def close(self):
        if self._closing:
            return

        if self._refcount > 1:
            # Decrease refcount
            with self._refcount_lock:
                self._refcount -= 1
            log.debug(
                "This is not the last %s instance. Not closing yet.",
                self.__class__.__name__,
            )
            return

        log.debug("Closing %s instance", self.__class__.__name__)
        self._closing = True
        self.message_client.close()

        # Remove the entry from the instance map so that a closed entry may not
        # be reused.
        # This forces this operation even if the reference count of the entry
        # has not yet gone to zero.
        if self.io_loop in self.__class__.instance_map:
            loop_instance_map = self.__class__.instance_map[self.io_loop]
            if self._instance_key in loop_instance_map:
                del loop_instance_map[self._instance_key]
            if not loop_instance_map:
                del self.__class__.instance_map[self.io_loop]

    # pylint: disable=W1701
    def __del__(self):
        with self._refcount_lock:
            # Make sure we actually close no matter if something
            # went wrong with our ref counting
            self._refcount = 1
        try:
            self.close()
        except socket.error as exc:
            if exc.errno != errno.EBADF:
                # If its not a bad file descriptor error, raise
                raise

    # pylint: enable=W1701

    def _package_load(self, load):
        return {
            "enc": self.crypt,
            "load": load,
        }

    @salt.ext.tornado.gen.coroutine
    def crypted_transfer_decode_dictentry(
        self, load, dictkey=None, tries=3, timeout=60
    ):
        if not self.auth.authenticated:
            yield self.auth.authenticate()
        ret = yield self.message_client.send(
            self._package_load(self.auth.crypticle.dumps(load)), timeout=timeout
        )
        key = self.auth.get_keys()
        if HAS_M2:
            aes = key.private_decrypt(ret["key"], RSA.pkcs1_oaep_padding)
        else:
            cipher = PKCS1_OAEP.new(key)
            aes = cipher.decrypt(ret["key"])
        pcrypt = salt.crypt.Crypticle(self.opts, aes)
        data = pcrypt.loads(ret[dictkey])
        if six.PY3:
            data = salt.transport.frame.decode_embedded_strs(data)
        raise salt.ext.tornado.gen.Return(data)

    @salt.ext.tornado.gen.coroutine
    def _crypted_transfer(self, load, tries=3, timeout=60):
        """
        In case of authentication errors, try to renegotiate authentication
        and retry the method.
        Indeed, we can fail too early in case of a master restart during a
        minion state execution call
        """

        @salt.ext.tornado.gen.coroutine
        def _do_transfer():
            data = yield self.message_client.send(
                self._package_load(self.auth.crypticle.dumps(load)), timeout=timeout,
            )
            # we may not have always data
            # as for example for saltcall ret submission, this is a blind
            # communication, we do not subscribe to return events, we just
            # upload the results to the master
            if data:
                data = self.auth.crypticle.loads(data)
                if six.PY3:
                    data = salt.transport.frame.decode_embedded_strs(data)
            raise salt.ext.tornado.gen.Return(data)

        if not self.auth.authenticated:
            yield self.auth.authenticate()
        try:
            ret = yield _do_transfer()
            raise salt.ext.tornado.gen.Return(ret)
        except salt.crypt.AuthenticationError:
            yield self.auth.authenticate()
            ret = yield _do_transfer()
            raise salt.ext.tornado.gen.Return(ret)

    @salt.ext.tornado.gen.coroutine
    def _uncrypted_transfer(self, load, tries=3, timeout=60):
        ret = yield self.message_client.send(self._package_load(load), timeout=timeout)
        raise salt.ext.tornado.gen.Return(ret)

    @salt.ext.tornado.gen.coroutine
    def send(self, load, tries=3, timeout=60, raw=False):
        """
        Send a request, return a future which will complete when we send the message
        """
        try:
            if self.crypt == "clear":
                ret = yield self._uncrypted_transfer(load, tries=tries, timeout=timeout)
            else:
                ret = yield self._crypted_transfer(load, tries=tries, timeout=timeout)
<<<<<<< HEAD
        except salt.ext.tornado.iostream.StreamClosedError:
=======
        except StreamClosedError:
>>>>>>> 8abb7099
            # Convert to 'SaltClientError' so that clients can handle this
            # exception more appropriately.
            raise SaltClientError("Connection to master lost")
        raise salt.ext.tornado.gen.Return(ret)


class AsyncTCPPubChannel(
    salt.transport.mixins.auth.AESPubClientMixin, salt.transport.client.AsyncPubChannel
):
    def __init__(self, opts, **kwargs):
        self.opts = opts

        self.serial = salt.payload.Serial(self.opts)

        self.crypt = kwargs.get("crypt", "aes")
        self.io_loop = kwargs.get("io_loop") or salt.ext.tornado.ioloop.IOLoop.current()
        self.connected = False
        self._closing = False
        self._reconnected = False
        self.event = salt.utils.event.get_event("minion", opts=self.opts, listen=False)

    def close(self):
        if self._closing:
            return
        self._closing = True
        if hasattr(self, "message_client"):
            self.message_client.close()

    # pylint: disable=W1701
    def __del__(self):
        self.close()

    # pylint: enable=W1701

    def _package_load(self, load):
        return {
            "enc": self.crypt,
            "load": load,
        }

    @salt.ext.tornado.gen.coroutine
    def send_id(self, tok, force_auth):
        """
        Send the minion id to the master so that the master may better
        track the connection state of the minion.
        In case of authentication errors, try to renegotiate authentication
        and retry the method.
        """
        load = {"id": self.opts["id"], "tok": tok}

        @salt.ext.tornado.gen.coroutine
        def _do_transfer():
            msg = self._package_load(self.auth.crypticle.dumps(load))
            package = salt.transport.frame.frame_msg(msg, header=None)
            yield self.message_client.write_to_stream(package)
            raise salt.ext.tornado.gen.Return(True)

        if force_auth or not self.auth.authenticated:
            count = 0
            while (
                count <= self.opts["tcp_authentication_retries"]
                or self.opts["tcp_authentication_retries"] < 0
            ):
                try:
                    yield self.auth.authenticate()
                    break
                except SaltClientError as exc:
                    log.debug(exc)
                    count += 1
        try:
            ret = yield _do_transfer()
            raise salt.ext.tornado.gen.Return(ret)
        except salt.crypt.AuthenticationError:
            yield self.auth.authenticate()
            ret = yield _do_transfer()
            raise salt.ext.tornado.gen.Return(ret)

    @salt.ext.tornado.gen.coroutine
    def connect_callback(self, result):
        if self._closing:
            return
        # Force re-auth on reconnect since the master
        # may have been restarted
        yield self.send_id(self.tok, self._reconnected)
        self.connected = True
        self.event.fire_event({"master": self.opts["master"]}, "__master_connected")
        if self._reconnected:
            # On reconnects, fire a master event to notify that the minion is
            # available.
            if self.opts.get("__role") == "syndic":
                data = "Syndic {0} started at {1}".format(
                    self.opts["id"], time.asctime()
                )
                tag = salt.utils.event.tagify([self.opts["id"], "start"], "syndic")
            else:
                data = "Minion {0} started at {1}".format(
                    self.opts["id"], time.asctime()
                )
                tag = salt.utils.event.tagify([self.opts["id"], "start"], "minion")
            load = {
                "id": self.opts["id"],
                "cmd": "_minion_event",
                "pretag": None,
                "tok": self.tok,
                "data": data,
                "tag": tag,
            }
            req_channel = salt.utils.asynchronous.SyncWrapper(
                AsyncTCPReqChannel, (self.opts,)
            )
            try:
                req_channel.send(load, timeout=60)
            except salt.exceptions.SaltReqTimeoutError:
                log.info(
                    "fire_master failed: master could not be contacted. Request timed out."
                )
            except Exception:  # pylint: disable=broad-except
                log.info("fire_master failed: %s", traceback.format_exc())
            finally:
                # SyncWrapper will call either close() or destroy(), whichever is available
                del req_channel
        else:
            self._reconnected = True

    def disconnect_callback(self):
        if self._closing:
            return
        self.connected = False
        self.event.fire_event({"master": self.opts["master"]}, "__master_disconnected")

    @salt.ext.tornado.gen.coroutine
    def connect(self):
        try:
            self.auth = salt.crypt.AsyncAuth(self.opts, io_loop=self.io_loop)
            self.tok = self.auth.gen_token(b"salt")
            if not self.auth.authenticated:
                yield self.auth.authenticate()
            if self.auth.authenticated:
                # if this is changed from the default, we assume it was intentional
<<<<<<< HEAD
                if int(self.opts.get("publish_port", 4505)) != 4505:
                    self.publish_port = self.opts.get("publish_port")
                # else take the relayed publish_port master reports
                else:
                    self.publish_port = self.auth.creds["publish_port"]

                self.message_client = SaltMessageClientPool(
                    self.opts,
                    args=(self.opts, self.opts["master_ip"], int(self.publish_port),),
                    kwargs={
                        "io_loop": self.io_loop,
                        "connect_callback": self.connect_callback,
                        "disconnect_callback": self.disconnect_callback,
                        "source_ip": self.opts.get("source_ip"),
                        "source_port": self.opts.get("source_publish_port"),
                    },
                )
=======
                if int(self.opts.get('publish_port', 4505)) != 4505:
                    self.publish_port = self.opts.get('publish_port')
                # else take the relayed publish_port master reports
                else:
                    self.publish_port = self.auth.creds['publish_port']

                self.message_client = SaltMessageClientPool(
                    self.opts,
                    args=(self.opts, self.opts['master_ip'], int(self.publish_port),),
                    kwargs={'io_loop': self.io_loop,
                            'connect_callback': self.connect_callback,
                            'disconnect_callback': self.disconnect_callback,
                            'source_ip': self.opts.get('source_ip'),
                            'source_port': self.opts.get('source_publish_port')})
>>>>>>> 8abb7099
                yield self.message_client.connect()  # wait for the client to be connected
                self.connected = True
        # TODO: better exception handling...
        except KeyboardInterrupt:  # pylint: disable=try-except-raise
            raise
        except Exception as exc:  # pylint: disable=broad-except
            if "-|RETRY|-" not in six.text_type(exc):
                raise SaltClientError(
                    "Unable to sign_in to master: {0}".format(exc)
                )  # TODO: better error message

    def on_recv(self, callback):
        """
        Register an on_recv callback
        """
        if callback is None:
            return self.message_client.on_recv(callback)

        @salt.ext.tornado.gen.coroutine
        def wrap_callback(body):
            if not isinstance(body, dict):
                # TODO: For some reason we need to decode here for things
                #       to work. Fix this.
                body = salt.utils.msgpack.loads(body)
                if six.PY3:
                    body = salt.transport.frame.decode_embedded_strs(body)
            ret = yield self._decode_payload(body)
            callback(ret)

        return self.message_client.on_recv(wrap_callback)


class TCPReqServerChannel(
    salt.transport.mixins.auth.AESReqServerMixin, salt.transport.server.ReqServerChannel
):
    # TODO: opts!
    backlog = 5

    def __init__(self, opts):
        salt.transport.server.ReqServerChannel.__init__(self, opts)
        self._socket = None

    @property
    def socket(self):
        return self._socket

    def close(self):
        if self._socket is not None:
            try:
                self._socket.shutdown(socket.SHUT_RDWR)
            except socket.error as exc:
                if exc.errno == errno.ENOTCONN:
                    # We may try to shutdown a socket which is already disconnected.
                    # Ignore this condition and continue.
                    pass
                else:
                    six.reraise(*sys.exc_info())
            self._socket.close()
            self._socket = None
        if hasattr(self.req_server, "shutdown"):
            try:
                self.req_server.shutdown()
            except Exception as exc:  # pylint: disable=broad-except
                log.exception(
                    "TCPReqServerChannel close generated an exception: %s", str(exc)
                )
        elif hasattr(self.req_server, "stop"):
            try:
                self.req_server.stop()
            except socket.error as exc:
                if exc.errno != 9:
                    raise
                log.exception(
                    "TCPReqServerChannel close generated an exception: %s", str(exc)
                )

    # pylint: disable=W1701
    def __del__(self):
        self.close()

    # pylint: enable=W1701

    def pre_fork(self, process_manager):
        """
        Pre-fork we need to create the zmq router device
        """
        salt.transport.mixins.auth.AESReqServerMixin.pre_fork(self, process_manager)
        if USE_LOAD_BALANCER:
            self.socket_queue = multiprocessing.Queue()
            process_manager.add_process(
                LoadBalancerServer, args=(self.opts, self.socket_queue)
            )
        elif not salt.utils.platform.is_windows():
            self._socket = socket.socket(socket.AF_INET, socket.SOCK_STREAM)
            self._socket.setsockopt(socket.SOL_SOCKET, socket.SO_REUSEADDR, 1)
            _set_tcp_keepalive(self._socket, self.opts)
            self._socket.setblocking(0)
            self._socket.bind((self.opts["interface"], int(self.opts["ret_port"])))

    def post_fork(self, payload_handler, io_loop):
        """
        After forking we need to create all of the local sockets to listen to the
        router

        payload_handler: function to call with your payloads
        """
        self.payload_handler = payload_handler
        self.io_loop = io_loop
        self.serial = salt.payload.Serial(self.opts)
        with salt.utils.asynchronous.current_ioloop(self.io_loop):
            if USE_LOAD_BALANCER:
                self.req_server = LoadBalancerWorker(
                    self.socket_queue,
                    self.handle_message,
                    ssl_options=self.opts.get("ssl"),
                )
            else:
                if salt.utils.platform.is_windows():
                    self._socket = socket.socket(socket.AF_INET, socket.SOCK_STREAM)
                    self._socket.setsockopt(socket.SOL_SOCKET, socket.SO_REUSEADDR, 1)
                    _set_tcp_keepalive(self._socket, self.opts)
                    self._socket.setblocking(0)
                    self._socket.bind(
                        (self.opts["interface"], int(self.opts["ret_port"]))
                    )
                self.req_server = SaltMessageServer(
                    self.handle_message,
                    ssl_options=self.opts.get("ssl"),
                    io_loop=self.io_loop,
                )
                self.req_server.add_socket(self._socket)
                self._socket.listen(self.backlog)
        salt.transport.mixins.auth.AESReqServerMixin.post_fork(
            self, payload_handler, io_loop
        )

    @salt.ext.tornado.gen.coroutine
    def handle_message(self, stream, header, payload):
        """
        Handle incoming messages from underylying tcp streams
        """
        try:
            try:
                payload = self._decode_payload(payload)
            except Exception:  # pylint: disable=broad-except
                stream.write(salt.transport.frame.frame_msg("bad load", header=header))
                raise salt.ext.tornado.gen.Return()

            # TODO helper functions to normalize payload?
            if not isinstance(payload, dict) or not isinstance(
                payload.get("load"), dict
            ):
                yield stream.write(
                    salt.transport.frame.frame_msg(
                        "payload and load must be a dict", header=header
                    )
                )
                raise salt.ext.tornado.gen.Return()

            try:
                id_ = payload["load"].get("id", "")
                if str("\0") in id_:
                    log.error("Payload contains an id with a null byte: %s", payload)
                    stream.send(self.serial.dumps("bad load: id contains a null byte"))
                    raise salt.ext.tornado.gen.Return()
            except TypeError:
                log.error("Payload contains non-string id: %s", payload)
                stream.send(
                    self.serial.dumps("bad load: id {0} is not a string".format(id_))
                )
                raise salt.ext.tornado.gen.Return()

            # intercept the "_auth" commands, since the main daemon shouldn't know
            # anything about our key auth
            if (
                payload["enc"] == "clear"
                and payload.get("load", {}).get("cmd") == "_auth"
            ):
                yield stream.write(
                    salt.transport.frame.frame_msg(
                        self._auth(payload["load"]), header=header
                    )
                )
                raise salt.ext.tornado.gen.Return()

            # TODO: test
            try:
                ret, req_opts = yield self.payload_handler(payload)
            except Exception as e:  # pylint: disable=broad-except
                # always attempt to return an error to the minion
                stream.write("Some exception handling minion payload")
                log.error(
                    "Some exception handling a payload from minion", exc_info=True
                )
                stream.close()
                raise salt.ext.tornado.gen.Return()

            req_fun = req_opts.get("fun", "send")
            if req_fun == "send_clear":
                stream.write(salt.transport.frame.frame_msg(ret, header=header))
            elif req_fun == "send":
                stream.write(
                    salt.transport.frame.frame_msg(
                        self.crypticle.dumps(ret), header=header
                    )
                )
            elif req_fun == "send_private":
                stream.write(
                    salt.transport.frame.frame_msg(
                        self._encrypt_private(ret, req_opts["key"], req_opts["tgt"],),
                        header=header,
                    )
                )
            else:
                log.error("Unknown req_fun %s", req_fun)
                # always attempt to return an error to the minion
                stream.write("Server-side exception handling payload")
                stream.close()
        except salt.ext.tornado.gen.Return:
            raise
<<<<<<< HEAD
        except salt.ext.tornado.iostream.StreamClosedError:
=======
        except StreamClosedError:
>>>>>>> 8abb7099
            # Stream was closed. This could happen if the remote side
            # closed the connection on its end (eg in a timeout or shutdown
            # situation).
            log.error("Connection was unexpectedly closed", exc_info=True)
        except Exception as exc:  # pylint: disable=broad-except
            # Absorb any other exceptions
            log.error("Unexpected exception occurred: %s", exc, exc_info=True)

        raise salt.ext.tornado.gen.Return()


class SaltMessageServer(salt.ext.tornado.tcpserver.TCPServer, object):
    """
    Raw TCP server which will receive all of the TCP streams and re-assemble
    messages that are sent through to us
    """

    def __init__(self, message_handler, *args, **kwargs):
        io_loop = (
            kwargs.pop("io_loop", None) or salt.ext.tornado.ioloop.IOLoop.current()
        )
        super(SaltMessageServer, self).__init__(*args, **kwargs)
        self.io_loop = io_loop
        self.clients = []
        self.message_handler = message_handler
        self._shutting_down = False

    @salt.ext.tornado.gen.coroutine
    def handle_stream(self, stream, address):
        """
        Handle incoming streams and add messages to the incoming queue
        """
        log.trace("Req client %s connected", address)
        self.clients.append((stream, address))
        unpacker = salt.utils.msgpack.Unpacker()
        try:
            while True:
                wire_bytes = yield stream.read_bytes(4096, partial=True)
                unpacker.feed(wire_bytes)
                for framed_msg in unpacker:
                    if six.PY3:
                        framed_msg = salt.transport.frame.decode_embedded_strs(
                            framed_msg
                        )
<<<<<<< HEAD
                    header = framed_msg["head"]
                    self.io_loop.spawn_callback(
                        self.message_handler, stream, header, framed_msg["body"]
                    )

        except salt.ext.tornado.iostream.StreamClosedError:
            log.trace("req client disconnected %s", address)
            self.remove_client((stream, address))
        except Exception as e:  # pylint: disable=broad-except
            log.trace("other master-side exception: %s", e)
            self.remove_client((stream, address))
=======
                    header = framed_msg['head']
                    self.io_loop.spawn_callback(self.message_handler, stream, header, framed_msg['body'])

        except StreamClosedError:
            log.trace('req client disconnected %s', address)
            self.clients.remove((stream, address))
        except Exception as e:
            log.trace('other master-side exception: %s', e)
            self.clients.remove((stream, address))
>>>>>>> 8abb7099
            stream.close()

    def remove_client(self, client):
        try:
            self.clients.remove(client)
        except ValueError:
            log.trace("Message server client was not in list to remove")

    def shutdown(self):
        """
        Shutdown the whole server
        """
        if self._shutting_down:
            return
        self._shutting_down = True
        for item in self.clients:
            client, address = item
            client.close()
            self.remove_client(item)
        try:
            self.stop()
        except socket.error as exc:
            if exc.errno != 9:
                raise


if USE_LOAD_BALANCER:

    class LoadBalancerWorker(SaltMessageServer):
        """
        This will receive TCP connections from 'LoadBalancerServer' via
        a multiprocessing queue.
        Since the queue is shared amongst workers, only one worker will handle
        a given connection.
        """

        def __init__(self, socket_queue, message_handler, *args, **kwargs):
            super(LoadBalancerWorker, self).__init__(message_handler, *args, **kwargs)
            self.socket_queue = socket_queue
            self._stop = threading.Event()
            self.thread = threading.Thread(target=self.socket_queue_thread)
            self.thread.start()

        def stop(self):
            self._stop.set()
            self.thread.join()

        def socket_queue_thread(self):
            try:
                while True:
                    try:
                        client_socket, address = self.socket_queue.get(True, 1)
                    except queue.Empty:
                        if self._stop.is_set():
                            break
                        continue
                    # 'self.io_loop' initialized in super class
                    # 'salt.ext.tornado.tcpserver.TCPServer'.
                    # 'self._handle_connection' defined in same super class.
                    self.io_loop.spawn_callback(
                        self._handle_connection, client_socket, address
                    )
            except (KeyboardInterrupt, SystemExit):
                pass


class TCPClientKeepAlive(salt.ext.tornado.tcpclient.TCPClient):
    """
    Override _create_stream() in TCPClient to enable keep alive support.
    """

    def __init__(self, opts, resolver=None):
        self.opts = opts
        super(TCPClientKeepAlive, self).__init__(resolver=resolver)

    def _create_stream(
        self, max_buffer_size, af, addr, **kwargs
    ):  # pylint: disable=unused-argument,arguments-differ
        """
        Override _create_stream() in TCPClient.

        Tornado 4.5 added the kwargs 'source_ip' and 'source_port'.
        Due to this, use **kwargs to swallow these and any future
        kwargs to maintain compatibility.
        """
        # Always connect in plaintext; we'll convert to ssl if necessary
        # after one connection has completed.
        sock = socket.socket(socket.AF_INET, socket.SOCK_STREAM)
        _set_tcp_keepalive(sock, self.opts)
        stream = salt.ext.tornado.iostream.IOStream(
            sock, max_buffer_size=max_buffer_size
        )
        if salt.ext.tornado.version_info < (5,):
            return stream.connect(addr)
        return stream, stream.connect(addr)


class SaltMessageClientPool(salt.transport.MessageClientPool):
    """
    Wrapper class of SaltMessageClient to avoid blocking waiting while writing data to socket.
    """

    def __init__(self, opts, args=None, kwargs=None):
        super(SaltMessageClientPool, self).__init__(
            SaltMessageClient, opts, args=args, kwargs=kwargs
        )

    # pylint: disable=W1701
    def __del__(self):
        self.close()

    # pylint: enable=W1701

    def close(self):
        for message_client in self.message_clients:
            message_client.close()
        self.message_clients = []

    @salt.ext.tornado.gen.coroutine
    def connect(self):
        futures = []
        for message_client in self.message_clients:
            futures.append(message_client.connect())
        for future in futures:
            yield future
        raise salt.ext.tornado.gen.Return(None)

    def on_recv(self, *args, **kwargs):
        for message_client in self.message_clients:
            message_client.on_recv(*args, **kwargs)

    def send(self, *args, **kwargs):
        message_clients = sorted(self.message_clients, key=lambda x: len(x.send_queue))
        return message_clients[0].send(*args, **kwargs)

    def write_to_stream(self, *args, **kwargs):
        message_clients = sorted(self.message_clients, key=lambda x: len(x.send_queue))
        return message_clients[0]._stream.write(*args, **kwargs)


# TODO consolidate with IPCClient
# TODO: limit in-flight messages.
# TODO: singleton? Something to not re-create the tcp connection so much
class SaltMessageClient(object):
    """
    Low-level message sending client
    """

    def __init__(
        self,
        opts,
        host,
        port,
        io_loop=None,
        resolver=None,
        connect_callback=None,
        disconnect_callback=None,
        source_ip=None,
        source_port=None,
    ):
        self.opts = opts
        self.host = host
        self.port = port
        self.source_ip = source_ip
        self.source_port = source_port
        self.connect_callback = connect_callback
        self.disconnect_callback = disconnect_callback

        self.io_loop = io_loop or salt.ext.tornado.ioloop.IOLoop.current()

        with salt.utils.asynchronous.current_ioloop(self.io_loop):
            self._tcp_client = TCPClientKeepAlive(opts, resolver=resolver)

        self._mid = 1
        self._max_messages = int((1 << 31) - 2)  # number of IDs before we wrap

        # TODO: max queue size
        self.send_queue = []  # queue of messages to be sent
        self.send_future_map = {}  # mapping of request_id -> Future
        self.send_timeout_map = {}  # request_id -> timeout_callback

        self._read_until_future = None
        self._on_recv = None
        self._closing = False
        self._connecting_future = self.connect()
        self._stream_return_future = salt.ext.tornado.concurrent.Future()
        self.io_loop.spawn_callback(self._stream_return)

    def _stop_io_loop(self):
        if self.io_loop is not None:
            self.io_loop.stop()

    # TODO: timeout inflight sessions
    def close(self):
        if self._closing:
            return
        self._closing = True
        if hasattr(self, "_stream") and not self._stream.closed():
            # If _stream_return() hasn't completed, it means the IO
            # Loop is stopped (such as when using
            # 'salt.utils.asynchronous.SyncWrapper'). Ensure that
            # _stream_return() completes by restarting the IO Loop.
            # This will prevent potential errors on shutdown.
            try:
                orig_loop = salt.ext.tornado.ioloop.IOLoop.current()
                self.io_loop.make_current()
                self._stream.close()
                if self._read_until_future is not None:
                    # This will prevent this message from showing up:
                    # '[ERROR   ] Future exception was never retrieved:
                    # StreamClosedError'
                    # This happens because the logic is always waiting to read
                    # the next message and the associated read future is marked
                    # 'StreamClosedError' when the stream is closed.
                    if self._read_until_future.done():
                        self._read_until_future.exception()
                    if (
                        self.io_loop
                        != salt.ext.tornado.ioloop.IOLoop.current(instance=False)
                        or not self._stream_return_future.done()
                    ):
                        self.io_loop.add_future(
                            self._stream_return_future,
                            lambda future: self._stop_io_loop(),
                        )
                        self.io_loop.start()
            except Exception as e:  # pylint: disable=broad-except
                log.info("Exception caught in SaltMessageClient.close: %s", str(e))
            finally:
                orig_loop.make_current()
        self._tcp_client.close()
        self.io_loop = None
        self._read_until_future = None
        # Clear callback references to allow the object that they belong to
        # to be deleted.
        self.connect_callback = None
        self.disconnect_callback = None

    # pylint: disable=W1701
    def __del__(self):
        self.close()

    # pylint: enable=W1701

    def connect(self):
        """
        Ask for this client to reconnect to the origin
        """
        if hasattr(self, "_connecting_future") and not self._connecting_future.done():
            future = self._connecting_future
        else:
            future = salt.ext.tornado.concurrent.Future()
            self._connecting_future = future
            self.io_loop.add_callback(self._connect)

            # Add the callback only when a new future is created
            if self.connect_callback is not None:

                def handle_future(future):
                    response = future.result()
                    self.io_loop.add_callback(self.connect_callback, response)

                future.add_done_callback(handle_future)

        return future

    # TODO: tcp backoff opts
    @salt.ext.tornado.gen.coroutine
    def _connect(self):
        """
        Try to connect for the rest of time!
        """
        while True:
            if self._closing:
                break
            try:
                kwargs = {}
                if self.source_ip or self.source_port:
                    if salt.ext.tornado.version_info >= (4, 5):
                        ### source_ip and source_port are supported only in Tornado >= 4.5
                        # See http://www.tornadoweb.org/en/stable/releases/v4.5.0.html
                        # Otherwise will just ignore these args
                        kwargs = {
                            "source_ip": self.source_ip,
                            "source_port": self.source_port,
                        }
                    else:
                        log.warning(
                            "If you need a certain source IP/port, consider upgrading Tornado >= 4.5"
                        )
                with salt.utils.asynchronous.current_ioloop(self.io_loop):
                    self._stream = yield self._tcp_client.connect(
                        self.host, self.port, ssl_options=self.opts.get("ssl"), **kwargs
                    )
                self._connecting_future.set_result(True)
                break
            except Exception as exc:  # pylint: disable=broad-except
                log.warning("TCP Message Client encountered an exception %r", exc)
                yield salt.ext.tornado.gen.sleep(1)  # TODO: backoff
                # self._connecting_future.set_exception(e)

    @salt.ext.tornado.gen.coroutine
    def _stream_return(self):
        try:
            while not self._closing and (
                not self._connecting_future.done()
                or self._connecting_future.result() is not True
            ):
                yield self._connecting_future
            unpacker = salt.utils.msgpack.Unpacker()
            while not self._closing:
                try:
                    self._read_until_future = self._stream.read_bytes(
                        4096, partial=True
                    )
                    wire_bytes = yield self._read_until_future
                    unpacker.feed(wire_bytes)
                    for framed_msg in unpacker:
                        if six.PY3:
                            framed_msg = salt.transport.frame.decode_embedded_strs(
                                framed_msg
                            )
                        header = framed_msg["head"]
                        body = framed_msg["body"]
                        message_id = header.get("mid")

                        if message_id in self.send_future_map:
                            self.send_future_map.pop(message_id).set_result(body)
                            self.remove_message_timeout(message_id)
                        else:
                            if self._on_recv is not None:
                                self.io_loop.spawn_callback(self._on_recv, header, body)
                            else:
<<<<<<< HEAD
                                log.error(
                                    "Got response for message_id %s that we are not tracking",
                                    message_id,
                                )
                except salt.ext.tornado.iostream.StreamClosedError as e:
                    log.debug(
                        "tcp stream to %s:%s closed, unable to recv",
                        self.host,
                        self.port,
                    )
=======
                                log.error('Got response for message_id %s that we are not tracking', message_id)
                except StreamClosedError as e:
                    log.debug('tcp stream to %s:%s closed, unable to recv', self.host, self.port)
>>>>>>> 8abb7099
                    for future in six.itervalues(self.send_future_map):
                        future.set_exception(e)
                    self.send_future_map = {}
                    if self._closing:
                        return
                    if self.disconnect_callback:
                        self.disconnect_callback()
                    # if the last connect finished, then we need to make a new one
                    if self._connecting_future.done():
                        self._connecting_future = self.connect()
                    yield self._connecting_future
                except TypeError:
                    # This is an invalid transport
                    if "detect_mode" in self.opts:
                        log.info(
                            "There was an error trying to use TCP transport; "
                            "attempting to fallback to another transport"
                        )
                    else:
                        raise SaltClientError
                except Exception as e:  # pylint: disable=broad-except
                    log.error("Exception parsing response", exc_info=True)
                    for future in six.itervalues(self.send_future_map):
                        future.set_exception(e)
                    self.send_future_map = {}
                    if self._closing:
                        return
                    if self.disconnect_callback:
                        self.disconnect_callback()
                    # if the last connect finished, then we need to make a new one
                    if self._connecting_future.done():
                        self._connecting_future = self.connect()
                    yield self._connecting_future
        finally:
            self._stream_return_future.set_result(True)

    @salt.ext.tornado.gen.coroutine
    def _stream_send(self):
        while (
            not self._connecting_future.done()
            or self._connecting_future.result() is not True
        ):
            yield self._connecting_future
        while self.send_queue:
            message_id, item = self.send_queue[0]
            try:
                yield self._stream.write(item)
                del self.send_queue[0]
            # if the connection is dead, lets fail this send, and make sure we
            # attempt to reconnect
<<<<<<< HEAD
            except salt.ext.tornado.iostream.StreamClosedError as e:
=======
            except StreamClosedError as e:
>>>>>>> 8abb7099
                if message_id in self.send_future_map:
                    self.send_future_map.pop(message_id).set_exception(e)
                self.remove_message_timeout(message_id)
                del self.send_queue[0]
                if self._closing:
                    return
                if self.disconnect_callback:
                    self.disconnect_callback()
                # if the last connect finished, then we need to make a new one
                if self._connecting_future.done():
                    self._connecting_future = self.connect()
                yield self._connecting_future

    def _message_id(self):
        wrap = False
        while self._mid in self.send_future_map:
            if self._mid >= self._max_messages:
                if wrap:
                    # this shouldn't ever happen, but just in case
                    raise Exception("Unable to find available messageid")
                self._mid = 1
                wrap = True
            else:
                self._mid += 1

        return self._mid

    # TODO: return a message object which takes care of multiplexing?
    def on_recv(self, callback):
        """
        Register a callback for received messages (that we didn't initiate)
        """
        if callback is None:
            self._on_recv = callback
        else:

            def wrap_recv(header, body):
                callback(body)

            self._on_recv = wrap_recv

    def remove_message_timeout(self, message_id):
        if message_id not in self.send_timeout_map:
            return
        timeout = self.send_timeout_map.pop(message_id)
        self.io_loop.remove_timeout(timeout)

    def timeout_message(self, message_id):
        if message_id in self.send_timeout_map:
            del self.send_timeout_map[message_id]
        if message_id in self.send_future_map:
            self.send_future_map.pop(message_id).set_exception(
                SaltReqTimeoutError("Message timed out")
            )

    def send(self, msg, timeout=None, callback=None, raw=False):
        """
        Send given message, and return a future
        """
        message_id = self._message_id()
        header = {"mid": message_id}

        future = salt.ext.tornado.concurrent.Future()
        if callback is not None:

            def handle_future(future):
                response = future.result()
                self.io_loop.add_callback(callback, response)

            future.add_done_callback(handle_future)
        # Add this future to the mapping
        self.send_future_map[message_id] = future

        if self.opts.get("detect_mode") is True:
            timeout = 1

        if timeout is not None:
            send_timeout = self.io_loop.call_later(
                timeout, self.timeout_message, message_id
            )
            self.send_timeout_map[message_id] = send_timeout

        # if we don't have a send queue, we need to spawn the callback to do the sending
        if not self.send_queue:
            self.io_loop.spawn_callback(self._stream_send)
        self.send_queue.append(
            (message_id, salt.transport.frame.frame_msg(msg, header=header))
        )
        return future


class Subscriber(object):
    """
    Client object for use with the TCP publisher server
    """

    def __init__(self, stream, address):
        self.stream = stream
        self.address = address
        self._closing = False
        self._read_until_future = None
        self.id_ = None

    def close(self):
        if self._closing:
            return
        self._closing = True
        if not self.stream.closed():
            self.stream.close()
            if self._read_until_future is not None and self._read_until_future.done():
                # This will prevent this message from showing up:
                # '[ERROR   ] Future exception was never retrieved:
                # StreamClosedError'
                # This happens because the logic is always waiting to read
                # the next message and the associated read future is marked
                # 'StreamClosedError' when the stream is closed.
                self._read_until_future.exception()

    # pylint: disable=W1701
    def __del__(self):
        self.close()

    # pylint: enable=W1701


class PubServer(salt.ext.tornado.tcpserver.TCPServer, object):
    """
    TCP publisher
    """

    def __init__(self, opts, io_loop=None):
        super(PubServer, self).__init__(ssl_options=opts.get("ssl"))
        self.io_loop = io_loop
        self.opts = opts
        self._closing = False
        self.clients = set()
        self.aes_funcs = salt.master.AESFuncs(self.opts)
        self.present = {}
        self.presence_events = False
        if self.opts.get("presence_events", False):
            tcp_only = True
            for transport, _ in iter_transport_opts(self.opts):
                if transport != "tcp":
                    tcp_only = False
            if tcp_only:
                # Only when the transport is TCP only, the presence events will
                # be handled here. Otherwise, it will be handled in the
                # 'Maintenance' process.
                self.presence_events = True

        if self.presence_events:
            self.event = salt.utils.event.get_event(
                "master", opts=self.opts, listen=False
            )

    def close(self):
        if self._closing:
            return
        self._closing = True

    # pylint: disable=W1701
    def __del__(self):
        self.close()

    # pylint: enable=W1701

    def _add_client_present(self, client):
        id_ = client.id_
        if id_ in self.present:
            clients = self.present[id_]
            clients.add(client)
        else:
            self.present[id_] = {client}
            if self.presence_events:
                data = {"new": [id_], "lost": []}
                self.event.fire_event(
                    data, salt.utils.event.tagify("change", "presence")
                )
                data = {"present": list(self.present.keys())}
                self.event.fire_event(
                    data, salt.utils.event.tagify("present", "presence")
                )

    def _remove_client_present(self, client):
        id_ = client.id_
        if id_ is None or id_ not in self.present:
            # This is possible if _remove_client_present() is invoked
            # before the minion's id is validated.
            return

        clients = self.present[id_]
        if client not in clients:
            # Since _remove_client_present() is potentially called from
            # _stream_read() and/or publish_payload(), it is possible for
            # it to be called twice, in which case we will get here.
            # This is not an abnormal case, so no logging is required.
            return

        clients.remove(client)
        if not clients:
            del self.present[id_]
            if self.presence_events:
                data = {"new": [], "lost": [id_]}
                self.event.fire_event(
                    data, salt.utils.event.tagify("change", "presence")
                )
                data = {"present": list(self.present.keys())}
                self.event.fire_event(
                    data, salt.utils.event.tagify("present", "presence")
                )

    @salt.ext.tornado.gen.coroutine
    def _stream_read(self, client):
        unpacker = salt.utils.msgpack.Unpacker()
        while not self._closing:
            try:
                client._read_until_future = client.stream.read_bytes(4096, partial=True)
                wire_bytes = yield client._read_until_future
                unpacker.feed(wire_bytes)
                for framed_msg in unpacker:
                    if six.PY3:
                        framed_msg = salt.transport.frame.decode_embedded_strs(
                            framed_msg
                        )
                    body = framed_msg["body"]
                    if body["enc"] != "aes":
                        # We only accept 'aes' encoded messages for 'id'
                        continue
                    crypticle = salt.crypt.Crypticle(
                        self.opts, salt.master.SMaster.secrets["aes"]["secret"].value
                    )
                    load = crypticle.loads(body["load"])
                    if six.PY3:
                        load = salt.transport.frame.decode_embedded_strs(load)
                    if not self.aes_funcs.verify_minion(load["id"], load["tok"]):
                        continue
                    client.id_ = load["id"]
                    self._add_client_present(client)
<<<<<<< HEAD
            except salt.ext.tornado.iostream.StreamClosedError as e:
                log.debug("tcp stream to %s closed, unable to recv", client.address)
=======
            except StreamClosedError as e:
                log.debug('tcp stream to %s closed, unable to recv', client.address)
>>>>>>> 8abb7099
                client.close()
                self._remove_client_present(client)
                self.clients.discard(client)
                break
<<<<<<< HEAD
            except Exception as e:  # pylint: disable=broad-except
                log.error(
                    "Exception parsing response from %s", client.address, exc_info=True
                )
=======
            except Exception as e:
                log.error('Exception parsing response from %s', client.address, exc_info=True)
>>>>>>> 8abb7099
                continue

    def handle_stream(self, stream, address):
        log.trace("Subscriber at %s connected", address)
        client = Subscriber(stream, address)
        self.clients.add(client)
        self.io_loop.spawn_callback(self._stream_read, client)

    # TODO: ACK the publish through IPC
    @salt.ext.tornado.gen.coroutine
    def publish_payload(self, package, _):
        log.debug("TCP PubServer sending payload: %s", package)
        payload = salt.transport.frame.frame_msg(package["payload"])

        to_remove = []
        if "topic_lst" in package:
            topic_lst = package["topic_lst"]
            for topic in topic_lst:
                if topic in self.present:
                    # This will rarely be a list of more than 1 item. It will
                    # be more than 1 item if the minion disconnects from the
                    # master in an unclean manner (eg cable yank), then
                    # restarts and the master is yet to detect the disconnect
                    # via TCP keep-alive.
                    for client in self.present[topic]:
                        try:
                            # Write the packed str
                            f = client.stream.write(payload)
                            self.io_loop.add_future(f, lambda f: True)
<<<<<<< HEAD
                        except salt.ext.tornado.iostream.StreamClosedError:
=======
                        except StreamClosedError:
>>>>>>> 8abb7099
                            to_remove.append(client)
                else:
                    log.debug("Publish target %s not connected", topic)
        else:
            for client in self.clients:
                try:
                    # Write the packed str
                    f = client.stream.write(payload)
                    self.io_loop.add_future(f, lambda f: True)
<<<<<<< HEAD
                except salt.ext.tornado.iostream.StreamClosedError:
=======
                except StreamClosedError:
>>>>>>> 8abb7099
                    to_remove.append(client)
        for client in to_remove:
            log.debug(
                "Subscriber at %s has disconnected from publisher", client.address
            )
            client.close()
            self._remove_client_present(client)
            self.clients.discard(client)
        log.trace("TCP PubServer finished publishing payload")


class TCPPubServerChannel(salt.transport.server.PubServerChannel):
    # TODO: opts!
    # Based on default used in salt.ext.tornado.netutil.bind_sockets()
    backlog = 128

    def __init__(self, opts):
        self.opts = opts
        self.serial = salt.payload.Serial(self.opts)  # TODO: in init?
        self.ckminions = salt.utils.minions.CkMinions(opts)
        self.io_loop = None

    def __setstate__(self, state):
        salt.master.SMaster.secrets = state["secrets"]
        self.__init__(state["opts"])

    def __getstate__(self):
        return {"opts": self.opts, "secrets": salt.master.SMaster.secrets}

    def _publish_daemon(self, **kwargs):
        """
        Bind to the interface specified in the configuration file
        """
        salt.utils.process.appendproctitle(self.__class__.__name__)

        log_queue = kwargs.get("log_queue")
        if log_queue is not None:
            salt.log.setup.set_multiprocessing_logging_queue(log_queue)
        log_queue_level = kwargs.get("log_queue_level")
        if log_queue_level is not None:
            salt.log.setup.set_multiprocessing_logging_level(log_queue_level)
        salt.log.setup.setup_multiprocessing_logging(log_queue)

        # Check if io_loop was set outside
        if self.io_loop is None:
            self.io_loop = salt.ext.tornado.ioloop.IOLoop.current()

        # Spin up the publisher
        pub_server = PubServer(self.opts, io_loop=self.io_loop)
        sock = socket.socket(socket.AF_INET, socket.SOCK_STREAM)
        sock.setsockopt(socket.SOL_SOCKET, socket.SO_REUSEADDR, 1)
        _set_tcp_keepalive(sock, self.opts)
        sock.setblocking(0)
        sock.bind((self.opts["interface"], int(self.opts["publish_port"])))
        sock.listen(self.backlog)
        # pub_server will take ownership of the socket
        pub_server.add_socket(sock)

        # Set up Salt IPC server
        if self.opts.get("ipc_mode", "") == "tcp":
            pull_uri = int(self.opts.get("tcp_master_publish_pull", 4514))
        else:
            pull_uri = os.path.join(self.opts["sock_dir"], "publish_pull.ipc")

        pull_sock = salt.transport.ipc.IPCMessageServer(
<<<<<<< HEAD
            pull_uri, io_loop=self.io_loop, payload_handler=pub_server.publish_payload,
=======
            self.opts,
            pull_uri,
            io_loop=self.io_loop,
            payload_handler=pub_server.publish_payload,
>>>>>>> 8abb7099
        )

        # Securely create socket
        log.info("Starting the Salt Puller on %s", pull_uri)
        with salt.utils.files.set_umask(0o177):
            pull_sock.start()

        # run forever
        try:
            self.io_loop.start()
        except (KeyboardInterrupt, SystemExit):
            salt.log.setup.shutdown_multiprocessing_logging()

    def pre_fork(self, process_manager, kwargs=None):
        """
        Do anything necessary pre-fork. Since this is on the master side this will
        primarily be used to create IPC channels and create our daemon process to
        do the actual publishing
        """
        process_manager.add_process(self._publish_daemon, kwargs=kwargs)

    def publish(self, load):
        """
        Publish "load" to minions
        """
        payload = {"enc": "aes"}

        crypticle = salt.crypt.Crypticle(
            self.opts, salt.master.SMaster.secrets["aes"]["secret"].value
        )
        payload["load"] = crypticle.dumps(load)
        if self.opts["sign_pub_messages"]:
            master_pem_path = os.path.join(self.opts["pki_dir"], "master.pem")
            log.debug("Signing data packet")
            payload["sig"] = salt.crypt.sign_message(master_pem_path, payload["load"])
        # Use the Salt IPC server
        if self.opts.get("ipc_mode", "") == "tcp":
            pull_uri = int(self.opts.get("tcp_master_publish_pull", 4514))
        else:
            pull_uri = os.path.join(self.opts["sock_dir"], "publish_pull.ipc")
        # TODO: switch to the actual asynchronous interface
        # pub_sock = salt.transport.ipc.IPCMessageClient(self.opts, io_loop=self.io_loop)
        pub_sock = salt.utils.asynchronous.SyncWrapper(
            salt.transport.ipc.IPCMessageClient, (pull_uri,)
        )
        pub_sock.connect()

        int_payload = {"payload": self.serial.dumps(payload)}

        # add some targeting stuff for lists only (for now)
        if load["tgt_type"] == "list" and not self.opts.get("order_masters", False):
            if isinstance(load["tgt"], six.string_types):
                # Fetch a list of minions that match
                _res = self.ckminions.check_minions(
                    load["tgt"], tgt_type=load["tgt_type"]
                )
                match_ids = _res["minions"]

                log.debug("Publish Side Match: %s", match_ids)
                # Send list of miions thru so zmq can target them
                int_payload["topic_lst"] = match_ids
            else:
                int_payload["topic_lst"] = load["tgt"]
        # Send it over IPC!
        pub_sock.send(int_payload)<|MERGE_RESOLUTION|>--- conflicted
+++ resolved
@@ -14,10 +14,6 @@
 import os
 import socket
 import sys
-<<<<<<< HEAD
-=======
-import time
->>>>>>> 8abb7099
 import threading
 import time
 import traceback
@@ -53,8 +49,6 @@
 from salt.ext.six.moves import queue  # pylint: disable=import-error
 from salt.transport import iter_transport_opts
 
-<<<<<<< HEAD
-=======
 # Import Tornado Libs
 import tornado
 import tornado.tcpserver
@@ -64,7 +58,6 @@
 import tornado.netutil
 from tornado.iostream import StreamClosedError
 
->>>>>>> 8abb7099
 # pylint: disable=import-error,no-name-in-module
 if six.PY2:
     import urlparse
@@ -452,11 +445,7 @@
                 ret = yield self._uncrypted_transfer(load, tries=tries, timeout=timeout)
             else:
                 ret = yield self._crypted_transfer(load, tries=tries, timeout=timeout)
-<<<<<<< HEAD
-        except salt.ext.tornado.iostream.StreamClosedError:
-=======
         except StreamClosedError:
->>>>>>> 8abb7099
             # Convert to 'SaltClientError' so that clients can handle this
             # exception more appropriately.
             raise SaltClientError("Connection to master lost")
@@ -596,25 +585,6 @@
                 yield self.auth.authenticate()
             if self.auth.authenticated:
                 # if this is changed from the default, we assume it was intentional
-<<<<<<< HEAD
-                if int(self.opts.get("publish_port", 4505)) != 4505:
-                    self.publish_port = self.opts.get("publish_port")
-                # else take the relayed publish_port master reports
-                else:
-                    self.publish_port = self.auth.creds["publish_port"]
-
-                self.message_client = SaltMessageClientPool(
-                    self.opts,
-                    args=(self.opts, self.opts["master_ip"], int(self.publish_port),),
-                    kwargs={
-                        "io_loop": self.io_loop,
-                        "connect_callback": self.connect_callback,
-                        "disconnect_callback": self.disconnect_callback,
-                        "source_ip": self.opts.get("source_ip"),
-                        "source_port": self.opts.get("source_publish_port"),
-                    },
-                )
-=======
                 if int(self.opts.get('publish_port', 4505)) != 4505:
                     self.publish_port = self.opts.get('publish_port')
                 # else take the relayed publish_port master reports
@@ -629,7 +599,6 @@
                             'disconnect_callback': self.disconnect_callback,
                             'source_ip': self.opts.get('source_ip'),
                             'source_port': self.opts.get('source_publish_port')})
->>>>>>> 8abb7099
                 yield self.message_client.connect()  # wait for the client to be connected
                 self.connected = True
         # TODO: better exception handling...
@@ -850,11 +819,7 @@
                 stream.close()
         except salt.ext.tornado.gen.Return:
             raise
-<<<<<<< HEAD
-        except salt.ext.tornado.iostream.StreamClosedError:
-=======
         except StreamClosedError:
->>>>>>> 8abb7099
             # Stream was closed. This could happen if the remote side
             # closed the connection on its end (eg in a timeout or shutdown
             # situation).
@@ -899,19 +864,6 @@
                         framed_msg = salt.transport.frame.decode_embedded_strs(
                             framed_msg
                         )
-<<<<<<< HEAD
-                    header = framed_msg["head"]
-                    self.io_loop.spawn_callback(
-                        self.message_handler, stream, header, framed_msg["body"]
-                    )
-
-        except salt.ext.tornado.iostream.StreamClosedError:
-            log.trace("req client disconnected %s", address)
-            self.remove_client((stream, address))
-        except Exception as e:  # pylint: disable=broad-except
-            log.trace("other master-side exception: %s", e)
-            self.remove_client((stream, address))
-=======
                     header = framed_msg['head']
                     self.io_loop.spawn_callback(self.message_handler, stream, header, framed_msg['body'])
 
@@ -921,7 +873,6 @@
         except Exception as e:
             log.trace('other master-side exception: %s', e)
             self.clients.remove((stream, address))
->>>>>>> 8abb7099
             stream.close()
 
     def remove_client(self, client):
@@ -1255,22 +1206,9 @@
                             if self._on_recv is not None:
                                 self.io_loop.spawn_callback(self._on_recv, header, body)
                             else:
-<<<<<<< HEAD
-                                log.error(
-                                    "Got response for message_id %s that we are not tracking",
-                                    message_id,
-                                )
-                except salt.ext.tornado.iostream.StreamClosedError as e:
-                    log.debug(
-                        "tcp stream to %s:%s closed, unable to recv",
-                        self.host,
-                        self.port,
-                    )
-=======
                                 log.error('Got response for message_id %s that we are not tracking', message_id)
                 except StreamClosedError as e:
                     log.debug('tcp stream to %s:%s closed, unable to recv', self.host, self.port)
->>>>>>> 8abb7099
                     for future in six.itervalues(self.send_future_map):
                         future.set_exception(e)
                     self.send_future_map = {}
@@ -1321,11 +1259,7 @@
                 del self.send_queue[0]
             # if the connection is dead, lets fail this send, and make sure we
             # attempt to reconnect
-<<<<<<< HEAD
-            except salt.ext.tornado.iostream.StreamClosedError as e:
-=======
             except StreamClosedError as e:
->>>>>>> 8abb7099
                 if message_id in self.send_future_map:
                     self.send_future_map.pop(message_id).set_exception(e)
                 self.remove_message_timeout(message_id)
@@ -1564,26 +1498,14 @@
                         continue
                     client.id_ = load["id"]
                     self._add_client_present(client)
-<<<<<<< HEAD
-            except salt.ext.tornado.iostream.StreamClosedError as e:
-                log.debug("tcp stream to %s closed, unable to recv", client.address)
-=======
             except StreamClosedError as e:
                 log.debug('tcp stream to %s closed, unable to recv', client.address)
->>>>>>> 8abb7099
                 client.close()
                 self._remove_client_present(client)
                 self.clients.discard(client)
                 break
-<<<<<<< HEAD
-            except Exception as e:  # pylint: disable=broad-except
-                log.error(
-                    "Exception parsing response from %s", client.address, exc_info=True
-                )
-=======
             except Exception as e:
                 log.error('Exception parsing response from %s', client.address, exc_info=True)
->>>>>>> 8abb7099
                 continue
 
     def handle_stream(self, stream, address):
@@ -1613,11 +1535,7 @@
                             # Write the packed str
                             f = client.stream.write(payload)
                             self.io_loop.add_future(f, lambda f: True)
-<<<<<<< HEAD
-                        except salt.ext.tornado.iostream.StreamClosedError:
-=======
                         except StreamClosedError:
->>>>>>> 8abb7099
                             to_remove.append(client)
                 else:
                     log.debug("Publish target %s not connected", topic)
@@ -1627,11 +1545,7 @@
                     # Write the packed str
                     f = client.stream.write(payload)
                     self.io_loop.add_future(f, lambda f: True)
-<<<<<<< HEAD
-                except salt.ext.tornado.iostream.StreamClosedError:
-=======
                 except StreamClosedError:
->>>>>>> 8abb7099
                     to_remove.append(client)
         for client in to_remove:
             log.debug(
@@ -1697,14 +1611,10 @@
             pull_uri = os.path.join(self.opts["sock_dir"], "publish_pull.ipc")
 
         pull_sock = salt.transport.ipc.IPCMessageServer(
-<<<<<<< HEAD
-            pull_uri, io_loop=self.io_loop, payload_handler=pub_server.publish_payload,
-=======
             self.opts,
             pull_uri,
             io_loop=self.io_loop,
             payload_handler=pub_server.publish_payload,
->>>>>>> 8abb7099
         )
 
         # Securely create socket
