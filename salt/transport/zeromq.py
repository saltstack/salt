# -*- coding: utf-8 -*-
'''
Zeromq transport classes
'''

# Import Python Libs
from __future__ import absolute_import, print_function, unicode_literals
import os
import sys
import copy
import errno
import signal
import socket
import hashlib
import logging
import weakref
import threading
from random import randint

# Import Salt Libs
import salt.auth
import salt.crypt
import salt.log.setup
import salt.utils.event
import salt.utils.files
import salt.utils.minions
import salt.utils.process
import salt.utils.stringutils
import salt.utils.verify
import salt.utils.zeromq
import salt.utils.versions
import salt.payload
import salt.transport.client
import salt.transport.server
import salt.transport.mixins.auth
from salt.ext import six
from salt.exceptions import SaltReqTimeoutError, SaltException
from salt._compat import ipaddress

from salt.utils.zeromq import zmq, ZMQDefaultLoop, install_zmq, ZMQ_VERSION_INFO, LIBZMQ_VERSION_INFO
import zmq.error
import zmq.eventloop.ioloop
import zmq.eventloop.zmqstream

try:
    import zmq.utils.monitor
    HAS_ZMQ_MONITOR = True
except ImportError:
    HAS_ZMQ_MONITOR = False

# Import Tornado Libs
import salt.ext.tornado
import salt.ext.tornado.ioloop
import salt.ext.tornado.gen
import salt.ext.tornado.concurrent

# Import third party libs
try:
    from M2Crypto import RSA
    HAS_M2 = True
except ImportError:
    HAS_M2 = False
    try:
        from Cryptodome.Cipher import PKCS1_OAEP
    except ImportError:
        from Crypto.Cipher import PKCS1_OAEP

log = logging.getLogger(__name__)


def _get_master_uri(master_ip,
                    master_port,
                    source_ip=None,
                    source_port=None):
    '''
    Return the ZeroMQ URI to connect the Minion to the Master.
    It supports different source IP / port, given the ZeroMQ syntax:
    // Connecting using a IP address and bind to an IP address
    rc = zmq_connect(socket, "tcp://192.168.1.17:5555;192.168.1.1:5555"); assert (rc == 0);
    Source: http://api.zeromq.org/4-1:zmq-tcp
    '''
    from salt.utils.zeromq import ip_bracket

    master_uri = 'tcp://{master_ip}:{master_port}'.format(
                  master_ip=ip_bracket(master_ip), master_port=master_port)

    if source_ip or source_port:
        if LIBZMQ_VERSION_INFO >= (4, 1, 6) and ZMQ_VERSION_INFO >= (16, 0, 1):
            # The source:port syntax for ZeroMQ has been added in libzmq 4.1.6
            # which is included in the pyzmq wheels starting with 16.0.1.
            if source_ip and source_port:
                master_uri = 'tcp://{source_ip}:{source_port};{master_ip}:{master_port}'.format(
                             source_ip=ip_bracket(source_ip), source_port=source_port,
                             master_ip=ip_bracket(master_ip), master_port=master_port)
            elif source_ip and not source_port:
                master_uri = 'tcp://{source_ip}:0;{master_ip}:{master_port}'.format(
                             source_ip=ip_bracket(source_ip),
                             master_ip=ip_bracket(master_ip), master_port=master_port)
            elif source_port and not source_ip:
                ip_any = '0.0.0.0' if ipaddress.ip_address(master_ip).version == 4 else ip_bracket('::')
                master_uri = 'tcp://{ip_any}:{source_port};{master_ip}:{master_port}'.format(
                             ip_any=ip_any, source_port=source_port,
                             master_ip=ip_bracket(master_ip), master_port=master_port)
        else:
            log.warning('Unable to connect to the Master using a specific source IP / port')
            log.warning('Consider upgrading to pyzmq >= 16.0.1 and libzmq >= 4.1.6')
            log.warning('Specific source IP / port for connecting to master returner port: configuraion ignored')

    return master_uri


class AsyncZeroMQReqChannel(salt.transport.client.ReqChannel):
    '''
    Encapsulate sending routines to ZeroMQ.

    ZMQ Channels default to 'crypt=aes'
    '''
    # This class is only a singleton per minion/master pair
    # mapping of io_loop -> {key -> channel}
    instance_map = weakref.WeakKeyDictionary()

    def __new__(cls, opts, **kwargs):
        '''
        Only create one instance of channel per __key()
        '''

        # do we have any mapping for this io_loop
        io_loop = kwargs.get('io_loop')
        if io_loop is None:
            install_zmq()
            io_loop = ZMQDefaultLoop.current()
        if io_loop not in cls.instance_map:
            cls.instance_map[io_loop] = weakref.WeakValueDictionary()
        loop_instance_map = cls.instance_map[io_loop]

        key = cls.__key(opts, **kwargs)
        obj = loop_instance_map.get(key)
        if obj is None:
            log.debug('Initializing new AsyncZeroMQReqChannel for %s', key)
            # we need to make a local variable for this, as we are going to store
            # it in a WeakValueDictionary-- which will remove the item if no one
            # references it-- this forces a reference while we return to the caller
            obj = object.__new__(cls)
            obj.__singleton_init__(opts, **kwargs)
            obj._instance_key = key
            loop_instance_map[key] = obj
            obj._refcount = 1
            obj._refcount_lock = threading.RLock()
            log.trace('Inserted key into loop_instance_map id %s for key %s and process %s',
                      id(loop_instance_map), key, os.getpid())
        else:
            with obj._refcount_lock:
                obj._refcount += 1
            log.debug('Re-using AsyncZeroMQReqChannel for %s', key)
        return obj

    def __deepcopy__(self, memo):
        cls = self.__class__
        result = cls.__new__(cls, copy.deepcopy(self.opts, memo))  # pylint: disable=too-many-function-args
        memo[id(self)] = result
        for key in self.__dict__:
            if key in ('_io_loop', '_refcount', '_refcount_lock'):
                continue
                # The _io_loop has a thread Lock which will fail to be deep
                # copied. Skip it because it will just be recreated on the
                # new copy.
            if key == 'message_client':
                # Recreate the message client because it will fail to be deep
                # copied. The reason is the same as the io_loop skip above.
                setattr(result, key,
                        AsyncReqMessageClientPool(result.opts,
                                                  args=(result.opts, self.master_uri,),
                                                  kwargs={'io_loop': self._io_loop}))

                continue
            setattr(result, key, copy.deepcopy(self.__dict__[key], memo))
        return result

    @classmethod
    def __key(cls, opts, **kwargs):
        return (opts['pki_dir'],     # where the keys are stored
                opts['id'],          # minion ID
                kwargs.get('master_uri', opts.get('master_uri')),  # master ID
                kwargs.get('crypt', 'aes'),  # TODO: use the same channel for crypt
                )

    # has to remain empty for singletons, since __init__ will *always* be called
    def __init__(self, opts, **kwargs):
        pass

    # an init for the singleton instance to call
    def __singleton_init__(self, opts, **kwargs):
        self.opts = dict(opts)
        self.ttype = 'zeromq'

        # crypt defaults to 'aes'
        self.crypt = kwargs.get('crypt', 'aes')

        if 'master_uri' in kwargs:
            self.opts['master_uri'] = kwargs['master_uri']

        self._io_loop = kwargs.get('io_loop')
        if self._io_loop is None:
            install_zmq()
            self._io_loop = ZMQDefaultLoop.current()

        if self.crypt != 'clear':
            # we don't need to worry about auth as a kwarg, since its a singleton
            self.auth = salt.crypt.AsyncAuth(self.opts, io_loop=self._io_loop)
        log.debug('Connecting the Minion to the Master URI (for the return server): %s', self.master_uri)
        self.message_client = AsyncReqMessageClientPool(self.opts,
                                                        args=(self.opts, self.master_uri,),
                                                        kwargs={'io_loop': self._io_loop})
        self._closing = False

    def close(self):
        '''
        Since the message_client creates sockets and assigns them to the IOLoop we have to
        specifically destroy them, since we aren't the only ones with references to the FDs
        '''
        if self._closing:
            return

        if self._refcount > 1:
            # Decrease refcount
            with self._refcount_lock:
                self._refcount -= 1
            log.debug(
                'This is not the last %s instance. Not closing yet.',
                self.__class__.__name__
            )
            return

        log.debug('Closing %s instance', self.__class__.__name__)
        self._closing = True
        if hasattr(self, 'message_client'):
            self.message_client.close()

        # Remove the entry from the instance map so that a closed entry may not
        # be reused.
        # This forces this operation even if the reference count of the entry
        # has not yet gone to zero.
        if self._io_loop in self.__class__.instance_map:
            loop_instance_map = self.__class__.instance_map[self._io_loop]
            if self._instance_key in loop_instance_map:
                del loop_instance_map[self._instance_key]
            if not loop_instance_map:
                del self.__class__.instance_map[self._io_loop]

    # pylint: disable=W1701
    def __del__(self):
        with self._refcount_lock:
            # Make sure we actually close no matter if something
            # went wrong with our ref counting
            self._refcount = 1
        try:
            self.close()
        except socket.error as exc:
            if exc.errno != errno.EBADF:
                # If its not a bad file descriptor error, raise
                raise
    # pylint: enable=W1701

    @property
    def master_uri(self):
        if 'master_uri' in self.opts:
            return self.opts['master_uri']

        # if by chance master_uri is not there..
        if 'master_ip' in self.opts:
            return _get_master_uri(self.opts['master_ip'],
                                   self.opts['master_port'],
                                   source_ip=self.opts.get('source_ip'),
                                   source_port=self.opts.get('source_ret_port'))

        # if we've reached here something is very abnormal
        raise SaltException('ReqChannel: missing master_uri/master_ip in self.opts')

    def _package_load(self, load):
        return {
            'enc': self.crypt,
            'load': load,
        }

    @salt.ext.tornado.gen.coroutine
    def crypted_transfer_decode_dictentry(self, load, dictkey=None, tries=3, timeout=60):
        if not self.auth.authenticated:
            # Return control back to the caller, continue when authentication succeeds
            yield self.auth.authenticate()
        # Return control to the caller. When send() completes, resume by populating ret with the Future.result
        ret = yield self.message_client.send(
            self._package_load(self.auth.crypticle.dumps(load)),
            timeout=timeout,
            tries=tries,
        )
        key = self.auth.get_keys()
        if 'key' not in ret:
            # Reauth in the case our key is deleted on the master side.
            yield self.auth.authenticate()
            ret = yield self.message_client.send(
                self._package_load(self.auth.crypticle.dumps(load)),
                timeout=timeout,
                tries=tries,
            )
        if HAS_M2:
            aes = key.private_decrypt(ret['key'],
                                      RSA.pkcs1_oaep_padding)
        else:
            cipher = PKCS1_OAEP.new(key)
            aes = cipher.decrypt(ret['key'])
        pcrypt = salt.crypt.Crypticle(self.opts, aes)
        data = pcrypt.loads(ret[dictkey])
        if six.PY3:
            data = salt.transport.frame.decode_embedded_strs(data)
        raise salt.ext.tornado.gen.Return(data)

    @salt.ext.tornado.gen.coroutine
    def _crypted_transfer(self, load, tries=3, timeout=60, raw=False):
        '''
        Send a load across the wire, with encryption

        In case of authentication errors, try to renegotiate authentication
        and retry the method.

        Indeed, we can fail too early in case of a master restart during a
        minion state execution call

        :param dict load: A load to send across the wire
        :param int tries: The number of times to make before failure
        :param int timeout: The number of seconds on a response before failing
        '''
        @salt.ext.tornado.gen.coroutine
        def _do_transfer():
            # Yield control to the caller. When send() completes, resume by populating data with the Future.result
            data = yield self.message_client.send(
                self._package_load(self.auth.crypticle.dumps(load)),
                timeout=timeout,
                tries=tries,
            )
            # we may not have always data
            # as for example for saltcall ret submission, this is a blind
            # communication, we do not subscribe to return events, we just
            # upload the results to the master
            if data:
                data = self.auth.crypticle.loads(data, raw)
            if six.PY3 and not raw:
                data = salt.transport.frame.decode_embedded_strs(data)
            raise salt.ext.tornado.gen.Return(data)
        if not self.auth.authenticated:
            # Return control back to the caller, resume when authentication succeeds
            yield self.auth.authenticate()
        try:
            # We did not get data back the first time. Retry.
            ret = yield _do_transfer()
        except salt.crypt.AuthenticationError:
            # If auth error, return control back to the caller, continue when authentication succeeds
            yield self.auth.authenticate()
            ret = yield _do_transfer()
        raise salt.ext.tornado.gen.Return(ret)

    @salt.ext.tornado.gen.coroutine
    def _uncrypted_transfer(self, load, tries=3, timeout=60):
        '''
        Send a load across the wire in cleartext

        :param dict load: A load to send across the wire
        :param int tries: The number of times to make before failure
        :param int timeout: The number of seconds on a response before failing
        '''
        ret = yield self.message_client.send(
            self._package_load(load),
            timeout=timeout,
            tries=tries,
        )

        raise salt.ext.tornado.gen.Return(ret)

    @salt.ext.tornado.gen.coroutine
    def send(self, load, tries=3, timeout=60, raw=False):
        '''
        Send a request, return a future which will complete when we send the message
        '''
        if self.crypt == 'clear':
            ret = yield self._uncrypted_transfer(load, tries=tries, timeout=timeout)
        else:
            ret = yield self._crypted_transfer(load, tries=tries, timeout=timeout, raw=raw)
        raise salt.ext.tornado.gen.Return(ret)


class AsyncZeroMQPubChannel(salt.transport.mixins.auth.AESPubClientMixin, salt.transport.client.AsyncPubChannel):
    '''
    A transport channel backed by ZeroMQ for a Salt Publisher to use to
    publish commands to connected minions
    '''
    def __init__(self,
                 opts,
                 **kwargs):
        self.opts = opts
        self.ttype = 'zeromq'
        self.io_loop = kwargs.get('io_loop')

        if self.io_loop is None:
            install_zmq()
            self.io_loop = ZMQDefaultLoop.current()

        self.hexid = hashlib.sha1(salt.utils.stringutils.to_bytes(self.opts['id'])).hexdigest()
        self.auth = salt.crypt.AsyncAuth(self.opts, io_loop=self.io_loop)
        self.serial = salt.payload.Serial(self.opts)
        self.context = zmq.Context()
        self._socket = self.context.socket(zmq.SUB)

        if self.opts['zmq_filtering']:
            # TODO: constants file for "broadcast"
            self._socket.setsockopt(zmq.SUBSCRIBE, b'broadcast')
            if self.opts.get('__role') == 'syndic':
                self._socket.setsockopt(zmq.SUBSCRIBE, b'syndic')
            else:
                self._socket.setsockopt(
                    zmq.SUBSCRIBE,
                    salt.utils.stringutils.to_bytes(self.hexid)
                )
        else:
            self._socket.setsockopt(zmq.SUBSCRIBE, b'')

        self._socket.setsockopt(zmq.IDENTITY, salt.utils.stringutils.to_bytes(self.opts['id']))

        # TODO: cleanup all the socket opts stuff
        if hasattr(zmq, 'TCP_KEEPALIVE'):
            self._socket.setsockopt(
                zmq.TCP_KEEPALIVE, self.opts['tcp_keepalive']
            )
            self._socket.setsockopt(
                zmq.TCP_KEEPALIVE_IDLE, self.opts['tcp_keepalive_idle']
            )
            self._socket.setsockopt(
                zmq.TCP_KEEPALIVE_CNT, self.opts['tcp_keepalive_cnt']
            )
            self._socket.setsockopt(
                zmq.TCP_KEEPALIVE_INTVL, self.opts['tcp_keepalive_intvl']
            )

        recon_delay = self.opts['recon_default']

        if self.opts['recon_randomize']:
            recon_delay = randint(self.opts['recon_default'],
                                  self.opts['recon_default'] + self.opts['recon_max'])

            log.debug(
                "Generated random reconnect delay between '%sms' and '%sms' (%s)",
                self.opts['recon_default'],
                self.opts['recon_default'] + self.opts['recon_max'],
                recon_delay
            )

        log.debug("Setting zmq_reconnect_ivl to '%sms'", recon_delay)
        self._socket.setsockopt(zmq.RECONNECT_IVL, recon_delay)

        if hasattr(zmq, 'RECONNECT_IVL_MAX'):
            log.debug(
                "Setting zmq_reconnect_ivl_max to '%sms'",
                self.opts['recon_default'] + self.opts['recon_max']
            )

            self._socket.setsockopt(
                zmq.RECONNECT_IVL_MAX, self.opts['recon_max']
            )

        if (self.opts['ipv6'] is True or ':' in self.opts['master_ip']) and hasattr(zmq, 'IPV4ONLY'):
            # IPv6 sockets work for both IPv6 and IPv4 addresses
            self._socket.setsockopt(zmq.IPV4ONLY, 0)

        if HAS_ZMQ_MONITOR and self.opts['zmq_monitor']:
            self._monitor = ZeroMQSocketMonitor(self._socket)
            self._monitor.start_io_loop(self.io_loop)

    def close(self):
        if hasattr(self, '_monitor') and self._monitor is not None:
            self._monitor.stop()
            self._monitor = None
        if hasattr(self, '_stream'):
            if ZMQ_VERSION_INFO < (14, 3, 0):
                # stream.close() doesn't work properly on pyzmq < 14.3.0
                self._stream.io_loop.remove_handler(self._stream.socket)
                self._stream.socket.close(0)
            else:
                self._stream.close(0)
        elif hasattr(self, '_socket'):
            self._socket.close(0)
        if hasattr(self, 'context') and self.context.closed is False:
            self.context.term()

    def destroy(self):
        # Bacwards compat
        salt.utils.versions.warn_until(
            'Sodium',
            'Calling {0}.destroy() is deprecated. Please call {0}.close() instead.'.format(
                self.__class__.__name__
            ),
            stacklevel=3
        )
        self.close()

    # pylint: disable=W1701
    def __del__(self):
        self.close()
    # pylint: enable=W1701

    # TODO: this is the time to see if we are connected, maybe use the req channel to guess?
    @salt.ext.tornado.gen.coroutine
    def connect(self):
        if not self.auth.authenticated:
            yield self.auth.authenticate()

        # if this is changed from the default, we assume it was intentional
        if int(self.opts.get('publish_port', 4506)) != 4506:
            self.publish_port = self.opts.get('publish_port')
        # else take the relayed publish_port master reports
        else:
            self.publish_port = self.auth.creds['publish_port']

        log.debug('Connecting the Minion to the Master publish port, using the URI: %s', self.master_pub)
        self._socket.connect(self.master_pub)

    @property
    def master_pub(self):
        '''
        Return the master publish port
        '''
        return _get_master_uri(self.opts['master_ip'],
                               self.publish_port,
                               source_ip=self.opts.get('source_ip'),
                               source_port=self.opts.get('source_publish_port'))

    @salt.ext.tornado.gen.coroutine
    def _decode_messages(self, messages):
        '''
        Take the zmq messages, decrypt/decode them into a payload

        :param list messages: A list of messages to be decoded
        '''
        messages_len = len(messages)
        # if it was one message, then its old style
        if messages_len == 1:
            payload = self.serial.loads(messages[0])
        # 2 includes a header which says who should do it
        elif messages_len == 2:
            message_target = salt.utils.stringutils.to_str(messages[0])
            if (self.opts.get('__role') != 'syndic' and message_target not in ('broadcast', self.hexid)) or \
                (self.opts.get('__role') == 'syndic' and message_target not in ('broadcast', 'syndic')):
                log.debug('Publish received for not this minion: %s', message_target)
                raise salt.ext.tornado.gen.Return(None)
            payload = self.serial.loads(messages[1])
        else:
            raise Exception(('Invalid number of messages ({0}) in zeromq pub'
                             'message from master').format(len(messages_len)))
        # Yield control back to the caller. When the payload has been decoded, assign
        # the decoded payload to 'ret' and resume operation
        ret = yield self._decode_payload(payload)
        raise salt.ext.tornado.gen.Return(ret)

    @property
    def stream(self):
        '''
        Return the current zmqstream, creating one if necessary
        '''
        if not hasattr(self, '_stream'):
            self._stream = zmq.eventloop.zmqstream.ZMQStream(self._socket, io_loop=self.io_loop)
        return self._stream

    def on_recv(self, callback):
        '''
        Register a callback for received messages (that we didn't initiate)

        :param func callback: A function which should be called when data is received
        '''
        if callback is None:
            return self.stream.on_recv(None)

        @salt.ext.tornado.gen.coroutine
        def wrap_callback(messages):
            payload = yield self._decode_messages(messages)
            if payload is not None:
                callback(payload)
        return self.stream.on_recv(wrap_callback)


class ZeroMQReqServerChannel(salt.transport.mixins.auth.AESReqServerMixin,
                             salt.transport.server.ReqServerChannel):

    def __init__(self, opts):
        salt.transport.server.ReqServerChannel.__init__(self, opts)
        self._closing = False

    def zmq_device(self):
        '''
        Multiprocessing target for the zmq queue device
        '''
        self.__setup_signals()
        salt.utils.process.appendproctitle('MWorkerQueue')
        self.context = zmq.Context(self.opts['worker_threads'])
        # Prepare the zeromq sockets
        self.uri = 'tcp://{interface}:{ret_port}'.format(**self.opts)
        self.clients = self.context.socket(zmq.ROUTER)
        if self.opts['ipv6'] is True and hasattr(zmq, 'IPV4ONLY'):
            # IPv6 sockets work for both IPv6 and IPv4 addresses
            self.clients.setsockopt(zmq.IPV4ONLY, 0)
        self.clients.setsockopt(zmq.BACKLOG, self.opts.get('zmq_backlog', 1000))
        self._start_zmq_monitor()
        self.workers = self.context.socket(zmq.DEALER)

        if self.opts.get('ipc_mode', '') == 'tcp':
            self.w_uri = 'tcp://127.0.0.1:{0}'.format(
                self.opts.get('tcp_master_workers', 4515)
                )
        else:
            self.w_uri = 'ipc://{0}'.format(
                os.path.join(self.opts['sock_dir'], 'workers.ipc')
                )

        log.info('Setting up the master communication server')
        self.clients.bind(self.uri)
        self.workers.bind(self.w_uri)

        while True:
            if self.clients.closed or self.workers.closed:
                break
            try:
                zmq.device(zmq.QUEUE, self.clients, self.workers)
            except zmq.ZMQError as exc:
                if exc.errno == errno.EINTR:
                    continue
                six.reraise(*sys.exc_info())
            except (KeyboardInterrupt, SystemExit):
                break

    def close(self):
        '''
        Cleanly shutdown the router socket
        '''
        if self._closing:
            return
        log.info('MWorkerQueue under PID %s is closing', os.getpid())
        self._closing = True
        # pylint: disable=E0203
        if getattr(self, '_monitor', None) is not None:
            self._monitor.stop()
            self._monitor = None
        if getattr(self, '_w_monitor', None) is not None:
            self._w_monitor.stop()
            self._w_monitor = None
        if hasattr(self, 'clients') and self.clients.closed is False:
            self.clients.close()
        if hasattr(self, 'workers') and self.workers.closed is False:
            self.workers.close()
        if hasattr(self, 'stream'):
            self.stream.close()
        if hasattr(self, '_socket') and self._socket.closed is False:
            self._socket.close()
        if hasattr(self, 'context') and self.context.closed is False:
            self.context.term()
        # pylint: enable=E0203

    def pre_fork(self, process_manager):
        '''
        Pre-fork we need to create the zmq router device

        :param func process_manager: An instance of salt.utils.process.ProcessManager
        '''
        salt.transport.mixins.auth.AESReqServerMixin.pre_fork(self, process_manager)
        process_manager.add_process(self.zmq_device)

    def _start_zmq_monitor(self):
        '''
        Starts ZMQ monitor for debugging purposes.
        :return:
        '''
        # Socket monitor shall be used the only for debug
        # purposes so using threading doesn't look too bad here

        if HAS_ZMQ_MONITOR and self.opts['zmq_monitor']:
            log.debug('Starting ZMQ monitor')
            import threading
            self._w_monitor = ZeroMQSocketMonitor(self._socket)
            threading.Thread(target=self._w_monitor.start_poll).start()
            log.debug('ZMQ monitor has been started started')

    def post_fork(self, payload_handler, io_loop):
        '''
        After forking we need to create all of the local sockets to listen to the
        router

        :param func payload_handler: A function to called to handle incoming payloads as
                                     they are picked up off the wire
        :param IOLoop io_loop: An instance of a Tornado IOLoop, to handle event scheduling
        '''
        self.payload_handler = payload_handler
        self.io_loop = io_loop

        self.context = zmq.Context(1)
        self._socket = self.context.socket(zmq.REP)
        self._start_zmq_monitor()

        if self.opts.get('ipc_mode', '') == 'tcp':
            self.w_uri = 'tcp://127.0.0.1:{0}'.format(
                self.opts.get('tcp_master_workers', 4515)
                )
        else:
            self.w_uri = 'ipc://{0}'.format(
                os.path.join(self.opts['sock_dir'], 'workers.ipc')
                )
        log.info('Worker binding to socket %s', self.w_uri)
        self._socket.connect(self.w_uri)

        salt.transport.mixins.auth.AESReqServerMixin.post_fork(self, payload_handler, io_loop)

        self.stream = zmq.eventloop.zmqstream.ZMQStream(self._socket, io_loop=self.io_loop)
        self.stream.on_recv_stream(self.handle_message)

    @salt.ext.tornado.gen.coroutine
    def handle_message(self, stream, payload):
        '''
        Handle incoming messages from underlying TCP streams

        :stream ZMQStream stream: A ZeroMQ stream.
        See http://zeromq.github.io/pyzmq/api/generated/zmq.eventloop.zmqstream.html

        :param dict payload: A payload to process
        '''
        try:
            payload = self.serial.loads(payload[0])
            payload = self._decode_payload(payload)
        except Exception as exc:  # pylint: disable=broad-except
            exc_type = type(exc).__name__
            if exc_type == 'AuthenticationError':
                log.debug(
                    'Minion failed to auth to master. Since the payload is '
                    'encrypted, it is not known which minion failed to '
                    'authenticate. It is likely that this is a transient '
                    'failure due to the master rotating its public key.'
                )
            else:
                log.error('Bad load from minion: %s: %s', exc_type, exc)
            stream.send(self.serial.dumps('bad load'))
            raise salt.ext.tornado.gen.Return()

        # TODO helper functions to normalize payload?
        if not isinstance(payload, dict) or not isinstance(payload.get('load'), dict):
            log.error('payload and load must be a dict. Payload was: %s and load was %s', payload, payload.get('load'))
            stream.send(self.serial.dumps('payload and load must be a dict'))
            raise salt.ext.tornado.gen.Return()

        try:
            id_ = payload['load'].get('id', '')
            if str('\0') in id_:
                log.error('Payload contains an id with a null byte: %s', payload)
                stream.send(self.serial.dumps('bad load: id contains a null byte'))
                raise salt.ext.tornado.gen.Return()
        except TypeError:
            log.error('Payload contains non-string id: %s', payload)
            stream.send(self.serial.dumps('bad load: id {0} is not a string'.format(id_)))
            raise salt.ext.tornado.gen.Return()

        # intercept the "_auth" commands, since the main daemon shouldn't know
        # anything about our key auth
        if payload['enc'] == 'clear' and payload.get('load', {}).get('cmd') == '_auth':
            stream.send(self.serial.dumps(self._auth(payload['load'])))
            raise salt.ext.tornado.gen.Return()

        def _return_error(msg, enc=payload.get('enc', 'clear')):
            if enc != 'clear':
                msg = self.crypticle.dumps(msg)
            stream.send(self.serial.dumps(msg))

        try:
            # Take the payload_handler function that was registered when we created the channel
            # and call it, returning control to the caller until it completes
            ret, req_opts = yield self.payload_handler(payload)
        except Exception as e:  # pylint: disable=broad-except
            # always attempt to return an error to the minion
            _return_error('Some exception handling minion payload')
            log.error('Some exception handling a payload from minion', exc_info=True)
            raise salt.ext.tornado.gen.Return()

        req_fun = req_opts.get('fun', 'send')
        if req_fun == 'send_clear':
            stream.send(self.serial.dumps(ret))
        elif req_fun == 'send':
            stream.send(self.serial.dumps(self.crypticle.dumps(ret)))
        elif req_fun == 'send_private':
            stream.send(self.serial.dumps(self._encrypt_private(ret,
                                                                req_opts['key'],
                                                                req_opts['tgt'],
                                                                )))
        else:
            log.error('Unknown req_fun %s', req_fun)
            # always attempt to return an error to the minion
<<<<<<< HEAD
            _return_error('Server-side exception handling payload')
        raise tornado.gen.Return()
=======
            stream.send('Server-side exception handling payload')
        raise salt.ext.tornado.gen.Return()
>>>>>>> 5c450f3b

    def __setup_signals(self):
        signal.signal(signal.SIGINT, self._handle_signals)
        signal.signal(signal.SIGTERM, self._handle_signals)

    def _handle_signals(self, signum, sigframe):
        msg = '{0} received a '.format(self.__class__.__name__)
        if signum == signal.SIGINT:
            msg += 'SIGINT'
        elif signum == signal.SIGTERM:
            msg += 'SIGTERM'
        msg += '. Exiting'
        log.debug(msg)
        self.close()
        sys.exit(salt.defaults.exitcodes.EX_OK)


def _set_tcp_keepalive(zmq_socket, opts):
    '''
    Ensure that TCP keepalives are set as specified in "opts".

    Warning: Failure to set TCP keepalives on the salt-master can result in
    not detecting the loss of a minion when the connection is lost or when
    it's host has been terminated without first closing the socket.
    Salt's Presence System depends on this connection status to know if a minion
    is "present".

    Warning: Failure to set TCP keepalives on minions can result in frequent or
    unexpected disconnects!
    '''
    if hasattr(zmq, 'TCP_KEEPALIVE') and opts:
        if 'tcp_keepalive' in opts:
            zmq_socket.setsockopt(
                zmq.TCP_KEEPALIVE, opts['tcp_keepalive']
            )
        if 'tcp_keepalive_idle' in opts:
            zmq_socket.setsockopt(
                zmq.TCP_KEEPALIVE_IDLE, opts['tcp_keepalive_idle']
            )
        if 'tcp_keepalive_cnt' in opts:
            zmq_socket.setsockopt(
                zmq.TCP_KEEPALIVE_CNT, opts['tcp_keepalive_cnt']
            )
        if 'tcp_keepalive_intvl' in opts:
            zmq_socket.setsockopt(
                zmq.TCP_KEEPALIVE_INTVL, opts['tcp_keepalive_intvl']
            )


class ZeroMQPubServerChannel(salt.transport.server.PubServerChannel):
    '''
    Encapsulate synchronous operations for a publisher channel
    '''

    _sock_data = threading.local()

    def __init__(self, opts):
        self.opts = opts
        self.serial = salt.payload.Serial(self.opts)  # TODO: in init?
        self.ckminions = salt.utils.minions.CkMinions(self.opts)

    def connect(self):
        return salt.ext.tornado.gen.sleep(5)

    def _publish_daemon(self, log_queue=None):
        '''
        Bind to the interface specified in the configuration file
        '''
        salt.utils.process.appendproctitle(self.__class__.__name__)
        if log_queue:
            salt.log.setup.set_multiprocessing_logging_queue(log_queue)
            salt.log.setup.setup_multiprocessing_logging(log_queue)

        # Set up the context
        context = zmq.Context(1)
        # Prepare minion publish socket
        pub_sock = context.socket(zmq.PUB)
        _set_tcp_keepalive(pub_sock, self.opts)
        # if 2.1 >= zmq < 3.0, we only have one HWM setting
        try:
            pub_sock.setsockopt(zmq.HWM, self.opts.get('pub_hwm', 1000))
        # in zmq >= 3.0, there are separate send and receive HWM settings
        except AttributeError:
            # Set the High Water Marks. For more information on HWM, see:
            # http://api.zeromq.org/4-1:zmq-setsockopt
            pub_sock.setsockopt(zmq.SNDHWM, self.opts.get('pub_hwm', 1000))
            pub_sock.setsockopt(zmq.RCVHWM, self.opts.get('pub_hwm', 1000))
        if self.opts['ipv6'] is True and hasattr(zmq, 'IPV4ONLY'):
            # IPv6 sockets work for both IPv6 and IPv4 addresses
            pub_sock.setsockopt(zmq.IPV4ONLY, 0)
        pub_sock.setsockopt(zmq.BACKLOG, self.opts.get('zmq_backlog', 1000))
        pub_sock.setsockopt(zmq.LINGER, -1)
        pub_uri = 'tcp://{interface}:{publish_port}'.format(**self.opts)
        # Prepare minion pull socket
        pull_sock = context.socket(zmq.PULL)
        pull_sock.setsockopt(zmq.LINGER, -1)

        if self.opts.get('ipc_mode', '') == 'tcp':
            pull_uri = 'tcp://127.0.0.1:{0}'.format(
                self.opts.get('tcp_master_publish_pull', 4514)
                )
        else:
            pull_uri = 'ipc://{0}'.format(
                os.path.join(self.opts['sock_dir'], 'publish_pull.ipc')
                )
        salt.utils.zeromq.check_ipc_path_max_len(pull_uri)

        # Start the minion command publisher
        log.info('Starting the Salt Publisher on %s', pub_uri)
        pub_sock.bind(pub_uri)

        # Securely create socket
        log.info('Starting the Salt Puller on %s', pull_uri)
        with salt.utils.files.set_umask(0o177):
            pull_sock.bind(pull_uri)

        try:
            while True:
                # Catch and handle EINTR from when this process is sent
                # SIGUSR1 gracefully so we don't choke and die horribly
                try:
                    log.debug('Publish daemon getting data from puller %s', pull_uri)
                    package = pull_sock.recv()
                    log.debug('Publish daemon received payload. size=%d', len(package))

                    unpacked_package = salt.payload.unpackage(package)
                    if six.PY3:
                        unpacked_package = salt.transport.frame.decode_embedded_strs(unpacked_package)
                    payload = unpacked_package['payload']
                    log.trace('Accepted unpacked package from puller')
                    if self.opts['zmq_filtering']:
                        # if you have a specific topic list, use that
                        if 'topic_lst' in unpacked_package:
                            for topic in unpacked_package['topic_lst']:
                                log.trace('Sending filtered data over publisher %s', pub_uri)
                                # zmq filters are substring match, hash the topic
                                # to avoid collisions
                                htopic = salt.utils.stringutils.to_bytes(hashlib.sha1(salt.utils.stringutils.to_bytes(topic)).hexdigest())
                                pub_sock.send(htopic, flags=zmq.SNDMORE)
                                pub_sock.send(payload)
                                log.trace('Filtered data has been sent')

                            # Syndic broadcast
                            if self.opts.get('order_masters'):
                                log.trace('Sending filtered data to syndic')
                                pub_sock.send(b'syndic', flags=zmq.SNDMORE)
                                pub_sock.send(payload)
                                log.trace('Filtered data has been sent to syndic')
                        # otherwise its a broadcast
                        else:
                            # TODO: constants file for "broadcast"
                            log.trace('Sending broadcasted data over publisher %s', pub_uri)
                            pub_sock.send(b'broadcast', flags=zmq.SNDMORE)
                            pub_sock.send(payload)
                            log.trace('Broadcasted data has been sent')
                    else:
                        log.trace('Sending ZMQ-unfiltered data over publisher %s', pub_uri)
                        pub_sock.send(payload)
                        log.trace('Unfiltered data has been sent')
                except zmq.ZMQError as exc:
                    if exc.errno == errno.EINTR:
                        continue
                    six.reraise(*sys.exc_info())

        except KeyboardInterrupt:
            log.trace('Publish daemon caught Keyboard interupt, tearing down')
        # Cleanly close the sockets if we're shutting down
        if pub_sock.closed is False:
            pub_sock.close()
        if pull_sock.closed is False:
            pull_sock.close()
        if context.closed is False:
            context.term()

    def pre_fork(self, process_manager, kwargs=None):
        '''
        Do anything necessary pre-fork. Since this is on the master side this will
        primarily be used to create IPC channels and create our daemon process to
        do the actual publishing

        :param func process_manager: A ProcessManager, from salt.utils.process.ProcessManager
        '''
        process_manager.add_process(self._publish_daemon, kwargs=kwargs)

    @property
    def pub_sock(self):
        '''
        This thread's zmq publisher socket. This socket is stored on the class
        so that multiple instantiations in the same thread will re-use a single
        zmq socket.
        '''
        try:
            return self._sock_data.sock
        except AttributeError:
            pass

    def pub_connect(self):
        '''
        Create and connect this thread's zmq socket. If a publisher socket
        already exists "pub_close" is called before creating and connecting a
        new socket.
        '''
        if self.pub_sock:
            self.pub_close()
        ctx = zmq.Context.instance()
        self._sock_data.sock = ctx.socket(zmq.PUSH)
        self.pub_sock.setsockopt(zmq.LINGER, -1)
        if self.opts.get('ipc_mode', '') == 'tcp':
            pull_uri = 'tcp://127.0.0.1:{0}'.format(
                self.opts.get('tcp_master_publish_pull', 4514)
                )
        else:
            pull_uri = 'ipc://{0}'.format(
                os.path.join(self.opts['sock_dir'], 'publish_pull.ipc')
                )
        log.debug("Connecting to pub server: %s", pull_uri)
        self.pub_sock.connect(pull_uri)
        return self._sock_data.sock

    def pub_close(self):
        '''
        Disconnect an existing publisher socket and remove it from the local
        thread's cache.
        '''
        if hasattr(self._sock_data, 'sock'):
            self._sock_data.sock.close()
            delattr(self._sock_data, 'sock')

    def publish(self, load):
        '''
        Publish "load" to minions. This send the load to the publisher daemon
        process with does the actual sending to minions.

        :param dict load: A load to be sent across the wire to minions
        '''
        payload = {'enc': 'aes'}
        crypticle = salt.crypt.Crypticle(self.opts, salt.master.SMaster.secrets['aes']['secret'].value)
        payload['load'] = crypticle.dumps(load)
        if self.opts['sign_pub_messages']:
            master_pem_path = os.path.join(self.opts['pki_dir'], 'master.pem')
            log.debug("Signing data packet")
            payload['sig'] = salt.crypt.sign_message(master_pem_path, payload['load'])
        int_payload = {'payload': self.serial.dumps(payload)}

        # add some targeting stuff for lists only (for now)
        if load['tgt_type'] == 'list':
            int_payload['topic_lst'] = load['tgt']

        # If zmq_filtering is enabled, target matching has to happen master side
        match_targets = ["pcre", "glob", "list"]
        if self.opts['zmq_filtering'] and load['tgt_type'] in match_targets:
            # Fetch a list of minions that match
            _res = self.ckminions.check_minions(load['tgt'],
                                                tgt_type=load['tgt_type'])
            match_ids = _res['minions']

            log.debug("Publish Side Match: %s", match_ids)
            # Send list of miions thru so zmq can target them
            int_payload['topic_lst'] = match_ids
        payload = self.serial.dumps(int_payload)
        log.debug(
            'Sending payload to publish daemon. jid=%s size=%d',
            load.get('jid', None), len(payload),
        )
        if not self.pub_sock:
            self.pub_connect()
        self.pub_sock.send(payload)
        log.debug('Sent payload to publish daemon.')


class AsyncReqMessageClientPool(salt.transport.MessageClientPool):
    '''
    Wrapper class of AsyncReqMessageClientPool to avoid blocking waiting while writing data to socket.
    '''
    def __init__(self, opts, args=None, kwargs=None):
        super(AsyncReqMessageClientPool, self).__init__(AsyncReqMessageClient, opts, args=args, kwargs=kwargs)
        self._closing = False

    def close(self):
        if self._closing:
            return

        self._closing = True
        for message_client in self.message_clients:
            message_client.close()
        self.message_clients = []

    def send(self, *args, **kwargs):
        message_clients = sorted(self.message_clients, key=lambda x: len(x.send_queue))
        return message_clients[0].send(*args, **kwargs)

    def destroy(self):
        # Bacwards compat
        salt.utils.versions.warn_until(
            'Sodium',
            'Calling {0}.destroy() is deprecated. Please call {0}.close() instead.'.format(
                self.__class__.__name__
            ),
            stacklevel=3
        )
        self.close()

    # pylint: disable=W1701
    def __del__(self):
        self.close()
    # pylint: enable=W1701


# TODO: unit tests!
class AsyncReqMessageClient(object):
    '''
    This class wraps the underlying zeromq REQ socket and gives a future-based
    interface to sending and recieving messages. This works around the primary
    limitation of serialized send/recv on the underlying socket by queueing the
    message sends in this class. In the future if we decide to attempt to multiplex
    we can manage a pool of REQ/REP sockets-- but for now we'll just do them in serial
    '''
    def __init__(self, opts, addr, linger=0, io_loop=None):
        '''
        Create an asynchronous message client

        :param dict opts: The salt opts dictionary
        :param str addr: The interface IP address to bind to
        :param int linger: The number of seconds to linger on a ZMQ socket. See
                           http://api.zeromq.org/2-1:zmq-setsockopt [ZMQ_LINGER]
        :param IOLoop io_loop: A Tornado IOLoop event scheduler [tornado.ioloop.IOLoop]
        '''
        self.opts = opts
        self.addr = addr
        self.linger = linger
        if io_loop is None:
            self.io_loop = salt.ext.tornado.ioloop.IOLoop.current()
        else:
            self.io_loop = io_loop

        self.serial = salt.payload.Serial(self.opts)
        self.context = zmq.Context()

        # wire up sockets
        self._init_socket()

        self.send_queue = []
        # mapping of message -> future
        self.send_future_map = {}

        self.send_timeout_map = {}  # message -> timeout
        self._closing = False

    # TODO: timeout all in-flight sessions, or error
    def close(self):
        if self._closing:
            return

        self._closing = True
        if hasattr(self, 'stream') and self.stream is not None:
            if ZMQ_VERSION_INFO < (14, 3, 0):
                # stream.close() doesn't work properly on pyzmq < 14.3.0
                if self.stream.socket:
                    self.stream.socket.close()
                self.stream.io_loop.remove_handler(self.stream.socket)
                # set this to None, more hacks for messed up pyzmq
                self.stream.socket = None
                self.socket.close()
            else:
                self.stream.close()
                self.socket = None
            self.stream = None
        if self.context.closed is False:
            self.context.term()

    def destroy(self):
        # Bacwards compat
        salt.utils.versions.warn_until(
            'Sodium',
            'Calling {0}.destroy() is deprecated. Please call {0}.close() instead.'.format(
                self.__class__.__name__
            ),
            stacklevel=3
        )
        self.close()

    # pylint: disable=W1701
    def __del__(self):
        self.close()
    # pylint: enable=W1701

    def _init_socket(self):
        if hasattr(self, 'stream'):
            self.stream.close()  # pylint: disable=E0203
            self.socket.close()  # pylint: disable=E0203
            del self.stream
            del self.socket

        self.socket = self.context.socket(zmq.REQ)

        # socket options
        if hasattr(zmq, 'RECONNECT_IVL_MAX'):
            self.socket.setsockopt(
                zmq.RECONNECT_IVL_MAX, 5000
            )

        _set_tcp_keepalive(self.socket, self.opts)
        if self.addr.startswith('tcp://['):
            # Hint PF type if bracket enclosed IPv6 address
            if hasattr(zmq, 'IPV6'):
                self.socket.setsockopt(zmq.IPV6, 1)
            elif hasattr(zmq, 'IPV4ONLY'):
                self.socket.setsockopt(zmq.IPV4ONLY, 0)
        self.socket.linger = self.linger
        log.debug('Trying to connect to: %s', self.addr)
        self.socket.connect(self.addr)
        self.stream = zmq.eventloop.zmqstream.ZMQStream(self.socket, io_loop=self.io_loop)

    @salt.ext.tornado.gen.coroutine
    def _internal_send_recv(self):
        while len(self.send_queue) > 0:
            message = self.send_queue[0]
            future = self.send_future_map.get(message, None)
            if future is None:
                # Timedout
                del self.send_queue[0]
                continue

            # send
            def mark_future(msg):
                if not future.done():
                    data = self.serial.loads(msg[0])
                    future.set_result(data)
            self.stream.on_recv(mark_future)
            self.stream.send(message)

            try:
                ret = yield future
            except Exception as err:  # pylint: disable=broad-except
                log.debug('Re-init ZMQ socket: %s', err)
                self._init_socket()  # re-init the zmq socket (no other way in zmq)
                del self.send_queue[0]
                continue
            del self.send_queue[0]
            self.send_future_map.pop(message, None)
            self.remove_message_timeout(message)

    def remove_message_timeout(self, message):
        if message not in self.send_timeout_map:
            return
        timeout = self.send_timeout_map.pop(message, None)
        if timeout is not None:
            # Hasn't been already timedout
            self.io_loop.remove_timeout(timeout)

    def timeout_message(self, message):
        '''
        Handle a message timeout by removing it from the sending queue
        and informing the caller

        :raises: SaltReqTimeoutError
        '''
        future = self.send_future_map.pop(message, None)
        # In a race condition the message might have been sent by the time
        # we're timing it out. Make sure the future is not None
        if future is not None:
            del self.send_timeout_map[message]
            if future.attempts < future.tries:
                future.attempts += 1
                log.debug('SaltReqTimeoutError, retrying. (%s/%s)', future.attempts, future.tries)
                self.send(
                    message,
                    timeout=future.timeout,
                    tries=future.tries,
                    future=future,
                )

            else:
                future.set_exception(SaltReqTimeoutError('Message timed out'))

    def send(self, message, timeout=None, tries=3, future=None, callback=None, raw=False):
        '''
        Return a future which will be completed when the message has a response
        '''
        if future is None:
            future = salt.ext.tornado.concurrent.Future()
            future.tries = tries
            future.attempts = 0
            future.timeout = timeout
            # if a future wasn't passed in, we need to serialize the message
            message = self.serial.dumps(message)
        if callback is not None:
            def handle_future(future):
                response = future.result()
                self.io_loop.add_callback(callback, response)
            future.add_done_callback(handle_future)
        # Add this future to the mapping
        self.send_future_map[message] = future

        if self.opts.get('detect_mode') is True:
            timeout = 1

        if timeout is not None:
            send_timeout = self.io_loop.call_later(timeout, self.timeout_message, message)
            self.send_timeout_map[message] = send_timeout

        if len(self.send_queue) == 0:
            self.io_loop.spawn_callback(self._internal_send_recv)

        self.send_queue.append(message)

        return future


class ZeroMQSocketMonitor(object):
    __EVENT_MAP = None

    def __init__(self, socket):
        '''
        Create ZMQ monitor sockets

        More information:
            http://api.zeromq.org/4-0:zmq-socket-monitor
        '''
        self._socket = socket
        self._monitor_socket = self._socket.get_monitor_socket()
        self._monitor_stream = None

    def start_io_loop(self, io_loop):
        log.trace("Event monitor start!")
        self._monitor_stream = zmq.eventloop.zmqstream.ZMQStream(self._monitor_socket, io_loop=io_loop)
        self._monitor_stream.on_recv(self.monitor_callback)

    def start_poll(self):
        log.trace("Event monitor start!")
        try:
            while self._monitor_socket is not None and self._monitor_socket.poll():
                msg = self._monitor_socket.recv_multipart()
                self.monitor_callback(msg)
        except (AttributeError, zmq.error.ContextTerminated):
            # We cannot log here because we'll get an interrupted system call in trying
            # to flush the logging buffer as we terminate
            pass

    @property
    def event_map(self):
        if ZeroMQSocketMonitor.__EVENT_MAP is None:
            event_map = {}
            for name in dir(zmq):
                if name.startswith('EVENT_'):
                    value = getattr(zmq, name)
                    event_map[value] = name
            ZeroMQSocketMonitor.__EVENT_MAP = event_map
        return ZeroMQSocketMonitor.__EVENT_MAP

    def monitor_callback(self, msg):
        evt = zmq.utils.monitor.parse_monitor_message(msg)
        evt['description'] = self.event_map[evt['event']]
        log.debug("ZeroMQ event: %s", evt)
        if evt['event'] == zmq.EVENT_MONITOR_STOPPED:
            self.stop()

    def stop(self):
        if self._socket is None:
            return
        self._socket.disable_monitor()
        self._socket = None
        self._monitor_socket = None
        if self._monitor_stream is not None:
            self._monitor_stream.close()
            self._monitor_stream = None
        log.trace("Event monitor done!")<|MERGE_RESOLUTION|>--- conflicted
+++ resolved
@@ -794,13 +794,8 @@
         else:
             log.error('Unknown req_fun %s', req_fun)
             # always attempt to return an error to the minion
-<<<<<<< HEAD
             _return_error('Server-side exception handling payload')
-        raise tornado.gen.Return()
-=======
-            stream.send('Server-side exception handling payload')
         raise salt.ext.tornado.gen.Return()
->>>>>>> 5c450f3b
 
     def __setup_signals(self):
         signal.signal(signal.SIGINT, self._handle_signals)
