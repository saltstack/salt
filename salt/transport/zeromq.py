# -*- coding: utf-8 -*-
'''
Zeromq transport classes
'''

# Import Python Libs
from __future__ import absolute_import, print_function, unicode_literals
import os
import sys
import copy
import errno
import signal
import hashlib
import logging
import weakref
from random import randint

# Import Salt Libs
import salt.auth
import salt.crypt
import salt.utils.event
<<<<<<< HEAD
import salt.utils.minions
import salt.utils.process
import salt.utils.stringutils
import salt.utils.verify
import salt.utils.zeromq
=======
import salt.utils.files
>>>>>>> 95586678
import salt.payload
import salt.transport.client
import salt.transport.server
import salt.transport.mixins.auth
from salt.ext import six
from salt.exceptions import SaltReqTimeoutError

from salt.utils.zeromq import zmq, ZMQDefaultLoop, install_zmq, ZMQ_VERSION_INFO, LIBZMQ_VERSION_INFO
import zmq.error
import zmq.eventloop.ioloop
import zmq.eventloop.zmqstream

try:
    import zmq.utils.monitor
    HAS_ZMQ_MONITOR = True
except ImportError:
    HAS_ZMQ_MONITOR = False

# Import Tornado Libs
import tornado
import tornado.gen
import tornado.concurrent

# Import third party libs
try:
    from M2Crypto import RSA
    HAS_M2 = True
except ImportError:
    HAS_M2 = False
    try:
        from Cryptodome.Cipher import PKCS1_OAEP
    except ImportError:
        from Crypto.Cipher import PKCS1_OAEP

log = logging.getLogger(__name__)


def _get_master_uri(master_ip,
                    master_port,
                    source_ip=None,
                    source_port=None):
    '''
    Return the ZeroMQ URI to connect the Minion to the Master.
    It supports different source IP / port, given the ZeroMQ syntax:

    // Connecting using a IP address and bind to an IP address
    rc = zmq_connect(socket, "tcp://192.168.1.17:5555;192.168.1.1:5555"); assert (rc == 0);

    Source: http://api.zeromq.org/4-1:zmq-tcp
    '''
    if LIBZMQ_VERSION_INFO >= (4, 1, 6) and ZMQ_VERSION_INFO >= (16, 0, 1):
        # The source:port syntax for ZeroMQ has been added in libzmq 4.1.6
        # which is included in the pyzmq wheels starting with 16.0.1.
        if source_ip or source_port:
            if source_ip and source_port:
                return 'tcp://{source_ip}:{source_port};{master_ip}:{master_port}'.format(
                        source_ip=source_ip, source_port=source_port,
                        master_ip=master_ip, master_port=master_port)
            elif source_ip and not source_port:
                return 'tcp://{source_ip}:0;{master_ip}:{master_port}'.format(
                        source_ip=source_ip,
                        master_ip=master_ip, master_port=master_port)
            elif not source_ip and source_port:
                return 'tcp://0.0.0.0:{source_port};{master_ip}:{master_port}'.format(
                        source_port=source_port,
                        master_ip=master_ip, master_port=master_port)
    if source_ip or source_port:
        log.warning('Unable to connect to the Master using a specific source IP / port')
        log.warning('Consider upgrading to pyzmq >= 16.0.1 and libzmq >= 4.1.6')
    return 'tcp://{master_ip}:{master_port}'.format(
                master_ip=master_ip, master_port=master_port)


class AsyncZeroMQReqChannel(salt.transport.client.ReqChannel):
    '''
    Encapsulate sending routines to ZeroMQ.

    ZMQ Channels default to 'crypt=aes'
    '''
    # This class is only a singleton per minion/master pair
    # mapping of io_loop -> {key -> channel}
    instance_map = weakref.WeakKeyDictionary()

    def __new__(cls, opts, **kwargs):
        '''
        Only create one instance of channel per __key()
        '''

        # do we have any mapping for this io_loop
        io_loop = kwargs.get('io_loop')
        if io_loop is None:
            install_zmq()
            io_loop = ZMQDefaultLoop.current()
        if io_loop not in cls.instance_map:
            cls.instance_map[io_loop] = weakref.WeakValueDictionary()
        loop_instance_map = cls.instance_map[io_loop]

        key = cls.__key(opts, **kwargs)
        obj = loop_instance_map.get(key)
        if obj is None:
            log.debug('Initializing new AsyncZeroMQReqChannel for %s', key)
            # we need to make a local variable for this, as we are going to store
            # it in a WeakValueDictionary-- which will remove the item if no one
            # references it-- this forces a reference while we return to the caller
            obj = object.__new__(cls)
            obj.__singleton_init__(opts, **kwargs)
            loop_instance_map[key] = obj
            log.trace('Inserted key into loop_instance_map id %s for key %s and process %s',
                      id(loop_instance_map), key, os.getpid())
        else:
            log.debug('Re-using AsyncZeroMQReqChannel for %s', key)
        return obj

    def __deepcopy__(self, memo):
        cls = self.__class__
        result = cls.__new__(cls, copy.deepcopy(self.opts, memo))  # pylint: disable=too-many-function-args
        memo[id(self)] = result
        for key in self.__dict__:
            if key in ('_io_loop',):
                continue
                # The _io_loop has a thread Lock which will fail to be deep
                # copied. Skip it because it will just be recreated on the
                # new copy.
            if key == 'message_client':
                # Recreate the message client because it will fail to be deep
                # copied. The reason is the same as the io_loop skip above.
                setattr(result, key,
                        AsyncReqMessageClientPool(result.opts,
                                                  args=(result.opts, self.master_uri,),
                                                  kwargs={'io_loop': self._io_loop}))

                continue
            setattr(result, key, copy.deepcopy(self.__dict__[key], memo))
        return result

    @classmethod
    def __key(cls, opts, **kwargs):
        return (opts['pki_dir'],     # where the keys are stored
                opts['id'],          # minion ID
                kwargs.get('master_uri', opts.get('master_uri')),  # master ID
                kwargs.get('crypt', 'aes'),  # TODO: use the same channel for crypt
                )

    # has to remain empty for singletons, since __init__ will *always* be called
    def __init__(self, opts, **kwargs):
        pass

    # an init for the singleton instance to call
    def __singleton_init__(self, opts, **kwargs):
        self.opts = dict(opts)
        self.ttype = 'zeromq'

        # crypt defaults to 'aes'
        self.crypt = kwargs.get('crypt', 'aes')

        if 'master_uri' in kwargs:
            self.opts['master_uri'] = kwargs['master_uri']

        self._io_loop = kwargs.get('io_loop')
        if self._io_loop is None:
            install_zmq()
            self._io_loop = ZMQDefaultLoop.current()

        if self.crypt != 'clear':
            # we don't need to worry about auth as a kwarg, since its a singleton
            self.auth = salt.crypt.AsyncAuth(self.opts, io_loop=self._io_loop)
        log.debug('Connecting the Minion to the Master URI (for the return server): %s', self.master_uri)
        self.message_client = AsyncReqMessageClientPool(self.opts,
                                                        args=(self.opts, self.master_uri,),
                                                        kwargs={'io_loop': self._io_loop})

    def __del__(self):
        '''
        Since the message_client creates sockets and assigns them to the IOLoop we have to
        specifically destroy them, since we aren't the only ones with references to the FDs
        '''
        if hasattr(self, 'message_client'):
            self.message_client.destroy()
        else:
            log.debug('No message_client attr for AsyncZeroMQReqChannel found. Not destroying sockets.')

    @property
    def master_uri(self):
        if 'master_ip' in self.opts:
            return _get_master_uri(self.opts['master_ip'],
                                   self.opts['master_port'],
                                   source_ip=self.opts.get('source_ip'),
                                   source_port=self.opts.get('source_ret_port'))
        return self.opts['master_uri']

    def _package_load(self, load):
        return {
            'enc': self.crypt,
            'load': load,
        }

    @tornado.gen.coroutine
    def crypted_transfer_decode_dictentry(self, load, dictkey=None, tries=3, timeout=60):
        if not self.auth.authenticated:
            # Return control back to the caller, continue when authentication succeeds
            yield self.auth.authenticate()
        # Return control to the caller. When send() completes, resume by populating ret with the Future.result
        ret = yield self.message_client.send(
            self._package_load(self.auth.crypticle.dumps(load)),
            timeout=timeout,
            tries=tries,
        )
        key = self.auth.get_keys()
        if 'key' not in ret:
            # Reauth in the case our key is deleted on the master side.
            yield self.auth.authenticate()
            ret = yield self.message_client.send(
                self._package_load(self.auth.crypticle.dumps(load)),
                timeout=timeout,
                tries=tries,
            )
        if HAS_M2:
            aes = key.private_decrypt(ret['key'],
                                      RSA.pkcs1_oaep_padding)
        else:
            cipher = PKCS1_OAEP.new(key)
            aes = cipher.decrypt(ret['key'])
        pcrypt = salt.crypt.Crypticle(self.opts, aes)
        data = pcrypt.loads(ret[dictkey])
        if six.PY3:
            data = salt.transport.frame.decode_embedded_strs(data)
        raise tornado.gen.Return(data)

    @tornado.gen.coroutine
    def _crypted_transfer(self, load, tries=3, timeout=60, raw=False):
        '''
        Send a load across the wire, with encryption

        In case of authentication errors, try to renegotiate authentication
        and retry the method.

        Indeed, we can fail too early in case of a master restart during a
        minion state execution call

        :param dict load: A load to send across the wire
        :param int tries: The number of times to make before failure
        :param int timeout: The number of seconds on a response before failing
        '''
        @tornado.gen.coroutine
        def _do_transfer():
            # Yield control to the caller. When send() completes, resume by populating data with the Future.result
            data = yield self.message_client.send(
                self._package_load(self.auth.crypticle.dumps(load)),
                timeout=timeout,
                tries=tries,
            )
            # we may not have always data
            # as for example for saltcall ret submission, this is a blind
            # communication, we do not subscribe to return events, we just
            # upload the results to the master
            if data:
                data = self.auth.crypticle.loads(data, raw)
            if six.PY3 and not raw:
                data = salt.transport.frame.decode_embedded_strs(data)
            raise tornado.gen.Return(data)
        if not self.auth.authenticated:
            # Return control back to the caller, resume when authentication succeeds
            yield self.auth.authenticate()
        try:
            # We did not get data back the first time. Retry.
            ret = yield _do_transfer()
        except salt.crypt.AuthenticationError:
            # If auth error, return control back to the caller, continue when authentication succeeds
            yield self.auth.authenticate()
            ret = yield _do_transfer()
        raise tornado.gen.Return(ret)

    @tornado.gen.coroutine
    def _uncrypted_transfer(self, load, tries=3, timeout=60):
        '''
        Send a load across the wire in cleartext

        :param dict load: A load to send across the wire
        :param int tries: The number of times to make before failure
        :param int timeout: The number of seconds on a response before failing
        '''
        ret = yield self.message_client.send(
            self._package_load(load),
            timeout=timeout,
            tries=tries,
        )

        raise tornado.gen.Return(ret)

    @tornado.gen.coroutine
    def send(self, load, tries=3, timeout=60, raw=False):
        '''
        Send a request, return a future which will complete when we send the message
        '''
        if self.crypt == 'clear':
            ret = yield self._uncrypted_transfer(load, tries=tries, timeout=timeout)
        else:
            ret = yield self._crypted_transfer(load, tries=tries, timeout=timeout, raw=raw)
        raise tornado.gen.Return(ret)


class AsyncZeroMQPubChannel(salt.transport.mixins.auth.AESPubClientMixin, salt.transport.client.AsyncPubChannel):
    '''
    A transport channel backed by ZeroMQ for a Salt Publisher to use to
    publish commands to connected minions
    '''
    def __init__(self,
                 opts,
                 **kwargs):
        self.opts = opts
        self.ttype = 'zeromq'
        self.io_loop = kwargs.get('io_loop')

        if self.io_loop is None:
            install_zmq()
            self.io_loop = ZMQDefaultLoop.current()

        self.hexid = hashlib.sha1(salt.utils.stringutils.to_bytes(self.opts['id'])).hexdigest()
        self.auth = salt.crypt.AsyncAuth(self.opts, io_loop=self.io_loop)
        self.serial = salt.payload.Serial(self.opts)
        self.context = zmq.Context()
        self._socket = self.context.socket(zmq.SUB)

        if self.opts['zmq_filtering']:
            # TODO: constants file for "broadcast"
            self._socket.setsockopt(zmq.SUBSCRIBE, b'broadcast')
            self._socket.setsockopt(zmq.SUBSCRIBE, self.hexid)
        else:
            self._socket.setsockopt(zmq.SUBSCRIBE, b'')

        self._socket.setsockopt(zmq.IDENTITY, salt.utils.stringutils.to_bytes(self.opts['id']))

        # TODO: cleanup all the socket opts stuff
        if hasattr(zmq, 'TCP_KEEPALIVE'):
            self._socket.setsockopt(
                zmq.TCP_KEEPALIVE, self.opts['tcp_keepalive']
            )
            self._socket.setsockopt(
                zmq.TCP_KEEPALIVE_IDLE, self.opts['tcp_keepalive_idle']
            )
            self._socket.setsockopt(
                zmq.TCP_KEEPALIVE_CNT, self.opts['tcp_keepalive_cnt']
            )
            self._socket.setsockopt(
                zmq.TCP_KEEPALIVE_INTVL, self.opts['tcp_keepalive_intvl']
            )

        recon_delay = self.opts['recon_default']

        if self.opts['recon_randomize']:
            recon_delay = randint(self.opts['recon_default'],
                                  self.opts['recon_default'] + self.opts['recon_max'])

            log.debug(
                "Generated random reconnect delay between '%sms' and '%sms' (%s)",
                self.opts['recon_default'],
                self.opts['recon_default'] + self.opts['recon_max'],
                recon_delay
            )

        log.debug("Setting zmq_reconnect_ivl to '%sms'", recon_delay)
        self._socket.setsockopt(zmq.RECONNECT_IVL, recon_delay)

        if hasattr(zmq, 'RECONNECT_IVL_MAX'):
            log.debug(
                "Setting zmq_reconnect_ivl_max to '%sms'",
                self.opts['recon_default'] + self.opts['recon_max']
            )

            self._socket.setsockopt(
                zmq.RECONNECT_IVL_MAX, self.opts['recon_max']
            )

        if (self.opts['ipv6'] is True or ':' in self.opts['master_ip']) and hasattr(zmq, 'IPV4ONLY'):
            # IPv6 sockets work for both IPv6 and IPv4 addresses
            self._socket.setsockopt(zmq.IPV4ONLY, 0)

        if HAS_ZMQ_MONITOR and self.opts['zmq_monitor']:
            self._monitor = ZeroMQSocketMonitor(self._socket)
            self._monitor.start_io_loop(self.io_loop)

    def destroy(self):
        if hasattr(self, '_monitor') and self._monitor is not None:
            self._monitor.stop()
            self._monitor = None
        if hasattr(self, '_stream'):
            if ZMQ_VERSION_INFO < (14, 3, 0):
                # stream.close() doesn't work properly on pyzmq < 14.3.0
                self._stream.io_loop.remove_handler(self._stream.socket)
                self._stream.socket.close(0)
            else:
                self._stream.close(0)
        elif hasattr(self, '_socket'):
            self._socket.close(0)
        if hasattr(self, 'context') and self.context.closed is False:
            self.context.term()

    def __del__(self):
        self.destroy()

    # TODO: this is the time to see if we are connected, maybe use the req channel to guess?
    @tornado.gen.coroutine
    def connect(self):
        if not self.auth.authenticated:
            yield self.auth.authenticate()
        self.publish_port = self.auth.creds['publish_port']
        log.debug('Connecting the Minion to the Master publish port, using the URI: %s', self.master_pub)
        self._socket.connect(self.master_pub)

    @property
    def master_pub(self):
        '''
        Return the master publish port
        '''
        return _get_master_uri(self.opts['master_ip'],
                               self.publish_port,
                               source_ip=self.opts.get('source_ip'),
                               source_port=self.opts.get('source_publish_port'))

    @tornado.gen.coroutine
    def _decode_messages(self, messages):
        '''
        Take the zmq messages, decrypt/decode them into a payload

        :param list messages: A list of messages to be decoded
        '''
        messages_len = len(messages)
        # if it was one message, then its old style
        if messages_len == 1:
            payload = self.serial.loads(messages[0])
        # 2 includes a header which says who should do it
        elif messages_len == 2:
            if messages[0] not in ('broadcast', self.hexid):
                log.debug('Publish received for not this minion: %s', messages[0])
                raise tornado.gen.Return(None)
            payload = self.serial.loads(messages[1])
        else:
            raise Exception(('Invalid number of messages ({0}) in zeromq pub'
                             'message from master').format(len(messages_len)))
        # Yield control back to the caller. When the payload has been decoded, assign
        # the decoded payload to 'ret' and resume operation
        ret = yield self._decode_payload(payload)
        raise tornado.gen.Return(ret)

    @property
    def stream(self):
        '''
        Return the current zmqstream, creating one if necessary
        '''
        if not hasattr(self, '_stream'):
            self._stream = zmq.eventloop.zmqstream.ZMQStream(self._socket, io_loop=self.io_loop)
        return self._stream

    def on_recv(self, callback):
        '''
        Register a callback for received messages (that we didn't initiate)

        :param func callback: A function which should be called when data is received
        '''
        if callback is None:
            return self.stream.on_recv(None)

        @tornado.gen.coroutine
        def wrap_callback(messages):
            payload = yield self._decode_messages(messages)
            if payload is not None:
                callback(payload)
        return self.stream.on_recv(wrap_callback)


class ZeroMQReqServerChannel(salt.transport.mixins.auth.AESReqServerMixin,
                             salt.transport.server.ReqServerChannel):

    def __init__(self, opts):
        salt.transport.server.ReqServerChannel.__init__(self, opts)
        self._closing = False

    def zmq_device(self):
        '''
        Multiprocessing target for the zmq queue device
        '''
        self.__setup_signals()
        salt.utils.process.appendproctitle('MWorkerQueue')
        self.context = zmq.Context(self.opts['worker_threads'])
        # Prepare the zeromq sockets
        self.uri = 'tcp://{interface}:{ret_port}'.format(**self.opts)
        self.clients = self.context.socket(zmq.ROUTER)
        if self.opts['ipv6'] is True and hasattr(zmq, 'IPV4ONLY'):
            # IPv6 sockets work for both IPv6 and IPv4 addresses
            self.clients.setsockopt(zmq.IPV4ONLY, 0)
        self.clients.setsockopt(zmq.BACKLOG, self.opts.get('zmq_backlog', 1000))
        self._start_zmq_monitor()
        self.workers = self.context.socket(zmq.DEALER)

        if self.opts.get('ipc_mode', '') == 'tcp':
            self.w_uri = 'tcp://127.0.0.1:{0}'.format(
                self.opts.get('tcp_master_workers', 4515)
                )
        else:
            self.w_uri = 'ipc://{0}'.format(
                os.path.join(self.opts['sock_dir'], 'workers.ipc')
                )

        log.info('Setting up the master communication server')
        self.clients.bind(self.uri)
        self.workers.bind(self.w_uri)

        while True:
            if self.clients.closed or self.workers.closed:
                break
            try:
                zmq.device(zmq.QUEUE, self.clients, self.workers)
            except zmq.ZMQError as exc:
                if exc.errno == errno.EINTR:
                    continue
                raise exc
            except (KeyboardInterrupt, SystemExit):
                break

    def close(self):
        '''
        Cleanly shutdown the router socket
        '''
        if self._closing:
            return
        log.info('MWorkerQueue under PID %s is closing', os.getpid())
        self._closing = True
        # pylint: disable=E0203
        if getattr(self, '_monitor', None) is not None:
            self._monitor.stop()
            self._monitor = None
        if getattr(self, '_w_monitor', None) is not None:
            self._w_monitor.stop()
            self._w_monitor = None
        if hasattr(self, 'clients') and self.clients.closed is False:
            self.clients.close()
        if hasattr(self, 'workers') and self.workers.closed is False:
            self.workers.close()
        if hasattr(self, 'stream'):
            self.stream.close()
        if hasattr(self, '_socket') and self._socket.closed is False:
            self._socket.close()
        if hasattr(self, 'context') and self.context.closed is False:
            self.context.term()
        # pylint: enable=E0203

    def pre_fork(self, process_manager):
        '''
        Pre-fork we need to create the zmq router device

        :param func process_manager: An instance of salt.utils.process.ProcessManager
        '''
        salt.transport.mixins.auth.AESReqServerMixin.pre_fork(self, process_manager)
        process_manager.add_process(self.zmq_device)

    def _start_zmq_monitor(self):
        '''
        Starts ZMQ monitor for debugging purposes.
        :return:
        '''
        # Socket monitor shall be used the only for debug
        # purposes so using threading doesn't look too bad here

        if HAS_ZMQ_MONITOR and self.opts['zmq_monitor']:
            log.debug('Starting ZMQ monitor')
            import threading
            self._w_monitor = ZeroMQSocketMonitor(self._socket)
            threading.Thread(target=self._w_monitor.start_poll).start()
            log.debug('ZMQ monitor has been started started')

    def post_fork(self, payload_handler, io_loop):
        '''
        After forking we need to create all of the local sockets to listen to the
        router

        :param func payload_handler: A function to called to handle incoming payloads as
                                     they are picked up off the wire
        :param IOLoop io_loop: An instance of a Tornado IOLoop, to handle event scheduling
        '''
        self.payload_handler = payload_handler
        self.io_loop = io_loop

        self.context = zmq.Context(1)
        self._socket = self.context.socket(zmq.REP)
        self._start_zmq_monitor()

        if self.opts.get('ipc_mode', '') == 'tcp':
            self.w_uri = 'tcp://127.0.0.1:{0}'.format(
                self.opts.get('tcp_master_workers', 4515)
                )
        else:
            self.w_uri = 'ipc://{0}'.format(
                os.path.join(self.opts['sock_dir'], 'workers.ipc')
                )
        log.info('Worker binding to socket %s', self.w_uri)
        self._socket.connect(self.w_uri)

        salt.transport.mixins.auth.AESReqServerMixin.post_fork(self, payload_handler, io_loop)

        self.stream = zmq.eventloop.zmqstream.ZMQStream(self._socket, io_loop=self.io_loop)
        self.stream.on_recv_stream(self.handle_message)

    @tornado.gen.coroutine
    def handle_message(self, stream, payload):
        '''
        Handle incoming messages from underlying TCP streams

        :stream ZMQStream stream: A ZeroMQ stream.
        See http://zeromq.github.io/pyzmq/api/generated/zmq.eventloop.zmqstream.html

        :param dict payload: A payload to process
        '''
        try:
            payload = self.serial.loads(payload[0])
            payload = self._decode_payload(payload)
        except Exception as exc:
            exc_type = type(exc).__name__
            if exc_type == 'AuthenticationError':
                log.debug(
                    'Minion failed to auth to master. Since the payload is '
                    'encrypted, it is not known which minion failed to '
                    'authenticate. It is likely that this is a transient '
                    'failure due to the master rotating its public key.'
                )
            else:
                log.error('Bad load from minion: %s: %s', exc_type, exc)
            stream.send(self.serial.dumps('bad load'))
            raise tornado.gen.Return()

        # TODO helper functions to normalize payload?
        if not isinstance(payload, dict) or not isinstance(payload.get('load'), dict):
            log.error('payload and load must be a dict. Payload was: %s and load was %s', payload, payload.get('load'))
            stream.send(self.serial.dumps('payload and load must be a dict'))
            raise tornado.gen.Return()

        try:
            id_ = payload['load'].get('id', '')
            if '\0' in id_:
                log.error('Payload contains an id with a null byte: %s', payload)
                stream.send(self.serial.dumps('bad load: id contains a null byte'))
                raise tornado.gen.Return()
        except TypeError:
            log.error('Payload contains non-string id: %s', payload)
            stream.send(self.serial.dumps('bad load: id {0} is not a string'.format(id_)))
            raise tornado.gen.Return()

        # intercept the "_auth" commands, since the main daemon shouldn't know
        # anything about our key auth
        if payload['enc'] == 'clear' and payload.get('load', {}).get('cmd') == '_auth':
            stream.send(self.serial.dumps(self._auth(payload['load'])))
            raise tornado.gen.Return()

        # TODO: test
        try:
            # Take the payload_handler function that was registered when we created the channel
            # and call it, returning control to the caller until it completes
            ret, req_opts = yield self.payload_handler(payload)
        except Exception as e:
            # always attempt to return an error to the minion
            stream.send('Some exception handling minion payload')
            log.error('Some exception handling a payload from minion', exc_info=True)
            raise tornado.gen.Return()

        req_fun = req_opts.get('fun', 'send')
        if req_fun == 'send_clear':
            stream.send(self.serial.dumps(ret))
        elif req_fun == 'send':
            stream.send(self.serial.dumps(self.crypticle.dumps(ret)))
        elif req_fun == 'send_private':
            stream.send(self.serial.dumps(self._encrypt_private(ret,
                                                                req_opts['key'],
                                                                req_opts['tgt'],
                                                                )))
        else:
            log.error('Unknown req_fun %s', req_fun)
            # always attempt to return an error to the minion
            stream.send('Server-side exception handling payload')
        raise tornado.gen.Return()

    def __setup_signals(self):
        signal.signal(signal.SIGINT, self._handle_signals)
        signal.signal(signal.SIGTERM, self._handle_signals)

    def _handle_signals(self, signum, sigframe):
        msg = '{0} received a '.format(self.__class__.__name__)
        if signum == signal.SIGINT:
            msg += 'SIGINT'
        elif signum == signal.SIGTERM:
            msg += 'SIGTERM'
        msg += '. Exiting'
        log.debug(msg)
        self.close()
        sys.exit(salt.defaults.exitcodes.EX_OK)


def _set_tcp_keepalive(zmq_socket, opts):
    '''
    Ensure that TCP keepalives are set as specified in "opts".

    Warning: Failure to set TCP keepalives on the salt-master can result in
    not detecting the loss of a minion when the connection is lost or when
    it's host has been terminated without first closing the socket.
    Salt's Presence System depends on this connection status to know if a minion
    is "present".

    Warning: Failure to set TCP keepalives on minions can result in frequent or
    unexpected disconnects!
    '''
    if hasattr(zmq, 'TCP_KEEPALIVE') and opts:
        if 'tcp_keepalive' in opts:
            zmq_socket.setsockopt(
                zmq.TCP_KEEPALIVE, opts['tcp_keepalive']
            )
        if 'tcp_keepalive_idle' in opts:
            zmq_socket.setsockopt(
                zmq.TCP_KEEPALIVE_IDLE, opts['tcp_keepalive_idle']
            )
        if 'tcp_keepalive_cnt' in opts:
            zmq_socket.setsockopt(
                zmq.TCP_KEEPALIVE_CNT, opts['tcp_keepalive_cnt']
            )
        if 'tcp_keepalive_intvl' in opts:
            zmq_socket.setsockopt(
                zmq.TCP_KEEPALIVE_INTVL, opts['tcp_keepalive_intvl']
            )


class ZeroMQPubServerChannel(salt.transport.server.PubServerChannel):
    '''
    Encapsulate synchronous operations for a publisher channel
    '''
    def __init__(self, opts):
        self.opts = opts
        self.serial = salt.payload.Serial(self.opts)  # TODO: in init?
        self.ckminions = salt.utils.minions.CkMinions(self.opts)

    def connect(self):
        return tornado.gen.sleep(5)

    def _publish_daemon(self):
        '''
        Bind to the interface specified in the configuration file
        '''
        salt.utils.process.appendproctitle(self.__class__.__name__)
        # Set up the context
        context = zmq.Context(1)
        # Prepare minion publish socket
        pub_sock = context.socket(zmq.PUB)
        _set_tcp_keepalive(pub_sock, self.opts)
        # if 2.1 >= zmq < 3.0, we only have one HWM setting
        try:
            pub_sock.setsockopt(zmq.HWM, self.opts.get('pub_hwm', 1000))
        # in zmq >= 3.0, there are separate send and receive HWM settings
        except AttributeError:
            # Set the High Water Marks. For more information on HWM, see:
            # http://api.zeromq.org/4-1:zmq-setsockopt
            pub_sock.setsockopt(zmq.SNDHWM, self.opts.get('pub_hwm', 1000))
            pub_sock.setsockopt(zmq.RCVHWM, self.opts.get('pub_hwm', 1000))
        if self.opts['ipv6'] is True and hasattr(zmq, 'IPV4ONLY'):
            # IPv6 sockets work for both IPv6 and IPv4 addresses
            pub_sock.setsockopt(zmq.IPV4ONLY, 0)
        pub_sock.setsockopt(zmq.BACKLOG, self.opts.get('zmq_backlog', 1000))
        pub_uri = 'tcp://{interface}:{publish_port}'.format(**self.opts)
        # Prepare minion pull socket
        pull_sock = context.socket(zmq.PULL)

        if self.opts.get('ipc_mode', '') == 'tcp':
            pull_uri = 'tcp://127.0.0.1:{0}'.format(
                self.opts.get('tcp_master_publish_pull', 4514)
                )
        else:
            pull_uri = 'ipc://{0}'.format(
                os.path.join(self.opts['sock_dir'], 'publish_pull.ipc')
                )
        salt.utils.zeromq.check_ipc_path_max_len(pull_uri)

        # Start the minion command publisher
        log.info('Starting the Salt Publisher on %s', pub_uri)
        pub_sock.bind(pub_uri)

        # Securely create socket
<<<<<<< HEAD
        log.info('Starting the Salt Puller on %s', pull_uri)
        old_umask = os.umask(0o177)
        try:
=======
        log.info('Starting the Salt Puller on {0}'.format(pull_uri))
        with salt.utils.files.set_umask(0o177):
>>>>>>> 95586678
            pull_sock.bind(pull_uri)

        try:
            while True:
                # Catch and handle EINTR from when this process is sent
                # SIGUSR1 gracefully so we don't choke and die horribly
                try:
                    log.trace('Getting data from puller %s', pull_uri)
                    package = pull_sock.recv()
                    unpacked_package = salt.payload.unpackage(package)
                    if six.PY3:
                        unpacked_package = salt.transport.frame.decode_embedded_strs(unpacked_package)
                    payload = unpacked_package['payload']
                    log.trace('Accepted unpacked package from puller')
                    if self.opts['zmq_filtering']:
                        # if you have a specific topic list, use that
                        if 'topic_lst' in unpacked_package:
                            for topic in unpacked_package['topic_lst']:
                                log.trace('Sending filtered data over publisher %s', pub_uri)
                                # zmq filters are substring match, hash the topic
                                # to avoid collisions
                                htopic = hashlib.sha1(topic).hexdigest()
                                pub_sock.send(htopic, flags=zmq.SNDMORE)
                                pub_sock.send(payload)
                                log.trace('Filtered data has been sent')
                                # otherwise its a broadcast
                        else:
                            # TODO: constants file for "broadcast"
                            log.trace('Sending broadcasted data over publisher %s', pub_uri)
                            pub_sock.send('broadcast', flags=zmq.SNDMORE)
                            pub_sock.send(payload)
                            log.trace('Broadcasted data has been sent')
                    else:
                        log.trace('Sending ZMQ-unfiltered data over publisher %s', pub_uri)
                        pub_sock.send(payload)
                        log.trace('Unfiltered data has been sent')
                except zmq.ZMQError as exc:
                    if exc.errno == errno.EINTR:
                        continue
                    raise exc

        except KeyboardInterrupt:
            # Cleanly close the sockets if we're shutting down
            if pub_sock.closed is False:
                pub_sock.setsockopt(zmq.LINGER, 1)
                pub_sock.close()
            if pull_sock.closed is False:
                pull_sock.setsockopt(zmq.LINGER, 1)
                pull_sock.close()
            if context.closed is False:
                context.term()

    def pre_fork(self, process_manager):
        '''
        Do anything necessary pre-fork. Since this is on the master side this will
        primarily be used to create IPC channels and create our daemon process to
        do the actual publishing

        :param func process_manager: A ProcessManager, from salt.utils.process.ProcessManager
        '''
        process_manager.add_process(self._publish_daemon)

    def publish(self, load):
        '''
        Publish "load" to minions

        :param dict load: A load to be sent across the wire to minions
        '''
        payload = {'enc': 'aes'}

        crypticle = salt.crypt.Crypticle(self.opts, salt.master.SMaster.secrets['aes']['secret'].value)
        payload['load'] = crypticle.dumps(load)
        if self.opts['sign_pub_messages']:
            master_pem_path = os.path.join(self.opts['pki_dir'], 'master.pem')
            log.debug("Signing data packet")
            payload['sig'] = salt.crypt.sign_message(master_pem_path, payload['load'])
        # Send 0MQ to the publisher
        context = zmq.Context(1)
        pub_sock = context.socket(zmq.PUSH)
        if self.opts.get('ipc_mode', '') == 'tcp':
            pull_uri = 'tcp://127.0.0.1:{0}'.format(
                self.opts.get('tcp_master_publish_pull', 4514)
                )
        else:
            pull_uri = 'ipc://{0}'.format(
                os.path.join(self.opts['sock_dir'], 'publish_pull.ipc')
                )
        pub_sock.connect(pull_uri)
        int_payload = {'payload': self.serial.dumps(payload)}

        # add some targeting stuff for lists only (for now)
        if load['tgt_type'] == 'list':
            int_payload['topic_lst'] = load['tgt']

        # If zmq_filtering is enabled, target matching has to happen master side
        match_targets = ["pcre", "glob", "list"]
        if self.opts['zmq_filtering'] and load['tgt_type'] in match_targets:
            # Fetch a list of minions that match
            _res = self.ckminions.check_minions(load['tgt'],
                                                tgt_type=load['tgt_type'])
            match_ids = _res['minions']

            log.debug("Publish Side Match: %s", match_ids)
            # Send list of miions thru so zmq can target them
            int_payload['topic_lst'] = match_ids

        pub_sock.send(self.serial.dumps(int_payload))
        pub_sock.close()
        context.term()


class AsyncReqMessageClientPool(salt.transport.MessageClientPool):
    '''
    Wrapper class of AsyncReqMessageClientPool to avoid blocking waiting while writing data to socket.
    '''
    def __init__(self, opts, args=None, kwargs=None):
        super(AsyncReqMessageClientPool, self).__init__(AsyncReqMessageClient, opts, args=args, kwargs=kwargs)

    def __del__(self):
        self.destroy()

    def destroy(self):
        for message_client in self.message_clients:
            message_client.destroy()
        self.message_clients = []

    def send(self, *args, **kwargs):
        message_clients = sorted(self.message_clients, key=lambda x: len(x.send_queue))
        return message_clients[0].send(*args, **kwargs)


# TODO: unit tests!
class AsyncReqMessageClient(object):
    '''
    This class wraps the underlying zeromq REQ socket and gives a future-based
    interface to sending and recieving messages. This works around the primary
    limitation of serialized send/recv on the underlying socket by queueing the
    message sends in this class. In the future if we decide to attempt to multiplex
    we can manage a pool of REQ/REP sockets-- but for now we'll just do them in serial
    '''
    def __init__(self, opts, addr, linger=0, io_loop=None):
        '''
        Create an asynchronous message client

        :param dict opts: The salt opts dictionary
        :param str addr: The interface IP address to bind to
        :param int linger: The number of seconds to linger on a ZMQ socket. See
                           http://api.zeromq.org/2-1:zmq-setsockopt [ZMQ_LINGER]
        :param IOLoop io_loop: A Tornado IOLoop event scheduler [tornado.ioloop.IOLoop]
        '''
        self.opts = opts
        self.addr = addr
        self.linger = linger
        if io_loop is None:
            install_zmq()
            ZMQDefaultLoop.current()
        else:
            self.io_loop = io_loop

        self.serial = salt.payload.Serial(self.opts)
        self.context = zmq.Context()

        # wire up sockets
        self._init_socket()

        self.send_queue = []
        # mapping of message -> future
        self.send_future_map = {}

        self.send_timeout_map = {}  # message -> timeout

    # TODO: timeout all in-flight sessions, or error
    def destroy(self):
        if hasattr(self, 'stream') and self.stream is not None:
            if ZMQ_VERSION_INFO < (14, 3, 0):
                # stream.close() doesn't work properly on pyzmq < 14.3.0
                if self.stream.socket:
                    self.stream.socket.close()
                self.stream.io_loop.remove_handler(self.stream.socket)
                # set this to None, more hacks for messed up pyzmq
                self.stream.socket = None
                self.socket.close()
            else:
                self.stream.close()
                self.socket = None
            self.stream = None
        if self.context.closed is False:
            self.context.term()

    def __del__(self):
        self.destroy()

    def _init_socket(self):
        if hasattr(self, 'stream'):
            self.stream.close()  # pylint: disable=E0203
            self.socket.close()  # pylint: disable=E0203
            del self.stream
            del self.socket

        self.socket = self.context.socket(zmq.REQ)

        # socket options
        if hasattr(zmq, 'RECONNECT_IVL_MAX'):
            self.socket.setsockopt(
                zmq.RECONNECT_IVL_MAX, 5000
            )

        _set_tcp_keepalive(self.socket, self.opts)
        if self.addr.startswith('tcp://['):
            # Hint PF type if bracket enclosed IPv6 address
            if hasattr(zmq, 'IPV6'):
                self.socket.setsockopt(zmq.IPV6, 1)
            elif hasattr(zmq, 'IPV4ONLY'):
                self.socket.setsockopt(zmq.IPV4ONLY, 0)
        self.socket.linger = self.linger
        log.debug('Trying to connect to: %s', self.addr)
        self.socket.connect(self.addr)
        self.stream = zmq.eventloop.zmqstream.ZMQStream(self.socket, io_loop=self.io_loop)

    @tornado.gen.coroutine
    def _internal_send_recv(self):
        while len(self.send_queue) > 0:
            message = self.send_queue[0]
            future = self.send_future_map.get(message, None)
            if future is None:
                # Timedout
                del self.send_queue[0]
                continue

            # send
            def mark_future(msg):
                if not future.done():
                    data = self.serial.loads(msg[0])
                    future.set_result(data)
            self.stream.on_recv(mark_future)
            self.stream.send(message)

            try:
                ret = yield future
            except Exception as err:  # pylint: disable=W0702
                log.debug('Re-init ZMQ socket: %s', err)
                self._init_socket()  # re-init the zmq socket (no other way in zmq)
                del self.send_queue[0]
                continue
            del self.send_queue[0]
            self.send_future_map.pop(message, None)
            self.remove_message_timeout(message)

    def remove_message_timeout(self, message):
        if message not in self.send_timeout_map:
            return
        timeout = self.send_timeout_map.pop(message, None)
        if timeout is not None:
            # Hasn't been already timedout
            self.io_loop.remove_timeout(timeout)

    def timeout_message(self, message):
        '''
        Handle a message timeout by removing it from the sending queue
        and informing the caller

        :raises: SaltReqTimeoutError
        '''
        future = self.send_future_map.pop(message, None)
        # In a race condition the message might have been sent by the time
        # we're timing it out. Make sure the future is not None
        if future is not None:
            del self.send_timeout_map[message]
            if future.attempts < future.tries:
                future.attempts += 1
                log.debug('SaltReqTimeoutError, retrying. (%s/%s)', future.attempts, future.tries)
                self.send(
                    message,
                    timeout=future.timeout,
                    tries=future.tries,
                    future=future,
                )

            else:
                future.set_exception(SaltReqTimeoutError('Message timed out'))

    def send(self, message, timeout=None, tries=3, future=None, callback=None, raw=False):
        '''
        Return a future which will be completed when the message has a response
        '''
        if future is None:
            future = tornado.concurrent.Future()
            future.tries = tries
            future.attempts = 0
            future.timeout = timeout
            # if a future wasn't passed in, we need to serialize the message
            message = self.serial.dumps(message)
        if callback is not None:
            def handle_future(future):
                response = future.result()
                self.io_loop.add_callback(callback, response)
            future.add_done_callback(handle_future)
        # Add this future to the mapping
        self.send_future_map[message] = future

        if self.opts.get('detect_mode') is True:
            timeout = 1

        if timeout is not None:
            send_timeout = self.io_loop.call_later(timeout, self.timeout_message, message)
            self.send_timeout_map[message] = send_timeout

        if len(self.send_queue) == 0:
            self.io_loop.spawn_callback(self._internal_send_recv)

        self.send_queue.append(message)

        return future


class ZeroMQSocketMonitor(object):
    __EVENT_MAP = None

    def __init__(self, socket):
        '''
        Create ZMQ monitor sockets

        More information:
            http://api.zeromq.org/4-0:zmq-socket-monitor
        '''
        self._socket = socket
        self._monitor_socket = self._socket.get_monitor_socket()
        self._monitor_stream = None

    def start_io_loop(self, io_loop):
        log.trace("Event monitor start!")
        self._monitor_stream = zmq.eventloop.zmqstream.ZMQStream(self._monitor_socket, io_loop=io_loop)
        self._monitor_stream.on_recv(self.monitor_callback)

    def start_poll(self):
        log.trace("Event monitor start!")
        try:
            while self._monitor_socket is not None and self._monitor_socket.poll():
                msg = self._monitor_socket.recv_multipart()
                self.monitor_callback(msg)
        except (AttributeError, zmq.error.ContextTerminated):
            # We cannot log here because we'll get an interrupted system call in trying
            # to flush the logging buffer as we terminate
            pass

    @property
    def event_map(self):
        if ZeroMQSocketMonitor.__EVENT_MAP is None:
            event_map = {}
            for name in dir(zmq):
                if name.startswith('EVENT_'):
                    value = getattr(zmq, name)
                    event_map[value] = name
            ZeroMQSocketMonitor.__EVENT_MAP = event_map
        return ZeroMQSocketMonitor.__EVENT_MAP

    def monitor_callback(self, msg):
        evt = zmq.utils.monitor.parse_monitor_message(msg)
        evt['description'] = self.event_map[evt['event']]
        log.debug("ZeroMQ event: %s", evt)
        if evt['event'] == zmq.EVENT_MONITOR_STOPPED:
            self.stop()

    def stop(self):
        if self._socket is None:
            return
        self._socket.disable_monitor()
        self._socket = None
        self._monitor_socket = None
        if self._monitor_stream is not None:
            self._monitor_stream.close()
            self._monitor_stream = None
        log.trace("Event monitor done!")<|MERGE_RESOLUTION|>--- conflicted
+++ resolved
@@ -19,15 +19,12 @@
 import salt.auth
 import salt.crypt
 import salt.utils.event
-<<<<<<< HEAD
+import salt.utils.files
 import salt.utils.minions
 import salt.utils.process
 import salt.utils.stringutils
 import salt.utils.verify
 import salt.utils.zeromq
-=======
-import salt.utils.files
->>>>>>> 95586678
 import salt.payload
 import salt.transport.client
 import salt.transport.server
@@ -809,14 +806,8 @@
         pub_sock.bind(pub_uri)
 
         # Securely create socket
-<<<<<<< HEAD
         log.info('Starting the Salt Puller on %s', pull_uri)
-        old_umask = os.umask(0o177)
-        try:
-=======
-        log.info('Starting the Salt Puller on {0}'.format(pull_uri))
         with salt.utils.files.set_umask(0o177):
->>>>>>> 95586678
             pull_sock.bind(pull_uri)
 
         try:
