# -*- coding: utf-8 -*-

# Import Python Libs
from __future__ import absolute_import, print_function, unicode_literals

import binascii
import ctypes
import hashlib
import logging
import multiprocessing
import os
import shutil

# Import Salt Libs
import salt.crypt
import salt.ext.tornado.gen
import salt.master
import salt.payload
import salt.transport.frame
import salt.utils.event
import salt.utils.files
import salt.utils.minions
import salt.utils.stringutils
import salt.utils.verify

# Import Third Party Libs
from salt.ext import six
from salt.utils.cache import CacheCli

try:
    from M2Crypto import RSA

    HAS_M2 = True
except ImportError:
    HAS_M2 = False
    try:
        from Cryptodome.Cipher import PKCS1_OAEP
    except ImportError:
        from Crypto.Cipher import PKCS1_OAEP


log = logging.getLogger(__name__)


# TODO: rename
class AESPubClientMixin(object):
    def _verify_master_signature(self, payload):
        if self.opts.get("sign_pub_messages"):
            if not payload.get("sig", False):
                raise salt.crypt.AuthenticationError(
                    "Message signing is enabled but the payload has no signature."
                )

            # Verify that the signature is valid
            master_pubkey_path = os.path.join(self.opts["pki_dir"], "minion_master.pub")
            if not salt.crypt.verify_signature(
                master_pubkey_path, payload["load"], payload.get("sig")
            ):
                raise salt.crypt.AuthenticationError(
                    "Message signature failed to validate."
                )

    @salt.ext.tornado.gen.coroutine
    def _decode_payload(self, payload):
        # we need to decrypt it
        log.trace("Decoding payload: %s", payload)
        if payload["enc"] == "aes":
            self._verify_master_signature(payload)
            try:
                payload["load"] = self.auth.crypticle.loads(payload["load"])
            except salt.crypt.AuthenticationError:
                yield self.auth.authenticate()
                payload["load"] = self.auth.crypticle.loads(payload["load"])

        raise salt.ext.tornado.gen.Return(payload)


# TODO: rename?
class AESReqServerMixin(object):
    """
    Mixin to house all of the master-side auth crypto
    """

    def pre_fork(self, _):
        """
        Pre-fork we need to create the zmq router device
        """
        if "aes" not in salt.master.SMaster.secrets:
            # TODO: This is still needed only for the unit tests
            # 'tcp_test.py' and 'zeromq_test.py'. Fix that. In normal
            # cases, 'aes' is already set in the secrets.
            salt.master.SMaster.secrets["aes"] = {
                "secret": multiprocessing.Array(
                    ctypes.c_char,
                    salt.utils.stringutils.to_bytes(
                        salt.crypt.Crypticle.generate_key_string()
                    ),
                ),
                "reload": salt.crypt.Crypticle.generate_key_string,
            }

    def post_fork(self, _, __):
        self.serial = salt.payload.Serial(self.opts)
        self.crypticle = salt.crypt.Crypticle(
            self.opts, salt.master.SMaster.secrets["aes"]["secret"].value
        )

        # other things needed for _auth
        # Create the event manager
        self.event = salt.utils.event.get_master_event(
            self.opts, self.opts["sock_dir"], listen=False
        )
        self.auto_key = salt.daemons.masterapi.AutoKey(self.opts)

        # only create a con_cache-client if the con_cache is active
        if self.opts["con_cache"]:
            self.cache_cli = CacheCli(self.opts)
        else:
            self.cache_cli = False
            # Make an minion checker object
            self.ckminions = salt.utils.minions.CkMinions(self.opts)

        self.master_key = salt.crypt.MasterKeys(self.opts)

    def _encrypt_private(self, ret, dictkey, target):
        """
        The server equivalent of ReqChannel.crypted_transfer_decode_dictentry
        """
        # encrypt with a specific AES key
        pubfn = os.path.join(self.opts["pki_dir"], "minions", target)
        key = salt.crypt.Crypticle.generate_key_string()
        pcrypt = salt.crypt.Crypticle(self.opts, key)
        try:
            pub = salt.crypt.get_rsa_pub_key(pubfn)
        except (ValueError, IndexError, TypeError):
            return self.crypticle.dumps({})
        except IOError:
            log.error("AES key not found")
            return {"error": "AES key not found"}

        pret = {}
        if not six.PY2:
            key = salt.utils.stringutils.to_bytes(key)
        if HAS_M2:
            pret["key"] = pub.public_encrypt(key, RSA.pkcs1_oaep_padding)
        else:
            cipher = PKCS1_OAEP.new(pub)
            pret["key"] = cipher.encrypt(key)
        pret[dictkey] = pcrypt.dumps(ret if ret is not False else {})
        return pret

    def _update_aes(self):
        """
        Check to see if a fresh AES key is available and update the components
        of the worker
        """
        if (
            salt.master.SMaster.secrets["aes"]["secret"].value
            != self.crypticle.key_string
        ):
            self.crypticle = salt.crypt.Crypticle(
                self.opts, salt.master.SMaster.secrets["aes"]["secret"].value
            )
            return True
        return False

    def _decode_payload(self, payload):
        # we need to decrypt it
        if payload["enc"] == "aes":
            try:
                payload["load"] = self.crypticle.loads(payload["load"])
            except salt.crypt.AuthenticationError:
                if not self._update_aes():
                    raise
                payload["load"] = self.crypticle.loads(payload["load"])
        return payload

    def _auth(self, load):
        """
        Authenticate the client, use the sent public key to encrypt the AES key
        which was generated at start up.

        This method fires an event over the master event manager. The event is
        tagged "auth" and returns a dict with information about the auth
        event

        # Verify that the key we are receiving matches the stored key
        # Store the key if it is not there
        # Make an RSA key with the pub key
        # Encrypt the AES key as an encrypted salt.payload
        # Package the return and return it
        """

        if not salt.utils.verify.valid_id(self.opts, load["id"]):
            log.info("Authentication request from invalid id %s", load["id"])
            return {"enc": "clear", "load": {"ret": False}}
        log.info("Authentication request from %s", load["id"])

        # 0 is default which should be 'unlimited'
        if self.opts["max_minions"] > 0:
            # use the ConCache if enabled, else use the minion utils
            if self.cache_cli:
                minions = self.cache_cli.get_cached()
            else:
                minions = self.ckminions.connected_ids()
                if len(minions) > 1000:
                    log.info(
                        "With large numbers of minions it is advised "
                        "to enable the ConCache with 'con_cache: True' "
                        "in the masters configuration file."
                    )

            if not len(minions) <= self.opts["max_minions"]:
                # we reject new minions, minions that are already
                # connected must be allowed for the mine, highstate, etc.
                if load["id"] not in minions:
                    msg = (
                        "Too many minions connected (max_minions={0}). "
                        "Rejecting connection from id "
                        "{1}".format(self.opts["max_minions"], load["id"])
                    )
                    log.info(msg)
                    eload = {
                        "result": False,
                        "act": "full",
                        "id": load["id"],
                        "pub": load["pub"],
                    }

                    if self.opts.get("auth_events") is True:
                        self.event.fire_event(
                            eload, salt.utils.event.tagify(prefix="auth")
                        )
                    return {"enc": "clear", "load": {"ret": "full"}}

        # Check if key is configured to be auto-rejected/signed
        auto_reject = self.auto_key.check_autoreject(load["id"])
        auto_sign = self.auto_key.check_autosign(
            load["id"], load.get("autosign_grains", None)
        )

        pubfn = os.path.join(self.opts["pki_dir"], "minions", load["id"])
        pubfn_pend = os.path.join(self.opts["pki_dir"], "minions_pre", load["id"])
        pubfn_rejected = os.path.join(
            self.opts["pki_dir"], "minions_rejected", load["id"]
        )
        pubfn_denied = os.path.join(self.opts["pki_dir"], "minions_denied", load["id"])
        if self.opts["open_mode"]:
            # open mode is turned on, nuts to checks and overwrite whatever
            # is there
            pass
        elif os.path.isfile(pubfn_rejected):
            # The key has been rejected, don't place it in pending
            log.info(
                "Public key rejected for %s. Key is present in " "rejection key dir.",
                load["id"],
            )
            eload = {"result": False, "id": load["id"], "pub": load["pub"]}
            if self.opts.get("auth_events") is True:
                self.event.fire_event(eload, salt.utils.event.tagify(prefix="auth"))
            return {"enc": "clear", "load": {"ret": False}}

        elif os.path.isfile(pubfn):
            # The key has been accepted, check it
            with salt.utils.files.fopen(pubfn, "r") as pubfn_handle:
                if pubfn_handle.read().strip() != load["pub"].strip():
                    log.error(
                        "Authentication attempt from %s failed, the public "
                        "keys did not match. This may be an attempt to compromise "
                        "the Salt cluster.",
                        load["id"],
                    )
                    # put denied minion key into minions_denied
                    with salt.utils.files.fopen(pubfn_denied, "w+") as fp_:
                        fp_.write(load["pub"])
                    eload = {
                        "result": False,
                        "id": load["id"],
                        "act": "denied",
                        "pub": load["pub"],
                    }
                    if self.opts.get("auth_events") is True:
                        self.event.fire_event(
                            eload, salt.utils.event.tagify(prefix="auth")
                        )
                    return {"enc": "clear", "load": {"ret": False}}

        elif not os.path.isfile(pubfn_pend):
            # The key has not been accepted, this is a new minion
            if os.path.isdir(pubfn_pend):
                # The key path is a directory, error out
                log.info("New public key %s is a directory", load["id"])
                eload = {"result": False, "id": load["id"], "pub": load["pub"]}
                if self.opts.get("auth_events") is True:
                    self.event.fire_event(eload, salt.utils.event.tagify(prefix="auth"))
                return {"enc": "clear", "load": {"ret": False}}

            if auto_reject:
                key_path = pubfn_rejected
                log.info(
                    "New public key for %s rejected via autoreject_file", load["id"]
                )
                key_act = "reject"
                key_result = False
            elif not auto_sign:
                key_path = pubfn_pend
                log.info("New public key for %s placed in pending", load["id"])
                key_act = "pend"
                key_result = True
            else:
                # The key is being automatically accepted, don't do anything
                # here and let the auto accept logic below handle it.
                key_path = None

            if key_path is not None:
                # Write the key to the appropriate location
                with salt.utils.files.fopen(key_path, "w+") as fp_:
                    fp_.write(load["pub"])
                ret = {"enc": "clear", "load": {"ret": key_result}}
                eload = {
                    "result": key_result,
                    "act": key_act,
                    "id": load["id"],
                    "pub": load["pub"],
                }
                if self.opts.get("auth_events") is True:
                    self.event.fire_event(eload, salt.utils.event.tagify(prefix="auth"))
                return ret

        elif os.path.isfile(pubfn_pend):
            # This key is in the pending dir and is awaiting acceptance
            if auto_reject:
                # We don't care if the keys match, this minion is being
                # auto-rejected. Move the key file from the pending dir to the
                # rejected dir.
                try:
                    shutil.move(pubfn_pend, pubfn_rejected)
                except (IOError, OSError):
                    pass
                log.info(
                    "Pending public key for %s rejected via " "autoreject_file",
                    load["id"],
                )
                ret = {"enc": "clear", "load": {"ret": False}}
                eload = {
                    "result": False,
                    "act": "reject",
                    "id": load["id"],
                    "pub": load["pub"],
                }
                if self.opts.get("auth_events") is True:
                    self.event.fire_event(eload, salt.utils.event.tagify(prefix="auth"))
                return ret

            elif not auto_sign:
                # This key is in the pending dir and is not being auto-signed.
                # Check if the keys are the same and error out if this is the
                # case. Otherwise log the fact that the minion is still
                # pending.
                with salt.utils.files.fopen(pubfn_pend, "r") as pubfn_handle:
                    if pubfn_handle.read() != load["pub"]:
                        log.error(
                            "Authentication attempt from %s failed, the public "
                            "key in pending did not match. This may be an "
                            "attempt to compromise the Salt cluster.",
                            load["id"],
                        )
                        # put denied minion key into minions_denied
                        with salt.utils.files.fopen(pubfn_denied, "w+") as fp_:
                            fp_.write(load["pub"])
                        eload = {
                            "result": False,
                            "id": load["id"],
                            "act": "denied",
                            "pub": load["pub"],
                        }
                        if self.opts.get("auth_events") is True:
                            self.event.fire_event(
                                eload, salt.utils.event.tagify(prefix="auth")
                            )
                        return {"enc": "clear", "load": {"ret": False}}
                    else:
                        log.info(
                            "Authentication failed from host %s, the key is in "
                            "pending and needs to be accepted with salt-key "
                            "-a %s",
                            load["id"],
                            load["id"],
                        )
                        eload = {
                            "result": True,
                            "act": "pend",
                            "id": load["id"],
                            "pub": load["pub"],
                        }
                        if self.opts.get("auth_events") is True:
                            self.event.fire_event(
                                eload, salt.utils.event.tagify(prefix="auth")
                            )
                        return {"enc": "clear", "load": {"ret": True}}
            else:
                # This key is in pending and has been configured to be
                # auto-signed. Check to see if it is the same key, and if
                # so, pass on doing anything here, and let it get automatically
                # accepted below.
                with salt.utils.files.fopen(pubfn_pend, "r") as pubfn_handle:
                    if pubfn_handle.read() != load["pub"]:
                        log.error(
                            "Authentication attempt from %s failed, the public "
                            "keys in pending did not match. This may be an "
                            "attempt to compromise the Salt cluster.",
                            load["id"],
                        )
                        # put denied minion key into minions_denied
                        with salt.utils.files.fopen(pubfn_denied, "w+") as fp_:
                            fp_.write(load["pub"])
                        eload = {"result": False, "id": load["id"], "pub": load["pub"]}
                        if self.opts.get("auth_events") is True:
                            self.event.fire_event(
                                eload, salt.utils.event.tagify(prefix="auth")
                            )
                        return {"enc": "clear", "load": {"ret": False}}
                    else:
                        os.remove(pubfn_pend)

        else:
            # Something happened that I have not accounted for, FAIL!
            log.warning("Unaccounted for authentication failure")
            eload = {"result": False, "id": load["id"], "pub": load["pub"]}
            if self.opts.get("auth_events") is True:
                self.event.fire_event(eload, salt.utils.event.tagify(prefix="auth"))
            return {"enc": "clear", "load": {"ret": False}}

        log.info("Authentication accepted from %s", load["id"])
        # only write to disk if you are adding the file, and in open mode,
        # which implies we accept any key from a minion.
        if not os.path.isfile(pubfn) and not self.opts["open_mode"]:
            with salt.utils.files.fopen(pubfn, "w+") as fp_:
                fp_.write(load["pub"])
        elif self.opts["open_mode"]:
            disk_key = ""
            if os.path.isfile(pubfn):
                with salt.utils.files.fopen(pubfn, "r") as fp_:
                    disk_key = fp_.read()
<<<<<<< HEAD
            if load["pub"] and load["pub"] != disk_key:
                log.debug("Host key change detected in open mode.")
                with salt.utils.files.fopen(pubfn, "w+") as fp_:
                    fp_.write(load["pub"])
            elif not load["pub"]:
                log.error("Public key is empty: {0}".format(load["id"]))
                return {"enc": "clear", "load": {"ret": False}}
=======
            if load['pub'] and load['pub'] != disk_key:
                log.debug('Host key change detected in open mode.')
                with salt.utils.files.fopen(pubfn, 'w+') as fp_:
                    fp_.write(load['pub'])
            elif not load['pub']:
                log.error('Public key is empty: %s', load['id'])
                return {'enc': 'clear',
                        'load': {'ret': False}}
>>>>>>> 8abb7099

        pub = None

        # the con_cache is enabled, send the minion id to the cache
        if self.cache_cli:
            self.cache_cli.put_cache([load["id"]])

        # The key payload may sometimes be corrupt when using auto-accept
        # and an empty request comes in
        try:
            pub = salt.crypt.get_rsa_pub_key(pubfn)
<<<<<<< HEAD
        except (ValueError, IndexError, TypeError) as err:
            log.error('Corrupt public key "%s": %s', pubfn, err)
            return {"enc": "clear", "load": {"ret": False}}
=======
        except Exception as err:
            log.error('Corrupt public key "%s": %s', pubfn, err, exc_info_on_loglevel=logging.DEBUG)
            return {'enc': 'clear',
                    'load': {'ret': False}}
>>>>>>> 8abb7099

        if not HAS_M2:
            cipher = PKCS1_OAEP.new(pub)
        ret = {
            "enc": "pub",
            "pub_key": self.master_key.get_pub_str(),
            "publish_port": self.opts["publish_port"],
        }

        # sign the master's pubkey (if enabled) before it is
        # sent to the minion that was just authenticated
        if self.opts["master_sign_pubkey"]:
            # append the pre-computed signature to the auth-reply
            if self.master_key.pubkey_signature():
                log.debug("Adding pubkey signature to auth-reply")
                log.debug(self.master_key.pubkey_signature())
                ret.update({"pub_sig": self.master_key.pubkey_signature()})
            else:
                # the master has its own signing-keypair, compute the master.pub's
                # signature and append that to the auth-reply

                # get the key_pass for the signing key
                key_pass = salt.utils.sdb.sdb_get(
                    self.opts["signing_key_pass"], self.opts
                )

                log.debug("Signing master public key before sending")
                pub_sign = salt.crypt.sign_message(
                    self.master_key.get_sign_paths()[1], ret["pub_key"], key_pass
                )
                ret.update({"pub_sig": binascii.b2a_base64(pub_sign)})

        if not HAS_M2:
            mcipher = PKCS1_OAEP.new(self.master_key.key)
        if self.opts["auth_mode"] >= 2:
            if "token" in load:
                try:
                    if HAS_M2:
                        mtoken = self.master_key.key.private_decrypt(
                            load["token"], RSA.pkcs1_oaep_padding
                        )
                    else:
                        mtoken = mcipher.decrypt(load["token"])
                    aes = "{0}_|-{1}".format(
                        salt.master.SMaster.secrets["aes"]["secret"].value, mtoken
                    )
                except Exception:  # pylint: disable=broad-except
                    # Token failed to decrypt, send back the salty bacon to
                    # support older minions
                    pass
            else:
                aes = salt.master.SMaster.secrets["aes"]["secret"].value

            if HAS_M2:
                ret["aes"] = pub.public_encrypt(aes, RSA.pkcs1_oaep_padding)
            else:
                ret["aes"] = cipher.encrypt(aes)
        else:
            if "token" in load:
                try:
                    if HAS_M2:
                        mtoken = self.master_key.key.private_decrypt(
                            load["token"], RSA.pkcs1_oaep_padding
                        )
                        ret["token"] = pub.public_encrypt(
                            mtoken, RSA.pkcs1_oaep_padding
                        )
                    else:
                        mtoken = mcipher.decrypt(load["token"])
                        ret["token"] = cipher.encrypt(mtoken)
                except Exception:  # pylint: disable=broad-except
                    # Token failed to decrypt, send back the salty bacon to
                    # support older minions
                    pass

            aes = salt.master.SMaster.secrets["aes"]["secret"].value
            if HAS_M2:
                ret["aes"] = pub.public_encrypt(aes, RSA.pkcs1_oaep_padding)
            else:
                ret["aes"] = cipher.encrypt(aes)
        # Be aggressive about the signature
        digest = salt.utils.stringutils.to_bytes(hashlib.sha256(aes).hexdigest())
        ret["sig"] = salt.crypt.private_encrypt(self.master_key.key, digest)
        eload = {"result": True, "act": "accept", "id": load["id"], "pub": load["pub"]}
        if self.opts.get("auth_events") is True:
            self.event.fire_event(eload, salt.utils.event.tagify(prefix="auth"))
        return ret<|MERGE_RESOLUTION|>--- conflicted
+++ resolved
@@ -442,15 +442,6 @@
             if os.path.isfile(pubfn):
                 with salt.utils.files.fopen(pubfn, "r") as fp_:
                     disk_key = fp_.read()
-<<<<<<< HEAD
-            if load["pub"] and load["pub"] != disk_key:
-                log.debug("Host key change detected in open mode.")
-                with salt.utils.files.fopen(pubfn, "w+") as fp_:
-                    fp_.write(load["pub"])
-            elif not load["pub"]:
-                log.error("Public key is empty: {0}".format(load["id"]))
-                return {"enc": "clear", "load": {"ret": False}}
-=======
             if load['pub'] and load['pub'] != disk_key:
                 log.debug('Host key change detected in open mode.')
                 with salt.utils.files.fopen(pubfn, 'w+') as fp_:
@@ -459,7 +450,6 @@
                 log.error('Public key is empty: %s', load['id'])
                 return {'enc': 'clear',
                         'load': {'ret': False}}
->>>>>>> 8abb7099
 
         pub = None
 
@@ -471,16 +461,10 @@
         # and an empty request comes in
         try:
             pub = salt.crypt.get_rsa_pub_key(pubfn)
-<<<<<<< HEAD
-        except (ValueError, IndexError, TypeError) as err:
-            log.error('Corrupt public key "%s": %s', pubfn, err)
-            return {"enc": "clear", "load": {"ret": False}}
-=======
         except Exception as err:
             log.error('Corrupt public key "%s": %s', pubfn, err, exc_info_on_loglevel=logging.DEBUG)
             return {'enc': 'clear',
                     'load': {'ret': False}}
->>>>>>> 8abb7099
 
         if not HAS_M2:
             cipher = PKCS1_OAEP.new(pub)
