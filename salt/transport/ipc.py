--- conflicted
+++ resolved
@@ -340,16 +340,7 @@
                 yield tornado.gen.sleep(1)
 
     def __del__(self):
-<<<<<<< HEAD
         self._close()
-=======
-        try:
-            self.close()
-        except TypeError:
-            # This is raised when Python's GC has collected objects which
-            # would be needed when calling self.close()
-            pass
->>>>>>> 257e910a
 
     def _close(self):
         '''
@@ -725,7 +716,7 @@
         This class is a singleton so close have to be called only once during
         garbage collection when nobody uses this instance.
         '''
-<<<<<<< HEAD
+        
         if self._closing:
             return
         super(IPCMessageSubscriber, self).close()
@@ -736,7 +727,7 @@
             exc = self._read_stream_future.exception()
             if exc and not isinstance(exc, StreamClosedError):
                 log.error("Read future returned exception %r", exc)
-=======
+                
         if not self._closing:
             IPCClient._close(self)
             # This will prevent this message from showing up:
@@ -746,7 +737,7 @@
                 self._read_sync_future.exception()
             if self._read_stream_future is not None and self._read_stream_future.done():
                 self._read_stream_future.exception()
->>>>>>> 8fb42cc38a... Do not close singleton instances.
+
 
     def __del__(self):
         if IPCMessageSubscriber in globals():
