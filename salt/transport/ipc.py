# -*- coding: utf-8 -*-
'''
IPC transport classes
'''

# Import Python libs
from __future__ import absolute_import, print_function, unicode_literals
import errno
import logging
import socket
import weakref
import time
import sys

# Import 3rd-party libs
import msgpack

# Import Tornado libs
import tornado
import tornado.gen
import tornado.netutil
import tornado.concurrent
import tornado.queues
from tornado.locks import Lock
from tornado.ioloop import IOLoop, TimeoutError as TornadoTimeoutError
from tornado.iostream import IOStream
# Import Salt libs
import salt.transport.client
import salt.transport.frame
from salt.ext import six

log = logging.getLogger(__name__)


# 'tornado.concurrent.Future' doesn't support
# remove_done_callback() which we would have called
# in the timeout case. Due to this, we have this
# callback function outside of FutureWithTimeout.
def future_with_timeout_callback(future):
    if future._future_with_timeout is not None:
        future._future_with_timeout._done_callback(future)


class FutureWithTimeout(tornado.concurrent.Future):
    def __init__(self, io_loop, future, timeout):
        super(FutureWithTimeout, self).__init__()
        self.io_loop = io_loop
        self._future = future
        if timeout is not None:
            if timeout < 0.1:
                timeout = 0.1
            self._timeout_handle = self.io_loop.add_timeout(
                self.io_loop.time() + timeout, self._timeout_callback)
        else:
            self._timeout_handle = None

        if hasattr(self._future, '_future_with_timeout'):
            # Reusing a future that has previously been used.
            # Due to this, no need to call add_done_callback()
            # because we did that before.
            self._future._future_with_timeout = self
            if self._future.done():
                future_with_timeout_callback(self._future)
        else:
            self._future._future_with_timeout = self
            self._future.add_done_callback(future_with_timeout_callback)

    def _timeout_callback(self):
        self._timeout_handle = None
        # 'tornado.concurrent.Future' doesn't support
        # remove_done_callback(). So we set an attribute
        # inside the future itself to track what happens
        # when it completes.
        self._future._future_with_timeout = None
        self.set_exception(TornadoTimeoutError())

    def _done_callback(self, future):
        try:
            if self._timeout_handle is not None:
                self.io_loop.remove_timeout(self._timeout_handle)
                self._timeout_handle = None

            self.set_result(future.result())
        except Exception as exc:
            self.set_exception(exc)


class IPCExceptionProxy(object):
    def __init__(self, orig_info):
        self.orig_info = orig_info


class IPCServer(object):
    '''
    A Tornado IPC server very similar to Tornado's TCPServer class
    but using either UNIX domain sockets or TCP sockets
    '''
    def __init__(self, opts, socket_path, io_loop=None, payload_handler=None):
        '''
        Create a new Tornado IPC server

        :param dict opts: Salt options
        :param str/int socket_path: Path on the filesystem for the
                                    socket to bind to. This socket does
                                    not need to exist prior to calling
                                    this method, but parent directories
                                    should.
                                    It may also be of type 'int', in
                                    which case it is used as the port
                                    for a tcp localhost connection.
        :param IOLoop io_loop: A Tornado ioloop to handle scheduling
        :param func payload_handler: A function to customize handling of
                                     incoming data.
        '''
        self.opts = opts
        self.socket_path = socket_path
        self._started = False
        self.payload_handler = payload_handler

        # Placeholders for attributes to be populated by method calls
        self.sock = None
        self.io_loop = io_loop or IOLoop.current()
        self._closing = False

    def start(self):
        '''
        Perform the work necessary to start up a Tornado IPC server

        Blocks until socket is established
        '''
        # Start up the ioloop
        log.trace('IPCServer: binding to socket: %s', self.socket_path)
        if isinstance(self.socket_path, int):
            self.sock = socket.socket(socket.AF_INET, socket.SOCK_STREAM)
            self.sock.setsockopt(socket.SOL_SOCKET, socket.SO_REUSEADDR, 1)
            if self.opts.get('ipc_so_sndbuf'):
                self.sock.setsockopt(socket.SOL_SOCKET, socket.SO_SNDBUF, self.opts['ipc_so_sndbuf'])
            if self.opts.get('ipc_so_rcvbuf'):
                self.sock.setsockopt(socket.SOL_SOCKET, socket.SO_RCVBUF, self.opts['ipc_so_rcvbuf'])
            self.sock.setblocking(0)
            self.sock.bind(('127.0.0.1', self.socket_path))
            # Based on default used in tornado.netutil.bind_sockets()
            self.sock.listen(self.opts['ipc_so_backlog'])
        else:
            # sndbuf/rcvbuf does not apply to unix sockets
            self.sock = tornado.netutil.bind_unix_socket(self.socket_path, backlog=self.opts['ipc_so_backlog'])

        with salt.utils.asynchronous.current_ioloop(self.io_loop):
            tornado.netutil.add_accept_handler(
                self.sock,
                self.handle_connection,
            )
        self._started = True

    @tornado.gen.coroutine
    def handle_stream(self, stream):
        '''
        Override this to handle the streams as they arrive

        :param IOStream stream: An IOStream for processing

        See https://tornado.readthedocs.io/en/latest/iostream.html#tornado.iostream.IOStream
        for additional details.
        '''
        @tornado.gen.coroutine
        def _null(msg):
            raise tornado.gen.Return(None)

        def write_callback(stream, header):
            if header.get('mid'):
                @tornado.gen.coroutine
                def return_message(msg):
                    pack = salt.transport.frame.frame_msg_ipc(
                        msg,
                        header={'mid': header['mid']},
                        raw_body=True,
                    )
                    yield stream.write(pack)
                return return_message
            else:
                return _null
        if six.PY2:
            encoding = None
        else:
            encoding = 'utf-8'
        unpacker = msgpack.Unpacker(encoding=encoding)
        while not stream.closed():
            try:
                wire_bytes = yield stream.read_bytes(4096, partial=True)
                unpacker.feed(wire_bytes)
                for framed_msg in unpacker:
                    body = framed_msg['body']
                    self.io_loop.spawn_callback(self.payload_handler, body, write_callback(stream, framed_msg['head']))
            except tornado.iostream.StreamClosedError:
                log.trace('Client disconnected from IPC %s', self.socket_path)
                break
            except socket.error as exc:
                # On occasion an exception will occur with
                # an error code of 0, it's a spurious exception.
                if exc.errno == 0:
                    log.trace('Exception occured with error number 0, '
                              'spurious exception: %s', exc)
                else:
                    log.error('Exception occurred while '
                              'handling stream: %s', exc)
            except Exception as exc:
                log.error('Exception occurred while '
                          'handling stream: %s', exc)

    def handle_connection(self, connection, address):
        log.trace('IPCServer: Handling connection '
                  'to address: %s', address)
        try:
            with salt.utils.asynchronous.current_ioloop(self.io_loop):
                stream = IOStream(
                    connection,
                )
            self.io_loop.spawn_callback(self.handle_stream, stream)
        except Exception as exc:
            log.error('IPC streaming error: %s', exc)

    def close(self):
        '''
        Routines to handle any cleanup before the instance shuts down.
        Sockets and filehandles should be closed explicitly, to prevent
        leaks.
        '''
        if self._closing:
            return
        self._closing = True
        if hasattr(self.sock, 'close'):
            self.sock.close()

    def __del__(self):
        try:
            self.close()
        except TypeError:
            # This is raised when Python's GC has collected objects which
            # would be needed when calling self.close()
            pass


class IPCClient(object):
    '''
    A Tornado IPC client very similar to Tornado's TCPClient class
    but using either UNIX domain sockets or TCP sockets

    This was written because Tornado does not have its own IPC
    server/client implementation.

    :param IOLoop io_loop: A Tornado ioloop to handle scheduling
    :param str/int socket_path: A path on the filesystem where a socket
                                belonging to a running IPCServer can be
                                found.
                                It may also be of type 'int', in which
                                case it is used as the port for a tcp
                                localhost connection.
    '''
    def __init__(self, socket_path, io_loop=None):
        '''
        Create a new IPC client

        IPC clients cannot bind to ports, but must connect to
        existing IPC servers. Clients can then send messages
        to the server.

        '''
        self.io_loop = io_loop or tornado.ioloop.IOLoop.current()
        self.socket_path = socket_path
        self._closing = False
        self.stream = None
        if six.PY2:
            encoding = None
        else:
            encoding = 'utf-8'
        self.unpacker = msgpack.Unpacker(encoding=encoding)

    def connected(self):
        return self.stream is not None and not self.stream.closed()

    def connect(self, callback=None, timeout=None):
        '''
        Connect to the IPC socket
        '''
        if hasattr(self, '_connecting_future') and not self._connecting_future.done():  # pylint: disable=E0203
            future = self._connecting_future  # pylint: disable=E0203
        else:
            if hasattr(self, '_connecting_future'):
                # read previous future result to prevent the "unhandled future exception" error
                self._connecting_future.exception()  # pylint: disable=E0203
            future = tornado.concurrent.Future()
            self._connecting_future = future
            self._connect(timeout=timeout)

        if callback is not None:
            def handle_future(future):
                response = future.result()
                self.io_loop.add_callback(callback, response)
            future.add_done_callback(handle_future)

        return future

    @tornado.gen.coroutine
    def _connect(self, timeout=None):
        '''
        Connect to a running IPCServer
        '''
        if isinstance(self.socket_path, int):
            sock_type = socket.AF_INET
            sock_addr = ('127.0.0.1', self.socket_path)
        else:
            sock_type = socket.AF_UNIX
            sock_addr = self.socket_path

        self.stream = None
        if timeout is not None:
            timeout_at = time.time() + timeout

        while True:
            if self._closing:
                break

            if self.stream is None:
                with salt.utils.asynchronous.current_ioloop(self.io_loop):
                    self.stream = IOStream(
                        socket.socket(sock_type, socket.SOCK_STREAM),
                    )

            try:
                log.trace('IPCClient: Connecting to socket: %s', self.socket_path)
                yield self.stream.connect(sock_addr)
                self._connecting_future.set_result(True)
                break
            except Exception as e:
                if self.stream.closed():
                    self.stream = None

                if timeout is None or time.time() > timeout_at:
                    if self.stream is not None:
                        self.stream.close()
                        self.stream = None
                    self._connecting_future.set_exception(e)
                    break

                yield tornado.gen.sleep(1)

    def __del__(self):
        try:
            self.close()
        except socket.error as exc:
            if exc.errno != errno.EBADF:
                # If its not a bad file descriptor error, raise
                raise
        except TypeError:
            # This is raised when Python's GC has collected objects which
            # would be needed when calling self.close()
            pass

    def close(self):
        '''
        Routines to handle any cleanup before the instance shuts down.
        Sockets and filehandles should be closed explicitly, to prevent
        leaks.
        '''
        if self._closing:
            return

        self._closing = True

        log.debug('Closing %s instance', self.__class__.__name__)

        if self.stream is not None and not self.stream.closed():
            self.stream.close()


class IPCMessageClient(IPCClient):
    '''
    Salt IPC message client

    Create an IPC client to send messages to an IPC server

    An example of a very simple IPCMessageClient connecting to an IPCServer. This
    example assumes an already running IPCMessage server.

    IMPORTANT: The below example also assumes a running IOLoop process.

    # Import Tornado libs
    import tornado.ioloop

    # Import Salt libs
    import salt.config
    import salt.transport.ipc

    io_loop = tornado.ioloop.IOLoop.current()

    ipc_server_socket_path = '/var/run/ipc_server.ipc'

    ipc_client = salt.transport.ipc.IPCMessageClient(ipc_server_socket_path, io_loop=io_loop)

    # Connect to the server
    ipc_client.connect()

    # Send some data
    ipc_client.send('Hello world')
    '''
    # FIXME timeout unimplemented
    # FIXME tries unimplemented
    @tornado.gen.coroutine
    def send(self, msg, timeout=None, tries=None):
        '''
        Send a message to an IPC socket

        If the socket is not currently connected, a connection will be established.

        :param dict msg: The message to be sent
        :param int timeout: Timeout when sending message (Currently unimplemented)
        '''
        if not self.connected():
            yield self.connect()
        pack = salt.transport.frame.frame_msg_ipc(msg, raw_body=True)
        yield self.stream.write(pack)


class IPCMessageServer(IPCServer):
    '''
    Salt IPC message server

    Creates a message server which can create and bind to a socket on a given
    path and then respond to messages asynchronously.

    An example of a very simple IPCServer which prints received messages to
    a console:

        # Import Tornado libs
        import tornado.ioloop

        # Import Salt libs
        import salt.transport.ipc

        io_loop = tornado.ioloop.IOLoop.current()
        ipc_server_socket_path = '/var/run/ipc_server.ipc'
        ipc_server = salt.transport.ipc.IPCMessageServer(ipc_server_socket_path, io_loop=io_loop,
                                                         payload_handler=print_to_console)
        # Bind to the socket and prepare to run
        ipc_server.start()

        # Start the server
        io_loop.start()

        # This callback is run whenever a message is received
        def print_to_console(payload):
            print(payload)

    See IPCMessageClient() for an example of sending messages to an IPCMessageServer instance
    '''


class IPCMessagePublisher(object):
    '''
    A Tornado IPC Publisher similar to Tornado's TCPServer class
    but using either UNIX domain sockets or TCP sockets
    '''
    def __init__(self, opts, socket_path, io_loop=None):
        '''
        Create a new Tornado IPC server
        :param dict opts: Salt options
        :param str/int socket_path: Path on the filesystem for the
                                    socket to bind to. This socket does
                                    not need to exist prior to calling
                                    this method, but parent directories
                                    should.
                                    It may also be of type 'int', in
                                    which case it is used as the port
                                    for a tcp localhost connection.
        :param IOLoop io_loop: A Tornado ioloop to handle scheduling
        '''
        self.opts = opts
        self.socket_path = socket_path
        self._started = False

        # Placeholders for attributes to be populated by method calls
        self.sock = None
        self.io_loop = io_loop or IOLoop.current()
        self._closing = False
        self.streams = set()

    def start(self):
        '''
        Perform the work necessary to start up a Tornado IPC server

        Blocks until socket is established
        '''
        # Start up the ioloop
        log.trace('IPCMessagePublisher: binding to socket: %s', self.socket_path)
        if isinstance(self.socket_path, int):
            self.sock = socket.socket(socket.AF_INET, socket.SOCK_STREAM)
            self.sock.setsockopt(socket.SOL_SOCKET, socket.SO_REUSEADDR, 1)
            if self.opts.get('ipc_so_sndbuf'):
                self.sock.setsockopt(socket.SOL_SOCKET, socket.SO_SNDBUF, self.opts['ipc_so_sndbuf'])
            if self.opts.get('ipc_so_rcvbuf'):
                self.sock.setsockopt(socket.SOL_SOCKET, socket.SO_RCVBUF, self.opts['ipc_so_rcvbuf'])
            self.sock.setblocking(0)
            self.sock.bind(('127.0.0.1', self.socket_path))
            # Based on default used in tornado.netutil.bind_sockets()
            self.sock.listen(self.opts['ipc_so_backlog'])
        else:
            # sndbuf/rcvbuf does not apply to unix sockets
            self.sock = tornado.netutil.bind_unix_socket(self.socket_path, backlog=self.opts['ipc_so_backlog'])

        with salt.utils.asynchronous.current_ioloop(self.io_loop):
            tornado.netutil.add_accept_handler(
                self.sock,
                self.handle_connection,
            )
        self._started = True

    @tornado.gen.coroutine
    def _write(self, stream, pack):
        try:
            yield stream.write(pack)
        except tornado.iostream.StreamClosedError:
            log.trace('Client disconnected from IPC %s', self.socket_path)
            self.streams.discard(stream)
        except Exception as exc:
            log.error('Exception occurred while handling stream: %s', exc)
            if not stream.closed():
                stream.close()
            self.streams.discard(stream)

    def publish(self, msg):
        '''
        Send message to all connected sockets
        '''
        if not self.streams:
            return

        pack = salt.transport.frame.frame_msg_ipc(msg, raw_body=True)

        for stream in self.streams:
            self.io_loop.spawn_callback(self._write, stream, pack)

    def handle_connection(self, connection, address):
        log.trace('IPCServer: Handling connection to address: %s', address)
        try:
            kwargs = {}
            if self.opts['ipc_write_buffer'] > 0:
                kwargs['max_write_buffer_size'] = self.opts['ipc_write_buffer']
                log.trace('Setting IPC connection write buffer: %s', (self.opts['ipc_write_buffer']))
            with salt.utils.asynchronous.current_ioloop(self.io_loop):
                stream = IOStream(
                    connection,
                    **kwargs
                )
            self.streams.add(stream)

            def discard_after_closed():
                self.streams.discard(stream)

            stream.set_close_callback(discard_after_closed)
        except Exception as exc:
            log.error('IPC streaming error: %s', exc)

    def close(self):
        '''
        Routines to handle any cleanup before the instance shuts down.
        Sockets and filehandles should be closed explicitly, to prevent
        leaks.
        '''
        if self._closing:
            return
        self._closing = True
        for stream in self.streams:
            stream.close()
        self.streams.clear()
        if hasattr(self.sock, 'close'):
            self.sock.close()

    def __del__(self):
        try:
            self.close()
        except TypeError:
            # This is raised when Python's GC has collected objects which
            # would be needed when calling self.close()
            pass


class IPCMessageSubscriberService(IPCClient):
    '''
    IPC message subscriber service that is a standalone singleton class starting once for a number
    of IPCMessageSubscriber instances feeding all of them with data. It closes automatically when
    there are no more subscribers.

    To use this refer to IPCMessageSubscriber documentation.
    '''
    def __init__(self, socket_path, io_loop=None):
        super(IPCMessageSubscriberService, self).__init__(
            socket_path, io_loop=io_loop)
        self.saved_data = []
        self._read_in_progress = Lock()
        self.handlers = weakref.WeakSet()
        self.read_stream_future = None

    def _subscribe(self, handler):
        self.handlers.add(handler)

    def unsubscribe(self, handler):
        self.handlers.discard(handler)

    def _has_subscribers(self):
        return bool(self.handlers)

    def _feed_subscribers(self, data):
        for subscriber in self.handlers:
            subscriber._feed(data)

    @tornado.gen.coroutine
    def _read(self, timeout, callback=None):
        try:
            yield self._read_in_progress.acquire(timeout=0)
        except tornado.gen.TimeoutError:
            raise tornado.gen.Return(None)

        log.debug('IPC Subscriber Service is starting reading')
        # If timeout is not specified we need to set some here to make the service able to check
        # is there any handler waiting for data.
        if timeout is None:
            timeout = 5

        self.read_stream_future = None
        while self._has_subscribers():
            if self.read_stream_future is None:
                self.read_stream_future = self.stream.read_bytes(4096, partial=True)

            try:
                wire_bytes = yield FutureWithTimeout(self.io_loop,
                                                     self.read_stream_future,
                                                     timeout)
                self.read_stream_future = None

                self.unpacker.feed(wire_bytes)
                msgs = [msg['body'] for msg in self.unpacker]
                self._feed_subscribers(msgs)
            except TornadoTimeoutError:
                # Continue checking are there alive waiting handlers
                # Keep 'read_stream_future' alive to wait it more in the next loop
                continue
            except tornado.iostream.StreamClosedError as exc:
                log.trace('Subscriber disconnected from IPC %s', self.socket_path)
                self._feed_subscribers([None])
                break
            except Exception as exc:
                log.error('Exception occurred in Subscriber while handling stream: %s', exc)
                exc = IPCExceptionProxy(sys.exc_info())
                self._feed_subscribers([exc])
                break

        log.debug('IPC Subscriber Service is stopping due to a lack of subscribers')
        self._read_in_progress.release()
        raise tornado.gen.Return(None)

    @tornado.gen.coroutine
    def read(self, handler, timeout=None):
        '''
        Asynchronously read messages and invoke a callback when they are ready.

        :param callback: A callback with the received data
        '''
        self._subscribe(handler)
        while not self.connected():
            try:
                yield self.connect(timeout=5)
            except tornado.iostream.StreamClosedError:
                log.trace('Subscriber closed stream on IPC %s before connect', self.socket_path)
                yield tornado.gen.sleep(1)
            except Exception as exc:
                log.error('Exception occurred while Subscriber connecting: %s', exc)
                yield tornado.gen.sleep(1)
        yield self._read(timeout)

    def close(self):
        '''
        Routines to handle any cleanup before the instance shuts down.
        Sockets and filehandles should be closed explicitly, to prevent
        leaks.
        '''
        super(IPCMessageSubscriberService, self).close()
        if self.read_stream_future is not None and self.read_stream_future.done():
            exc = self.read_stream_future.exception()
            if exc and not isinstance(exc, tornado.iostream.StreamClosedError):
                log.error("Read future returned exception %r", exc)

    def __del__(self):
        if IPCMessageSubscriberService in globals():
            self.close()


class IPCMessageSubscriber(object):
    '''
    Salt IPC message subscriber

    Create or reuse an IPC client to receive messages from IPC publisher

    An example of a very simple IPCMessageSubscriber connecting to an IPCMessagePublisher.
    This example assumes an already running IPCMessagePublisher.

    IMPORTANT: The below example also assumes the IOLoop is NOT running.

    # Import Tornado libs
    import tornado.ioloop

    # Import Salt libs
    import salt.config
    import salt.transport.ipc

    # Create a new IO Loop.
    # We know that this new IO Loop is not currently running.
    io_loop = tornado.ioloop.IOLoop()

    ipc_publisher_socket_path = '/var/run/ipc_publisher.ipc'

    ipc_subscriber = salt.transport.ipc.IPCMessageSubscriber(ipc_server_socket_path, io_loop=io_loop)

    # Connect to the server
    # Use the associated IO Loop that isn't running.
    io_loop.run_sync(ipc_subscriber.connect)

    # Wait for some data
    package = ipc_subscriber.read_sync()
    '''
<<<<<<< HEAD
    def __singleton_init__(self, socket_path, io_loop=None):
        super(IPCMessageSubscriber, self).__singleton_init__(
            socket_path, io_loop=io_loop)
        self._read_sync_future = None
        self._read_stream_future = None
        self._sync_ioloop_running = False
        self.saved_data = []
        self._sync_read_in_progress = Semaphore()
        self.callbacks = set()
        self.reading = False

    @tornado.gen.coroutine
    def _read_sync(self, timeout):
        yield self._sync_read_in_progress.acquire()
        exc_to_raise = None
        ret = None

        try:
            while True:
                if self._read_stream_future is None:
                    self._read_stream_future = self.stream.read_bytes(4096, partial=True)

                if timeout is None:
                    wire_bytes = yield self._read_stream_future
                else:
                    future_with_timeout = FutureWithTimeout(
                        self.io_loop, self._read_stream_future, timeout)
                    wire_bytes = yield future_with_timeout
=======
    def __init__(self, socket_path, io_loop=None):
        self.service = IPCMessageSubscriberService(socket_path, io_loop)
        self.queue = tornado.queues.Queue()
>>>>>>> 6eb2bce9

    def connected(self):
        return self.service.connected()

    def connect(self, callback=None, timeout=None):
        return self.service.connect(callback=callback, timeout=timeout)

    @tornado.gen.coroutine
    def _feed(self, msgs):
        for msg in msgs:
            yield self.queue.put(msg)

    @tornado.gen.coroutine
    def read_async(self, callback, timeout=None):
        '''
        Asynchronously read messages and invoke a callback when they are ready.

        :param callback: A callback with the received data
        '''
        self.service.read(self)
        while True:
            try:
                if timeout is not None:
                    deadline = time.time() + timeout
                else:
                    deadline = None
                data = yield self.queue.get(timeout=deadline)
            except tornado.gen.TimeoutError:
                raise tornado.gen.Return(None)
            if data is None:
                break
            elif isinstance(data, IPCExceptionProxy):
                six.reraise(*data.orig_info)
            elif callback:
                self.service.io_loop.spawn_callback(callback, data)
            else:
                raise tornado.gen.Return(data)

    def read_sync(self, timeout=None):
        '''
        Read a message from an IPC socket

        The associated IO Loop must NOT be running.
        :param int timeout: Timeout when receiving message
        :return: message data if successful. None if timed out. Will raise an
                 exception for all other error conditions.
        '''
<<<<<<< HEAD
        if self.saved_data:
            return self.saved_data.pop(0)

        self._sync_ioloop_running = True
        self._read_sync_future = self._read_sync(timeout)
        self.io_loop.start()
        self._sync_ioloop_running = False

        ret_future = self._read_sync_future
        self._read_sync_future = None
        return ret_future.result()

    @tornado.gen.coroutine
    def _read_async(self, callback):
        while not self.stream.closed():
            try:
                self._read_stream_future = self.stream.read_bytes(4096, partial=True)
                self.reading = True
                wire_bytes = yield self._read_stream_future
                self._read_stream_future = None
                self.unpacker.feed(wire_bytes)
                for framed_msg in self.unpacker:
                    body = framed_msg['body']
                    self.io_loop.spawn_callback(callback, body)
            except tornado.iostream.StreamClosedError:
                log.trace('Subscriber disconnected from IPC %s', self.socket_path)
                break
            except Exception as exc:
                log.error('Exception occurred while Subscriber handling stream: %s', exc)

    def __run_callbacks(self, raw):
        for callback in self.callbacks:
            self.io_loop.spawn_callback(callback, raw)

    @tornado.gen.coroutine
    def read_async(self):
        '''
        Asynchronously read messages and invoke a callback when they are ready.

        :param callback: A callback with the received data
        '''
        while not self.connected():
            try:
                yield self.connect(timeout=5)
            except tornado.iostream.StreamClosedError:
                log.trace('Subscriber closed stream on IPC %s before connect', self.socket_path)
                yield tornado.gen.sleep(1)
            except Exception as exc:
                log.error('Exception occurred while Subscriber connecting: %s', exc)
                yield tornado.gen.sleep(1)
        yield self._read_async(self.__run_callbacks)
=======
        return self.service.io_loop.run_sync(lambda: self.read_async(None, timeout))
>>>>>>> 6eb2bce9

    def close(self):
        self.service.unsubscribe(self)
        self.service.close()

    def __del__(self):
        self.close()<|MERGE_RESOLUTION|>--- conflicted
+++ resolved
@@ -727,7 +727,6 @@
     # Wait for some data
     package = ipc_subscriber.read_sync()
     '''
-<<<<<<< HEAD
     def __singleton_init__(self, socket_path, io_loop=None):
         super(IPCMessageSubscriber, self).__singleton_init__(
             socket_path, io_loop=io_loop)
@@ -756,11 +755,6 @@
                     future_with_timeout = FutureWithTimeout(
                         self.io_loop, self._read_stream_future, timeout)
                     wire_bytes = yield future_with_timeout
-=======
-    def __init__(self, socket_path, io_loop=None):
-        self.service = IPCMessageSubscriberService(socket_path, io_loop)
-        self.queue = tornado.queues.Queue()
->>>>>>> 6eb2bce9
 
     def connected(self):
         return self.service.connected()
@@ -808,7 +802,6 @@
         :return: message data if successful. None if timed out. Will raise an
                  exception for all other error conditions.
         '''
-<<<<<<< HEAD
         if self.saved_data:
             return self.saved_data.pop(0)
 
@@ -860,9 +853,6 @@
                 log.error('Exception occurred while Subscriber connecting: %s', exc)
                 yield tornado.gen.sleep(1)
         yield self._read_async(self.__run_callbacks)
-=======
-        return self.service.io_loop.run_sync(lambda: self.read_async(None, timeout))
->>>>>>> 6eb2bce9
 
     def close(self):
         self.service.unsubscribe(self)
