--- conflicted
+++ resolved
@@ -218,17 +218,13 @@
 
     # pylint: disable=W1701
     def __del__(self):
-<<<<<<< HEAD
         try:
             self.close()
         except TypeError:
             # This is raised when Python's GC has collected objects which
             # would be needed when calling self.close()
             pass
-=======
-        self.close()
     # pylint: enable=W1701
->>>>>>> a4671a10
 
 
 class IPCClient(object):
@@ -567,17 +563,13 @@
 
     # pylint: disable=W1701
     def __del__(self):
-<<<<<<< HEAD
         try:
             self.close()
         except TypeError:
             # This is raised when Python's GC has collected objects which
             # would be needed when calling self.close()
             pass
-=======
-        self.close()
     # pylint: enable=W1701
->>>>>>> a4671a10
 
 
 class IPCMessageSubscriber(IPCClient):
