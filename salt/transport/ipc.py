--- conflicted
+++ resolved
@@ -133,12 +133,8 @@
             # Based on default used in tornado.netutil.bind_sockets()
             self.sock.listen(self.opts['ipc_so_backlog'])
         else:
-<<<<<<< HEAD
             # sndbuf/rcvbuf does not apply to unix sockets
-            self.sock = tornado.netutil.bind_unix_socket(self.socket_path, backlog=self.opts['ipc_so_backlog'])
-=======
-            self.sock = salt.ext.tornado.netutil.bind_unix_socket(self.socket_path)
->>>>>>> 5c450f3b
+            self.sock = salt.ext.tornado.netutil.bind_unix_socket(self.socket_path, backlog=self.opts['ipc_so_backlog'])
 
         with salt.utils.asynchronous.current_ioloop(self.io_loop):
             salt.ext.tornado.netutil.add_accept_handler(
@@ -510,18 +506,11 @@
                 self.sock.setsockopt(socket.SOL_SOCKET, socket.SO_RCVBUF, self.opts['ipc_so_rcvbuf'])
             self.sock.setblocking(0)
             self.sock.bind(('127.0.0.1', self.socket_path))
-<<<<<<< HEAD
             # Based on default used in tornado.netutil.bind_sockets()
             self.sock.listen(self.opts['ipc_so_backlog'])
         else:
             # sndbuf/rcvbuf does not apply to unix sockets
-            self.sock = tornado.netutil.bind_unix_socket(self.socket_path, backlog=self.opts['ipc_so_backlog'])
-=======
-            # Based on default used in salt.ext.tornado.netutil.bind_sockets()
-            self.sock.listen(128)
-        else:
-            self.sock = salt.ext.tornado.netutil.bind_unix_socket(self.socket_path)
->>>>>>> 5c450f3b
+            self.sock = salt.ext.tornado.netutil.bind_unix_socket(self.socket_path, backlog=self.opts['ipc_so_backlog'])
 
         with salt.utils.asynchronous.current_ioloop(self.io_loop):
             salt.ext.tornado.netutil.add_accept_handler(
