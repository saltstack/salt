--- conflicted
+++ resolved
@@ -693,21 +693,14 @@
             return self._saved_data.pop(0)
         return self.io_loop.run_sync(lambda: self._read(timeout))
 
-<<<<<<< HEAD
     def __run_callbacks(self, raw):
         for callback in self.callbacks:
             self.io_loop.spawn_callback(callback, raw)
 
-    @tornado.gen.coroutine
+    @salt.ext.tornado.gen.coroutine
     def read_async(self):
-=======
-    @salt.ext.tornado.gen.coroutine
-    def read_async(self, callback):
->>>>>>> 7ba36325
-        '''
-        Asynchronously read messages and invoke a callback when they are ready.
-
-        :param callback: A callback with the received data
+        '''
+        Asynchronously read messages and invoke self.callbacks when they are ready.
         '''
         while not self.connected():
             try:
@@ -717,13 +710,8 @@
                 yield salt.ext.tornado.gen.sleep(1)
             except Exception as exc:  # pylint: disable=broad-except
                 log.error('Exception occurred while Subscriber connecting: %s', exc)
-<<<<<<< HEAD
-                yield tornado.gen.sleep(1)
+                yield salt.ext.tornado.gen.sleep(1)
         yield self._read(self.__run_callbacks)
-=======
-                yield salt.ext.tornado.gen.sleep(1)
-        yield self._read(None, callback)
->>>>>>> 7ba36325
 
     def close(self):
         '''
