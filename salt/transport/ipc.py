--- conflicted
+++ resolved
@@ -223,17 +223,13 @@
 
     # pylint: disable=W1701
     def __del__(self):
-<<<<<<< HEAD
         try:
             self.close()
         except TypeError:
             # This is raised when Python's GC has collected objects which
             # would be needed when calling self.close()
             pass
-=======
-        self.close()
     # pylint: enable=W1701
->>>>>>> 383d9461
 
 
 class IPCClient(object):
@@ -577,17 +573,13 @@
 
     # pylint: disable=W1701
     def __del__(self):
-<<<<<<< HEAD
         try:
             self.close()
         except TypeError:
             # This is raised when Python's GC has collected objects which
             # would be needed when calling self.close()
             pass
-=======
-        self.close()
     # pylint: enable=W1701
->>>>>>> 383d9461
 
 
 class IPCMessageSubscriber(IPCClient):
