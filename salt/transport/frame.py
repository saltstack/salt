# -*- coding: utf-8 -*-
"""
Helper functions for transport components to handle message framing
"""
# Import python libs
from __future__ import absolute_import, print_function, unicode_literals
<<<<<<< HEAD

=======
>>>>>>> 8abb7099
import salt.utils.msgpack
from salt.ext import six


def frame_msg(body, header=None, raw_body=False):  # pylint: disable=unused-argument
    """
    Frame the given message with our wire protocol
    """
    framed_msg = {}
    if header is None:
        header = {}

<<<<<<< HEAD
    framed_msg["head"] = header
    framed_msg["body"] = body
=======
    framed_msg['head'] = header
    framed_msg['body'] = body
>>>>>>> 8abb7099
    return salt.utils.msgpack.dumps(framed_msg)


def frame_msg_ipc(body, header=None, raw_body=False):  # pylint: disable=unused-argument
    """
    Frame the given message with our wire protocol for IPC

    For IPC, we don't need to be backwards compatible, so
    use the more efficient "use_bin_type=True" on Python 3.
    """
    framed_msg = {}
    if header is None:
        header = {}

    framed_msg["head"] = header
    framed_msg["body"] = body
    if six.PY2:
        return salt.utils.msgpack.dumps(framed_msg)
    else:
        return salt.utils.msgpack.dumps(framed_msg, use_bin_type=True)


def _decode_embedded_list(src):
    """
    Convert enbedded bytes to strings if possible.
    List helper.
    """
    output = []
    for elem in src:
        if isinstance(elem, dict):
            elem = _decode_embedded_dict(elem)
        elif isinstance(elem, list):
            elem = _decode_embedded_list(elem)
        elif isinstance(elem, bytes):
            try:
                elem = elem.decode()
            except UnicodeError:
                pass
        output.append(elem)
    return output


def _decode_embedded_dict(src):
    """
    Convert enbedded bytes to strings if possible.
    Dict helper.
    """
    output = {}
    for key, val in six.iteritems(src):
        if isinstance(val, dict):
            val = _decode_embedded_dict(val)
        elif isinstance(val, list):
            val = _decode_embedded_list(val)
        elif isinstance(val, bytes):
            try:
                val = val.decode()
            except UnicodeError:
                pass
        if isinstance(key, bytes):
            try:
                key = key.decode()
            except UnicodeError:
                pass
        output[key] = val
    return output


def decode_embedded_strs(src):
    """
    Convert enbedded bytes to strings if possible.
    This is necessary because Python 3 makes a distinction
    between these types.

    This wouldn't be needed if we used "use_bin_type=True" when encoding
    and "encoding='utf-8'" when decoding. Unfortunately, this would break
    backwards compatibility due to a change in wire protocol, so this less
    than ideal solution is used instead.
    """
    if not six.PY3:
        return src

    if isinstance(src, dict):
        return _decode_embedded_dict(src)
    elif isinstance(src, list):
        return _decode_embedded_list(src)
    elif isinstance(src, bytes):
        try:
            return src.decode()
        except UnicodeError:
            return src
    else:
        return src<|MERGE_RESOLUTION|>--- conflicted
+++ resolved
@@ -4,10 +4,6 @@
 """
 # Import python libs
 from __future__ import absolute_import, print_function, unicode_literals
-<<<<<<< HEAD
-
-=======
->>>>>>> 8abb7099
 import salt.utils.msgpack
 from salt.ext import six
 
@@ -20,13 +16,8 @@
     if header is None:
         header = {}
 
-<<<<<<< HEAD
-    framed_msg["head"] = header
-    framed_msg["body"] = body
-=======
     framed_msg['head'] = header
     framed_msg['body'] = body
->>>>>>> 8abb7099
     return salt.utils.msgpack.dumps(framed_msg)
 
 
