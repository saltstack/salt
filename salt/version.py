# -*- coding: utf-8 -*-
"""
Set up the version of Salt
"""

# Import python libs
from __future__ import absolute_import, print_function, unicode_literals

import platform
import re
import sys
import warnings

# pylint: disable=invalid-name,redefined-builtin
# Import 3rd-party libs
from salt.ext import six
from salt.ext.six.moves import map

# linux_distribution deprecated in py3.7
try:
    from platform import linux_distribution as _deprecated_linux_distribution

    def linux_distribution(**kwargs):
        with warnings.catch_warnings():
            warnings.simplefilter("ignore")
            return _deprecated_linux_distribution(**kwargs)


except ImportError:
    from distro import linux_distribution


# Don't rely on external packages in this module since it's used at install time
if sys.version_info[0] == 3:
    MAX_SIZE = sys.maxsize
    string_types = (str,)
else:
    MAX_SIZE = sys.maxint
    string_types = (six.string_types,)
VERSION_LIMIT = MAX_SIZE - 200
# pylint: enable=invalid-name,redefined-builtin

# ----- ATTENTION --------------------------------------------------------------------------------------------------->
#
# ALL major version bumps, new release codenames, MUST be defined in the SaltStackVersion.NAMES dictionary, i.e.:
#
#    class SaltStackVersion(object):
#
#        NAMES = {
#            'Hydrogen': (2014, 1),   # <- This is the tuple to bump versions
#            ( ... )
#        }
#
#
# ONLY UPDATE CODENAMES AFTER BRANCHING
#
# As an example, The Helium codename must only be properly defined with "(2014, 7)" after Hydrogen, "(2014, 1)", has
# been branched out into its own branch.
#
# ALL OTHER VERSION INFORMATION IS EXTRACTED FROM THE GIT TAGS
#
# <---- ATTENTION ----------------------------------------------------------------------------------------------------


class SaltStackVersion(object):
    """
    Handle SaltStack versions class.

    Knows how to parse ``git describe`` output, knows about release candidates
    and also supports version comparison.
    """

    __slots__ = (
        "name",
        "major",
        "minor",
        "bugfix",
        "mbugfix",
        "pre_type",
        "pre_num",
        "noc",
        "sha",
    )

    git_sha_regex = r"(?P<sha>g?[a-f0-9]{7,40})"

    git_describe_regex = re.compile(
        r"(?:[^\d]+)?(?P<major>[\d]{1,4})"
        r"(?:\.(?P<minor>[\d]{1,2}))?"
        r"(?:\.(?P<bugfix>[\d]{0,2}))?"
        r"(?:\.(?P<mbugfix>[\d]{0,2}))?"
        r"(?:(?P<pre_type>rc|a|b|alpha|beta|nb)(?P<pre_num>[\d]{1}))?"
        r"(?:(?:.*)-(?P<noc>(?:[\d]+|n/a))-" + git_sha_regex + r")?"
    )
    git_sha_regex = r"^" + git_sha_regex

    if six.PY2:
        git_sha_regex = git_sha_regex.decode(__salt_system_encoding__)
    git_sha_regex = re.compile(git_sha_regex)

    # Salt versions after 0.17.0 will be numbered like:
    #   <4-digit-year>.<month>.<bugfix>
    #
    # Since the actual version numbers will only be know on release dates, the
    # periodic table element names will be what's going to be used to name
    # versions and to be able to mention them.

    NAMES = {
        # Let's keep at least 3 version names uncommented counting from the
        # latest release so we can map deprecation warnings to versions.
        # pylint: disable=E8203
        # ----- Please refrain from fixing PEP-8 E203 and E265 ----->
        # The idea is to keep this readable.
        # -----------------------------------------------------------
        "Hydrogen": (2014, 1),
        "Helium": (2014, 7),
        "Lithium": (2015, 5),
        "Beryllium": (2015, 8),
        "Boron": (2016, 3),
        "Carbon": (2016, 11),
        "Nitrogen": (2017, 7),
        "Oxygen": (2018, 3),
        "Fluorine": (2019, 2),
        "Neon": (3000,),
        "Sodium": (MAX_SIZE - 98, 0),
        "Magnesium": (MAX_SIZE - 97, 0),
        "Aluminium": (MAX_SIZE - 96, 0),
        "Silicon": (MAX_SIZE - 95, 0),
        "Phosphorus": (MAX_SIZE - 94, 0),
        # pylint: disable=E8265
        #'Sulfur'       : (MAX_SIZE - 93, 0),
        #'Chlorine'     : (MAX_SIZE - 92, 0),
        #'Argon'        : (MAX_SIZE - 91, 0),
        #'Potassium'    : (MAX_SIZE - 90, 0),
        #'Calcium'      : (MAX_SIZE - 89, 0),
        #'Scandium'     : (MAX_SIZE - 88, 0),
        #'Titanium'     : (MAX_SIZE - 87, 0),
        #'Vanadium'     : (MAX_SIZE - 86, 0),
        #'Chromium'     : (MAX_SIZE - 85, 0),
        #'Manganese'    : (MAX_SIZE - 84, 0),
        #'Iron'         : (MAX_SIZE - 83, 0),
        #'Cobalt'       : (MAX_SIZE - 82, 0),
        #'Nickel'       : (MAX_SIZE - 81, 0),
        #'Copper'       : (MAX_SIZE - 80, 0),
        #'Zinc'         : (MAX_SIZE - 79, 0),
        #'Gallium'      : (MAX_SIZE - 78, 0),
        #'Germanium'    : (MAX_SIZE - 77, 0),
        #'Arsenic'      : (MAX_SIZE - 76, 0),
        #'Selenium'     : (MAX_SIZE - 75, 0),
        #'Bromine'      : (MAX_SIZE - 74, 0),
        #'Krypton'      : (MAX_SIZE - 73, 0),
        #'Rubidium'     : (MAX_SIZE - 72, 0),
        #'Strontium'    : (MAX_SIZE - 71, 0),
        #'Yttrium'      : (MAX_SIZE - 70, 0),
        #'Zirconium'    : (MAX_SIZE - 69, 0),
        #'Niobium'      : (MAX_SIZE - 68, 0),
        #'Molybdenum'   : (MAX_SIZE - 67, 0),
        #'Technetium'   : (MAX_SIZE - 66, 0),
        #'Ruthenium'    : (MAX_SIZE - 65, 0),
        #'Rhodium'      : (MAX_SIZE - 64, 0),
        #'Palladium'    : (MAX_SIZE - 63, 0),
        #'Silver'       : (MAX_SIZE - 62, 0),
        #'Cadmium'      : (MAX_SIZE - 61, 0),
        #'Indium'       : (MAX_SIZE - 60, 0),
        #'Tin'          : (MAX_SIZE - 59, 0),
        #'Antimony'     : (MAX_SIZE - 58, 0),
        #'Tellurium'    : (MAX_SIZE - 57, 0),
        #'Iodine'       : (MAX_SIZE - 56, 0),
        #'Xenon'        : (MAX_SIZE - 55, 0),
        #'Caesium'      : (MAX_SIZE - 54, 0),
        #'Barium'       : (MAX_SIZE - 53, 0),
        #'Lanthanum'    : (MAX_SIZE - 52, 0),
        #'Cerium'       : (MAX_SIZE - 51, 0),
        #'Praseodymium' : (MAX_SIZE - 50, 0),
        #'Neodymium'    : (MAX_SIZE - 49, 0),
        #'Promethium'   : (MAX_SIZE - 48, 0),
        #'Samarium'     : (MAX_SIZE - 47, 0),
        #'Europium'     : (MAX_SIZE - 46, 0),
        #'Gadolinium'   : (MAX_SIZE - 45, 0),
        #'Terbium'      : (MAX_SIZE - 44, 0),
        #'Dysprosium'   : (MAX_SIZE - 43, 0),
        #'Holmium'      : (MAX_SIZE - 42, 0),
        #'Erbium'       : (MAX_SIZE - 41, 0),
        #'Thulium'      : (MAX_SIZE - 40, 0),
        #'Ytterbium'    : (MAX_SIZE - 39, 0),
        #'Lutetium'     : (MAX_SIZE - 38, 0),
        #'Hafnium'      : (MAX_SIZE - 37, 0),
        #'Tantalum'     : (MAX_SIZE - 36, 0),
        #'Tungsten'     : (MAX_SIZE - 35, 0),
        #'Rhenium'      : (MAX_SIZE - 34, 0),
        #'Osmium'       : (MAX_SIZE - 33, 0),
        #'Iridium'      : (MAX_SIZE - 32, 0),
        #'Platinum'     : (MAX_SIZE - 31, 0),
        #'Gold'         : (MAX_SIZE - 30, 0),
        #'Mercury'      : (MAX_SIZE - 29, 0),
        #'Thallium'     : (MAX_SIZE - 28, 0),
        #'Lead'         : (MAX_SIZE - 27, 0),
        #'Bismuth'      : (MAX_SIZE - 26, 0),
        #'Polonium'     : (MAX_SIZE - 25, 0),
        #'Astatine'     : (MAX_SIZE - 24, 0),
        #'Radon'        : (MAX_SIZE - 23, 0),
        #'Francium'     : (MAX_SIZE - 22, 0),
        #'Radium'       : (MAX_SIZE - 21, 0),
        #'Actinium'     : (MAX_SIZE - 20, 0),
        #'Thorium'      : (MAX_SIZE - 19, 0),
        #'Protactinium' : (MAX_SIZE - 18, 0),
        #'Uranium'      : (MAX_SIZE - 17, 0),
        #'Neptunium'    : (MAX_SIZE - 16, 0),
        #'Plutonium'    : (MAX_SIZE - 15, 0),
        #'Americium'    : (MAX_SIZE - 14, 0),
        #'Curium'       : (MAX_SIZE - 13, 0),
        #'Berkelium'    : (MAX_SIZE - 12, 0),
        #'Californium'  : (MAX_SIZE - 11, 0),
        #'Einsteinium'  : (MAX_SIZE - 10, 0),
        #'Fermium'      : (MAX_SIZE - 9, 0),
        #'Mendelevium'  : (MAX_SIZE - 8, 0),
        #'Nobelium'     : (MAX_SIZE - 7, 0),
        #'Lawrencium'   : (MAX_SIZE - 6, 0),
        #'Rutherfordium': (MAX_SIZE - 5, 0),
        #'Dubnium'      : (MAX_SIZE - 4, 0),
        #'Seaborgium'   : (MAX_SIZE - 3, 0),
        #'Bohrium'      : (MAX_SIZE - 2, 0),
        #'Hassium'      : (MAX_SIZE - 1, 0),
        #'Meitnerium'   : (MAX_SIZE - 0, 0),
        # <---- Please refrain from fixing PEP-8 E203 and E265 ------
        # pylint: enable=E8203,E8265
    }

    LNAMES = dict((k.lower(), v) for (k, v) in iter(NAMES.items()))
    VNAMES = dict((v, k) for (k, v) in iter(NAMES.items()))
    RMATCH = dict((v[:2], k) for (k, v) in iter(NAMES.items()))

    def __init__(
        self,  # pylint: disable=C0103
        major,
        minor=None,
        bugfix=None,
        mbugfix=0,
        pre_type=None,
        pre_num=None,
        noc=0,
        sha=None,
    ):

        if isinstance(major, string_types):
            major = int(major)

        if isinstance(minor, string_types):
            if not minor:
                # Empty string
                minor = None
            else:
                minor = int(minor)

        if bugfix is None and not self.new_version(major=major):
            bugfix = 0
        elif isinstance(bugfix, string_types):
            if not bugfix:
                bugfix = None
            else:
                bugfix = int(bugfix)

        if mbugfix is None:
            mbugfix = 0
        elif isinstance(mbugfix, string_types):
            mbugfix = int(mbugfix)

        if pre_type is None:
            pre_type = ""
        if pre_num is None:
            pre_num = 0
        elif isinstance(pre_num, string_types):
            pre_num = int(pre_num)

        if noc is None:
            noc = 0
        elif isinstance(noc, string_types) and noc == "n/a":
            noc = -1
        elif isinstance(noc, string_types):
            noc = int(noc)

        self.major = major
        self.minor = minor
        self.bugfix = bugfix
        self.mbugfix = mbugfix
        self.pre_type = pre_type
        self.pre_num = pre_num
        self.name = self.VNAMES.get((major, minor), None)
        if self.new_version(major):
            self.name = self.VNAMES.get((major,), None)
        self.noc = noc
        self.sha = sha

    def new_version(self, major):
        """
        determine if using new versioning scheme
        """
        return bool(int(major) >= 3000 and int(major) < VERSION_LIMIT)

    @classmethod
    def parse(cls, version_string):
        if version_string.lower() in cls.LNAMES:
            return cls.from_name(version_string)
        vstr = (
            version_string.decode()
            if isinstance(version_string, bytes)
            else version_string
        )
        match = cls.git_describe_regex.match(vstr)
        if not match:
            raise ValueError(
                "Unable to parse version string: '{0}'".format(version_string)
            )
        return cls(*match.groups())

    @classmethod
    def from_name(cls, name):
        if name.lower() not in cls.LNAMES:
            raise ValueError("Named version '{0}' is not known".format(name))
        return cls(*cls.LNAMES[name.lower()])

    @classmethod
    def from_last_named_version(cls):
        return cls.from_name(
            cls.VNAMES[
                max(
                    [
                        version_info
                        for version_info in cls.VNAMES
                        if version_info[0] < (VERSION_LIMIT)
                    ]
                )
            ]
        )

    @classmethod
    def next_release(cls):
        return cls.from_name(
            cls.VNAMES[
                min(
                    [
                        version_info
                        for version_info in cls.VNAMES
                        if version_info > cls.from_last_named_version().info
                    ]
                )
            ]
        )

    @property
    def sse(self):
        # Higher than 0.17, lower than first date based
        return 0 < self.major < 2014

    def min_info(self):
        info = [self.major]
        if self.new_version(self.major):
            if self.minor:
                info.append(self.minor)
        else:
            info.extend([self.minor, self.bugfix, self.mbugfix])
        return info

    @property
    def info(self):
        return tuple(self.min_info())

    @property
    def pre_info(self):
        info = self.min_info()
        info.extend([self.pre_type, self.pre_num])
        return tuple(info)

    @property
    def noc_info(self):
        info = self.min_info()
        info.extend([self.pre_type, self.pre_num, self.noc])
        return tuple(info)

    @property
    def full_info(self):
        info = self.min_info()
        info.extend([self.pre_type, self.pre_num, self.noc, self.sha])
        return tuple(info)

    @property
    def full_info_all_versions(self):
        """
        Return the full info regardless
        of which versioning scheme we
        are using.
        """
        info = [
            self.major,
            self.minor,
            self.bugfix,
            self.mbugfix,
            self.pre_type,
            self.pre_num,
            self.noc,
            self.sha,
        ]
        return tuple(info)

    @property
    def string(self):
        if self.new_version(self.major):
            version_string = "{0}".format(self.major)
            if self.minor:
                version_string = "{0}.{1}".format(self.major, self.minor)
        else:
            version_string = "{0}.{1}.{2}".format(self.major, self.minor, self.bugfix)
        if self.mbugfix:
            version_string += ".{0}".format(self.mbugfix)
        if self.pre_type:
            version_string += "{0}{1}".format(self.pre_type, self.pre_num)
        if self.noc and self.sha:
            noc = self.noc
            if noc < 0:
                noc = "n/a"
            version_string += "-{0}-{1}".format(noc, self.sha)
        return version_string

    @property
    def formatted_version(self):
        if self.name and self.major > 10000:
            version_string = self.name
            if self.sse:
                version_string += " Enterprise"
            version_string += " (Unreleased)"
            return version_string
        version_string = self.string
        if self.sse:
            version_string += " Enterprise"
        if (self.major, self.minor) in self.RMATCH:
            version_string += " ({0})".format(self.RMATCH[(self.major, self.minor)])
        return version_string

    @property
    def pre_index(self):
        if self.new_version(self.major):
            pre_type = 2
            if not isinstance(self.minor, int):
                pre_type = 1
        else:
            pre_type = 4
        return pre_type

    def __str__(self):
        return self.string

    def __compare__(self, other, method):
        if not isinstance(other, SaltStackVersion):
            if isinstance(other, string_types):
                other = SaltStackVersion.parse(other)
            elif isinstance(other, (list, tuple)):
                other = SaltStackVersion(*other)
            else:
                raise ValueError(
                    "Cannot instantiate Version from type '{0}'".format(type(other))
                )

        pre_type = self.pre_index
        other_pre_type = other.pre_index
        other_noc_info = list(other.noc_info)
        noc_info = list(self.noc_info)

        if self.new_version(self.major):
            if self.minor and not other.minor:
                # We have minor information, the other side does not
                if self.minor > 0:
                    other_noc_info[1] = 0

            if not self.minor and other.minor:
                # The other side has minor information, we don't
                if other.minor > 0:
                    noc_info[1] = 0

        if self.pre_type and not other.pre_type:
            # We have pre-release information, the other side doesn't
            other_noc_info[other_pre_type] = "zzzzz"

        if not self.pre_type and other.pre_type:
            # The other side has pre-release information, we don't
            noc_info[pre_type] = "zzzzz"

        return method(tuple(noc_info), tuple(other_noc_info))

    def __lt__(self, other):
        return self.__compare__(other, lambda _self, _other: _self < _other)

    def __le__(self, other):
        return self.__compare__(other, lambda _self, _other: _self <= _other)

    def __eq__(self, other):
        return self.__compare__(other, lambda _self, _other: _self == _other)

    def __ne__(self, other):
        return self.__compare__(other, lambda _self, _other: _self != _other)

    def __ge__(self, other):
        return self.__compare__(other, lambda _self, _other: _self >= _other)

    def __gt__(self, other):
        return self.__compare__(other, lambda _self, _other: _self > _other)

    def __repr__(self):
        parts = []
        if self.name:
            parts.append("name='{0}'".format(self.name))
        parts.extend(["major={0}".format(self.major), "minor={0}".format(self.minor)])

        if self.new_version(self.major):
            if not self.minor:
                parts.remove("".join([x for x in parts if re.search("^minor*", x)]))
        else:
            parts.extend(["bugfix={0}".format(self.bugfix)])

        if self.mbugfix:
            parts.append("minor-bugfix={0}".format(self.mbugfix))
        if self.pre_type:
            parts.append("{0}={1}".format(self.pre_type, self.pre_num))
        noc = self.noc
        if noc == -1:
            noc = "n/a"
        if noc and self.sha:
            parts.extend(["noc={0}".format(noc), "sha={0}".format(self.sha)])
        return "<{0} {1}>".format(self.__class__.__name__, " ".join(parts))


# ----- Hardcoded Salt Codename Version Information ----------------------------------------------------------------->
#
#   There's no need to do anything here. The last released codename will be picked up
# --------------------------------------------------------------------------------------------------------------------
__saltstack_version__ = SaltStackVersion.from_last_named_version()
# <---- Hardcoded Salt Version Information ---------------------------------------------------------------------------


# ----- Dynamic/Runtime Salt Version Information -------------------------------------------------------------------->
def __discover_version(saltstack_version):
    # This might be a 'python setup.py develop' installation type. Let's
    # discover the version information at runtime.
    import os
    import subprocess

    if "SETUP_DIRNAME" in globals():
        # This is from the exec() call in Salt's setup.py
        cwd = SETUP_DIRNAME  # pylint: disable=E0602
        if not os.path.exists(os.path.join(cwd, ".git")):
            # This is not a Salt git checkout!!! Don't even try to parse...
            return saltstack_version
    else:
        cwd = os.path.abspath(os.path.dirname(__file__))
        if not os.path.exists(os.path.join(os.path.dirname(cwd), ".git")):
            # This is not a Salt git checkout!!! Don't even try to parse...
            return saltstack_version

    try:
        kwargs = dict(stdout=subprocess.PIPE, stderr=subprocess.PIPE, cwd=cwd)

        if not sys.platform.startswith("win"):
            # Let's not import `salt.utils` for the above check
            kwargs["close_fds"] = True

        process = subprocess.Popen(
            [
                "git",
                "describe",
                "--tags",
                "--first-parent",
                "--match",
                "v[0-9]*",
                "--always",
            ],
            **kwargs
        )

        out, err = process.communicate()

        if process.returncode != 0:
            # The git version running this might not support --first-parent
            # Revert to old command
            process = subprocess.Popen(
                ["git", "describe", "--tags", "--match", "v[0-9]*", "--always"],
                **kwargs
            )
            out, err = process.communicate()
        if six.PY3:
            out = out.decode()
            err = err.decode()
        out = out.strip()
        err = err.strip()

        if not out or err:
            return saltstack_version

        if SaltStackVersion.git_sha_regex.match(out):
            # We only define the parsed SHA and set NOC as ??? (unknown)
            saltstack_version.sha = out.strip()
            saltstack_version.noc = -1
            return saltstack_version

        return SaltStackVersion.parse(out)

    except OSError as os_err:
        if os_err.errno != 2:
            # If the errno is not 2(The system cannot find the file
            # specified), raise the exception so it can be catch by the
            # developers
            raise
    return saltstack_version


def __get_version(saltstack_version):
    """
    If we can get a version provided at installation time or from Git, use
    that instead, otherwise we carry on.
    """
    try:
        # Try to import the version information provided at install time
        from salt._version import __saltstack_version__  # pylint: disable=E0611,F0401

        return __saltstack_version__
    except ImportError:
        return __discover_version(saltstack_version)


# Get additional version information if available
__saltstack_version__ = __get_version(__saltstack_version__)
# This function has executed once, we're done with it. Delete it!
del __get_version
# <---- Dynamic/Runtime Salt Version Information ---------------------------------------------------------------------


# ----- Common version related attributes - NO NEED TO CHANGE ------------------------------------------------------->
__version_info__ = __saltstack_version__.info
__version__ = __saltstack_version__.string
# <---- Common version related attributes - NO NEED TO CHANGE --------------------------------------------------------


def salt_information():
    """
    Report version of salt.
    """
    yield "Salt", __version__


def dependency_information(include_salt_cloud=False):
    """
    Report versions of library dependencies.
    """
    libs = [
<<<<<<< HEAD
        ("Python", None, sys.version.rsplit("\n")[0].strip()),
        ("Jinja2", "jinja2", "__version__"),
        ("M2Crypto", "M2Crypto", "version"),
        ("msgpack-python", "msgpack", "version"),
        ("msgpack-pure", "msgpack_pure", "version"),
        ("pycrypto", "Crypto", "__version__"),
        ("pycryptodome", "Cryptodome", "version_info"),
        ("PyYAML", "yaml", "__version__"),
        ("PyZMQ", "zmq", "__version__"),
        ("ZMQ", "zmq", "zmq_version"),
        ("Mako", "mako", "__version__"),
        ("Tornado", "tornado", "version"),
        ("timelib", "timelib", "version"),
        ("dateutil", "dateutil", "__version__"),
        ("pygit2", "pygit2", "__version__"),
        ("libgit2", "pygit2", "LIBGIT2_VERSION"),
        ("smmap", "smmap", "__version__"),
        ("cffi", "cffi", "__version__"),
        ("pycparser", "pycparser", "__version__"),
        ("gitdb", "gitdb", "__version__"),
        ("gitpython", "git", "__version__"),
        ("python-gnupg", "gnupg", "__version__"),
        ("mysql-python", "MySQLdb", "__version__"),
        ("cherrypy", "cherrypy", "__version__"),
        ("docker-py", "docker", "__version__"),
=======
        ('Python', None, sys.version.rsplit('\n')[0].strip()),
        ('Jinja2', 'jinja2', '__version__'),
        ('M2Crypto', 'M2Crypto', 'version'),
        ('msgpack-python', 'msgpack', 'version'),
        ('msgpack-pure', 'msgpack_pure', 'version'),
        ('pycrypto', 'Crypto', '__version__'),
        ('pycryptodome', 'Cryptodome', 'version_info'),
        ('PyYAML', 'yaml', '__version__'),
        ('PyZMQ', 'zmq', '__version__'),
        ('ZMQ', 'zmq', 'zmq_version'),
        ('Mako', 'mako', '__version__'),
        ('Tornado', 'tornado', 'version'),
        ('timelib', 'timelib', 'version'),
        ('dateutil', 'dateutil', '__version__'),
        ('pygit2', 'pygit2', '__version__'),
        ('libgit2', 'pygit2', 'LIBGIT2_VERSION'),
        ('smmap', 'smmap', '__version__'),
        ('cffi', 'cffi', '__version__'),
        ('pycparser', 'pycparser', '__version__'),
        ('gitdb', 'gitdb', '__version__'),
        ('gitpython', 'git', '__version__'),
        ('python-gnupg', 'gnupg', '__version__'),
        ('mysql-python', 'MySQLdb', '__version__'),
        ('cherrypy', 'cherrypy', '__version__'),
        ('docker-py', 'docker', '__version__'),
>>>>>>> 8abb7099
    ]

    if include_salt_cloud:
        libs.append(("Apache Libcloud", "libcloud", "__version__"),)

    for name, imp, attr in libs:
        if imp is None:
            yield name, attr
            continue
        try:
            imp = __import__(imp)
            version = getattr(imp, attr)
            if callable(version):
                version = version()
            if isinstance(version, (tuple, list)):
                version = ".".join(map(str, version))
            yield name, version
        except Exception:  # pylint: disable=broad-except
            yield name, None


def system_information():
    """
    Report system versions.
    """

    def system_version():
        """
        Return host system version.
        """
        lin_ver = linux_distribution()
        mac_ver = platform.mac_ver()
        win_ver = platform.win32_ver()

        if lin_ver[0]:
            return " ".join(lin_ver)
        elif mac_ver[0]:
            if isinstance(mac_ver[1], (tuple, list)) and "".join(mac_ver[1]):
                return " ".join([mac_ver[0], ".".join(mac_ver[1]), mac_ver[2]])
            else:
                return " ".join([mac_ver[0], mac_ver[2]])
        elif win_ver[0]:
            return " ".join(win_ver)
        else:
            return ""

    if platform.win32_ver()[0]:
        # Get the version and release info based on the Windows Operating
        # System Product Name. As long as Microsoft maintains a similar format
        # this should be future proof
        import win32api  # pylint: disable=3rd-party-module-not-gated
        import win32con  # pylint: disable=3rd-party-module-not-gated

        # Get the product name from the registry
        hkey = win32con.HKEY_LOCAL_MACHINE
        key = "SOFTWARE\\Microsoft\\Windows NT\\CurrentVersion"
        value_name = "ProductName"
        reg_handle = win32api.RegOpenKey(hkey, key)

        # Returns a tuple of (product_name, value_type)
        product_name, _ = win32api.RegQueryValueEx(reg_handle, value_name)

        version = "Unknown"
        release = ""
        if "Server" in product_name:
            for item in product_name.split(" "):
                # If it's all digits, then it's version
                if re.match(r"\d+", item):
                    version = item
                # If it starts with R and then numbers, it's the release
                # ie: R2
                if re.match(r"^R\d+$", item):
                    release = item
            release = "{0}Server{1}".format(version, release)
        else:
            for item in product_name.split(" "):
                # If it's a number, decimal number, Thin or Vista, then it's the
                # version
                if re.match(r"^(\d+(\.\d+)?)|Thin|Vista$", item):
                    version = item
            release = version

        _, ver, service_pack, extra = platform.win32_ver()
        version = " ".join([release, ver, service_pack, extra])
    else:
        version = system_version()
        release = platform.release()

    system = [
        ("system", platform.system()),
        ("dist", " ".join(linux_distribution(full_distribution_name=False))),
        ("release", release),
        ("machine", platform.machine()),
        ("version", version),
        ("locale", __salt_system_encoding__),
    ]

    for name, attr in system:
        yield name, attr
        continue


def versions_information(include_salt_cloud=False):
    """
    Report the versions of dependent software.
    """
    salt_info = list(salt_information())
    lib_info = list(dependency_information(include_salt_cloud))
    sys_info = list(system_information())

    return {
        "Salt Version": dict(salt_info),
        "Dependency Versions": dict(lib_info),
        "System Versions": dict(sys_info),
    }


def versions_report(include_salt_cloud=False):
    """
    Yield each version properly formatted for console output.
    """
    ver_info = versions_information(include_salt_cloud)
<<<<<<< HEAD
    not_installed = "Not Installed"
    ns_pad = len(not_installed)
    lib_pad = max(len(name) for name in ver_info["Dependency Versions"])
    sys_pad = max(len(name) for name in ver_info["System Versions"])
    padding = max(lib_pad, sys_pad, ns_pad) + 1

    fmt = "{0:>{pad}}: {1}"
=======
    not_installed = 'Not Installed'
    ns_pad = len(not_installed)
    lib_pad = max(len(name) for name in ver_info['Dependency Versions'])
    sys_pad = max(len(name) for name in ver_info['System Versions'])
    padding = max(lib_pad, sys_pad, ns_pad) + 1

    fmt = '{0:>{pad}}: {1}'
>>>>>>> 8abb7099
    info = []
    for ver_type in ("Salt Version", "Dependency Versions", "System Versions"):
        info.append("{0}:".format(ver_type))
        # List dependencies in alphabetical, case insensitive order
        for name in sorted(ver_info[ver_type], key=lambda x: x.lower()):
<<<<<<< HEAD
            ver = fmt.format(
                name, ver_info[ver_type][name] or not_installed, pad=padding
            )
=======
            ver = fmt.format(name,
                             ver_info[ver_type][name] or not_installed,
                             pad=padding)
>>>>>>> 8abb7099
            info.append(ver)
        info.append(" ")

    for line in info:
        yield line


if __name__ == "__main__":
    print(__version__)<|MERGE_RESOLUTION|>--- conflicted
+++ resolved
@@ -650,33 +650,6 @@
     Report versions of library dependencies.
     """
     libs = [
-<<<<<<< HEAD
-        ("Python", None, sys.version.rsplit("\n")[0].strip()),
-        ("Jinja2", "jinja2", "__version__"),
-        ("M2Crypto", "M2Crypto", "version"),
-        ("msgpack-python", "msgpack", "version"),
-        ("msgpack-pure", "msgpack_pure", "version"),
-        ("pycrypto", "Crypto", "__version__"),
-        ("pycryptodome", "Cryptodome", "version_info"),
-        ("PyYAML", "yaml", "__version__"),
-        ("PyZMQ", "zmq", "__version__"),
-        ("ZMQ", "zmq", "zmq_version"),
-        ("Mako", "mako", "__version__"),
-        ("Tornado", "tornado", "version"),
-        ("timelib", "timelib", "version"),
-        ("dateutil", "dateutil", "__version__"),
-        ("pygit2", "pygit2", "__version__"),
-        ("libgit2", "pygit2", "LIBGIT2_VERSION"),
-        ("smmap", "smmap", "__version__"),
-        ("cffi", "cffi", "__version__"),
-        ("pycparser", "pycparser", "__version__"),
-        ("gitdb", "gitdb", "__version__"),
-        ("gitpython", "git", "__version__"),
-        ("python-gnupg", "gnupg", "__version__"),
-        ("mysql-python", "MySQLdb", "__version__"),
-        ("cherrypy", "cherrypy", "__version__"),
-        ("docker-py", "docker", "__version__"),
-=======
         ('Python', None, sys.version.rsplit('\n')[0].strip()),
         ('Jinja2', 'jinja2', '__version__'),
         ('M2Crypto', 'M2Crypto', 'version'),
@@ -702,7 +675,6 @@
         ('mysql-python', 'MySQLdb', '__version__'),
         ('cherrypy', 'cherrypy', '__version__'),
         ('docker-py', 'docker', '__version__'),
->>>>>>> 8abb7099
     ]
 
     if include_salt_cloud:
@@ -825,7 +797,6 @@
     Yield each version properly formatted for console output.
     """
     ver_info = versions_information(include_salt_cloud)
-<<<<<<< HEAD
     not_installed = "Not Installed"
     ns_pad = len(not_installed)
     lib_pad = max(len(name) for name in ver_info["Dependency Versions"])
@@ -833,29 +804,14 @@
     padding = max(lib_pad, sys_pad, ns_pad) + 1
 
     fmt = "{0:>{pad}}: {1}"
-=======
-    not_installed = 'Not Installed'
-    ns_pad = len(not_installed)
-    lib_pad = max(len(name) for name in ver_info['Dependency Versions'])
-    sys_pad = max(len(name) for name in ver_info['System Versions'])
-    padding = max(lib_pad, sys_pad, ns_pad) + 1
-
-    fmt = '{0:>{pad}}: {1}'
->>>>>>> 8abb7099
     info = []
     for ver_type in ("Salt Version", "Dependency Versions", "System Versions"):
         info.append("{0}:".format(ver_type))
         # List dependencies in alphabetical, case insensitive order
         for name in sorted(ver_info[ver_type], key=lambda x: x.lower()):
-<<<<<<< HEAD
             ver = fmt.format(
                 name, ver_info[ver_type][name] or not_installed, pad=padding
             )
-=======
-            ver = fmt.format(name,
-                             ver_info[ver_type][name] or not_installed,
-                             pad=padding)
->>>>>>> 8abb7099
             info.append(ver)
         info.append(" ")
 
