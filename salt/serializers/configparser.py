# -*- coding: utf-8 -*-
"""
    salt.serializers.configparser
    ~~~~~~~~~~~~~~~~~~~~~~~~~~~~~

    .. versionadded:: 2016.3.0

    Implements a configparser serializer.
"""

# Import Python libs
from __future__ import absolute_import, print_function, unicode_literals

import salt.ext.six.moves.configparser as configparser  # pylint: disable=E0611

# Import Salt Libs
from salt.ext import six
from salt.serializers import DeserializationError, SerializationError

__all__ = ["deserialize", "serialize", "available"]

available = True


def deserialize(stream_or_string, **options):
    """
    Deserialize any string or stream like object into a Python data structure.

    :param stream_or_string: stream or string to deserialize.
    :param options: options given to lower configparser module.
<<<<<<< HEAD
    """

    if six.PY3:
        cp = configparser.ConfigParser(**options)
    else:
        cp = configparser.SafeConfigParser(**options)
=======
    '''
    cp = _create_cp_object(**options)
>>>>>>> 8abb7099

    try:
        if not isinstance(stream_or_string, (bytes, six.string_types)):
            if six.PY3:
                cp.read_file(stream_or_string)
            else:
                cp.readfp(stream_or_string)
        else:
            if six.PY3:
                cp.read_file(six.moves.StringIO(stream_or_string))
            else:
                # python2's ConfigParser cannot parse a config from a string
                cp.readfp(six.moves.StringIO(stream_or_string))
        data = {}
        for section_name in cp.sections():
            section = {}
            for k, v in cp.items(section_name):
                section[k] = v
            data[section_name] = section
        return data
    except Exception as error:  # pylint: disable=broad-except
        raise DeserializationError(error)


def serialize(obj, **options):
    """
    Serialize Python data to a configparser formatted string or file.

    :param obj: the data structure to serialize
    :param options: options given to lower configparser module.
    """

    try:
        if not isinstance(obj, dict):
<<<<<<< HEAD
            raise TypeError(
                "configparser can only serialize dictionaries, not {0}".format(
                    type(obj)
                )
            )
        fp = options.pop("fp", None)
        if six.PY3:
            cp = configparser.ConfigParser(**options)
        else:
            cp = configparser.SafeConfigParser(**options)
=======
            raise TypeError("configparser can only serialize dictionaries, not {0}".format(type(obj)))
        fp = options.pop('fp', None)
        cp = _create_cp_object(**options)
>>>>>>> 8abb7099
        _read_dict(cp, obj)

        if fp:
            return cp.write(fp)
        else:
            s = six.moves.StringIO()
            cp.write(s)
            return s.getvalue()
    except Exception as error:  # pylint: disable=broad-except
        raise SerializationError(error)


def _is_defaultsect(section_name):
    if six.PY3:
        return section_name == configparser.DEFAULTSECT
    else:  # in py2 the check is done against lowercased section name
        return section_name.upper() == configparser.DEFAULTSECT


def _read_dict(cp, dictionary):
    """
    Cribbed from python3's ConfigParser.read_dict function.
    """
    for section, keys in dictionary.items():
        section = six.text_type(section)

        if _is_defaultsect(section):
            if six.PY2:
                section = configparser.DEFAULTSECT
        else:
            cp.add_section(section)

        for key, value in keys.items():
            key = cp.optionxform(six.text_type(key))
            if value is not None:
                value = six.text_type(value)
            cp.set(section, key, value)


def _create_cp_object(**options):
    '''
    build the configparser object
    '''
    preserve_case = options.pop('preserve_case', False)

    if six.PY3:
        cp = configparser.ConfigParser(**options)
        if preserve_case:
            cp.optionxform = str
    else:
        cp = configparser.SafeConfigParser(**options)
        if preserve_case:
            cp.optionxform = str
    return cp<|MERGE_RESOLUTION|>--- conflicted
+++ resolved
@@ -28,17 +28,8 @@
 
     :param stream_or_string: stream or string to deserialize.
     :param options: options given to lower configparser module.
-<<<<<<< HEAD
-    """
-
-    if six.PY3:
-        cp = configparser.ConfigParser(**options)
-    else:
-        cp = configparser.SafeConfigParser(**options)
-=======
     '''
     cp = _create_cp_object(**options)
->>>>>>> 8abb7099
 
     try:
         if not isinstance(stream_or_string, (bytes, six.string_types)):
@@ -73,22 +64,9 @@
 
     try:
         if not isinstance(obj, dict):
-<<<<<<< HEAD
-            raise TypeError(
-                "configparser can only serialize dictionaries, not {0}".format(
-                    type(obj)
-                )
-            )
-        fp = options.pop("fp", None)
-        if six.PY3:
-            cp = configparser.ConfigParser(**options)
-        else:
-            cp = configparser.SafeConfigParser(**options)
-=======
             raise TypeError("configparser can only serialize dictionaries, not {0}".format(type(obj)))
         fp = options.pop('fp', None)
         cp = _create_cp_object(**options)
->>>>>>> 8abb7099
         _read_dict(cp, obj)
 
         if fp:
