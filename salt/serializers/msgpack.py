# -*- coding: utf-8 -*-
"""
    salt.serializers.msgpack
    ~~~~~~~~~~~~~~~~~~~~~~~~~~~~~~

    Implements MsgPack serializer.
"""

# Import Python libs
from __future__ import absolute_import, print_function, unicode_literals

import copy
import logging

# Import Salt Libs
import salt.utils.msgpack

# Import 3rd-party libs
from salt.ext import six
from salt.serializers import DeserializationError, SerializationError

log = logging.getLogger(__name__)
<<<<<<< HEAD
available = salt.utils.msgpack.HAS_MSGPACK
=======


try:
    # Attempt to import msgpack
    import msgpack
    import salt.utils.msgpack
    # There is a serialization issue on ARM and potentially other platforms
    # for some msgpack bindings, check for it
    if msgpack.loads(msgpack.dumps([1, 2, 3]), use_list=True) is None:
        raise ImportError
    available = True
except ImportError:
    # Fall back to msgpack_pure
    try:
        import msgpack_pure as msgpack  # pylint: disable=import-error
        import salt.utils.msgpack
    except ImportError:
        # TODO: Come up with a sane way to get a configured logfile
        #       and write to the logfile when this error is hit also
        LOG_FORMAT = '[%(levelname)-8s] %(message)s'
        setup_console_logger(log_format=LOG_FORMAT)
        log.fatal('Unable to import msgpack or msgpack_pure python modules')
        # Don't exit if msgpack is not available, this is to make local mode
        # work without msgpack
        #sys.exit(salt.defaults.exitcodes.EX_GENERIC)
        available = False
>>>>>>> 8abb7099


if not available:

    def _fail():
        raise RuntimeError("msgpack is not available")

    def _serialize(obj, **options):
        _fail()

    def _deserialize(stream_or_string, **options):
        _fail()


elif salt.utils.msgpack.version >= (0, 2, 0):

    def _serialize(obj, **options):
        try:
<<<<<<< HEAD
            return salt.utils.msgpack.dumps(obj, **options)
        except Exception as error:  # pylint: disable=broad-except
=======
            return salt.utils.msgpack.dumps(obj, _msgpack_module=msgpack,
                                            **options)
        except Exception as error:
>>>>>>> 8abb7099
            raise SerializationError(error)

    def _deserialize(stream_or_string, **options):
        try:
<<<<<<< HEAD
            options.setdefault("use_list", True)
            options.setdefault("encoding", "utf-8")
            return salt.utils.msgpack.loads(stream_or_string, **options)
        except Exception as error:  # pylint: disable=broad-except
=======
            options.setdefault('use_list', True)
            options.setdefault('encoding', 'utf-8')
            return salt.utils.msgpack.loads(stream_or_string,
                                            _msgpack_module=msgpack,
                                            **options)
        except Exception as error:
>>>>>>> 8abb7099
            raise DeserializationError(error)


else:  # msgpack.version < 0.2.0

    def _encoder(obj):
        """
        Since OrderedDict is identified as a dictionary, we can't make use of
        msgpack custom types, we will need to convert by hand.

        This means iterating through all elements of dictionaries, lists and
        tuples.
        """
        if isinstance(obj, dict):
            data = [(key, _encoder(value)) for key, value in six.iteritems(obj)]
            return dict(data)
        elif isinstance(obj, (list, tuple)):
            return [_encoder(value) for value in obj]
        return copy.copy(obj)

    def _decoder(obj):
        return obj

    def _serialize(obj, **options):
        try:
            obj = _encoder(obj)
<<<<<<< HEAD
            return salt.utils.msgpack.dumps(obj, **options)
        except Exception as error:  # pylint: disable=broad-except
=======
            return salt.utils.msgpack.dumps(obj, _msgpack_module=msgpack,
                                            **options)
        except Exception as error:
>>>>>>> 8abb7099
            raise SerializationError(error)

    def _deserialize(stream_or_string, **options):
        options.setdefault("use_list", True)
        try:
<<<<<<< HEAD
            obj = salt.utils.msgpack.loads(stream_or_string)
=======
            obj = salt.utils.msgpack.loads(stream_or_string,
                                           _msgpack_module=msgpack)
>>>>>>> 8abb7099
            return _decoder(obj)
        except Exception as error:  # pylint: disable=broad-except
            raise DeserializationError(error)


serialize = _serialize
deserialize = _deserialize

serialize.__doc__ = """
    Serialize Python data to MsgPack.

    :param obj: the data structure to serialize
    :param options: options given to lower msgpack module.
"""

deserialize.__doc__ = """
    Deserialize any string of stream like object into a Python data structure.

    :param stream_or_string: stream or string to deserialize.
    :param options: options given to lower msgpack module.
"""<|MERGE_RESOLUTION|>--- conflicted
+++ resolved
@@ -20,9 +20,6 @@
 from salt.serializers import DeserializationError, SerializationError
 
 log = logging.getLogger(__name__)
-<<<<<<< HEAD
-available = salt.utils.msgpack.HAS_MSGPACK
-=======
 
 
 try:
@@ -49,7 +46,6 @@
         # work without msgpack
         #sys.exit(salt.defaults.exitcodes.EX_GENERIC)
         available = False
->>>>>>> 8abb7099
 
 
 if not available:
@@ -68,31 +64,19 @@
 
     def _serialize(obj, **options):
         try:
-<<<<<<< HEAD
-            return salt.utils.msgpack.dumps(obj, **options)
-        except Exception as error:  # pylint: disable=broad-except
-=======
             return salt.utils.msgpack.dumps(obj, _msgpack_module=msgpack,
                                             **options)
         except Exception as error:
->>>>>>> 8abb7099
             raise SerializationError(error)
 
     def _deserialize(stream_or_string, **options):
         try:
-<<<<<<< HEAD
-            options.setdefault("use_list", True)
-            options.setdefault("encoding", "utf-8")
-            return salt.utils.msgpack.loads(stream_or_string, **options)
-        except Exception as error:  # pylint: disable=broad-except
-=======
             options.setdefault('use_list', True)
             options.setdefault('encoding', 'utf-8')
             return salt.utils.msgpack.loads(stream_or_string,
                                             _msgpack_module=msgpack,
                                             **options)
         except Exception as error:
->>>>>>> 8abb7099
             raise DeserializationError(error)
 
 
@@ -119,25 +103,16 @@
     def _serialize(obj, **options):
         try:
             obj = _encoder(obj)
-<<<<<<< HEAD
-            return salt.utils.msgpack.dumps(obj, **options)
-        except Exception as error:  # pylint: disable=broad-except
-=======
             return salt.utils.msgpack.dumps(obj, _msgpack_module=msgpack,
                                             **options)
         except Exception as error:
->>>>>>> 8abb7099
             raise SerializationError(error)
 
     def _deserialize(stream_or_string, **options):
         options.setdefault("use_list", True)
         try:
-<<<<<<< HEAD
-            obj = salt.utils.msgpack.loads(stream_or_string)
-=======
             obj = salt.utils.msgpack.loads(stream_or_string,
                                            _msgpack_module=msgpack)
->>>>>>> 8abb7099
             return _decoder(obj)
         except Exception as error:  # pylint: disable=broad-except
             raise DeserializationError(error)
