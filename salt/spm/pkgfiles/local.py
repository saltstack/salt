--- conflicted
+++ resolved
@@ -141,14 +141,6 @@
     if member.name.startswith("{0}/_".format(package)):
         if node_type in ("master", "minion"):
             # Module files are distributed via extmods directory
-<<<<<<< HEAD
-            member.name = new_name.name.replace("{0}/_".format(package), "")
-            out_path = os.path.join(salt.syspaths.CACHE_DIR, node_type, "extmods",)
-        else:
-            # Module files are distributed via _modules, _states, etc
-            member.name = new_name.name.replace("{0}/".format(package), "")
-    elif member.name == "{0}/pillar.example".format(package):
-=======
             member.name = new_name.replace('{0}/_'.format(package), '')
             out_path = os.path.join(
                 salt.syspaths.CACHE_DIR,
@@ -159,7 +151,6 @@
             # Module files are distributed via _modules, _states, etc
             member.name = new_name.replace('{0}/'.format(package), '')
     elif member.name == '{0}/pillar.example'.format(package):
->>>>>>> 8abb7099
         # Pillars are automatically put in the pillar_path
         member.name = "{0}.sls.orig".format(package)
         out_path = conn["pillar_path"]
