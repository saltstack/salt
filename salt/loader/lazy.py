import copy
import functools
import importlib
import importlib.machinery
import importlib.util
import inspect
import logging
import os
import pathlib
import re
import sys
import tempfile
import threading
import time
import traceback
import types
from collections.abc import MutableMapping
from zipimport import zipimporter

import salt.config
import salt.defaults.events
import salt.defaults.exitcodes
import salt.loader.context
import salt.syspaths
import salt.utils.args
import salt.utils.context
import salt.utils.data
import salt.utils.dictupdate
import salt.utils.event
import salt.utils.files
import salt.utils.lazy
import salt.utils.odict
import salt.utils.platform
import salt.utils.stringutils
import salt.utils.versions
from salt.utils.decorators import Depends
from salt.utils.decorators.extension_deprecation import extension_deprecation_message

try:
    # Try the stdlib C extension first
    import _contextvars as contextvars
except ImportError:
    # Py<3.7
    import contextvars

log = logging.getLogger(__name__)

# pylint: disable=no-member
MODULE_KIND_SOURCE = 1
MODULE_KIND_COMPILED = 2
MODULE_KIND_EXTENSION = 3
MODULE_KIND_PKG_DIRECTORY = 5
SUFFIXES = []
for suffix in importlib.machinery.EXTENSION_SUFFIXES:
    SUFFIXES.append((suffix, "rb", MODULE_KIND_EXTENSION))
for suffix in importlib.machinery.SOURCE_SUFFIXES:
    SUFFIXES.append((suffix, "rb", MODULE_KIND_SOURCE))
for suffix in importlib.machinery.BYTECODE_SUFFIXES:
    SUFFIXES.append((suffix, "rb", MODULE_KIND_COMPILED))
MODULE_KIND_MAP = {
    MODULE_KIND_SOURCE: importlib.machinery.SourceFileLoader,
    MODULE_KIND_COMPILED: importlib.machinery.SourcelessFileLoader,
    MODULE_KIND_EXTENSION: importlib.machinery.ExtensionFileLoader,
}
# pylint: enable=no-member


SALT_BASE_PATH = pathlib.Path(salt.syspaths.INSTALL_DIR).resolve()
LOADED_BASE_NAME = "salt.loaded"
PY3_PRE_EXT = re.compile(r"\.cpython-{}{}(\.opt-[1-9])?".format(*sys.version_info[:2]))

# Will be set to pyximport module at runtime if cython is enabled in config.
pyximport = None


def _generate_module(name):
    if name in sys.modules:
        return

    code = "'''Salt loaded {} parent module'''".format(name.split(".")[-1])
    # ModuleType can't accept a unicode type on PY2
    module = types.ModuleType(str(name))
    exec(code, module.__dict__)
    sys.modules[name] = module


def _mod_type(module_path):
    if module_path.startswith(str(SALT_BASE_PATH)):
        return "int"
    return "ext"


class FilterDictWrapper(MutableMapping):
    """
    Create a dict which wraps another dict with a specific key suffix on get

    This is to replace "filter_load"
    """

    def __init__(self, d, suffix):
        self._dict = d
        self.suffix = suffix

    def __setitem__(self, key, val):
        self._dict[key] = val

    def __delitem__(self, key):
        del self._dict[key]

    def __getitem__(self, key):
        return self._dict[key + self.suffix]

    def __len__(self):
        return len(self._dict)

    def __iter__(self):
        for key in self._dict:
            if key.endswith(self.suffix):
                yield key.replace(self.suffix, "")


class LoadedFunc:
    """
    The functions loaded by LazyLoader instances using subscript notation
    'a[k]' will be wrapped with LoadedFunc.

      - Makes sure functions are called with the correct loader's context.
      - Provides access to a wrapped func's __global__ attribute

    :param func str: The function name to wrap
    :param LazyLoader loader: The loader instance to use in the context when the wrapped callable is called.
    """

    def __init__(self, name, loader):
        self.name = name
        self.loader = loader
        functools.update_wrapper(self, self.func)

    @property
    def func(self):
        return self.loader._dict[self.name]

    def __getattr__(self, name):
        return getattr(self.func, name)

    def __call__(self, *args, **kwargs):
        run_func = self.func
        mod = sys.modules[run_func.__module__]
        # All modules we've imported should have __opts__ defined. There are
        # cases in the test suite where mod ends up being something other than
        # a module we've loaded.
        set_test = False
        if hasattr(mod, "__opts__"):
            if not isinstance(mod.__opts__, salt.loader.context.NamedLoaderContext):
                if "test" in self.loader.opts:
                    mod.__opts__["test"] = self.loader.opts["test"]
                    set_test = True
        if self.loader.inject_globals:
            run_func = global_injector_decorator(self.loader.inject_globals)(run_func)
        ret = self.loader.run(run_func, *args, **kwargs)
        if set_test:
            self.loader.opts["test"] = mod.__opts__["test"]
        return ret

    def __repr__(self):
        return f"<{self.__class__.__name__} name={self.name!r}>"


class LoadedMod:
    """
    This class is used as a proxy to a loaded module
    """

    __slots__ = ("mod", "loader")

    def __init__(self, mod, loader):
        """
        Return the wrapped func's globals via this object's __globals__
        attribute.
        """
        self.mod = mod
        self.loader = loader

    def __getattr__(self, name):
        """
        Run the wrapped function in the loader's context.
        """
        try:
            return self.loader[f"{self.mod}.{name}"]
        except KeyError:
            raise AttributeError(
                f"No attribute by the name of {name} was found on {self.mod}"
            )

    def __repr__(self):
        return "<{} module='{}.{}'>".format(
            self.__class__.__name__, self.loader.loaded_base_name, self.mod
        )


class LazyLoader(salt.utils.lazy.LazyDict):
    """
    A pseduo-dictionary which has a set of keys which are the
    name of the module and function, delimited by a dot. When
    the value of the key is accessed, the function is then loaded
    from disk and into memory.

    .. note::

        Iterating over keys will cause all modules to be loaded.

    :param list module_dirs: A list of directories on disk to search for modules
    :param dict opts: The salt options dictionary.
    :param str tag: The tag for the type of module to load
    :param func mod_type_check: A function which can be used to verify files
    :param dict pack: A dictionary of function to be packed into modules as they are loaded
    :param list whitelist: A list of modules to whitelist
    :param bool virtual_enable: Whether or not to respect the __virtual__ function when loading modules.
    :param str virtual_funcs: The name of additional functions in the module to call to verify its functionality.
                                If not true, the module will not load.
    :param list extra_module_dirs: A list of directories that will be able to import from
    :param str pack_self: Pack this module into a variable by this name into modules loaded
    :returns: A LazyLoader object which functions as a dictionary. Keys are 'module.function' and values
    are function references themselves which are loaded on-demand.
    # TODO:
        - move modules_max_memory into here
        - singletons (per tag)
    """

    mod_dict_class = dict

    def __init__(
        self,
        module_dirs,
        opts=None,
        tag="module",
        loaded_base_name=None,
        mod_type_check=None,
        pack=None,
        whitelist=None,
        virtual_enable=True,
        static_modules=None,
        proxy=None,
        virtual_funcs=None,
        extra_module_dirs=None,
        pack_self=None,
        # Once we get rid of __utils__, the keyword argument bellow should be removed
        _only_pack_properly_namespaced_functions=True,
    ):  # pylint: disable=W0231
        """
        In pack, if any of the values are None they will be replaced with an
        empty context-specific dict
        """

        self.parent_loader = None
        self.inject_globals = {}
        self.pack = {} if pack is None else pack
        for i in self.pack:
            if isinstance(self.pack[i], salt.loader.context.NamedLoaderContext):
                self.pack[i] = self.pack[i].value()
        if opts is None:
            opts = {}
        opts = copy.deepcopy(opts)
        for i in ["pillar", "grains"]:
            if i in opts and isinstance(
                opts[i], salt.loader.context.NamedLoaderContext
            ):
                opts[i] = opts[i].value()
        threadsafety = not opts.get("multiprocessing")
        self.opts = self.__prep_mod_opts(opts)
        self.pack_self = pack_self

        self.module_dirs = module_dirs
        self.tag = tag
        self._gc_finalizer = None
        self.loaded_base_name = loaded_base_name or LOADED_BASE_NAME
        self.mod_type_check = mod_type_check or _mod_type
        self._only_pack_properly_namespaced_functions = (
            _only_pack_properly_namespaced_functions
        )

        if "__context__" not in self.pack:
            self.pack["__context__"] = None

        for k, v in list(self.pack.items()):
            if v is None:  # if the value of a pack is None, lets make an empty dict
                self.pack[k] = {}

        self.whitelist = whitelist
        self.virtual_enable = virtual_enable
        self.initial_load = True

        # names of modules that we don't have (errors, __virtual__, etc.)
        self.missing_modules = {}  # mapping of name -> error
        self.loaded_modules = set()
        self.loaded_files = set()  # TODO: just remove them from file_mapping?
        self.static_modules = static_modules if static_modules else []

        if virtual_funcs is None:
            virtual_funcs = []
        self.virtual_funcs = virtual_funcs

        self.extra_module_dirs = extra_module_dirs if extra_module_dirs else []
        self._clean_module_dirs = []

        self.disabled = set(
            self.opts.get(
                "disable_{}{}".format(self.tag, "" if self.tag[-1] == "s" else "s"),
                [],
            )
        )

        # A map of suffix to description for imp
        self.suffix_map = {}
        # A list to determine precedence of extensions
        # Prefer packages (directories) over modules (single files)!
        self.suffix_order = [""]
        for (suffix, mode, kind) in SUFFIXES:
            self.suffix_map[suffix] = (suffix, mode, kind)
            self.suffix_order.append(suffix)

        self._lock = self._get_lock()

        with self._lock:
            self._refresh_file_mapping()

        super().__init__()  # late init the lazy loader
        # create all of the import namespaces
        _generate_module(f"{self.loaded_base_name}.int")
        _generate_module(f"{self.loaded_base_name}.int.{tag}")
        _generate_module(f"{self.loaded_base_name}.ext")
        _generate_module(f"{self.loaded_base_name}.ext.{tag}")
<<<<<<< HEAD
=======

    def _get_lock(self):
        return threading.RLock()
>>>>>>> 41d69cff

    def clean_modules(self):
        """
        Clean modules
        """
        for name in list(sys.modules):
            if name.startswith(self.loaded_base_name):
                del sys.modules[name]

    def __getitem__(self, item):
        """
        Override the __getitem__ in order to decorate the returned function if we need
        to last-minute inject globals
        """
        super().__getitem__(item)  # try to get the item from the dictionary
        return LoadedFunc(item, self)

    def __getattr__(self, mod_name):
        """
        Allow for "direct" attribute access-- this allows jinja templates to
        access things like `salt.test.ping()`
        """
        if mod_name in ("__getstate__", "__setstate__"):
            return object.__getattribute__(self, mod_name)

        # if we have an attribute named that, lets return it.
        try:
            return object.__getattr__(self, mod_name)  # pylint: disable=no-member
        except AttributeError:
            pass

        # otherwise we assume its jinja template access
        if mod_name not in self.loaded_modules and not self.loaded:
            for name in self._iter_files(mod_name):
                if name in self.loaded_files:
                    continue
                # if we got what we wanted, we are done
                if self._load_module(name) and mod_name in self.loaded_modules:
                    break
        if mod_name in self.loaded_modules:
            return LoadedMod(mod_name, self)
        else:
            raise AttributeError(mod_name)

    def __repr__(self):
        return "<{} module='{}.{}'>".format(
            self.__class__.__name__, self.loaded_base_name, self.tag
        )

    def missing_fun_string(self, function_name):
        """
        Return the error string for a missing function.

        This can range from "not available' to "__virtual__" returned False
        """
        mod_name = function_name.split(".")[0]
        if mod_name in self.loaded_modules:
            return f"'{function_name}' is not available."
        else:
            try:
                reason = self.missing_modules[mod_name]
            except KeyError:
                return f"'{function_name}' is not available."
            else:
                if reason is not None:
                    return "'{}' __virtual__ returned False: {}".format(
                        mod_name, reason
                    )
                else:
                    return f"'{mod_name}' __virtual__ returned False"

    def _refresh_file_mapping(self):
        """
        refresh the mapping of the FS on disk
        """
        # map of suffix to description for imp
        if (
            self.opts.get("cython_enable", True) is True
            and ".pyx" not in self.suffix_map
        ):
            try:
                global pyximport
                pyximport = __import__("pyximport")  # pylint: disable=import-error
                pyximport.install()
                # add to suffix_map so file_mapping will pick it up
                self.suffix_map[".pyx"] = tuple()
                if ".pyx" not in self.suffix_order:
                    self.suffix_order.append(".pyx")
            except ImportError:
                log.info(
                    "Cython is enabled in the options but not present "
                    "in the system path. Skipping Cython modules."
                )
        # Allow for zipimport of modules
        if (
            self.opts.get("enable_zip_modules", True) is True
            and ".zip" not in self.suffix_map
        ):
            self.suffix_map[".zip"] = tuple()
            if ".zip" not in self.suffix_order:
                self.suffix_order.append(".zip")
        # allow for module dirs
        self.suffix_map[""] = ("", "", MODULE_KIND_PKG_DIRECTORY)

        # create mapping of filename (without suffix) to (path, suffix)
        # The files are added in order of priority, so order *must* be retained.
        self.file_mapping = salt.utils.odict.OrderedDict()

        opt_match = []

        def _replace_pre_ext(obj):
            """
            Hack so we can get the optimization level that we replaced (if
            any) out of the re.sub call below. We use a list here because
            it is a persistent data structure that we will be able to
            access after re.sub is called.
            """
            opt_match.append(obj)
            return ""

        for mod_dir in self.module_dirs:
            try:
                # Make sure we have a sorted listdir in order to have
                # expectable override results
                files = sorted(x for x in os.listdir(mod_dir) if x != "__pycache__")
            except OSError:
                continue  # Next mod_dir
            try:
                pycache_files = [
                    os.path.join("__pycache__", x)
                    for x in sorted(os.listdir(os.path.join(mod_dir, "__pycache__")))
                ]
            except OSError:
                pass
            else:
                files.extend(pycache_files)

            for filename in files:
                try:
                    dirname, basename = os.path.split(filename)
                    if basename.startswith("_"):
                        # skip private modules
                        # log messages omitted for obviousness
                        continue  # Next filename
                    f_noext, ext = os.path.splitext(basename)
                    f_noext = PY3_PRE_EXT.sub(_replace_pre_ext, f_noext)
                    try:
                        opt_level = int(opt_match.pop().group(1).rsplit("-", 1)[-1])
                    except (AttributeError, IndexError, ValueError):
                        # No regex match or no optimization level matched
                        opt_level = 0
                    try:
                        opt_index = self.opts["optimization_order"].index(opt_level)
                    except KeyError:
                        log.trace(
                            "Disallowed optimization level %d for module "
                            "name '%s', skipping. Add %d to the "
                            "'optimization_order' config option if you "
                            "do not want to ignore this optimization "
                            "level.",
                            opt_level,
                            f_noext,
                            opt_level,
                        )
                        continue

                    # make sure it is a suffix we support
                    if ext not in self.suffix_map:
                        continue  # Next filename
                    if f_noext in self.disabled:
                        log.trace(
                            "Skipping %s, it is disabled by configuration", filename
                        )
                        continue  # Next filename
                    fpath = os.path.join(mod_dir, filename)
                    # if its a directory, lets allow us to load that
                    if ext == "":
                        # is there something __init__?
                        subfiles = os.listdir(fpath)
                        for suffix in self.suffix_order:
                            if "" == suffix:
                                continue  # Next suffix (__init__ must have a suffix)
                            init_file = f"__init__{suffix}"
                            if init_file in subfiles:
                                break
                        else:
                            continue  # Next filename

                    try:
                        curr_ext = self.file_mapping[f_noext][1]
                        curr_opt_index = self.file_mapping[f_noext][2]
                    except KeyError:
                        pass
                    else:
                        if "" in (curr_ext, ext) and curr_ext != ext:
                            log.error(
                                "Module/package collision: '%s' and '%s'",
                                fpath,
                                self.file_mapping[f_noext][0],
                            )

                        if ext == ".pyc" and curr_ext == ".pyc":
                            # Check the optimization level
                            if opt_index >= curr_opt_index:
                                # Module name match, but a higher-priority
                                # optimization level was already matched, skipping.
                                continue
                        elif not curr_ext or self.suffix_order.index(
                            ext
                        ) >= self.suffix_order.index(curr_ext):
                            # Match found but a higher-priorty match already
                            # exists, so skip this.
                            continue

                    if not dirname and ext == ".pyc":
                        # On Python 3, we should only load .pyc files from the
                        # __pycache__ subdirectory (i.e. when dirname is not an
                        # empty string).
                        continue

                    # Made it this far - add it
                    self.file_mapping[f_noext] = (fpath, ext, opt_index)

                except OSError:
                    continue
        for smod in self.static_modules:
            f_noext = smod.split(".")[-1]
            self.file_mapping[f_noext] = (smod, ".o", 0)

    def clear(self):
        """
        Clear the dict
        """
        with self._lock:
            super().clear()  # clear the lazy loader
            self.loaded_files = set()
            self.missing_modules = {}
            self.loaded_modules = set()
            # if we have been loaded before, lets clear the file mapping since
            # we obviously want a re-do
            if hasattr(self, "opts"):
                self._refresh_file_mapping()
            self.initial_load = False

    def __prep_mod_opts(self, opts):
        """
        Strip out of the opts any logger instance
        """
        if "__grains__" not in self.pack:
            grains = opts.get("grains", {})
            if isinstance(grains, salt.loader.context.NamedLoaderContext):
                grains = grains.value()
            self.pack["__grains__"] = grains

        if "__pillar__" not in self.pack:
            pillar = opts.get("pillar", {})
            if isinstance(pillar, salt.loader.context.NamedLoaderContext):
                pillar = pillar.value()
            self.pack["__pillar__"] = pillar

        mod_opts = {}
        for key, val in list(opts.items()):
            if key == "logger":
                continue
            mod_opts[key] = val

        if "__opts__" not in self.pack:
            self.pack["__opts__"] = mod_opts

        return mod_opts

    def _iter_files(self, mod_name):
        """
        Iterate over all file_mapping files in order of closeness to mod_name
        """
        # do we have an exact match?
        if mod_name in self.file_mapping:
            yield mod_name

        # do we have a partial match?
        for k in self.file_mapping:
            if mod_name in k:
                yield k

        # anyone else? Bueller?
        for k in self.file_mapping:
            if mod_name not in k:
                yield k

    def _reload_submodules(self, mod):
        submodules = (
            getattr(mod, sname)
            for sname in dir(mod)
            if isinstance(getattr(mod, sname), mod.__class__)
        )

        # reload only custom "sub"modules
        for submodule in submodules:
            # it is a submodule if the name is in a namespace under mod
            if submodule.__name__.startswith(mod.__name__ + "."):
                importlib.reload(submodule)
                self._reload_submodules(submodule)

    def __populate_sys_path(self):
        for directory in self.extra_module_dirs:
            if directory not in sys.path:
                sys.path.append(directory)
                self._clean_module_dirs.append(directory)

    def __clean_sys_path(self):
        invalidate_path_importer_cache = False
        for directory in self._clean_module_dirs:
            if directory in sys.path:
                sys.path.remove(directory)
                invalidate_path_importer_cache = True
        self._clean_module_dirs = []

        # Be sure that sys.path_importer_cache do not contains any
        # invalid FileFinder references
        importlib.invalidate_caches()

        # Because we are mangling with importlib, we can find from
        # time to time an invalidation issue with
        # sys.path_importer_cache, that requires the removal of
        # FileFinder that remain None for the extra_module_dirs
        if invalidate_path_importer_cache:
            for directory in self.extra_module_dirs:
                if (
                    directory in sys.path_importer_cache
                    and sys.path_importer_cache[directory] is None
                ):
                    del sys.path_importer_cache[directory]

    def _load_module(self, name):
        mod = None
        fpath, suffix = self.file_mapping[name][:2]
        # if the fpath has `.cpython-3x` in it, but the running Py version
        # is 3.y, the following will cause us to return immediately and we won't try to import this .pyc.
        # This is for the unusual case where several Python versions share a single
        # source tree and drop their .pycs in the same __pycache__ folder.
        # If we were to load a .pyc for another Py version it's not a big problem
        # but the log will get spammed with "Bad Magic Number" messages that
        # can be very misleading if the user is debugging another problem.
        try:
            (implementation_tag, cache_tag_ver) = sys.implementation.cache_tag.split(
                "-"
            )
            if cache_tag_ver not in fpath and implementation_tag in fpath:
                log.trace(
                    "Trying to load %s on %s, returning False.",
                    fpath,
                    sys.implementation.cache_tag,
                )
                return False
        except AttributeError:
            # Most likely Py 2.7 or some other Python version we don't really support
            pass

        self.loaded_files.add(name)
        fpath_dirname = os.path.dirname(fpath)
        try:
            self.__populate_sys_path()
            sys.path.append(fpath_dirname)
            if suffix == ".pyx":
                mod = pyximport.load_module(name, fpath, tempfile.gettempdir())
            elif suffix == ".o":
                top_mod = __import__(fpath, globals(), locals(), [])
                comps = fpath.split(".")
                if len(comps) < 2:
                    mod = top_mod
                else:
                    mod = top_mod
                    for subname in comps[1:]:
                        mod = getattr(mod, subname)
            elif suffix == ".zip":
                mod = zipimporter(fpath).load_module(name)
            else:
                desc = self.suffix_map[suffix]
                # if it is a directory, we don't open a file
                try:
                    mod_namespace = ".".join(
                        (
                            self.loaded_base_name,
                            self.mod_type_check(fpath),
                            self.tag,
                            name,
                        )
                    )
                except TypeError:
                    mod_namespace = "{}.{}.{}.{}".format(
                        self.loaded_base_name,
                        self.mod_type_check(fpath),
                        self.tag,
                        name,
                    )
                if suffix == "":
                    # pylint: disable=no-member
                    # Package directory, look for __init__
                    loader_details = [
                        (
                            importlib.machinery.SourceFileLoader,
                            importlib.machinery.SOURCE_SUFFIXES,
                        ),
                        (
                            importlib.machinery.SourcelessFileLoader,
                            importlib.machinery.BYTECODE_SUFFIXES,
                        ),
                        (
                            importlib.machinery.ExtensionFileLoader,
                            importlib.machinery.EXTENSION_SUFFIXES,
                        ),
                    ]
                    file_finder = importlib.machinery.FileFinder(
                        fpath_dirname, *loader_details
                    )
                    spec = file_finder.find_spec(mod_namespace)
                    if spec is None:
                        raise ImportError()
                    mod = importlib.util.module_from_spec(spec)
                    spec.loader.exec_module(mod)
                    # pylint: enable=no-member
                    sys.modules[mod_namespace] = mod
                    # reload all submodules if necessary
                    if not self.initial_load:
                        self._reload_submodules(mod)
                else:
                    # pylint: disable=no-member
                    loader = MODULE_KIND_MAP[desc[2]](mod_namespace, fpath)
                    spec = importlib.util.spec_from_file_location(
                        mod_namespace, fpath, loader=loader
                    )
                    if spec is None:
                        raise ImportError()
                    mod = importlib.util.module_from_spec(spec)
                    spec.loader.exec_module(mod)
                    # pylint: enable=no-member
                    sys.modules[mod_namespace] = mod
        except OSError:
            raise
        except ImportError as exc:
            if "magic number" in str(exc):
                error_msg = (
                    "Failed to import {} {}. Bad magic number. If migrating from"
                    " Python2 to Python3, remove all .pyc files and try again.".format(
                        self.tag, name
                    )
                )
                log.warning(error_msg)
                self.missing_modules[name] = error_msg
            log.debug("Failed to import %s %s:\n", self.tag, name, exc_info=True)
            self.missing_modules[name] = exc
            return False
        except Exception as error:  # pylint: disable=broad-except
            log.error(
                "Failed to import %s %s, this is due most likely to a syntax error:\n",
                self.tag,
                name,
                exc_info=True,
            )
            self.missing_modules[name] = error
            return False
        except SystemExit as error:
            try:
                fn_, _, caller, _ = traceback.extract_tb(sys.exc_info()[2])[-1]
            except IndexError:
                pass
            else:
                tgt_fns = [
                    os.path.join("salt", "utils", "process.py"),
                    os.path.join("salt", "cli", "daemons.py"),
                    os.path.join("salt", "cli", "api.py"),
                ]
                for tgt_fn in tgt_fns:
                    if fn_.endswith(tgt_fn) and "_handle_signals" in caller:
                        # Race conditon, SIGTERM or SIGINT received while loader
                        # was in process of loading a module. Call sys.exit to
                        # ensure that the process is killed.
                        sys.exit(salt.defaults.exitcodes.EX_OK)
            log.error(
                "Failed to import %s %s as the module called exit()\n",
                self.tag,
                name,
                exc_info=True,
            )
            self.missing_modules[name] = error
            return False
        finally:
            sys.path.remove(fpath_dirname)
            self.__clean_sys_path()

        loader_context = salt.loader.context.LoaderContext()
        if hasattr(mod, "__salt_loader__"):
            if not isinstance(mod.__salt_loader__, salt.loader.context.LoaderContext):
                log.warning("Override  __salt_loader__: %s", mod)
                mod.__salt_loader__ = loader_context
        else:
            mod.__salt_loader__ = loader_context

        if hasattr(mod, "__opts__"):
            if not isinstance(mod.__opts__, salt.loader.context.NamedLoaderContext):
                if not hasattr(mod, "__orig_opts__"):
                    mod.__orig_opts__ = copy.deepcopy(mod.__opts__)
                mod.__opts__ = copy.deepcopy(mod.__orig_opts__)
                mod.__opts__.update(self.opts)
        else:
            if not hasattr(mod, "__orig_opts__"):
                mod.__orig_opts__ = {}
            mod.__opts__ = copy.deepcopy(mod.__orig_opts__)
            mod.__opts__.update(self.opts)

        # pack whatever other globals we were asked to
        for p_name, p_value in self.pack.items():
            if p_name == "__opts__":
                continue
            mod_named_context = getattr(mod, p_name, None)
            if hasattr(mod_named_context, "default"):
                default = copy.deepcopy(mod_named_context.default)
            else:
                default = None
            named_context = loader_context.named_context(p_name, default)
            if mod_named_context is None:
                setattr(mod, p_name, named_context)
            elif named_context != mod_named_context:
                log.debug("Override  %s: %s", p_name, mod)
                setattr(mod, p_name, named_context)
            else:
                setattr(mod, p_name, named_context)

        if self.pack_self is not None:
            mod_named_context = getattr(mod, self.pack_self, None)
            if hasattr(mod_named_context, "default"):
                default = copy.deepcopy(mod_named_context.default)
            else:
                default = None
            named_context = loader_context.named_context(self.pack_self, default)
            if mod_named_context is None:
                setattr(mod, self.pack_self, named_context)
            elif named_context != mod_named_context:
                log.debug("Override  %s: %s", self.pack_self, mod)
                setattr(mod, self.pack_self, named_context)
            else:
                setattr(mod, self.pack_self, named_context)

        module_name = mod.__name__.rsplit(".", 1)[-1]

        # Call a module's initialization method if it exists
        module_init = getattr(mod, "__init__", None)
        if inspect.isfunction(module_init):
            try:
                self.run(module_init, self.opts)
            except TypeError as e:
                log.error(e)
            except Exception:  # pylint: disable=broad-except
                err_string = "__init__ failed"
                log.debug(
                    "Error loading %s.%s: %s",
                    self.tag,
                    module_name,
                    err_string,
                    exc_info=True,
                )
                self.missing_modules[module_name] = err_string
                self.missing_modules[name] = err_string
                return False

        # if virtual modules are enabled, we need to look for the
        # __virtual__() function inside that module and run it.
        if self.virtual_enable:
            virtual_funcs_to_process = ["__virtual__"] + self.virtual_funcs
            for virtual_func in virtual_funcs_to_process:
                (
                    virtual_ret,
                    module_name,
                    virtual_err,
                    virtual_aliases,
                ) = self._process_virtual(mod, module_name, virtual_func)
                if virtual_err is not None:
                    log.trace(
                        "Error loading %s.%s: %s", self.tag, module_name, virtual_err
                    )

                # if _process_virtual returned a non-True value then we are
                # supposed to not process this module
                if virtual_ret is not True and module_name not in self.missing_modules:
                    # If a module has information about why it could not be loaded, record it
                    self.missing_modules[module_name] = virtual_err
                    self.missing_modules[name] = virtual_err
                    return False
        else:
            virtual_aliases = ()

        # If this is a proxy minion then MOST modules cannot work. Therefore, require that
        # any module that does work with salt-proxy-minion define __proxyenabled__ as a list
        # containing the names of the proxy types that the module supports.
        #
        # Render modules and state modules are OK though
        if "proxy" in self.opts:
            if self.tag in ["grains", "proxy"]:
                if not hasattr(mod, "__proxyenabled__") or (
                    self.opts["proxy"]["proxytype"] not in mod.__proxyenabled__
                    and "*" not in mod.__proxyenabled__
                ):
                    err_string = "not a proxy_minion enabled module"
                    self.missing_modules[module_name] = err_string
                    self.missing_modules[name] = err_string
                    return False

        try:
            funcs_to_load = mod.__load__
            log.debug(
                "The functions from module '%s' are being loaded from the "
                "provided __load__ attribute",
                module_name,
            )
        except AttributeError:
            try:
                funcs_to_load = mod.__all__
                log.debug(
                    "The functions from module '%s' are being loaded from the "
                    "provided __all__ attribute",
                    module_name,
                )
            except AttributeError:
                funcs_to_load = dir(mod)
                log.debug(
                    "The functions from module '%s' are being loaded by "
                    "dir() on the loaded module",
                    module_name,
                )

        # If we had another module by the same virtual name, we should put any
        # new functions under the existing dictionary.
        mod_names = [module_name] + list(virtual_aliases)

        for attr in funcs_to_load:
            if attr.startswith("_"):
                # private functions are skipped
                continue
            func = getattr(mod, attr)
            if not inspect.isfunction(func) and not isinstance(func, functools.partial):
                # Not a function!? Skip it!!!
                continue

            if (
                self._only_pack_properly_namespaced_functions
                and not func.__module__.startswith(self.loaded_base_name)
            ):
                # We're not interested in imported functions, only
                # functions defined(or namespaced) on the loaded module.
                continue

            # When the module is deprecated wrap functions in deprecation
            # warning.
            if hasattr(mod, "__deprecated__"):
                func = extension_deprecation_message(*mod.__deprecated__)(func)

            # Let's get the function name.
            # If the module has the __func_alias__ attribute, it must be a
            # dictionary mapping in the form of(key -> value):
            #   <real-func-name> -> <desired-func-name>
            #
            # It default's of course to the found callable attribute name
            # if no alias is defined.
            funcname = getattr(mod, "__func_alias__", {}).get(attr, attr)
            for tgt_mod in mod_names:
                try:
                    full_funcname = ".".join((tgt_mod, funcname))
                except TypeError:
                    full_funcname = f"{tgt_mod}.{funcname}"
                # Save many references for lookups
                # Careful not to overwrite existing (higher priority) functions
                if full_funcname not in self._dict:
                    self._dict[full_funcname] = func
                    self._apply_outputter(func, mod)
                self.loaded_modules.add(tgt_mod)

        # enforce depends
        try:
            Depends.enforce_dependencies(self._dict, self.tag, name)
        except RuntimeError as exc:
            log.info(
                "Depends.enforce_dependencies() failed for the following reason: %s",
                exc,
            )

        return True

    def _load(self, key):
        """
        Load a single item if you have it
        """
        # if the key doesn't have a '.' then it isn't valid for this mod dict
        if not isinstance(key, str):
            raise KeyError("The key must be a string.")
        if "." not in key:
            raise KeyError(f"The key '{key}' should contain a '.'")
        mod_name, _ = key.split(".", 1)
        with self._lock:
            # It is possible that the key is in the dictionary after
            # acquiring the lock due to another thread loading it.
            if mod_name in self.missing_modules or key in self._dict:
                return True
            # if the modulename isn't in the whitelist, don't bother
            if self.whitelist and mod_name not in self.whitelist:
                log.error(
                    "Failed to load function %s because its module (%s) is "
                    "not in the whitelist: %s",
                    key,
                    mod_name,
                    self.whitelist,
                )
                raise KeyError(key)

            def _inner_load(mod_name):
                for name in self._iter_files(mod_name):
                    if name in self.loaded_files:
                        continue
                    # if we got what we wanted, we are done
                    if self._load_module(name) and key in self._dict:
                        return True
                return False

            # try to load the module
            ret = None
            reloaded = False
            # re-scan up to once, IOErrors or a failed load cause re-scans of the
            # filesystem
            while True:
                try:
                    ret = _inner_load(mod_name)
                    if not reloaded and ret is not True:
                        self._refresh_file_mapping()
                        reloaded = True
                        continue
                    break
                except OSError:
                    if not reloaded:
                        self._refresh_file_mapping()
                        reloaded = True
                    continue

        return ret

    def _load_all(self):
        """
        Load all of them
        """
        with self._lock:
            for name in self.file_mapping:
                if name in self.loaded_files or name in self.missing_modules:
                    continue
                self._load_module(name)

            self.loaded = True

    def reload_modules(self):
        with self._lock:
            self.loaded_files = set()
            self._load_all()

    def _apply_outputter(self, func, mod):
        """
        Apply the __outputter__ variable to the functions
        """
        if hasattr(mod, "__outputter__"):
            outp = mod.__outputter__
            if func.__name__ in outp:
                func.__outputter__ = outp[func.__name__]

    def _process_virtual(self, mod, module_name, virtual_func="__virtual__"):
        """
        Given a loaded module and its default name determine its virtual name

        This function returns a tuple. The first value will be either True or
        False and will indicate if the module should be loaded or not (i.e. if
        it threw and exception while processing its __virtual__ function). The
        second value is the determined virtual name, which may be the same as
        the value provided.

        The default name can be calculated as follows::

            module_name = mod.__name__.rsplit('.', 1)[-1]
        """

        # The __virtual__ function will return either a True or False value.
        # If it returns a True value it can also set a module level attribute
        # named __virtualname__ with the name that the module should be
        # referred to as.
        #
        # This allows us to have things like the pkg module working on all
        # platforms under the name 'pkg'. It also allows for modules like
        # augeas_cfg to be referred to as 'augeas', which would otherwise have
        # namespace collisions. And finally it allows modules to return False
        # if they are not intended to run on the given platform or are missing
        # dependencies.
        virtual_aliases = getattr(mod, "__virtual_aliases__", tuple())
        try:
            error_reason = None
            if hasattr(mod, "__virtual__") and inspect.isfunction(mod.__virtual__):
                try:
                    start = time.time()
                    virtual_attr = getattr(mod, virtual_func)
                    virtual = self.run(virtual_attr)
                    if isinstance(virtual, tuple):
                        error_reason = virtual[1]
                        virtual = virtual[0]
                    if self.opts.get("virtual_timer", False):
                        end = time.time() - start
                        msg = "Virtual function took {} seconds for {}".format(
                            end, module_name
                        )
                        log.warning(msg)
                except Exception as exc:  # pylint: disable=broad-except
                    error_reason = (
                        "Exception raised when processing __virtual__ function"
                        " for {}. Module will not be loaded: {}".format(
                            mod.__name__, exc
                        )
                    )
                    log.error(error_reason, exc_info_on_loglevel=logging.DEBUG)
                    virtual = None
                # Get the module's virtual name
                virtualname = getattr(mod, "__virtualname__", virtual)
                if not virtual:
                    # if __virtual__() evaluates to False then the module
                    # wasn't meant for this platform or it's not supposed to
                    # load for some other reason.

                    # Some modules might accidentally return None and are
                    # improperly loaded
                    if virtual is None:
                        log.warning(
                            "%s.__virtual__() is wrongly returning `None`. "
                            "It should either return `True`, `False` or a new "
                            "name. If you're the developer of the module "
                            "'%s', please fix this.",
                            mod.__name__,
                            module_name,
                        )

                    return (False, module_name, error_reason, virtual_aliases)

                # At this point, __virtual__ did not return a
                # boolean value, let's check for deprecated usage
                # or module renames
                if virtual is not True and module_name != virtual:
                    # The module is renaming itself. Updating the module name
                    # with the new name
                    log.trace("Loaded %s as virtual %s", module_name, virtual)

                    if virtualname != virtual:
                        # The __virtualname__ attribute does not match what's
                        # being returned by the __virtual__() function. This
                        # should be considered an error.
                        log.error(
                            "The module '%s' is showing some bad usage. Its "
                            "__virtualname__ attribute is set to '%s' yet the "
                            "__virtual__() function is returning '%s'. These "
                            "values should match!",
                            mod.__name__,
                            virtualname,
                            virtual,
                        )

                    module_name = virtualname

                # If the __virtual__ function returns True and __virtualname__
                # is set then use it
                elif virtual is True and virtualname != module_name:
                    if virtualname is not True:
                        module_name = virtualname

        except KeyError:
            # Key errors come out of the virtual function when passing
            # in incomplete grains sets, these can be safely ignored
            # and logged to debug, still, it includes the traceback to
            # help debugging.
            log.debug("KeyError when loading %s", module_name, exc_info=True)

        except Exception:  # pylint: disable=broad-except
            # If the module throws an exception during __virtual__()
            # then log the information and continue to the next.
            log.error(
                "Failed to read the virtual function for %s: %s",
                self.tag,
                module_name,
                exc_info=True,
            )
            return (False, module_name, error_reason, virtual_aliases)

        return (True, module_name, None, virtual_aliases)

    def run(self, _func_or_method, *args, **kwargs):
        """
        Run the `_func_or_method` in this loader's context
        """
        self._last_context = contextvars.copy_context()
        return self._last_context.run(self._run_as, _func_or_method, *args, **kwargs)

    def _run_as(self, _func_or_method, *args, **kwargs):
        """
        Handle setting up the context properly and call the method
        """
        self.parent_loader = None
        try:
            current_loader = salt.loader.context.loader_ctxvar.get()
        except LookupError:
            current_loader = None
        if current_loader is not self:
            self.parent_loader = current_loader
        token = salt.loader.context.loader_ctxvar.set(self)
        try:
            return _func_or_method(*args, **kwargs)
        finally:
            self.parent_loader = None
            salt.loader.context.loader_ctxvar.reset(token)

    def run_in_thread(self, _func_or_method, *args, **kwargs):
        """
        Run the function in a new thread with the context of this loader
        """
        argslist = [self, _func_or_method]
        argslist.extend(args)
        thread = threading.Thread(target=self.target, args=argslist, kwargs=kwargs)
        thread.start()
        return thread

    @staticmethod
    def target(loader, _func_or_method, *args, **kwargs):
        loader.run(_func_or_method, *args, **kwargs)


def global_injector_decorator(inject_globals):
    """
    Decorator used by the LazyLoader to inject globals into a function at
    execute time.

    globals
        Dictionary with global variables to inject
    """

    def inner_decorator(f):
        @functools.wraps(f)
        def wrapper(*args, **kwargs):
            with salt.utils.context.func_globals_inject(f, **inject_globals):
                return f(*args, **kwargs)

        return wrapper

    return inner_decorator<|MERGE_RESOLUTION|>--- conflicted
+++ resolved
@@ -330,12 +330,6 @@
         _generate_module(f"{self.loaded_base_name}.int.{tag}")
         _generate_module(f"{self.loaded_base_name}.ext")
         _generate_module(f"{self.loaded_base_name}.ext.{tag}")
-<<<<<<< HEAD
-=======
-
-    def _get_lock(self):
-        return threading.RLock()
->>>>>>> 41d69cff
 
     def clean_modules(self):
         """
