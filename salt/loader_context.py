"""
Manage the context a module loaded by Salt's loader
"""
import collections.abc
import contextlib
<<<<<<< HEAD
import contextvars
import copy
=======
import copy

try:
    # Try the stdlib C extension first
    import _contextvars as contextvars
except ImportError:
    # Py<3.7
    import contextvars
>>>>>>> 5e534606

DEFAULT_CTX_VAR = "loader_ctxvar"

loader_ctxvar = contextvars.ContextVar(DEFAULT_CTX_VAR)


@contextlib.contextmanager
def loader_context(loader):
    """
    A context manager that sets and un-sets the loader context
    """
    tok = loader_ctxvar.set(loader)
    try:
        yield
    finally:
        loader_ctxvar.reset(tok)


class NamedLoaderContext(collections.abc.MutableMapping):
    """
    A NamedLoaderContext object is injected by the loader providing access to
    Salt's 'magic dunders' (__salt__, __utils__, ect).
    """

    def __init__(self, name, loader_context, default=None):
        self.name = name
        self.loader_context = loader_context
        self.default = default

    def loader(self):
        """
        The LazyLoader in the current context. This will return None if there
        is no context established.
        """
        try:
            return self.loader_context.loader()
        except AttributeError:
            return None

    def eldest_loader(self):
        if self.loader() is None:
            return None
        loader = self.loader()
        while loader.parent_loader is not None:
            loader = loader.parent_loader
        return loader

    def value(self):
        """
        The value of the current for this context
        """
        loader = self.loader()
        if loader is None:
            return self.default
        if self.name == "__context__":
            return loader.pack[self.name]
        if self.name == loader.pack_self:
            return loader
        return loader.pack[self.name]

    def get(self, key, default=None):
        return self.value().get(key, default)

    def __getitem__(self, item):
        return self.value()[item]

    def __contains__(self, item):
        return item in self.value()

    def __setitem__(self, item, value):
        self.value()[item] = value

    def __bool__(self):
        try:
            self.loader
        except LookupError:
            return False
        return True

    def __len__(self):
        return self.value().__len__()

    def __iter__(self):
        return self.value().__iter__()

    def __delitem__(self, item):
        return self.value().__delitem__(item)

    def __eq__(self, other):
        if not isinstance(other, self.__class__):
            return False
        return self.loader_context == other.loader_context and self.name == other.name

    def __getstate__(self):
        return {
            "name": self.name,
            "loader_context": self.loader_context,
            "default": None,
        }

    def __setstate__(self, state):
        self.name = state["name"]
        self.loader_context = state["loader_context"]
        self.default = state["default"]

    def __getattr__(self, name):
        return getattr(self.value(), name)

    def __deepcopy__(self, memo):
        default = copy.deepcopy(self.default)
        return self.__class__(self.name, self.loader_context, default)

    def missing_fun_string(self, name):
        return self.loader().missing_fun_string(name)


class LoaderContext:
    """
    A loader context object, this object is injected at <loaded
    module>.__salt_loader__ by the Salt loader. It is responsible for providing
    access to the current context's loader
    """

    def __init__(self, loader_ctxvar=loader_ctxvar):
        self.loader_ctxvar = loader_ctxvar

    def __getitem__(self, item):
        return self.loader[item]

    def loader(self):
        """
        Return the LazyLoader in the current context. If there is no value set raise an AttributeError
        """
        try:
            return self.loader_ctxvar.get()
        except LookupError:
            raise AttributeError("No loader context")

    def named_context(self, name, default=None, ctx_class=NamedLoaderContext):
        """
        Return a NamedLoaderContext instance which will use this LoaderContext
        """
        return ctx_class(name, self, default)

    def __eq__(self, other):
        if not isinstance(other, self.__class__):
            return False
        return self.loader_ctxvar == other.loader_ctxvar

    def __getstate__(self):
        return {"varname": self.loader_ctxvar.name}

    def __setstate__(self, state):
        self.loader_ctxvar = contextvars.ContextVar(state["varname"])<|MERGE_RESOLUTION|>--- conflicted
+++ resolved
@@ -3,10 +3,6 @@
 """
 import collections.abc
 import contextlib
-<<<<<<< HEAD
-import contextvars
-import copy
-=======
 import copy
 
 try:
@@ -15,7 +11,6 @@
 except ImportError:
     # Py<3.7
     import contextvars
->>>>>>> 5e534606
 
 DEFAULT_CTX_VAR = "loader_ctxvar"
 
