--- conflicted
+++ resolved
@@ -48,9 +48,6 @@
     return states[id_]
 
 
-<<<<<<< HEAD
-def check_libcloud_version(reqver=LIBCLOUD_MINIMAL_VERSION, why=None):
-=======
 def check_libcloud_version(reqver='0.13.2', why=None):
     '''
     Compare different libcloud versions
@@ -82,7 +79,6 @@
 
 
 def libcloud_version():
->>>>>>> dbed0be4
     '''
     Compare different libcloud versions
     '''
@@ -93,15 +89,7 @@
     try:
         import libcloud
     except ImportError:
-<<<<<<< HEAD
-        raise ImportError(
-            'salt-cloud requires >= libcloud {0} which is not installed'.format(
-                '.'.join([str(num) for num in reqver])
-            )
-        )
-=======
         raise ImportError('salt-cloud requires >= libcloud 0.13.2')
->>>>>>> dbed0be4
 
     ver = libcloud.__version__
     ver = ver.replace('-', '.')
@@ -109,39 +97,12 @@
     version = []
     for number in comps[:3]:
         version.append(int(number))
-<<<<<<< HEAD
-
-    if tuple(version) >= reqver:
-        return libcloud.__version__
-
-    errormsg = 'Your version of libcloud is {0}. '.format(libcloud.__version__)
-    errormsg += 'salt-cloud requires >= libcloud {0}'.format(
-        '.'.join([str(num) for num in reqver])
-    )
-    if why:
-        errormsg += ' for {0}'.format(why)
-    errormsg += '. Please upgrade.'
-    raise ImportError(errormsg)
-
-
-def libcloud_version():
-    '''
-    Require the minimal libcloud version
-    '''
-    salt.utils.warn_until(
-        'Helium',
-        'Please stop using \'salt.cloud.libcloudfuns.libcloud_version()\'. '
-        'Instead use \'salt.cloud.libcloudfuns.check_libcloud_version()\'.'
-    )
-    return check_libcloud_version()
-=======
     if version < [0, 13, 2]:
         raise ImportError(
             'Your version of libcloud is {0}. salt-cloud requires >= '
             'libcloud 0.13.2. Please upgrade.'.format(libcloud.__version__)
         )
     return libcloud.__version__
->>>>>>> dbed0be4
 
 
 def get_node(conn, name):
