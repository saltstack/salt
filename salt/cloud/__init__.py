# -*- coding: utf-8 -*-
"""
The top level interface used to translate configuration data back to the
correct cloud modules
"""

# Import python libs
from __future__ import absolute_import, generators, print_function, unicode_literals

import copy
import glob
import logging
import multiprocessing
import os
import signal
import sys
import time
import traceback
from itertools import groupby

import salt.client

# Import salt libs
import salt.config
import salt.loader
import salt.syspaths
import salt.utils.args
import salt.utils.cloud
import salt.utils.context
import salt.utils.crypt
import salt.utils.data
import salt.utils.dictupdate
import salt.utils.files
import salt.utils.user
import salt.utils.verify
import salt.utils.yaml

# Import salt.cloud libs
from salt.exceptions import (
    SaltCloudConfigError,
    SaltCloudException,
    SaltCloudNotFound,
    SaltCloudSystemExit,
)
from salt.ext import six
from salt.ext.six.moves import input  # pylint: disable=import-error,redefined-builtin
from salt.template import compile_template

# Import third party libs
try:
    import Cryptodome.Random
except ImportError:
    try:
        import Crypto.Random
    except ImportError:
        pass  # pycrypto < 2.1

# Get logging started
log = logging.getLogger(__name__)


def communicator(func):
    """Warning, this is a picklable decorator !"""

    def _call(queue, args, kwargs):
        """called with [queue, args, kwargs] as first optional arg"""
        kwargs["queue"] = queue
        ret = None
        try:
            ret = func(*args, **kwargs)
            queue.put("END")
        except KeyboardInterrupt as ex:
            trace = traceback.format_exc()
            queue.put("KEYBOARDINT")
            queue.put("Keyboard interrupt")
            queue.put("{0}\n{1}\n".format(ex, trace))
        except Exception as ex:  # pylint: disable=broad-except
            trace = traceback.format_exc()
            queue.put("ERROR")
            queue.put("Exception")
            queue.put("{0}\n{1}\n".format(ex, trace))
        except SystemExit as ex:
            trace = traceback.format_exc()
<<<<<<< HEAD
            queue.put("ERROR")
            queue.put("System exit")
            queue.put("{0}\n{1}\n".format(ex, trace))
=======
            queue.put('ERROR')
            queue.put('Exception')
            queue.put('{0}\n{1}\n'.format(ex, trace))
        except SystemExit as ex:
            trace = traceback.format_exc()
            queue.put('ERROR')
            queue.put('System exit')
            queue.put('{0}\n{1}\n'.format(ex, trace))
>>>>>>> 8abb7099
        return ret

    return _call


def enter_mainloop(
    target,
    mapped_args=None,
    args=None,
    kwargs=None,
    pool=None,
    pool_size=None,
    callback=None,
    queue=None,
):
    """
    Manage a multiprocessing pool

    - If the queue does not output anything, the pool runs indefinitely

    - If the queue returns KEYBOARDINT or ERROR, this will kill the pool
      totally calling terminate & join and ands with a SaltCloudSystemExit
      exception notifying callers from the abnormal termination

    - If the queue returns END or callback is defined and returns True,
      it just join the process and return the data.

    target
        the function you want to execute in multiprocessing
    pool
        pool object can be None if you want a default pool, but you ll
        have then to define pool_size instead
    pool_size
        pool size if you did not provide yourself a pool
    callback
        a boolean taking a string in argument which returns True to
        signal that 'target' is finished and we need to join
        the pool
    queue
        A custom multiprocessing queue in case you want to do
        extra stuff and need it later in your program
    args
        positional arguments to call the function with
        if you don't want to use pool.map

    mapped_args
        a list of one or more arguments combinations to call the function with
        e.g. (foo, [[1], [2]]) will call::

                foo([1])
                foo([2])

    kwargs
        kwargs to give to the function in case of process

    Attention, the function must have the following signature:

            target(queue, *args, **kw)

    You may use the 'communicator' decorator to generate such a function
    (see end of this file)
    """
    if not kwargs:
        kwargs = {}
    if not pool_size:
        pool_size = 1
    if not pool:
        pool = multiprocessing.Pool(pool_size)
    if not queue:
        manager = multiprocessing.Manager()
        queue = manager.Queue()

    if mapped_args is not None and not mapped_args:
        msg = (
            "We are called to asynchronously execute {0}"
            " but we do no have anything to execute, weird,"
            " we bail out".format(target)
        )
        log.error(msg)
        raise SaltCloudSystemExit("Exception caught\n{0}".format(msg))
    elif mapped_args is not None:
        iterable = [[queue, [arg], kwargs] for arg in mapped_args]
        ret = pool.map(func=target, iterable=iterable)
    else:
        ret = pool.apply(target, [queue, args, kwargs])
    while True:
        test = queue.get()
        if test in ["ERROR", "KEYBOARDINT"]:
            type_ = queue.get()
            trace = queue.get()
            msg = "Caught {0}, terminating workers\n".format(type_)
            msg += "TRACE: {0}\n".format(trace)
            log.error(msg)
            pool.terminate()
            pool.join()
            raise SaltCloudSystemExit("Exception caught\n{0}".format(msg))
        elif test in ["END"] or (callback and callback(test)):
            pool.close()
            pool.join()
            break
        else:
            time.sleep(0.125)
    return ret


class CloudClient(object):
    """
    The client class to wrap cloud interactions
    """

    def __init__(self, path=None, opts=None, config_dir=None, pillars=None):
        if opts:
            self.opts = opts
        elif path:
            self.opts = salt.config.cloud_config(path)
        else:
            self.opts = salt.config.cloud_config()

        # Check the cache-dir exists. If not, create it.
        v_dirs = [self.opts["cachedir"]]
        salt.utils.verify.verify_env(v_dirs, salt.utils.user.get_user())

        if pillars:
            for name, provider in six.iteritems(pillars.pop("providers", {})):
                driver = provider["driver"]
                provider["profiles"] = {}
                self.opts["providers"].update({name: {driver: provider}})
            for name, profile in six.iteritems(pillars.pop("profiles", {})):
                provider = profile["provider"].split(":")[0]
                driver = next(six.iterkeys(self.opts["providers"][provider]))
                profile["provider"] = "{0}:{1}".format(provider, driver)
                profile["profile"] = name
                self.opts["profiles"].update({name: profile})
                self.opts["providers"][provider][driver]["profiles"].update(
                    {name: profile}
                )
            for name, map_dct in six.iteritems(pillars.pop("maps", {})):
                if "maps" not in self.opts:
                    self.opts["maps"] = {}
                self.opts["maps"][name] = map_dct
            self.opts.update(pillars)

    def _opts_defaults(self, **kwargs):
        """
        Set the opts dict to defaults and allow for opts to be overridden in
        the kwargs
        """
        # Let's start with the default salt cloud configuration
        opts = salt.config.DEFAULT_CLOUD_OPTS.copy()
        # Update it with the loaded configuration
        opts.update(self.opts.copy())
        # Reset some of the settings to sane values
        opts["parallel"] = False
        opts["keep_tmp"] = False
        opts["deploy"] = True
        opts["update_bootstrap"] = False
        opts["show_deploy_args"] = False
        opts["script_args"] = ""
        # Update it with the passed kwargs
        if "kwargs" in kwargs:
            opts.update(kwargs["kwargs"])
        opts.update(kwargs)
        profile = opts.get("profile", None)
        # filter other profiles if one is specified
        if profile:
            tmp_profiles = opts.get("profiles", {}).copy()
            for _profile in [a for a in tmp_profiles]:
                if not _profile == profile:
                    tmp_profiles.pop(_profile)
            # if profile is specified and we have enough info about providers
            # also filter them to speedup methods like
            # __filter_non_working_providers
            providers = [
                a.get("provider", "").split(":")[0]
                for a in six.itervalues(tmp_profiles)
                if a.get("provider", "")
            ]
            if providers:
                _providers = opts.get("providers", {})
                for provider in _providers.copy():
                    if provider not in providers:
                        _providers.pop(provider)
        return opts

    def low(self, fun, low):
        """
        Pass the cloud function and low data structure to run
        """
        l_fun = getattr(self, fun)
        f_call = salt.utils.args.format_call(l_fun, low)
        return l_fun(*f_call.get("args", ()), **f_call.get("kwargs", {}))

    def list_sizes(self, provider=None):
        """
        List all available sizes in configured cloud systems
        """
        mapper = salt.cloud.Map(self._opts_defaults())
        return salt.utils.data.simple_types_filter(mapper.size_list(provider))

    def list_images(self, provider=None):
        """
        List all available images in configured cloud systems
        """
        mapper = salt.cloud.Map(self._opts_defaults())
        return salt.utils.data.simple_types_filter(mapper.image_list(provider))

    def list_locations(self, provider=None):
        """
        List all available locations in configured cloud systems
        """
        mapper = salt.cloud.Map(self._opts_defaults())
        return salt.utils.data.simple_types_filter(mapper.location_list(provider))

    def query(self, query_type="list_nodes"):
        """
        Query basic instance information
        """
        mapper = salt.cloud.Map(self._opts_defaults())
        mapper.opts["selected_query_option"] = "list_nodes"
        return mapper.map_providers_parallel(query_type)

    def full_query(self, query_type="list_nodes_full"):
        """
        Query all instance information
        """
        mapper = salt.cloud.Map(self._opts_defaults())
        mapper.opts["selected_query_option"] = "list_nodes_full"
        return mapper.map_providers_parallel(query_type)

    def select_query(self, query_type="list_nodes_select"):
        """
        Query select instance information
        """
        mapper = salt.cloud.Map(self._opts_defaults())
        mapper.opts["selected_query_option"] = "list_nodes_select"
        return mapper.map_providers_parallel(query_type)

    def min_query(self, query_type="list_nodes_min"):
        """
        Query select instance information
        """
        mapper = salt.cloud.Map(self._opts_defaults())
        mapper.opts["selected_query_option"] = "list_nodes_min"
        return mapper.map_providers_parallel(query_type)

    def profile(self, profile, names, vm_overrides=None, **kwargs):
        """
        Pass in a profile to create, names is a list of vm names to allocate

            vm_overrides is a special dict that will be per node options
            overrides

        Example:

        .. code-block:: python

            >>> client= salt.cloud.CloudClient(path='/etc/salt/cloud')
            >>> client.profile('do_512_git', names=['minion01',])
            {'minion01': {'backups_active': 'False',
                    'created_at': '2014-09-04T18:10:15Z',
                    'droplet': {'event_id': 31000502,
                                 'id': 2530006,
                                 'image_id': 5140006,
                                 'name': 'minion01',
                                 'size_id': 66},
                    'id': '2530006',
                    'image_id': '5140006',
                    'ip_address': '107.XXX.XXX.XXX',
                    'locked': 'True',
                    'name': 'minion01',
                    'private_ip_address': None,
                    'region_id': '4',
                    'size_id': '66',
                    'status': 'new'}}


        """
        if not vm_overrides:
            vm_overrides = {}
        kwargs["profile"] = profile
        mapper = salt.cloud.Map(self._opts_defaults(**kwargs))
        if isinstance(names, six.string_types):
            names = names.split(",")
        return salt.utils.data.simple_types_filter(
            mapper.run_profile(profile, names, vm_overrides=vm_overrides)
        )

    def map_run(self, path=None, **kwargs):
        """
        To execute a map
        """
        kwarg = {}
        if path:
            kwarg["map"] = path
        kwarg.update(kwargs)
        mapper = salt.cloud.Map(self._opts_defaults(**kwarg))
        dmap = mapper.map_data()
        return salt.utils.data.simple_types_filter(mapper.run_map(dmap))

    def destroy(self, names):
        """
        Destroy the named VMs
        """
        mapper = salt.cloud.Map(self._opts_defaults(destroy=True))
        if isinstance(names, six.string_types):
            names = names.split(",")
        return salt.utils.data.simple_types_filter(mapper.destroy(names))

    def create(self, provider, names, **kwargs):
        """
        Create the named VMs, without using a profile

        Example:

        .. code-block:: python

            client.create(provider='my-ec2-config', names=['myinstance'],
                image='ami-1624987f', size='t1.micro', ssh_username='ec2-user',
                securitygroup='default', delvol_on_destroy=True)
        """
        mapper = salt.cloud.Map(self._opts_defaults())
        providers = self.opts["providers"]
        if provider in providers:
            provider += ":{0}".format(next(six.iterkeys(providers[provider])))
        else:
            return False
        if isinstance(names, six.string_types):
            names = names.split(",")
        ret = {}
        for name in names:
            vm_ = kwargs.copy()
            vm_["name"] = name
            vm_["driver"] = provider

            # This function doesn't require a profile, but many cloud drivers
            # check for profile information (which includes the provider key) to
            # help with config file debugging and setting up instances. Setting
            # the profile and provider defaults here avoids errors in other
            # cloud functions relying on these keys. See SaltStack Issue #41971
            # and PR #38166 for more information.
            vm_["profile"] = None
            vm_["provider"] = provider

            ret[name] = salt.utils.data.simple_types_filter(mapper.create(vm_))
        return ret

    def extra_action(self, names, provider, action, **kwargs):
        """
        Perform actions with block storage devices

        Example:

        .. code-block:: python

            client.extra_action(names=['myblock'], action='volume_create',
                provider='my-nova', kwargs={'voltype': 'SSD', 'size': 1000}
            )
            client.extra_action(names=['salt-net'], action='network_create',
                provider='my-nova', kwargs={'cidr': '192.168.100.0/24'}
            )
        """
        mapper = salt.cloud.Map(self._opts_defaults())
        providers = mapper.map_providers_parallel()
        if provider in providers:
            provider += ":{0}".format(next(six.iterkeys(providers[provider])))
        else:
            return False
        if isinstance(names, six.string_types):
            names = names.split(",")

        ret = {}
        for name in names:
            extra_ = kwargs.copy()
            extra_["name"] = name
            extra_["provider"] = provider
            extra_["profile"] = None
            extra_["action"] = action
            ret[name] = salt.utils.data.simple_types_filter(mapper.extras(extra_))
        return ret

    def action(
        self,
        fun=None,
        cloudmap=None,
        names=None,
        provider=None,
        instance=None,
        kwargs=None,
    ):
        """
        Execute a single action via the cloud plugin backend

        Examples:

        .. code-block:: python

            client.action(fun='show_instance', names=['myinstance'])
            client.action(fun='show_image', provider='my-ec2-config',
                kwargs={'image': 'ami-10314d79'}
            )
        """
        if kwargs is None:
            kwargs = {}

        mapper = salt.cloud.Map(self._opts_defaults(action=fun, names=names, **kwargs))
        if instance:
            if names:
                raise SaltCloudConfigError(
                    "Please specify either a list of 'names' or a single "
                    "'instance', but not both."
                )
            names = [instance]

        if names and not provider:
            self.opts["action"] = fun
            return mapper.do_action(names, kwargs)

        if provider and not names:
            return mapper.do_function(provider, fun, kwargs)
        else:
            # This should not be called without either an instance or a
            # provider. If both an instance/list of names and a provider
            # are given, then we also need to exit. We can only have one
            # or the other.
            raise SaltCloudConfigError(
                "Either an instance (or list of names) or a provider must be "
                "specified, but not both."
            )


class Cloud(object):
    """
    An object for the creation of new VMs
    """

    def __init__(self, opts):
        self.opts = opts
        self.client = CloudClient(opts=self.opts)
        self.clouds = salt.loader.clouds(self.opts)
        self.__filter_non_working_providers()
        self.__cached_provider_queries = {}

    def get_configured_providers(self):
        """
        Return the configured providers
        """
        providers = set()
        for alias, drivers in six.iteritems(self.opts["providers"]):
            if len(drivers) > 1:
                for driver in drivers:
                    providers.add("{0}:{1}".format(alias, driver))
                continue
            providers.add(alias)
        return providers

    def lookup_providers(self, lookup):
        """
        Get a dict describing the configured providers
        """
        if lookup is None:
            lookup = "all"
        if lookup == "all":
            providers = set()
            for alias, drivers in six.iteritems(self.opts["providers"]):
                for driver in drivers:
                    providers.add((alias, driver))

            if not providers:
                raise SaltCloudSystemExit("There are no cloud providers configured.")

            return providers

        if ":" in lookup:
            alias, driver = lookup.split(":")
            if (
                alias not in self.opts["providers"]
                or driver not in self.opts["providers"][alias]
            ):
                raise SaltCloudSystemExit(
                    "No cloud providers matched '{0}'. Available: {1}".format(
                        lookup, ", ".join(self.get_configured_providers())
                    )
                )

        providers = set()
        for alias, drivers in six.iteritems(self.opts["providers"]):
            for driver in drivers:
                if lookup in (alias, driver):
                    providers.add((alias, driver))

        if not providers:
            raise SaltCloudSystemExit(
                "No cloud providers matched '{0}'. "
                "Available selections: {1}".format(
                    lookup, ", ".join(self.get_configured_providers())
                )
            )
        return providers

    def lookup_profiles(self, provider, lookup):
        """
        Return a dictionary describing the configured profiles
        """
        if provider is None:
            provider = "all"
        if lookup is None:
            lookup = "all"

        if lookup == "all":
            profiles = set()
            provider_profiles = set()
            for alias, info in six.iteritems(self.opts["profiles"]):
                providers = info.get("provider")

                if providers:
                    given_prov_name = providers.split(":")[0]
                    salt_prov_name = providers.split(":")[1]
                    if given_prov_name == provider:
                        provider_profiles.add((alias, given_prov_name))
                    elif salt_prov_name == provider:
                        provider_profiles.add((alias, salt_prov_name))
                    profiles.add((alias, given_prov_name))

            if not profiles:
                raise SaltCloudSystemExit("There are no cloud profiles configured.")

            if provider != "all":
                return provider_profiles

            return profiles

    def map_providers(self, query="list_nodes", cached=False):
        """
        Return a mapping of what named VMs are running on what VM providers
        based on what providers are defined in the configuration and VMs
        """
        if cached is True and query in self.__cached_provider_queries:
            return self.__cached_provider_queries[query]

        pmap = {}
        for alias, drivers in six.iteritems(self.opts["providers"]):
            for driver, details in six.iteritems(drivers):
                fun = "{0}.{1}".format(driver, query)
                if fun not in self.clouds:
                    log.error("Public cloud provider %s is not available", driver)
                    continue
                if alias not in pmap:
                    pmap[alias] = {}

                try:
                    with salt.utils.context.func_globals_inject(
                        self.clouds[fun],
                        __active_provider_name__=":".join([alias, driver]),
                    ):
                        pmap[alias][driver] = self.clouds[fun]()
                except Exception as err:  # pylint: disable=broad-except
                    log.debug(
                        "Failed to execute '%s()' while querying for "
                        "running nodes: %s",
                        fun,
                        err,
                        exc_info_on_loglevel=logging.DEBUG,
                    )
                    # Failed to communicate with the provider, don't list any
                    # nodes
                    pmap[alias][driver] = []
        self.__cached_provider_queries[query] = pmap
        return pmap

    def map_providers_parallel(self, query="list_nodes", cached=False):
        """
        Return a mapping of what named VMs are running on what VM providers
        based on what providers are defined in the configuration and VMs

        Same as map_providers but query in parallel.
        """
        if cached is True and query in self.__cached_provider_queries:
            return self.__cached_provider_queries[query]

        opts = self.opts.copy()
        multiprocessing_data = []

        # Optimize Providers
        opts["providers"] = self._optimize_providers(opts["providers"])
        for alias, drivers in six.iteritems(opts["providers"]):
            # Make temp query for this driver to avoid overwrite next
            this_query = query
            for driver, details in six.iteritems(drivers):
                # If driver has function list_nodes_min, just replace it
                # with query param to check existing vms on this driver
                # for minimum information, Otherwise still use query param.
                if (
                    opts.get("selected_query_option") is None
                    and "{0}.list_nodes_min".format(driver) in self.clouds
                ):
                    this_query = "list_nodes_min"

                fun = "{0}.{1}".format(driver, this_query)
                if fun not in self.clouds:
                    log.error("Public cloud provider %s is not available", driver)
                    continue

                multiprocessing_data.append(
                    {
                        "fun": fun,
                        "opts": opts,
                        "query": this_query,
                        "alias": alias,
                        "driver": driver,
                    }
                )
        output = {}
        if not multiprocessing_data:
            return output

        data_count = len(multiprocessing_data)
        pool = multiprocessing.Pool(
            data_count < 10 and data_count or 10, init_pool_worker
        )
        parallel_pmap = enter_mainloop(
            _run_parallel_map_providers_query, multiprocessing_data, pool=pool
        )
        for alias, driver, details in parallel_pmap:
            if not details:
                # There's no providers details?! Skip it!
                continue
            if alias not in output:
                output[alias] = {}
            output[alias][driver] = details

        self.__cached_provider_queries[query] = output
        return output

    def get_running_by_names(
        self, names, query="list_nodes", cached=False, profile=None
    ):
        if isinstance(names, six.string_types):
            names = [names]

        matches = {}
        handled_drivers = {}
        mapped_providers = self.map_providers_parallel(query, cached=cached)
        for alias, drivers in six.iteritems(mapped_providers):
            for driver, vms in six.iteritems(drivers):
                if driver not in handled_drivers:
                    handled_drivers[driver] = alias
                # When a profile is specified, only return an instance
                # that matches the provider specified in the profile.
                # This solves the issues when many providers return the
                # same instance. For example there may be one provider for
                # each availability zone in amazon in the same region, but
                # the search returns the same instance for each provider
                # because amazon returns all instances in a region, not
                # availability zone.
                if (
                    profile
                    and alias
                    not in self.opts["profiles"][profile]["provider"].split(":")[0]
                ):
                    continue

                for vm_name, details in six.iteritems(vms):
                    # XXX: The logic below can be removed once the aws driver
                    # is removed
                    if vm_name not in names:
                        continue

                    elif (
                        driver == "ec2"
                        and "aws" in handled_drivers
                        and "aws" in matches[handled_drivers["aws"]]
                        and vm_name in matches[handled_drivers["aws"]]["aws"]
                    ):
                        continue
                    elif (
                        driver == "aws"
                        and "ec2" in handled_drivers
                        and "ec2" in matches[handled_drivers["ec2"]]
                        and vm_name in matches[handled_drivers["ec2"]]["ec2"]
                    ):
                        continue

                    if alias not in matches:
                        matches[alias] = {}
                    if driver not in matches[alias]:
                        matches[alias][driver] = {}
                    matches[alias][driver][vm_name] = details

        return matches

    def _optimize_providers(self, providers):
        """
        Return an optimized mapping of available providers
        """
        new_providers = {}
        provider_by_driver = {}

        for alias, driver in six.iteritems(providers):
            for name, data in six.iteritems(driver):
                if name not in provider_by_driver:
                    provider_by_driver[name] = {}

                provider_by_driver[name][alias] = data

        for driver, providers_data in six.iteritems(provider_by_driver):
            fun = "{0}.optimize_providers".format(driver)
            if fun not in self.clouds:
                log.debug("The '%s' cloud driver is unable to be optimized.", driver)

                for name, prov_data in six.iteritems(providers_data):
                    if name not in new_providers:
                        new_providers[name] = {}
                    new_providers[name][driver] = prov_data
                continue

            new_data = self.clouds[fun](providers_data)
            if new_data:
                for name, prov_data in six.iteritems(new_data):
                    if name not in new_providers:
                        new_providers[name] = {}
                    new_providers[name][driver] = prov_data

        return new_providers

    def location_list(self, lookup="all"):
        """
        Return a mapping of all location data for available providers
        """
        data = {}

        lookups = self.lookup_providers(lookup)
        if not lookups:
            return data

        for alias, driver in lookups:
            fun = "{0}.avail_locations".format(driver)
            if fun not in self.clouds:
                # The capability to gather locations is not supported by this
                # cloud module
                log.debug(
                    "The '%s' cloud driver defined under '%s' provider "
                    "alias is unable to get the locations information",
                    driver,
                    alias,
                )
                continue

            if alias not in data:
                data[alias] = {}

            try:

                with salt.utils.context.func_globals_inject(
                    self.clouds[fun], __active_provider_name__=":".join([alias, driver])
                ):
                    data[alias][driver] = self.clouds[fun]()
            except Exception as err:  # pylint: disable=broad-except
                log.error(
                    "Failed to get the output of '%s()': %s",
                    fun,
                    err,
                    exc_info_on_loglevel=logging.DEBUG,
                )
        return data

    def image_list(self, lookup="all"):
        """
        Return a mapping of all image data for available providers
        """
        data = {}

        lookups = self.lookup_providers(lookup)
        if not lookups:
            return data

        for alias, driver in lookups:
            fun = "{0}.avail_images".format(driver)
            if fun not in self.clouds:
                # The capability to gather images is not supported by this
                # cloud module
                log.debug(
                    "The '%s' cloud driver defined under '%s' provider "
                    "alias is unable to get the images information",
                    driver,
                    alias,
                )
                continue

            if alias not in data:
                data[alias] = {}

            try:
                with salt.utils.context.func_globals_inject(
                    self.clouds[fun], __active_provider_name__=":".join([alias, driver])
                ):
                    data[alias][driver] = self.clouds[fun]()
            except Exception as err:  # pylint: disable=broad-except
                log.error(
                    "Failed to get the output of '%s()': %s",
                    fun,
                    err,
                    exc_info_on_loglevel=logging.DEBUG,
                )
        return data

    def size_list(self, lookup="all"):
        """
        Return a mapping of all image data for available providers
        """
        data = {}

        lookups = self.lookup_providers(lookup)
        if not lookups:
            return data

        for alias, driver in lookups:
            fun = "{0}.avail_sizes".format(driver)
            if fun not in self.clouds:
                # The capability to gather sizes is not supported by this
                # cloud module
                log.debug(
                    "The '%s' cloud driver defined under '%s' provider "
                    "alias is unable to get the sizes information",
                    driver,
                    alias,
                )
                continue

            if alias not in data:
                data[alias] = {}

            try:
                with salt.utils.context.func_globals_inject(
                    self.clouds[fun], __active_provider_name__=":".join([alias, driver])
                ):
                    data[alias][driver] = self.clouds[fun]()
            except Exception as err:  # pylint: disable=broad-except
                log.error(
                    "Failed to get the output of '%s()': %s",
                    fun,
                    err,
                    exc_info_on_loglevel=logging.DEBUG,
                )
        return data

    def provider_list(self, lookup="all"):
        """
        Return a mapping of all image data for available providers
        """
        data = {}
        lookups = self.lookup_providers(lookup)
        if not lookups:
            return data

        for alias, driver in lookups:
            if alias not in data:
                data[alias] = {}
            if driver not in data[alias]:
                data[alias][driver] = {}
        return data

    def profile_list(self, provider, lookup="all"):
        """
        Return a mapping of all configured profiles
        """
        data = {}
        lookups = self.lookup_profiles(provider, lookup)

        if not lookups:
            return data

        for alias, driver in lookups:
            if alias not in data:
                data[alias] = {}
            if driver not in data[alias]:
                data[alias][driver] = {}
        return data

    def create_all(self):
        """
        Create/Verify the VMs in the VM data
        """
        ret = []

        for vm_name, vm_details in six.iteritems(self.opts["profiles"]):
            ret.append({vm_name: self.create(vm_details)})

        return ret

    def destroy(self, names, cached=False):
        """
        Destroy the named VMs
        """
        processed = {}
        names = set(names)
        matching = self.get_running_by_names(names, cached=cached)
        vms_to_destroy = set()
        parallel_data = []
        for alias, drivers in six.iteritems(matching):
            for driver, vms in six.iteritems(drivers):
                for name in vms:
                    if name in names:
                        vms_to_destroy.add((alias, driver, name))
                        if self.opts["parallel"]:
                            parallel_data.append(
                                {
                                    "opts": self.opts,
                                    "name": name,
                                    "alias": alias,
                                    "driver": driver,
                                }
                            )

        # destroying in parallel
        if self.opts["parallel"] and parallel_data:
            # set the pool size based on configuration or default to
            # the number of machines we're destroying
            if "pool_size" in self.opts:
                pool_size = self.opts["pool_size"]
            else:
                pool_size = len(parallel_data)
            log.info("Destroying in parallel mode; " "Cloud pool size: %s", pool_size)

            # kick off the parallel destroy
            output_multip = enter_mainloop(
                _destroy_multiprocessing, parallel_data, pool_size=pool_size
            )

            # massage the multiprocessing output a bit
            ret_multip = {}
            for obj in output_multip:
                ret_multip.update(obj)

            # build up a data structure similar to what the non-parallel
            # destroy uses
            for obj in parallel_data:
                alias = obj["alias"]
                driver = obj["driver"]
                name = obj["name"]
                if alias not in processed:
                    processed[alias] = {}
                if driver not in processed[alias]:
                    processed[alias][driver] = {}
                processed[alias][driver][name] = ret_multip[name]
                if name in names:
                    names.remove(name)

        # not destroying in parallel
        else:
            log.info("Destroying in non-parallel mode.")
            for alias, driver, name in vms_to_destroy:
                fun = "{0}.destroy".format(driver)
                with salt.utils.context.func_globals_inject(
                    self.clouds[fun], __active_provider_name__=":".join([alias, driver])
                ):
                    ret = self.clouds[fun](name)
                if alias not in processed:
                    processed[alias] = {}
                if driver not in processed[alias]:
                    processed[alias][driver] = {}
                processed[alias][driver][name] = ret
                if name in names:
                    names.remove(name)

        # now the processed data structure contains the output from either
        # the parallel or non-parallel destroy and we should finish up
        # with removing minion keys if necessary
        for alias, driver, name in vms_to_destroy:
            ret = processed[alias][driver][name]
            if not ret:
                continue

            vm_ = {
                "name": name,
                "profile": None,
                "provider": ":".join([alias, driver]),
                "driver": driver,
            }
            minion_dict = salt.config.get_cloud_config_value(
                "minion", vm_, self.opts, default={}
            )
            key_file = os.path.join(
                self.opts["pki_dir"], "minions", minion_dict.get("id", name)
            )
            globbed_key_file = glob.glob("{0}.*".format(key_file))

            if not os.path.isfile(key_file) and not globbed_key_file:
                # There's no such key file!? It might have been renamed
                if isinstance(ret, dict) and "newname" in ret:
                    salt.utils.cloud.remove_key(self.opts["pki_dir"], ret["newname"])
                continue

            if os.path.isfile(key_file) and not globbed_key_file:
                # Single key entry. Remove it!
                salt.utils.cloud.remove_key(
                    self.opts["pki_dir"], os.path.basename(key_file)
                )
                continue

            # Since we have globbed matches, there are probably some keys for which their minion
            # configuration has append_domain set.
            if (
                not os.path.isfile(key_file)
                and globbed_key_file
                and len(globbed_key_file) == 1
            ):
                # Single entry, let's remove it!
                salt.utils.cloud.remove_key(
                    self.opts["pki_dir"], os.path.basename(globbed_key_file[0])
                )
                continue

            # Since we can't get the profile or map entry used to create
            # the VM, we can't also get the append_domain setting.
            # And if we reached this point, we have several minion keys
            # who's name starts with the machine name we're deleting.
            # We need to ask one by one!?
            print(
                "There are several minion keys who's name starts "
                "with '{0}'. We need to ask you which one should be "
                "deleted:".format(name)
            )
            while True:
                for idx, filename in enumerate(globbed_key_file):
                    print(" {0}: {1}".format(idx, os.path.basename(filename)))
                selection = input("Which minion key should be deleted(number)? ")
                try:
                    selection = int(selection)
                except ValueError:
                    print("'{0}' is not a valid selection.".format(selection))

                try:
                    filename = os.path.basename(globbed_key_file.pop(selection))
                except Exception:  # pylint: disable=broad-except
                    continue

                delete = input("Delete '{0}'? [Y/n]? ".format(filename))
                if delete == "" or delete.lower().startswith("y"):
                    salt.utils.cloud.remove_key(self.opts["pki_dir"], filename)
                    print("Deleted '{0}'".format(filename))
                    break

                print("Did not delete '{0}'".format(filename))
                break

        if names and not processed:
            # These machines were asked to be destroyed but could not be found
            raise SaltCloudSystemExit(
                "The following VM's were not found: {0}".format(", ".join(names))
            )

        elif names and processed:
            processed["Not Found"] = names

        elif not processed:
            raise SaltCloudSystemExit("No machines were destroyed!")

        return processed

    def reboot(self, names):
        """
        Reboot the named VMs
        """
        ret = []
        pmap = self.map_providers_parallel()
        acts = {}
        for prov, nodes in six.iteritems(pmap):
            acts[prov] = []
            for node in nodes:
                if node in names:
                    acts[prov].append(node)
        for prov, names_ in six.iteritems(acts):
            fun = "{0}.reboot".format(prov)
            for name in names_:
                ret.append({name: self.clouds[fun](name)})

        return ret

    def create(self, vm_, local_master=True):
        """
        Create a single VM
        """
        output = {}

        minion_dict = salt.config.get_cloud_config_value(
            "minion", vm_, self.opts, default={}
        )

        alias, driver = vm_["provider"].split(":")
        fun = "{0}.create".format(driver)
        if fun not in self.clouds:
            log.error(
                "Creating '%s' using '%s' as the provider "
                "cannot complete since '%s' is not available",
                vm_["name"],
                vm_["provider"],
                driver,
            )
            return

        deploy = salt.config.get_cloud_config_value("deploy", vm_, self.opts)
        make_master = salt.config.get_cloud_config_value("make_master", vm_, self.opts)

        if deploy:
            if not make_master and "master" not in minion_dict:
                log.warning(
                    "There's no master defined on the '%s' VM settings.", vm_["name"]
                )

            if "pub_key" not in vm_ and "priv_key" not in vm_:
                log.debug("Generating minion keys for '%s'", vm_["name"])
                priv, pub = salt.utils.cloud.gen_keys(
                    salt.config.get_cloud_config_value("keysize", vm_, self.opts)
                )
                vm_["pub_key"] = pub
                vm_["priv_key"] = priv
        else:
            # Note(pabelanger): We still reference pub_key and priv_key when
            # deploy is disabled.
            vm_["pub_key"] = None
            vm_["priv_key"] = None

        key_id = minion_dict.get("id", vm_["name"])

        domain = vm_.get("domain")
        if vm_.get("use_fqdn") and domain:
            minion_dict["append_domain"] = domain

        if "append_domain" in minion_dict:
            key_id = ".".join([key_id, minion_dict["append_domain"]])

        if make_master is True and "master_pub" not in vm_ and "master_pem" not in vm_:
            log.debug("Generating the master keys for '%s'", vm_["name"])
            master_priv, master_pub = salt.utils.cloud.gen_keys(
                salt.config.get_cloud_config_value("keysize", vm_, self.opts)
            )
            vm_["master_pub"] = master_pub
            vm_["master_pem"] = master_priv

        if local_master is True and deploy is True:
            # Accept the key on the local master
            salt.utils.cloud.accept_key(self.opts["pki_dir"], vm_["pub_key"], key_id)

        vm_["os"] = salt.config.get_cloud_config_value("script", vm_, self.opts)

        try:
            vm_["inline_script"] = salt.config.get_cloud_config_value(
                "inline_script", vm_, self.opts
            )
        except KeyError:
            pass

        try:
            alias, driver = vm_["provider"].split(":")
            func = "{0}.create".format(driver)
            with salt.utils.context.func_globals_inject(
                self.clouds[fun], __active_provider_name__=":".join([alias, driver])
            ):
                output = self.clouds[func](vm_)
            if output is not False and "sync_after_install" in self.opts:
                if self.opts["sync_after_install"] not in (
                    "all",
                    "modules",
                    "states",
                    "grains",
                ):
                    log.error("Bad option for sync_after_install")
                    return output

                # A small pause helps the sync work more reliably
                time.sleep(3)

                start = int(time.time())
                while int(time.time()) < start + 60:
                    # We'll try every <timeout> seconds, up to a minute
                    mopts_ = salt.config.DEFAULT_MASTER_OPTS
                    conf_path = "/".join(self.opts["conf_file"].split("/")[:-1])
                    mopts_.update(
                        salt.config.master_config(os.path.join(conf_path, "master"))
                    )

                    client = salt.client.get_local_client(mopts=mopts_)

                    ret = client.cmd(
                        vm_["name"],
                        "saltutil.sync_{0}".format(self.opts["sync_after_install"]),
                        timeout=self.opts["timeout"],
                    )
                    if ret:
                        log.info(
                            six.u(
                                "Synchronized the following dynamic modules: " "  {0}"
                            ).format(ret)
                        )
                        break
        except KeyError as exc:
            log.exception(
                "Failed to create VM %s. Configuration value %s needs " "to be set",
                vm_["name"],
                exc,
            )
        # If it's a map then we need to respect the 'requires'
        # so we do it later
        try:
            opt_map = self.opts["map"]
        except KeyError:
            opt_map = False
        if self.opts["parallel"] and self.opts["start_action"] and not opt_map:
            log.info("Running %s on %s", self.opts["start_action"], vm_["name"])
            client = salt.client.get_local_client(mopts=self.opts)
            action_out = client.cmd(
                vm_["name"],
                self.opts["start_action"],
                timeout=self.opts["timeout"] * 60,
            )
            output["ret"] = action_out
        return output

    @staticmethod
    def vm_config(name, main, provider, profile, overrides):
        """
        Create vm config.

        :param str name: The name of the vm
        :param dict main: The main cloud config
        :param dict provider: The provider config
        :param dict profile: The profile config
        :param dict overrides: The vm's config overrides
        """
        vm = main.copy()
        vm = salt.utils.dictupdate.update(vm, provider)
        vm = salt.utils.dictupdate.update(vm, profile)
        vm.update(overrides)
        vm["name"] = name
        return vm

    def extras(self, extra_):
        """
        Extra actions
        """
        output = {}

        alias, driver = extra_["provider"].split(":")
        fun = "{0}.{1}".format(driver, extra_["action"])
        if fun not in self.clouds:
            log.error(
                "Creating '%s' using '%s' as the provider "
                "cannot complete since '%s' is not available",
                extra_["name"],
                extra_["provider"],
                driver,
            )
            return

        try:
            with salt.utils.context.func_globals_inject(
                self.clouds[fun], __active_provider_name__=extra_["provider"]
            ):
                output = self.clouds[fun](**extra_)
        except KeyError as exc:
            log.exception(
                "Failed to perform %s.%s on %s. "
                "Configuration value %s needs to be set",
                extra_["provider"],
                extra_["action"],
                extra_["name"],
                exc,
            )
        return output

    def run_profile(self, profile, names, vm_overrides=None):
        """
        Parse over the options passed on the command line and determine how to
        handle them
        """
        if profile not in self.opts["profiles"]:
            msg = "Profile {0} is not defined".format(profile)
            log.error(msg)
            return {"Error": msg}

        ret = {}
        if not vm_overrides:
            vm_overrides = {}

        try:
            with salt.utils.files.fopen(self.opts["conf_file"], "r") as mcc:
                main_cloud_config = salt.utils.yaml.safe_load(mcc)
            if not main_cloud_config:
                main_cloud_config = {}
        except KeyError:
            main_cloud_config = {}
        except IOError:
            main_cloud_config = {}

        if main_cloud_config is None:
            main_cloud_config = {}

        mapped_providers = self.map_providers_parallel()
        profile_details = self.opts["profiles"][profile]
        vms = {}
        for prov, val in six.iteritems(mapped_providers):
            prov_name = next(iter(val))
            for node in mapped_providers[prov][prov_name]:
                vms[node] = mapped_providers[prov][prov_name][node]
                vms[node]["provider"] = prov
                vms[node]["driver"] = prov_name
        alias, driver = profile_details["provider"].split(":")

        provider_details = self.opts["providers"][alias][driver].copy()
        del provider_details["profiles"]

        for name in names:
            if name in vms:
                prov = vms[name]["provider"]
                driv = vms[name]["driver"]
                msg = "{0} already exists under {1}:{2}".format(name, prov, driv)
                log.error(msg)
                ret[name] = {"Error": msg}
                continue

            vm_ = self.vm_config(
                name,
                main_cloud_config,
                provider_details,
                profile_details,
                vm_overrides,
            )
            if self.opts["parallel"]:
                process = multiprocessing.Process(target=self.create, args=(vm_,))
                process.start()
                ret[name] = {
                    "Provisioning": "VM being provisioned in parallel. "
                    "PID: {0}".format(process.pid)
                }
                continue

            try:
                # No need to inject __active_provider_name__ into the context
                # here because self.create takes care of that
                ret[name] = self.create(vm_)
                if not ret[name]:
                    ret[name] = {"Error": "Failed to deploy VM"}
                    if len(names) == 1:
                        raise SaltCloudSystemExit("Failed to deploy VM")
                    continue
                if self.opts.get("show_deploy_args", False) is False:
                    ret[name].pop("deploy_kwargs", None)
            except (SaltCloudSystemExit, SaltCloudConfigError) as exc:
                if len(names) == 1:
                    raise
                ret[name] = {"Error": str(exc)}

        return ret

    def do_action(self, names, kwargs):
        """
        Perform an action on a VM which may be specific to this cloud provider
        """
        ret = {}
        invalid_functions = {}
        names = set(names)

        for alias, drivers in six.iteritems(self.map_providers_parallel()):
            if not names:
                break
            for driver, vms in six.iteritems(drivers):
                if not names:
                    break
                valid_function = True
                fun = "{0}.{1}".format(driver, self.opts["action"])
                if fun not in self.clouds:
                    log.info("'%s()' is not available. Not actioning...", fun)
                    valid_function = False
                for vm_name, vm_details in six.iteritems(vms):
                    if not names:
                        break
                    if vm_name not in names:
                        if not isinstance(vm_details, dict):
                            vm_details = {}
                        if "id" in vm_details and vm_details["id"] in names:
                            vm_name = vm_details["id"]
                        else:
                            log.debug(
                                "vm:%s in provider:%s is not in name " "list:'%s'",
                                vm_name,
                                driver,
                                names,
                            )
                            continue

                    # Build the dictionary of invalid functions with their associated VMs.
                    if valid_function is False:
                        if invalid_functions.get(fun) is None:
                            invalid_functions.update({fun: []})
                        invalid_functions[fun].append(vm_name)
                        continue

                    with salt.utils.context.func_globals_inject(
                        self.clouds[fun],
                        __active_provider_name__=":".join([alias, driver]),
                    ):
                        if alias not in ret:
                            ret[alias] = {}
                        if driver not in ret[alias]:
                            ret[alias][driver] = {}

                        # Clean kwargs of "__pub_*" data before running the cloud action call.
                        # Prevents calling positional "kwarg" arg before "call" when no kwarg
                        # argument is present in the cloud driver function's arg spec.
                        kwargs = salt.utils.args.clean_kwargs(**kwargs)

                        if kwargs:
                            ret[alias][driver][vm_name] = self.clouds[fun](
                                vm_name, kwargs, call="action"
                            )
                        else:
                            ret[alias][driver][vm_name] = self.clouds[fun](
                                vm_name, call="action"
                            )
                        names.remove(vm_name)

        # Set the return information for the VMs listed in the invalid_functions dict.
        missing_vms = set()
        if invalid_functions:
            ret["Invalid Actions"] = invalid_functions
            invalid_func_vms = set()
            for key, val in six.iteritems(invalid_functions):
                invalid_func_vms = invalid_func_vms.union(set(val))

            # Find the VMs that are in names, but not in set of invalid functions.
            missing_vms = names.difference(invalid_func_vms)
            if missing_vms:
                ret["Not Found"] = list(missing_vms)
                ret["Not Actioned/Not Running"] = list(names)

        if not names:
            return ret

        # Don't return missing VM information for invalid functions until after we've had a
        # Chance to return successful actions. If a function is valid for one driver, but
        # Not another, we want to make sure the successful action is returned properly.
        if missing_vms:
            return ret

        # If we reach this point, the Not Actioned and Not Found lists will be the same,
        # But we want to list both for clarity/consistency with the invalid functions lists.
        ret["Not Actioned/Not Running"] = list(names)
        ret["Not Found"] = list(names)
        return ret

    def do_function(self, prov, func, kwargs):
        """
        Perform a function against a cloud provider
        """
        matches = self.lookup_providers(prov)
        if len(matches) > 1:
            raise SaltCloudSystemExit(
                "More than one results matched '{0}'. Please specify "
                "one of: {1}".format(
                    prov,
                    ", ".join(
                        ["{0}:{1}".format(alias, driver) for (alias, driver) in matches]
                    ),
                )
            )

        alias, driver = matches.pop()
        fun = "{0}.{1}".format(driver, func)
        if fun not in self.clouds:
            raise SaltCloudSystemExit(
                "The '{0}' cloud provider alias, for the '{1}' driver, does "
                "not define the function '{2}'".format(alias, driver, func)
            )

        log.debug("Trying to execute '%s' with the following kwargs: %s", fun, kwargs)

        with salt.utils.context.func_globals_inject(
            self.clouds[fun], __active_provider_name__=":".join([alias, driver])
        ):
            if kwargs:
                return {
                    alias: {driver: self.clouds[fun](call="function", kwargs=kwargs)}
                }
            return {alias: {driver: self.clouds[fun](call="function")}}

    def __filter_non_working_providers(self):
        """
        Remove any mis-configured cloud providers from the available listing
        """
        for alias, drivers in six.iteritems(self.opts["providers"].copy()):
            for driver in drivers.copy():
                fun = "{0}.get_configured_provider".format(driver)
                if fun not in self.clouds:
                    # Mis-configured provider that got removed?
                    log.warning(
                        "The cloud driver, '%s', configured under the "
                        "'%s' cloud provider alias, could not be loaded. "
                        "Please check your provider configuration files and "
                        "ensure all required dependencies are installed "
                        "for the '%s' driver.\n"
                        "In rare cases, this could indicate the '%s()' "
                        "function could not be found.\nRemoving '%s' from "
                        "the available providers list",
                        driver,
                        alias,
                        driver,
                        fun,
                        driver,
                    )
                    self.opts["providers"][alias].pop(driver)

                    if alias not in self.opts["providers"]:
                        continue

                    if not self.opts["providers"][alias]:
                        self.opts["providers"].pop(alias)
                    continue

                with salt.utils.context.func_globals_inject(
                    self.clouds[fun], __active_provider_name__=":".join([alias, driver])
                ):
                    if self.clouds[fun]() is False:
                        log.warning(
                            "The cloud driver, '%s', configured under the "
                            "'%s' cloud provider alias is not properly "
                            "configured. Removing it from the available "
                            "providers list.",
                            driver,
                            alias,
                        )
                        self.opts["providers"][alias].pop(driver)

            if alias not in self.opts["providers"]:
                continue

            if not self.opts["providers"][alias]:
                self.opts["providers"].pop(alias)


class Map(Cloud):
    """
    Create a VM stateful map execution object
    """

    def __init__(self, opts):
        Cloud.__init__(self, opts)
        self.rendered_map = self.read()

    def interpolated_map(self, query="list_nodes", cached=False):
        rendered_map = self.read().copy()
        interpolated_map = {}

        for profile, mapped_vms in six.iteritems(rendered_map):
            names = set(mapped_vms)
            if profile not in self.opts["profiles"]:
                if "Errors" not in interpolated_map:
                    interpolated_map["Errors"] = {}
                msg = (
                    "No provider for the mapped '{0}' profile was found. "
                    "Skipped VMS: {1}".format(profile, ", ".join(names))
                )
                log.info(msg)
                interpolated_map["Errors"][profile] = msg
                continue

            matching = self.get_running_by_names(names, query, cached)
            for alias, drivers in six.iteritems(matching):
                for driver, vms in six.iteritems(drivers):
                    for vm_name, vm_details in six.iteritems(vms):
                        if alias not in interpolated_map:
                            interpolated_map[alias] = {}
                        if driver not in interpolated_map[alias]:
                            interpolated_map[alias][driver] = {}
                        interpolated_map[alias][driver][vm_name] = vm_details
                        try:
                            names.remove(vm_name)
                        except KeyError:
                            # If it's not there, then our job is already done
                            pass

            if not names:
                continue

            profile_details = self.opts["profiles"][profile]
            alias, driver = profile_details["provider"].split(":")
            for vm_name in names:
                if alias not in interpolated_map:
                    interpolated_map[alias] = {}
                if driver not in interpolated_map[alias]:
                    interpolated_map[alias][driver] = {}
                interpolated_map[alias][driver][vm_name] = "Absent"

        return interpolated_map

    def delete_map(self, query=None):
        query_map = self.interpolated_map(query=query)
        for alias, drivers in six.iteritems(query_map.copy()):
            for driver, vms in six.iteritems(drivers.copy()):
                for vm_name, vm_details in six.iteritems(vms.copy()):
                    if vm_details == "Absent":
                        query_map[alias][driver].pop(vm_name)
                if not query_map[alias][driver]:
                    query_map[alias].pop(driver)
            if not query_map[alias]:
                query_map.pop(alias)
        return query_map

    def get_vmnames_by_action(self, action):
        query_map = self.interpolated_map("list_nodes")
        matching_states = {
            "start": ["stopped"],
            "stop": ["running", "active"],
            "reboot": ["running", "active"],
        }
        vm_names = []
        for alias, drivers in six.iteritems(query_map):
            for driver, vms in six.iteritems(drivers):
                for vm_name, vm_details in six.iteritems(vms):
                    # Only certain actions are support in to use in this case. Those actions are the
                    # "Global" salt-cloud actions defined in the "matching_states" dictionary above.
                    # If a more specific action is passed in, we shouldn't stack-trace - exit gracefully.
                    try:
                        state_action = matching_states[action]
                    except KeyError:
                        log.error(
                            "The use of '%s' as an action is not supported "
                            "in this context. Only 'start', 'stop', and "
                            "'reboot' are supported options.",
                            action,
                        )
                        raise SaltCloudException()
                    if (
                        vm_details != "Absent"
                        and vm_details["state"].lower() in state_action
                    ):
                        vm_names.append(vm_name)
        return vm_names

    def read(self):
        """
        Read in the specified map and return the map structure
        """
        map_ = None
        if self.opts.get("map", None) is None:
            if self.opts.get("map_data", None) is None:
                if self.opts.get("map_pillar", None) is None:
                    pass
                elif self.opts.get("map_pillar") not in self.opts.get("maps"):
                    log.error(
                        "The specified map not found in pillar at " "'cloud:maps:%s'",
                        self.opts["map_pillar"],
                    )
                    raise SaltCloudNotFound()
                else:
                    # 'map_pillar' is provided, try to use it
                    map_ = self.opts["maps"][self.opts.get("map_pillar")]
            else:
                # 'map_data' is provided, try to use it
                map_ = self.opts["map_data"]
        else:
            # 'map' is provided, try to use it
            local_minion_opts = copy.deepcopy(self.opts)
            local_minion_opts["file_client"] = "local"
            self.minion = salt.minion.MasterMinion(local_minion_opts)

            if not os.path.isfile(self.opts["map"]):
                if not (self.opts["map"]).startswith("salt://"):
                    log.error(
                        "The specified map file does not exist: '%s'", self.opts["map"]
                    )
                    raise SaltCloudNotFound()
            if (self.opts["map"]).startswith("salt://"):
                cached_map = self.minion.functions["cp.cache_file"](self.opts["map"])
            else:
                cached_map = self.opts["map"]
            try:
                renderer = self.opts.get("renderer", "jinja|yaml")
                rend = salt.loader.render(self.opts, {})
                blacklist = self.opts.get("renderer_blacklist")
                whitelist = self.opts.get("renderer_whitelist")
                map_ = compile_template(
                    cached_map, rend, renderer, blacklist, whitelist
                )
            except Exception as exc:  # pylint: disable=broad-except
                log.error(
                    "Rendering map %s failed, render error:\n%s",
                    self.opts["map"],
                    exc,
                    exc_info_on_loglevel=logging.DEBUG,
                )
                return {}

            if "include" in map_:
                map_ = salt.config.include_config(map_, self.opts["map"], verbose=False)

        if not map_:
            return {}

        # Create expected data format if needed
        for profile, mapped in six.iteritems(map_.copy()):
            if isinstance(mapped, (list, tuple)):
                entries = {}
                for mapping in mapped:
                    if isinstance(mapping, six.string_types):
                        # Foo:
                        #   - bar1
                        #   - bar2
                        mapping = {mapping: None}
                    for name, overrides in six.iteritems(mapping):
                        if overrides is None or isinstance(overrides, bool):
                            # Foo:
                            #   - bar1:
                            #   - bar2:
                            overrides = {}
                        try:
                            overrides.setdefault("name", name)
                        except AttributeError:
                            log.error(
                                "Cannot use 'name' as a minion id in a cloud map as it "
                                "is a reserved word. Please change 'name' to a different "
                                "minion id reference."
                            )
                            return {}
                        entries[name] = overrides
                map_[profile] = entries
                continue

            if isinstance(mapped, dict):
                # Convert the dictionary mapping to a list of dictionaries
                # Foo:
                #  bar1:
                #    grains:
                #      foo: bar
                #  bar2:
                #    grains:
                #      foo: bar
                entries = {}
                for name, overrides in six.iteritems(mapped):
                    overrides.setdefault("name", name)
                    entries[name] = overrides
                map_[profile] = entries
                continue

            if isinstance(mapped, six.string_types):
                # If it's a single string entry, let's make iterable because of
                # the next step
                mapped = [mapped]

            map_[profile] = {}
            for name in mapped:
                map_[profile][name] = {"name": name}
        return map_

    def _has_loop(self, dmap, seen=None, val=None):
        if seen is None:
            for values in six.itervalues(dmap["create"]):
                seen = []
                try:
                    machines = values["requires"]
                except KeyError:
                    machines = []
                for machine in machines:
                    if self._has_loop(dmap, seen=list(seen), val=machine):
                        return True
        else:
            if val in seen:
                return True

            seen.append(val)
            try:
                machines = dmap["create"][val]["requires"]
            except KeyError:
                machines = []

            for machine in machines:
                if self._has_loop(dmap, seen=list(seen), val=machine):
                    return True
        return False

    def _calcdep(self, dmap, machine, data, level):
        try:
            deplist = data["requires"]
        except KeyError:
            return level
        levels = []
        for name in deplist:
            try:
                data = dmap["create"][name]
            except KeyError:
                try:
                    data = dmap["existing"][name]
                except KeyError:
                    msg = "Missing dependency in cloud map"
                    log.error(msg)
                    raise SaltCloudException(msg)
            levels.append(self._calcdep(dmap, name, data, level))
        level = max(levels) + 1
        return level

    def map_data(self, cached=False):
        """
        Create a data map of what to execute on
        """
        ret = {"create": {}}
        pmap = self.map_providers_parallel(cached=cached)
        exist = set()
        defined = set()
        rendered_map = copy.deepcopy(self.rendered_map)
        for profile_name, nodes in six.iteritems(rendered_map):
            if profile_name not in self.opts["profiles"]:
                msg = (
                    "The required profile, '{0}', defined in the map "
                    "does not exist. The defined nodes, {1}, will not "
                    "be created.".format(
                        profile_name, ", ".join("'{0}'".format(node) for node in nodes)
                    )
                )
                log.error(msg)
                if "errors" not in ret:
                    ret["errors"] = {}
                ret["errors"][profile_name] = msg
                continue

            profile_data = self.opts["profiles"].get(profile_name)

            for nodename, overrides in six.iteritems(nodes):
                # Get associated provider data, in case something like size
                # or image is specified in the provider file. See issue #32510.
                if (
                    "provider" in overrides
                    and overrides["provider"] != profile_data["provider"]
                ):
                    alias, driver = overrides.get("provider").split(":")
                else:
                    alias, driver = profile_data.get("provider").split(":")

                provider_details = copy.deepcopy(self.opts["providers"][alias][driver])
                del provider_details["profiles"]

                # Update the provider details information with profile data
                # Profile data and node overrides should override provider data, if defined.
                # This keeps map file data definitions consistent with -p usage.
                salt.utils.dictupdate.update(provider_details, profile_data)
                nodedata = copy.deepcopy(provider_details)

                # Update profile data with the map overrides
                for setting in ("grains", "master", "minion", "volumes", "requires"):
                    deprecated = "map_{0}".format(setting)
                    if deprecated in overrides:
                        log.warning(
                            "The use of '%s' on the '%s' mapping has "
                            "been deprecated. The preferred way now is to "
                            "just define '%s'. For now, salt-cloud will do "
                            "the proper thing and convert the deprecated "
                            "mapping into the preferred one.",
                            deprecated,
                            nodename,
                            setting,
                        )
                        overrides[setting] = overrides.pop(deprecated)

                # merge minion grains from map file
                if (
                    "minion" in overrides
                    and "minion" in nodedata
                    and "grains" in overrides["minion"]
                    and "grains" in nodedata["minion"]
                ):
                    nodedata["minion"]["grains"].update(overrides["minion"]["grains"])
                    del overrides["minion"]["grains"]
                    # remove minion key if now is empty dict
                    if not overrides["minion"]:
                        del overrides["minion"]

                nodedata = salt.utils.dictupdate.update(nodedata, overrides)
                # Add the computed information to the return data
                ret["create"][nodename] = nodedata
                # Add the node name to the defined set
                alias, driver = nodedata["provider"].split(":")
                defined.add((alias, driver, nodename))

        def get_matching_by_name(name):
            matches = {}
            for alias, drivers in six.iteritems(pmap):
                for driver, vms in six.iteritems(drivers):
                    for vm_name, details in six.iteritems(vms):
                        if vm_name == name and driver not in matches:
                            matches[driver] = details["state"]
            return matches

        for alias, drivers in six.iteritems(pmap):
            for driver, vms in six.iteritems(drivers):
                for name, details in six.iteritems(vms):
                    exist.add((alias, driver, name))
                    if name not in ret["create"]:
                        continue

                    # The machine is set to be created. Does it already exist?
                    matching = get_matching_by_name(name)
                    if not matching:
                        continue

                    # A machine by the same name exists
                    for item in matching:
                        if name not in ret["create"]:
                            # Machine already removed
                            break

                        log.warning(
                            "'%s' already exists, removing from " "the create map.",
                            name,
                        )

                        if "existing" not in ret:
                            ret["existing"] = {}
                        ret["existing"][name] = ret["create"].pop(name)

        if "hard" in self.opts and self.opts["hard"]:
            if self.opts["enable_hard_maps"] is False:
                raise SaltCloudSystemExit(
                    "The --hard map can be extremely dangerous to use, "
                    "and therefore must explicitly be enabled in the main "
                    "configuration file, by setting 'enable_hard_maps' "
                    "to True"
                )

            # Hard maps are enabled, Look for the items to delete.
            ret["destroy"] = exist.difference(defined)
        return ret

    def run_map(self, dmap):
        """
        Execute the contents of the VM map
        """
        if self._has_loop(dmap):
            msg = "Uh-oh, that cloud map has a dependency loop!"
            log.error(msg)
            raise SaltCloudException(msg)
        # Go through the create list and calc dependencies
        for key, val in six.iteritems(dmap["create"]):
            log.info("Calculating dependencies for %s", key)
            level = 0
            level = self._calcdep(dmap, key, val, level)
            log.debug("Got execution order %s for %s", level, key)
            dmap["create"][key]["level"] = level

        try:
            existing_list = six.iteritems(dmap["existing"])
        except KeyError:
            existing_list = six.iteritems({})

        for key, val in existing_list:
            log.info("Calculating dependencies for %s", key)
            level = 0
            level = self._calcdep(dmap, key, val, level)
            log.debug("Got execution order %s for %s", level, key)
            dmap["existing"][key]["level"] = level

        # Now sort the create list based on dependencies
<<<<<<< HEAD
        create_list = sorted(six.iteritems(dmap["create"]), key=lambda x: x[1]["level"])
=======
        create_list = sorted(six.iteritems(dmap['create']), key=lambda x: x[1]['level'])
        full_map = dmap['create'].copy()
        if 'existing' in dmap:
            full_map.update(dmap['existing'])
        possible_master_list = sorted(six.iteritems(full_map), key=lambda x: x[1]['level'])
>>>>>>> 8abb7099
        output = {}
        if self.opts["parallel"]:
            parallel_data = []
        master_name = None
        master_minion_name = None
        master_host = None
        master_finger = None
<<<<<<< HEAD
        try:
            master_name, master_profile = next(
                (
                    (name, profile)
                    for name, profile in create_list
                    if profile.get("make_master", False) is True
                )
            )
            master_minion_name = master_name
            log.debug("Creating new master '%s'", master_name)
            if (
                salt.config.get_cloud_config_value("deploy", master_profile, self.opts)
                is False
            ):
                raise SaltCloudSystemExit(
                    "Cannot proceed with 'make_master' when salt deployment "
                    "is disabled(ex: --no-deploy)."
                )

            # Generate the master keys
            log.debug("Generating master keys for '%s'", master_profile["name"])
            priv, pub = salt.utils.cloud.gen_keys(
                salt.config.get_cloud_config_value("keysize", master_profile, self.opts)
            )
            master_profile["master_pub"] = pub
            master_profile["master_pem"] = priv

            # Generate the fingerprint of the master pubkey in order to
            # mitigate man-in-the-middle attacks
            master_temp_pub = salt.utils.files.mkstemp()
            with salt.utils.files.fopen(master_temp_pub, "w") as mtp:
                mtp.write(pub)
            master_finger = salt.utils.crypt.pem_finger(
                master_temp_pub, sum_type=self.opts["hash_type"]
            )
            os.unlink(master_temp_pub)

            if master_profile.get("make_minion", True) is True:
                master_profile.setdefault("minion", {})
                if "id" in master_profile["minion"]:
                    master_minion_name = master_profile["minion"]["id"]
                # Set this minion's master as local if the user has not set it
                if "master" not in master_profile["minion"]:
                    master_profile["minion"]["master"] = "127.0.0.1"
                    if master_finger is not None:
                        master_profile["master_finger"] = master_finger

            # Generate the minion keys to pre-seed the master:
            for name, profile in create_list:
                make_minion = salt.config.get_cloud_config_value(
                    "make_minion", profile, self.opts, default=True
                )
                if make_minion is False:
                    continue

                log.debug("Generating minion keys for '%s'", profile["name"])
                priv, pub = salt.utils.cloud.gen_keys(
                    salt.config.get_cloud_config_value("keysize", profile, self.opts)
                )
                profile["pub_key"] = pub
                profile["priv_key"] = priv
                # Store the minion's public key in order to be pre-seeded in
                # the master
                master_profile.setdefault("preseed_minion_keys", {})
                master_profile["preseed_minion_keys"].update({name: pub})

            local_master = False
            if (
                master_profile["minion"].get("local_master", False)
                and master_profile["minion"].get("master", None) is not None
            ):
                # The minion is explicitly defining a master and it's
                # explicitly saying it's the local one
                local_master = True

            out = self.create(master_profile, local_master=local_master)

            if not isinstance(out, dict):
                log.debug(
                    "Master creation details is not a dictionary: {0}".format(out)
                )

            elif "Errors" in out:
                raise SaltCloudSystemExit(
                    "An error occurred while creating the master, not "
                    "continuing: {0}".format(out["Errors"])
                )

            deploy_kwargs = (
                self.opts.get("show_deploy_args", False) is True
                and
                # Get the needed data
                out.get("deploy_kwargs", {})
                or
                # Strip the deploy_kwargs from the returned data since we don't
                # want it shown in the console.
                out.pop("deploy_kwargs", {})
            )

            master_host = deploy_kwargs.get(
                "salt_host", deploy_kwargs.get("host", None)
            )
            if master_host is None:
                raise SaltCloudSystemExit(
                    "Host for new master {0} was not found, "
                    "aborting map".format(master_name)
                )
            output[master_name] = out
        except StopIteration:
            log.debug("No make_master found in map")
=======
        for name, profile in possible_master_list:
            if profile.get('make_master', False) is True:
                master_name = name
                master_profile = profile

        if master_name:
            # If the master already exists, get the host
            if master_name not in dmap['create']:
                master_host = self.client.query()
                for provider_part in master_profile['provider'].split(':'):
                    master_host = master_host[provider_part]
                master_host = master_host[master_name][master_profile.get('ssh_interface', 'public_ips')]
                if not master_host:
                    raise SaltCloudSystemExit(
                        'Could not get the hostname of master {}.'.format(master_name)
                    )
            # Otherwise, deploy it as a new master
            else:
                master_minion_name = master_name
                log.debug('Creating new master \'%s\'', master_name)
                if salt.config.get_cloud_config_value(
                    'deploy',
                    master_profile,
                    self.opts
                ) is False:
                    raise SaltCloudSystemExit(
                        'Cannot proceed with \'make_master\' when salt deployment '
                        'is disabled(ex: --no-deploy).'
                    )

                # Generate the master keys
                log.debug('Generating master keys for \'%s\'', master_profile['name'])

                priv, pub = salt.utils.cloud.gen_keys(
                    salt.config.get_cloud_config_value(
                        'keysize',
                        master_profile,
                        self.opts
                    )
                )
                master_profile['master_pub'] = pub
                master_profile['master_pem'] = priv

                # Generate the fingerprint of the master pubkey in order to
                # mitigate man-in-the-middle attacks
                master_temp_pub = salt.utils.files.mkstemp()
                with salt.utils.files.fopen(master_temp_pub, 'w') as mtp:
                    mtp.write(pub)
                master_finger = salt.utils.crypt.pem_finger(master_temp_pub, sum_type=self.opts['hash_type'])
                os.unlink(master_temp_pub)

                if master_profile.get('make_minion', True) is True:
                    master_profile.setdefault('minion', {})
                    if 'id' in master_profile['minion']:
                        master_minion_name = master_profile['minion']['id']
                    # Set this minion's master as local if the user has not set it
                    if 'master' not in master_profile['minion']:
                        master_profile['minion']['master'] = '127.0.0.1'
                        if master_finger is not None:
                            master_profile['master_finger'] = master_finger

                # Generate the minion keys to pre-seed the master:
                for name, profile in create_list:
                    make_minion = salt.config.get_cloud_config_value(
                        'make_minion', profile, self.opts, default=True
                    )
                    if make_minion is False:
                        continue

                    log.debug('Generating minion keys for \'%s\'', profile['name'])
                    priv, pub = salt.utils.cloud.gen_keys(
                        salt.config.get_cloud_config_value(
                            'keysize',
                            profile,
                            self.opts
                        )
                    )
                    profile['pub_key'] = pub
                    profile['priv_key'] = priv
                    # Store the minion's public key in order to be pre-seeded in
                    # the master
                    master_profile.setdefault('preseed_minion_keys', {})
                    master_profile['preseed_minion_keys'].update({name: pub})

                local_master = False
                if master_profile['minion'].get('local_master', False) and \
                        master_profile['minion'].get('master', None) is not None:
                    # The minion is explicitly defining a master and it's
                    # explicitly saying it's the local one
                    local_master = True

                out = self.create(master_profile, local_master=local_master)

                if not isinstance(out, dict):
                    log.debug('Master creation details is not a dictionary: %s', out)

                elif 'Errors' in out:
                    raise SaltCloudSystemExit(
                        'An error occurred while creating the master, not '
                        'continuing: {0}'.format(out['Errors'])
                    )

                deploy_kwargs = (
                    self.opts.get('show_deploy_args', False) is True and
                    # Get the needed data
                    out.get('deploy_kwargs', {}) or
                    # Strip the deploy_kwargs from the returned data since we don't
                    # want it shown in the console.
                    out.pop('deploy_kwargs', {})
                )

                master_host = deploy_kwargs.get('salt_host', deploy_kwargs.get('host', None))
                if master_host is None:
                    raise SaltCloudSystemExit(
                        'Host for new master {0} was not found, '
                        'aborting map'.format(
                            master_name
                        )
                    )
                output[master_name] = out
        else:
            log.debug('No make_master found in map')
>>>>>>> 8abb7099
            # Local master?
            # Generate the fingerprint of the master pubkey in order to
            # mitigate man-in-the-middle attacks
            master_pub = os.path.join(self.opts["pki_dir"], "master.pub")
            if os.path.isfile(master_pub):
                master_finger = salt.utils.crypt.pem_finger(
                    master_pub, sum_type=self.opts["hash_type"]
                )

        opts = self.opts.copy()
        if self.opts["parallel"]:
            # Force display_ssh_output to be False since the console will
            # need to be reset afterwards
            log.info(
                "Since parallel deployment is in use, ssh console output "
                "is disabled. All ssh output will be logged though"
            )
            opts["display_ssh_output"] = False

        local_master = master_name is None

        for name, profile in create_list:
            if name in (master_name, master_minion_name):
                # Already deployed, it's the master's minion
                continue

            if (
                "minion" in profile
                and profile["minion"].get("local_master", False)
                and profile["minion"].get("master", None) is not None
            ):
                # The minion is explicitly defining a master and it's
                # explicitly saying it's the local one
                local_master = True

            if master_finger is not None and local_master is False:
                profile["master_finger"] = master_finger

            if master_host is not None:
                profile.setdefault("minion", {})
                profile["minion"].setdefault("master", master_host)

            if self.opts["parallel"]:
                parallel_data.append(
                    {
                        "opts": opts,
                        "name": name,
                        "profile": profile,
                        "local_master": local_master,
                    }
                )
                continue

            # Not deploying in parallel
            try:
                output[name] = self.create(profile, local_master=local_master)
                if (
                    self.opts.get("show_deploy_args", False) is False
                    and "deploy_kwargs" in output
                    and isinstance(output[name], dict)
                ):
                    output[name].pop("deploy_kwargs", None)
            except SaltCloudException as exc:
                log.error(
                    "Failed to deploy '%s'. Error: %s",
                    name,
                    exc,
                    exc_info_on_loglevel=logging.DEBUG,
                )
                output[name] = {"Error": str(exc)}

        for name in dmap.get("destroy", ()):
            output[name] = self.destroy(name)

        if self.opts["parallel"] and parallel_data:
            if "pool_size" in self.opts:
                pool_size = self.opts["pool_size"]
            else:
                pool_size = len(parallel_data)
            log.info("Cloud pool size: %s", pool_size)
            output_multip = enter_mainloop(
                _create_multiprocessing, parallel_data, pool_size=pool_size
            )
            # We have deployed in parallel, now do start action in
            # correct order based on dependencies.
            if self.opts["start_action"]:
                actionlist = []
                grp = -1
                for key, val in groupby(
                    six.itervalues(dmap["create"]), lambda x: x["level"]
                ):
                    actionlist.append([])
                    grp += 1
                    for item in val:
                        actionlist[grp].append(item["name"])

                out = {}
                for group in actionlist:
                    log.info(
                        "Running %s on %s", self.opts["start_action"], ", ".join(group)
                    )
                    client = salt.client.get_local_client()
                    out.update(
                        client.cmd(
                            ",".join(group),
                            self.opts["start_action"],
                            timeout=self.opts["timeout"] * 60,
                            tgt_type="list",
                        )
                    )
                for obj in output_multip:
                    next(six.itervalues(obj))["ret"] = out[next(six.iterkeys(obj))]
                    output.update(obj)
            else:
                for obj in output_multip:
                    output.update(obj)

        return output


def init_pool_worker():
    """
    Make every worker ignore KeyboarInterrup's since it will be handled by the
    parent process.
    """
    signal.signal(signal.SIGINT, signal.SIG_IGN)


def create_multiprocessing(parallel_data, queue=None):
    """
    This function will be called from another process when running a map in
    parallel mode. The result from the create is always a json object.
    """
    salt.utils.crypt.reinit_crypto()

    parallel_data["opts"]["output"] = "json"
    cloud = Cloud(parallel_data["opts"])
    try:
        output = cloud.create(
            parallel_data["profile"], local_master=parallel_data["local_master"]
        )
    except SaltCloudException as exc:
        log.error(
            "Failed to deploy '%s'. Error: %s",
            parallel_data["name"],
            exc,
            exc_info_on_loglevel=logging.DEBUG,
        )
        return {parallel_data["name"]: {"Error": str(exc)}}

    if parallel_data["opts"].get("show_deploy_args", False) is False and isinstance(
        output, dict
    ):
        output.pop("deploy_kwargs", None)

    return {parallel_data["name"]: salt.utils.data.simple_types_filter(output)}


def destroy_multiprocessing(parallel_data, queue=None):
    """
    This function will be called from another process when running a map in
    parallel mode. The result from the destroy is always a json object.
    """
    salt.utils.crypt.reinit_crypto()

    parallel_data["opts"]["output"] = "json"
    clouds = salt.loader.clouds(parallel_data["opts"])

    try:
        fun = clouds["{0}.destroy".format(parallel_data["driver"])]
        with salt.utils.context.func_globals_inject(
            fun,
            __active_provider_name__=":".join(
                [parallel_data["alias"], parallel_data["driver"]]
            ),
        ):
            output = fun(parallel_data["name"])

    except SaltCloudException as exc:
        log.error(
            "Failed to destroy %s. Error: %s",
            parallel_data["name"],
            exc,
            exc_info_on_loglevel=logging.DEBUG,
        )
        return {parallel_data["name"]: {"Error": str(exc)}}

    return {parallel_data["name"]: salt.utils.data.simple_types_filter(output)}


def run_parallel_map_providers_query(data, queue=None):
    """
    This function will be called from another process when building the
    providers map.
    """
    salt.utils.crypt.reinit_crypto()

    cloud = Cloud(data["opts"])
    try:
        with salt.utils.context.func_globals_inject(
            cloud.clouds[data["fun"]],
            __active_provider_name__=":".join([data["alias"], data["driver"]]),
        ):
            return (
                data["alias"],
                data["driver"],
                salt.utils.data.simple_types_filter(cloud.clouds[data["fun"]]()),
            )
    except Exception as err:  # pylint: disable=broad-except
        log.debug(
            "Failed to execute '%s()' while querying for running nodes: %s",
            data["fun"],
            err,
            exc_info_on_loglevel=logging.DEBUG,
        )
        # Failed to communicate with the provider, don't list any nodes
        return data["alias"], data["driver"], ()


# for pickle and multiprocessing, we can't use directly decorators
def _run_parallel_map_providers_query(*args, **kw):
    return communicator(run_parallel_map_providers_query)(*args[0], **kw)


def _destroy_multiprocessing(*args, **kw):
    return communicator(destroy_multiprocessing)(*args[0], **kw)


def _create_multiprocessing(*args, **kw):
    return communicator(create_multiprocessing)(*args[0], **kw)<|MERGE_RESOLUTION|>--- conflicted
+++ resolved
@@ -81,11 +81,6 @@
             queue.put("{0}\n{1}\n".format(ex, trace))
         except SystemExit as ex:
             trace = traceback.format_exc()
-<<<<<<< HEAD
-            queue.put("ERROR")
-            queue.put("System exit")
-            queue.put("{0}\n{1}\n".format(ex, trace))
-=======
             queue.put('ERROR')
             queue.put('Exception')
             queue.put('{0}\n{1}\n'.format(ex, trace))
@@ -94,7 +89,6 @@
             queue.put('ERROR')
             queue.put('System exit')
             queue.put('{0}\n{1}\n'.format(ex, trace))
->>>>>>> 8abb7099
         return ret
 
     return _call
@@ -2054,15 +2048,11 @@
             dmap["existing"][key]["level"] = level
 
         # Now sort the create list based on dependencies
-<<<<<<< HEAD
-        create_list = sorted(six.iteritems(dmap["create"]), key=lambda x: x[1]["level"])
-=======
         create_list = sorted(six.iteritems(dmap['create']), key=lambda x: x[1]['level'])
         full_map = dmap['create'].copy()
         if 'existing' in dmap:
             full_map.update(dmap['existing'])
         possible_master_list = sorted(six.iteritems(full_map), key=lambda x: x[1]['level'])
->>>>>>> 8abb7099
         output = {}
         if self.opts["parallel"]:
             parallel_data = []
@@ -2070,118 +2060,6 @@
         master_minion_name = None
         master_host = None
         master_finger = None
-<<<<<<< HEAD
-        try:
-            master_name, master_profile = next(
-                (
-                    (name, profile)
-                    for name, profile in create_list
-                    if profile.get("make_master", False) is True
-                )
-            )
-            master_minion_name = master_name
-            log.debug("Creating new master '%s'", master_name)
-            if (
-                salt.config.get_cloud_config_value("deploy", master_profile, self.opts)
-                is False
-            ):
-                raise SaltCloudSystemExit(
-                    "Cannot proceed with 'make_master' when salt deployment "
-                    "is disabled(ex: --no-deploy)."
-                )
-
-            # Generate the master keys
-            log.debug("Generating master keys for '%s'", master_profile["name"])
-            priv, pub = salt.utils.cloud.gen_keys(
-                salt.config.get_cloud_config_value("keysize", master_profile, self.opts)
-            )
-            master_profile["master_pub"] = pub
-            master_profile["master_pem"] = priv
-
-            # Generate the fingerprint of the master pubkey in order to
-            # mitigate man-in-the-middle attacks
-            master_temp_pub = salt.utils.files.mkstemp()
-            with salt.utils.files.fopen(master_temp_pub, "w") as mtp:
-                mtp.write(pub)
-            master_finger = salt.utils.crypt.pem_finger(
-                master_temp_pub, sum_type=self.opts["hash_type"]
-            )
-            os.unlink(master_temp_pub)
-
-            if master_profile.get("make_minion", True) is True:
-                master_profile.setdefault("minion", {})
-                if "id" in master_profile["minion"]:
-                    master_minion_name = master_profile["minion"]["id"]
-                # Set this minion's master as local if the user has not set it
-                if "master" not in master_profile["minion"]:
-                    master_profile["minion"]["master"] = "127.0.0.1"
-                    if master_finger is not None:
-                        master_profile["master_finger"] = master_finger
-
-            # Generate the minion keys to pre-seed the master:
-            for name, profile in create_list:
-                make_minion = salt.config.get_cloud_config_value(
-                    "make_minion", profile, self.opts, default=True
-                )
-                if make_minion is False:
-                    continue
-
-                log.debug("Generating minion keys for '%s'", profile["name"])
-                priv, pub = salt.utils.cloud.gen_keys(
-                    salt.config.get_cloud_config_value("keysize", profile, self.opts)
-                )
-                profile["pub_key"] = pub
-                profile["priv_key"] = priv
-                # Store the minion's public key in order to be pre-seeded in
-                # the master
-                master_profile.setdefault("preseed_minion_keys", {})
-                master_profile["preseed_minion_keys"].update({name: pub})
-
-            local_master = False
-            if (
-                master_profile["minion"].get("local_master", False)
-                and master_profile["minion"].get("master", None) is not None
-            ):
-                # The minion is explicitly defining a master and it's
-                # explicitly saying it's the local one
-                local_master = True
-
-            out = self.create(master_profile, local_master=local_master)
-
-            if not isinstance(out, dict):
-                log.debug(
-                    "Master creation details is not a dictionary: {0}".format(out)
-                )
-
-            elif "Errors" in out:
-                raise SaltCloudSystemExit(
-                    "An error occurred while creating the master, not "
-                    "continuing: {0}".format(out["Errors"])
-                )
-
-            deploy_kwargs = (
-                self.opts.get("show_deploy_args", False) is True
-                and
-                # Get the needed data
-                out.get("deploy_kwargs", {})
-                or
-                # Strip the deploy_kwargs from the returned data since we don't
-                # want it shown in the console.
-                out.pop("deploy_kwargs", {})
-            )
-
-            master_host = deploy_kwargs.get(
-                "salt_host", deploy_kwargs.get("host", None)
-            )
-            if master_host is None:
-                raise SaltCloudSystemExit(
-                    "Host for new master {0} was not found, "
-                    "aborting map".format(master_name)
-                )
-            output[master_name] = out
-        except StopIteration:
-            log.debug("No make_master found in map")
-=======
         for name, profile in possible_master_list:
             if profile.get('make_master', False) is True:
                 master_name = name
@@ -2304,7 +2182,6 @@
                 output[master_name] = out
         else:
             log.debug('No make_master found in map')
->>>>>>> 8abb7099
             # Local master?
             # Generate the fingerprint of the master pubkey in order to
             # mitigate man-in-the-middle attacks
