--- conflicted
+++ resolved
@@ -362,28 +362,15 @@
             mapper.run_map(dmap)
         )
 
-    def destroy(self, names, **kwargs):
+    def destroy(self, names):
         '''
         Destroy the named VMs
         '''
-<<<<<<< HEAD
-        log.debug('Destroy debug entering')
-        log.debug(kwargs)
-        if kwargs is None:
-            kwargs = {}
-
-        mapper = salt.cloud.Map(self._opts_defaults(destroy=True))        
-        if isinstance(names, str):
-            names = names.split(',')
-        return salt.utils.simple_types_filter(
-            mapper.destroy(names, kwargs)
-=======
         mapper = salt.cloud.Map(self._opts_defaults(destroy=True))
         if isinstance(names, six.string_types):
             names = names.split(',')
         return salt.utils.data.simple_types_filter(
             mapper.destroy(names)
->>>>>>> 601b9464
         )
 
     def create(self, provider, names, **kwargs):
@@ -978,11 +965,10 @@
 
         return ret
 
-    def destroy(self, names, cached=False, kwargs=None):
+    def destroy(self, names, cached=False):
         '''
         Destroy the named VMs
         '''
-       
         processed = {}
         names = set(names)
         matching = self.get_running_by_names(names, cached=cached)
@@ -1039,17 +1025,12 @@
         else:
             log.info('Destroying in non-parallel mode.')
             for alias, driver, name in vms_to_destroy:
-<<<<<<< HEAD
-                fun = '{0}.destroy'.format(driver)              
-                with context.func_globals_inject(
-=======
                 fun = '{0}.destroy'.format(driver)
                 with salt.utils.context.func_globals_inject(
->>>>>>> 601b9464
                     self.clouds[fun],
                     __active_provider_name__=':'.join([alias, driver])
                 ):
-                    ret = self.clouds[fun](name, kwargs=kwargs)
+                    ret = self.clouds[fun](name)
                 if alias not in processed:
                     processed[alias] = {}
                 if driver not in processed[alias]:
