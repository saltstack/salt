# -*- coding: utf-8 -*-
"""
Minion data cache plugin for Etcd key/value data store.

.. versionadded:: develop

It is up to the system administrator to set up and configure the Etcd
infrastructure. All is needed for this plugin is a working Etcd agent
with a read-write access to the key-value store.

The related documentation can be found in the `Etcd documentation`_.

To enable this cache plugin, the master will need the python client for
Etcd installed. This can be easily installed with pip:

.. code-block:: bash

    pip install python-etcd

Optionally, depending on the Etcd agent configuration, the following values
could be set in the master config. These are the defaults:

.. code-block:: yaml

    etcd.host: 127.0.0.1
    etcd.port: 2379
    etcd.protocol: http
    etcd.allow_reconnect: True
    etcd.allow_redirect: False
    etcd.srv_domain: None
    etcd.read_timeout: 60
    etcd.username: None
    etcd.password: None
    etcd.cert: None
    etcd.ca_cert: None

Related docs could be found in the `python-etcd documentation`_.

To use the etcd as a minion data cache backend, set the master ``cache`` config
value to ``etcd``:

.. code-block:: yaml

    cache: etcd


.. _`Etcd documentation`: https://github.com/coreos/etcd
.. _`python-etcd documentation`: http://python-etcd.readthedocs.io/en/latest/

"""
from __future__ import absolute_import, print_function, unicode_literals

import base64
<<<<<<< HEAD
import datetime
=======
import logging

from salt.exceptions import SaltCacheError

>>>>>>> 353d20ed
try:
    import etcd

    HAS_ETCD = True
except ImportError:
    HAS_ETCD = False


_DEFAULT_PATH_PREFIX = "/salt_cache"

if HAS_ETCD:
    # The client logging tries to decode('ascii') binary data
    # and is too verbose
    etcd._log.setLevel(logging.INFO)  # pylint: disable=W0212

log = logging.getLogger(__name__)
client = None
path_prefix = None
cache = None

# Module properties

__virtualname__ = "etcd"
__func_alias__ = {"ls": "list"}


def __virtual__():
    """
    Confirm that python-etcd package is installed.
    """
    if not HAS_ETCD:
        return (
            False,
            "Please install python-etcd package to use etcd data cache driver",
        )

    return __virtualname__


def _init_client():
    """Setup client and init datastore.
    """
    global client, path_prefix
    if client is not None:
        return

    etcd_kwargs = {
        "host": __opts__.get("etcd.host", "127.0.0.1"),
        "port": __opts__.get("etcd.port", 2379),
        "protocol": __opts__.get("etcd.protocol", "http"),
        "allow_reconnect": __opts__.get("etcd.allow_reconnect", True),
        "allow_redirect": __opts__.get("etcd.allow_redirect", False),
        "srv_domain": __opts__.get("etcd.srv_domain", None),
        "read_timeout": __opts__.get("etcd.read_timeout", 60),
        "username": __opts__.get("etcd.username", None),
        "password": __opts__.get("etcd.password", None),
        "cert": __opts__.get("etcd.cert", None),
        "ca_cert": __opts__.get("etcd.ca_cert", None),
    }
    path_prefix = __opts__.get("etcd.path_prefix", _DEFAULT_PATH_PREFIX)
    if path_prefix != "":
        path_prefix = "/{0}".format(path_prefix.strip("/"))
    log.info("etcd: Setting up client with params: %r", etcd_kwargs)
    client = etcd.Client(**etcd_kwargs)
    try:
        client.read(path_prefix)
    except etcd.EtcdKeyNotFound:
        log.info("etcd: Creating dir %r", path_prefix)
        client.write(path_prefix, None, dir=True)


def _cache_update(bank):
    '''
    Update the key cache.
    '''
    global cache
    if cache is None or cache['last_update'] < datetime.datetime.now() - datetime.timedelta(seconds=5):
        _init_client()
        etcd_key = '{0}/{1}'.format(path_prefix, bank.split('/')[0])
        try:
            data = client.read(etcd_key, recursive=True)
            cache = {'last_update': datetime.datetime.now()}
            cache['data'] = {}
            for leaf in data.leaves:
                cache['data'][leaf.key] = leaf.value
        except Exception as exc:
            raise SaltCacheError(
                'There was an error caching the key, {0}: {1}'.format(
                    etcd_key, exc
                )
            )


def store(bank, key, data):
    """
    Store a key value.
    """
    _init_client()
    etcd_key = "{0}/{1}/{2}".format(path_prefix, bank, key)
    try:
        value = __context__["serial"].dumps(data)
        client.write(etcd_key, base64.b64encode(value))
    except Exception as exc:  # pylint: disable=broad-except
        raise SaltCacheError(
            "There was an error writing the key, {0}: {1}".format(etcd_key, exc)
        )


def fetch(bank, key):
    """
    Fetch a key value.
<<<<<<< HEAD
    '''
    _cache_update(bank)
    try:
        return __context__['serial'].loads(base64.b64decode(cache['data']['{0}/{1}/{2}'.format(path_prefix, bank, key)]))
    except KeyError:
        return {}
=======
    """
    _init_client()
    etcd_key = "{0}/{1}/{2}".format(path_prefix, bank, key)
    try:
        value = client.read(etcd_key).value
        return __context__["serial"].loads(base64.b64decode(value))
    except etcd.EtcdKeyNotFound:
        return {}
    except Exception as exc:  # pylint: disable=broad-except
        raise SaltCacheError(
            "There was an error reading the key, {0}: {1}".format(etcd_key, exc)
        )
>>>>>>> 353d20ed


def flush(bank, key=None):
    """
    Remove the key from the cache bank with all the key content.
    """
    _init_client()
    if key is None:
        etcd_key = "{0}/{1}".format(path_prefix, bank)
    else:
        etcd_key = "{0}/{1}/{2}".format(path_prefix, bank, key)
    try:
        client.read(etcd_key)
    except etcd.EtcdKeyNotFound:
        return  # nothing to flush
    try:
        client.delete(etcd_key, recursive=True)
    except Exception as exc:  # pylint: disable=broad-except
        raise SaltCacheError(
            "There was an error removing the key, {0}: {1}".format(etcd_key, exc)
        )


<<<<<<< HEAD
=======
def _walk(r):
    """
    Recursively walk dirs. Return flattened list of keys.
    r: etcd.EtcdResult
    """
    if not r.dir:
        return [r.key.split("/", 3)[3]]

    keys = []
    for c in client.read(r.key).children:
        keys.extend(_walk(c))
    return keys


>>>>>>> 353d20ed
def ls(bank):
    """
    Return an iterable object containing all entries stored in the specified
    bank.
    """
    _init_client()
    path = "{0}/{1}".format(path_prefix, bank)
    try:
<<<<<<< HEAD
        ret = []
        for child in client.read(path).children:
            ret.append(child.key.split('/', 3)[3])
        return ret
    except Exception as exc:
=======
        return _walk(client.read(path))
    except Exception as exc:  # pylint: disable=broad-except
>>>>>>> 353d20ed
        raise SaltCacheError(
            'There was an error getting the key "{0}": {1}'.format(bank, exc)
        )


def contains(bank, key):
    """
    Checks if the specified bank contains the specified key.
<<<<<<< HEAD
    '''
    _cache_update(bank)
    try:
        return '{0}/{1}/{2}'.format(path_prefix, bank, key) in cache['data']
    except KeyError:
        return False
=======
    """
    _init_client()
    etcd_key = "{0}/{1}/{2}".format(path_prefix, bank, key)
    try:
        r = client.read(etcd_key)
        # return True for keys, not dirs
        return r.dir is False
    except etcd.EtcdKeyNotFound:
        return False
    except Exception as exc:  # pylint: disable=broad-except
        raise SaltCacheError(
            "There was an error getting the key, {0}: {1}".format(etcd_key, exc)
        )
>>>>>>> 353d20ed
<|MERGE_RESOLUTION|>--- conflicted
+++ resolved
@@ -51,14 +51,11 @@
 from __future__ import absolute_import, print_function, unicode_literals
 
 import base64
-<<<<<<< HEAD
 import datetime
-=======
 import logging
 
 from salt.exceptions import SaltCacheError
 
->>>>>>> 353d20ed
 try:
     import etcd
 
@@ -170,27 +167,12 @@
 def fetch(bank, key):
     """
     Fetch a key value.
-<<<<<<< HEAD
     '''
     _cache_update(bank)
     try:
         return __context__['serial'].loads(base64.b64decode(cache['data']['{0}/{1}/{2}'.format(path_prefix, bank, key)]))
     except KeyError:
         return {}
-=======
-    """
-    _init_client()
-    etcd_key = "{0}/{1}/{2}".format(path_prefix, bank, key)
-    try:
-        value = client.read(etcd_key).value
-        return __context__["serial"].loads(base64.b64decode(value))
-    except etcd.EtcdKeyNotFound:
-        return {}
-    except Exception as exc:  # pylint: disable=broad-except
-        raise SaltCacheError(
-            "There was an error reading the key, {0}: {1}".format(etcd_key, exc)
-        )
->>>>>>> 353d20ed
 
 
 def flush(bank, key=None):
@@ -214,23 +196,6 @@
         )
 
 
-<<<<<<< HEAD
-=======
-def _walk(r):
-    """
-    Recursively walk dirs. Return flattened list of keys.
-    r: etcd.EtcdResult
-    """
-    if not r.dir:
-        return [r.key.split("/", 3)[3]]
-
-    keys = []
-    for c in client.read(r.key).children:
-        keys.extend(_walk(c))
-    return keys
-
-
->>>>>>> 353d20ed
 def ls(bank):
     """
     Return an iterable object containing all entries stored in the specified
@@ -239,16 +204,11 @@
     _init_client()
     path = "{0}/{1}".format(path_prefix, bank)
     try:
-<<<<<<< HEAD
         ret = []
         for child in client.read(path).children:
             ret.append(child.key.split('/', 3)[3])
         return ret
     except Exception as exc:
-=======
-        return _walk(client.read(path))
-    except Exception as exc:  # pylint: disable=broad-except
->>>>>>> 353d20ed
         raise SaltCacheError(
             'There was an error getting the key "{0}": {1}'.format(bank, exc)
         )
@@ -257,25 +217,9 @@
 def contains(bank, key):
     """
     Checks if the specified bank contains the specified key.
-<<<<<<< HEAD
     '''
     _cache_update(bank)
     try:
         return '{0}/{1}/{2}'.format(path_prefix, bank, key) in cache['data']
     except KeyError:
-        return False
-=======
-    """
-    _init_client()
-    etcd_key = "{0}/{1}/{2}".format(path_prefix, bank, key)
-    try:
-        r = client.read(etcd_key)
-        # return True for keys, not dirs
-        return r.dir is False
-    except etcd.EtcdKeyNotFound:
-        return False
-    except Exception as exc:  # pylint: disable=broad-except
-        raise SaltCacheError(
-            "There was an error getting the key, {0}: {1}".format(etcd_key, exc)
-        )
->>>>>>> 353d20ed
+        return False