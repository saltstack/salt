"""
Minion data cache plugin for MySQL database.

.. versionadded:: 2018.3.0

It is up to the system administrator to set up and configure the MySQL
infrastructure. All is needed for this plugin is a working MySQL server.

.. warning::

    The mysql.database and mysql.table_name will be directly added into certain
    queries. Salt treats these as trusted input.

The module requires the database (default ``salt_cache``) to exist but creates
its own table if needed. The keys are indexed using the ``bank`` and
``etcd_key`` columns.

To enable this cache plugin, the master will need the python client for
MySQL installed. This can be easily installed with pip:

.. code-block:: bash

    pip install pymysql

Optionally, depending on the MySQL agent configuration, the following values
could be set in the master config. These are the defaults:

.. code-block:: yaml

    mysql.host: 127.0.0.1
    mysql.port: 2379
    mysql.user: None
    mysql.password: None
    mysql.database: salt_cache
    mysql.table_name: cache

Related docs can be found in the `python-mysql documentation`_.

To use the mysql as a minion data cache backend, set the master ``cache`` config
value to ``mysql``:

.. code-block:: yaml

    cache: mysql


.. _`MySQL documentation`: https://github.com/coreos/mysql
.. _`python-mysql documentation`: http://python-mysql.readthedocs.io/en/latest/

"""

import copy
import logging
import time

import salt.payload
import salt.utils.stringutils
from salt.exceptions import SaltCacheError

try:
    # Trying to import MySQLdb
    import MySQLdb
    import MySQLdb.cursors
    import MySQLdb.converters
    from MySQLdb.connections import OperationalError
except ImportError:
    try:
        # MySQLdb import failed, try to import PyMySQL
        import pymysql

        pymysql.install_as_MySQLdb()
        import MySQLdb
        import MySQLdb.cursors
        import MySQLdb.converters
        from MySQLdb.err import OperationalError
    except ImportError:
        MySQLdb = None


_DEFAULT_DATABASE_NAME = "salt_cache"
_DEFAULT_CACHE_TABLE_NAME = "cache"
_RECONNECT_INTERVAL_SEC = 0.050

log = logging.getLogger(__name__)

# Module properties

__virtualname__ = "mysql"
__func_alias__ = {"ls": "list"}


def __virtual__():
    """
    Confirm that a python mysql client is installed.
    """
    return bool(MySQLdb), "No python mysql client installed." if MySQLdb is None else ""


<<<<<<< HEAD
def force_reconnect():
    """
    Force a reconnection to the MySQL database, by removing the client from
    Salt's __context__.
    """
    try:
        __context__.pop("mysql_client")
    except KeyError:
        pass


def run_query(conn, query, retries=3, args=None):
=======
def run_query(conn, query, args=None, retries=3):
>>>>>>> 6d1db5ea
    """
    Get a cursor and run a query. Reconnect up to ``retries`` times if
    needed.
    Returns: cursor, affected rows counter
    Raises: SaltCacheError, AttributeError, OperationalError
    """
    if conn is None:
        conn = __context__.get("mysql_client")
    try:
        cur = conn.cursor()

        if not args:
            log.debug("Doing query: %s", query)
            out = cur.execute(query)
        else:
            log.debug("Doing query: %s args: %s ", query, repr(args))
            out = cur.execute(query, args)

        return cur, out
    except (AttributeError, OperationalError) as e:
        if retries == 0:
            raise
        # reconnect creating new client
        time.sleep(_RECONNECT_INTERVAL_SEC)
        if conn is None:
            log.debug("mysql_cache: creating db connection")
        else:
            log.info("mysql_cache: recreating db connection due to: %r", e)
        __context__["mysql_client"] = MySQLdb.connect(**__context__["mysql_kwargs"])
        return run_query(
<<<<<<< HEAD
            conn=__context__["mysql_client"],
            query=query,
            args=args,
            retries=retries - 1,
=======
            __context__.get("mysql_client"), query, args=args, retries=(retries - 1)
>>>>>>> 6d1db5ea
        )
    except Exception as e:  # pylint: disable=broad-except
        if len(query) > 150:
            query = query[:150] + "<...>"
        raise SaltCacheError(
            "Error running {}{}: {}".format(
                query, "- args: {}".format(args) if args else "", e
            )
        )


def _create_table():
    """
    Create table if needed
    """
    # Explicitly check if the table already exists as the library logs a
    # warning on CREATE TABLE
    query = """SELECT COUNT(TABLE_NAME) FROM information_schema.tables
        WHERE table_schema = %s AND table_name = %s"""
    cur, _ = run_query(
        __context__.get("mysql_client"),
        query,
        args=(__context__["mysql_kwargs"]["db"], __context__["mysql_table_name"]),
    )
    r = cur.fetchone()
    cur.close()
    if r[0] == 1:
        query = """
        SELECT COUNT(TABLE_NAME)
        FROM
            information_schema.columns
        WHERE
            table_schema = %s
            AND table_name = %s
            AND column_name = 'last_update'
        """
        cur, _ = run_query(
            __context__["mysql_client"],
            query,
            args=(__context__["mysql_kwargs"]["db"], __context__["mysql_table_name"]),
        )
        r = cur.fetchone()
        cur.close()
        if r[0] == 1:
            return
        else:
            query = """
            ALTER TABLE {}.{}
            ADD COLUMN last_update TIMESTAMP NOT NULL
                                   DEFAULT CURRENT_TIMESTAMP
                                   ON UPDATE CURRENT_TIMESTAMP
            """.format(
                __context__["mysql_kwargs"]["db"], __context__["mysql_table_name"]
            )
            cur, _ = run_query(__context__["mysql_client"], query)
            cur.close()
            return

    query = """CREATE TABLE IF NOT EXISTS {} (
      bank CHAR(255),
      etcd_key CHAR(255),
      data MEDIUMBLOB,
      last_update TIMESTAMP NOT NULL
                  DEFAULT CURRENT_TIMESTAMP
                  ON UPDATE CURRENT_TIMESTAMP,
      PRIMARY KEY(bank, etcd_key)
    );""".format(
        __context__["mysql_table_name"]
    )
    log.info("mysql_cache: creating table %s", __context__["mysql_table_name"])
    cur, _ = run_query(__context__.get("mysql_client"), query)
    cur.close()


def _init_client():
    """Initialize connection and create table if needed"""
    if __context__.get("mysql_client") is not None:
        return

    opts = copy.deepcopy(__opts__)
    mysql_kwargs = {
        "autocommit": True,
        "host": opts.pop("mysql.host", "127.0.0.1"),
        "user": opts.pop("mysql.user", None),
        "passwd": opts.pop("mysql.password", None),
        "db": opts.pop("mysql.database", _DEFAULT_DATABASE_NAME),
        "port": opts.pop("mysql.port", 3306),
        "unix_socket": opts.pop("mysql.unix_socket", None),
        "connect_timeout": opts.pop("mysql.connect_timeout", None),
    }
    mysql_kwargs["autocommit"] = True

    __context__["mysql_table_name"] = opts.pop("mysql.table_name", "salt")

    # Gather up any additional MySQL configuration options
    for k in opts:
        if k.startswith("mysql."):
            _key = k.split(".")[1]
            mysql_kwargs[_key] = opts.get(k)

    # TODO: handle SSL connection parameters

    for k, v in copy.deepcopy(mysql_kwargs).items():
        if v is None:
            mysql_kwargs.pop(k)
    kwargs_copy = mysql_kwargs.copy()
    kwargs_copy["passwd"] = "<hidden>"
    log.info("mysql_cache: Setting up client with params: %r", kwargs_copy)
    __context__["mysql_kwargs"] = mysql_kwargs
    # The MySQL client is created later on by run_query
    _create_table()


def store(bank, key, data):
    """
    Store a key value.
    """
    _init_client()
    data = salt.payload.dumps(data)
    query = "REPLACE INTO {} (bank, etcd_key, data) values(%s,%s,%s)".format(
        __context__["mysql_table_name"]
    )
    args = (bank, key, data)

    cur, cnt = run_query(__context__.get("mysql_client"), query, args=args)
    cur.close()
    if cnt not in (1, 2):
        raise SaltCacheError("Error storing {} {} returned {}".format(bank, key, cnt))


def fetch(bank, key):
    """
    Fetch a key value.
    """
    _init_client()
    query = "SELECT data FROM {} WHERE bank=%s AND etcd_key=%s".format(
        __context__["mysql_table_name"]
    )
    cur, _ = run_query(__context__.get("mysql_client"), query, args=(bank, key))
    r = cur.fetchone()
    cur.close()
    if r is None:
        return {}
    return salt.payload.loads(r[0])


def flush(bank, key=None):
    """
    Remove the key from the cache bank with all the key content.
    """
    _init_client()
    query = "DELETE FROM {} WHERE bank=%s".format(__context__["mysql_table_name"])
    if key is None:
        data = (bank,)
    else:
        data = (bank, key)
        query += " AND etcd_key=%s"

    cur, _ = run_query(__context__["mysql_client"], query, args=data)
    cur.close()


def ls(bank):
    """
    Return an iterable object containing all entries stored in the specified
    bank.
    """
    _init_client()
    query = "SELECT etcd_key FROM {} WHERE bank=%s".format(
        __context__["mysql_table_name"]
    )
    cur, _ = run_query(__context__.get("mysql_client"), query, args=(bank,))
    out = [row[0] for row in cur.fetchall()]
    cur.close()
    return out


def contains(bank, key):
    """
    Checks if the specified bank contains the specified key.
    """
    _init_client()
    if key is None:
        data = (bank,)
        query = "SELECT COUNT(data) FROM {} WHERE bank=%s".format(
            __context__["mysql_table_name"]
        )
    else:
        data = (bank, key)
        query = "SELECT COUNT(data) FROM {} WHERE bank=%s AND etcd_key=%s".format(
            __context__["mysql_table_name"]
        )
    cur, _ = run_query(__context__.get("mysql_client"), query, args=data)
    r = cur.fetchone()
    cur.close()
    return r[0] == 1


def updated(bank, key):
    """
    Return the integer Unix epoch update timestamp of the specified bank and
    key.
    """
    _init_client()
    query = (
        "SELECT UNIX_TIMESTAMP(last_update) FROM {} WHERE bank=%s "
        "AND etcd_key=%s".format(__context__["mysql_table_name"])
    )
    data = (bank, key)
    cur, _ = run_query(__context__["mysql_client"], query=query, args=data)
    r = cur.fetchone()
    cur.close()
    return int(r[0]) if r else r<|MERGE_RESOLUTION|>--- conflicted
+++ resolved
@@ -96,7 +96,6 @@
     return bool(MySQLdb), "No python mysql client installed." if MySQLdb is None else ""
 
 
-<<<<<<< HEAD
 def force_reconnect():
     """
     Force a reconnection to the MySQL database, by removing the client from
@@ -108,10 +107,7 @@
         pass
 
 
-def run_query(conn, query, retries=3, args=None):
-=======
 def run_query(conn, query, args=None, retries=3):
->>>>>>> 6d1db5ea
     """
     Get a cursor and run a query. Reconnect up to ``retries`` times if
     needed.
@@ -142,14 +138,10 @@
             log.info("mysql_cache: recreating db connection due to: %r", e)
         __context__["mysql_client"] = MySQLdb.connect(**__context__["mysql_kwargs"])
         return run_query(
-<<<<<<< HEAD
-            conn=__context__["mysql_client"],
+            conn=__context__.get("mysql_client"),
             query=query,
             args=args,
-            retries=retries - 1,
-=======
-            __context__.get("mysql_client"), query, args=args, retries=(retries - 1)
->>>>>>> 6d1db5ea
+            retries=(retries - 1),
         )
     except Exception as e:  # pylint: disable=broad-except
         if len(query) > 150:
