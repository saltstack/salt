"""
Minion data cache plugin for MySQL database.

.. versionadded:: 2018.3.0

It is up to the system administrator to set up and configure the MySQL
infrastructure. All is needed for this plugin is a working MySQL server.

The module requires the `salt_cache` database to exists but creates its own
table if needed. The keys are indexed using the `bank` and `etcd_key` columns.

To enable this cache plugin, the master will need the python client for
MySQL installed. This can be easily installed with pip:

.. code-block:: bash

    pip install python-mysql

Optionally, depending on the MySQL agent configuration, the following values
could be set in the master config. These are the defaults:

.. code-block:: yaml

    mysql.host: 127.0.0.1
    mysql.port: 2379
    mysql.user: None
    mysql.password: None
    mysql.database: salt_cache
    mysql.table_name: cache

Related docs could be found in the `python-mysql documentation`_.

To use the mysql as a minion data cache backend, set the master ``cache`` config
value to ``mysql``:

.. code-block:: yaml

    cache: mysql


.. _`MySQL documentation`: https://github.com/coreos/mysql
.. _`python-mysql documentation`: http://python-mysql.readthedocs.io/en/latest/

"""

import copy
import logging
import time

from salt.exceptions import SaltCacheError

try:
    # Trying to import MySQLdb
    import MySQLdb
    import MySQLdb.cursors
    import MySQLdb.converters
    from MySQLdb.connections import OperationalError
except ImportError:
    try:
        # MySQLdb import failed, try to import PyMySQL
        import pymysql

        pymysql.install_as_MySQLdb()
        import MySQLdb
        import MySQLdb.cursors
        import MySQLdb.converters
        from MySQLdb.err import OperationalError
    except ImportError:
        MySQLdb = None


_DEFAULT_DATABASE_NAME = "salt_cache"
_DEFAULT_CACHE_TABLE_NAME = "cache"
_RECONNECT_INTERVAL_SEC = 0.050

log = logging.getLogger(__name__)

# Module properties

__virtualname__ = "mysql"
__func_alias__ = {"ls": "list"}


def __virtual__():
    """
    Confirm that a python mysql client is installed.
    """
    return bool(MySQLdb), "No python mysql client installed." if MySQLdb is None else ""


def run_query(conn, query, retries=3, args=None):
    """
    Get a cursor and run a query. Reconnect up to `retries` times if
    needed.
    Returns: cursor, affected rows counter
    Raises: SaltCacheError, AttributeError, OperationalError
    """
    try:
        cur = conn.cursor()

        if args is None or args == {}:
            log.debug("Doing query: %s", query)
            out = cur.execute(query)
        else:
            log.debug("Doing query: %s args: %s ", query, repr(args))
            out = cur.execute(query, args)

        return cur, out
    except (AttributeError, OperationalError) as e:
        if retries == 0:
            raise
        # reconnect creating new client
        time.sleep(_RECONNECT_INTERVAL_SEC)
        if conn is None:
            log.debug("mysql_cache: creating db connection")
        else:
            log.info("mysql_cache: recreating db connection due to: %r", e)
        __context__["mysql_client"] = MySQLdb.connect(**__context__["mysql_kwargs"])
        return run_query(__context__["mysql_client"], query, args, retries - 1)
    except Exception as e:  # pylint: disable=broad-except
        if len(query) > 150:
            query = query[:150] + "<...>"
        raise SaltCacheError("Error running {}: {}".format(query, e))


def _create_table():
    """
    Create table if needed
    """
    # Explicitly check if the table already exists as the library logs a
    # warning on CREATE TABLE
    query = """SELECT COUNT(TABLE_NAME) FROM information_schema.tables
        WHERE table_schema = '{}' AND table_name = '{}'""".format(
<<<<<<< HEAD
        __context__["mysql_kwargs"]["db"], __context__["mysql_table_name"],
=======
        _mysql_kwargs["db"],
        _table_name,
>>>>>>> 0f9088b3
    )
    cur, _ = run_query(__context__.get("mysql_client"), query)
    r = cur.fetchone()
    cur.close()
    if r[0] == 1:
        return

    query = """CREATE TABLE IF NOT EXISTS {} (
      bank CHAR(255),
      etcd_key CHAR(255),
      data MEDIUMBLOB,
      PRIMARY KEY(bank, etcd_key)
    );""".format(
        __context__["mysql_table_name"]
    )
    log.info("mysql_cache: creating table %s", __context__["mysql_table_name"])
    cur, _ = run_query(__context__["mysql_client"], query)
    cur.close()


def _init_client():
<<<<<<< HEAD
    """Initialize connection and create table if needed
    """
    if __context__.get("mysql_client") is not None:
=======
    """Initialize connection and create table if needed"""
    if client is not None:
>>>>>>> 0f9088b3
        return

    opts = copy.deepcopy(__opts__)
    mysql_kwargs = {
        "autocommit": True,
        "host": opts.pop("mysql.host", "127.0.0.1"),
        "user": opts.pop("mysql.user", None),
        "passwd": opts.pop("mysql.password", None),
        "db": opts.pop("mysql.database", _DEFAULT_DATABASE_NAME),
        "port": opts.pop("mysql.port", 3306),
        "unix_socket": opts.pop("mysql.unix_socket", None),
        "connect_timeout": opts.pop("mysql.connect_timeout", None),
    }
    mysql_kwargs["autocommit"] = True

    __context__["mysql_table_name"] = opts.pop("mysql.table_name", "salt")

    # Gather up any additional MySQL configuration options
    for k in opts:
        if k.startswith("mysql."):
            _key = k.split(".")[1]
            mysql_kwargs[_key] = opts.get(k)

    # TODO: handle SSL connection parameters

    for k, v in copy.deepcopy(mysql_kwargs).items():
        if v is None:
            mysql_kwargs.pop(k)
    kwargs_copy = mysql_kwargs.copy()
    kwargs_copy["passwd"] = "<hidden>"
    log.info("mysql_cache: Setting up client with params: %r", kwargs_copy)
    __context__["mysql_kwargs"] = mysql_kwargs
    # The MySQL client is created later on by run_query
    _create_table()


def store(bank, key, data):
    """
    Store a key value.
    """
    _init_client()
    data = __context__["serial"].dumps(data)
<<<<<<< HEAD
    query = "REPLACE INTO {} (bank, etcd_key, data) values(%s,%s,%s)".format(
        __context__["mysql_table_name"]
=======
    query = b"REPLACE INTO {} (bank, etcd_key, data) values('{}', '{}', '{}')".format(
        _table_name, bank, key, data
>>>>>>> 0f9088b3
    )
    args = (bank, key, data)

    cur, cnt = run_query(__context__.get("mysql_client"), query, args)
    cur.close()
    if cnt not in (1, 2):
        raise SaltCacheError("Error storing {} {} returned {}".format(bank, key, cnt))


def fetch(bank, key):
    """
    Fetch a key value.
    """
    _init_client()
    query = "SELECT data FROM {} WHERE bank='{}' AND etcd_key='{}'".format(
        __context__["mysql_table_name"], bank, key
    )
    cur, _ = run_query(__context__.get("mysql_client"), query)
    r = cur.fetchone()
    cur.close()
    if r is None:
        return {}
    return __context__["serial"].loads(r[0])


def flush(bank, key=None):
    """
    Remove the key from the cache bank with all the key content.
    """
    _init_client()
    query = "DELETE FROM {} WHERE bank='{}'".format(
        __context__["mysql_table_name"], bank
    )
    if key is not None:
        query += " AND etcd_key='{}'".format(key)

    cur, _ = run_query(__context__.get("mysql_client"), query)
    cur.close()


def ls(bank):
    """
    Return an iterable object containing all entries stored in the specified
    bank.
    """
    _init_client()
    query = "SELECT etcd_key FROM {} WHERE bank='{}'".format(
        __context__["mysql_table_name"], bank
    )
    cur, _ = run_query(__context__.get("mysql_client"), query)
    out = [row[0] for row in cur.fetchall()]
    cur.close()
    return out


def contains(bank, key):
    """
    Checks if the specified bank contains the specified key.
    """
    _init_client()
<<<<<<< HEAD
    query = "SELECT COUNT(data) FROM {} WHERE bank='{}' " "AND etcd_key='{}'".format(
        __context__["mysql_table_name"], bank, key
=======
    query = "SELECT COUNT(data) FROM {} WHERE bank='{}' AND etcd_key='{}'".format(
        _table_name, bank, key
>>>>>>> 0f9088b3
    )
    cur, _ = run_query(__context__.get("mysql_client"), query)
    r = cur.fetchone()
    cur.close()
    return r[0] == 1<|MERGE_RESOLUTION|>--- conflicted
+++ resolved
@@ -131,12 +131,8 @@
     # warning on CREATE TABLE
     query = """SELECT COUNT(TABLE_NAME) FROM information_schema.tables
         WHERE table_schema = '{}' AND table_name = '{}'""".format(
-<<<<<<< HEAD
-        __context__["mysql_kwargs"]["db"], __context__["mysql_table_name"],
-=======
-        _mysql_kwargs["db"],
-        _table_name,
->>>>>>> 0f9088b3
+        __context__["mysql_kwargs"]["db"],
+        __context__["mysql_table_name"],
     )
     cur, _ = run_query(__context__.get("mysql_client"), query)
     r = cur.fetchone()
@@ -158,14 +154,8 @@
 
 
 def _init_client():
-<<<<<<< HEAD
-    """Initialize connection and create table if needed
-    """
+    """Initialize connection and create table if needed"""
     if __context__.get("mysql_client") is not None:
-=======
-    """Initialize connection and create table if needed"""
-    if client is not None:
->>>>>>> 0f9088b3
         return
 
     opts = copy.deepcopy(__opts__)
@@ -208,13 +198,8 @@
     """
     _init_client()
     data = __context__["serial"].dumps(data)
-<<<<<<< HEAD
-    query = "REPLACE INTO {} (bank, etcd_key, data) values(%s,%s,%s)".format(
+    query = b"REPLACE INTO {} (bank, etcd_key, data) values(%s,%s,%s)".format(
         __context__["mysql_table_name"]
-=======
-    query = b"REPLACE INTO {} (bank, etcd_key, data) values('{}', '{}', '{}')".format(
-        _table_name, bank, key, data
->>>>>>> 0f9088b3
     )
     args = (bank, key, data)
 
@@ -275,13 +260,8 @@
     Checks if the specified bank contains the specified key.
     """
     _init_client()
-<<<<<<< HEAD
-    query = "SELECT COUNT(data) FROM {} WHERE bank='{}' " "AND etcd_key='{}'".format(
+    query = "SELECT COUNT(data) FROM {} WHERE bank='{}' AND etcd_key='{}'".format(
         __context__["mysql_table_name"], bank, key
-=======
-    query = "SELECT COUNT(data) FROM {} WHERE bank='{}' AND etcd_key='{}'".format(
-        _table_name, bank, key
->>>>>>> 0f9088b3
     )
     cur, _ = run_query(__context__.get("mysql_client"), query)
     r = cur.fetchone()
