# -*- coding: utf-8 -*-
"""
This is the default list matcher.
"""
from __future__ import absolute_import, print_function, unicode_literals

import logging

log = logging.getLogger(__name__)


def match(tgt, opts=None):
<<<<<<< HEAD
    """
    Determines if this host is on the list
    """
=======
    '''
    Determines if this host is on the list
    '''
>>>>>>> 8abb7099

    if not opts:
        opts = __opts__
    try:
<<<<<<< HEAD
        if (
            "," + opts["id"] + "," in tgt
            or tgt.startswith(opts["id"] + ",")
            or tgt.endswith("," + opts["id"])
        ):
=======
        if ',' + opts['id'] + ',' in tgt \
                or tgt.startswith(opts['id'] + ',') \
                or tgt.endswith(',' + opts['id']):
>>>>>>> 8abb7099
            return True
        # tgt is a string, which we know because the if statement above did not
        # cause one of the exceptions being caught. Therefore, look for an
        # exact match. (e.g. salt -L foo test.ping)
<<<<<<< HEAD
        return opts["id"] == tgt
    except (AttributeError, TypeError):
        # tgt is not a string, maybe it's a sequence type?
        try:
            return opts["id"] in tgt
        except Exception:  # pylint: disable=broad-except
=======
        return opts['id'] == tgt
    except (AttributeError, TypeError):
        # tgt is not a string, maybe it's a sequence type?
        try:
            return opts['id'] in tgt
        except Exception:
>>>>>>> 8abb7099
            # tgt was likely some invalid type
            return False

    # We should never get here based on the return statements in the logic
    # above. If we do, it is because something above changed, and should be
    # considered as a bug. Log a warning to help us catch this.
    log.warning(
        "List matcher unexpectedly did not return, for target %s, "
        "this is probably a bug.",
        tgt,
    )
    return False<|MERGE_RESOLUTION|>--- conflicted
+++ resolved
@@ -10,49 +10,26 @@
 
 
 def match(tgt, opts=None):
-<<<<<<< HEAD
-    """
-    Determines if this host is on the list
-    """
-=======
     '''
     Determines if this host is on the list
     '''
->>>>>>> 8abb7099
 
     if not opts:
         opts = __opts__
     try:
-<<<<<<< HEAD
-        if (
-            "," + opts["id"] + "," in tgt
-            or tgt.startswith(opts["id"] + ",")
-            or tgt.endswith("," + opts["id"])
-        ):
-=======
         if ',' + opts['id'] + ',' in tgt \
                 or tgt.startswith(opts['id'] + ',') \
                 or tgt.endswith(',' + opts['id']):
->>>>>>> 8abb7099
             return True
         # tgt is a string, which we know because the if statement above did not
         # cause one of the exceptions being caught. Therefore, look for an
         # exact match. (e.g. salt -L foo test.ping)
-<<<<<<< HEAD
-        return opts["id"] == tgt
-    except (AttributeError, TypeError):
-        # tgt is not a string, maybe it's a sequence type?
-        try:
-            return opts["id"] in tgt
-        except Exception:  # pylint: disable=broad-except
-=======
         return opts['id'] == tgt
     except (AttributeError, TypeError):
         # tgt is not a string, maybe it's a sequence type?
         try:
             return opts['id'] in tgt
         except Exception:
->>>>>>> 8abb7099
             # tgt was likely some invalid type
             return False
 
