--- conflicted
+++ resolved
@@ -15,22 +15,12 @@
 
 
 def mmatch(expr, delimiter, greedy, opts=None):
-<<<<<<< HEAD
-    """
-    Return the minions found by looking via pillar
-    """
-=======
     '''
     Return the minions found by looking via pillar
     '''
->>>>>>> 8abb7099
     if not opts:
         opts = __opts__
 
     ckminions = salt.utils.minions.CkMinions(opts)
-<<<<<<< HEAD
-    return ckminions._check_compound_minions(expr, delimiter, greedy, pillar_exact=True)
-=======
     return ckminions._check_compound_minions(expr, delimiter, greedy,
-                                             pillar_exact=True)
->>>>>>> 8abb7099
+                                             pillar_exact=True)