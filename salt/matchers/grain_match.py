--- conflicted
+++ resolved
@@ -15,15 +15,6 @@
 
 
 def match(tgt, delimiter=DEFAULT_TARGET_DELIM, opts=None):
-<<<<<<< HEAD
-    """
-    Reads in the grains glob match
-    """
-    if not opts:
-        opts = __opts__
-
-    log.debug("grains target: %s", tgt)
-=======
     '''
     Reads in the grains glob match
     '''
@@ -31,17 +22,12 @@
         opts = __opts__
 
     log.debug('grains target: %s', tgt)
->>>>>>> 8abb7099
     if delimiter not in tgt:
         log.error(
             "Got insufficient arguments for grains match " "statement from master"
         )
         return False
 
-<<<<<<< HEAD
-    return salt.utils.data.subdict_match(opts["grains"], tgt, delimiter=delimiter)
-=======
     return salt.utils.data.subdict_match(
         opts['grains'], tgt, delimiter=delimiter
-    )
->>>>>>> 8abb7099
+    )