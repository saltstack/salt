# -*- coding: utf-8 -*-
"""
This is the default range matcher.
"""
from __future__ import absolute_import, print_function, unicode_literals

import logging

HAS_RANGE = False
try:
    import seco.range

    HAS_RANGE = True
except ImportError:
    pass

log = logging.getLogger(__name__)


def match(tgt, opts=None):
<<<<<<< HEAD
    """
    Matches based on range cluster
    """
    if not opts:
        opts = __opts__
    if HAS_RANGE:
        range_ = seco.range.Range(opts["range_server"])
        try:
            return opts["grains"]["fqdn"] in range_.expand(tgt)
=======
    '''
    Matches based on range cluster
    '''
    if not opts:
        opts = __opts__
    if HAS_RANGE:
        range_ = seco.range.Range(opts['range_server'])
        try:
            return opts['grains']['fqdn'] in range_.expand(tgt)
>>>>>>> 8abb7099
        except seco.range.RangeException as exc:
            log.debug("Range exception in compound match: %s", exc)
            return False
    return False<|MERGE_RESOLUTION|>--- conflicted
+++ resolved
@@ -18,17 +18,6 @@
 
 
 def match(tgt, opts=None):
-<<<<<<< HEAD
-    """
-    Matches based on range cluster
-    """
-    if not opts:
-        opts = __opts__
-    if HAS_RANGE:
-        range_ = seco.range.Range(opts["range_server"])
-        try:
-            return opts["grains"]["fqdn"] in range_.expand(tgt)
-=======
     '''
     Matches based on range cluster
     '''
@@ -38,7 +27,6 @@
         range_ = seco.range.Range(opts['range_server'])
         try:
             return opts['grains']['fqdn'] in range_.expand(tgt)
->>>>>>> 8abb7099
         except seco.range.RangeException as exc:
             log.debug("Range exception in compound match: %s", exc)
             return False
