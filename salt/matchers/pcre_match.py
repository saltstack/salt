--- conflicted
+++ resolved
@@ -8,20 +8,10 @@
 
 
 def match(tgt, opts=None):
-<<<<<<< HEAD
-    """
-    Returns true if the passed pcre regex matches
-    """
-    if not opts:
-        return bool(re.match(tgt, __opts__["id"]))
-    else:
-        return bool(re.match(tgt, opts["id"]))
-=======
     '''
     Returns true if the passed pcre regex matches
     '''
     if not opts:
         return bool(re.match(tgt, __opts__['id']))
     else:
-        return bool(re.match(tgt, opts['id']))
->>>>>>> 8abb7099
+        return bool(re.match(tgt, opts['id']))