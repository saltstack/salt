--- conflicted
+++ resolved
@@ -10,21 +10,12 @@
 
 
 def match(tgt, opts=None):
-<<<<<<< HEAD
-    """
-    Returns true if the passed glob matches the id
-    """
-    if not opts:
-        opts = __opts__
-    minion_id = opts.get("minion_id", opts["id"])
-=======
     '''
     Returns true if the passed glob matches the id
     '''
     if not opts:
         opts = __opts__
     minion_id = opts.get('minion_id', opts['id'])
->>>>>>> 8abb7099
     if not isinstance(tgt, six.string_types):
         return False
 
