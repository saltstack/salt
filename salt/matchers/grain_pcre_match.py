# -*- coding: utf-8 -*-
"""
This is the default grains PCRE matcher.
"""
from __future__ import absolute_import, print_function, unicode_literals

import logging

import salt.utils.data  # pylint: disable=3rd-party-module-not-gated
from salt.defaults import (  # pylint: disable=3rd-party-module-not-gated
    DEFAULT_TARGET_DELIM,
)

log = logging.getLogger(__name__)


def match(tgt, delimiter=DEFAULT_TARGET_DELIM, opts=None):
<<<<<<< HEAD
    """
    Matches a grain based on regex
    """
    if not opts:
        opts = __opts__
    log.debug("grains pcre target: %s", tgt)
=======
    '''
    Matches a grain based on regex
    '''
    if not opts:
        opts = __opts__
    log.debug('grains pcre target: %s', tgt)
>>>>>>> 8abb7099
    if delimiter not in tgt:
        log.error(
            "Got insufficient arguments for grains pcre match " "statement from master"
        )
        return False

    return salt.utils.data.subdict_match(
<<<<<<< HEAD
        opts["grains"], tgt, delimiter=delimiter, regex_match=True
    )
=======
        opts['grains'], tgt, delimiter=delimiter, regex_match=True)
>>>>>>> 8abb7099
<|MERGE_RESOLUTION|>--- conflicted
+++ resolved
@@ -15,21 +15,12 @@
 
 
 def match(tgt, delimiter=DEFAULT_TARGET_DELIM, opts=None):
-<<<<<<< HEAD
-    """
-    Matches a grain based on regex
-    """
-    if not opts:
-        opts = __opts__
-    log.debug("grains pcre target: %s", tgt)
-=======
     '''
     Matches a grain based on regex
     '''
     if not opts:
         opts = __opts__
     log.debug('grains pcre target: %s', tgt)
->>>>>>> 8abb7099
     if delimiter not in tgt:
         log.error(
             "Got insufficient arguments for grains pcre match " "statement from master"
@@ -37,9 +28,4 @@
         return False
 
     return salt.utils.data.subdict_match(
-<<<<<<< HEAD
-        opts["grains"], tgt, delimiter=delimiter, regex_match=True
-    )
-=======
-        opts['grains'], tgt, delimiter=delimiter, regex_match=True)
->>>>>>> 8abb7099
+        opts['grains'], tgt, delimiter=delimiter, regex_match=True)