# -*- coding: utf-8 -*-
"""
Compatibility functions for utils
"""

# Import python libs
from __future__ import absolute_import, print_function, unicode_literals

import copy
<<<<<<< HEAD
=======
import importlib
import types
>>>>>>> 8abb7099
import importlib
import sys
import types

# Import salt libs
import salt.loader


def pack_dunder(name):
    """
    Compatibility helper function to make __utils__ available on demand.
    """
    # TODO: Deprecate starting with Beryllium

    mod = sys.modules[name]
    if not hasattr(mod, "__utils__"):
        setattr(mod, "__utils__", salt.loader.utils(mod.__opts__))


def deepcopy_bound(name):
    """
    Compatibility helper function to allow copy.deepcopy copy bound methods
    which is broken on Python 2.6, due to the following bug:
    https://bugs.python.org/issue1515

    Warnings:
        - This method will mutate the global deepcopy dispatcher, which means that
        this function is NOT threadsafe!

        - Not Py3 compatible. The intended use case is deepcopy compat for Py2.6

    """

    def _deepcopy_method(x, memo):
        # pylint: disable=incompatible-py3-code
        return type(x)(x.im_func, copy.deepcopy(x.im_self, memo), x.im_class)
        # pylint: enable=incompatible-py3-code

    try:
        pre_dispatch = copy._deepcopy_dispatch
        copy._deepcopy_dispatch[types.MethodType] = _deepcopy_method
        ret = copy.deepcopy(name)
    finally:
        copy._deepcopy_dispatch = pre_dispatch
    return ret


def cmp(x, y):
    """
    Compatibility helper function to replace the ``cmp`` function from Python 2. The
    ``cmp`` function is no longer available in Python 3.

    cmp(x, y) -> integer

    Return negative if x<y, zero if x==y, positive if x>y.
    """
    return (x > y) - (x < y)


def reload(mod):
    """
    Compatibility helper function to replace the ``reload`` builtin from Python 2.
    """
    try:
        return importlib.reload(mod)
    except AttributeError:
        return reload(mod)<|MERGE_RESOLUTION|>--- conflicted
+++ resolved
@@ -7,11 +7,8 @@
 from __future__ import absolute_import, print_function, unicode_literals
 
 import copy
-<<<<<<< HEAD
-=======
 import importlib
 import types
->>>>>>> 8abb7099
 import importlib
 import sys
 import types
