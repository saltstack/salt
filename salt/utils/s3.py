# -*- coding: utf-8 -*-
'''
Connection library for Amazon S3

:depends: requests
'''
from __future__ import absolute_import

# Import Python libs
import logging

# Import 3rd-party libs
try:
    import requests
    HAS_REQUESTS = True  # pylint: disable=W0612
except ImportError:
    HAS_REQUESTS = False  # pylint: disable=W0612

# Import Salt libs
import salt.utils
import salt.utils.aws
import salt.utils.xmlutil as xml
from salt._compat import ElementTree as ET

log = logging.getLogger(__name__)


def query(key, keyid, method='GET', params=None, headers=None,
          requesturl=None, return_url=False, bucket=None, service_url=None,
          path='', return_bin=False, action=None, local_file=None,
<<<<<<< HEAD
          verify_ssl=True, location=DEFAULT_LOCATION, full_headers=False,
          kms_keyid=None):
=======
          verify_ssl=True, full_headers=False, kms_keyid=None,
          location=None):
>>>>>>> a2d46547
    '''
    Perform a query against an S3-like API. This function requires that a
    secret key and the id for that key are passed in. For instance:

        s3.keyid: GKTADJGHEIQSXMKKRBJ08H
        s3.key: askdjghsdfjkghWupUjasdflkdfklgjsdfjajkghs

    If keyid or key is not specified, an attempt to fetch them from EC2 IAM
    metadata service will be made.

    A service_url may also be specified in the configuration:

        s3.service_url: s3.amazonaws.com

    If a service_url is not specified, the default is s3.amazonaws.com. This
    may appear in various documentation as an "endpoint". A comprehensive list
    for Amazon S3 may be found at::

        http://docs.aws.amazon.com/general/latest/gr/rande.html#s3_region

    The service_url will form the basis for the final endpoint that is used to
    query the service.

    SSL verification may also be turned off in the configuration:

    s3.verify_ssl: False

    This is required if using S3 bucket names that contain a period, as
    these will not match Amazon's S3 wildcard certificates. Certificate
    verification is enabled by default.

    A region may be specified:

        s3.location: eu-central-1

    If region is not specified, an attempt to fetch the region from EC2 IAM
    metadata service will be made. Failing that, default is us-east-1
    '''
    if not HAS_REQUESTS:
        log.error('There was an error: requests is required for s3 access')

    if not headers:
        headers = {}

    if not params:
        params = {}

    if not service_url:
        service_url = 's3.amazonaws.com'

    if bucket:
        endpoint = '{0}.{1}'.format(bucket, service_url)
    else:
        endpoint = service_url

    # Try grabbing the credentials from the EC2 instance IAM metadata if available
    if not key or not keyid:
        key = salt.utils.aws.IROLE_CODE
        keyid = salt.utils.aws.IROLE_CODE

    if kms_keyid is not None and method in ('PUT', 'POST'):
        headers['x-amz-server-side-encryption'] = 'aws:kms'
        headers['x-amz-server-side-encryption-aws-kms-key-id'] = kms_keyid

    if kms_keyid is not None and method in ('PUT', 'POST'):
        headers['x-amz-server-side-encryption'] = 'aws:kms'
        headers['x-amz-server-side-encryption-aws-kms-key-id'] = kms_keyid

    data = ''
    if method == 'PUT':
        if local_file:
            with salt.utils.fopen(local_file, 'r') as ifile:
                data = ifile.read()

    if not requesturl:
        requesturl = 'https://{0}/{1}'.format(endpoint, path)
        headers, requesturl = salt.utils.aws.sig4(
            method,
            endpoint,
            params,
            data=data,
            uri='/{0}'.format(path),
            prov_dict={'id': keyid, 'key': key},
            location=location,
            product='s3',
            requesturl=requesturl,
            headers=headers,
        )

    log.debug('S3 Request: {0}'.format(requesturl))
    log.debug('S3 Headers::')
    log.debug('    Authorization: {0}'.format(headers['Authorization']))

    if not data:
        data = None

    try:
        result = requests.request(method, requesturl, headers=headers,
                                  data=data,
                                  verify=verify_ssl)
        response = result.content
    except requests.exceptions.HTTPError as exc:
        log.error('There was an error::')
        if hasattr(exc, 'code') and hasattr(exc, 'msg'):
            log.error('    Code: {0}: {1}'.format(exc.code, exc.msg))
        log.error('    Content: \n{0}'.format(exc.read()))
        return False

    log.debug('S3 Response Status Code: {0}'.format(result.status_code))

    if method == 'PUT':
        if result.status_code == 200:
            if local_file:
                log.debug('Uploaded from {0} to {1}'.format(local_file, path))
            else:
                log.debug('Created bucket {0}'.format(bucket))
        else:
            if local_file:
                log.debug('Failed to upload from {0} to {1}: {2}'.format(
                                                    local_file,
                                                    path,
                                                    result.status_code,
                                                    ))
            else:
                log.debug('Failed to create bucket {0}'.format(bucket))
        return

    if method == 'DELETE':
        if str(result.status_code).startswith('2'):
            if path:
                log.debug('Deleted {0} from bucket {1}'.format(path, bucket))
            else:
                log.debug('Deleted bucket {0}'.format(bucket))
        else:
            if path:
                log.debug('Failed to delete {0} from bucket {1}: {2}'.format(
                                                    path,
                                                    bucket,
                                                    result.status_code,
                                                    ))
            else:
                log.debug('Failed to delete bucket {0}'.format(bucket))
        return

    # This can be used to save a binary object to disk
    if local_file and method == 'GET':
        log.debug('Saving to local file: {0}'.format(local_file))
        with salt.utils.fopen(local_file, 'w') as out:
            out.write(response)
        return 'Saved to local file: {0}'.format(local_file)

    # This can be used to return a binary object wholesale
    if return_bin:
        return response

    if response:
        items = ET.fromstring(response)

        ret = []
        for item in items:
            ret.append(xml.to_dict(item))

        if return_url is True:
            return ret, requesturl
    else:
        if result.status_code != requests.codes.ok:
            return
        ret = {'headers': []}
        if full_headers:
            ret['headers'] = dict(result.headers)
        else:
            for header in result.headers:
                ret['headers'].append(header.strip())

    return ret<|MERGE_RESOLUTION|>--- conflicted
+++ resolved
@@ -28,13 +28,8 @@
 def query(key, keyid, method='GET', params=None, headers=None,
           requesturl=None, return_url=False, bucket=None, service_url=None,
           path='', return_bin=False, action=None, local_file=None,
-<<<<<<< HEAD
-          verify_ssl=True, location=DEFAULT_LOCATION, full_headers=False,
-          kms_keyid=None):
-=======
           verify_ssl=True, full_headers=False, kms_keyid=None,
           location=None):
->>>>>>> a2d46547
     '''
     Perform a query against an S3-like API. This function requires that a
     secret key and the id for that key are passed in. For instance:
@@ -94,10 +89,6 @@
     if not key or not keyid:
         key = salt.utils.aws.IROLE_CODE
         keyid = salt.utils.aws.IROLE_CODE
-
-    if kms_keyid is not None and method in ('PUT', 'POST'):
-        headers['x-amz-server-side-encryption'] = 'aws:kms'
-        headers['x-amz-server-side-encryption-aws-kms-key-id'] = kms_keyid
 
     if kms_keyid is not None and method in ('PUT', 'POST'):
         headers['x-amz-server-side-encryption'] = 'aws:kms'
