--- conflicted
+++ resolved
@@ -789,10 +789,7 @@
             )
         else:
             return function(*args, **kwargs)
-<<<<<<< HEAD
-
-    return wrapped
-=======
+
     return wrapped
 
 
@@ -817,5 +814,4 @@
     f.external = True
     f.__doc__ = func.__doc__
 
-    return f
->>>>>>> 8abb7099
+    return f