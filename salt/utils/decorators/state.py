--- conflicted
+++ resolved
@@ -7,11 +7,7 @@
 
 # Import Python libs
 from __future__ import absolute_import, unicode_literals
-<<<<<<< HEAD
-
-=======
 import traceback
->>>>>>> 8abb7099
 import logging
 
 # Import salt libs
@@ -36,21 +32,6 @@
             for pls in self.policies:
                 try:
                     result = pls(result)
-<<<<<<< HEAD
-                except Exception as exc:  # pylint: disable=broad-except
-                    log.debug(
-                        "An exception occurred in this state: %s",
-                        exc,
-                        exc_info_on_loglevel=logging.DEBUG,
-                    )
-                    result = {
-                        "result": False,
-                        "name": "later",
-                        "changes": {},
-                        "comment": "An exception occurred in this state: {0}".format(
-                            exc
-                        ),
-=======
                 except Exception as exc:
                     trb = traceback.format_exc()
                     log.debug('An exception occurred in this state: %s', trb,
@@ -60,7 +41,6 @@
                         'name': 'later',
                         'changes': {},
                         'comment': 'An exception occurred in this state: {0}'.format(trb)
->>>>>>> 8abb7099
                     }
             return result
 
