# -*- coding: utf-8 -*-

# See doc/topics/jobs/index.rst
'''
Scheduling routines are located here. To activate the scheduler make the
``schedule`` option available to the master or minion configurations (master
config file or for the minion via config or pillar).

Detailed tutorial about scheduling jobs can be found :ref:`here
<scheduling-jobs>`.
'''

# Import python libs
from __future__ import absolute_import, with_statement, print_function, unicode_literals
import os
import sys
import time
import copy
import signal
import datetime
import itertools
import threading
import logging
import errno
import random
import weakref

# Import Salt libs
import salt.config
import salt.utils.args
import salt.utils.error
import salt.utils.event
import salt.utils.files
import salt.utils.jid
import salt.utils.minion
import salt.utils.platform
import salt.utils.process
import salt.utils.stringutils
import salt.utils.user
import salt.utils.yaml
import salt.loader
import salt.minion
import salt.payload
import salt.syspaths
import salt.exceptions
import salt.log.setup as log_setup
import salt.defaults.exitcodes
from salt.utils.odict import OrderedDict

# Import 3rd-party libs
from salt.ext import six

# pylint: disable=import-error
try:
    import dateutil.parser as dateutil_parser
    _WHEN_SUPPORTED = True
    _RANGE_SUPPORTED = True
except ImportError:
    _WHEN_SUPPORTED = False
    _RANGE_SUPPORTED = False

try:
    import croniter
    _CRON_SUPPORTED = True
except ImportError:
    _CRON_SUPPORTED = False
# pylint: enable=import-error

try:
    import pytz
    _PYTZ_SUPPORTED = True
except ImportError:
    _PYTZ_SUPPORTED = False
# pylint: enable=import-error

log = logging.getLogger(__name__)


class Schedule(object):
    '''
    Create a Schedule object, pass in the opts and the functions dict to use
    '''
    instance = None

    def __new__(cls, opts, functions, returners=None, intervals=None, cleanup=None, proxy=None, standalone=False):
        '''
        Only create one instance of Schedule
        '''
        if cls.instance is None:
            log.debug('Initializing new Schedule')
            # we need to make a local variable for this, as we are going to store
            # it in a WeakValueDictionary-- which will remove the item if no one
            # references it-- this forces a reference while we return to the caller
            cls.instance = object.__new__(cls)
            cls.instance.__singleton_init__(opts, functions, returners, intervals, cleanup, proxy, standalone)
        else:
            log.debug('Re-using Schedule')
        return cls.instance

    # has to remain empty for singletons, since __init__ will *always* be called
    def __init__(self, opts, functions, returners=None, intervals=None, cleanup=None, proxy=None, standalone=False):
        pass

    # an init for the singleton instance to call
    def __singleton_init__(self, opts, functions, returners=None, intervals=None, cleanup=None, proxy=None, standalone=False):
        self.opts = opts
        self.proxy = proxy
        self.functions = functions
        self.standalone = standalone
        self.skip_function = None
        self.skip_during_range = None
        if isinstance(intervals, dict):
            self.intervals = intervals
        else:
            self.intervals = {}
        if not self.standalone:
            if hasattr(returners, '__getitem__'):
                self.returners = returners
            else:
                self.returners = returners.loader.gen_functions()
        self.time_offset = self.functions.get('timezone.get_offset', lambda: '0000')()
        self.schedule_returner = self.option('schedule_returner')
        # Keep track of the lowest loop interval needed in this variable
        self.loop_interval = six.MAXSIZE
        if not self.standalone:
            clean_proc_dir(opts)
        if cleanup:
            for prefix in cleanup:
                self.delete_job_prefix(prefix)

    def __getnewargs__(self):
        return self.opts, self.functions, self.returners, self.intervals, None

    def option(self, opt):
        '''
        Return options merged from config and pillar
        '''
        if 'config.merge' in self.functions:
            return self.functions['config.merge'](opt, {}, omit_master=True)
        return self.opts.get(opt, {})

    def _get_schedule(self,
                      include_opts=True,
                      include_pillar=True):
        '''
        Return the schedule data structure
        '''
        schedule = {}
        if include_pillar:
            pillar_schedule = self.opts.get('pillar', {}).get('schedule', {})
            if not isinstance(pillar_schedule, dict):
                raise ValueError('Schedule must be of type dict.')
            schedule.update(pillar_schedule)
        if include_opts:
            opts_schedule = self.opts.get('schedule', {})
            if not isinstance(opts_schedule, dict):
                raise ValueError('Schedule must be of type dict.')
            schedule.update(opts_schedule)

        return schedule

    def _check_max_running(self, func, data, opts, now):
        '''
        Return the schedule data structure
        '''
        # Check to see if there are other jobs with this
        # signature running.  If there are more than maxrunning
        # jobs present then don't start another.
        # If jid_include is False for this job we can ignore all this
        # NOTE--jid_include defaults to True, thus if it is missing from the data
        # dict we treat it like it was there and is True

        # Check if we're able to run
        if not data['run']:
            return data
        if 'jid_include' not in data or data['jid_include']:
            jobcount = 0
            for job in salt.utils.minion.running(self.opts):
                if 'schedule' in job:
                    log.debug(
                        'schedule.handle_func: Checking job against fun '
                        '%s: %s', func, job
                    )
                    if data['name'] == job['schedule'] \
                            and salt.utils.process.os_is_running(job['pid']):
                        jobcount += 1
                        log.debug(
                            'schedule.handle_func: Incrementing jobcount, '
                            'now %s, maxrunning is %s',
                            jobcount, data['maxrunning']
                        )
                        if jobcount >= data['maxrunning']:
                            log.debug(
                                'schedule.handle_func: The scheduled job '
                                '%s was not started, %s already running',
                                data['name'], data['maxrunning']
                            )
                            data['_skip_reason'] = 'maxrunning'
                            data['_skipped'] = True
                            data['_skip_time'] = now
                            data['run'] = False
                            return data
        return data

    def persist(self):
        '''
        Persist the modified schedule into <<configdir>>/<<default_include>>/_schedule.conf
        '''
        config_dir = self.opts.get('conf_dir', None)
        if config_dir is None and 'conf_file' in self.opts:
            config_dir = os.path.dirname(self.opts['conf_file'])
        if config_dir is None:
            config_dir = salt.syspaths.CONFIG_DIR

        minion_d_dir = os.path.join(
            config_dir,
            os.path.dirname(self.opts.get('default_include',
                                          salt.config.DEFAULT_MINION_OPTS['default_include'])))

        if not os.path.isdir(minion_d_dir):
            os.makedirs(minion_d_dir)

        schedule_conf = os.path.join(minion_d_dir, '_schedule.conf')
        log.debug('Persisting schedule')
        schedule_data = self._get_schedule(include_pillar=False)
        try:
            with salt.utils.files.fopen(schedule_conf, 'wb+') as fp_:
                fp_.write(
                    salt.utils.stringutils.to_bytes(
                        salt.utils.yaml.safe_dump(
                            {'schedule': schedule_data}
                        )
                    )
                )
        except (IOError, OSError):
            log.error('Failed to persist the updated schedule',
                      exc_info_on_loglevel=logging.DEBUG)

    def delete_job(self, name, persist=True):
        '''
        Deletes a job from the scheduler. Ignore jobs from pillar
        '''
        # ensure job exists, then delete it
        if name in self.opts['schedule']:
            del self.opts['schedule'][name]
        elif name in self._get_schedule(include_opts=False):
            log.warning("Cannot delete job %s, it's in the pillar!", name)

        # Fire the complete event back along with updated list of schedule
        evt = salt.utils.event.get_event('minion', opts=self.opts, listen=False)
        evt.fire_event({'complete': True,
                        'schedule': self._get_schedule()},
                       tag='/salt/minion/minion_schedule_delete_complete')

        # remove from self.intervals
        if name in self.intervals:
            del self.intervals[name]

        if persist:
            self.persist()

    def reset(self):
        '''
        Reset the scheduler to defaults
        '''
        self.skip_function = None
        self.skip_during_range = None
        self.opts['schedule'] = {}

    def delete_job_prefix(self, name, persist=True):
        '''
        Deletes a job from the scheduler. Ignores jobs from pillar
        '''
        # ensure job exists, then delete it
        for job in list(self.opts['schedule'].keys()):
            if job.startswith(name):
                del self.opts['schedule'][job]
        for job in self._get_schedule(include_opts=False):
            if job.startswith(name):
                log.warning("Cannot delete job %s, it's in the pillar!", job)

        # Fire the complete event back along with updated list of schedule
        evt = salt.utils.event.get_event('minion', opts=self.opts, listen=False)
        evt.fire_event({'complete': True,
                        'schedule': self._get_schedule()},
                       tag='/salt/minion/minion_schedule_delete_complete')

        # remove from self.intervals
        for job in list(self.intervals.keys()):
            if job.startswith(name):
                del self.intervals[job]

        if persist:
            self.persist()

    def add_job(self, data, persist=True):
        '''
        Adds a new job to the scheduler. The format is the same as required in
        the configuration file. See the docs on how YAML is interpreted into
        python data-structures to make sure, you pass correct dictionaries.
        '''

        # we don't do any checking here besides making sure its a dict.
        # eval() already does for us and raises errors accordingly
        if not isinstance(data, dict):
            raise ValueError('Scheduled jobs have to be of type dict.')
        if not len(data) == 1:
            raise ValueError('You can only schedule one new job at a time.')

        # if enabled is not included in the job,
        # assume job is enabled.
        for job in data:
            if 'enabled' not in data[job]:
                data[job]['enabled'] = True

        new_job = next(six.iterkeys(data))

        if new_job in self._get_schedule(include_opts=False):
            log.warning("Cannot update job %s, it's in the pillar!", new_job)

        elif new_job in self.opts['schedule']:
            log.info('Updating job settings for scheduled job: %s', new_job)
            self.opts['schedule'].update(data)

        else:
            log.info('Added new job %s to scheduler', new_job)
            self.opts['schedule'].update(data)

        # Fire the complete event back along with updated list of schedule
        evt = salt.utils.event.get_event('minion', opts=self.opts, listen=False)
        evt.fire_event({'complete': True,
                        'schedule': self._get_schedule()},
                       tag='/salt/minion/minion_schedule_add_complete')

        if persist:
            self.persist()

    def enable_job(self, name, persist=True):
        '''
        Enable a job in the scheduler. Ignores jobs from pillar
        '''
        # ensure job exists, then enable it
        if name in self.opts['schedule']:
            self.opts['schedule'][name]['enabled'] = True
            log.info('Enabling job %s in scheduler', name)
        elif name in self._get_schedule(include_opts=False):
            log.warning("Cannot modify job %s, it's in the pillar!", name)

        # Fire the complete event back along with updated list of schedule
        evt = salt.utils.event.get_event('minion', opts=self.opts, listen=False)
        evt.fire_event({'complete': True,
                        'schedule': self._get_schedule()},
                       tag='/salt/minion/minion_schedule_enabled_job_complete')

        if persist:
            self.persist()

    def disable_job(self, name, persist=True):
        '''
        Disable a job in the scheduler. Ignores jobs from pillar
        '''
        # ensure job exists, then disable it
        if name in self.opts['schedule']:
            self.opts['schedule'][name]['enabled'] = False
            log.info('Disabling job %s in scheduler', name)
        elif name in self._get_schedule(include_opts=False):
            log.warning("Cannot modify job %s, it's in the pillar!", name)

        # Fire the complete event back along with updated list of schedule
        evt = salt.utils.event.get_event('minion', opts=self.opts, listen=False)
        evt.fire_event({'complete': True,
                        'schedule': self._get_schedule()},
                       tag='/salt/minion/minion_schedule_disabled_job_complete')

        if persist:
            self.persist()

    def modify_job(self, name, schedule, persist=True):
        '''
        Modify a job in the scheduler. Ignores jobs from pillar
        '''
        # ensure job exists, then replace it
        if name in self.opts['schedule']:
            self.delete_job(name, persist)
        elif name in self._get_schedule(include_opts=False):
            log.warning("Cannot modify job %s, it's in the pillar!", name)
            return

        self.opts['schedule'][name] = schedule

        if persist:
            self.persist()

    def run_job(self, name):
        '''
        Run a schedule job now
        '''
        data = self._get_schedule().get(name, {})

        if 'function' in data:
            func = data['function']
        elif 'func' in data:
            func = data['func']
        elif 'fun' in data:
            func = data['fun']
        else:
            func = None
        if func not in self.functions:
            log.info(
                'Invalid function: %s in scheduled job %s.',
                func, name
            )

        if 'name' not in data:
            data['name'] = name
        log.info('Running Job: %s', name)

        if not self.standalone:
            data = self._check_max_running(func,
                                           data,
                                           self.opts,
                                           int(time.time()))

        # Grab run, assume True
        run = data.get('run', True)
        if run:
            multiprocessing_enabled = self.opts.get('multiprocessing', True)
            if multiprocessing_enabled:
                thread_cls = salt.utils.process.SignalHandlingMultiprocessingProcess
            else:
                thread_cls = threading.Thread

            if multiprocessing_enabled:
                with salt.utils.process.default_signals(signal.SIGINT, signal.SIGTERM):
                    proc = thread_cls(target=self.handle_func, args=(multiprocessing_enabled, func, data))
                    # Reset current signals before starting the process in
                    # order not to inherit the current signal handlers
                    proc.start()
                proc.join()
            else:
                proc = thread_cls(target=self.handle_func, args=(multiprocessing_enabled, func, data))
                proc.start()

    def enable_schedule(self):
        '''
        Enable the scheduler.
        '''
        self.opts['schedule']['enabled'] = True

        # Fire the complete event back along with updated list of schedule
        evt = salt.utils.event.get_event('minion', opts=self.opts, listen=False)
        evt.fire_event({'complete': True,
                        'schedule': self._get_schedule()},
                       tag='/salt/minion/minion_schedule_enabled_complete')

    def disable_schedule(self):
        '''
        Disable the scheduler.
        '''
        self.opts['schedule']['enabled'] = False

        # Fire the complete event back along with updated list of schedule
        evt = salt.utils.event.get_event('minion', opts=self.opts, listen=False)
        evt.fire_event({'complete': True,
                        'schedule': self._get_schedule()},
                       tag='/salt/minion/minion_schedule_disabled_complete')

    def reload(self, schedule):
        '''
        Reload the schedule from saved schedule file.
        '''
        # Remove all jobs from self.intervals
        self.intervals = {}

        if 'schedule' in schedule:
            schedule = schedule['schedule']
        self.opts.setdefault('schedule', {}).update(schedule)

    def list(self, where):
        '''
        List the current schedule items
        '''
        if where == 'pillar':
            schedule = self._get_schedule(include_opts=False)
        elif where == 'opts':
            schedule = self._get_schedule(include_pillar=False)
        else:
            schedule = self._get_schedule()

        # Fire the complete event back along with the list of schedule
        evt = salt.utils.event.get_event('minion', opts=self.opts, listen=False)
        evt.fire_event({'complete': True, 'schedule': schedule},
                       tag='/salt/minion/minion_schedule_list_complete')

    def save_schedule(self):
        '''
        Save the current schedule
        '''
        self.persist()

        # Fire the complete event back along with the list of schedule
        evt = salt.utils.event.get_event('minion', opts=self.opts, listen=False)
        evt.fire_event({'complete': True},
                       tag='/salt/minion/minion_schedule_saved')

    def postpone_job(self, name, data):
        '''
        Postpone a job in the scheduler.
        Ignores jobs from pillar
        '''
        time = data['time']
        new_time = data['new_time']
        time_fmt = data.get('time_fmt', '%Y-%m-%dT%H:%M:%S')

        # ensure job exists, then disable it
        if name in self.opts['schedule']:
            if 'skip_explicit' not in self.opts['schedule'][name]:
                self.opts['schedule'][name]['skip_explicit'] = []
            self.opts['schedule'][name]['skip_explicit'].append({'time': time,
                                                                  'time_fmt': time_fmt})

            if 'run_explicit' not in self.opts['schedule'][name]:
                self.opts['schedule'][name]['run_explicit'] = []
            self.opts['schedule'][name]['run_explicit'].append({'time': new_time,
                                                                 'time_fmt': time_fmt})

        elif name in self._get_schedule(include_opts=False):
            log.warning("Cannot modify job %s, it's in the pillar!", name)

        # Fire the complete event back along with updated list of schedule
        evt = salt.utils.event.get_event('minion', opts=self.opts, listen=False)
        evt.fire_event({'complete': True,
                        'schedule': self._get_schedule()},
                       tag='/salt/minion/minion_schedule_postpone_job_complete')

    def skip_job(self, name, data):
        '''
        Skip a job at a specific time in the scheduler.
        Ignores jobs from pillar
        '''
        time = data['time']
        time_fmt = data.get('time_fmt', '%Y-%m-%dT%H:%M:%S')

        # ensure job exists, then disable it
        if name in self.opts['schedule']:
            if 'skip_explicit' not in self.opts['schedule'][name]:
                self.opts['schedule'][name]['skip_explicit'] = []
            self.opts['schedule'][name]['skip_explicit'].append({'time': time,
                                                                  'time_fmt': time_fmt})

        elif name in self._get_schedule(include_opts=False):
            log.warning("Cannot modify job %s, it's in the pillar!", name)

        # Fire the complete event back along with updated list of schedule
        evt = salt.utils.event.get_event('minion', opts=self.opts, listen=False)
        evt.fire_event({'complete': True,
                        'schedule': self._get_schedule()},
                       tag='/salt/minion/minion_schedule_skip_job_complete')

    def get_next_fire_time(self, name, fmt='%Y-%m-%dT%H:%M:%S'):
        '''
        Return the next fire time for the specified job
        '''

        schedule = self._get_schedule()
        _next_fire_time = None
        if schedule:
            _next_fire_time = schedule.get(name, {}).get('_next_fire_time', None)
            if _next_fire_time:
                _next_fire_time = _next_fire_time.strftime(fmt)

        # Fire the complete event back along with updated list of schedule
        evt = salt.utils.event.get_event('minion', opts=self.opts, listen=False)
        evt.fire_event({'complete': True, 'next_fire_time': _next_fire_time},
                       tag='/salt/minion/minion_schedule_next_fire_time_complete')

    def job_status(self, name):
        '''
        Return the specified schedule item
        '''

        schedule = self._get_schedule()
        return schedule.get(name, {})

    def handle_func(self, multiprocessing_enabled, func, data):
        '''
        Execute this method in a multiprocess or thread
        '''
        if salt.utils.platform.is_windows() \
                or self.opts.get('transport') == 'zeromq':
            # Since function references can't be pickled and pickling
            # is required when spawning new processes on Windows, regenerate
            # the functions and returners.
            # This also needed for ZeroMQ transport to reset all functions
            # context data that could keep paretns connections. ZeroMQ will
            # hang on polling parents connections from the child process.
            if self.opts['__role'] == 'master':
                self.functions = salt.loader.runner(self.opts)
            else:
                self.functions = salt.loader.minion_mods(self.opts, proxy=self.proxy)
            self.returners = salt.loader.returners(self.opts, self.functions, proxy=self.proxy)
        ret = {'id': self.opts.get('id', 'master'),
               'fun': func,
               'fun_args': [],
               'schedule': data['name'],
               'jid': salt.utils.jid.gen_jid(self.opts)}

        if 'metadata' in data:
            if isinstance(data['metadata'], dict):
                ret['metadata'] = data['metadata']
                ret['metadata']['_TOS'] = self.time_offset
                ret['metadata']['_TS'] = time.ctime()
                ret['metadata']['_TT'] = time.strftime('%Y %B %d %a %H %m', time.gmtime())
            else:
                log.warning('schedule: The metadata parameter must be '
                            'specified as a dictionary.  Ignoring.')

        salt.utils.process.appendproctitle('{0} {1}'.format(self.__class__.__name__, ret['jid']))

        if not self.standalone:
            proc_fn = os.path.join(
                salt.minion.get_proc_dir(self.opts['cachedir']),
                ret['jid']
            )

        if multiprocessing_enabled and not salt.utils.platform.is_windows():
            # Reconfigure multiprocessing logging after daemonizing
            log_setup.setup_multiprocessing_logging()

        # Don't *BEFORE* to go into try to don't let it triple execute the finally section.
        salt.utils.process.daemonize_if(self.opts)

        # TODO: Make it readable! Splt to funcs, remove nested try-except-finally sections.
        try:
            ret['pid'] = os.getpid()

            if not self.standalone:
                if 'jid_include' not in data or data['jid_include']:
                    log.debug(
                        'schedule.handle_func: adding this job to the '
                        'jobcache with data %s', ret
                    )
                    # write this to /var/cache/salt/minion/proc
                    with salt.utils.files.fopen(proc_fn, 'w+b') as fp_:
                        fp_.write(salt.payload.Serial(self.opts).dumps(ret))

            args = tuple()
            if 'args' in data:
                args = data['args']
                ret['fun_args'].extend(data['args'])

            kwargs = {}
            if 'kwargs' in data:
                kwargs = data['kwargs']
                ret['fun_args'].append(copy.deepcopy(kwargs))

            if func not in self.functions:
                ret['return'] = self.functions.missing_fun_string(func)
                salt.utils.error.raise_error(
                    message=self.functions.missing_fun_string(func))

            # if the func support **kwargs, lets pack in the pub data we have
            # TODO: pack the *same* pub data as a minion?
            argspec = salt.utils.args.get_function_argspec(self.functions[func])
            if argspec.keywords:
                # this function accepts **kwargs, pack in the publish data
                for key, val in six.iteritems(ret):
                    if key is not 'kwargs':
                        kwargs['__pub_{0}'.format(key)] = copy.deepcopy(val)

            # Only include these when running runner modules
            if self.opts['__role'] == 'master':
                jid = salt.utils.jid.gen_jid(self.opts)
                tag = salt.utils.event.tagify(jid, prefix='salt/scheduler/')

                event = salt.utils.event.get_event(
                        self.opts['__role'],
                        self.opts['sock_dir'],
                        self.opts['transport'],
                        opts=self.opts,
                        listen=False)

                namespaced_event = salt.utils.event.NamespacedEvent(
                    event,
                    tag,
                    print_func=None
                )

                func_globals = {
                    '__jid__': jid,
                    '__user__': salt.utils.user.get_user(),
                    '__tag__': tag,
                    '__jid_event__': weakref.proxy(namespaced_event),
                }
                self_functions = copy.copy(self.functions)
                salt.utils.lazy.verify_fun(self_functions, func)

                # Inject some useful globals to *all* the function's global
                # namespace only once per module-- not per func
                completed_funcs = []

                for mod_name in six.iterkeys(self_functions):
                    if '.' not in mod_name:
                        continue
                    mod, _ = mod_name.split('.', 1)
                    if mod in completed_funcs:
                        continue
                    completed_funcs.append(mod)
                    for global_key, value in six.iteritems(func_globals):
                        self.functions[mod_name].__globals__[global_key] = value

            ret['return'] = self.functions[func](*args, **kwargs)

            if not self.standalone:
                # runners do not provide retcode
                if 'retcode' in self.functions.pack['__context__']:
                    ret['retcode'] = self.functions.pack['__context__']['retcode']

                ret['success'] = True

                data_returner = data.get('returner', None)
                if data_returner or self.schedule_returner:
                    if 'return_config' in data:
                        ret['ret_config'] = data['return_config']
                    if 'return_kwargs' in data:
                        ret['ret_kwargs'] = data['return_kwargs']
                    rets = []
                    for returner in [data_returner, self.schedule_returner]:
                        if isinstance(returner, six.string_types):
                            rets.append(returner)
                        elif isinstance(returner, list):
                            rets.extend(returner)
                    # simple de-duplication with order retained
                    for returner in OrderedDict.fromkeys(rets):
                        ret_str = '{0}.returner'.format(returner)
                        if ret_str in self.returners:
                            self.returners[ret_str](ret)
                        else:
                            log.info(
                                'Job %s using invalid returner: %s. Ignoring.',
                                func, returner
                            )

        except Exception:
            log.exception('Unhandled exception running %s', ret['fun'])
            # Although catch-all exception handlers are bad, the exception here
            # is to let the exception bubble up to the top of the thread context,
            # where the thread will die silently, which is worse.
            if 'return' not in ret:
                ret['return'] = "Unhandled exception running {0}".format(ret['fun'])
            ret['success'] = False
            ret['retcode'] = 254
        finally:
            # Only attempt to return data to the master if the scheduled job is running
            # on a master itself or a minion.
            if '__role' in self.opts and self.opts['__role'] in ('master', 'minion'):
                # The 'return_job' option is enabled by default even if not set
                if 'return_job' in data and not data['return_job']:
                    pass
                else:
                    # Send back to master so the job is included in the job list
                    mret = ret.copy()
                    mret['jid'] = 'req'
                    if data.get('return_job') == 'nocache':
                        # overwrite 'req' to signal to master that
                        # this job shouldn't be stored
                        mret['jid'] = 'nocache'
                    load = {'cmd': '_return', 'id': self.opts['id']}
                    for key, value in six.iteritems(mret):
                        load[key] = value

                    if '__role' in self.opts and self.opts['__role'] == 'minion':
                        event = salt.utils.event.get_event('minion',
                                                           opts=self.opts,
                                                           listen=False)
                    elif '__role' in self.opts and self.opts['__role'] == 'master':
                        event = salt.utils.event.get_master_event(self.opts,
                                                                  self.opts['sock_dir'])
                    try:
                        event.fire_event(load, '__schedule_return')
                    except Exception as exc:
                        log.exception('Unhandled exception firing __schedule_return event')

            if not self.standalone:
                log.debug('schedule.handle_func: Removing %s', proc_fn)

                try:
                    os.unlink(proc_fn)
                except OSError as exc:
                    if exc.errno == errno.EEXIST or exc.errno == errno.ENOENT:
                        # EEXIST and ENOENT are OK because the file is gone and that's what
                        # we wanted
                        pass
                    else:
                        log.error("Failed to delete '%s': %s", proc_fn, exc.errno)
                        # Otherwise, failing to delete this file is not something
                        # we can cleanly handle.
                        raise
                finally:
                    if multiprocessing_enabled:
                        # Let's make sure we exit the process!
                        sys.exit(salt.defaults.exitcodes.EX_GENERIC)

    def eval(self, now=None):
        '''
        Evaluate and execute the schedule

        :param int now: Override current time with a Unix timestamp``

        '''

        log.trace('==== evaluating schedule now %s =====', now)

        def _splay(splaytime):
            '''
            Calculate splaytime
            '''
            splay_ = None
            if isinstance(splaytime, dict):
                if splaytime['end'] >= splaytime['start']:
                    splay_ = random.randint(splaytime['start'],
                                            splaytime['end'])
                else:
                    log.error('schedule.handle_func: Invalid Splay, '
                              'end must be larger than start. Ignoring splay.')
            else:
                splay_ = random.randint(1, splaytime)
            return splay_

        def _handle_time_elements(data):
            '''
            Handle schedule item with time elements
            seconds, minutes, hours, days
            '''
            if '_seconds' not in data:
                interval = int(data.get('seconds', 0))
                interval += int(data.get('minutes', 0)) * 60
                interval += int(data.get('hours', 0)) * 3600
                interval += int(data.get('days', 0)) * 86400

                data['_seconds'] = interval

                if not data['_next_fire_time']:
                    data['_next_fire_time'] = now + data['_seconds']

                if interval < self.loop_interval:
                    self.loop_interval = interval

                data['_next_scheduled_fire_time'] = now + data['_seconds']

            return data

        def _handle_once(data):
            '''
            Handle schedule item with once
            '''
            if data['_next_fire_time'] and \
                    data['_next_fire_time'] < now - self.opts['loop_interval'] and \
                    data['_next_fire_time'] > now and \
                    not data['_splay']:
                data['_continue'] = True

            if not data['_next_fire_time'] and \
                    not data['_splay']:
                once_fmt = data.get('once_fmt', '%Y-%m-%dT%H:%M:%S')
                try:
                    once = datetime.datetime.strptime(data['once'],
                                                      once_fmt)
                    data['_next_fire_time'] = int(
                        time.mktime(once.timetuple()))
                    data['_next_scheduled_fire_time'] = int(
                        time.mktime(once.timetuple()))
                except (TypeError, ValueError):
                    data['_error'] = ('Date string could not ',
                                      'be parsed: %s, %s',
                                      data['once'], once_fmt)
                    log.error(data['_error'])
                    return data
                # If _next_fire_time is less than now or greater
                # than now, continue.
                if data['_next_fire_time'] < now - self.opts['loop_interval'] and \
                        data['_next_fire_time'] > now:
                    data['_continue'] = True

            return data

        def _handle_when(data):
            '''
            Handle schedule item with when
            '''
            if not _WHEN_SUPPORTED:
                data['_error'] = ('Missing python-dateutil. '
                                  'Ignoring job %s.', job)
                log.error(data['_error'])
                return data

            if isinstance(data['when'], list):
                _when = []
                for i in data['when']:
                    if ('pillar' in self.opts and 'whens' in self.opts['pillar'] and
                            i in self.opts['pillar']['whens']):
                        if not isinstance(self.opts['pillar']['whens'],
                                          dict):
                            data['_error'] = ('Pillar item "whens" '
                                              'must be a dict. Ignoring.')
                            log.error(data['_error'])
                        __when = self.opts['pillar']['whens'][i]
                        try:
                            when__ = dateutil_parser.parse(__when)
                        except ValueError:
                            data['_error'] = 'Invalid date string. Ignoring.'
                            log.error(data['_error'])
                            return data
                    elif ('whens' in self.opts['grains'] and
                          i in self.opts['grains']['whens']):
                        if not isinstance(self.opts['grains']['whens'],
                                          dict):
                            data['_error'] = ('Grain "whens" must be dict.'
                                              'Ignoring.')
                            log.error(data['_error'])
                            return data
                        __when = self.opts['grains']['whens'][i]
                        try:
                            when__ = dateutil_parser.parse(__when)
                        except ValueError:
                            data['_error'] = ('Invalid date string. Ignoring.')
                            log.error(data['_error'])
                            return data
                    else:
                        try:
                            when__ = dateutil_parser.parse(i)
                        except ValueError:
                            data['_error'] = ('Invalid date string %s. '
                                              'Ignoring job %s.', i, job)
                            log.error(data['_error'])
                            return data

                    if 'timezone' in data:
                        if not _PYTZ_SUPPORTED:
                            data['_error'] = ('PyTZ is unavailable, '
                                              'Ignoring job %s.',
                                              job)
                            log.error(data['_error'])
                            return data

                        try:
                            TZ = pytz.timezone(data['timezone'])
                        except pytz.UnknownTimeZoneError:
                            data['_error'] = ('Invalid timezone %s. '
                                              'Ignoring job %s.',
                                              data['timezone'],
                                              job)
                            log.error(data['_error'])
                            return data

                        _UTC_EPOCH = datetime.datetime(1970, 1, 1,
                                                       tzinfo=pytz.utc)
                        _when.append(int((TZ.localize(when__) - _UTC_EPOCH).total_seconds()))
                    else:
                        _when.append(int(time.mktime(when__.timetuple())))

                if data['_splay']:
                    _when.append(data['_splay'])

                # Sort the list of "whens" from earlier to later schedules
                _when.sort()

                # Copy the list so we can loop through it
                for i in copy.deepcopy(_when):
                    if len(_when) > 1:
                        if i < now - self.opts['loop_interval']:
                            # Remove all missed schedules except the latest one.
                            # We need it to detect if it was triggered previously.
                            _when.remove(i)

                if _when:
                    # Grab the first element, which is the next run time or
                    # last scheduled time in the past.
                    when = _when[0]

                    if '_run' not in data:
                        # Prevent run of jobs from the past
                        data['_run'] = bool(when >= now - self.opts['loop_interval'])

                    if not data['_next_fire_time']:
                        data['_next_fire_time'] = when

                    data['_next_scheduled_fire_time'] = when

                    if data['_next_fire_time'] < when and \
                            not run and \
                            not data['_run']:
                        data['_next_fire_time'] = when
                        data['_run'] = True

                elif not data.get('_run', False):
                    data['_next_fire_time'] = None
                    data['_continue'] = True

            else:
                if ('pillar' in self.opts and 'whens' in self.opts['pillar'] and
                        data['when'] in self.opts['pillar']['whens']):
                    if not isinstance(self.opts['pillar']['whens'], dict):
                        data['_error'] = ('Pillar item "whens" must be dict.'
                                          'Ignoring.')
                        log.error(data['_error'])
                        return data
                    _when = self.opts['pillar']['whens'][data['when']]
                    try:
                        when__ = dateutil_parser.parse(_when)
                    except ValueError:
                        data['_error'] = ('Invalid date string. Ignoring.')
                        log.error(data['_error'])
                        return data
                elif ('whens' in self.opts['grains'] and
                      data['when'] in self.opts['grains']['whens']):
                    if not isinstance(self.opts['grains']['whens'], dict):
                        data['_error'] = ('Grain "whens" must be dict.',
                                          ' Ignoring.')
                        log.error(data['_error'])
                        return data
                    _when = self.opts['grains']['whens'][data['when']]
                    try:
                        when__ = dateutil_parser.parse(_when)
                    except ValueError:
                        data['_error'] = ('Invalid date string. Ignoring.')
                        log.error(data['_error'])
                        return data
                else:
                    try:
                        when__ = dateutil_parser.parse(data['when'])
                    except ValueError:
                        data['_error'] = ('Invalid date string. Ignoring.')
                        log.error(data['_error'])
                        return data

                if 'timezone' in data:
                    if not _PYTZ_SUPPORTED:
                        data['_error'] = ('PyTZ is unavailable, '
                                          'Ignoring job %s.',
                                          job)
                        log.error(data['_error'])
                        return data

                    try:
                        TZ = pytz.timezone(data['timezone'])
                    except pytz.UnknownTimeZoneError:
                        data['_error'] = ('Invalid timezone %s. '
                                          'Ignoring job %s.',
                                          data['timezone'],
                                          job)
                        log.error(data['_error'])
                        return data

                    _UTC_EPOCH = datetime.datetime(1970, 1, 1,
                                                   tzinfo=pytz.utc)
                    when = int((TZ.localize(when__) - _UTC_EPOCH).total_seconds())

                else:
                    when = int(time.mktime(when__.timetuple()))

                if when < now - self.opts['loop_interval'] and \
                        not data.get('_run', False) and \
                        not data.get('run', False) and \
                        not data['_splay']:
                    data['_next_fire_time'] = None
                    data['_continue'] = True

                if '_run' not in data:
                    data['_run'] = True

                if not data['_next_fire_time']:
                    data['_next_fire_time'] = when

                data['_next_scheduled_fire_time'] = when

                if data['_next_fire_time'] < when and \
                        not data['_run']:
                    data['_next_fire_time'] = when
                    data['_run'] = True

            return data

        def _handle_cron(data):
            '''
            Handle schedule item with cron
            '''
            if not _CRON_SUPPORTED:
                data['_error'] = ('Missing python-croniter. ',
                                  'Ignoring job %s.', job)
                log.error(data['_error'])
                return data

            if data['_next_fire_time'] is None:
                # Get next time frame for a "cron" job if it has been never
                # executed before or already executed in the past.
                try:
                    data['_next_fire_time'] = int(
                        croniter.croniter(data['cron'], now).get_next())
                    data['_next_scheduled_fire_time'] = int(
                        croniter.croniter(data['cron'], now).get_next())
                except (ValueError, KeyError):
                    data['_error'] = 'Invalid cron string. Ignoring.'
                    log.error(data['_error'])
                    return data

                # If next job run is scheduled more than 1 minute ahead and
                # configured loop interval is longer than that, we should
                # shorten it to get our job executed closer to the beginning
                # of desired time.
                interval = now - data['_next_fire_time']
                if interval >= 60 and interval < self.loop_interval:
                    self.loop_interval = interval
            return data

        def _handle_run_explicit(data):
            '''
            Handle schedule item with run_explicit
            '''
            _run_explicit = data['run_explicit']
            data['run'] = False

            if isinstance(_run_explicit, six.integer_types):
                _run_explicit = [_run_explicit]

            # Copy the list so we can loop through it
            for i in copy.deepcopy(_run_explicit):
                if len(_run_explicit) > 1:
                    if int(i) < now - self.opts['loop_interval']:
                        _run_explicit.remove(i)

            if _run_explicit:
                if int(_run_explicit[0]) <= now < int(_run_explicit[0] + self.opts['loop_interval']):
                    data['run'] = True
                    data['_next_fire_time'] = _run_explicit[0]
            return data

        def _handle_skip_explicit(data):
            '''
            Handle schedule item with skip_explicit
            '''
            _skip_explicit = data['skip_explicit']
            data['run'] = False

            if isinstance(_skip_explicit, six.string_types):
                _skip_explicit = [_skip_explicit]

            # Copy the list so we can loop through it
            for i in copy.deepcopy(_skip_explicit):
                if i < now - self.opts['loop_interval']:
                    _skip_explicit.remove(i)

            if _skip_explicit:
                if _skip_explicit[0] <= now <= (_skip_explicit[0] + self.opts['loop_interval']):
                    if self.skip_function:
                        data['run'] = True
                        data['func'] = self.skip_function
                    else:
                        data['_skip_reason'] = 'skip_explicit'
                        data['_skipped_time'] = now
                        data['_skipped'] = True
                        data['run'] = False
            else:
                data['run'] = True
            return data

        def _handle_skip_during_range(data):
            '''
            Handle schedule item with skip_explicit
            '''
            if not _RANGE_SUPPORTED:
                data['_error'] = ('Missing python-dateutil. ',
                                  'Ignoring job %s.', job)
                log.error(data['_error'])
                return data
            else:
                if isinstance(data['skip_during_range'], dict):
                    try:
                        start = int(time.mktime(dateutil_parser.parse(data['skip_during_range']['start']).timetuple()))
                    except ValueError:
                        data['_error'] = ('Invalid date string for start in ',
                                          'skip_during_range. Ignoring ',
                                          'job %s.', job)
                        log.error(data['_error'])
                        return data
                    try:
                        end = int(time.mktime(dateutil_parser.parse(data['skip_during_range']['end']).timetuple()))
                    except ValueError:
                        data['_error'] = ('Invalid date string for end in ',
                                          'skip_during_range. Ignoring ',
                                          'job %s.', job)
                        log.error(data['_error'])
                        return data

                    # Check to see if we should run the job immediately
                    # after the skip_during_range is over
                    if 'run_after_skip_range' in data and \
                       data['run_after_skip_range']:
                        if 'run_explicit' not in data:
                            data['run_explicit'] = []
                        # Add a run_explicit for immediately after the
                        # skip_during_range ends
                        _run_immediate = end + self.opts['loop_interval']
                        if _run_immediate not in data['run_explicit']:
                            data['run_explicit'].append(_run_immediate)

                    if end > start:
                        if start <= now <= end:
                            if self.skip_function:
                                data['run'] = True
                                data['func'] = self.skip_function
                            else:
                                data['_skip_reason'] = 'in_skip_range'
                                data['_skipped_time'] = now
                                data['_skipped'] = True
                                data['run'] = False
                        else:
                            data['run'] = True
                    else:
                        data['_error'] = ('schedule.handle_func: Invalid ',
                                          'range, end must be larger than ',
                                          'start. Ignoring job %s.', job)
                        log.error(data['_error'])
                        return data
                else:
                    data['_error'] = ('schedule.handle_func: Invalid, range ',
                                      'must be specified as a dictionary ',
                                      'Ignoring job %s.', job)
                    log.error(data['_error'])
                    return data
            return data

        def _handle_range(data):
            '''
            Handle schedule item with skip_explicit
            '''
            if not _RANGE_SUPPORTED:
                data['_error'] = ('Missing python-dateutil. ',
                                  'Ignoring job %s', job)
                log.error(data['_error'])
                return data
            else:
                if isinstance(data['range'], dict):
                    try:
                        start = int(time.mktime(dateutil_parser.parse(data['range']['start']).timetuple()))
                    except ValueError:
                        data['_error'] = ('Invalid date string for start. ',
                                          'Ignoring job {0}.', job)
                        log.error(data['_error'])
                        return data
                    try:
                        end = int(time.mktime(dateutil_parser.parse(data['range']['end']).timetuple()))
                    except ValueError:
                        data['_error'] = ('Invalid date string for end.',
                                          ' Ignoring job %s.', job)
                        log.error(data['_error'])
                        return data
                    if end > start:
                        if 'invert' in data['range'] and data['range']['invert']:
                            if now <= start or now >= end:
                                data['run'] = True
                            else:
                                data['_skip_reason'] = 'in_skip_range'
                                data['run'] = False
                        else:
                            if start <= now <= end:
                                data['run'] = True
                            else:
                                if self.skip_function:
                                    data['run'] = True
                                    data['func'] = self.skip_function
                                else:
                                    data['_skip_reason'] = 'not_in_range'
                                    data['run'] = False
                    else:
                        data['_error'] = ('schedule.handle_func: Invalid ',
                                          'range, end must be larger ',
                                          'than start. Ignoring job %s.', job)
                        log.error(data['_error'])
                        return data
                else:
                    data['_error'] = ('schedule.handle_func: Invalid, range ',
                                      'must be specified as a dictionary.',
                                      'Ignoring job %s.', job)
                    log.error(data['_error'])
                    return data

        schedule = self._get_schedule()
        if not isinstance(schedule, dict):
            raise ValueError('Schedule must be of type dict.')
        if 'skip_function' in schedule:
            self.skip_function = schedule['skip_function']
        if 'skip_during_range' in schedule:
            self.skip_during_range = schedule['skip_during_range']

        _hidden = ['enabled',
                   'skip_function',
                   'skip_during_range']
        for job, data in six.iteritems(schedule):

            # Clear these out between runs
            for item in ['_continue',
                         '_error',
                         '_skip_reason']:
                if item in data:
                    del data[item]
            run = False

            if job in _hidden:
                continue

            if not isinstance(data, dict):
                log.error(
                    'Scheduled job "%s" should have a dict value, not %s',
                    job, type(data)
                )
                continue
            if 'function' in data:
                func = data['function']
            elif 'func' in data:
                func = data['func']
            elif 'fun' in data:
                func = data['fun']
            else:
                func = None
            if func not in self.functions:
                log.info(
                    'Invalid function: %s in scheduled job %s.',
                    func, job
                )
            if 'name' not in data:
                data['name'] = job

            if '_next_fire_time' not in data:
                data['_next_fire_time'] = None

            if '_splay' not in data:
                data['_splay'] = None

            if 'run_on_start' in data and \
                    data['run_on_start'] and \
                    '_run_on_start' not in data:
                data['_run_on_start'] = True

            if not now:
<<<<<<< HEAD
                now = int(time.time())

            if 'until' in data:
                if not _WHEN_SUPPORTED:
                    log.error('Missing python-dateutil. '
                              'Ignoring until.')
                else:
                    until__ = dateutil_parser.parse(data['until'])
                    until = int(time.mktime(until__.timetuple()))

                    if until <= now:
                        log.debug('Until time has passed '
                                  'skipping job: %s.', data['name'])
                        continue

            if 'after' in data:
                if not _WHEN_SUPPORTED:
                    log.error('Missing python-dateutil. '
                              'Ignoring after.')
                else:
                    after__ = dateutil_parser.parse(data['after'])
                    after = int(time.mktime(after__.timetuple()))

                    if after >= now:
                        log.debug('After time has not passed '
                                  'skipping job: %s.', data['name'])
                        continue
=======
                now = datetime.datetime.now()
>>>>>>> 7382654c

            # Used for quick lookups when detecting invalid option
            # combinations.
            schedule_keys = set(data.keys())

            time_elements = ('seconds', 'minutes', 'hours', 'days')
            scheduling_elements = ('when', 'cron', 'once')

            invalid_sched_combos = [set(i)
                    for i in itertools.combinations(scheduling_elements, 2)]

            if any(i <= schedule_keys for i in invalid_sched_combos):
                log.error(
                    'Unable to use "%s" options together. Ignoring.',
                    '", "'.join(scheduling_elements)
                )
                continue

            invalid_time_combos = []
            for item in scheduling_elements:
                all_items = itertools.chain([item], time_elements)
                invalid_time_combos.append(
                    set(itertools.combinations(all_items, 2)))

            if any(set(x) <= schedule_keys for x in invalid_time_combos):
                log.error(
                    'Unable to use "%s" with "%s" options. Ignoring',
                    '", "'.join(time_elements),
                    '", "'.join(scheduling_elements)
                )
                continue

            if 'run_explicit' in data:
<<<<<<< HEAD
                data = _handle_run_explicit(data)
                run = data['run']

            if True in [True for item in time_elements if item in data]:
                data = _handle_time_elements(data)
            elif 'once' in data:
                data = _handle_once(data)
            elif 'when' in data:
                data = _handle_when(data)
            elif 'cron' in data:
                data = _handle_cron(data)
            else:
                continue

            # An error occurred so we bail out
            if '_error' in data and data['_error']:
                log.debug('Sommething went wrong')
                continue

            seconds = data['_next_fire_time'] - now
=======
                _run_explicit = []
                for _run_time in data['run_explicit']:
                    _run_explicit.append(datetime.datetime.strptime(_run_time['time'],
                                                                    _run_time['time_fmt']))

                if isinstance(_run_explicit, six.integer_types):
                    _run_explicit = [_run_explicit]

                # Copy the list so we can loop through it
                for i in copy.deepcopy(_run_explicit):
                    if len(_run_explicit) > 1:
                        if i < now - datetime.timedelta(seconds=self.opts['loop_interval']):
                            _run_explicit.remove(i)

                if _run_explicit:
                    if _run_explicit[0] <= now < _run_explicit[0] + datetime.timedelta(seconds=self.opts['loop_interval']):
                        run = True
                        data['_next_fire_time'] = _run_explicit[0]

            if True in [True for item in time_elements if item in data]:
                if '_seconds' not in data:
                    interval = int(data.get('seconds', 0))
                    interval += int(data.get('minutes', 0)) * 60
                    interval += int(data.get('hours', 0)) * 3600
                    interval += int(data.get('days', 0)) * 86400

                    data['_seconds'] = interval

                    if not data['_next_fire_time']:
                        data['_next_fire_time'] = now + datetime.timedelta(seconds=data['_seconds'])

                    if interval < self.loop_interval:
                        self.loop_interval = interval

                data['_next_scheduled_fire_time'] = now + datetime.timedelta(seconds=data['_seconds'])

            elif 'once' in data:
                if data['_next_fire_time']:
                    if data['_next_fire_time'] < now - datetime.timedelta(seconds=self.opts['loop_interval']) or \
                       data['_next_fire_time'] > now and \
                       not data['_splay']:
                        continue

                if not data['_next_fire_time'] and \
                        not data['_splay']:
                    once_fmt = data.get('once_fmt', '%Y-%m-%dT%H:%M:%S')
                    try:
                        once = datetime.datetime.strptime(data['once'],
                                                          once_fmt)
                    except (TypeError, ValueError):
                        log.error('Date string could not be parsed: %s, %s',
                                  data['once'], once_fmt)
                        continue
                    # If _next_fire_time is less than now or greater
                    # than now, continue.
                    if once < now - datetime.timedelta(seconds=self.opts['loop_interval']):
                        continue
                    else:
                        data['_next_fire_time'] = once
                        data['_next_scheduled_fire_time'] = once

            elif 'when' in data:
                if not _WHEN_SUPPORTED:
                    log.error('Missing python-dateutil. Ignoring job %s.', job)
                    continue

                if isinstance(data['when'], list):
                    _when = []
                    for i in data['when']:
                        if ('pillar' in self.opts and 'whens' in self.opts['pillar'] and
                                i in self.opts['pillar']['whens']):
                            if not isinstance(self.opts['pillar']['whens'],
                                              dict):
                                log.error('Pillar item "whens" must be dict. '
                                          'Ignoring')
                                continue
                            __when = self.opts['pillar']['whens'][i]
                            try:
                                when__ = dateutil_parser.parse(__when)
                            except ValueError:
                                log.error('Invalid date string. Ignoring')
                                continue
                        elif ('whens' in self.opts['grains'] and
                              i in self.opts['grains']['whens']):
                            if not isinstance(self.opts['grains']['whens'],
                                              dict):
                                log.error('Grain "whens" must be dict.'
                                          'Ignoring')
                                continue
                            __when = self.opts['grains']['whens'][i]
                            try:
                                when__ = dateutil_parser.parse(__when)
                            except ValueError:
                                log.error('Invalid date string. Ignoring')
                                continue
                        else:
                            try:
                                when__ = dateutil_parser.parse(i)
                            except ValueError:
                                log.error(
                                    'Invalid date string %s. Ignoring job %s.',
                                    i, job
                                )
                                continue
                        _when.append(when__)

                    if data['_splay']:
                        _when.append(data['_splay'])

                    # Sort the list of "whens" from earlier to later schedules
                    _when.sort()

                    # Copy the list so we can loop through it
                    for i in copy.deepcopy(_when):
                        if len(_when) > 1:
                            if i < now - datetime.timedelta(seconds=self.opts['loop_interval']):
                                # Remove all missed schedules except the latest one.
                                # We need it to detect if it was triggered previously.
                                _when.remove(i)

                    if _when:
                        # Grab the first element, which is the next run time or
                        # last scheduled time in the past.
                        when = _when[0]

                        if '_run' not in data:
                            # Prevent run of jobs from the past
                            data['_run'] = bool(when >= now - datetime.timedelta(seconds=self.opts['loop_interval']))

                        if not data['_next_fire_time']:
                            data['_next_fire_time'] = when

                        data['_next_scheduled_fire_time'] = when

                        if data['_next_fire_time'] < when and \
                                not run and \
                                not data['_run']:
                            data['_next_fire_time'] = when
                            data['_run'] = True

                    elif not data.get('_run', False):
                        data['_next_fire_time'] = None
                        continue

                else:
                    if ('pillar' in self.opts and 'whens' in self.opts['pillar'] and
                            data['when'] in self.opts['pillar']['whens']):
                        if not isinstance(self.opts['pillar']['whens'], dict):
                            log.error('Pillar item "whens" must be dict.'
                                      'Ignoring')
                            continue
                        _when = self.opts['pillar']['whens'][data['when']]
                        try:
                            when = dateutil_parser.parse(_when)
                        except ValueError:
                            log.error('Invalid date string. Ignoring')
                            continue
                    elif ('whens' in self.opts['grains'] and
                          data['when'] in self.opts['grains']['whens']):
                        if not isinstance(self.opts['grains']['whens'], dict):
                            log.error('Grain "whens" must be dict. Ignoring')
                            continue
                        _when = self.opts['grains']['whens'][data['when']]
                        try:
                            when = dateutil_parser.parse(_when)
                        except ValueError:
                            log.error('Invalid date string. Ignoring')
                            continue
                    else:
                        try:
                            when = dateutil_parser.parse(data['when'])
                        except ValueError:
                            log.error('Invalid date string. Ignoring')
                            continue

                    if when < now - datetime.timedelta(seconds=self.opts['loop_interval']) and \
                            not data.get('_run', False) and \
                            not run and \
                            not data['_splay']:
                        data['_next_fire_time'] = None
                        continue

                    if '_run' not in data:
                        data['_run'] = True

                    if not data['_next_fire_time']:
                        data['_next_fire_time'] = when

                    data['_next_scheduled_fire_time'] = when

                    if data['_next_fire_time'] < when and \
                            not data['_run']:
                        data['_next_fire_time'] = when
                        data['_run'] = True

            elif 'cron' in data:
                if not _CRON_SUPPORTED:
                    log.error('Missing python-croniter. Ignoring job %s', job)
                    continue

                if data['_next_fire_time'] is None:
                    # Get next time frame for a "cron" job if it has been never
                    # executed before or already executed in the past.
                    try:
                        data['_next_fire_time'] = croniter.croniter(data['cron'], now).get_next(datetime.datetime)
                        data['_next_scheduled_fire_time'] = croniter.croniter(data['cron'], now).get_next(datetime.datetime)
                    except (ValueError, KeyError):
                        log.error('Invalid cron string. Ignoring')
                        continue

                    # If next job run is scheduled more than 1 minute ahead and
                    # configured loop interval is longer than that, we should
                    # shorten it to get our job executed closer to the beginning
                    # of desired time.
                    interval = (now - data['_next_fire_time']).total_seconds()
                    if interval >= 60 and interval < self.loop_interval:
                        self.loop_interval = interval

            else:
                continue

            seconds = (data['_next_fire_time'] - now).total_seconds()
>>>>>>> 7382654c

            if 'splay' in data:
                # Got "splay" configured, make decision to run a job based on that
                if not data['_splay']:
                    # Try to add "splay" time only if next job fire time is
                    # still in the future. We should trigger job run
                    # immediately otherwise.
                    splay = _splay(data['splay'])
<<<<<<< HEAD
                    if now < data['_next_fire_time'] + splay:
                        log.debug('schedule.handle_func: Adding splay of '
                                  '%s seconds to next run.', splay)
                        data['_splay'] = data['_next_fire_time'] + splay
=======
                    if now < data['_next_fire_time'] + datetime.timedelta(seconds=splay):
                        log.debug(
                            'schedule.handle_func: Adding splay of %s seconds '
                            'to next run.', splay
                        )
                        data['_splay'] = data['_next_fire_time'] + datetime.timedelta(seconds=splay)
>>>>>>> 7382654c
                        if 'when' in data:
                            data['_run'] = True
                    else:
                        run = True

                if data['_splay']:
                    # The "splay" configuration has been already processed, just use it
                    seconds = (data['_splay'] - now).total_seconds()

            if '_seconds' in data:
                if seconds <= 0:
                    run = True
            elif 'when' in data and data['_run']:
                if data['_next_fire_time'] <= now <= (data['_next_fire_time'] + datetime.timedelta(seconds=self.opts['loop_interval'])):
                    data['_run'] = False
                    run = True
            elif 'cron' in data:
                # Reset next scheduled time because it is in the past now,
                # and we should trigger the job run, then wait for the next one.
                if seconds <= 0:
                    data['_next_fire_time'] = None
                    run = True
            elif 'once' in data:
                if data['_next_fire_time'] <= now <= (data['_next_fire_time'] + datetime.timedelta(seconds=self.opts['loop_interval'])):
                    run = True
            elif seconds == 0:
                run = True

            if '_run_on_start' in data and data['_run_on_start']:
                run = True
                data['_run_on_start'] = False
            elif run:
                if 'range' in data:
                    data = _handle_range(data)

                    # An error occurred so we bail out
                    if '_error' in data and data['_error']:
                        continue
<<<<<<< HEAD

                    run = data['run']
                    # Override the functiton if passed back
                    if 'func' in data:
                        func = data['func']
=======
                    else:
                        if isinstance(data['range'], dict):
                            try:
                                start = dateutil_parser.parse(data['range']['start'])
                            except ValueError:
                                log.error('Invalid date string for start. Ignoring job %s.', job)
                                continue
                            try:
                                end = dateutil_parser.parse(data['range']['end'])
                            except ValueError:
                                log.error('Invalid date string for end. Ignoring job %s.', job)
                                continue
                            if end > start:
                                if 'invert' in data['range'] and data['range']['invert']:
                                    if now <= start or now >= end:
                                        run = True
                                    else:
                                        data['_skip_reason'] = 'in_skip_range'
                                        run = False
                                else:
                                    if start <= now <= end:
                                        run = True
                                    else:
                                        if self.skip_function:
                                            run = True
                                            func = self.skip_function
                                        else:
                                            data['_skip_reason'] = 'not_in_range'
                                            run = False
                            else:
                                log.error(
                                    'schedule.handle_func: Invalid range, end '
                                    'must be larger than start. Ignoring job %s.',
                                    job
                                )
                                continue
                        else:
                            log.error(
                                'schedule.handle_func: Invalid, range must be '
                                'specified as a dictionary. Ignoring job %s.',
                                job
                            )
                            continue
>>>>>>> 7382654c

                # If there is no job specific skip_during_range available,
                # grab the global which defaults to None.
                if 'skip_during_range' not in data:
                    data['skip_during_range'] = self.skip_during_range

                if 'skip_during_range' in data and data['skip_during_range']:
                    data = _handle_skip_during_range(data)

                    # An error occurred so we bail out
                    if '_error' in data and data['_error']:
                        continue
<<<<<<< HEAD

                    run = data['run']
                    # Override the functiton if passed back
                    if 'func' in data:
                        func = data['func']

                if 'skip_explicit' in data:
                    data = _handle_skip_explicit(data)

                    # An error occurred so we bail out
                    if '_error' in data and data['_error']:
                        continue

                    run = data['run']
                    # Override the functiton if passed back
                    if 'func' in data:
                        func = data['func']

            # If the job item has continue, then we set run to False
            # so the job does not run but we still get the important
            # information calculated, eg. _next_fire_time
            if '_continue' in data and data['_continue']:
                run = False

            # Job is disabled, set run to False
            if 'enabled' in data and not data['enabled']:
                log.debug('Job: %s is disabled', job)
                data['_skip_reason'] = 'disabled'
                run = False
=======
                    else:
                        if isinstance(data['skip_during_range'], dict):
                            try:
                                start = dateutil_parser.parse(data['skip_during_range']['start'])
                            except ValueError:
                                log.error(
                                    'Invalid date string for start in '
                                    'skip_during_range. Ignoring job %s.',
                                    job
                                )
                                continue
                            try:
                                end = dateutil_parser.parse(data['skip_during_range']['end'])
                            except ValueError:
                                log.error(
                                    'Invalid date string for end in '
                                    'skip_during_range. Ignoring job %s.',
                                    job
                                )
                                log.error(data)
                                continue

                            # Check to see if we should run the job immediately
                            # after the skip_during_range is over
                            if 'run_after_skip_range' in data and \
                               data['run_after_skip_range']:
                                if 'run_explicit' not in data:
                                    data['run_explicit'] = []
                                # Add a run_explicit for immediately after the
                                # skip_during_range ends
                                _run_immediate = (end + datetime.timedelta(seconds=self.opts['loop_interval'])).strftime('%Y-%m-%dT%H:%M:%S')
                                if _run_immediate not in data['run_explicit']:
                                    data['run_explicit'].append({'time': _run_immediate,
                                                                 'time_fmt': '%Y-%m-%dT%H:%M:%S'})

                            if end > start:
                                if start <= now <= end:
                                    if self.skip_function:
                                        run = True
                                        func = self.skip_function
                                    else:
                                        run = False
                                    data['_skip_reason'] = 'in_skip_range'
                                    data['_skipped_time'] = now
                                    data['_skipped'] = True
                                else:
                                    run = True
                            else:
                                log.error(
                                    'schedule.handle_func: Invalid range, end '
                                    'must be larger than start. Ignoring job %s.',
                                    job
                                )
                                continue
                        else:
                            log.error(
                                'schedule.handle_func: Invalid, range must be '
                                'specified as a dictionary. Ignoring job %s.',
                                job
                            )
                            continue

                if 'skip_explicit' in data:
                    _skip_explicit = []
                    for _skip_time in data['skip_explicit']:
                        _skip_explicit.append(datetime.datetime.strptime(_skip_time['time'],
                                                                         _skip_time['time_fmt']))
                    if isinstance(_skip_explicit, six.string_types):
                        _skip_explicit = [_skip_explicit]

                    # Copy the list so we can loop through it
                    for i in copy.deepcopy(_skip_explicit):
                        if i < now - datetime.timedelta(seconds=self.opts['loop_interval']):
                            _skip_explicit.remove(i)

                    if _skip_explicit:
                        if _skip_explicit[0] <= now <= (_skip_explicit[0] + datetime.timedelta(seconds=self.opts['loop_interval'])):
                            if self.skip_function:
                                run = True
                                func = self.skip_function
                            else:
                                run = False
                            data['_skip_reason'] = 'skip_explicit'
                            data['_skipped_time'] = now
                            data['_skipped'] = True
                        else:
                            run = True

                if 'until' in data:
                    if not _WHEN_SUPPORTED:
                        log.error('Missing python-dateutil. '
                                  'Ignoring until.')
                    else:
                        until = dateutil_parser.parse(data['until'])

                        if until <= now:
                            log.debug(
                                'Until time has passed skipping job: %s.',
                                data['name']
                            )
                            data['_skip_reason'] = 'until_passed'
                            data['_skipped_time'] = now
                            data['_skipped'] = True
                            run = False

                if 'after' in data:
                    if not _WHEN_SUPPORTED:
                        log.error('Missing python-dateutil. '
                                  'Ignoring after.')
                    else:
                        after = dateutil_parser.parse(data['after'])

                        if after >= now:
                            log.debug(
                                'After time has not passed skipping job: %s.',
                                data['name']
                            )
                            data['_skip_reason'] = 'after_not_passed'
                            data['_skipped_time'] = now
                            data['_skipped'] = True
                            run = False

            if not run:
                continue
>>>>>>> 7382654c

            miss_msg = ''
            if seconds < 0:
                miss_msg = ' (runtime missed ' \
                           'by {0} seconds)'.format(abs(seconds))

            multiprocessing_enabled = self.opts.get('multiprocessing', True)

            if salt.utils.platform.is_windows():
                # Temporarily stash our function references.
                # You can't pickle function references, and pickling is
                # required when spawning new processes on Windows.
                functions = self.functions
                self.functions = {}
                returners = self.returners
                self.returners = {}
            try:
                # Job is disabled, continue
                if 'enabled' in data and not data['enabled']:
                    log.debug('Job: %s is disabled', job)
                    data['_skip_reason'] = 'disabled'
                    data['_skipped_time'] = now
                    data['_skipped'] = True
                    continue

                if 'jid_include' not in data or data['jid_include']:
                    data['jid_include'] = True
                    log.debug('schedule: This job was scheduled with jid_include, '
                              'adding to cache (jid_include defaults to True)')
                    if 'maxrunning' in data:
                        log.debug('schedule: This job was scheduled with a max '
                                  'number of %s', data['maxrunning'])
                    else:
                        log.info('schedule: maxrunning parameter was not specified for '
                                 'job %s, defaulting to 1.', job)
                        data['maxrunning'] = 1

                if self.standalone:
                    data['run'] = run
                    data = self._check_max_running(func,
                                                   data,
                                                   self.opts,
                                                   now)
                    run = data['run']

                if run:
                    log.info('Running scheduled job: %s%s', job, miss_msg)

                    if multiprocessing_enabled:
                        thread_cls = salt.utils.process.SignalHandlingMultiprocessingProcess
                    else:
                        thread_cls = threading.Thread
                    proc = thread_cls(target=self.handle_func, args=(multiprocessing_enabled, func, data))

                    if multiprocessing_enabled:
                        with salt.utils.process.default_signals(signal.SIGINT, signal.SIGTERM):
                            # Reset current signals before starting the process in
                            # order not to inherit the current signal handlers
                            proc.start()
                    else:
                        proc.start()

                    if multiprocessing_enabled:
                        proc.join()
            finally:
<<<<<<< HEAD
                # Only set _last_run if the job ran
                if run:
                    data['_last_run'] = now
                    if '_seconds' in data:
                        data['_next_fire_time'] = now + data['_seconds']
                    data['_splay'] = None

=======
                if '_seconds' in data:
                    data['_next_fire_time'] = now + datetime.timedelta(seconds=data['_seconds'])
                data['_last_run'] = now
                data['_splay'] = None
>>>>>>> 7382654c
            if salt.utils.platform.is_windows():
                # Restore our function references.
                self.functions = functions
                self.returners = returners


def clean_proc_dir(opts):

    '''
    Loop through jid files in the minion proc directory (default /var/cache/salt/minion/proc)
    and remove any that refer to processes that no longer exist
    '''

    for basefilename in os.listdir(salt.minion.get_proc_dir(opts['cachedir'])):
        fn_ = os.path.join(salt.minion.get_proc_dir(opts['cachedir']), basefilename)
        with salt.utils.files.fopen(fn_, 'rb') as fp_:
            job = None
            try:
                job = salt.payload.Serial(opts).load(fp_)
            except Exception:  # It's corrupted
                # Windows cannot delete an open file
                if salt.utils.platform.is_windows():
                    fp_.close()
                try:
                    os.unlink(fn_)
                    continue
                except OSError:
                    continue
            log.debug(
                'schedule.clean_proc_dir: checking job %s for process '
                'existence', job
            )
            if job is not None and 'pid' in job:
                if salt.utils.process.os_is_running(job['pid']):
                    log.debug(
                        'schedule.clean_proc_dir: Cleaning proc dir, pid %s '
                        'still exists.', job['pid']
                    )
                else:
                    # Windows cannot delete an open file
                    if salt.utils.platform.is_windows():
                        fp_.close()
                    # Maybe the file is already gone
                    try:
                        os.unlink(fn_)
                    except OSError:
                        pass<|MERGE_RESOLUTION|>--- conflicted
+++ resolved
@@ -1343,7 +1343,6 @@
                 data['_run_on_start'] = True
 
             if not now:
-<<<<<<< HEAD
                 now = int(time.time())
 
             if 'until' in data:
@@ -1371,9 +1370,6 @@
                         log.debug('After time has not passed '
                                   'skipping job: %s.', data['name'])
                         continue
-=======
-                now = datetime.datetime.now()
->>>>>>> 7382654c
 
             # Used for quick lookups when detecting invalid option
             # combinations.
@@ -1407,7 +1403,6 @@
                 continue
 
             if 'run_explicit' in data:
-<<<<<<< HEAD
                 data = _handle_run_explicit(data)
                 run = data['run']
 
@@ -1428,230 +1423,6 @@
                 continue
 
             seconds = data['_next_fire_time'] - now
-=======
-                _run_explicit = []
-                for _run_time in data['run_explicit']:
-                    _run_explicit.append(datetime.datetime.strptime(_run_time['time'],
-                                                                    _run_time['time_fmt']))
-
-                if isinstance(_run_explicit, six.integer_types):
-                    _run_explicit = [_run_explicit]
-
-                # Copy the list so we can loop through it
-                for i in copy.deepcopy(_run_explicit):
-                    if len(_run_explicit) > 1:
-                        if i < now - datetime.timedelta(seconds=self.opts['loop_interval']):
-                            _run_explicit.remove(i)
-
-                if _run_explicit:
-                    if _run_explicit[0] <= now < _run_explicit[0] + datetime.timedelta(seconds=self.opts['loop_interval']):
-                        run = True
-                        data['_next_fire_time'] = _run_explicit[0]
-
-            if True in [True for item in time_elements if item in data]:
-                if '_seconds' not in data:
-                    interval = int(data.get('seconds', 0))
-                    interval += int(data.get('minutes', 0)) * 60
-                    interval += int(data.get('hours', 0)) * 3600
-                    interval += int(data.get('days', 0)) * 86400
-
-                    data['_seconds'] = interval
-
-                    if not data['_next_fire_time']:
-                        data['_next_fire_time'] = now + datetime.timedelta(seconds=data['_seconds'])
-
-                    if interval < self.loop_interval:
-                        self.loop_interval = interval
-
-                data['_next_scheduled_fire_time'] = now + datetime.timedelta(seconds=data['_seconds'])
-
-            elif 'once' in data:
-                if data['_next_fire_time']:
-                    if data['_next_fire_time'] < now - datetime.timedelta(seconds=self.opts['loop_interval']) or \
-                       data['_next_fire_time'] > now and \
-                       not data['_splay']:
-                        continue
-
-                if not data['_next_fire_time'] and \
-                        not data['_splay']:
-                    once_fmt = data.get('once_fmt', '%Y-%m-%dT%H:%M:%S')
-                    try:
-                        once = datetime.datetime.strptime(data['once'],
-                                                          once_fmt)
-                    except (TypeError, ValueError):
-                        log.error('Date string could not be parsed: %s, %s',
-                                  data['once'], once_fmt)
-                        continue
-                    # If _next_fire_time is less than now or greater
-                    # than now, continue.
-                    if once < now - datetime.timedelta(seconds=self.opts['loop_interval']):
-                        continue
-                    else:
-                        data['_next_fire_time'] = once
-                        data['_next_scheduled_fire_time'] = once
-
-            elif 'when' in data:
-                if not _WHEN_SUPPORTED:
-                    log.error('Missing python-dateutil. Ignoring job %s.', job)
-                    continue
-
-                if isinstance(data['when'], list):
-                    _when = []
-                    for i in data['when']:
-                        if ('pillar' in self.opts and 'whens' in self.opts['pillar'] and
-                                i in self.opts['pillar']['whens']):
-                            if not isinstance(self.opts['pillar']['whens'],
-                                              dict):
-                                log.error('Pillar item "whens" must be dict. '
-                                          'Ignoring')
-                                continue
-                            __when = self.opts['pillar']['whens'][i]
-                            try:
-                                when__ = dateutil_parser.parse(__when)
-                            except ValueError:
-                                log.error('Invalid date string. Ignoring')
-                                continue
-                        elif ('whens' in self.opts['grains'] and
-                              i in self.opts['grains']['whens']):
-                            if not isinstance(self.opts['grains']['whens'],
-                                              dict):
-                                log.error('Grain "whens" must be dict.'
-                                          'Ignoring')
-                                continue
-                            __when = self.opts['grains']['whens'][i]
-                            try:
-                                when__ = dateutil_parser.parse(__when)
-                            except ValueError:
-                                log.error('Invalid date string. Ignoring')
-                                continue
-                        else:
-                            try:
-                                when__ = dateutil_parser.parse(i)
-                            except ValueError:
-                                log.error(
-                                    'Invalid date string %s. Ignoring job %s.',
-                                    i, job
-                                )
-                                continue
-                        _when.append(when__)
-
-                    if data['_splay']:
-                        _when.append(data['_splay'])
-
-                    # Sort the list of "whens" from earlier to later schedules
-                    _when.sort()
-
-                    # Copy the list so we can loop through it
-                    for i in copy.deepcopy(_when):
-                        if len(_when) > 1:
-                            if i < now - datetime.timedelta(seconds=self.opts['loop_interval']):
-                                # Remove all missed schedules except the latest one.
-                                # We need it to detect if it was triggered previously.
-                                _when.remove(i)
-
-                    if _when:
-                        # Grab the first element, which is the next run time or
-                        # last scheduled time in the past.
-                        when = _when[0]
-
-                        if '_run' not in data:
-                            # Prevent run of jobs from the past
-                            data['_run'] = bool(when >= now - datetime.timedelta(seconds=self.opts['loop_interval']))
-
-                        if not data['_next_fire_time']:
-                            data['_next_fire_time'] = when
-
-                        data['_next_scheduled_fire_time'] = when
-
-                        if data['_next_fire_time'] < when and \
-                                not run and \
-                                not data['_run']:
-                            data['_next_fire_time'] = when
-                            data['_run'] = True
-
-                    elif not data.get('_run', False):
-                        data['_next_fire_time'] = None
-                        continue
-
-                else:
-                    if ('pillar' in self.opts and 'whens' in self.opts['pillar'] and
-                            data['when'] in self.opts['pillar']['whens']):
-                        if not isinstance(self.opts['pillar']['whens'], dict):
-                            log.error('Pillar item "whens" must be dict.'
-                                      'Ignoring')
-                            continue
-                        _when = self.opts['pillar']['whens'][data['when']]
-                        try:
-                            when = dateutil_parser.parse(_when)
-                        except ValueError:
-                            log.error('Invalid date string. Ignoring')
-                            continue
-                    elif ('whens' in self.opts['grains'] and
-                          data['when'] in self.opts['grains']['whens']):
-                        if not isinstance(self.opts['grains']['whens'], dict):
-                            log.error('Grain "whens" must be dict. Ignoring')
-                            continue
-                        _when = self.opts['grains']['whens'][data['when']]
-                        try:
-                            when = dateutil_parser.parse(_when)
-                        except ValueError:
-                            log.error('Invalid date string. Ignoring')
-                            continue
-                    else:
-                        try:
-                            when = dateutil_parser.parse(data['when'])
-                        except ValueError:
-                            log.error('Invalid date string. Ignoring')
-                            continue
-
-                    if when < now - datetime.timedelta(seconds=self.opts['loop_interval']) and \
-                            not data.get('_run', False) and \
-                            not run and \
-                            not data['_splay']:
-                        data['_next_fire_time'] = None
-                        continue
-
-                    if '_run' not in data:
-                        data['_run'] = True
-
-                    if not data['_next_fire_time']:
-                        data['_next_fire_time'] = when
-
-                    data['_next_scheduled_fire_time'] = when
-
-                    if data['_next_fire_time'] < when and \
-                            not data['_run']:
-                        data['_next_fire_time'] = when
-                        data['_run'] = True
-
-            elif 'cron' in data:
-                if not _CRON_SUPPORTED:
-                    log.error('Missing python-croniter. Ignoring job %s', job)
-                    continue
-
-                if data['_next_fire_time'] is None:
-                    # Get next time frame for a "cron" job if it has been never
-                    # executed before or already executed in the past.
-                    try:
-                        data['_next_fire_time'] = croniter.croniter(data['cron'], now).get_next(datetime.datetime)
-                        data['_next_scheduled_fire_time'] = croniter.croniter(data['cron'], now).get_next(datetime.datetime)
-                    except (ValueError, KeyError):
-                        log.error('Invalid cron string. Ignoring')
-                        continue
-
-                    # If next job run is scheduled more than 1 minute ahead and
-                    # configured loop interval is longer than that, we should
-                    # shorten it to get our job executed closer to the beginning
-                    # of desired time.
-                    interval = (now - data['_next_fire_time']).total_seconds()
-                    if interval >= 60 and interval < self.loop_interval:
-                        self.loop_interval = interval
-
-            else:
-                continue
-
-            seconds = (data['_next_fire_time'] - now).total_seconds()
->>>>>>> 7382654c
 
             if 'splay' in data:
                 # Got "splay" configured, make decision to run a job based on that
@@ -1660,19 +1431,10 @@
                     # still in the future. We should trigger job run
                     # immediately otherwise.
                     splay = _splay(data['splay'])
-<<<<<<< HEAD
                     if now < data['_next_fire_time'] + splay:
                         log.debug('schedule.handle_func: Adding splay of '
                                   '%s seconds to next run.', splay)
                         data['_splay'] = data['_next_fire_time'] + splay
-=======
-                    if now < data['_next_fire_time'] + datetime.timedelta(seconds=splay):
-                        log.debug(
-                            'schedule.handle_func: Adding splay of %s seconds '
-                            'to next run.', splay
-                        )
-                        data['_splay'] = data['_next_fire_time'] + datetime.timedelta(seconds=splay)
->>>>>>> 7382654c
                         if 'when' in data:
                             data['_run'] = True
                     else:
@@ -1711,57 +1473,11 @@
                     # An error occurred so we bail out
                     if '_error' in data and data['_error']:
                         continue
-<<<<<<< HEAD
 
                     run = data['run']
                     # Override the functiton if passed back
                     if 'func' in data:
                         func = data['func']
-=======
-                    else:
-                        if isinstance(data['range'], dict):
-                            try:
-                                start = dateutil_parser.parse(data['range']['start'])
-                            except ValueError:
-                                log.error('Invalid date string for start. Ignoring job %s.', job)
-                                continue
-                            try:
-                                end = dateutil_parser.parse(data['range']['end'])
-                            except ValueError:
-                                log.error('Invalid date string for end. Ignoring job %s.', job)
-                                continue
-                            if end > start:
-                                if 'invert' in data['range'] and data['range']['invert']:
-                                    if now <= start or now >= end:
-                                        run = True
-                                    else:
-                                        data['_skip_reason'] = 'in_skip_range'
-                                        run = False
-                                else:
-                                    if start <= now <= end:
-                                        run = True
-                                    else:
-                                        if self.skip_function:
-                                            run = True
-                                            func = self.skip_function
-                                        else:
-                                            data['_skip_reason'] = 'not_in_range'
-                                            run = False
-                            else:
-                                log.error(
-                                    'schedule.handle_func: Invalid range, end '
-                                    'must be larger than start. Ignoring job %s.',
-                                    job
-                                )
-                                continue
-                        else:
-                            log.error(
-                                'schedule.handle_func: Invalid, range must be '
-                                'specified as a dictionary. Ignoring job %s.',
-                                job
-                            )
-                            continue
->>>>>>> 7382654c
 
                 # If there is no job specific skip_during_range available,
                 # grab the global which defaults to None.
@@ -1774,7 +1490,6 @@
                     # An error occurred so we bail out
                     if '_error' in data and data['_error']:
                         continue
-<<<<<<< HEAD
 
                     run = data['run']
                     # Override the functiton if passed back
@@ -1804,132 +1519,6 @@
                 log.debug('Job: %s is disabled', job)
                 data['_skip_reason'] = 'disabled'
                 run = False
-=======
-                    else:
-                        if isinstance(data['skip_during_range'], dict):
-                            try:
-                                start = dateutil_parser.parse(data['skip_during_range']['start'])
-                            except ValueError:
-                                log.error(
-                                    'Invalid date string for start in '
-                                    'skip_during_range. Ignoring job %s.',
-                                    job
-                                )
-                                continue
-                            try:
-                                end = dateutil_parser.parse(data['skip_during_range']['end'])
-                            except ValueError:
-                                log.error(
-                                    'Invalid date string for end in '
-                                    'skip_during_range. Ignoring job %s.',
-                                    job
-                                )
-                                log.error(data)
-                                continue
-
-                            # Check to see if we should run the job immediately
-                            # after the skip_during_range is over
-                            if 'run_after_skip_range' in data and \
-                               data['run_after_skip_range']:
-                                if 'run_explicit' not in data:
-                                    data['run_explicit'] = []
-                                # Add a run_explicit for immediately after the
-                                # skip_during_range ends
-                                _run_immediate = (end + datetime.timedelta(seconds=self.opts['loop_interval'])).strftime('%Y-%m-%dT%H:%M:%S')
-                                if _run_immediate not in data['run_explicit']:
-                                    data['run_explicit'].append({'time': _run_immediate,
-                                                                 'time_fmt': '%Y-%m-%dT%H:%M:%S'})
-
-                            if end > start:
-                                if start <= now <= end:
-                                    if self.skip_function:
-                                        run = True
-                                        func = self.skip_function
-                                    else:
-                                        run = False
-                                    data['_skip_reason'] = 'in_skip_range'
-                                    data['_skipped_time'] = now
-                                    data['_skipped'] = True
-                                else:
-                                    run = True
-                            else:
-                                log.error(
-                                    'schedule.handle_func: Invalid range, end '
-                                    'must be larger than start. Ignoring job %s.',
-                                    job
-                                )
-                                continue
-                        else:
-                            log.error(
-                                'schedule.handle_func: Invalid, range must be '
-                                'specified as a dictionary. Ignoring job %s.',
-                                job
-                            )
-                            continue
-
-                if 'skip_explicit' in data:
-                    _skip_explicit = []
-                    for _skip_time in data['skip_explicit']:
-                        _skip_explicit.append(datetime.datetime.strptime(_skip_time['time'],
-                                                                         _skip_time['time_fmt']))
-                    if isinstance(_skip_explicit, six.string_types):
-                        _skip_explicit = [_skip_explicit]
-
-                    # Copy the list so we can loop through it
-                    for i in copy.deepcopy(_skip_explicit):
-                        if i < now - datetime.timedelta(seconds=self.opts['loop_interval']):
-                            _skip_explicit.remove(i)
-
-                    if _skip_explicit:
-                        if _skip_explicit[0] <= now <= (_skip_explicit[0] + datetime.timedelta(seconds=self.opts['loop_interval'])):
-                            if self.skip_function:
-                                run = True
-                                func = self.skip_function
-                            else:
-                                run = False
-                            data['_skip_reason'] = 'skip_explicit'
-                            data['_skipped_time'] = now
-                            data['_skipped'] = True
-                        else:
-                            run = True
-
-                if 'until' in data:
-                    if not _WHEN_SUPPORTED:
-                        log.error('Missing python-dateutil. '
-                                  'Ignoring until.')
-                    else:
-                        until = dateutil_parser.parse(data['until'])
-
-                        if until <= now:
-                            log.debug(
-                                'Until time has passed skipping job: %s.',
-                                data['name']
-                            )
-                            data['_skip_reason'] = 'until_passed'
-                            data['_skipped_time'] = now
-                            data['_skipped'] = True
-                            run = False
-
-                if 'after' in data:
-                    if not _WHEN_SUPPORTED:
-                        log.error('Missing python-dateutil. '
-                                  'Ignoring after.')
-                    else:
-                        after = dateutil_parser.parse(data['after'])
-
-                        if after >= now:
-                            log.debug(
-                                'After time has not passed skipping job: %s.',
-                                data['name']
-                            )
-                            data['_skip_reason'] = 'after_not_passed'
-                            data['_skipped_time'] = now
-                            data['_skipped'] = True
-                            run = False
-
-            if not run:
-                continue
->>>>>>> 7382654c
 
             miss_msg = ''
             if seconds < 0:
@@ -1995,7 +1584,6 @@
                     if multiprocessing_enabled:
                         proc.join()
             finally:
-<<<<<<< HEAD
                 # Only set _last_run if the job ran
                 if run:
                     data['_last_run'] = now
@@ -2003,12 +1591,6 @@
                         data['_next_fire_time'] = now + data['_seconds']
                     data['_splay'] = None
 
-=======
-                if '_seconds' in data:
-                    data['_next_fire_time'] = now + datetime.timedelta(seconds=data['_seconds'])
-                data['_last_run'] = now
-                data['_splay'] = None
->>>>>>> 7382654c
             if salt.utils.platform.is_windows():
                 # Restore our function references.
                 self.functions = functions
