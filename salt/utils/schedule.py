# -*- coding: utf-8 -*-

# See doc/topics/jobs/index.rst
'''
Scheduling routines are located here. To activate the scheduler make the
``schedule`` option available to the master or minion configurations (master
config file or for the minion via config or pillar).

Detailed tutorial about scheduling jobs can be found :ref:`here
<scheduling-jobs>`.
'''

# Import python libs
from __future__ import absolute_import, with_statement, print_function, unicode_literals
import os
import sys
import time
import copy
import signal
import datetime
import itertools
import threading
import logging
import errno
import random
import weakref

# Import Salt libs
import salt.config
import salt.utils.args
import salt.utils.error
import salt.utils.event
import salt.utils.files
import salt.utils.jid
import salt.utils.master
import salt.utils.minion
import salt.utils.platform
import salt.utils.process
import salt.utils.stringutils
import salt.utils.user
import salt.utils.yaml
import salt.loader
import salt.minion
import salt.payload
import salt.syspaths
import salt.exceptions
import salt.defaults.exitcodes
from salt.utils.odict import OrderedDict

from salt.exceptions import (
    SaltInvocationError
)

# Import 3rd-party libs
from salt.ext import six

# pylint: disable=import-error
try:
    import dateutil.parser as dateutil_parser
    _WHEN_SUPPORTED = True
    _RANGE_SUPPORTED = True
except ImportError:
    _WHEN_SUPPORTED = False
    _RANGE_SUPPORTED = False

try:
    import croniter
    _CRON_SUPPORTED = True
except ImportError:
    _CRON_SUPPORTED = False
# pylint: enable=import-error

log = logging.getLogger(__name__)


class Schedule(object):
    '''
    Create a Schedule object, pass in the opts and the functions dict to use
    '''
    instance = None

    def __new__(cls, opts, functions,
                returners=None,
                intervals=None,
                cleanup=None,
                proxy=None,
                standalone=False,
                new_instance=False,
                utils=None):
        '''
        Only create one instance of Schedule
        '''
        if cls.instance is None or new_instance is True:
            log.debug('Initializing new Schedule')
            # we need to make a local variable for this, as we are going to store
            # it in a WeakValueDictionary-- which will remove the item if no one
            # references it-- this forces a reference while we return to the caller
            instance = object.__new__(cls)
            instance.__singleton_init__(opts, functions,
                                        returners=returners,
                                        intervals=intervals,
                                        cleanup=cleanup,
                                        proxy=proxy,
                                        standalone=standalone,
                                        utils=utils)
            if new_instance is True:
                return instance
            cls.instance = instance
        else:
            log.debug('Re-using Schedule')
        return cls.instance

    # has to remain empty for singletons, since __init__ will *always* be called
    def __init__(self, opts, functions,
                 returners=None,
                 intervals=None,
                 cleanup=None,
                 proxy=None,
                 standalone=False,
                 new_instance=False,
                 utils=None):
        pass

    # an init for the singleton instance to call
    def __singleton_init__(self, opts,
                           functions,
                           returners=None,
                           intervals=None,
                           cleanup=None,
                           proxy=None,
                           standalone=False,
                           utils=None,
                           _subprocess_list=None):
        self.opts = opts
        self.proxy = proxy
        self.functions = functions
        self.utils = utils or salt.loader.utils(opts)
        self.standalone = standalone
        self.skip_function = None
        self.skip_during_range = None
        self.splay = None
        self.enabled = True
        if isinstance(intervals, dict):
            self.intervals = intervals
        else:
            self.intervals = {}
        if not self.standalone:
            if hasattr(returners, '__getitem__'):
                self.returners = returners
            else:
                self.returners = returners.loader.gen_functions()
        self.time_offset = self.functions.get('timezone.get_offset', lambda: '0000')()
        self.schedule_returner = self.option('schedule_returner')
        # Keep track of the lowest loop interval needed in this variable
        self.loop_interval = six.MAXSIZE
        if not self.standalone:
            clean_proc_dir(opts)
        if cleanup:
            for prefix in cleanup:
                self.delete_job_prefix(prefix)
        if _subprocess_list is None:
            self._subprocess_list = salt.utils.process.SubprocessList()
        else:
            self._subprocess_list = _subprocess_list

    def __getnewargs__(self):
        return self.opts, self.functions, self.returners, self.intervals, None

    def option(self, opt):
        '''
        Return options merged from config and pillar
        '''
        if 'config.merge' in self.functions:
            return self.functions['config.merge'](opt, {}, omit_master=True)
        return self.opts.get(opt, {})

    def _get_schedule(self,
                      include_opts=True,
                      include_pillar=True,
                      remove_hidden=False):
        '''
        Return the schedule data structure
        '''
        schedule = {}
        if include_pillar:
            pillar_schedule = self.opts.get('pillar', {}).get('schedule', {})
            if not isinstance(pillar_schedule, dict):
                raise ValueError('Schedule must be of type dict.')
            schedule.update(pillar_schedule)
        if include_opts:
            opts_schedule = self.opts.get('schedule', {})
            if not isinstance(opts_schedule, dict):
                raise ValueError('Schedule must be of type dict.')
            schedule.update(opts_schedule)

        if remove_hidden:
            _schedule = copy.deepcopy(schedule)
            for job in _schedule:
                if isinstance(_schedule[job], dict):
                    for item in _schedule[job]:
                        if item.startswith('_'):
                            del schedule[job][item]
        return schedule

    def _check_max_running(self, func, data, opts, now):
        '''
        Return the schedule data structure
        '''
        # Check to see if there are other jobs with this
        # signature running.  If there are more than maxrunning
        # jobs present then don't start another.
        # If jid_include is False for this job we can ignore all this
        # NOTE--jid_include defaults to True, thus if it is missing from the data
        # dict we treat it like it was there and is True

<<<<<<< HEAD
        # Check if we're able to run, default to False
        # in case the `run` value is not present.
        if not data['run']:
=======
        # Check if we're able to run
        if 'run' not in data or not data['run']:
>>>>>>> 336c7926
            return data
        if 'jid_include' not in data or data['jid_include']:
            jobcount = 0
            if self.opts['__role'] == 'master':
                current_jobs = salt.utils.master.get_running_jobs(self.opts)
            else:
                current_jobs = salt.utils.minion.running(self.opts)
            for job in current_jobs:
                if 'schedule' in job:
                    log.debug(
                        'schedule.handle_func: Checking job against fun '
                        '%s: %s', func, job
                    )
                    if data['name'] == job['schedule'] \
                            and salt.utils.process.os_is_running(job['pid']):
                        jobcount += 1
                        log.debug(
                            'schedule.handle_func: Incrementing jobcount, '
                            'now %s, maxrunning is %s',
                            jobcount, data['maxrunning']
                        )
                        if jobcount >= data['maxrunning']:
                            log.debug(
                                'schedule.handle_func: The scheduled job '
                                '%s was not started, %s already running',
                                data['name'], data['maxrunning']
                            )
                            data['_skip_reason'] = 'maxrunning'
                            data['_skipped'] = True
                            data['_skipped_time'] = now
                            data['run'] = False
                            return data
        return data

    def persist(self):
        '''
        Persist the modified schedule into <<configdir>>/<<default_include>>/_schedule.conf
        '''
        config_dir = self.opts.get('conf_dir', None)
        if config_dir is None and 'conf_file' in self.opts:
            config_dir = os.path.dirname(self.opts['conf_file'])
        if config_dir is None:
            config_dir = salt.syspaths.CONFIG_DIR

        minion_d_dir = os.path.join(
            config_dir,
            os.path.dirname(self.opts.get('default_include',
                                          salt.config.DEFAULT_MINION_OPTS['default_include'])))

        if not os.path.isdir(minion_d_dir):
            os.makedirs(minion_d_dir)

        schedule_conf = os.path.join(minion_d_dir, '_schedule.conf')
        log.debug('Persisting schedule')
        schedule_data = self._get_schedule(include_pillar=False,
                                           remove_hidden=True)
        try:
            with salt.utils.files.fopen(schedule_conf, 'wb+') as fp_:
                fp_.write(
                    salt.utils.stringutils.to_bytes(
                        salt.utils.yaml.safe_dump(
                            {'schedule': schedule_data}
                        )
                    )
                )
        except (IOError, OSError):
            log.error('Failed to persist the updated schedule',
                      exc_info_on_loglevel=logging.DEBUG)

    def delete_job(self, name, persist=True):
        '''
        Deletes a job from the scheduler. Ignore jobs from pillar
        '''
        # ensure job exists, then delete it
        if name in self.opts['schedule']:
            del self.opts['schedule'][name]
        elif name in self._get_schedule(include_opts=False):
            log.warning("Cannot delete job %s, it's in the pillar!", name)

        # Fire the complete event back along with updated list of schedule
        evt = salt.utils.event.get_event('minion', opts=self.opts, listen=False)
        evt.fire_event({'complete': True,
                        'schedule': self._get_schedule()},
                       tag='/salt/minion/minion_schedule_delete_complete')

        # remove from self.intervals
        if name in self.intervals:
            del self.intervals[name]

        if persist:
            self.persist()

    def reset(self):
        '''
        Reset the scheduler to defaults
        '''
        self.skip_function = None
        self.skip_during_range = None
        self.enabled = True
        self.splay = None
        self.opts['schedule'] = {}

    def delete_job_prefix(self, name, persist=True):
        '''
        Deletes a job from the scheduler. Ignores jobs from pillar
        '''
        # ensure job exists, then delete it
        for job in list(self.opts['schedule'].keys()):
            if job.startswith(name):
                del self.opts['schedule'][job]
        for job in self._get_schedule(include_opts=False):
            if job.startswith(name):
                log.warning("Cannot delete job %s, it's in the pillar!", job)

        # Fire the complete event back along with updated list of schedule
        evt = salt.utils.event.get_event('minion', opts=self.opts, listen=False)
        evt.fire_event({'complete': True,
                        'schedule': self._get_schedule()},
                       tag='/salt/minion/minion_schedule_delete_complete')

        # remove from self.intervals
        for job in list(self.intervals.keys()):
            if job.startswith(name):
                del self.intervals[job]

        if persist:
            self.persist()

    def add_job(self, data, persist=True):
        '''
        Adds a new job to the scheduler. The format is the same as required in
        the configuration file. See the docs on how YAML is interpreted into
        python data-structures to make sure, you pass correct dictionaries.
        '''

        # we don't do any checking here besides making sure its a dict.
        # eval() already does for us and raises errors accordingly
        if not isinstance(data, dict):
            raise ValueError('Scheduled jobs have to be of type dict.')
        if not len(data) == 1:
            raise ValueError('You can only schedule one new job at a time.')

        # if enabled is not included in the job,
        # assume job is enabled.
        for job in data:
            if 'enabled' not in data[job]:
                data[job]['enabled'] = True

        new_job = next(six.iterkeys(data))

        if new_job in self._get_schedule(include_opts=False):
            log.warning("Cannot update job %s, it's in the pillar!", new_job)

        elif new_job in self.opts['schedule']:
            log.info('Updating job settings for scheduled job: %s', new_job)
            self.opts['schedule'].update(data)

        else:
            log.info('Added new job %s to scheduler', new_job)
            self.opts['schedule'].update(data)

        # Fire the complete event back along with updated list of schedule
        evt = salt.utils.event.get_event('minion', opts=self.opts, listen=False)
        evt.fire_event({'complete': True,
                        'schedule': self._get_schedule()},
                       tag='/salt/minion/minion_schedule_add_complete')

        if persist:
            self.persist()

    def enable_job(self, name, persist=True):
        '''
        Enable a job in the scheduler. Ignores jobs from pillar
        '''
        # ensure job exists, then enable it
        if name in self.opts['schedule']:
            self.opts['schedule'][name]['enabled'] = True
            log.info('Enabling job %s in scheduler', name)
        elif name in self._get_schedule(include_opts=False):
            log.warning("Cannot modify job %s, it's in the pillar!", name)

        # Fire the complete event back along with updated list of schedule
        evt = salt.utils.event.get_event('minion', opts=self.opts, listen=False)
        evt.fire_event({'complete': True,
                        'schedule': self._get_schedule()},
                       tag='/salt/minion/minion_schedule_enabled_job_complete')

        if persist:
            self.persist()

    def disable_job(self, name, persist=True):
        '''
        Disable a job in the scheduler. Ignores jobs from pillar
        '''
        # ensure job exists, then disable it
        if name in self.opts['schedule']:
            self.opts['schedule'][name]['enabled'] = False
            log.info('Disabling job %s in scheduler', name)
        elif name in self._get_schedule(include_opts=False):
            log.warning("Cannot modify job %s, it's in the pillar!", name)

        # Fire the complete event back along with updated list of schedule
        evt = salt.utils.event.get_event('minion', opts=self.opts, listen=False)
        evt.fire_event({'complete': True,
                        'schedule': self._get_schedule()},
                       tag='/salt/minion/minion_schedule_disabled_job_complete')

        if persist:
            self.persist()

    def modify_job(self, name, schedule, persist=True):
        '''
        Modify a job in the scheduler. Ignores jobs from pillar
        '''
        # ensure job exists, then replace it
        if name in self.opts['schedule']:
            self.delete_job(name, persist)
        elif name in self._get_schedule(include_opts=False):
            log.warning("Cannot modify job %s, it's in the pillar!", name)
            return

        self.opts['schedule'][name] = schedule

        if persist:
            self.persist()

    def run_job(self, name):
        '''
        Run a schedule job now
        '''
        data = self._get_schedule().get(name, {})

        if 'function' in data:
            func = data['function']
        elif 'func' in data:
            func = data['func']
        elif 'fun' in data:
            func = data['fun']
        else:
            func = None
        if func not in self.functions:
            log.info(
                'Invalid function: %s in scheduled job %s.',
                func, name
            )

        if 'name' not in data:
            data['name'] = name
<<<<<<< HEAD
        if 'run' not in data:
            data['run'] = True
        log.info('Running Job: %s', name)
=======

        # Assume run should be True until we check max_running
        if 'run' not in data:
            data['run'] = True
>>>>>>> 336c7926

        now = datetime.datetime.now()
        if not self.standalone:
            data = self._check_max_running(func,
                                           data,
                                           self.opts,
                                           now)

        # Grab run, assume True
        if data.get('run'):
            log.info('Running Job: %s', name)
            self._run_job(func, data)
            data['_last_run'] = now

    def enable_schedule(self):
        '''
        Enable the scheduler.
        '''
        self.opts['schedule']['enabled'] = True

        # Fire the complete event back along with updated list of schedule
        evt = salt.utils.event.get_event('minion', opts=self.opts, listen=False)
        evt.fire_event({'complete': True, 'schedule': self._get_schedule()},
                       tag='/salt/minion/minion_schedule_enabled_complete')

    def disable_schedule(self):
        '''
        Disable the scheduler.
        '''
        self.opts['schedule']['enabled'] = False

        # Fire the complete event back along with updated list of schedule
        evt = salt.utils.event.get_event('minion', opts=self.opts, listen=False)
        evt.fire_event({'complete': True, 'schedule': self._get_schedule()},
                       tag='/salt/minion/minion_schedule_disabled_complete')

    def reload(self, schedule):
        '''
        Reload the schedule from saved schedule file.
        '''
        # Remove all jobs from self.intervals
        self.intervals = {}

        if 'schedule' in schedule:
            schedule = schedule['schedule']
        self.opts.setdefault('schedule', {}).update(schedule)

    def list(self, where):
        '''
        List the current schedule items
        '''
        if where == 'pillar':
            schedule = self._get_schedule(include_opts=False)
        elif where == 'opts':
            schedule = self._get_schedule(include_pillar=False)
        else:
            schedule = self._get_schedule()

        # Fire the complete event back along with the list of schedule
        evt = salt.utils.event.get_event('minion', opts=self.opts, listen=False)
        evt.fire_event({'complete': True, 'schedule': schedule},
                       tag='/salt/minion/minion_schedule_list_complete')

    def save_schedule(self):
        '''
        Save the current schedule
        '''
        self.persist()

        # Fire the complete event back along with the list of schedule
        evt = salt.utils.event.get_event('minion', opts=self.opts, listen=False)
        evt.fire_event({'complete': True},
                       tag='/salt/minion/minion_schedule_saved')

    def postpone_job(self, name, data):
        '''
        Postpone a job in the scheduler.
        Ignores jobs from pillar
        '''
        time = data['time']
        new_time = data['new_time']
        time_fmt = data.get('time_fmt', '%Y-%m-%dT%H:%M:%S')

        # ensure job exists, then disable it
        if name in self.opts['schedule']:
            if 'skip_explicit' not in self.opts['schedule'][name]:
                self.opts['schedule'][name]['skip_explicit'] = []
            self.opts['schedule'][name]['skip_explicit'].append({'time': time,
                                                                 'time_fmt': time_fmt})

            if 'run_explicit' not in self.opts['schedule'][name]:
                self.opts['schedule'][name]['run_explicit'] = []
            self.opts['schedule'][name]['run_explicit'].append({'time': new_time,
                                                                'time_fmt': time_fmt})

        elif name in self._get_schedule(include_opts=False):
            log.warning("Cannot modify job %s, it's in the pillar!", name)

        # Fire the complete event back along with updated list of schedule
        evt = salt.utils.event.get_event('minion', opts=self.opts, listen=False)
        evt.fire_event({'complete': True,
                        'schedule': self._get_schedule()},
                       tag='/salt/minion/minion_schedule_postpone_job_complete')

    def skip_job(self, name, data):
        '''
        Skip a job at a specific time in the scheduler.
        Ignores jobs from pillar
        '''
        time = data['time']
        time_fmt = data.get('time_fmt', '%Y-%m-%dT%H:%M:%S')

        # ensure job exists, then disable it
        if name in self.opts['schedule']:
            if 'skip_explicit' not in self.opts['schedule'][name]:
                self.opts['schedule'][name]['skip_explicit'] = []
            self.opts['schedule'][name]['skip_explicit'].append({'time': time,
                                                                 'time_fmt': time_fmt})

        elif name in self._get_schedule(include_opts=False):
            log.warning("Cannot modify job %s, it's in the pillar!", name)

        # Fire the complete event back along with updated list of schedule
        evt = salt.utils.event.get_event('minion', opts=self.opts, listen=False)
        evt.fire_event({'complete': True,
                        'schedule': self._get_schedule()},
                       tag='/salt/minion/minion_schedule_skip_job_complete')

    def get_next_fire_time(self, name, fmt='%Y-%m-%dT%H:%M:%S'):
        '''
        Return the next fire time for the specified job
        '''

        schedule = self._get_schedule()
        _next_fire_time = None
        if schedule:
            _next_fire_time = schedule.get(name, {}).get('_next_fire_time', None)
            if _next_fire_time:
                _next_fire_time = _next_fire_time.strftime(fmt)

        # Fire the complete event back along with updated list of schedule
        evt = salt.utils.event.get_event('minion', opts=self.opts, listen=False)
        evt.fire_event({'complete': True, 'next_fire_time': _next_fire_time},
                       tag='/salt/minion/minion_schedule_next_fire_time_complete')

    def job_status(self, name):
        '''
        Return the specified schedule item
        '''

        schedule = self._get_schedule()
        return schedule.get(name, {})

    def job_running(self, data):
        '''
        Return the schedule data structure
        '''
        # Check to see if there are other jobs with this
        # signature running.  If there are more than maxrunning
        # jobs present then don't start another.
        # If jid_include is False for this job we can ignore all this
        # NOTE--jid_include defaults to True, thus if it is missing from the data
        # dict we treat it like it was there and is True

        # Check if we're able to run, default to False
        # in case the `run` value is not present.
        running = False
        if 'jid_include' not in data or data['jid_include']:
            if self.opts['__role'] == 'master':
                current_jobs = salt.utils.master.get_running_jobs(self.opts)
            else:
                current_jobs = salt.utils.minion.running(self.opts)
            for job in current_jobs:
                if 'schedule' in job:
                    if data['name'] in job['schedule'] \
                            and salt.utils.process.os_is_running(job['pid']):
                        running = True
        return running

    def handle_func(self, multiprocessing_enabled, func, data):
        '''
        Execute this method in a multiprocess or thread
        '''
        if salt.utils.platform.is_windows() \
                or self.opts.get('transport') == 'zeromq':
            # Since function references can't be pickled and pickling
            # is required when spawning new processes on Windows, regenerate
            # the functions and returners.
            # This also needed for ZeroMQ transport to reset all functions
            # context data that could keep paretns connections. ZeroMQ will
            # hang on polling parents connections from the child process.
            if self.opts['__role'] == 'master':
                self.functions = salt.loader.runner(self.opts, utils=self.utils)
            else:
                self.functions = salt.loader.minion_mods(self.opts, proxy=self.proxy, utils=self.utils)
            self.returners = salt.loader.returners(self.opts, self.functions, proxy=self.proxy)
        ret = {'id': self.opts.get('id', 'master'),
               'fun': func,
               'fun_args': [],
               'schedule': data['name'],
               'jid': salt.utils.jid.gen_jid(self.opts)}

        if 'metadata' in data:
            if isinstance(data['metadata'], dict):
                ret['metadata'] = data['metadata']
                ret['metadata']['_TOS'] = self.time_offset
                ret['metadata']['_TS'] = time.ctime()
                ret['metadata']['_TT'] = time.strftime('%Y %B %d %a %H %m', time.gmtime())
            else:
                log.warning('schedule: The metadata parameter must be '
                            'specified as a dictionary.  Ignoring.')

        if multiprocessing_enabled:
            # We just want to modify the process name if we're on a different process
            salt.utils.process.appendproctitle('{0} {1}'.format(self.__class__.__name__, ret['jid']))
        data_returner = data.get('returner', None)

        if not self.standalone:
            proc_fn = os.path.join(
                salt.minion.get_proc_dir(self.opts['cachedir']),
                ret['jid']
            )

        # TODO: Make it readable! Splt to funcs, remove nested try-except-finally sections.
        try:

            minion_blackout_violation = False
            if self.opts.get('pillar', {}).get('minion_blackout', False):
                whitelist = self.opts.get('pillar', {}).get('minion_blackout_whitelist', [])
                # this minion is blacked out. Only allow saltutil.refresh_pillar and the whitelist
                if func != 'saltutil.refresh_pillar' and func not in whitelist:
                    minion_blackout_violation = True
            elif self.opts.get('grains', {}).get('minion_blackout', False):
                whitelist = self.opts.get('grains', {}).get('minion_blackout_whitelist', [])
                if func != 'saltutil.refresh_pillar' and func not in whitelist:
                    minion_blackout_violation = True
            if minion_blackout_violation:
                raise SaltInvocationError('Minion in blackout mode. Set \'minion_blackout\' '
                                          'to False in pillar or grains to resume operations. Only '
                                          'saltutil.refresh_pillar allowed in blackout mode.')

            ret['pid'] = os.getpid()

            if not self.standalone:
                if 'jid_include' not in data or data['jid_include']:
                    log.debug(
                        'schedule.handle_func: adding this job to the '
                        'jobcache with data %s', ret
                    )
                    # write this to /var/cache/salt/minion/proc
                    with salt.utils.files.fopen(proc_fn, 'w+b') as fp_:
                        fp_.write(salt.payload.Serial(self.opts).dumps(ret))

            args = tuple()
            if 'args' in data:
                args = data['args']
                ret['fun_args'].extend(data['args'])

            kwargs = {}
            if 'kwargs' in data:
                kwargs = data['kwargs']
                ret['fun_args'].append(copy.deepcopy(kwargs))

            if func not in self.functions:
                ret['return'] = self.functions.missing_fun_string(func)
                salt.utils.error.raise_error(
                    message=self.functions.missing_fun_string(func))

            # if the func support **kwargs, lets pack in the pub data we have
            # TODO: pack the *same* pub data as a minion?
            argspec = salt.utils.args.get_function_argspec(self.functions[func])
            if argspec.keywords:
                # this function accepts **kwargs, pack in the publish data
                for key, val in six.iteritems(ret):
                    if key is not 'kwargs':
                        kwargs['__pub_{0}'.format(key)] = copy.deepcopy(val)

            # Only include these when running runner modules
            if self.opts['__role'] == 'master':
                jid = salt.utils.jid.gen_jid(self.opts)
                tag = salt.utils.event.tagify(jid, prefix='salt/scheduler/')

                event = salt.utils.event.get_event(
                        self.opts['__role'],
                        self.opts['sock_dir'],
                        self.opts['transport'],
                        opts=self.opts,
                        listen=False)

                namespaced_event = salt.utils.event.NamespacedEvent(
                    event,
                    tag,
                    print_func=None
                )

                func_globals = {
                    '__jid__': jid,
                    '__user__': salt.utils.user.get_user(),
                    '__tag__': tag,
                    '__jid_event__': weakref.proxy(namespaced_event),
                }
                self_functions = copy.copy(self.functions)
                salt.utils.lazy.verify_fun(self_functions, func)

                # Inject some useful globals to *all* the function's global
                # namespace only once per module-- not per func
                completed_funcs = []

                for mod_name in six.iterkeys(self_functions):
                    if '.' not in mod_name:
                        continue
                    mod, _ = mod_name.split('.', 1)
                    if mod in completed_funcs:
                        continue
                    completed_funcs.append(mod)
                    for global_key, value in six.iteritems(func_globals):
                        self.functions[mod_name].__globals__[global_key] = value

            self.functions.pack['__context__']['retcode'] = 0

            ret['return'] = self.functions[func](*args, **kwargs)

            if not self.standalone:
                # runners do not provide retcode
                if 'retcode' in self.functions.pack['__context__']:
                    ret['retcode'] = self.functions.pack['__context__']['retcode']

                ret['success'] = True

                if data_returner or self.schedule_returner:
                    if 'return_config' in data:
                        ret['ret_config'] = data['return_config']
                    if 'return_kwargs' in data:
                        ret['ret_kwargs'] = data['return_kwargs']
                    rets = []
                    for returner in [data_returner, self.schedule_returner]:
                        if isinstance(returner, six.string_types):
                            rets.append(returner)
                        elif isinstance(returner, list):
                            rets.extend(returner)
                    # simple de-duplication with order retained
                    for returner in OrderedDict.fromkeys(rets):
                        ret_str = '{0}.returner'.format(returner)
                        if ret_str in self.returners:
                            self.returners[ret_str](ret)
                        else:
                            log.info(
                                'Job %s using invalid returner: %s. Ignoring.',
                                func, returner
                            )

        except Exception:
            log.exception('Unhandled exception running %s', ret['fun'])
            # Although catch-all exception handlers are bad, the exception here
            # is to let the exception bubble up to the top of the thread context,
            # where the thread will die silently, which is worse.
            if 'return' not in ret:
                ret['return'] = "Unhandled exception running {0}".format(ret['fun'])
            ret['success'] = False
            ret['retcode'] = 254
        finally:
            # Only attempt to return data to the master if the scheduled job is running
            # on a master itself or a minion.
            if '__role' in self.opts and self.opts['__role'] in ('master', 'minion'):
                # The 'return_job' option is enabled by default even if not set
                if 'return_job' in data and not data['return_job']:
                    pass
                else:
                    # Send back to master so the job is included in the job list
                    mret = ret.copy()
                    # No returners defined, so we're only sending back to the master
                    if not data_returner and not self.schedule_returner:
                        mret['jid'] = 'req'
                        if data.get('return_job') == 'nocache':
                            # overwrite 'req' to signal to master that
                            # this job shouldn't be stored
                            mret['jid'] = 'nocache'
                    load = {'cmd': '_return', 'id': self.opts['id']}
                    for key, value in six.iteritems(mret):
                        load[key] = value

                    if '__role' in self.opts and self.opts['__role'] == 'minion':
                        event = salt.utils.event.get_event('minion',
                                                           opts=self.opts,
                                                           listen=False)
                    elif '__role' in self.opts and self.opts['__role'] == 'master':
                        event = salt.utils.event.get_master_event(self.opts,
                                                                  self.opts['sock_dir'])
                    try:
                        event.fire_event(load, '__schedule_return')
                    except Exception as exc:
                        log.exception('Unhandled exception firing __schedule_return event')

            if not self.standalone:
                log.debug('schedule.handle_func: Removing %s', proc_fn)

                try:
                    os.unlink(proc_fn)
                except OSError as exc:
                    if exc.errno == errno.EEXIST or exc.errno == errno.ENOENT:
                        # EEXIST and ENOENT are OK because the file is gone and that's what
                        # we wanted
                        pass
                    else:
                        log.error("Failed to delete '%s': %s", proc_fn, exc.errno)
                        # Otherwise, failing to delete this file is not something
                        # we can cleanly handle.
                        raise
                finally:
                    if multiprocessing_enabled:
                        # Let's make sure we exit the process!
                        sys.exit(salt.defaults.exitcodes.EX_GENERIC)

    def eval(self, now=None):
        '''
        Evaluate and execute the schedule

        :param datetime now: Override current time with a datetime object instance``

        '''

        log.trace('==== evaluating schedule now %s =====', now)

        loop_interval = self.opts['loop_interval']
        if not isinstance(loop_interval, datetime.timedelta):
            loop_interval = datetime.timedelta(seconds=loop_interval)

        def _splay(splaytime):
            '''
            Calculate splaytime
            '''
            splay_ = None
            if isinstance(splaytime, dict):
                if splaytime['end'] >= splaytime['start']:
                    splay_ = random.randint(splaytime['start'],
                                            splaytime['end'])
                else:
                    log.error('schedule.handle_func: Invalid Splay, '
                              'end must be larger than start. Ignoring splay.')
            else:
                splay_ = random.randint(1, splaytime)
            return splay_

        def _handle_time_elements(data):
            '''
            Handle schedule item with time elements
            seconds, minutes, hours, days
            '''
            if '_seconds' not in data:
                interval = int(data.get('seconds', 0))
                interval += int(data.get('minutes', 0)) * 60
                interval += int(data.get('hours', 0)) * 3600
                interval += int(data.get('days', 0)) * 86400

                data['_seconds'] = interval

                if not data['_next_fire_time']:
                    data['_next_fire_time'] = now + datetime.timedelta(seconds=data['_seconds'])

                if interval < self.loop_interval:
                    self.loop_interval = interval

                data['_next_scheduled_fire_time'] = now + datetime.timedelta(seconds=data['_seconds'])

        def _handle_once(data, loop_interval):
            '''
            Handle schedule item with once
            '''
            if data['_next_fire_time']:
                if data['_next_fire_time'] < now - loop_interval or \
                   data['_next_fire_time'] > now and \
                   not data['_splay']:
                    data['_continue'] = True

            if not data['_next_fire_time'] and \
                    not data['_splay']:
                once = data['once']
                if not isinstance(once, datetime.datetime):
                    once_fmt = data.get('once_fmt', '%Y-%m-%dT%H:%M:%S')
                    try:
                        once = datetime.datetime.strptime(data['once'],
                                                          once_fmt)
                    except (TypeError, ValueError):
                        data['_error'] = ('Date string could not '
                                          'be parsed: {0}, {1}. '
                                          'Ignoring job {2}.'.format(
                                              data['once'],
                                              once_fmt,
                                              data['name']))
                        log.error(data['_error'])
                        return
                data['_next_fire_time'] = once
                data['_next_scheduled_fire_time'] = once
                # If _next_fire_time is less than now, continue
                if once < now - loop_interval:
                    data['_continue'] = True

        def _handle_when(data, loop_interval):
            '''
            Handle schedule item with when
            '''
            if not _WHEN_SUPPORTED:
                data['_error'] = ('Missing python-dateutil. '
                                  'Ignoring job {0}.'.format(data['name']))
                log.error(data['_error'])
                return

            if isinstance(data['when'], list):
                _when = []
                for i in data['when']:
                    if ('pillar' in self.opts and 'whens' in self.opts['pillar'] and
                            i in self.opts['pillar']['whens']):
                        if not isinstance(self.opts['pillar']['whens'],
                                          dict):
                            data['_error'] = ('Pillar item "whens" '
                                              'must be a dict. '
                                              'Ignoring job {0}.'.format(data['name']))
                            log.error(data['_error'])
                            return
                        when_ = self.opts['pillar']['whens'][i]
                    elif ('whens' in self.opts['grains'] and
                          i in self.opts['grains']['whens']):
                        if not isinstance(self.opts['grains']['whens'],
                                          dict):
                            data['_error'] = ('Grain "whens" must be a dict.'
                                              'Ignoring job {0}.'.format(data['name']))
                            log.error(data['_error'])
                            return
                        when_ = self.opts['grains']['whens'][i]
                    else:
                        when_ = i

                    if not isinstance(when_, datetime.datetime):
                        try:
                            when_ = dateutil_parser.parse(when_)
                        except ValueError:
                            data['_error'] = ('Invalid date string {0}. '
                                              'Ignoring job {1}.'.format(i, data['name']))
                            log.error(data['_error'])
                            return

                    _when.append(when_)

                if data['_splay']:
                    _when.append(data['_splay'])

                # Sort the list of "whens" from earlier to later schedules
                _when.sort()

                # Copy the list so we can loop through it
                for i in copy.deepcopy(_when):
                    if len(_when) > 1:
                        if i < now - loop_interval:
                            # Remove all missed schedules except the latest one.
                            # We need it to detect if it was triggered previously.
                            _when.remove(i)

                if _when:
                    # Grab the first element, which is the next run time or
                    # last scheduled time in the past.
                    when = _when[0]

                    if when < now - loop_interval and \
                            not data.get('_run', False) and \
                            not data.get('run', False) and \
                            not data['_splay']:
                        data['_next_fire_time'] = None
                        data['_continue'] = True
                        return

                    if '_run' not in data:
                        # Prevent run of jobs from the past
                        data['_run'] = bool(when >= now - loop_interval)

                    if not data['_next_fire_time']:
                        data['_next_fire_time'] = when

                    data['_next_scheduled_fire_time'] = when

                    if data['_next_fire_time'] < when and \
                            not run and \
                            not data['_run']:
                        data['_next_fire_time'] = when
                        data['_run'] = True

                elif not data.get('_run', False):
                    data['_next_fire_time'] = None
                    data['_continue'] = True

            else:
                if ('pillar' in self.opts and 'whens' in self.opts['pillar'] and
                        data['when'] in self.opts['pillar']['whens']):
                    if not isinstance(self.opts['pillar']['whens'], dict):
                        data['_error'] = ('Pillar item "whens" must be dict.'
                                          'Ignoring job {0}.'.format(data['name']))
                        log.error(data['_error'])
                        return
                    when = self.opts['pillar']['whens'][data['when']]
                elif ('whens' in self.opts['grains'] and
                      data['when'] in self.opts['grains']['whens']):
                    if not isinstance(self.opts['grains']['whens'], dict):
                        data['_error'] = ('Grain "whens" must be a dict. '
                                          'Ignoring job {0}.'.format(data['name']))
                        log.error(data['_error'])
                        return
                    when = self.opts['grains']['whens'][data['when']]
                else:
                    when = data['when']

                if not isinstance(when, datetime.datetime):
                    try:
                        when = dateutil_parser.parse(when)
                    except ValueError:
                        data['_error'] = ('Invalid date string. '
                                          'Ignoring job {0}.'.format(data['name']))
                        log.error(data['_error'])
                        return

                if when < now - loop_interval and \
                        not data.get('_run', False) and \
                        not data.get('run', False) and \
                        not data['_splay']:
                    data['_next_fire_time'] = None
                    data['_continue'] = True
                    return

                if '_run' not in data:
                    data['_run'] = True

                if not data['_next_fire_time']:
                    data['_next_fire_time'] = when

                data['_next_scheduled_fire_time'] = when

                if data['_next_fire_time'] < when and \
                        not data['_run']:
                    data['_next_fire_time'] = when
                    data['_run'] = True

        def _handle_cron(data, loop_interval):
            '''
            Handle schedule item with cron
            '''
            if not _CRON_SUPPORTED:
                data['_error'] = ('Missing python-croniter. '
                                  'Ignoring job {0}.'.format(data['name']))
                log.error(data['_error'])
                return

            if data['_next_fire_time'] is None:
                # Get next time frame for a "cron" job if it has been never
                # executed before or already executed in the past.
                try:
                    data['_next_fire_time'] = croniter.croniter(data['cron'], now).get_next(datetime.datetime)
                    data['_next_scheduled_fire_time'] = croniter.croniter(data['cron'], now).get_next(datetime.datetime)
                except (ValueError, KeyError):
                    data['_error'] = ('Invalid cron string. '
                                      'Ignoring job {0}.'.format(data['name']))
                    log.error(data['_error'])
                    return

                # If next job run is scheduled more than 1 minute ahead and
                # configured loop interval is longer than that, we should
                # shorten it to get our job executed closer to the beginning
                # of desired time.
                interval = (now - data['_next_fire_time']).total_seconds()
                if interval >= 60 and interval < self.loop_interval:
                    self.loop_interval = interval

        def _handle_run_explicit(data, loop_interval):
            '''
            Handle schedule item with run_explicit
            '''
            _run_explicit = []
            for _run_time in data['run_explicit']:
                if isinstance(_run_time, datetime.datetime):
                    _run_explicit.append(_run_time)
                else:
                    _run_explicit.append(datetime.datetime.strptime(_run_time['time'],
                                                                    _run_time['time_fmt']))
            data['run'] = False

            # Copy the list so we can loop through it
            for i in copy.deepcopy(_run_explicit):
                if len(_run_explicit) > 1:
                    if i < now - loop_interval:
                        _run_explicit.remove(i)

            if _run_explicit:
                if _run_explicit[0] <= now < _run_explicit[0] + loop_interval:
                    data['run'] = True
                    data['_next_fire_time'] = _run_explicit[0]

        def _handle_skip_explicit(data, loop_interval):
            '''
            Handle schedule item with skip_explicit
            '''
            data['run'] = False

            _skip_explicit = []
            for _skip_time in data['skip_explicit']:
                if isinstance(_skip_time, datetime.datetime):
                    _skip_explicit.append(_skip_time)
                else:
                    _skip_explicit.append(datetime.datetime.strptime(_skip_time['time'],
                                                                     _skip_time['time_fmt']))

            # Copy the list so we can loop through it
            for i in copy.deepcopy(_skip_explicit):
                if i < now - loop_interval:
                    _skip_explicit.remove(i)

            if _skip_explicit:
                if _skip_explicit[0] <= now <= (_skip_explicit[0] + loop_interval):
                    if self.skip_function:
                        data['run'] = True
                        data['func'] = self.skip_function
                    else:
                        data['_skip_reason'] = 'skip_explicit'
                        data['_skipped_time'] = now
                        data['_skipped'] = True
                        data['run'] = False
            else:
                data['run'] = True

        def _handle_skip_during_range(data, loop_interval):
            '''
            Handle schedule item with skip_explicit
            '''
            if not _RANGE_SUPPORTED:
                data['_error'] = ('Missing python-dateutil. '
                                  'Ignoring job {0}.'.format(data['name']))
                log.error(data['_error'])
                return

            if not isinstance(data['skip_during_range'], dict):
                data['_error'] = ('schedule.handle_func: Invalid, range '
                                  'must be specified as a dictionary. '
                                  'Ignoring job {0}.'.format(data['name']))
                log.error(data['_error'])
                return

            start = data['skip_during_range']['start']
            end = data['skip_during_range']['end']
            if not isinstance(start, datetime.datetime):
                try:
                    start = dateutil_parser.parse(start)
                except ValueError:
                    data['_error'] = ('Invalid date string for start in '
                                      'skip_during_range. Ignoring '
                                      'job {0}.'.format(data['name']))
                    log.error(data['_error'])
                    return

            if not isinstance(end, datetime.datetime):
                try:
                    end = dateutil_parser.parse(end)
                except ValueError:
                    data['_error'] = ('Invalid date string for end in '
                                      'skip_during_range. Ignoring '
                                      'job {0}.'.format(data['name']))
                    log.error(data['_error'])
                    return

            # Check to see if we should run the job immediately
            # after the skip_during_range is over
            if 'run_after_skip_range' in data and \
               data['run_after_skip_range']:
                if 'run_explicit' not in data:
                    data['run_explicit'] = []
                # Add a run_explicit for immediately after the
                # skip_during_range ends
                _run_immediate = (end + loop_interval).strftime('%Y-%m-%dT%H:%M:%S')
                if _run_immediate not in data['run_explicit']:
                    data['run_explicit'].append({'time': _run_immediate,
                                                 'time_fmt': '%Y-%m-%dT%H:%M:%S'})

            if end > start:
                if start <= now <= end:
                    if self.skip_function:
                        data['run'] = True
                        data['func'] = self.skip_function
                    else:
                        data['_skip_reason'] = 'in_skip_range'
                        data['_skipped_time'] = now
                        data['_skipped'] = True
                        data['run'] = False
                else:
                    data['run'] = True
            else:
                data['_error'] = ('schedule.handle_func: Invalid '
                                  'range, end must be larger than '
                                  'start. Ignoring job {0}.'.format(data['name']))
                log.error(data['_error'])

        def _handle_range(data):
            '''
            Handle schedule item with skip_explicit
            '''
            if not _RANGE_SUPPORTED:
                data['_error'] = ('Missing python-dateutil. '
                                  'Ignoring job {0}'.format(data['name']))
                log.error(data['_error'])
                return

            if not isinstance(data['range'], dict):
                data['_error'] = ('schedule.handle_func: Invalid, range '
                                  'must be specified as a dictionary.'
                                  'Ignoring job {0}.'.format(data['name']))
                log.error(data['_error'])
                return

            start = data['range']['start']
            end = data['range']['end']
            if not isinstance(start, datetime.datetime):
                try:
                    start = dateutil_parser.parse(start)
                except ValueError:
                    data['_error'] = ('Invalid date string for start. '
                                      'Ignoring job {0}.'.format(data['name']))
                    log.error(data['_error'])
                    return

            if not isinstance(end, datetime.datetime):
                try:
                    end = dateutil_parser.parse(end)
                except ValueError:
                    data['_error'] = ('Invalid date string for end.'
                                      ' Ignoring job {0}.'.format(data['name']))
                    log.error(data['_error'])
                    return

            if end > start:
                if 'invert' in data['range'] and data['range']['invert']:
                    if now <= start or now >= end:
                        data['run'] = True
                    else:
                        data['_skip_reason'] = 'in_skip_range'
                        data['run'] = False
                else:
                    if start <= now <= end:
                        data['run'] = True
                    else:
                        if self.skip_function:
                            data['run'] = True
                            data['func'] = self.skip_function
                        else:
                            data['_skip_reason'] = 'not_in_range'
                            data['run'] = False
            else:
                data['_error'] = ('schedule.handle_func: Invalid '
                                  'range, end must be larger '
                                  'than start. Ignoring job {0}.'.format(data['name']))
                log.error(data['_error'])

        def _handle_after(data):
            '''
            Handle schedule item with after
            '''
            if not _WHEN_SUPPORTED:
                data['_error'] = ('Missing python-dateutil. '
                                  'Ignoring job {0}'.format(data['name']))
                log.error(data['_error'])
                return

            after = data['after']
            if not isinstance(after, datetime.datetime):
                after = dateutil_parser.parse(after)

            if after >= now:
                log.debug(
                    'After time has not passed skipping job: %s.',
                    data['name']
                )
                data['_skip_reason'] = 'after_not_passed'
                data['_skipped_time'] = now
                data['_skipped'] = True
                data['run'] = False
            else:
                data['run'] = True

        def _handle_until(data):
            '''
            Handle schedule item with until
            '''
            if not _WHEN_SUPPORTED:
                data['_error'] = ('Missing python-dateutil. '
                                  'Ignoring job {0}'.format(data['name']))
                log.error(data['_error'])
                return

            until = data['until']
            if not isinstance(until, datetime.datetime):
                until = dateutil_parser.parse(until)

            if until <= now:
                log.debug(
                    'Until time has passed skipping job: %s.',
                    data['name']
                )
                data['_skip_reason'] = 'until_passed'
                data['_skipped_time'] = now
                data['_skipped'] = True
                data['run'] = False
            else:
                data['run'] = True

        def _chop_ms(dt):
            '''
            Remove the microseconds from a datetime object
            '''
            return dt - datetime.timedelta(microseconds=dt.microsecond)

        schedule = self._get_schedule()
        if not isinstance(schedule, dict):
            raise ValueError('Schedule must be of type dict.')
        if 'skip_function' in schedule:
            self.skip_function = schedule['skip_function']
        if 'skip_during_range' in schedule:
            self.skip_during_range = schedule['skip_during_range']
        if 'enabled' in schedule:
            self.enabled = schedule['enabled']
        if 'splay' in schedule:
            self.splay = schedule['splay']

        _hidden = ['enabled',
                   'skip_function',
                   'skip_during_range',
                   'splay']
        for job, data in six.iteritems(schedule):

            # Skip anything that is a global setting
            if job in _hidden:
                continue

            # Clear these out between runs
            for item in ['_continue',
                         '_error',
                         '_enabled',
                         '_skipped',
                         '_skip_reason',
                         '_skipped_time']:
                if item in data:
                    del data[item]
            run = False

            if 'name' in data:
                job_name = data['name']
            else:
                job_name = data['name'] = job

            if not isinstance(data, dict):
                log.error(
                    'Scheduled job "%s" should have a dict value, not %s',
                    job_name, type(data)
                )
                continue
            if 'function' in data:
                func = data['function']
            elif 'func' in data:
                func = data['func']
            elif 'fun' in data:
                func = data['fun']
            else:
                func = None
            if func not in self.functions:
                log.info(
                    'Invalid function: %s in scheduled job %s.',
                    func, job_name
                )

            if '_next_fire_time' not in data:
                data['_next_fire_time'] = None

            if '_splay' not in data:
                data['_splay'] = None

            if 'run_on_start' in data and \
                    data['run_on_start'] and \
                    '_run_on_start' not in data:
                data['_run_on_start'] = True

            if not now:
                now = datetime.datetime.now()

            # Used for quick lookups when detecting invalid option
            # combinations.
            schedule_keys = set(data.keys())

            time_elements = ('seconds', 'minutes', 'hours', 'days')
            scheduling_elements = ('when', 'cron', 'once')

            invalid_sched_combos = [
                set(i) for i in itertools.combinations(scheduling_elements, 2)
            ]

            if any(i <= schedule_keys for i in invalid_sched_combos):
                log.error(
                    'Unable to use "%s" options together. Ignoring.',
                    '", "'.join(scheduling_elements)
                )
                continue

            invalid_time_combos = []
            for item in scheduling_elements:
                all_items = itertools.chain([item], time_elements)
                invalid_time_combos.append(
                    set(itertools.combinations(all_items, 2)))

            if any(set(x) <= schedule_keys for x in invalid_time_combos):
                log.error(
                    'Unable to use "%s" with "%s" options. Ignoring',
                    '", "'.join(time_elements),
                    '", "'.join(scheduling_elements)
                )
                continue

            if 'run_explicit' in data:
                _handle_run_explicit(data, loop_interval)
                run = data['run']

            if True in [True for item in time_elements if item in data]:
                _handle_time_elements(data)
            elif 'once' in data:
                _handle_once(data, loop_interval)
            elif 'when' in data:
                _handle_when(data, loop_interval)
            elif 'cron' in data:
                _handle_cron(data, loop_interval)
            else:
                continue

            # Something told us to continue, so we continue
            if '_continue' in data and data['_continue']:
                continue

            # An error occurred so we bail out
            if '_error' in data and data['_error']:
                continue

            seconds = int((_chop_ms(data['_next_fire_time']) - _chop_ms(now)).total_seconds())

            # If there is no job specific splay available,
            # grab the global which defaults to None.
            if 'splay' not in data:
                data['splay'] = self.splay

            if 'splay' in data and data['splay']:
                # Got "splay" configured, make decision to run a job based on that
                if not data['_splay']:
                    # Try to add "splay" time only if next job fire time is
                    # still in the future. We should trigger job run
                    # immediately otherwise.
                    splay = _splay(data['splay'])
                    if now < data['_next_fire_time'] + datetime.timedelta(seconds=splay):
                        log.debug('schedule.handle_func: Adding splay of '
                                  '%s seconds to next run.', splay)
                        data['_splay'] = data['_next_fire_time'] + datetime.timedelta(seconds=splay)
                        if 'when' in data:
                            data['_run'] = True
                    else:
                        run = True

                if data['_splay']:
                    # The "splay" configuration has been already processed, just use it
                    seconds = (data['_splay'] - now).total_seconds()
                    if 'when' in data:
                        data['_next_fire_time'] = data['_splay']

            if '_seconds' in data:
                if seconds <= 0:
                    run = True
            elif 'when' in data and data['_run']:
                if data['_next_fire_time'] <= now <= (data['_next_fire_time'] + loop_interval):
                    data['_run'] = False
                    run = True
            elif 'cron' in data:
                # Reset next scheduled time because it is in the past now,
                # and we should trigger the job run, then wait for the next one.
                if seconds <= 0:
                    data['_next_fire_time'] = None
                    run = True
            elif 'once' in data:
                if data['_next_fire_time'] <= now <= (data['_next_fire_time'] + loop_interval):
                    run = True
            elif seconds == 0:
                run = True

            if '_run_on_start' in data and data['_run_on_start']:
                run = True
                data['_run_on_start'] = False
            elif run:
                if 'range' in data:
                    _handle_range(data)

                    # An error occurred so we bail out
                    if '_error' in data and data['_error']:
                        continue

                    run = data['run']
                    # Override the functiton if passed back
                    if 'func' in data:
                        func = data['func']

                # If there is no job specific skip_during_range available,
                # grab the global which defaults to None.
                if 'skip_during_range' not in data and self.skip_during_range:
                    data['skip_during_range'] = self.skip_during_range

                if 'skip_during_range' in data and data['skip_during_range']:
                    _handle_skip_during_range(data, loop_interval)

                    # An error occurred so we bail out
                    if '_error' in data and data['_error']:
                        continue

                    run = data['run']
                    # Override the functiton if passed back
                    if 'func' in data:
                        func = data['func']

                if 'skip_explicit' in data:
                    _handle_skip_explicit(data, loop_interval)

                    # An error occurred so we bail out
                    if '_error' in data and data['_error']:
                        continue

                    run = data['run']
                    # Override the functiton if passed back
                    if 'func' in data:
                        func = data['func']

                if 'until' in data:
                    _handle_until(data)

                    # An error occurred so we bail out
                    if '_error' in data and data['_error']:
                        continue

                    run = data['run']

                if 'after' in data:
                    _handle_after(data)

                    # An error occurred so we bail out
                    if '_error' in data and data['_error']:
                        continue

                    run = data['run']

            # If the job item has continue, then we set run to False
            # so the job does not run but we still get the important
            # information calculated, eg. _next_fire_time
            if '_continue' in data and data['_continue']:
                run = False

            # If globally disabled or job
            # is diabled skip the job
            if not self.enabled or not data.get('enabled', True):
                log.trace('Job: %s is disabled', job_name)
                data['_skip_reason'] = 'disabled'
                data['_skipped_time'] = now
                data['_skipped'] = True
                run = False

            miss_msg = ''
            if seconds < 0:
                miss_msg = ' (runtime missed ' \
                           'by {0} seconds)'.format(abs(seconds))

            try:
                if run:
                    if 'jid_include' not in data or data['jid_include']:
                        data['jid_include'] = True
                        log.debug('schedule: Job %s was scheduled with jid_include, '
                                  'adding to cache (jid_include defaults to True)',
                                  job_name)
                        if 'maxrunning' in data:
                            log.debug('schedule: Job %s was scheduled with a max '
                                      'number of %s', job_name, data['maxrunning'])
                        else:
                            log.info('schedule: maxrunning parameter was not specified for '
                                     'job %s, defaulting to 1.', job_name)
                            data['maxrunning'] = 1

                    if not self.standalone:
                        data['run'] = run
                        data = self._check_max_running(func,
                                                       data,
                                                       self.opts,
                                                       now)
                        run = data['run']

                # Check run again, just in case _check_max_running
                # set run to False
                if run:
                    log.info('Running scheduled job: %s%s', job_name, miss_msg)
                    self._run_job(func, data)

            finally:
                # Only set _last_run if the job ran
                if run:
                    data['_last_run'] = now
                    data['_splay'] = None
                if '_seconds' in data:
                    if self.standalone:
                        data['_next_fire_time'] = now + datetime.timedelta(seconds=data['_seconds'])
                    elif '_skipped' in data and data['_skipped']:
                        data['_next_fire_time'] = now + datetime.timedelta(seconds=data['_seconds'])
                    elif run:
                        data['_next_fire_time'] = now + datetime.timedelta(seconds=data['_seconds'])

    def _run_job(self, func, data):
        job_dry_run = data.get('dry_run', False)
        if job_dry_run:
            log.debug('Job %s has \'dry_run\' set to True. Not running it.', data['name'])
            return

        multiprocessing_enabled = self.opts.get('multiprocessing', True)
        run_schedule_jobs_in_background = self.opts.get('run_schedule_jobs_in_background', True)

        if run_schedule_jobs_in_background is False:
             # Explicitly pass False for multiprocessing_enabled
            self.handle_func(False, func, data)
            return

        if multiprocessing_enabled and salt.utils.platform.is_windows():
            # Temporarily stash our function references.
            # You can't pickle function references, and pickling is
            # required when spawning new processes on Windows.
            functions = self.functions
            self.functions = {}
            returners = self.returners
            self.returners = {}
            utils = self.utils
            self.utils = {}

        try:
            if multiprocessing_enabled:
                thread_cls = salt.utils.process.SignalHandlingProcess
            else:
                thread_cls = threading.Thread

            if multiprocessing_enabled:
                with salt.utils.process.default_signals(signal.SIGINT, signal.SIGTERM):
                    proc = thread_cls(target=self.handle_func, args=(multiprocessing_enabled, func, data))
                    # Reset current signals before starting the process in
                    # order not to inherit the current signal handlers
                    proc.start()
                    proc.name = '{}-Schedule-{}'.format(proc.name, data['name'])
                    self._subprocess_list.add(proc)
            else:
                proc = thread_cls(target=self.handle_func, args=(multiprocessing_enabled, func, data))
                proc.start()
                proc.name = '{}-Schedule-{}'.format(proc.name, data['name'])
                self._subprocess_list.add(proc)
        finally:
            if multiprocessing_enabled and salt.utils.platform.is_windows():
                # Restore our function references.
                self.functions = functions
                self.returners = returners
                self.utils = utils

    def cleanup_subprocesses(self):
        self._subprocess_list.cleanup()


def clean_proc_dir(opts):

    '''
    Loop through jid files in the minion proc directory (default /var/cache/salt/minion/proc)
    and remove any that refer to processes that no longer exist
    '''

    for basefilename in os.listdir(salt.minion.get_proc_dir(opts['cachedir'])):
        fn_ = os.path.join(salt.minion.get_proc_dir(opts['cachedir']), basefilename)
        with salt.utils.files.fopen(fn_, 'rb') as fp_:
            job = None
            try:
                job = salt.payload.Serial(opts).load(fp_)
            except Exception:  # It's corrupted
                # Windows cannot delete an open file
                if salt.utils.platform.is_windows():
                    fp_.close()
                try:
                    os.unlink(fn_)
                    continue
                except OSError:
                    continue
            log.debug(
                'schedule.clean_proc_dir: checking job %s for process '
                'existence', job
            )
            if job is not None and 'pid' in job:
                if salt.utils.process.os_is_running(job['pid']):
                    log.debug(
                        'schedule.clean_proc_dir: Cleaning proc dir, pid %s '
                        'still exists.', job['pid']
                    )
                else:
                    # Windows cannot delete an open file
                    if salt.utils.platform.is_windows():
                        fp_.close()
                    # Maybe the file is already gone
                    try:
                        os.unlink(fn_)
                    except OSError:
                        pass<|MERGE_RESOLUTION|>--- conflicted
+++ resolved
@@ -213,14 +213,9 @@
         # NOTE--jid_include defaults to True, thus if it is missing from the data
         # dict we treat it like it was there and is True
 
-<<<<<<< HEAD
         # Check if we're able to run, default to False
         # in case the `run` value is not present.
-        if not data['run']:
-=======
-        # Check if we're able to run
-        if 'run' not in data or not data['run']:
->>>>>>> 336c7926
+        if not data.get('run'):
             return data
         if 'jid_include' not in data or data['jid_include']:
             jobcount = 0
@@ -469,16 +464,12 @@
 
         if 'name' not in data:
             data['name'] = name
-<<<<<<< HEAD
+
+        # Assume run should be True until we check max_running
+
         if 'run' not in data:
             data['run'] = True
         log.info('Running Job: %s', name)
-=======
-
-        # Assume run should be True until we check max_running
-        if 'run' not in data:
-            data['run'] = True
->>>>>>> 336c7926
 
         now = datetime.datetime.now()
         if not self.standalone:
