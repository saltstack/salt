--- conflicted
+++ resolved
@@ -2,11 +2,7 @@
 # Import Python libs
 from __future__ import absolute_import, print_function, unicode_literals
 
-<<<<<<< HEAD
-import logging
-=======
 import glob
->>>>>>> 8abb7099
 import os
 import re
 
@@ -45,27 +41,11 @@
 # Returns a dict from a class yaml definition
 def get_class(_class, salt_data):
     l_files = []
-<<<<<<< HEAD
-    saltclass_path = salt_data["path"]
-
-    straight = os.path.join(saltclass_path, "classes", "{0}.yml".format(_class))
-    sub_straight = os.path.join(
-        saltclass_path, "classes", "{0}.yml".format(_class.replace(".", os.sep))
-    )
-    sub_init = os.path.join(
-        saltclass_path, "classes", _class.replace(".", os.sep), "init.yml"
-    )
-
-    for root, dirs, files in salt.utils.path.os_walk(
-        os.path.join(saltclass_path, "classes"), followlinks=True
-    ):
-=======
     saltclass_path = salt_data['path']
 
     straight, sub_init, sub_straight = get_class_paths(_class, saltclass_path)
 
     for root, dirs, files in salt.utils.path.os_walk(os.path.join(saltclass_path, 'classes'), followlinks=True):
->>>>>>> 8abb7099
         for l_file in files:
             l_files.append(os.path.join(root, l_file))
 
@@ -249,11 +229,6 @@
     return b
 
 
-<<<<<<< HEAD
-def expand_classes_in_order(
-    minion_dict, salt_data, seen_classes, expanded_classes, classes_to_expand
-):
-=======
 def match_class_glob(_class, saltclass_path):
     '''
     Takes a class name possibly including `*` or `?` wildcards (or any other wildcards supportet by `glob.glob`) and
@@ -314,7 +289,6 @@
                             seen_classes,
                             expanded_classes,
                             classes_to_expand):
->>>>>>> 8abb7099
     # Get classes to expand from minion dictionary
     if not classes_to_expand and "classes" in minion_dict:
         classes_to_expand = minion_dict["classes"]
