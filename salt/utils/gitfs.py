"""
Classes which provide the shared base for GitFS, git_pillar, and winrepo
"""

import base64
import contextlib
import copy
import errno
import fnmatch
import glob
import hashlib
import io
import logging
import multiprocessing
import os
import shlex
import shutil
import stat
import subprocess
import time
import weakref
from datetime import datetime

import tornado.ioloop

import salt.fileserver
import salt.utils.cache
import salt.utils.configparser
import salt.utils.data
import salt.utils.files
import salt.utils.gzip_util
import salt.utils.hashutils
import salt.utils.itertools
import salt.utils.path
import salt.utils.platform
import salt.utils.stringutils
import salt.utils.url
import salt.utils.user
import salt.utils.versions
from salt.config import DEFAULT_HASH_TYPE
from salt.config import DEFAULT_MASTER_OPTS as _DEFAULT_MASTER_OPTS
from salt.exceptions import FileserverConfigError, GitLockError, get_error_message
from salt.utils.event import tagify
from salt.utils.odict import OrderedDict
from salt.utils.process import os_is_running as pid_exists
from salt.utils.versions import Version

VALID_REF_TYPES = _DEFAULT_MASTER_OPTS["gitfs_ref_types"]

# Optional per-remote params that can only be used on a per-remote basis, and
# thus do not have defaults in salt/config.py.
PER_REMOTE_ONLY = ("name",)
# Params which are global only and cannot be overridden for a single remote.
GLOBAL_ONLY = ()

SYMLINK_RECURSE_DEPTH = 100

# Auth support (auth params can be global or per-remote, too)
AUTH_PROVIDERS = ("pygit2",)
AUTH_PARAMS = ("user", "password", "pubkey", "privkey", "passphrase", "insecure_auth")

# GitFS only: params which can be overridden for a single saltenv. Aside from
# 'ref', this must be a subset of the per-remote params passed to the
# constructor for the GitProvider subclasses.
PER_SALTENV_PARAMS = ("mountpoint", "root", "ref")

_RECOMMEND_GITPYTHON = (
    "GitPython is installed, you may wish to set %s_provider to "
    "'gitpython' to use GitPython for %s support."
)

_RECOMMEND_PYGIT2 = (
    "pygit2 is installed, you may wish to set %s_provider to "
    "'pygit2' to use pygit2 for for %s support."
)

_INVALID_REPO = (
    "Cache path %s (corresponding remote: %s) exists but is not a valid "
    "git repository. You will need to manually delete this directory on the "
    "master to continue to use this %s remote."
)

log = logging.getLogger(__name__)

# pylint: disable=import-error
try:
    if (
        salt.utils.platform.is_darwin()
        and salt.utils.path.which("git") == "/usr/bin/git"
    ):
        # On a freshly installed macOS, if we proceed a GUI dialog box
        # will be opened. Instead, we can see if it's safe to check
        # first. If git is a stub, git is _not_ present.
        from salt.utils.mac_utils import git_is_stub

        if git_is_stub():
            raise ImportError("Git is not present.")

    import git
    import gitdb

    GITPYTHON_VERSION = Version(git.__version__)
except Exception:  # pylint: disable=broad-except
    GITPYTHON_VERSION = None

try:
    # Squelch warning on cent7 due to them upgrading cffi
    import warnings

    with warnings.catch_warnings():
        warnings.simplefilter("ignore")
        import pygit2
    PYGIT2_VERSION = Version(pygit2.__version__)
    LIBGIT2_VERSION = Version(pygit2.LIBGIT2_VERSION)

    # Work around upstream bug where bytestrings were being decoded using the
    # default encoding (which is usually ascii on Python 2). This was fixed
    # on 2 Feb 2018, so releases prior to 0.26.3 will need a workaround.
    if PYGIT2_VERSION <= Version("0.26.3"):
        try:
            import pygit2.ffi
            import pygit2.remote  # pylint: disable=no-name-in-module
        except ImportError:
            # If we couldn't import these, then we're using an old enough
            # version where ffi isn't in use and this workaround would be
            # useless.
            pass
        else:

            def __maybe_string(ptr):
                if not ptr:
                    return None
                return pygit2.ffi.string(ptr).decode("utf-8")

            pygit2.remote.maybe_string = __maybe_string

    # Older pygit2 releases did not raise a specific exception class, this
    # try/except makes Salt's exception catching work on any supported release.
    try:
        GitError = pygit2.errors.GitError
    except AttributeError:
        GitError = Exception
except Exception as exc:  # pylint: disable=broad-except
    # Exceptions other than ImportError can be raised in cases where there is a
    # problem with cffi (such as when python-cffi is upgraded and pygit2 tries
    # to rebuild itself against the newer cffi). Therefore, we simply will
    # catch a generic exception, and log the exception if it is anything other
    # than an ImportError.
    PYGIT2_VERSION = None
    LIBGIT2_VERSION = None
    if not isinstance(exc, ImportError):
        log.exception("Failed to import pygit2")

# pylint: enable=import-error

# Minimum versions for backend providers
GITPYTHON_MINVER = Version("0.3")
PYGIT2_MINVER = Version("0.20.3")
LIBGIT2_MINVER = Version("0.20.0")


def enforce_types(key, val):
    """
    Force params to be strings unless they should remain a different type
    """
    non_string_params = {
        "ssl_verify": bool,
        "insecure_auth": bool,
        "disable_saltenv_mapping": bool,
        "saltenv_whitelist": "stringlist",
        "saltenv_blacklist": "stringlist",
        "refspecs": "stringlist",
        "ref_types": "stringlist",
        "update_interval": int,
    }

    def _find_global(key):
        for item in non_string_params:
            try:
                if key.endswith("_" + item):
                    ret = item
                    break
            except TypeError:
                if key.endswith("_" + str(item)):
                    ret = item
                    break
        else:
            ret = None
        return ret

    if key not in non_string_params:
        key = _find_global(key)
        if key is None:
            return str(val)

    expected = non_string_params[key]
    if expected == "stringlist":
        if not isinstance(val, ((str,), list)):
            val = str(val)
        if isinstance(val, str):
            return [x.strip() for x in val.split(",")]
        return [str(x) for x in val]
    else:
        try:
            return expected(val)
        except Exception as exc:  # pylint: disable=broad-except
            log.error(
                "Failed to enforce type for key=%s with val=%s, falling back "
                "to a string",
                key,
                val,
            )
            return str(val)


def failhard(role):
    """
    Fatal configuration issue, raise an exception
    """
    raise FileserverConfigError(f"Failed to load {role}")


class GitProvider:
    """
    Base class for gitfs/git_pillar provider classes. Should never be used
    directly.

    self.provider should be set in the sub-class' __init__ function before
    invoking the parent class' __init__.
    """

    # master lock should only be locked for very short periods of times "seconds"
    # the master lock should be used when ever git provider reads or writes to one if it locks
    _master_lock = multiprocessing.Lock()

    def __init__(
        self,
        opts,
        remote,
        per_remote_defaults,
        per_remote_only,
        override_params,
        cache_root,
        role="gitfs",
    ):
        self.opts = opts
        self.role = role

        def _val_cb(x, y):
            return str(y)

        self.global_saltenv = salt.utils.data.repack_dictlist(
            self.opts.get(f"{self.role}_saltenv", []),
            strict=True,
            recurse=True,
            key_cb=str,
            val_cb=_val_cb,
        )
        self.conf = copy.deepcopy(per_remote_defaults)
        # Remove the 'salt://' from the beginning of any globally-defined
        # per-saltenv mountpoints
        for saltenv, saltenv_conf in self.global_saltenv.items():
            if "mountpoint" in saltenv_conf:
                self.global_saltenv[saltenv]["mountpoint"] = salt.utils.url.strip_proto(
                    self.global_saltenv[saltenv]["mountpoint"]
                )

        per_remote_collisions = [x for x in override_params if x in per_remote_only]
        if per_remote_collisions:
            log.critical(
                "The following parameter names are restricted to per-remote "
                "use only: %s. This is a bug, please report it.",
                ", ".join(per_remote_collisions),
            )

        try:
            valid_per_remote_params = override_params + per_remote_only
        except TypeError:
            valid_per_remote_params = list(override_params) + list(per_remote_only)

        if isinstance(remote, dict):
            self.id = next(iter(remote))
            self.get_url()

            per_remote_conf = salt.utils.data.repack_dictlist(
                remote[self.id],
                strict=True,
                recurse=True,
                key_cb=str,
                val_cb=enforce_types,
            )

            if not per_remote_conf:
                log.critical(
                    "Invalid per-remote configuration for %s remote '%s'. "
                    "If no per-remote parameters are being specified, there "
                    "may be a trailing colon after the URL, which should be "
                    "removed. Check the master configuration file.",
                    self.role,
                    self.id,
                )
                failhard(self.role)

            if (
                self.role == "git_pillar"
                and self.branch != "__env__"
                and "base" in per_remote_conf
            ):
                log.critical(
                    "Invalid per-remote configuration for %s remote '%s'. base can only"
                    " be specified if __env__ is specified as the branch name.",
                    self.role,
                    self.id,
                )
                failhard(self.role)

            per_remote_errors = False
            for param in (
                x for x in per_remote_conf if x not in valid_per_remote_params
            ):
                per_remote_errors = True
                if param in AUTH_PARAMS and self.provider not in AUTH_PROVIDERS:
                    msg = (
                        "{0} authentication parameter '{1}' (from remote "
                        "'{2}') is only supported by the following "
                        "provider(s): {3}. Current {0}_provider is '{4}'.".format(
                            self.role,
                            param,
                            self.id,
                            ", ".join(AUTH_PROVIDERS),
                            self.provider,
                        )
                    )
                    if self.role == "gitfs":
                        msg += (
                            "See the GitFS Walkthrough in the Salt "
                            "documentation for further information."
                        )
                    log.critical(msg)
                else:
                    msg = (
                        "Invalid {} configuration parameter '{}' in "
                        "remote '{}'. Valid parameters are: {}.".format(
                            self.role,
                            param,
                            self.id,
                            ", ".join(valid_per_remote_params),
                        )
                    )
                    if self.role == "gitfs":
                        msg += (
                            " See the GitFS Walkthrough in the Salt "
                            "documentation for further information."
                        )
                    log.critical(msg)

            if per_remote_errors:
                failhard(self.role)

            self.conf.update(per_remote_conf)
        else:
            self.id = remote
            self.get_url()

        # Winrepo doesn't support the 'root' option, but it still must be part
        # of the GitProvider object because other code depends on it. Add it as
        # an empty string.
        if "root" not in self.conf:
            self.conf["root"] = ""

        if self.role == "winrepo" and "name" not in self.conf:
            # Ensure that winrepo has the 'name' parameter set if it wasn't
            # provided. Default to the last part of the URL, minus the .git if
            # it is present.
            self.conf["name"] = self.url.rsplit("/", 1)[-1]
            # Remove trailing .git from name
            if self.conf["name"].lower().endswith(".git"):
                self.conf["name"] = self.conf["name"][:-4]

        if "mountpoint" in self.conf:
            # Remove the 'salt://' from the beginning of the mountpoint, as
            # well as any additional leading/trailing slashes
            self.conf["mountpoint"] = salt.utils.url.strip_proto(
                self.conf["mountpoint"]
            ).strip("/")
        else:
            # For providers which do not use a mountpoint, assume the
            # filesystem is mounted at the root of the fileserver.
            self.conf["mountpoint"] = ""

        if "saltenv" not in self.conf:
            self.conf["saltenv"] = {}
        else:
            for saltenv, saltenv_conf in self.conf["saltenv"].items():
                if "mountpoint" in saltenv_conf:
                    saltenv_ptr = self.conf["saltenv"][saltenv]
                    saltenv_ptr["mountpoint"] = salt.utils.url.strip_proto(
                        saltenv_ptr["mountpoint"]
                    )

        for key, val in self.conf.items():
            if key not in PER_SALTENV_PARAMS and not hasattr(self, key):
                setattr(self, key, val)

        for key in PER_SALTENV_PARAMS:
            if key != "ref":
                setattr(self, "_" + key, self.conf[key])
            self.add_conf_overlay(key)

        if not hasattr(self, "refspecs"):
            # This was not specified as a per-remote overrideable parameter
            # when instantiating an instance of a GitBase subclass. Make sure
            # that we set this attribute so we at least have a sane default and
            # are able to fetch.
            key = f"{self.role}_refspecs"
            try:
                default_refspecs = _DEFAULT_MASTER_OPTS[key]
            except KeyError:
                log.critical(
                    "The '%s' option has no default value in salt/config/__init__.py.",
                    key,
                )
                failhard(self.role)

            setattr(self, "refspecs", default_refspecs)
            log.debug(
                "The 'refspecs' option was not explicitly defined as a "
                "configurable parameter. Falling back to %s for %s remote "
                "'%s'.",
                default_refspecs,
                self.role,
                self.id,
            )

        # Discard the conf dictionary since we have set all of the config
        # params as attributes
        delattr(self, "conf")

        # Normalize components of the ref_types configuration and check for
        # invalid configuration.
        if hasattr(self, "ref_types"):
            self.ref_types = [x.lower() for x in self.ref_types]
            invalid_ref_types = [x for x in self.ref_types if x not in VALID_REF_TYPES]
            if invalid_ref_types:
                log.critical(
                    "The following ref_types for %s remote '%s' are "
                    "invalid: %s. The supported values are: %s",
                    self.role,
                    self.id,
                    ", ".join(invalid_ref_types),
                    ", ".join(VALID_REF_TYPES),
                )
                failhard(self.role)

        if not isinstance(self.url, str):
            log.critical(
                "Invalid %s remote '%s'. Remotes must be strings, you "
                "may need to enclose the URL in quotes",
                self.role,
                self.id,
            )
            failhard(self.role)
        if hasattr(self, "name"):
            self._cache_basehash = self.name
        else:
            hash_type = getattr(hashlib, self.opts.get("hash_type", DEFAULT_HASH_TYPE))
            # We loaded this data from yaml configuration files, so, its safe
            # to use UTF-8
            self._cache_basehash = str(
                base64.b64encode(hash_type(self.id.encode("utf-8")).digest()),
                encoding="ascii",  # base64 only outputs ascii
            ).replace(
                "/", "_"
            )  # replace "/" with "_" to not cause trouble with file system
        self._cache_hash = salt.utils.path.join(cache_root, self._cache_basehash)
        self._cache_basename = "_"
        if self.id.startswith("__env__"):
            try:
                self._cache_basename = self.get_checkout_target()
            except AttributeError:
                log.critical(
                    "__env__ cant generate basename: %s %s", self.role, self.id
                )
                failhard(self.role)
        self._cache_full_basename = salt.utils.path.join(
            self._cache_basehash, self._cache_basename
        )
        self._cachedir = salt.utils.path.join(self._cache_hash, self._cache_basename)
        self._salt_working_dir = salt.utils.path.join(
            cache_root, "work", self._cache_full_basename
        )
        self._linkdir = salt.utils.path.join(
            cache_root, "links", self._cache_full_basename
        )
        if not os.path.isdir(self._cachedir):
            os.makedirs(self._cachedir)

        try:
            self.new = self.init_remote()
        except Exception as exc:  # pylint: disable=broad-except
            msg = "Exception caught while initializing {} remote '{}': {}".format(
                self.role, self.id, exc
            )
            if isinstance(self, GitPython):
                msg += " Perhaps git is not available."
            log.critical(msg, exc_info=True)
            failhard(self.role)
        self.verify_auth()
        self.setup_callbacks()
        if not os.path.isdir(self._salt_working_dir):
            os.makedirs(self._salt_working_dir)
        self.fetch_request_check()

    def get_cache_basehash(self):
        return self._cache_basehash

    def get_cache_hash(self):
        return self._cache_hash

    def get_cache_basename(self):
        return self._cache_basename

    def get_cache_full_basename(self):
        return self._cache_full_basename

    def get_cachedir(self):
        return self._cachedir

    def get_linkdir(self):
        return self._linkdir

    def get_salt_working_dir(self):
        return self._salt_working_dir

    def _get_envs_from_ref_paths(self, refs):
        """
        Return the names of remote refs (stripped of the remote name) and tags
        which are map to the branches and tags.
        """

        def _check_ref(env_set, rname):
            """
            Add the appropriate saltenv(s) to the set
            """
            if rname in self.saltenv_revmap:
                env_set.update(self.saltenv_revmap[rname])
            else:
                if rname == self.base:
                    env_set.add("base")
                elif not self.disable_saltenv_mapping:
                    env_set.add(rname)

        use_branches = "branch" in self.ref_types
        use_tags = "tag" in self.ref_types

        ret = set()
        if salt.utils.stringutils.is_hex(self.base):
            # gitfs_base or per-saltenv 'base' may point to a commit ID, which
            # would not show up in the refs. Make sure we include it.
            ret.add("base")
        for ref in salt.utils.data.decode(refs):
            if ref.startswith("refs/"):
                ref = ref[5:]
            rtype, rname = ref.split("/", 1)
            if rtype == "remotes" and use_branches:
                parted = rname.partition("/")
                rname = parted[2] if parted[2] else parted[0]
                _check_ref(ret, rname)
            elif rtype == "tags" and use_tags:
                _check_ref(ret, rname)

        return ret

    def _get_lock_file(self, lock_type="update"):
        return salt.utils.path.join(self._salt_working_dir, lock_type + ".lk")

    @classmethod
    def add_conf_overlay(cls, name):
        """
        Programmatically determine config value based on the desired saltenv
        """

        def _getconf(self, tgt_env="base"):
<<<<<<< HEAD
            strip_sep = lambda x: (
                x.rstrip(os.sep) if name in ("root", "mountpoint") else x
            )
=======
            def strip_sep(x):
                return x.rstrip(os.sep) if name in ("root", "mountpoint") else x

>>>>>>> fcb38a54
            if self.role != "gitfs":
                return strip_sep(getattr(self, "_" + name))
            # Get saltenv-specific configuration
            saltenv_conf = self.saltenv.get(tgt_env, {})
            if name == "ref":

                def _get_per_saltenv(tgt_env):
                    if name in saltenv_conf:
                        return saltenv_conf[name]
                    elif (
                        tgt_env in self.global_saltenv
                        and name in self.global_saltenv[tgt_env]
                    ):
                        return self.global_saltenv[tgt_env][name]
                    else:
                        return None

                # Return the all_saltenvs branch/tag if it is configured
                per_saltenv_ref = _get_per_saltenv(tgt_env)
                try:
                    all_saltenvs_ref = self.all_saltenvs
                    if per_saltenv_ref and all_saltenvs_ref != per_saltenv_ref:
                        log.debug(
                            "The per-saltenv configuration has mapped the "
                            "'%s' branch/tag to saltenv '%s' for %s "
                            "remote '%s', but this remote has "
                            "all_saltenvs set to '%s'. The per-saltenv "
                            "mapping will be ignored in favor of '%s'.",
                            per_saltenv_ref,
                            tgt_env,
                            self.role,
                            self.id,
                            all_saltenvs_ref,
                            all_saltenvs_ref,
                        )
                    return all_saltenvs_ref
                except AttributeError:
                    # all_saltenvs not configured for this remote
                    pass

                if tgt_env == "base":
                    return self.base
                elif self.disable_saltenv_mapping:
                    if per_saltenv_ref is None:
                        log.debug(
                            "saltenv mapping is disabled for %s remote '%s' "
                            "and saltenv '%s' is not explicitly mapped",
                            self.role,
                            self.id,
                            tgt_env,
                        )
                    return per_saltenv_ref
                else:
                    return per_saltenv_ref or tgt_env

            if name in saltenv_conf:
                return strip_sep(saltenv_conf[name])
            elif (
                tgt_env in self.global_saltenv and name in self.global_saltenv[tgt_env]
            ):
                return strip_sep(self.global_saltenv[tgt_env][name])
            else:
                return strip_sep(getattr(self, "_" + name))

        setattr(cls, name, _getconf)

    def check_root(self):
        """
        Check if the relative root path exists in the checked-out copy of the
        remote. Return the full path to that relative root if it does exist,
        otherwise return None.
        """
        # No need to pass an environment to self.root() here since per-saltenv
        # configuration is a gitfs-only feature and check_root() is not used
        # for gitfs.
        root_dir = salt.utils.path.join(self._cachedir, self.root()).rstrip(os.sep)
        if os.path.isdir(root_dir):
            return root_dir
        log.error(
            "Root path '%s' not present in %s remote '%s', skipping.",
            self.root(),
            self.role,
            self.id,
        )
        return None

    def clean_stale_refs(self):
        """
        Remove stale refs so that they are no longer seen as fileserver envs
        """
        cleaned = []
        cmd_str = "git remote prune origin"

        # Attempt to force all output to plain ascii english, which is what some parsing code
        # may expect.
        # According to stackoverflow (http://goo.gl/l74GC8), we are setting LANGUAGE as well
        # just to be sure.
        env = os.environ.copy()
        if not salt.utils.platform.is_windows():
            env[b"LANGUAGE"] = b"C"
            env[b"LC_ALL"] = b"C"

        cmd = subprocess.Popen(
            shlex.split(cmd_str),
            close_fds=not salt.utils.platform.is_windows(),
            cwd=os.path.dirname(self.gitdir),
            env=env,
            stdout=subprocess.PIPE,
            stderr=subprocess.STDOUT,
        )
        output = cmd.communicate()[0]
        output = output.decode(__salt_system_encoding__)
        if cmd.returncode != 0:
            log.warning(
                "Failed to prune stale branches for %s remote '%s'. "
                "Output from '%s' follows:\n%s",
                self.role,
                self.id,
                cmd_str,
                output,
            )
        else:
            marker = " * [pruned] "
            for line in salt.utils.itertools.split(output, "\n"):
                if line.startswith(marker):
                    cleaned.append(line[len(marker) :].strip())
            if cleaned:
                log.debug(
                    "%s pruned the following stale refs: %s",
                    self.role,
                    ", ".join(cleaned),
                )
        return cleaned

    def clear_lock(self, lock_type="update"):
        """
        Clear update.lk
        """
        if self.__class__._master_lock.acquire(timeout=60) is False:
            # if gitfs works right we should never see this timeout error.
            log.error("gitfs master lock timeout!")
            raise TimeoutError("gitfs master lock timeout!")
        try:
            return self._clear_lock(lock_type)
        finally:
            self.__class__._master_lock.release()

    def _clear_lock(self, lock_type="update"):
        """
        Clear update.lk without MultiProcessing locks
        """
        lock_file = self._get_lock_file(lock_type=lock_type)

        def _add_error(errlist, exc):
            msg = "Unable to remove update lock for {} ({}): {} ".format(
                self.url, lock_file, exc
            )
            log.debug(msg)
            errlist.append(msg)

        success = []
        failed = []

        try:
            os.remove(lock_file)
        except OSError as exc:
            if exc.errno == errno.ENOENT:
                # No lock file present
                pass
            elif exc.errno == errno.EISDIR:
                # Somehow this path is a directory. Should never happen
                # unless some wiseguy manually creates a directory at this
                # path, but just in case, handle it.
                try:
                    shutil.rmtree(lock_file)
                except OSError as exc:
                    _add_error(failed, exc)
            else:
                _add_error(failed, exc)
        else:
            msg = "Removed {} lock for {} remote '{}'".format(
                lock_type, self.role, self.id
            )
            log.debug(msg)
            success.append(msg)
        return success, failed

    def enforce_git_config(self):
        """
        For the config options which need to be maintained in the git config,
        ensure that the git config file is configured as desired.
        """
        git_config = os.path.join(self.gitdir, "config")
        conf = salt.utils.configparser.GitConfigParser()
        if not conf.read(git_config):
            log.error("Failed to read from git config file %s", git_config)
        else:
            # We are currently enforcing the following git config items:
            # 1. Fetch URL
            # 2. refspecs used in fetch
            # 3. http.sslVerify
            conf_changed = False
            remote_section = 'remote "origin"'

            # 1. URL
            try:
                url = conf.get(remote_section, "url")
            except salt.utils.configparser.NoSectionError:
                # First time we've init'ed this repo, we need to add the
                # section for the remote to the git config
                conf.add_section(remote_section)
                conf_changed = True
                url = None
            log.debug(
                "Current fetch URL for %s remote '%s': %s (desired: %s)",
                self.role,
                self.id,
                url,
                self.url,
            )
            if url != self.url:
                conf.set(remote_section, "url", self.url)
                log.debug(
                    "Fetch URL for %s remote '%s' set to %s",
                    self.role,
                    self.id,
                    self.url,
                )
                conf_changed = True

            # 2. refspecs
            try:
                refspecs = sorted(conf.get(remote_section, "fetch", as_list=True))
            except salt.utils.configparser.NoOptionError:
                # No 'fetch' option present in the remote section. Should never
                # happen, but if it does for some reason, don't let it cause a
                # traceback.
                refspecs = []
            desired_refspecs = sorted(self.refspecs)
            log.debug(
                "Current refspecs for %s remote '%s': %s (desired: %s)",
                self.role,
                self.id,
                refspecs,
                desired_refspecs,
            )
            if refspecs != desired_refspecs:
                conf.set_multivar(remote_section, "fetch", desired_refspecs)
                log.debug(
                    "Refspecs for %s remote '%s' set to %s",
                    self.role,
                    self.id,
                    desired_refspecs,
                )
                conf_changed = True

            # 3. http.sslVerify
            try:
                ssl_verify = conf.get("http", "sslVerify")
            except salt.utils.configparser.NoSectionError:
                conf.add_section("http")
                ssl_verify = None
            except salt.utils.configparser.NoOptionError:
                ssl_verify = None
            desired_ssl_verify = str(self.ssl_verify).lower()
            log.debug(
                "Current http.sslVerify for %s remote '%s': %s (desired: %s)",
                self.role,
                self.id,
                ssl_verify,
                desired_ssl_verify,
            )
            if ssl_verify != desired_ssl_verify:
                conf.set("http", "sslVerify", desired_ssl_verify)
                log.debug(
                    "http.sslVerify for %s remote '%s' set to %s",
                    self.role,
                    self.id,
                    desired_ssl_verify,
                )
                conf_changed = True

            # Write changes, if necessary
            if conf_changed:
                with salt.utils.files.fopen(git_config, "w") as fp_:
                    conf.write(fp_)
                    log.debug(
                        "Config updates for %s remote '%s' written to %s",
                        self.role,
                        self.id,
                        git_config,
                    )

    def fetch(self):
        """
        Fetch the repo. If the local copy was updated, return True. If the
        local copy was already up-to-date, return False.

        This function requires that a _fetch() function be implemented in a
        sub-class.
        """
        try:
            with self.gen_lock(lock_type="update"):
                log.debug("Fetching %s remote '%s'", self.role, self.id)
                # Run provider-specific fetch code
                return self._fetch()
        except GitLockError as exc:
            if exc.errno == errno.EEXIST:
                log.warning(
                    "Update lock file is present for %s remote '%s', "
                    "skipping. If this warning persists, it is possible that "
                    "the update process was interrupted, but the lock could "
                    "also have been manually set. Removing %s or running "
                    "'salt-run cache.clear_git_lock %s type=update' will "
                    "allow updates to continue for this remote.",
                    self.role,
                    self.id,
                    self._get_lock_file(lock_type="update"),
                    self.role,
                )
            return False

    def _lock(self, lock_type="update", failhard=False):
        """
        Place a lock file if (and only if) it does not already exist.
        """
        if self.__class__._master_lock.acquire(timeout=60) is False:
            # if gitfs works right we should never see this timeout error.
            log.error("gitfs master lock timeout!")
            raise TimeoutError("gitfs master lock timeout!")
        try:
            return self.__lock(lock_type, failhard)
        finally:
            self.__class__._master_lock.release()

    def __lock(self, lock_type="update", failhard=False):
        """
        Place a lock file if (and only if) it does not already exist.
        Without MultiProcessing locks.
        """
        try:
            fh_ = os.open(
                self._get_lock_file(lock_type), os.O_CREAT | os.O_EXCL | os.O_WRONLY
            )
            with os.fdopen(fh_, "wb"):
                # Write the lock file and close the filehandle
                os.write(fh_, salt.utils.stringutils.to_bytes(str(os.getpid())))
        except OSError as exc:
            if exc.errno == errno.EEXIST:
                with salt.utils.files.fopen(self._get_lock_file(lock_type), "r") as fd_:
                    try:
                        pid = int(
                            salt.utils.stringutils.to_unicode(fd_.readline()).rstrip()
                        )
                    except ValueError:
                        # Lock file is empty, set pid to 0 so it evaluates as
                        # False.
                        pid = 0
                global_lock_key = self.role + "_global_lock"
                lock_file = self._get_lock_file(lock_type=lock_type)
                if self.opts[global_lock_key]:
                    msg = (
                        "{} is enabled and {} lockfile {} is present for "
                        "{} remote '{}'.".format(
                            global_lock_key,
                            lock_type,
                            lock_file,
                            self.role,
                            self.id,
                        )
                    )
                    if pid:
                        msg += f" Process {pid} obtained the lock"
                        if not pid_exists(pid):
                            msg += (
                                " but this process is not running. The "
                                "update may have been interrupted. If "
                                "using multi-master with shared gitfs "
                                "cache, the lock may have been obtained "
                                "by another master."
                            )
                    log.warning(msg)
                    if failhard:
                        raise
                    return
                elif pid and pid_exists(pid):
                    log.warning(
                        "Process %d has a %s %s lock (%s)",
                        pid,
                        self.role,
                        lock_type,
                        lock_file,
                    )
                    if failhard:
                        raise
                    return
                else:
                    if pid:
                        log.warning(
                            "Process %d has a %s %s lock (%s), but this "
                            "process is not running. Cleaning up lock file.",
                            pid,
                            self.role,
                            lock_type,
                            lock_file,
                        )
                    success, fail = self._clear_lock()
                    if success:
                        return self.__lock(lock_type="update", failhard=failhard)
                    elif failhard:
                        raise
                    return
            else:
                msg = "Unable to set {} lock for {} ({}): {} ".format(
                    lock_type, self.id, self._get_lock_file(lock_type), exc
                )
                log.error(msg, exc_info=True)
                raise GitLockError(exc.errno, msg)
        msg = f"Set {lock_type} lock for {self.role} remote '{self.id}'"
        log.debug(msg)
        return msg

    def lock(self):
        """
        Place an lock file and report on the success/failure. This is an
        interface to be used by the fileserver runner, so it is hard-coded to
        perform an update lock. We aren't using the gen_lock()
        contextmanager here because the lock is meant to stay and not be
        automatically removed.
        """
        success = []
        failed = []
        try:
            result = self._lock(lock_type="update")
        except GitLockError as exc:
            failed.append(exc.strerror)
        else:
            if result is not None:
                success.append(result)
        return success, failed

    @contextlib.contextmanager
    def gen_lock(self, lock_type="update", timeout=0, poll_interval=0.5):
        """
        Set and automatically clear a lock
        """
        if not isinstance(lock_type, str):
            raise GitLockError(errno.EINVAL, f"Invalid lock_type '{lock_type}'")

        # Make sure that we have a positive integer timeout, otherwise just set
        # it to zero.
        try:
            timeout = int(timeout)
        except ValueError:
            timeout = 0
        else:
            if timeout < 0:
                timeout = 0

        if not isinstance(poll_interval, ((int,), float)) or poll_interval < 0:
            poll_interval = 0.5

        if poll_interval > timeout:
            poll_interval = timeout

        lock_set = False
        try:
            time_start = time.time()
            while True:
                try:
                    self._lock(lock_type=lock_type, failhard=True)
                    lock_set = True
                    yield
                    # Break out of his loop once we've yielded the lock, to
                    # avoid continued attempts to iterate and establish lock
                    break
                except (OSError, GitLockError) as exc:
                    if not timeout or time.time() - time_start > timeout:
                        raise GitLockError(exc.errno, exc.strerror)
                    else:
                        log.debug(
                            "A %s lock is already present for %s remote "
                            "'%s', sleeping %f second(s)",
                            lock_type,
                            self.role,
                            self.id,
                            poll_interval,
                        )
                        time.sleep(poll_interval)
                        continue
        finally:
            if lock_set:
                self.clear_lock(lock_type=lock_type)

    def init_remote(self):
        """
        This function must be overridden in a sub-class
        """
        raise NotImplementedError()

    def checkout(self, fetch_on_fail=True):
        """
        This function must be overridden in a sub-class
        """
        raise NotImplementedError()

    def dir_list(self, tgt_env):
        """
        This function must be overridden in a sub-class
        """
        raise NotImplementedError()

    def env_is_exposed(self, tgt_env):
        """
        Check if an environment is exposed by comparing it against a whitelist
        and blacklist.
        """
        return salt.utils.stringutils.check_whitelist_blacklist(
            tgt_env,
            whitelist=self.saltenv_whitelist,
            blacklist=self.saltenv_blacklist,
        )

    def _fetch(self):
        """
        Provider-specific code for fetching, must be implemented in a
        sub-class.
        """
        raise NotImplementedError()

    def envs(self):
        """
        This function must be overridden in a sub-class
        """
        raise NotImplementedError()

    def file_list(self, tgt_env):
        """
        This function must be overridden in a sub-class
        """
        raise NotImplementedError()

    def find_file(self, path, tgt_env):
        """
        This function must be overridden in a sub-class
        """
        raise NotImplementedError()

    def get_checkout_target(self):
        """
        Resolve dynamically-set branch
        """
        if self.role == "git_pillar" and self.branch == "__env__":
            try:
                return self.all_saltenvs
            except AttributeError:
                # all_saltenvs not configured for this remote
                pass
            target = self.opts.get("pillarenv") or self.opts.get("saltenv") or "base"
            return self.base if target == "base" else str(target)
        return self.branch

    def get_tree(self, tgt_env):
        """
        Return a tree object for the specified environment
        """
        if not self.env_is_exposed(tgt_env):
            return None

        tgt_ref = self.ref(tgt_env)
        if tgt_ref is None:
            return None

        for ref_type in self.ref_types:
            try:
                func_name = f"get_tree_from_{ref_type}"
                func = getattr(self, func_name)
            except AttributeError:
                log.error(
                    "%s class is missing function '%s'",
                    self.__class__.__name__,
                    func_name,
                )
            else:
                candidate = func(tgt_ref)
                if candidate is not None:
                    return candidate

        if self.fallback:
            for ref_type in self.ref_types:
                try:
                    func_name = f"get_tree_from_{ref_type}"
                    func = getattr(self, func_name)
                except AttributeError:
                    log.error(
                        "%s class is missing function '%s'",
                        self.__class__.__name__,
                        func_name,
                    )
                else:
                    candidate = func(self.fallback)
                    if candidate is not None:
                        return candidate

        # No matches found
        return None

    def get_url(self):
        """
        Examine self.id and assign self.url (and self.branch, for git_pillar)
        """
        if self.role in ("git_pillar", "winrepo"):
            # With winrepo and git_pillar, the remote is specified in the
            # format '<branch> <url>', so that we can get a unique identifier
            # to hash for each remote.
            try:
                self.branch, self.url = self.id.split(None, 1)
            except ValueError:
                self.branch = self.conf["branch"]
                self.url = self.id
        else:
            self.url = self.id

    def fetch_request_check(self):
        fetch_request = salt.utils.path.join(self._salt_working_dir, "fetch_request")
        if os.path.isfile(fetch_request):
            log.debug("Fetch request: %s", self._salt_working_dir)
            try:
                os.remove(fetch_request)
            except OSError as exc:
                log.error(
                    "Failed to remove Fetch request: %s %s",
                    self._salt_working_dir,
                    exc,
                    exc_info=True,
                )
            self.fetch()
            return True
        return False

    @property
    def linkdir_walk(self):
        """
        Return the expected result of an os.walk on the linkdir, based on the
        mountpoint value.
        """
        try:
            # Use cached linkdir_walk if we've already run this
            return self._linkdir_walk
        except AttributeError:
            self._linkdir_walk = []
            try:
                parts = self._mountpoint.split("/")
            except AttributeError:
                log.error(
                    "%s class is missing a '_mountpoint' attribute",
                    self.__class__.__name__,
                )
            else:
                for idx, item in enumerate(parts[:-1]):
                    try:
                        dirs = [parts[idx + 1]]
                    except IndexError:
                        dirs = []
                    self._linkdir_walk.append(
                        (
                            salt.utils.path.join(self._linkdir, *parts[: idx + 1]),
                            dirs,
                            [],
                        )
                    )
                try:
                    # The linkdir itself goes at the beginning
                    self._linkdir_walk.insert(0, (self._linkdir, [parts[0]], []))
                except IndexError:
                    pass
            return self._linkdir_walk

    def setup_callbacks(self):
        """
        Only needed in pygit2, included in the base class for simplicty of use
        """

    def verify_auth(self):
        """
        Override this function in a sub-class to implement auth checking.
        """
        self.credentials = None
        return True

    def write_file(self, blob, dest):
        """
        This function must be overridden in a sub-class
        """
        raise NotImplementedError()


class GitPython(GitProvider):
    """
    Interface to GitPython
    """

    def __init__(
        self,
        opts,
        remote,
        per_remote_defaults,
        per_remote_only,
        override_params,
        cache_root,
        role="gitfs",
    ):
        self.provider = "gitpython"
        super().__init__(
            opts,
            remote,
            per_remote_defaults,
            per_remote_only,
            override_params,
            cache_root,
            role,
        )

    def checkout(self, fetch_on_fail=True):
        """
        Checkout the configured branch/tag. We catch an "Exception" class here
        instead of a specific exception class because the exceptions raised by
        GitPython when running these functions vary in different versions of
        GitPython.

        fetch_on_fail
          If checkout fails perform a fetch then try to checkout again.
        """
        self.fetch_request_check()
        tgt_ref = self.get_checkout_target()
        try:
            head_sha = self.repo.rev_parse("HEAD").hexsha
        except Exception:  # pylint: disable=broad-except
            # Should only happen the first time we are checking out, since
            # we fetch first before ever checking anything out.
            head_sha = None

        # 'origin/' + tgt_ref ==> matches a branch head
        # 'tags/' + tgt_ref + '@{commit}' ==> matches tag's commit
        checkout_refs = [
            ("origin/" + tgt_ref, False),
            ("tags/" + tgt_ref, False),
        ]
        if self.fallback:
            checkout_refs += [
                ("origin/" + self.fallback, True),
                ("tags/" + self.fallback, True),
            ]
        for checkout_ref, fallback in checkout_refs:
            try:
                target_sha = self.repo.rev_parse(checkout_ref).hexsha
            except Exception:  # pylint: disable=broad-except
                # ref does not exist
                continue
            else:
                if head_sha == target_sha:
                    # No need to checkout, we're already up-to-date
                    return self.check_root()

            try:
                with self.gen_lock(lock_type="checkout"):
                    self.repo.git.checkout(checkout_ref)
                    log.debug(
                        "%s remote '%s' has been checked out to %s%s",
                        self.role,
                        self.id,
                        checkout_ref,
                        " as fallback" if fallback else "",
                    )
            except GitLockError as exc:
                if exc.errno == errno.EEXIST:
                    # Re-raise with a different strerror containing a
                    # more meaningful error message for the calling
                    # function.
                    raise GitLockError(
                        exc.errno,
                        "Checkout lock exists for {} remote '{}'".format(
                            self.role, self.id
                        ),
                    )
                else:
                    log.error(
                        "Error %d encountered obtaining checkout lock "
                        "for %s remote '%s'",
                        exc.errno,
                        self.role,
                        self.id,
                    )
                    return None
            except Exception:  # pylint: disable=broad-except
                continue
            return self.check_root()
        if fetch_on_fail:
            log.debug(
                "Failed to checkout %s from %s remote '%s': fetch and try again",
                tgt_ref,
                self.role,
                self.id,
            )
            self.fetch()
            return self.checkout(fetch_on_fail=False)
        log.error(
            "Failed to checkout %s from %s remote '%s': remote ref does not exist",
            tgt_ref,
            self.role,
            self.id,
        )
        return None

    def init_remote(self):
        """
        Initialize/attach to a remote using GitPython. Return a boolean
        which will let the calling function know whether or not a new repo was
        initialized by this function.
        """
        new = False
        if not os.listdir(self._cachedir):
            # Repo cachedir is empty, initialize a new repo there
            self.repo = git.Repo.init(self._cachedir)
            new = True
        else:
            # Repo cachedir exists, try to attach
            try:
                self.repo = git.Repo(self._cachedir)
            except git.exc.InvalidGitRepositoryError:
                log.error(_INVALID_REPO, self._cachedir, self.url, self.role)
                return new

        self.gitdir = salt.utils.path.join(self.repo.working_dir, ".git")
        self.enforce_git_config()

        return new

    def dir_list(self, tgt_env):
        """
        Get list of directories for the target environment using GitPython
        """
        ret = set()
        tree = self.get_tree(tgt_env)
        if not tree:
            return ret
        if self.root(tgt_env):
            try:
                tree = tree / self.root(tgt_env)
            except KeyError:
                return ret

            def relpath(path):
                return os.path.relpath(path, self.root(tgt_env))

        else:

            def relpath(path):
                return path

        def add_mountpoint(path):
            return salt.utils.path.join(
                self.mountpoint(tgt_env), path, use_posixpath=True
            )

        for blob in tree.traverse():
            if isinstance(blob, git.Tree):
                ret.add(add_mountpoint(relpath(blob.path)))
        if self.mountpoint(tgt_env):
            ret.add(self.mountpoint(tgt_env))
        return ret

    def envs(self):
        """
        Check the refs and return a list of the ones which can be used as salt
        environments.
        """
        ref_paths = [x.path for x in self.repo.refs]
        return self._get_envs_from_ref_paths(ref_paths)

    def _fetch(self):
        """
        Fetch the repo. If the local copy was updated, return True. If the
        local copy was already up-to-date, return False.
        """
        origin = self.repo.remotes[0]
        try:
            fetch_results = origin.fetch()
        except AssertionError:
            fetch_results = origin.fetch()

        new_objs = False
        for fetchinfo in fetch_results:
            if fetchinfo.old_commit is not None:
                log.debug(
                    "%s has updated '%s' for remote '%s' from %s to %s",
                    self.role,
                    fetchinfo.name,
                    self.id,
                    fetchinfo.old_commit.hexsha[:7],
                    fetchinfo.commit.hexsha[:7],
                )
                new_objs = True
            elif fetchinfo.flags in (fetchinfo.NEW_TAG, fetchinfo.NEW_HEAD):
                log.debug(
                    "%s has fetched new %s '%s' for remote '%s'",
                    self.role,
                    "tag" if fetchinfo.flags == fetchinfo.NEW_TAG else "head",
                    fetchinfo.name,
                    self.id,
                )
                new_objs = True

        cleaned = self.clean_stale_refs()
        return True if (new_objs or cleaned) else None

    def file_list(self, tgt_env):
        """
        Get file list for the target environment using GitPython
        """
        files = set()
        symlinks = {}
        tree = self.get_tree(tgt_env)
        if not tree:
            # Not found, return empty objects
            return files, symlinks
        if self.root(tgt_env):
            try:
                tree = tree / self.root(tgt_env)
            except KeyError:
                return files, symlinks

            def relpath(path):
                return os.path.relpath(path, self.root(tgt_env))

        else:

            def relpath(path):
                return path

        def add_mountpoint(path):
            return salt.utils.path.join(
                self.mountpoint(tgt_env), path, use_posixpath=True
            )

        for file_blob in tree.traverse():
            if not isinstance(file_blob, git.Blob):
                continue
            file_path = add_mountpoint(relpath(file_blob.path))
            files.add(file_path)
            if stat.S_ISLNK(file_blob.mode):
                stream = io.BytesIO()
                file_blob.stream_data(stream)
                stream.seek(0)
                link_tgt = salt.utils.stringutils.to_str(stream.read())
                stream.close()
                symlinks[file_path] = link_tgt
        return files, symlinks

    def find_file(self, path, tgt_env):
        """
        Find the specified file in the specified environment
        """
        tree = self.get_tree(tgt_env)
        if not tree:
            # Branch/tag/SHA not found in repo
            return None, None, None
        blob = None
        depth = 0
        while True:
            depth += 1
            if depth > SYMLINK_RECURSE_DEPTH:
                blob = None
                break
            try:
                file_blob = tree / path
                if stat.S_ISLNK(file_blob.mode):
                    # Path is a symlink. The blob data corresponding to
                    # this path's object ID will be the target of the
                    # symlink. Follow the symlink and set path to the
                    # location indicated in the blob data.
                    stream = io.BytesIO()
                    file_blob.stream_data(stream)
                    stream.seek(0)
                    link_tgt = salt.utils.stringutils.to_str(stream.read())
                    stream.close()
                    path = salt.utils.path.join(
                        os.path.dirname(path), link_tgt, use_posixpath=True
                    )
                else:
                    blob = file_blob
                    if isinstance(blob, git.Tree):
                        # Path is a directory, not a file.
                        blob = None
                    break
            except KeyError:
                # File not found or repo_path points to a directory
                blob = None
                break
        if isinstance(blob, git.Blob):
            return blob, blob.hexsha, blob.mode
        return None, None, None

    def get_tree_from_branch(self, ref):
        """
        Return a git.Tree object matching a head ref fetched into
        refs/remotes/origin/
        """
        try:
            return git.RemoteReference(
                self.repo, f"refs/remotes/origin/{ref}"
            ).commit.tree
        except ValueError:
            return None

    def get_tree_from_tag(self, ref):
        """
        Return a git.Tree object matching a tag ref fetched into refs/tags/
        """
        try:
            return git.TagReference(self.repo, f"refs/tags/{ref}").commit.tree
        except ValueError:
            return None

    def get_tree_from_sha(self, ref):
        """
        Return a git.Tree object matching a SHA
        """
        try:
            return self.repo.rev_parse(ref).tree
        except (gitdb.exc.ODBError, AttributeError):
            return None

    def write_file(self, blob, dest):
        """
        Using the blob object, write the file to the destination path
        """
        with salt.utils.files.fopen(dest, "wb+") as fp_:
            blob.stream_data(fp_)


class Pygit2(GitProvider):
    """
    Interface to Pygit2
    """

    def __init__(
        self,
        opts,
        remote,
        per_remote_defaults,
        per_remote_only,
        override_params,
        cache_root,
        role="gitfs",
    ):
        self.provider = "pygit2"
        super().__init__(
            opts,
            remote,
            per_remote_defaults,
            per_remote_only,
            override_params,
            cache_root,
            role,
        )

    def peel(self, obj):
        """
        Compatibility function for pygit2.Reference objects. Older versions of
        pygit2 use .get_object() to return the object to which the reference
        points, while newer versions use .peel(). In pygit2 0.27.4,
        .get_object() was removed. This function will try .peel() first and
        fall back to .get_object().
        """
        try:
            return obj.peel()
        except AttributeError:
            return obj.get_object()

    def checkout(self, fetch_on_fail=True):
        """
        Checkout the configured branch/tag

        fetch_on_fail
          If checkout fails perform a fetch then try to checkout again.
        """
        self.fetch_request_check()
        tgt_ref = self.get_checkout_target()
        local_ref = "refs/heads/" + tgt_ref
        remote_ref = "refs/remotes/origin/" + tgt_ref
        tag_ref = "refs/tags/" + tgt_ref

        try:
            local_head = self.repo.lookup_reference("HEAD")
        except KeyError:
            log.warning("HEAD not present in %s remote '%s'", self.role, self.id)
            return None

        try:
            head_sha = self.peel(local_head).hex
        except AttributeError:
            # Shouldn't happen, but just in case a future pygit2 API change
            # breaks things, avoid a traceback and log an error.
            log.error(
                "Unable to get SHA of HEAD for %s remote '%s'", self.role, self.id
            )
            return None
        except KeyError:
            head_sha = None

        refs = self.repo.listall_references()

        def _perform_checkout(checkout_ref, branch=True):
            """
            DRY function for checking out either a branch or a tag
            """
            try:
                with self.gen_lock(lock_type="checkout"):
                    # Checkout the local branch corresponding to the
                    # remote ref.
                    self.repo.checkout(checkout_ref)
                    if branch:
                        self.repo.reset(oid, pygit2.GIT_RESET_HARD)
                return True
            except GitLockError as exc:
                if exc.errno == errno.EEXIST:
                    # Re-raise with a different strerror containing a
                    # more meaningful error message for the calling
                    # function.
                    raise GitLockError(
                        exc.errno,
                        "Checkout lock exists for {} remote '{}'".format(
                            self.role, self.id
                        ),
                    )
                else:
                    log.error(
                        "Error %d encountered obtaining checkout lock "
                        "for %s remote '%s'",
                        exc.errno,
                        self.role,
                        self.id,
                    )
            return False

        try:
            if remote_ref not in refs and tag_ref not in refs and self.fallback:
                tgt_ref = self.fallback
                local_ref = "refs/heads/" + tgt_ref
                remote_ref = "refs/remotes/origin/" + tgt_ref
                tag_ref = "refs/tags/" + tgt_ref
            if remote_ref in refs:
                # Get commit id for the remote ref
                oid = self.peel(self.repo.lookup_reference(remote_ref)).id
                if local_ref not in refs:
                    # No local branch for this remote, so create one and point
                    # it at the commit id of the remote ref
                    self.repo.create_reference(local_ref, oid)

                try:
                    target_sha = self.peel(self.repo.lookup_reference(remote_ref)).hex
                except KeyError:
                    log.error(
                        "pygit2 was unable to get SHA for %s in %s remote '%s'",
                        local_ref,
                        self.role,
                        self.id,
                        exc_info=True,
                    )
                    return None

                # Only perform a checkout if HEAD and target are not pointing
                # at the same SHA1.
                if head_sha != target_sha:
                    # Check existence of the ref in refs/heads/ which
                    # corresponds to the local HEAD. Checking out local_ref
                    # below when no local ref for HEAD is missing will raise an
                    # exception in pygit2 >= 0.21. If this ref is not present,
                    # create it. The "head_ref != local_ref" check ensures we
                    # don't try to add this ref if it is not necessary, as it
                    # would have been added above already. head_ref would be
                    # the same as local_ref if the branch name was changed but
                    # the cachedir was not (for example if a "name" parameter
                    # was used in a git_pillar remote, or if we are using
                    # winrepo which takes the basename of the repo as the
                    # cachedir).
                    head_ref = local_head.target
                    # If head_ref is not a string, it will point to a
                    # pygit2.Oid object and we are in detached HEAD mode.
                    # Therefore, there is no need to add a local reference. If
                    # head_ref == local_ref, then the local reference for HEAD
                    # in refs/heads/ already exists and again, no need to add.
                    if (
                        isinstance(head_ref, str)
                        and head_ref not in refs
                        and head_ref != local_ref
                    ):
                        branch_name = head_ref.partition("refs/heads/")[-1]
                        if not branch_name:
                            # Shouldn't happen, but log an error if it does
                            log.error(
                                "pygit2 was unable to resolve branch name from "
                                "HEAD ref '%s' in %s remote '%s'",
                                head_ref,
                                self.role,
                                self.id,
                            )
                            return None
                        remote_head = "refs/remotes/origin/" + branch_name
                        if remote_head not in refs:
                            # No remote ref for HEAD exists. This can happen in
                            # the first-time git_pillar checkout when when the
                            # remote repo does not have a master branch. Since
                            # we need a HEAD reference to keep pygit2 from
                            # throwing an error, and none exists in
                            # refs/remotes/origin, we'll just point HEAD at the
                            # remote_ref.
                            remote_head = remote_ref
                        self.repo.create_reference(
                            head_ref, self.repo.lookup_reference(remote_head).target
                        )

                    if not _perform_checkout(local_ref, branch=True):
                        return None

                # Return the relative root, if present
                return self.check_root()

            elif tag_ref in refs:
                tag_obj = self.repo.revparse_single(tag_ref)
                if not isinstance(tag_obj, (pygit2.Commit, pygit2.Tag)):
                    log.error(
                        "%s does not correspond to pygit2 Commit or Tag object. It is"
                        " of type %s",
                        tag_ref,
                        type(tag_obj),
                    )
                else:
                    try:
                        # If no AttributeError raised, this is an annotated tag
                        tag_sha = tag_obj.target.hex
                    except AttributeError:
                        try:
                            tag_sha = tag_obj.hex
                        except AttributeError:
                            # Shouldn't happen, but could if a future pygit2
                            # API change breaks things.
                            log.error(
                                "Unable to resolve %s from %s remote '%s' "
                                "to either an annotated or non-annotated tag",
                                tag_ref,
                                self.role,
                                self.id,
                                exc_info=True,
                            )
                            return None
                    log.debug("SHA of tag %s: %s", tgt_ref, tag_sha)

                    if head_sha != tag_sha:
                        if not _perform_checkout(tag_ref, branch=False):
                            return None

                    # Return the relative root, if present
                    return self.check_root()
        except GitLockError:
            raise
        except Exception as exc:  # pylint: disable=broad-except
            log.error(
                "Failed to checkout %s from %s remote '%s': %s",
                tgt_ref,
                self.role,
                self.id,
                exc,
                exc_info=True,
            )
            return None
        if fetch_on_fail:
            log.debug(
                "Failed to checkout %s from %s remote '%s': fetch and try again",
                tgt_ref,
                self.role,
                self.id,
            )
            self.fetch()
            return self.checkout(fetch_on_fail=False)
        log.error(
            "Failed to checkout %s from %s remote '%s': remote ref does not exist",
            tgt_ref,
            self.role,
            self.id,
        )
        return None

    def clean_stale_refs(self, local_refs=None):  # pylint: disable=arguments-differ
        """
        Clean stale local refs so they don't appear as fileserver environments
        """
        try:
            if pygit2.GIT_FETCH_PRUNE:
                # Don't need to clean anything, pygit2 can do it by itself
                return []
        except AttributeError:
            # However, only in 0.26.2 and newer
            pass
        if self.credentials is not None:
            log.debug(
                "The installed version of pygit2 (%s) does not support "
                "detecting stale refs for authenticated remotes, saltenvs "
                "will not reflect branches/tags removed from remote '%s'",
                PYGIT2_VERSION,
                self.id,
            )
            return []
        return super().clean_stale_refs()

    def init_remote(self):
        """
        Initialize/attach to a remote using pygit2. Return a boolean which
        will let the calling function know whether or not a new repo was
        initialized by this function.
        """
        # https://github.com/libgit2/pygit2/issues/339
        # https://github.com/libgit2/libgit2/issues/2122
        home = os.path.expanduser("~")
        pygit2.settings.search_path[pygit2.GIT_CONFIG_LEVEL_GLOBAL] = home
        new = False
        if not os.listdir(self._cachedir):
            # Repo cachedir is empty, initialize a new repo there
            self.repo = pygit2.init_repository(self._cachedir)
            new = True
        else:
            # Repo cachedir exists, try to attach
            try:
                self.repo = pygit2.Repository(self._cachedir)
            except KeyError:
                log.error(_INVALID_REPO, self._cachedir, self.url, self.role)
                return new

        self.gitdir = salt.utils.path.join(self.repo.workdir, ".git")
        self.enforce_git_config()
        git_config = os.path.join(self.gitdir, "config")
        if os.path.exists(git_config) and PYGIT2_VERSION >= Version("0.28.0"):
            self.repo.config.add_file(git_config)

        return new

    def dir_list(self, tgt_env):
        """
        Get a list of directories for the target environment using pygit2
        """

        def _traverse(tree, blobs, prefix):
            """
            Traverse through a pygit2 Tree object recursively, accumulating all
            the empty directories within it in the "blobs" list
            """
            for entry in iter(tree):
                if entry.oid not in self.repo:
                    # Entry is a submodule, skip it
                    continue
                blob = self.repo[entry.oid]
                if not isinstance(blob, pygit2.Tree):
                    continue
                blobs.append(
                    salt.utils.path.join(prefix, entry.name, use_posixpath=True)
                )
                if blob:
                    _traverse(
                        blob,
                        blobs,
                        salt.utils.path.join(prefix, entry.name, use_posixpath=True),
                    )

        ret = set()
        tree = self.get_tree(tgt_env)
        if not tree:
            return ret
        if self.root(tgt_env):
            try:
                oid = tree[self.root(tgt_env)].oid
                tree = self.repo[oid]
            except KeyError:
                return ret
            if not isinstance(tree, pygit2.Tree):
                return ret

            def relpath(path):
                return os.path.relpath(path, self.root(tgt_env))

        else:

            def relpath(path):
                return path

        blobs = []
        if tree:
            _traverse(tree, blobs, self.root(tgt_env))

        def add_mountpoint(path):
            return salt.utils.path.join(
                self.mountpoint(tgt_env), path, use_posixpath=True
            )

        for blob in blobs:
            ret.add(add_mountpoint(relpath(blob)))
        if self.mountpoint(tgt_env):
            ret.add(self.mountpoint(tgt_env))
        return ret

    def envs(self):
        """
        Check the refs and return a list of the ones which can be used as salt
        environments.
        """
        ref_paths = self.repo.listall_references()
        return self._get_envs_from_ref_paths(ref_paths)

    def _fetch(self):
        """
        Fetch the repo. If the local copy was updated, return True. If the
        local copy was already up-to-date, return False.
        """
        origin = self.repo.remotes[0]
        refs_pre = self.repo.listall_references()
        fetch_kwargs = {}
        # pygit2 radically changed fetchiing in 0.23.2
        if self.remotecallbacks is not None:
            fetch_kwargs["callbacks"] = self.remotecallbacks
        else:
            if self.credentials is not None:
                origin.credentials = self.credentials
        try:
            fetch_kwargs["prune"] = pygit2.GIT_FETCH_PRUNE
        except AttributeError:
            # pruning only available in pygit2 >= 0.26.2
            pass
        try:
            fetch_results = origin.fetch(**fetch_kwargs)
        except GitError as exc:  # pylint: disable=broad-except
            exc_str = get_error_message(exc).lower()
            if "unsupported url protocol" in exc_str and isinstance(
                self.credentials, pygit2.Keypair
            ):
                log.error(
                    "Unable to fetch SSH-based %s remote '%s'. "
                    "You may need to add ssh:// to the repo string or "
                    "libgit2 must be compiled with libssh2 to support "
                    "SSH authentication.",
                    self.role,
                    self.id,
                    exc_info=True,
                )
            elif "authentication required but no callback set" in exc_str:
                log.error(
                    "%s remote '%s' requires authentication, but no "
                    "authentication configured",
                    self.role,
                    self.id,
                    exc_info=True,
                )
            else:
                log.error(
                    "Error occurred fetching %s remote '%s': %s",
                    self.role,
                    self.id,
                    exc,
                    exc_info=True,
                )
            return False
        try:
            # pygit2.Remote.fetch() returns a dict in pygit2 < 0.21.0
            received_objects = fetch_results["received_objects"]
        except (AttributeError, TypeError):
            # pygit2.Remote.fetch() returns a class instance in
            # pygit2 >= 0.21.0
            received_objects = fetch_results.received_objects
        if received_objects != 0:
            log.debug(
                "%s received %s objects for remote '%s'",
                self.role,
                received_objects,
                self.id,
            )
        else:
            log.debug("%s remote '%s' is up-to-date", self.role, self.id)
        refs_post = self.repo.listall_references()
        cleaned = self.clean_stale_refs(local_refs=refs_post)
        return True if (received_objects or refs_pre != refs_post or cleaned) else None

    def file_list(self, tgt_env):
        """
        Get file list for the target environment using pygit2
        """

        def _traverse(tree, blobs, prefix):
            """
            Traverse through a pygit2 Tree object recursively, accumulating all
            the file paths and symlink info in the "blobs" dict
            """
            for entry in iter(tree):
                if entry.oid not in self.repo:
                    # Entry is a submodule, skip it
                    continue
                obj = self.repo[entry.oid]
                if isinstance(obj, pygit2.Blob):
                    repo_path = salt.utils.path.join(
                        prefix, entry.name, use_posixpath=True
                    )
                    blobs.setdefault("files", []).append(repo_path)
                    if stat.S_ISLNK(tree[entry.name].filemode):
                        link_tgt = self.repo[tree[entry.name].oid].data
                        blobs.setdefault("symlinks", {})[repo_path] = link_tgt
                elif isinstance(obj, pygit2.Tree):
                    _traverse(
                        obj,
                        blobs,
                        salt.utils.path.join(prefix, entry.name, use_posixpath=True),
                    )

        files = set()
        symlinks = {}
        tree = self.get_tree(tgt_env)
        if not tree:
            # Not found, return empty objects
            return files, symlinks
        if self.root(tgt_env):
            try:
                # This might need to be changed to account for a root that
                # spans more than one directory
                oid = tree[self.root(tgt_env)].oid
                tree = self.repo[oid]
            except KeyError:
                return files, symlinks
            if not isinstance(tree, pygit2.Tree):
                return files, symlinks

            def relpath(path):
                return os.path.relpath(path, self.root(tgt_env))

        else:

            def relpath(path):
                return path

        blobs = {}
        if tree:
            _traverse(tree, blobs, self.root(tgt_env))

        def add_mountpoint(path):
            return salt.utils.path.join(
                self.mountpoint(tgt_env), path, use_posixpath=True
            )

        for repo_path in blobs.get("files", []):
            files.add(add_mountpoint(relpath(repo_path)))
        for repo_path, link_tgt in blobs.get("symlinks", {}).items():
            symlinks[add_mountpoint(relpath(repo_path))] = link_tgt
        return files, symlinks

    def find_file(self, path, tgt_env):
        """
        Find the specified file in the specified environment
        """
        tree = self.get_tree(tgt_env)
        if not tree:
            # Branch/tag/SHA not found in repo
            return None, None, None
        blob = None
        mode = None
        depth = 0
        while True:
            depth += 1
            if depth > SYMLINK_RECURSE_DEPTH:
                blob = None
                break
            try:
                entry = tree[path]
                mode = entry.filemode
                if stat.S_ISLNK(mode):
                    # Path is a symlink. The blob data corresponding to this
                    # path's object ID will be the target of the symlink. Follow
                    # the symlink and set path to the location indicated
                    # in the blob data.
                    link_tgt = self.repo[entry.oid].data
                    path = salt.utils.path.join(
                        os.path.dirname(path), link_tgt, use_posixpath=True
                    )
                else:
                    blob = self.repo[entry.oid]
                    if isinstance(blob, pygit2.Tree):
                        # Path is a directory, not a file.
                        blob = None
                    break
            except KeyError:
                blob = None
                break
        if isinstance(blob, pygit2.Blob):
            return blob, blob.hex, mode
        return None, None, None

    def get_tree_from_branch(self, ref):
        """
        Return a pygit2.Tree object matching a head ref fetched into
        refs/remotes/origin/
        """
        try:
            return self.peel(
                self.repo.lookup_reference(f"refs/remotes/origin/{ref}")
            ).tree
        except KeyError:
            return None

    def get_tree_from_tag(self, ref):
        """
        Return a pygit2.Tree object matching a tag ref fetched into refs/tags/
        """
        try:
            return self.peel(self.repo.lookup_reference(f"refs/tags/{ref}")).tree
        except KeyError:
            return None

    def get_tree_from_sha(self, ref):
        """
        Return a pygit2.Tree object matching a SHA
        """
        try:
            return self.repo.revparse_single(ref).tree
        except (KeyError, TypeError, ValueError, AttributeError):
            return None

    def setup_callbacks(self):
        """
        Assign attributes for pygit2 callbacks
        """
        if PYGIT2_VERSION >= Version("0.23.2"):
            self.remotecallbacks = pygit2.RemoteCallbacks(credentials=self.credentials)
            if not self.ssl_verify:
                # Override the certificate_check function with another that
                # just returns True, thus skipping the cert check.
                def _certificate_check(*args, **kwargs):
                    return True

                self.remotecallbacks.certificate_check = _certificate_check
        else:
            self.remotecallbacks = None
            if not self.ssl_verify:
                warnings.warn(
                    "pygit2 does not support disabling the SSL certificate "
                    "check in versions prior to 0.23.2 (installed: {}). "
                    "Fetches for self-signed certificates will fail.".format(
                        PYGIT2_VERSION
                    )
                )

    def verify_auth(self):
        """
        Check the username and password/keypair info for validity. If valid,
        set a 'credentials' attribute consisting of the appropriate Pygit2
        credentials object. Return False if a required auth param is not
        present. Return True if the required auth parameters are present (or
        auth is not configured), otherwise failhard if there is a problem with
        authenticaion.
        """
        self.credentials = None

        if os.path.isabs(self.url):
            # If the URL is an absolute file path, there is no authentication.
            return True
        elif not any(getattr(self, x, None) for x in AUTH_PARAMS):
            # Auth information not configured for this remote
            return True

        def _incomplete_auth(missing):
            """
            Helper function to log errors about missing auth parameters
            """
            log.critical(
                "Incomplete authentication information for %s remote "
                "'%s'. Missing parameters: %s",
                self.role,
                self.id,
                ", ".join(missing),
            )
            failhard(self.role)

        def _key_does_not_exist(key_type, path):
            """
            Helper function to log errors about missing key file
            """
            log.critical(
                "SSH %s (%s) for %s remote '%s' could not be found, path "
                "may be incorrect. Note that it may be necessary to clear "
                "git_pillar locks to proceed once this is resolved and the "
                "master has been started back up. A warning will be logged "
                "if this is the case, with instructions.",
                key_type,
                path,
                self.role,
                self.id,
            )
            failhard(self.role)

        transport, _, address = self.url.partition("://")
        if not address:
            # Assume scp-like SSH syntax (user@domain.tld:relative/path.git)
            transport = "ssh"
            address = self.url

        transport = transport.lower()

        if transport in ("git", "file"):
            # These transports do not use auth
            return True

        elif "ssh" in transport:
            required_params = ("pubkey", "privkey")
            user = address.split("@")[0]
            if user == address:
                # No '@' sign == no user. This is a problem.
                log.critical(
                    "Keypair specified for %s remote '%s', but remote URL "
                    "is missing a username",
                    self.role,
                    self.id,
                )
                failhard(self.role)

            self.user = user
            if all(bool(getattr(self, x, None)) for x in required_params):
                keypair_params = [
                    getattr(self, x, None)
                    for x in ("user", "pubkey", "privkey", "passphrase")
                ]
                # Check pubkey and privkey to make sure file exists
                for idx, key_type in ((1, "pubkey"), (2, "privkey")):
                    key_path = keypair_params[idx]
                    if key_path is not None:
                        try:
                            if not os.path.isfile(key_path):
                                _key_does_not_exist(key_type, key_path)
                        except TypeError:
                            _key_does_not_exist(key_type, key_path)
                self.credentials = pygit2.Keypair(*keypair_params)
                return True
            else:
                missing_auth = [
                    x for x in required_params if not bool(getattr(self, x, None))
                ]
                _incomplete_auth(missing_auth)

        elif "http" in transport:
            required_params = ("user", "password")
            password_ok = all(bool(getattr(self, x, None)) for x in required_params)
            no_password_auth = not any(
                bool(getattr(self, x, None)) for x in required_params
            )
            if no_password_auth:
                # No auth params were passed, assuming this is unauthenticated
                # http(s).
                return True
            if password_ok:
                if transport == "http" and not self.insecure_auth:
                    log.critical(
                        "Invalid configuration for %s remote '%s'. "
                        "Authentication is disabled by default on http "
                        "remotes. Either set %s_insecure_auth to True in the "
                        "master configuration file, set a per-remote config "
                        "option named 'insecure_auth' to True, or use https "
                        "or ssh-based authentication.",
                        self.role,
                        self.id,
                        self.role,
                    )
                    failhard(self.role)
                self.credentials = pygit2.UserPass(self.user, self.password)
                return True
            else:
                missing_auth = [
                    x for x in required_params if not bool(getattr(self, x, None))
                ]
                _incomplete_auth(missing_auth)
        else:
            log.critical(
                "Invalid configuration for %s remote '%s'. Unsupported transport '%s'.",
                self.role,
                self.id,
                transport,
            )
            failhard(self.role)

    def write_file(self, blob, dest):
        """
        Using the blob object, write the file to the destination path
        """
        with salt.utils.files.fopen(dest, "wb+") as fp_:
            fp_.write(blob.data)


GIT_PROVIDERS = {
    "pygit2": Pygit2,
    "gitpython": GitPython,
}


class GitBase:
    """
    Base class for gitfs/git_pillar
    """

    def __init__(
        self,
        opts,
        remotes=None,
        per_remote_overrides=(),
        per_remote_only=PER_REMOTE_ONLY,
        global_only=GLOBAL_ONLY,
        git_providers=None,
        cache_root=None,
        init_remotes=True,
    ):
        """
        IMPORTANT: If specifying a cache_root, understand that this is also
        where the remotes will be cloned. A non-default cache_root is only
        really designed right now for winrepo, as its repos need to be checked
        out into the winrepo locations and not within the cachedir.

        As of the 2018.3 release cycle, the classes used to interface with
        Pygit2 and GitPython can be overridden by passing the git_providers
        argument when spawning a class instance. This allows for one to write
        classes which inherit from salt.utils.gitfs.Pygit2 or
        salt.utils.gitfs.GitPython, and then direct one of the GitBase
        subclasses (GitFS, GitPillar, WinRepo) to use the custom class. For
        example:

        .. code-block:: Python

            import salt.utils.gitfs
            from salt.fileserver.gitfs import PER_REMOTE_OVERRIDES, PER_REMOTE_ONLY

            class CustomPygit2(salt.utils.gitfs.Pygit2):
                def fetch_remotes(self):
                    ...
                    Alternate fetch behavior here
                    ...

            git_providers = {
                'pygit2': CustomPygit2,
                'gitpython': salt.utils.gitfs.GitPython,
            }

            gitfs = salt.utils.gitfs.GitFS(
                __opts__,
                __opts__['gitfs_remotes'],
                per_remote_overrides=PER_REMOTE_OVERRIDES,
                per_remote_only=PER_REMOTE_ONLY,
                git_providers=git_providers)

            gitfs.fetch_remotes()
        """
        self.opts = opts
        self.git_providers = (
            git_providers if git_providers is not None else GIT_PROVIDERS
        )
        self.verify_provider()
        if cache_root is not None:
            self.cache_root = self.remote_root = cache_root
        else:
            self.cache_root = salt.utils.path.join(self.opts["cachedir"], self.role)
            self.remote_root = salt.utils.path.join(self.cache_root, "remotes")
        self.env_cache = salt.utils.path.join(self.cache_root, "envs.p")
        self.hash_cachedir = salt.utils.path.join(self.cache_root, "hash")
        self.file_list_cachedir = salt.utils.path.join(
            self.opts["cachedir"], "file_lists", self.role
        )
        salt.utils.cache.verify_cache_version(self.cache_root)
        if init_remotes:
            self.init_remotes(
                remotes if remotes is not None else [],
                per_remote_overrides,
                per_remote_only,
                global_only,
            )

    def init_remotes(
        self,
        remotes,
        per_remote_overrides=(),
        per_remote_only=PER_REMOTE_ONLY,
        global_only=GLOBAL_ONLY,
    ):
        """
        Initialize remotes
        """
        # The global versions of the auth params (gitfs_user,
        # gitfs_password, etc.) default to empty strings. If any of them
        # are defined and the provider is not one that supports auth, then
        # error out and do not proceed.
        override_params = copy.deepcopy(per_remote_overrides)
        global_auth_params = [
            f"{self.role}_{x}" for x in AUTH_PARAMS if self.opts[f"{self.role}_{x}"]
        ]
        if self.provider in AUTH_PROVIDERS:
            override_params += AUTH_PARAMS
        elif global_auth_params:
            msg = (
                "{0} authentication was configured, but the '{1}' "
                "{0}_provider does not support authentication. The "
                "providers for which authentication is supported in {0} "
                "are: {2}.".format(self.role, self.provider, ", ".join(AUTH_PROVIDERS))
            )
            if self.role == "gitfs":
                msg += (
                    " See the GitFS Walkthrough in the Salt documentation "
                    "for further information."
                )
            log.critical(msg)
            failhard(self.role)

        per_remote_defaults = {}
        global_values = set(override_params)
        global_values.update(set(global_only))
        for param in global_values:
            key = f"{self.role}_{param}"
            if key not in self.opts:
                log.critical(
                    "Key '%s' not present in global configuration. This is "
                    "a bug, please report it.",
                    key,
                )
                failhard(self.role)
            per_remote_defaults[param] = enforce_types(key, self.opts[key])

        self.remotes = []
        for remote in remotes:
            repo_obj = self.git_providers[self.provider](
                self.opts,
                remote,
                per_remote_defaults,
                per_remote_only,
                override_params,
                self.cache_root,
                self.role,
            )
            if hasattr(repo_obj, "repo"):
                # Sanity check and assign the credential parameter
                if self.opts["__role"] == "minion" and repo_obj.new:
                    # Perform initial fetch on masterless minion
                    repo_obj.fetch()

                # Reverse map to be used when running envs() to detect the
                # available envs.
                repo_obj.saltenv_revmap = {}

                for saltenv, saltenv_conf in repo_obj.saltenv.items():
                    if "ref" in saltenv_conf:
                        ref = saltenv_conf["ref"]
                        repo_obj.saltenv_revmap.setdefault(ref, []).append(saltenv)

                        if saltenv == "base":
                            # Remove redundant 'ref' config for base saltenv
                            repo_obj.saltenv[saltenv].pop("ref")
                            if ref != repo_obj.base:
                                log.warning(
                                    "The 'base' environment has been "
                                    "defined in the 'saltenv' param for %s "
                                    "remote %s and will override the "
                                    "branch/tag specified by %s_base (or a "
                                    "per-remote 'base' parameter).",
                                    self.role,
                                    repo_obj.id,
                                    self.role,
                                )
                                # Rewrite 'base' config param
                                repo_obj.base = ref

                # Build list of all envs defined by ref mappings in the
                # per-remote 'saltenv' param. We won't add any matching envs
                # from the global saltenv map to the revmap.
                all_envs = []
                for env_names in repo_obj.saltenv_revmap.values():
                    all_envs.extend(env_names)

                # Add the global saltenv map to the reverse map, skipping envs
                # explicitly mapped in the per-remote 'saltenv' param.
                for key, conf in repo_obj.global_saltenv.items():
                    if key not in all_envs and "ref" in conf:
                        repo_obj.saltenv_revmap.setdefault(conf["ref"], []).append(key)

                self.remotes.append(repo_obj)

        # Don't allow collisions in cachedir naming
        cachedir_map = {}
        for repo in self.remotes:
            cachedir_map.setdefault(repo.get_cachedir(), []).append(repo.id)

        collisions = [x for x in cachedir_map if len(cachedir_map[x]) > 1]
        if collisions:
            for dirname in collisions:
                log.critical(
                    "The following %s remotes have conflicting cachedirs: "
                    "%s. Resolve this using a per-remote parameter called "
                    "'name'.",
                    self.role,
                    ", ".join(cachedir_map[dirname]),
                )
                failhard(self.role)

        if any(x.new for x in self.remotes):
            self.write_remote_map()

    def _remove_cache_dir(self, cache_dir):
        try:
            shutil.rmtree(cache_dir)
        except OSError as exc:
            log.error(
                "Unable to remove old %s remote cachedir %s: %s",
                self.role,
                cache_dir,
                exc,
            )
            return False
        log.debug("%s removed old cachedir %s", self.role, cache_dir)
        return True

    def _iter_remote_hashes(self):
        for item in os.listdir(self.cache_root):
            if item in ("hash", "refs", "links", "work"):
                continue
            if os.path.isdir(salt.utils.path.join(self.cache_root, item)):
                yield item

    def clear_old_remotes(self):
        """
        Remove cache directories for remotes no longer configured
        """
        change = False
        # Remove all hash dirs not part of this group
        remote_set = {r.get_cache_basehash() for r in self.remotes}
        for item in self._iter_remote_hashes():
            if item not in remote_set:
                change = self._remove_cache_dir(
                    salt.utils.path.join(self.cache_root, item) or change
                )
        if not change:
            self.write_remote_map()
        return change

    def clear_cache(self):
        """
        Completely clear cache
        """
        errors = []
        for rdir in (self.cache_root, self.file_list_cachedir):
            if os.path.exists(rdir):
                try:
                    shutil.rmtree(rdir)
                except OSError as exc:
                    errors.append(f"Unable to delete {rdir}: {exc}")
        return errors

    def clear_lock(self, remote=None, lock_type="update"):
        """
        Clear update.lk for all remotes
        """
        cleared = []
        errors = []
        for repo in self.remotes:
            if remote:
                # Specific remote URL/pattern was passed, ensure that the URL
                # matches or else skip this one
                try:
                    if not fnmatch.fnmatch(repo.url, remote):
                        continue
                except TypeError:
                    # remote was non-string, try again
                    if not fnmatch.fnmatch(repo.url, str(remote)):
                        continue
            success, failed = repo.clear_lock(lock_type=lock_type)
            cleared.extend(success)
            errors.extend(failed)
        return cleared, errors

    def fetch_remotes(self, remotes=None):
        """
        Fetch all remotes and return a boolean to let the calling function know
        whether or not any remotes were updated in the process of fetching
        """
        if remotes is None:
            remotes = []
        elif isinstance(remotes, str):
            remotes = remotes.split(",")
        elif not isinstance(remotes, list):
            log.error(
                "Invalid 'remotes' argument (%s) for fetch_remotes. "
                "Must be a list of strings",
                remotes,
            )
            remotes = []

        changed = False
        for repo in self.remotes:
            name = getattr(repo, "name", None)
            if not remotes or (repo.id, name) in remotes or name in remotes:
                try:
                    # Find and place fetch_request file for all the other branches for this repo
                    repo_work_hash = os.path.split(repo.get_salt_working_dir())[0]
                    for branch in os.listdir(repo_work_hash):
                        # Don't place fetch request in current branch being updated
                        if branch == repo.get_cache_basename():
                            continue
                        branch_salt_dir = salt.utils.path.join(repo_work_hash, branch)
                        fetch_path = salt.utils.path.join(
                            branch_salt_dir, "fetch_request"
                        )
                        if os.path.isdir(branch_salt_dir):
                            try:
                                with salt.utils.files.fopen(fetch_path, "w"):
                                    pass
                            except OSError as exc:  # pylint: disable=broad-except
                                log.error(
                                    "Failed to make fetch request: %s %s",
                                    fetch_path,
                                    exc,
                                    exc_info=True,
                                )
                        else:
                            log.error("Failed to make fetch request: %s", fetch_path)
                    if repo.fetch():
                        # We can't just use the return value from repo.fetch()
                        # because the data could still have changed if old
                        # remotes were cleared above. Additionally, we're
                        # running this in a loop and later remotes without
                        # changes would override this value and make it
                        # incorrect.
                        changed = True
                except Exception as exc:  # pylint: disable=broad-except
                    log.error(
                        "Exception caught while fetching %s remote '%s': %s",
                        self.role,
                        repo.id,
                        exc,
                        exc_info=True,
                    )
        return changed

    def lock(self, remote=None):
        """
        Place an update.lk
        """
        locked = []
        errors = []
        for repo in self.remotes:
            if remote:
                # Specific remote URL/pattern was passed, ensure that the URL
                # matches or else skip this one
                try:
                    if not fnmatch.fnmatch(repo.url, remote):
                        continue
                except TypeError:
                    # remote was non-string, try again
                    if not fnmatch.fnmatch(repo.url, str(remote)):
                        continue
            success, failed = repo.lock()
            locked.extend(success)
            errors.extend(failed)
        return locked, errors

    def update(self, remotes=None):
        """
        .. versionchanged:: 2018.3.0
            The remotes argument was added. This being a list of remote URLs,
            it will only update matching remotes. This actually matches on
            repo.id

        Execute a git fetch on all of the repos and perform maintenance on the
        fileserver cache.
        """
        # data for the fileserver event
        data = {"changed": False, "backend": "gitfs"}

        data["changed"] = self.clear_old_remotes()
        if self.fetch_remotes(remotes=remotes):
            data["changed"] = True

        # A masterless minion will need a new env cache file even if no changes
        # were fetched.
        refresh_env_cache = self.opts["__role"] == "minion"

        if data["changed"] is True or not os.path.isfile(self.env_cache):
            env_cachedir = os.path.dirname(self.env_cache)
            if not os.path.exists(env_cachedir):
                os.makedirs(env_cachedir)
            refresh_env_cache = True

        if refresh_env_cache:
            new_envs = self.envs(ignore_cache=True)
            with salt.utils.files.fopen(self.env_cache, "wb+") as fp_:
                fp_.write(salt.payload.dumps(new_envs))
                log.trace("Wrote env cache data to %s", self.env_cache)

        # if there is a change, fire an event
        if self.opts.get("fileserver_events", False):
            with salt.utils.event.get_event(
                "master",
                self.opts["sock_dir"],
                opts=self.opts,
                listen=False,
            ) as event:
                event.fire_event(data, tagify(["gitfs", "update"], prefix="fileserver"))
        try:
            salt.fileserver.reap_fileserver_cache_dir(
                self.hash_cachedir, self.find_file
            )
        except OSError:
            # Hash file won't exist if no files have yet been served up
            pass

    def update_intervals(self):
        """
        Returns a dictionary mapping remote IDs to their intervals, designed to
        be used for variable update intervals in salt.master.FileserverUpdate.

        A remote's ID is defined here as a tuple of the GitPython/Pygit2
        object's "id" and "name" attributes, with None being assumed as the
        "name" value if the attribute is not present.
        """
        return {
            (repo.id, getattr(repo, "name", None)): repo.update_interval
            for repo in self.remotes
        }

    def verify_provider(self):
        """
        Determine which provider to use
        """
        if f"verified_{self.role}_provider" in self.opts:
            self.provider = self.opts[f"verified_{self.role}_provider"]
        else:
            desired_provider = self.opts.get(f"{self.role}_provider")
            if not desired_provider:
                if self.verify_pygit2(quiet=True):
                    self.provider = "pygit2"
                elif self.verify_gitpython(quiet=True):
                    self.provider = "gitpython"
            else:
                # Ensure non-lowercase providers work
                try:
                    desired_provider = desired_provider.lower()
                except AttributeError:
                    # Should only happen if someone does something silly like
                    # set the provider to a numeric value.
                    desired_provider = str(desired_provider).lower()
                if desired_provider not in self.git_providers:
                    log.critical(
                        "Invalid %s_provider '%s'. Valid choices are: %s",
                        self.role,
                        desired_provider,
                        ", ".join(self.git_providers),
                    )
                    failhard(self.role)
                elif desired_provider == "pygit2" and self.verify_pygit2():
                    self.provider = "pygit2"
                elif desired_provider == "gitpython" and self.verify_gitpython():
                    self.provider = "gitpython"
        if not hasattr(self, "provider"):
            log.critical("No suitable %s provider module is installed.", self.role)
            failhard(self.role)

    def verify_gitpython(self, quiet=False):
        """
        Check if GitPython is available and at a compatible version (>= 0.3.0)
        """

        def _recommend():
            if PYGIT2_VERSION and "pygit2" in self.git_providers:
                log.error(_RECOMMEND_PYGIT2, self.role, self.role)

        if not GITPYTHON_VERSION:
            if not quiet:
                log.error(
                    "%s is configured but could not be loaded, is GitPython installed?",
                    self.role,
                )
                _recommend()
            return False
        elif "gitpython" not in self.git_providers:
            return False

        errors = []
        if GITPYTHON_VERSION < GITPYTHON_MINVER:
            errors.append(
                "{} is configured, but the GitPython version is earlier than "
                "{}. Version {} detected.".format(
                    self.role, GITPYTHON_MINVER, GITPYTHON_VERSION
                )
            )
        if not salt.utils.path.which("git"):
            errors.append(
                "The git command line utility is required when using the "
                "'gitpython' {}_provider.".format(self.role)
            )

        if errors:
            for error in errors:
                log.error(error)
            if not quiet:
                _recommend()
            return False

        self.opts[f"verified_{self.role}_provider"] = "gitpython"
        log.debug("gitpython %s_provider enabled", self.role)
        return True

    def verify_pygit2(self, quiet=False):
        """
        Check if pygit2/libgit2 are available and at a compatible version.
        Pygit2 must be at least 0.20.3 and libgit2 must be at least 0.20.0.
        """

        def _recommend():
            if GITPYTHON_VERSION and "gitpython" in self.git_providers:
                log.error(_RECOMMEND_GITPYTHON, self.role, self.role)

        if not PYGIT2_VERSION:
            if not quiet:
                log.error(
                    "%s is configured but could not be loaded, are pygit2 "
                    "and libgit2 installed?",
                    self.role,
                )
                _recommend()
            return False
        elif "pygit2" not in self.git_providers:
            return False

        errors = []
        if PYGIT2_VERSION < PYGIT2_MINVER:
            errors.append(
                "{} is configured, but the pygit2 version is earlier than "
                "{}. Version {} detected.".format(
                    self.role, PYGIT2_MINVER, PYGIT2_VERSION
                )
            )
        if LIBGIT2_VERSION < LIBGIT2_MINVER:
            errors.append(
                "{} is configured, but the libgit2 version is earlier than "
                "{}. Version {} detected.".format(
                    self.role, LIBGIT2_MINVER, LIBGIT2_VERSION
                )
            )
        if not getattr(pygit2, "GIT_FETCH_PRUNE", False) and not salt.utils.path.which(
            "git"
        ):
            errors.append(
                "The git command line utility is required when using the "
                "'pygit2' {}_provider.".format(self.role)
            )

        if errors:
            for error in errors:
                log.error(error)
            if not quiet:
                _recommend()
            return False

        self.opts[f"verified_{self.role}_provider"] = "pygit2"
        log.debug("pygit2 %s_provider enabled", self.role)
        return True

    def write_remote_map(self):
        """
        Write the remote_map.txt
        """
        remote_map = salt.utils.path.join(self.cache_root, "remote_map.txt")
        try:
            with salt.utils.files.fopen(remote_map, "w+") as fp_:
                timestamp = datetime.now().strftime("%d %b %Y %H:%M:%S.%f")
                fp_.write(f"# {self.role}_remote map as of {timestamp}\n")
                for repo in self.remotes:
                    fp_.write(
                        salt.utils.stringutils.to_str(
                            f"{repo.get_cache_basehash()} = {repo.id}\n"
                        )
                    )
        except OSError:
            pass
        else:
            log.info("Wrote new %s remote map to %s", self.role, remote_map)

    def do_checkout(self, repo, fetch_on_fail=True):
        """
        Common code for git_pillar/winrepo to handle locking and checking out
        of a repo.

        fetch_on_fail
          If checkout fails perform a fetch then try to checkout again.
        """
        time_start = time.time()
        while time.time() - time_start <= 5:
            try:
                return repo.checkout(fetch_on_fail=fetch_on_fail)
            except GitLockError as exc:
                if exc.errno == errno.EEXIST:
                    time.sleep(0.1)
                    continue
                else:
                    log.error(
                        "Error %d encountered while obtaining checkout "
                        "lock for %s remote '%s': %s",
                        exc.errno,
                        repo.role,
                        repo.id,
                        exc,
                        exc_info=True,
                    )
                    break
        else:
            log.error(
                "Timed out waiting for checkout lock to be released for "
                "%s remote '%s'. If this error persists, run 'salt-run "
                "cache.clear_git_lock %s type=checkout' to clear it.",
                self.role,
                repo.id,
                self.role,
            )
        return None


class GitFS(GitBase):
    """
    Functionality specific to the git fileserver backend
    """

    role = "gitfs"
    instance_map = weakref.WeakKeyDictionary()

    def __new__(
        cls,
        opts,
        remotes=None,
        per_remote_overrides=(),
        per_remote_only=PER_REMOTE_ONLY,
        git_providers=None,
        cache_root=None,
        init_remotes=True,
    ):
        """
        If we are not initializing remotes (such as in cases where we just want
        to load the config so that we can run clear_cache), then just return a
        new __init__'ed object. Otherwise, check the instance map and re-use an
        instance if one exists for the current process. Weak references are
        used to ensure that we garbage collect instances for threads which have
        exited.
        """
        # No need to get the ioloop reference if we're not initializing remotes
        io_loop = tornado.ioloop.IOLoop.current() if init_remotes else None
        if not init_remotes or io_loop not in cls.instance_map:
            # We only evaluate the second condition in this if statement if
            # we're initializing remotes, so we won't get here unless io_loop
            # is something other than None.
            obj = object.__new__(cls)
            super(GitFS, obj).__init__(
                opts,
                remotes if remotes is not None else [],
                per_remote_overrides=per_remote_overrides,
                per_remote_only=per_remote_only,
                git_providers=(
                    git_providers if git_providers is not None else GIT_PROVIDERS
                ),
                cache_root=cache_root,
                init_remotes=init_remotes,
            )
            if not init_remotes:
                log.debug("Created gitfs object with uninitialized remotes")
            else:
                log.debug("Created gitfs object for process %s", os.getpid())
                # Add to the instance map so we can re-use later
                cls.instance_map[io_loop] = obj
            return obj
        log.debug("Re-using gitfs object for process %s", os.getpid())
        return cls.instance_map[io_loop]

    # pylint: disable=super-init-not-called
    def __init__(
        self,
        opts,
        remotes,
        per_remote_overrides=(),
        per_remote_only=PER_REMOTE_ONLY,
        git_providers=None,
        cache_root=None,
        init_remotes=True,
    ):
        # Initialization happens above in __new__(), so don't do anything here
        pass

    # pylint: enable=super-init-not-called

    def dir_list(self, load):
        """
        Return a list of all directories on the master
        """
        return self._file_lists(load, "dirs")

    def envs(self, ignore_cache=False):
        """
        Return a list of refs that can be used as environments
        """
        if not ignore_cache:
            cache_match = salt.fileserver.check_env_cache(self.opts, self.env_cache)
            if cache_match is not None:
                return cache_match
        ret = set()
        for repo in self.remotes:
            repo_envs = repo.envs()
            for env_list in repo.saltenv_revmap.values():
                repo_envs.update(env_list)
            ret.update([x for x in repo_envs if repo.env_is_exposed(x)])
        return sorted(ret)

    def find_file(self, path, tgt_env="base", **kwargs):  # pylint: disable=W0613
        """
        Find the first file to match the path and ref, read the file out of git
        and send the path to the newly cached file
        """
        fnd = {"path": "", "rel": ""}
        if os.path.isabs(path):
            return fnd

        dest = salt.utils.path.join(self.cache_root, "refs", tgt_env, path)
        hashes_glob = salt.utils.path.join(
            self.hash_cachedir, tgt_env, f"{path}.hash.*"
        )
        blobshadest = salt.utils.path.join(
            self.hash_cachedir, tgt_env, f"{path}.hash.blob_sha1"
        )
        lk_fn = salt.utils.path.join(self.hash_cachedir, tgt_env, f"{path}.lk")
        destdir = os.path.dirname(dest)
        hashdir = os.path.dirname(blobshadest)
        if not os.path.isdir(destdir):
            try:
                os.makedirs(destdir)
            except OSError:
                # Path exists and is a file, remove it and retry
                os.remove(destdir)
                os.makedirs(destdir)
        if not os.path.isdir(hashdir):
            try:
                os.makedirs(hashdir)
            except OSError:
                # Path exists and is a file, remove it and retry
                os.remove(hashdir)
                os.makedirs(hashdir)

        for repo in self.remotes:
            if repo.mountpoint(tgt_env) and not path.startswith(
                repo.mountpoint(tgt_env) + os.sep
            ):
                continue
            if (
                not salt.utils.stringutils.is_hex(tgt_env)
                and tgt_env not in self.envs()
                and not repo.fallback
            ):
                continue
            repo_path = path[len(repo.mountpoint(tgt_env)) :].lstrip(os.sep)
            if repo.root(tgt_env):
                repo_path = salt.utils.path.join(repo.root(tgt_env), repo_path)

            blob, blob_hexsha, blob_mode = repo.find_file(repo_path, tgt_env)
            if blob is None:
                continue

            def _add_file_stat(fnd, mode):
                """
                Add a the mode to the return dict. In other fileserver backends
                we stat the file to get its mode, and add the stat result
                (passed through list() for better serialization) to the 'stat'
                key in the return dict. However, since we aren't using the
                stat result for anything but the mode at this time, we can
                avoid unnecessary work by just manually creating the list and
                not running an os.stat() on all files in the repo.
                """
                if mode is not None:
                    fnd["stat"] = [mode]
                return fnd

            salt.fileserver.wait_lock(lk_fn, dest)
            try:
                with salt.utils.files.fopen(blobshadest, "r") as fp_:
                    sha = salt.utils.stringutils.to_unicode(fp_.read())
                    if sha == blob_hexsha:
                        fnd["rel"] = path
                        fnd["path"] = dest
                        return _add_file_stat(fnd, blob_mode)
            except OSError as exc:
                if exc.errno != errno.ENOENT:
                    raise

            with salt.utils.files.fopen(lk_fn, "w"):
                pass

            for filename in glob.glob(hashes_glob):
                try:
                    os.remove(filename)
                except Exception:  # pylint: disable=broad-except
                    pass
            # Write contents of file to their destination in the FS cache
            repo.write_file(blob, dest)
            with salt.utils.files.fopen(blobshadest, "w+") as fp_:
                fp_.write(blob_hexsha)
            try:
                os.remove(lk_fn)
            except OSError:
                pass
            fnd["rel"] = path
            fnd["path"] = dest
            return _add_file_stat(fnd, blob_mode)

        # No matching file was found in tgt_env. Return a dict with empty paths
        # so the calling function knows the file could not be found.
        return fnd

    def serve_file(self, load, fnd):
        """
        Return a chunk from a file based on the data received
        """
        if "env" in load:
            # "env" is not supported; Use "saltenv".
            load.pop("env")

        ret = {"data": "", "dest": ""}
        required_load_keys = {"path", "loc", "saltenv"}
        if not all(x in load for x in required_load_keys):
            log.debug(
                "Not all of the required keys present in payload. Missing: %s",
                ", ".join(required_load_keys.difference(load)),
            )
            return ret
        if not fnd["path"]:
            return ret
        ret["dest"] = fnd["rel"]
        gzip = load.get("gzip", None)
        fpath = os.path.normpath(fnd["path"])
        with salt.utils.files.fopen(fpath, "rb") as fp_:
            fp_.seek(load["loc"])
            data = fp_.read(self.opts["file_buffer_size"])
            if data and not salt.utils.files.is_binary(fpath):
                data = data.decode(__salt_system_encoding__)
            if gzip and data:
                data = salt.utils.gzip_util.compress(data, gzip)
                ret["gzip"] = gzip
            ret["data"] = data
        return ret

    def file_hash(self, load, fnd):
        """
        Return a file hash, the hash type is set in the master config file
        """
        if "env" in load:
            # "env" is not supported; Use "saltenv".
            load.pop("env")

        if not all(x in load for x in ("path", "saltenv")):
            return "", None
        ret = {"hash_type": self.opts["hash_type"]}
        relpath = fnd["rel"]
        path = fnd["path"]
        hashdest = salt.utils.path.join(
            self.hash_cachedir,
            load["saltenv"],
            "{}.hash.{}".format(relpath, self.opts["hash_type"]),
        )
        try:
            with salt.utils.files.fopen(hashdest, "rb") as fp_:
                ret["hsum"] = fp_.read()
            return ret
        except OSError as exc:
            if exc.errno != errno.ENOENT:
                raise

        try:
            os.makedirs(os.path.dirname(hashdest))
        except OSError as exc:
            if exc.errno != errno.EEXIST:
                raise

        ret["hsum"] = salt.utils.hashutils.get_hash(path, self.opts["hash_type"])
        with salt.utils.files.fopen(hashdest, "w+") as fp_:
            fp_.write(ret["hsum"])
        return ret

    def _file_lists(self, load, form):
        """
        Return a dict containing the file lists for files and dirs
        """
        if "env" in load:
            # "env" is not supported; Use "saltenv".
            load.pop("env")

        if not os.path.isdir(self.file_list_cachedir):
            try:
                os.makedirs(self.file_list_cachedir)
            except OSError:
                log.error("Unable to make cachedir %s", self.file_list_cachedir)
                return []
        list_cache = salt.utils.path.join(
            self.file_list_cachedir,
            "{}.p".format(load["saltenv"].replace(os.path.sep, "_|-")),
        )
        w_lock = salt.utils.path.join(
            self.file_list_cachedir,
            ".{}.w".format(load["saltenv"].replace(os.path.sep, "_|-")),
        )
        cache_match, refresh_cache, save_cache = salt.fileserver.check_file_list_cache(
            self.opts, form, list_cache, w_lock
        )
        if cache_match is not None:
            return cache_match
        if refresh_cache:
            log.trace("Start rebuilding gitfs file_list cache")
            ret = {"files": set(), "symlinks": {}, "dirs": set()}
            for repo in self.remotes:
                if (
                    salt.utils.stringutils.is_hex(load["saltenv"])
                    or load["saltenv"] in self.envs()
                    or repo.fallback
                ):
                    start = time.time()
                    repo_files, repo_symlinks = repo.file_list(load["saltenv"])
                    ret["files"].update(repo_files)
                    ret["symlinks"].update(repo_symlinks)
                    ret["dirs"].update(repo.dir_list(load["saltenv"]))
                    log.profile(
                        "gitfs file_name cache rebuild repo=%s duration=%s seconds",
                        repo.id,
                        time.time() - start,
                    )
            ret["files"] = sorted(ret["files"])
            ret["dirs"] = sorted(ret["dirs"])

            if save_cache:
                salt.fileserver.write_file_list_cache(
                    self.opts, ret, list_cache, w_lock
                )
            # NOTE: symlinks are organized in a dict instead of a list, however
            # the 'symlinks' key will be defined above so it will never get to
            # the default value in the call to ret.get() below.
            log.trace("Finished rebuilding gitfs file_list cache")
            return ret.get(form, [])
        # Shouldn't get here, but if we do, this prevents a TypeError
        return {} if form == "symlinks" else []

    def file_list(self, load):
        """
        Return a list of all files on the file server in a specified
        environment
        """
        return self._file_lists(load, "files")

    def file_list_emptydirs(self, load):  # pylint: disable=W0613
        """
        Return a list of all empty directories on the master
        """
        # Cannot have empty dirs in git
        return []

    def symlink_list(self, load):
        """
        Return a dict of all symlinks based on a given path in the repo
        """
        if "env" in load:
            # "env" is not supported; Use "saltenv".
            load.pop("env")

        if (
            not salt.utils.stringutils.is_hex(load["saltenv"])
            and load["saltenv"] not in self.envs()
        ):
            return {}
        if "prefix" in load:
            prefix = load["prefix"].strip("/")
        else:
            prefix = ""
        symlinks = self._file_lists(load, "symlinks")
        return {key: val for key, val in symlinks.items() if key.startswith(prefix)}


class GitPillar(GitBase):
    """
    Functionality specific to the git external pillar
    """

    role = "git_pillar"

    def checkout(self, fetch_on_fail=True):
        """
        Checkout the targeted branches/tags from the git_pillar remotes

        fetch_on_fail
          If checkout fails perform a fetch then try to checkout again.
        """
        self.pillar_dirs = OrderedDict()
        self.pillar_linked_dirs = []
        for repo in self.remotes:
            cachedir = self.do_checkout(repo, fetch_on_fail=fetch_on_fail)
            if cachedir is not None:
                # Figure out which environment this remote should be assigned
                if repo.branch == "__env__" and hasattr(repo, "all_saltenvs"):
                    env = (
                        self.opts.get("pillarenv") or self.opts.get("saltenv") or "base"
                    )
                elif repo.env:
                    env = repo.env
                else:
                    if repo.branch == repo.base:
                        env = "base"
                    else:
                        tgt = repo.get_checkout_target()
                        env = "base" if tgt == repo.base else tgt
                if repo._mountpoint:
                    if self.link_mountpoint(repo):
                        self.pillar_dirs[repo.get_linkdir()] = env
                        self.pillar_linked_dirs.append(repo.get_linkdir())
                else:
                    self.pillar_dirs[cachedir] = env

    def link_mountpoint(self, repo):
        """
        Ensure that the mountpoint is present in the correct location and
        points at the correct path
        """
        lcachelink = salt.utils.path.join(repo.get_linkdir(), repo._mountpoint)
        lcachedest = salt.utils.path.join(repo.get_cachedir(), repo.root()).rstrip(
            os.sep
        )
        wipe_linkdir = False
        create_link = False
        try:
            with repo.gen_lock(lock_type="mountpoint", timeout=10):
                walk_results = list(os.walk(repo.get_linkdir(), followlinks=False))
                if walk_results != repo.linkdir_walk:
                    log.debug(
                        "Results of walking %s differ from expected results",
                        repo.get_linkdir(),
                    )
                    log.debug("Walk results: %s", walk_results)
                    log.debug("Expected results: %s", repo.linkdir_walk)
                    wipe_linkdir = True
                else:
                    if not all(
                        not salt.utils.path.islink(x[0]) and os.path.isdir(x[0])
                        for x in walk_results[:-1]
                    ):
                        log.debug(
                            "Linkdir parents of %s are not all directories", lcachelink
                        )
                        wipe_linkdir = True
                    elif not salt.utils.path.islink(lcachelink):
                        wipe_linkdir = True
                    else:
                        try:
                            ldest = salt.utils.path.readlink(lcachelink)
                        except Exception:  # pylint: disable=broad-except
                            log.debug("Failed to read destination of %s", lcachelink)
                            wipe_linkdir = True
                        else:
                            if ldest != lcachedest:
                                log.debug(
                                    "Destination of %s (%s) does not match "
                                    "the expected value (%s)",
                                    lcachelink,
                                    ldest,
                                    lcachedest,
                                )
                                # Since we know that the parent dirs of the
                                # link are set up properly, all we need to do
                                # is remove the symlink and let it be created
                                # below.
                                try:
                                    if (
                                        salt.utils.platform.is_windows()
                                        and not ldest.startswith("\\\\")
                                        and os.path.isdir(ldest)
                                    ):
                                        # On Windows, symlinks to directories
                                        # must be removed as if they were
                                        # themselves directories.
                                        shutil.rmtree(lcachelink)
                                    else:
                                        os.remove(lcachelink)
                                except Exception as exc:  # pylint: disable=broad-except
                                    log.exception(
                                        "Failed to remove existing git_pillar "
                                        "mountpoint link %s: %s",
                                        lcachelink,
                                        exc,
                                    )
                                wipe_linkdir = False
                                create_link = True

                if wipe_linkdir:
                    # Wiping implies that we need to create the link
                    create_link = True
                    try:
                        shutil.rmtree(repo.get_linkdir())
                    except OSError:
                        pass
                    try:
                        ldirname = os.path.dirname(lcachelink)
                        os.makedirs(ldirname)
                        log.debug("Successfully made linkdir parent %s", ldirname)
                    except OSError as exc:
                        log.error(
                            "Failed to os.makedirs() linkdir parent %s: %s",
                            ldirname,
                            exc,
                        )
                        return False

                if create_link:
                    try:
                        os.symlink(lcachedest, lcachelink)
                        log.debug(
                            "Successfully linked %s to cachedir %s",
                            lcachelink,
                            lcachedest,
                        )
                        return True
                    except OSError as exc:
                        log.error(
                            "Failed to create symlink to %s at path %s: %s",
                            lcachedest,
                            lcachelink,
                            exc,
                        )
                        return False
        except GitLockError:
            log.error(
                "Timed out setting mountpoint lock for %s remote '%s'. If "
                "this error persists, it may be because an earlier %s "
                "checkout was interrupted. The lock can be cleared by running "
                "'salt-run cache.clear_git_lock %s type=mountpoint', or by "
                "manually removing %s.",
                self.role,
                repo.id,
                self.role,
                self.role,
                repo._get_lock_file(lock_type="mountpoint"),
            )
            return False
        return True


class WinRepo(GitBase):
    """
    Functionality specific to the winrepo runner

    fetch_on_fail
          If checkout fails perform a fetch then try to checkout again.
    """

    role = "winrepo"
    # Need to define this in case we try to reference it before checking
    # out the repos.
    winrepo_dirs = {}

    def checkout(self, fetch_on_fail=True):
        """
        Checkout the targeted branches/tags from the winrepo remotes
        """
        self.winrepo_dirs = {}
        for repo in self.remotes:
            cachedir = self.do_checkout(repo, fetch_on_fail=fetch_on_fail)
            if cachedir is not None:
                self.winrepo_dirs[repo.id] = cachedir<|MERGE_RESOLUTION|>--- conflicted
+++ resolved
@@ -581,15 +581,9 @@
         """
 
         def _getconf(self, tgt_env="base"):
-<<<<<<< HEAD
-            strip_sep = lambda x: (
-                x.rstrip(os.sep) if name in ("root", "mountpoint") else x
-            )
-=======
             def strip_sep(x):
                 return x.rstrip(os.sep) if name in ("root", "mountpoint") else x
 
->>>>>>> fcb38a54
             if self.role != "gitfs":
                 return strip_sep(getattr(self, "_" + name))
             # Get saltenv-specific configuration
