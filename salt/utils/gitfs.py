# -*- coding: utf-8 -*-
'''
Classes which provide the shared base for GitFS, git_pillar, and winrepo
'''

# Import python libs
from __future__ import absolute_import, print_function, unicode_literals
import copy
import contextlib
import errno
import fnmatch
import glob
import hashlib
import logging
import os
import shlex
import shutil
import stat
import subprocess
import time
import tornado.ioloop
import weakref
from datetime import datetime

# Import salt libs
import salt.utils.configparser
import salt.utils.data
import salt.utils.files
import salt.utils.gzip_util
import salt.utils.hashutils
import salt.utils.itertools
import salt.utils.path
import salt.utils.platform
import salt.utils.stringutils
import salt.utils.url
import salt.utils.user
import salt.utils.versions
import salt.fileserver
from salt.config import DEFAULT_MASTER_OPTS as _DEFAULT_MASTER_OPTS
from salt.utils.odict import OrderedDict
from salt.utils.process import os_is_running as pid_exists
from salt.exceptions import (
    FileserverConfigError,
    GitLockError,
    get_error_message
)
from salt.utils.event import tagify
from salt.utils.versions import LooseVersion as _LooseVersion

# Import third party libs
from salt.ext import six

VALID_REF_TYPES = _DEFAULT_MASTER_OPTS['gitfs_ref_types']

# Optional per-remote params that can only be used on a per-remote basis, and
# thus do not have defaults in salt/config.py.
PER_REMOTE_ONLY = ('name',)
# Params which are global only and cannot be overridden for a single remote.
GLOBAL_ONLY = ()

SYMLINK_RECURSE_DEPTH = 100

# Auth support (auth params can be global or per-remote, too)
AUTH_PROVIDERS = ('pygit2',)
AUTH_PARAMS = ('user', 'password', 'pubkey', 'privkey', 'passphrase',
               'insecure_auth')

# GitFS only: params which can be overridden for a single saltenv. Aside from
# 'ref', this must be a subset of the per-remote params passed to the
# constructor for the GitProvider subclasses.
PER_SALTENV_PARAMS = ('mountpoint', 'root', 'ref')

_RECOMMEND_GITPYTHON = (
    'GitPython is installed, you may wish to set %s_provider to '
    '\'gitpython\' to use GitPython for %s support.'
)

_RECOMMEND_PYGIT2 = (
    'pygit2 is installed, you may wish to set %s_provider to '
    '\'pygit2\' to use pygit2 for for %s support.'
)

_INVALID_REPO = (
    'Cache path %s (corresponding remote: %s) exists but is not a valid '
    'git repository. You will need to manually delete this directory on the '
    'master to continue to use this %s remote.'
)

log = logging.getLogger(__name__)

# pylint: disable=import-error
try:
    import git
    import gitdb
    GITPYTHON_VERSION = _LooseVersion(git.__version__)
except Exception:
    GITPYTHON_VERSION = None

try:
    # Squelch warning on cent7 due to them upgrading cffi
    import warnings
    with warnings.catch_warnings():
        warnings.simplefilter('ignore')
        import pygit2
    PYGIT2_VERSION = _LooseVersion(pygit2.__version__)
    LIBGIT2_VERSION = _LooseVersion(pygit2.LIBGIT2_VERSION)

    # Work around upstream bug where bytestrings were being decoded using the
    # default encoding (which is usually ascii on Python 2). This was fixed
    # on 2 Feb 2018, so releases prior to 0.26.3 will need a workaround.
    if PYGIT2_VERSION <= _LooseVersion('0.26.3'):
        try:
            import pygit2.ffi
            import pygit2.remote
        except ImportError:
            # If we couldn't import these, then we're using an old enough
            # version where ffi isn't in use and this workaround would be
            # useless.
            pass
        else:
            def __maybe_string(ptr):
                if not ptr:
                    return None
                return pygit2.ffi.string(ptr).decode('utf-8')

            pygit2.remote.maybe_string = __maybe_string

    # Older pygit2 releases did not raise a specific exception class, this
    # try/except makes Salt's exception catching work on any supported release.
    try:
        GitError = pygit2.errors.GitError
    except AttributeError:
        GitError = Exception
except Exception as exc:
    # Exceptions other than ImportError can be raised in cases where there is a
    # problem with cffi (such as when python-cffi is upgraded and pygit2 tries
    # to rebuild itself against the newer cffi). Therefore, we simply will
    # catch a generic exception, and log the exception if it is anything other
    # than an ImportError.
    PYGIT2_VERSION = None
    LIBGIT2_VERSION = None
    if not isinstance(exc, ImportError):
        log.exception('Failed to import pygit2')

# pylint: enable=import-error

# Minimum versions for backend providers
GITPYTHON_MINVER = _LooseVersion('0.3')
PYGIT2_MINVER = _LooseVersion('0.20.3')
LIBGIT2_MINVER = _LooseVersion('0.20.0')


def enforce_types(key, val):
    '''
    Force params to be strings unless they should remain a different type
    '''
    non_string_params = {
        'ssl_verify': bool,
        'insecure_auth': bool,
        'disable_saltenv_mapping': bool,
        'env_whitelist': 'stringlist',
        'env_blacklist': 'stringlist',
        'saltenv_whitelist': 'stringlist',
        'saltenv_blacklist': 'stringlist',
        'refspecs': 'stringlist',
        'ref_types': 'stringlist',
        'update_interval': int,
    }

    def _find_global(key):
        for item in non_string_params:
            try:
                if key.endswith('_' + item):
                    ret = item
                    break
            except TypeError:
                if key.endswith('_' + six.text_type(item)):
                    ret = item
                    break
        else:
            ret = None
        return ret

    if key not in non_string_params:
        key = _find_global(key)
        if key is None:
            return six.text_type(val)

    expected = non_string_params[key]
    if expected == 'stringlist':
        if not isinstance(val, (six.string_types, list)):
            val = six.text_type(val)
        if isinstance(val, six.string_types):
            return [x.strip() for x in val.split(',')]
        return [six.text_type(x) for x in val]
    else:
        try:
            return expected(val)
        except Exception as exc:
            log.error(
                'Failed to enforce type for key=%s with val=%s, falling back '
                'to a string', key, val
            )
            return six.text_type(val)


def failhard(role):
    '''
    Fatal configuration issue, raise an exception
    '''
    raise FileserverConfigError('Failed to load {0}'.format(role))


class GitProvider(object):
    '''
    Base class for gitfs/git_pillar provider classes. Should never be used
    directly.

    self.provider should be set in the sub-class' __init__ function before
    invoking the parent class' __init__.
    '''
    def __init__(self, opts, remote, per_remote_defaults, per_remote_only,
                 override_params, cache_root, role='gitfs'):
        self.opts = opts
        self.role = role
        self.global_saltenv = salt.utils.data.repack_dictlist(
            self.opts.get('{0}_saltenv'.format(self.role), []),
            strict=True,
            recurse=True,
            key_cb=six.text_type,
            val_cb=lambda x, y: six.text_type(y))
        self.conf = copy.deepcopy(per_remote_defaults)

        # Remove the 'salt://' from the beginning of any globally-defined
        # per-saltenv mountpoints
        for saltenv, saltenv_conf in six.iteritems(self.global_saltenv):
            if 'mountpoint' in saltenv_conf:
                self.global_saltenv[saltenv]['mountpoint'] = \
                    salt.utils.url.strip_proto(
                        self.global_saltenv[saltenv]['mountpoint']
                    )

        per_remote_collisions = [x for x in override_params
                                 if x in per_remote_only]
        if per_remote_collisions:
            log.critical(
                'The following parameter names are restricted to per-remote '
                'use only: %s. This is a bug, please report it.',
                ', '.join(per_remote_collisions)
            )

        try:
            valid_per_remote_params = override_params + per_remote_only
        except TypeError:
            valid_per_remote_params = \
                list(override_params) + list(per_remote_only)

        if isinstance(remote, dict):
            self.id = next(iter(remote))
            self.get_url()

            per_remote_conf = salt.utils.data.repack_dictlist(
                remote[self.id],
                strict=True,
                recurse=True,
                key_cb=six.text_type,
                val_cb=enforce_types)

            if not per_remote_conf:
                log.critical(
                    'Invalid per-remote configuration for %s remote \'%s\'. '
                    'If no per-remote parameters are being specified, there '
                    'may be a trailing colon after the URL, which should be '
                    'removed. Check the master configuration file.',
                    self.role, self.id
                )
                failhard(self.role)

            per_remote_errors = False
            for param in (x for x in per_remote_conf
                          if x not in valid_per_remote_params):
                per_remote_errors = True
                if param in AUTH_PARAMS \
                        and self.provider not in AUTH_PROVIDERS:
                    msg = (
                        '{0} authentication parameter \'{1}\' (from remote '
                        '\'{2}\') is only supported by the following '
                        'provider(s): {3}. Current {0}_provider is \'{4}\'.'
                        .format(
                            self.role,
                            param,
                            self.id,
                            ', '.join(AUTH_PROVIDERS),
                            self.provider
                        )
                    )
                    if self.role == 'gitfs':
                        msg += (
                            'See the GitFS Walkthrough in the Salt '
                            'documentation for further information.'
                        )
                    log.critical(msg)
                else:
                    msg = (
                        'Invalid {0} configuration parameter \'{1}\' in '
                        'remote \'{2}\'. Valid parameters are: {3}.'.format(
                            self.role,
                            param,
                            self.id,
                            ', '.join(valid_per_remote_params)
                        )
                    )
                    if self.role == 'gitfs':
                        msg += (
                            ' See the GitFS Walkthrough in the Salt '
                            'documentation for further information.'
                        )
                    log.critical(msg)

            if per_remote_errors:
                failhard(self.role)

            self.conf.update(per_remote_conf)
        else:
            self.id = remote
            self.get_url()

        # Winrepo doesn't support the 'root' option, but it still must be part
        # of the GitProvider object because other code depends on it. Add it as
        # an empty string.
        if 'root' not in self.conf:
            self.conf['root'] = ''

        if self.role == 'winrepo' and 'name' not in self.conf:
            # Ensure that winrepo has the 'name' parameter set if it wasn't
            # provided. Default to the last part of the URL, minus the .git if
            # it is present.
            self.conf['name'] = self.url.rsplit('/', 1)[-1]
            # Remove trailing .git from name
            if self.conf['name'].lower().endswith('.git'):
                self.conf['name'] = self.conf['name'][:-4]

        if 'mountpoint' in self.conf:
            # Remove the 'salt://' from the beginning of the mountpoint, as
            # well as any additional leading/trailing slashes
            self.conf['mountpoint'] = \
                salt.utils.url.strip_proto(self.conf['mountpoint']).strip('/')
        else:
            # For providers which do not use a mountpoint, assume the
            # filesystem is mounted at the root of the fileserver.
            self.conf['mountpoint'] = ''

        if 'saltenv' not in self.conf:
            self.conf['saltenv'] = {}
        else:
            for saltenv, saltenv_conf in six.iteritems(self.conf['saltenv']):
                if 'mountpoint' in saltenv_conf:
                    saltenv_ptr = self.conf['saltenv'][saltenv]
                    saltenv_ptr['mountpoint'] = \
                        salt.utils.url.strip_proto(saltenv_ptr['mountpoint'])

        for key, val in six.iteritems(self.conf):
            if key not in PER_SALTENV_PARAMS and not hasattr(self, key):
                setattr(self, key, val)

        for key in PER_SALTENV_PARAMS:
            if key != 'ref':
                setattr(self, '_' + key, self.conf[key])
            self.add_conf_overlay(key)

        if not hasattr(self, 'refspecs'):
            # This was not specified as a per-remote overrideable parameter
            # when instantiating an instance of a GitBase subclass. Make sure
            # that we set this attribute so we at least have a sane default and
            # are able to fetch.
            key = '{0}_refspecs'.format(self.role)
            try:
                default_refspecs = _DEFAULT_MASTER_OPTS[key]
            except KeyError:
                log.critical(
                    'The \'%s\' option has no default value in '
                    'salt/config/__init__.py.', key
                )
                failhard(self.role)

            setattr(self, 'refspecs', default_refspecs)
            log.debug(
                'The \'refspecs\' option was not explicitly defined as a '
                'configurable parameter. Falling back to %s for %s remote '
                '\'%s\'.', default_refspecs, self.role, self.id
            )

        for item in ('env_whitelist', 'env_blacklist'):
            val = getattr(self, item, None)
            if val:
                salt.utils.versions.warn_until(
                    'Neon',
                    'The gitfs_{0} config option (and {0} per-remote config '
                    'option) have been renamed to gitfs_salt{0} (and '
                    'salt{0}). Please update your configuration.'.format(item)
                )
                setattr(self, 'salt{0}'.format(item), val)

        # Discard the conf dictionary since we have set all of the config
        # params as attributes
        delattr(self, 'conf')

        # Normalize components of the ref_types configuration and check for
        # invalid configuration.
        if hasattr(self, 'ref_types'):
            self.ref_types = [x.lower() for x in self.ref_types]
            invalid_ref_types = [x for x in self.ref_types
                                 if x not in VALID_REF_TYPES]
            if invalid_ref_types:
                log.critical(
                    'The following ref_types for %s remote \'%s\' are '
                    'invalid: %s. The supported values are: %s',
                    self.role,
                    self.id,
                    ', '.join(invalid_ref_types),
                    ', '.join(VALID_REF_TYPES),
                )
                failhard(self.role)

        if not isinstance(self.url, six.string_types):
            log.critical(
                'Invalid %s remote \'%s\'. Remotes must be strings, you '
                'may need to enclose the URL in quotes', self.role, self.id
            )
            failhard(self.role)

        hash_type = getattr(hashlib, self.opts.get('hash_type', 'md5'))
        if six.PY3:
            # We loaded this data from yaml configuration files, so, its safe
            # to use UTF-8
            self.hash = hash_type(self.id.encode('utf-8')).hexdigest()
        else:
            self.hash = hash_type(self.id).hexdigest()
        self.cachedir_basename = getattr(self, 'name', self.hash)
        self.cachedir = salt.utils.path.join(cache_root, self.cachedir_basename)
        self.linkdir = salt.utils.path.join(cache_root,
                                            'links',
                                            self.cachedir_basename)

        if not os.path.isdir(self.cachedir):
            os.makedirs(self.cachedir)

        try:
            self.new = self.init_remote()
        except Exception as exc:
            msg = ('Exception caught while initializing {0} remote \'{1}\': '
                   '{2}'.format(self.role, self.id, exc))
            if isinstance(self, GitPython):
                msg += ' Perhaps git is not available.'
            log.critical(msg, exc_info=True)
            failhard(self.role)

    def _get_envs_from_ref_paths(self, refs):
        '''
        Return the names of remote refs (stripped of the remote name) and tags
        which are map to the branches and tags.
        '''
        def _check_ref(env_set, rname):
            '''
            Add the appropriate saltenv(s) to the set
            '''
            if rname in self.saltenv_revmap:
                env_set.update(self.saltenv_revmap[rname])
            else:
                if rname == self.base:
                    env_set.add('base')
                elif not self.disable_saltenv_mapping:
                    env_set.add(rname)

        use_branches = 'branch' in self.ref_types
        use_tags = 'tag' in self.ref_types

        ret = set()
        if salt.utils.stringutils.is_hex(self.base):
            # gitfs_base or per-saltenv 'base' may point to a commit ID, which
            # would not show up in the refs. Make sure we include it.
            ret.add('base')
        for ref in salt.utils.data.decode(refs):
            if ref.startswith('refs/'):
                ref = ref[5:]
            rtype, rname = ref.split('/', 1)
            if rtype == 'remotes' and use_branches:
                parted = rname.partition('/')
                rname = parted[2] if parted[2] else parted[0]
                _check_ref(ret, rname)
            elif rtype == 'tags' and use_tags:
                _check_ref(ret, rname)

        return ret

    def _get_lock_file(self, lock_type='update'):
        return salt.utils.path.join(self.gitdir, lock_type + '.lk')

    @classmethod
    def add_conf_overlay(cls, name):
        '''
        Programmatically determine config value based on the desired saltenv
        '''
        def _getconf(self, tgt_env='base'):
            strip_sep = lambda x: x.rstrip(os.sep) \
                if name in ('root', 'mountpoint') \
                else x
            if self.role != 'gitfs':
                return strip_sep(getattr(self, '_' + name))
            # Get saltenv-specific configuration
            saltenv_conf = self.saltenv.get(tgt_env, {})
            if name == 'ref':
                def _get_per_saltenv(tgt_env):
                    if name in saltenv_conf:
                        return saltenv_conf[name]
                    elif tgt_env in self.global_saltenv \
                            and name in self.global_saltenv[tgt_env]:
                        return self.global_saltenv[tgt_env][name]
                    else:
                        return None

                # Return the all_saltenvs branch/tag if it is configured
                per_saltenv_ref = _get_per_saltenv(tgt_env)
                try:
                    all_saltenvs_ref = self.all_saltenvs
                    if per_saltenv_ref and all_saltenvs_ref != per_saltenv_ref:
                        log.debug(
                            'The per-saltenv configuration has mapped the '
                            '\'%s\' branch/tag to saltenv \'%s\' for %s '
                            'remote \'%s\', but this remote has '
                            'all_saltenvs set to \'%s\'. The per-saltenv '
                            'mapping will be ignored in favor of \'%s\'.',
                            per_saltenv_ref, tgt_env, self.role, self.id,
                            all_saltenvs_ref, all_saltenvs_ref
                        )
                    return all_saltenvs_ref
                except AttributeError:
                    # all_saltenvs not configured for this remote
                    pass

                if tgt_env == 'base':
                    return self.base
                elif self.disable_saltenv_mapping:
                    if per_saltenv_ref is None:
                        log.debug(
                            'saltenv mapping is diabled for %s remote \'%s\' '
                            'and saltenv \'%s\' is not explicitly mapped',
                            self.role, self.id, tgt_env
                        )
                    return per_saltenv_ref
                else:
                    return per_saltenv_ref or tgt_env

            if name in saltenv_conf:
                return strip_sep(saltenv_conf[name])
            elif tgt_env in self.global_saltenv \
                    and name in self.global_saltenv[tgt_env]:
                return strip_sep(self.global_saltenv[tgt_env][name])
            else:
                return strip_sep(getattr(self, '_' + name))
        setattr(cls, name, _getconf)

    def check_root(self):
        '''
        Check if the relative root path exists in the checked-out copy of the
        remote. Return the full path to that relative root if it does exist,
        otherwise return None.
        '''
        # No need to pass an environment to self.root() here since per-saltenv
        # configuration is a gitfs-only feature and check_root() is not used
        # for gitfs.
        root_dir = salt.utils.path.join(self.cachedir, self.root()).rstrip(os.sep)
        if os.path.isdir(root_dir):
            return root_dir
        log.error(
            'Root path \'%s\' not present in %s remote \'%s\', '
            'skipping.', self.root(), self.role, self.id
        )
        return None

    def clean_stale_refs(self):
        '''
        Remove stale refs so that they are no longer seen as fileserver envs
        '''
        cleaned = []
        cmd_str = 'git remote prune origin'

        # Attempt to force all output to plain ascii english, which is what some parsing code
        # may expect.
        # According to stackoverflow (http://goo.gl/l74GC8), we are setting LANGUAGE as well
        # just to be sure.
        env = os.environ.copy()
        env[b"LANGUAGE"] = b"C"
        env[b"LC_ALL"] = b"C"

        cmd = subprocess.Popen(
            shlex.split(cmd_str),
            close_fds=not salt.utils.platform.is_windows(),
            cwd=os.path.dirname(self.gitdir),
            env=env,
            stdout=subprocess.PIPE,
            stderr=subprocess.STDOUT)
        output = cmd.communicate()[0]
        if six.PY3:
            output = output.decode(__salt_system_encoding__)
        if cmd.returncode != 0:
            log.warning(
                'Failed to prune stale branches for %s remote \'%s\'. '
                'Output from \'%s\' follows:\n%s',
                self.role, self.id, cmd_str, output
            )
        else:
            marker = ' * [pruned] '
            for line in salt.utils.itertools.split(output, '\n'):
                if line.startswith(marker):
                    cleaned.append(line[len(marker):].strip())
            if cleaned:
                log.debug(
                    '%s pruned the following stale refs: %s',
                    self.role, ', '.join(cleaned)
                )
        return cleaned

    def clear_lock(self, lock_type='update'):
        '''
        Clear update.lk
        '''
        lock_file = self._get_lock_file(lock_type=lock_type)

        def _add_error(errlist, exc):
            msg = ('Unable to remove update lock for {0} ({1}): {2} '
                   .format(self.url, lock_file, exc))
            log.debug(msg)
            errlist.append(msg)

        success = []
        failed = []

        try:
            os.remove(lock_file)
        except OSError as exc:
            if exc.errno == errno.ENOENT:
                # No lock file present
                pass
            elif exc.errno == errno.EISDIR:
                # Somehow this path is a directory. Should never happen
                # unless some wiseguy manually creates a directory at this
                # path, but just in case, handle it.
                try:
                    shutil.rmtree(lock_file)
                except OSError as exc:
                    _add_error(failed, exc)
            else:
                _add_error(failed, exc)
        else:
            msg = 'Removed {0} lock for {1} remote \'{2}\''.format(
                lock_type,
                self.role,
                self.id
            )
            log.debug(msg)
            success.append(msg)
        return success, failed

    def enforce_git_config(self):
        '''
        For the config options which need to be maintained in the git config,
        ensure that the git config file is configured as desired.
        '''
        git_config = os.path.join(self.gitdir, 'config')
        conf = salt.utils.configparser.GitConfigParser()
        if not conf.read(git_config):
            log.error('Failed to read from git config file %s', git_config)
        else:
            # We are currently enforcing the following git config items:
            # 1. Fetch URL
            # 2. refspecs used in fetch
            # 3. http.sslVerify
            conf_changed = False
            remote_section = 'remote "origin"'

            # 1. URL
            try:
                url = conf.get(remote_section, 'url')
            except salt.utils.configparser.NoSectionError:
                # First time we've init'ed this repo, we need to add the
                # section for the remote to the git config
                conf.add_section(remote_section)
                conf_changed = True
                url = None
            log.debug(
                'Current fetch URL for %s remote \'%s\': %s (desired: %s)',
                self.role, self.id, url, self.url
            )
            if url != self.url:
                conf.set(remote_section, 'url', self.url)
                log.debug(
                    'Fetch URL for %s remote \'%s\' set to %s',
                    self.role, self.id, self.url
                )
                conf_changed = True

            # 2. refspecs
            try:
                refspecs = sorted(
                    conf.get(remote_section, 'fetch', as_list=True))
            except salt.utils.configparser.NoOptionError:
                # No 'fetch' option present in the remote section. Should never
                # happen, but if it does for some reason, don't let it cause a
                # traceback.
                refspecs = []
            desired_refspecs = sorted(self.refspecs)
            log.debug(
                'Current refspecs for %s remote \'%s\': %s (desired: %s)',
                self.role, self.id, refspecs, desired_refspecs
            )
            if refspecs != desired_refspecs:
                conf.set_multivar(remote_section, 'fetch', self.refspecs)
                log.debug(
                    'Refspecs for %s remote \'%s\' set to %s',
                    self.role, self.id, desired_refspecs
                )
                conf_changed = True

            # 3. http.sslVerify
            try:
                ssl_verify = conf.get('http', 'sslVerify')
            except salt.utils.configparser.NoSectionError:
                conf.add_section('http')
                ssl_verify = None
            except salt.utils.configparser.NoOptionError:
                ssl_verify = None
            desired_ssl_verify = six.text_type(self.ssl_verify).lower()
            log.debug(
                'Current http.sslVerify for %s remote \'%s\': %s (desired: %s)',
                self.role, self.id, ssl_verify, desired_ssl_verify
            )
            if ssl_verify != desired_ssl_verify:
                conf.set('http', 'sslVerify', desired_ssl_verify)
                log.debug(
                    'http.sslVerify for %s remote \'%s\' set to %s',
                    self.role, self.id, desired_ssl_verify
                )
                conf_changed = True

            # Write changes, if necessary
            if conf_changed:
                with salt.utils.files.fopen(git_config, 'w') as fp_:
                    conf.write(fp_)
                    log.debug(
                        'Config updates for %s remote \'%s\' written to %s',
                        self.role, self.id, git_config
                    )

    def fetch(self):
        '''
        Fetch the repo. If the local copy was updated, return True. If the
        local copy was already up-to-date, return False.

        This function requires that a _fetch() function be implemented in a
        sub-class.
        '''
        try:
            with self.gen_lock(lock_type='update'):
                log.debug('Fetching %s remote \'%s\'', self.role, self.id)
                # Run provider-specific fetch code
                return self._fetch()
        except GitLockError as exc:
            if exc.errno == errno.EEXIST:
                log.warning(
                    'Update lock file is present for %s remote \'%s\', '
                    'skipping. If this warning persists, it is possible that '
                    'the update process was interrupted, but the lock could '
                    'also have been manually set. Removing %s or running '
                    '\'salt-run cache.clear_git_lock %s type=update\' will '
                    'allow updates to continue for this remote.',
                    self.role,
                    self.id,
                    self._get_lock_file(lock_type='update'),
                    self.role,
                )
            return False

    def _lock(self, lock_type='update', failhard=False):
        '''
        Place a lock file if (and only if) it does not already exist.
        '''
        try:
            fh_ = os.open(self._get_lock_file(lock_type),
                          os.O_CREAT | os.O_EXCL | os.O_WRONLY)
            with os.fdopen(fh_, 'wb'):
                # Write the lock file and close the filehandle
                os.write(fh_, salt.utils.stringutils.to_bytes(six.text_type(os.getpid())))
        except (OSError, IOError) as exc:
            if exc.errno == errno.EEXIST:
                with salt.utils.files.fopen(self._get_lock_file(lock_type), 'r') as fd_:
                    try:
                        pid = int(salt.utils.stringutils.to_unicode(fd_.readline()).rstrip())
                    except ValueError:
                        # Lock file is empty, set pid to 0 so it evaluates as
                        # False.
                        pid = 0
                global_lock_key = self.role + '_global_lock'
                lock_file = self._get_lock_file(lock_type=lock_type)
                if self.opts[global_lock_key]:
                    msg = (
                        '{0} is enabled and {1} lockfile {2} is present for '
                        '{3} remote \'{4}\'.'.format(
                            global_lock_key,
                            lock_type,
                            lock_file,
                            self.role,
                            self.id,
                        )
                    )
                    if pid:
                        msg += ' Process {0} obtained the lock'.format(pid)
                        if not pid_exists(pid):
                            msg += (' but this process is not running. The '
                                    'update may have been interrupted. If '
                                    'using multi-master with shared gitfs '
                                    'cache, the lock may have been obtained '
                                    'by another master.')
                    log.warning(msg)
                    if failhard:
                        raise exc
                    return
                elif pid and pid_exists(pid):
                    log.warning('Process %d has a %s %s lock (%s)',
                                pid, self.role, lock_type, lock_file)
                    if failhard:
                        raise
                    return
                else:
                    if pid:
                        log.warning(
                            'Process %d has a %s %s lock (%s), but this '
                            'process is not running. Cleaning up lock file.',
                            pid, self.role, lock_type, lock_file
                        )
                    success, fail = self.clear_lock()
                    if success:
                        return self._lock(lock_type='update',
                                          failhard=failhard)
                    elif failhard:
                        raise
                    return
            else:
                msg = 'Unable to set {0} lock for {1} ({2}): {3} '.format(
                    lock_type,
                    self.id,
                    self._get_lock_file(lock_type),
                    exc
                )
                log.error(msg, exc_info=True)
                raise GitLockError(exc.errno, msg)
        msg = 'Set {0} lock for {1} remote \'{2}\''.format(
            lock_type,
            self.role,
            self.id
        )
        log.debug(msg)
        return msg

    def lock(self):
        '''
        Place an lock file and report on the success/failure. This is an
        interface to be used by the fileserver runner, so it is hard-coded to
        perform an update lock. We aren't using the gen_lock()
        contextmanager here because the lock is meant to stay and not be
        automatically removed.
        '''
        success = []
        failed = []
        try:
            result = self._lock(lock_type='update')
        except GitLockError as exc:
            failed.append(exc.strerror)
        else:
            if result is not None:
                success.append(result)
        return success, failed

    @contextlib.contextmanager
    def gen_lock(self, lock_type='update', timeout=0, poll_interval=0.5):
        '''
        Set and automatically clear a lock
        '''
        if not isinstance(lock_type, six.string_types):
            raise GitLockError(
                errno.EINVAL,
                'Invalid lock_type \'{0}\''.format(lock_type)
            )

        # Make sure that we have a positive integer timeout, otherwise just set
        # it to zero.
        try:
            timeout = int(timeout)
        except ValueError:
            timeout = 0
        else:
            if timeout < 0:
                timeout = 0

        if not isinstance(poll_interval, (six.integer_types, float)) \
                or poll_interval < 0:
            poll_interval = 0.5

        if poll_interval > timeout:
            poll_interval = timeout

        lock_set = False
        try:
            time_start = time.time()
            while True:
                try:
                    self._lock(lock_type=lock_type, failhard=True)
                    lock_set = True
                    yield
                    # Break out of his loop once we've yielded the lock, to
                    # avoid continued attempts to iterate and establish lock
                    break
                except (OSError, IOError, GitLockError) as exc:
                    if not timeout or time.time() - time_start > timeout:
                        raise GitLockError(exc.errno, exc.strerror)
                    else:
                        log.debug(
                            'A %s lock is already present for %s remote '
                            '\'%s\', sleeping %f second(s)',
                            lock_type, self.role, self.id, poll_interval
                        )
                        time.sleep(poll_interval)
                        continue
        finally:
            if lock_set:
                self.clear_lock(lock_type=lock_type)

    def init_remote(self):
        '''
        This function must be overridden in a sub-class
        '''
        raise NotImplementedError()

    def checkout(self):
        '''
        This function must be overridden in a sub-class
        '''
        raise NotImplementedError()

    def dir_list(self, tgt_env):
        '''
        This function must be overridden in a sub-class
        '''
        raise NotImplementedError()

    def env_is_exposed(self, tgt_env):
        '''
        Check if an environment is exposed by comparing it against a whitelist
        and blacklist.
        '''
        return salt.utils.stringutils.check_whitelist_blacklist(
            tgt_env,
            whitelist=self.saltenv_whitelist,
            blacklist=self.saltenv_blacklist,
        )

    def _fetch(self):
        '''
        Provider-specific code for fetching, must be implemented in a
        sub-class.
        '''
        raise NotImplementedError()

    def envs(self):
        '''
        This function must be overridden in a sub-class
        '''
        raise NotImplementedError()

    def file_list(self, tgt_env):
        '''
        This function must be overridden in a sub-class
        '''
        raise NotImplementedError()

    def find_file(self, path, tgt_env):
        '''
        This function must be overridden in a sub-class
        '''
        raise NotImplementedError()

    def get_checkout_target(self):
        '''
        Resolve dynamically-set branch
        '''
        if self.role == 'git_pillar' and self.branch == '__env__':
            try:
                return self.all_saltenvs
            except AttributeError:
                # all_saltenvs not configured for this remote
                pass
            target = self.opts.get('pillarenv') \
                or self.opts.get('saltenv') \
                or self.opts['{0}_base'.format(self.role)] \
                or 'base'
            return target
        return self.branch

    def get_tree(self, tgt_env):
        '''
        Return a tree object for the specified environment
        '''
        if not self.env_is_exposed(tgt_env):
            return None

        tgt_ref = self.ref(tgt_env)
        if tgt_ref is None:
            return None

        for ref_type in self.ref_types:
            try:
                func_name = 'get_tree_from_{0}'.format(ref_type)
                func = getattr(self, func_name)
            except AttributeError:
                log.error(
                    '%s class is missing function \'%s\'',
                    self.__class__.__name__, func_name
                )
            else:
                candidate = func(tgt_ref)
                if candidate is not None:
                    return candidate

        # No matches found
        return None

    def get_url(self):
        '''
        Examine self.id and assign self.url (and self.branch, for git_pillar)
        '''
        if self.role in ('git_pillar', 'winrepo'):
            # With winrepo and git_pillar, the remote is specified in the
            # format '<branch> <url>', so that we can get a unique identifier
            # to hash for each remote.
            try:
                self.branch, self.url = self.id.split(None, 1)
            except ValueError:
                self.branch = self.conf['branch']
                self.url = self.id
        else:
            self.url = self.id

    @property
    def linkdir_walk(self):
        '''
        Return the expected result of an os.walk on the linkdir, based on the
        mountpoint value.
        '''
        try:
            # Use cached linkdir_walk if we've already run this
            return self._linkdir_walk
        except AttributeError:
            self._linkdir_walk = []
            try:
                parts = self._mountpoint.split('/')
            except AttributeError:
                log.error(
                    '%s class is missing a \'_mountpoint\' attribute',
                    self.__class__.__name__
                )
            else:
                for idx, item in enumerate(parts[:-1]):
                    try:
                        dirs = [parts[idx + 1]]
                    except IndexError:
                        dirs = []
                    self._linkdir_walk.append((
                        salt.utils.path.join(self.linkdir, *parts[:idx + 1]),
                        dirs,
                        []
                    ))
                try:
                    # The linkdir itself goes at the beginning
                    self._linkdir_walk.insert(0, (self.linkdir, [parts[0]], []))
                except IndexError:
                    pass
            return self._linkdir_walk

    def setup_callbacks(self):
        '''
        Only needed in pygit2, included in the base class for simplicty of use
        '''
        pass

    def verify_auth(self):
        '''
        Override this function in a sub-class to implement auth checking.
        '''
        self.credentials = None
        return True

    def write_file(self, blob, dest):
        '''
        This function must be overridden in a sub-class
        '''
        raise NotImplementedError()


class GitPython(GitProvider):
    '''
    Interface to GitPython
    '''
    def __init__(self, opts, remote, per_remote_defaults, per_remote_only,
                 override_params, cache_root, role='gitfs'):
        self.provider = 'gitpython'
        super(GitPython, self).__init__(
            opts, remote, per_remote_defaults, per_remote_only,
            override_params, cache_root, role
        )

    def checkout(self):
        '''
        Checkout the configured branch/tag. We catch an "Exception" class here
        instead of a specific exception class because the exceptions raised by
        GitPython when running these functions vary in different versions of
        GitPython.
        '''
        tgt_ref = self.get_checkout_target()
        try:
            head_sha = self.repo.rev_parse('HEAD').hexsha
        except Exception:
            # Should only happen the first time we are checking out, since
            # we fetch first before ever checking anything out.
            head_sha = None

        # 'origin/' + tgt_ref ==> matches a branch head
        # 'tags/' + tgt_ref + '@{commit}' ==> matches tag's commit
        for rev_parse_target, checkout_ref in (
                ('origin/' + tgt_ref, 'origin/' + tgt_ref),
                ('tags/' + tgt_ref, 'tags/' + tgt_ref)):
            try:
                target_sha = self.repo.rev_parse(rev_parse_target).hexsha
            except Exception:
                # ref does not exist
                continue
            else:
                if head_sha == target_sha:
                    # No need to checkout, we're already up-to-date
                    return self.check_root()

            try:
                with self.gen_lock(lock_type='checkout'):
                    self.repo.git.checkout(checkout_ref)
                    log.debug(
                        '%s remote \'%s\' has been checked out to %s',
                        self.role,
                        self.id,
                        checkout_ref
                    )
            except GitLockError as exc:
                if exc.errno == errno.EEXIST:
                    # Re-raise with a different strerror containing a
                    # more meaningful error message for the calling
                    # function.
                    raise GitLockError(
                        exc.errno,
                        'Checkout lock exists for {0} remote \'{1}\''
                        .format(self.role, self.id)
                    )
                else:
                    log.error(
                        'Error %d encountered obtaining checkout lock '
                        'for %s remote \'%s\'',
                        exc.errno,
                        self.role,
                        self.id
                    )
                    return None
            except Exception:
                continue
            return self.check_root()
        log.error(
            'Failed to checkout %s from %s remote \'%s\': remote ref does '
            'not exist', tgt_ref, self.role, self.id
        )
        return None

    def init_remote(self):
        '''
        Initialize/attach to a remote using GitPython. Return a boolean
        which will let the calling function know whether or not a new repo was
        initialized by this function.
        '''
        new = False
        if not os.listdir(self.cachedir):
            # Repo cachedir is empty, initialize a new repo there
            self.repo = git.Repo.init(self.cachedir)
            new = True
        else:
            # Repo cachedir exists, try to attach
            try:
                self.repo = git.Repo(self.cachedir)
            except git.exc.InvalidGitRepositoryError:
                log.error(_INVALID_REPO, self.cachedir, self.url, self.role)
                return new

        self.gitdir = salt.utils.path.join(self.repo.working_dir, '.git')
        self.enforce_git_config()

        return new

    def dir_list(self, tgt_env):
        '''
        Get list of directories for the target environment using GitPython
        '''
        ret = set()
        tree = self.get_tree(tgt_env)
        if not tree:
            return ret
        if self.root(tgt_env):
            try:
                tree = tree / self.root(tgt_env)
            except KeyError:
                return ret
            relpath = lambda path: os.path.relpath(path, self.root(tgt_env))
        else:
            relpath = lambda path: path
        add_mountpoint = lambda path: salt.utils.path.join(
            self.mountpoint(tgt_env), path, use_posixpath=True)
        for blob in tree.traverse():
            if isinstance(blob, git.Tree):
                ret.add(add_mountpoint(relpath(blob.path)))
        if self.mountpoint(tgt_env):
            ret.add(self.mountpoint(tgt_env))
        return ret

    def envs(self):
        '''
        Check the refs and return a list of the ones which can be used as salt
        environments.
        '''
        ref_paths = [x.path for x in self.repo.refs]
        return self._get_envs_from_ref_paths(ref_paths)

    def _fetch(self):
        '''
        Fetch the repo. If the local copy was updated, return True. If the
        local copy was already up-to-date, return False.
        '''
        origin = self.repo.remotes[0]
        try:
            fetch_results = origin.fetch()
        except AssertionError:
            fetch_results = origin.fetch()

        new_objs = False
        for fetchinfo in fetch_results:
            if fetchinfo.old_commit is not None:
                log.debug(
                    '%s has updated \'%s\' for remote \'%s\' '
                    'from %s to %s',
                    self.role,
                    fetchinfo.name,
                    self.id,
                    fetchinfo.old_commit.hexsha[:7],
                    fetchinfo.commit.hexsha[:7]
                )
                new_objs = True
            elif fetchinfo.flags in (fetchinfo.NEW_TAG,
                                     fetchinfo.NEW_HEAD):
                log.debug(
                    '%s has fetched new %s \'%s\' for remote \'%s\'',
                    self.role,
                    'tag' if fetchinfo.flags == fetchinfo.NEW_TAG else 'head',
                    fetchinfo.name,
                    self.id
                )
                new_objs = True

        cleaned = self.clean_stale_refs()
        return True if (new_objs or cleaned) else None

    def file_list(self, tgt_env):
        '''
        Get file list for the target environment using GitPython
        '''
        files = set()
        symlinks = {}
        tree = self.get_tree(tgt_env)
        if not tree:
            # Not found, return empty objects
            return files, symlinks
        if self.root(tgt_env):
            try:
                tree = tree / self.root(tgt_env)
            except KeyError:
                return files, symlinks
            relpath = lambda path: os.path.relpath(path, self.root(tgt_env))
        else:
            relpath = lambda path: path
        add_mountpoint = lambda path: salt.utils.path.join(
            self.mountpoint(tgt_env), path, use_posixpath=True)
        for file_blob in tree.traverse():
            if not isinstance(file_blob, git.Blob):
                continue
            file_path = add_mountpoint(relpath(file_blob.path))
            files.add(file_path)
            if stat.S_ISLNK(file_blob.mode):
                stream = six.StringIO()
                file_blob.stream_data(stream)
                stream.seek(0)
                link_tgt = stream.read()
                stream.close()
                symlinks[file_path] = link_tgt
        return files, symlinks

    def find_file(self, path, tgt_env):
        '''
        Find the specified file in the specified environment
        '''
        tree = self.get_tree(tgt_env)
        if not tree:
            # Branch/tag/SHA not found in repo
            return None, None, None
        blob = None
        depth = 0
        while True:
            depth += 1
            if depth > SYMLINK_RECURSE_DEPTH:
                blob = None
                break
            try:
                file_blob = tree / path
                if stat.S_ISLNK(file_blob.mode):
                    # Path is a symlink. The blob data corresponding to
                    # this path's object ID will be the target of the
                    # symlink. Follow the symlink and set path to the
                    # location indicated in the blob data.
                    stream = six.StringIO()
                    file_blob.stream_data(stream)
                    stream.seek(0)
                    link_tgt = stream.read()
                    stream.close()
                    path = salt.utils.path.join(
                        os.path.dirname(path), link_tgt, use_posixpath=True)
                else:
                    blob = file_blob
                    if isinstance(blob, git.Tree):
                        # Path is a directory, not a file.
                        blob = None
                    break
            except KeyError:
                # File not found or repo_path points to a directory
                blob = None
                break
        if isinstance(blob, git.Blob):
            return blob, blob.hexsha, blob.mode
        return None, None, None

    def get_tree_from_branch(self, ref):
        '''
        Return a git.Tree object matching a head ref fetched into
        refs/remotes/origin/
        '''
        try:
            return git.RemoteReference(
                self.repo,
                'refs/remotes/origin/{0}'.format(ref)).commit.tree
        except ValueError:
            return None

    def get_tree_from_tag(self, ref):
        '''
        Return a git.Tree object matching a tag ref fetched into refs/tags/
        '''
        try:
            return git.TagReference(
                self.repo,
                'refs/tags/{0}'.format(ref)).commit.tree
        except ValueError:
            return None

    def get_tree_from_sha(self, ref):
        '''
        Return a git.Tree object matching a SHA
        '''
        try:
            return self.repo.rev_parse(ref).tree
        except (gitdb.exc.ODBError, AttributeError):
            return None

    def write_file(self, blob, dest):
        '''
        Using the blob object, write the file to the destination path
        '''
        with salt.utils.files.fopen(dest, 'wb+') as fp_:
            blob.stream_data(fp_)


class Pygit2(GitProvider):
    '''
    Interface to Pygit2
    '''
    def __init__(self, opts, remote, per_remote_defaults, per_remote_only,
                 override_params, cache_root, role='gitfs'):
        self.provider = 'pygit2'
        super(Pygit2, self).__init__(
            opts, remote, per_remote_defaults, per_remote_only,
            override_params, cache_root, role
        )

    def peel(self, obj):
        '''
        Compatibility function for pygit2.Reference objects. Older versions of
        pygit2 use .get_object() to return the object to which the reference
        points, while newer versions use .peel(). In pygit2 0.27.4,
        .get_object() was removed. This function will try .peel() first and
        fall back to .get_object().
        '''
        try:
            return obj.peel()
        except AttributeError:
            return obj.get_object()

    def checkout(self):
        '''
        Checkout the configured branch/tag
        '''
        tgt_ref = self.get_checkout_target()
        local_ref = 'refs/heads/' + tgt_ref
        remote_ref = 'refs/remotes/origin/' + tgt_ref
        tag_ref = 'refs/tags/' + tgt_ref

        try:
            local_head = self.repo.lookup_reference('HEAD')
        except KeyError:
            log.warning(
                'HEAD not present in %s remote \'%s\'', self.role, self.id
            )
            return None

        try:
            head_sha = self.peel(local_head).hex
        except AttributeError:
            # Shouldn't happen, but just in case a future pygit2 API change
            # breaks things, avoid a traceback and log an error.
            log.error(
                'Unable to get SHA of HEAD for %s remote \'%s\'',
                self.role, self.id
            )
            return None
        except KeyError:
            head_sha = None

        refs = self.repo.listall_references()

        def _perform_checkout(checkout_ref, branch=True):
            '''
            DRY function for checking out either a branch or a tag
            '''
            try:
                with self.gen_lock(lock_type='checkout'):
                    # Checkout the local branch corresponding to the
                    # remote ref.
                    self.repo.checkout(checkout_ref)
                    if branch:
                        self.repo.reset(oid, pygit2.GIT_RESET_HARD)
                return True
            except GitLockError as exc:
                if exc.errno == errno.EEXIST:
                    # Re-raise with a different strerror containing a
                    # more meaningful error message for the calling
                    # function.
                    raise GitLockError(
                        exc.errno,
                        'Checkout lock exists for {0} remote \'{1}\''
                        .format(self.role, self.id)
                    )
                else:
                    log.error(
                        'Error %d encountered obtaining checkout lock '
                        'for %s remote \'%s\'',
                        exc.errno,
                        self.role,
                        self.id
                    )
            return False

        try:
            if remote_ref in refs:
                # Get commit id for the remote ref
                oid = self.peel(self.repo.lookup_reference(remote_ref)).id
                if local_ref not in refs:
                    # No local branch for this remote, so create one and point
                    # it at the commit id of the remote ref
                    self.repo.create_reference(local_ref, oid)

                try:
                    target_sha = \
                        self.peel(self.repo.lookup_reference(remote_ref)).hex
                except KeyError:
                    log.error(
                        'pygit2 was unable to get SHA for %s in %s remote '
                        '\'%s\'', local_ref, self.role, self.id,
                        exc_info=True
                    )
                    return None

                # Only perform a checkout if HEAD and target are not pointing
                # at the same SHA1.
                if head_sha != target_sha:
                    # Check existence of the ref in refs/heads/ which
                    # corresponds to the local HEAD. Checking out local_ref
                    # below when no local ref for HEAD is missing will raise an
                    # exception in pygit2 >= 0.21. If this ref is not present,
                    # create it. The "head_ref != local_ref" check ensures we
                    # don't try to add this ref if it is not necessary, as it
                    # would have been added above already. head_ref would be
                    # the same as local_ref if the branch name was changed but
                    # the cachedir was not (for example if a "name" parameter
                    # was used in a git_pillar remote, or if we are using
                    # winrepo which takes the basename of the repo as the
                    # cachedir).
                    head_ref = local_head.target
                    # If head_ref is not a string, it will point to a
                    # pygit2.Oid object and we are in detached HEAD mode.
                    # Therefore, there is no need to add a local reference. If
                    # head_ref == local_ref, then the local reference for HEAD
                    # in refs/heads/ already exists and again, no need to add.
                    if isinstance(head_ref, six.string_types) \
                            and head_ref not in refs and head_ref != local_ref:
                        branch_name = head_ref.partition('refs/heads/')[-1]
                        if not branch_name:
                            # Shouldn't happen, but log an error if it does
                            log.error(
                                'pygit2 was unable to resolve branch name from '
                                'HEAD ref \'%s\' in %s remote \'%s\'',
                                head_ref, self.role, self.id
                            )
                            return None
                        remote_head = 'refs/remotes/origin/' + branch_name
                        if remote_head not in refs:
                            # No remote ref for HEAD exists. This can happen in
                            # the first-time git_pillar checkout when when the
                            # remote repo does not have a master branch. Since
                            # we need a HEAD reference to keep pygit2 from
                            # throwing an error, and none exists in
                            # refs/remotes/origin, we'll just point HEAD at the
                            # remote_ref.
                            remote_head = remote_ref
                        self.repo.create_reference(
                            head_ref,
                            self.repo.lookup_reference(remote_head).target
                        )

                    if not _perform_checkout(local_ref, branch=True):
                        return None

                # Return the relative root, if present
                return self.check_root()

            elif tag_ref in refs:
                tag_obj = self.repo.revparse_single(tag_ref)
                if not isinstance(tag_obj, pygit2.Commit):
                    log.error(
                        '%s does not correspond to pygit2.Commit object',
                        tag_ref
                    )
                else:
                    try:
                        # If no AttributeError raised, this is an annotated tag
                        tag_sha = tag_obj.target.hex
                    except AttributeError:
                        try:
                            tag_sha = tag_obj.hex
                        except AttributeError:
                            # Shouldn't happen, but could if a future pygit2
                            # API change breaks things.
                            log.error(
                                'Unable to resolve %s from %s remote \'%s\' '
                                'to either an annotated or non-annotated tag',
                                tag_ref, self.role, self.id,
                                exc_info=True
                            )
                            return None
                    log.debug('SHA of tag %s: %s', tgt_ref, tag_sha)

                    if head_sha != tag_sha:
                        if not _perform_checkout(tag_ref, branch=False):
                            return None

                    # Return the relative root, if present
                    return self.check_root()
        except GitLockError:
            raise
        except Exception as exc:
            log.error(
                'Failed to checkout %s from %s remote \'%s\': %s',
                tgt_ref, self.role, self.id, exc,
                exc_info=True
            )
            return None
        log.error(
            'Failed to checkout %s from %s remote \'%s\': remote ref '
            'does not exist', tgt_ref, self.role, self.id
        )
        return None

    def clean_stale_refs(self, local_refs=None):  # pylint: disable=arguments-differ
        '''
        Clean stale local refs so they don't appear as fileserver environments
        '''
        if self.credentials is not None:
            log.debug(
                'pygit2 does not support detecting stale refs for '
                'authenticated remotes, saltenvs will not reflect '
                'branches/tags removed from remote \'%s\'', self.id
            )
            return []
        return super(Pygit2, self).clean_stale_refs()

    def init_remote(self):
        '''
        Initialize/attach to a remote using pygit2. Return a boolean which
        will let the calling function know whether or not a new repo was
        initialized by this function.
        '''
        # https://github.com/libgit2/pygit2/issues/339
        # https://github.com/libgit2/libgit2/issues/2122
        home = os.path.expanduser('~')
        pygit2.settings.search_path[pygit2.GIT_CONFIG_LEVEL_GLOBAL] = home
        new = False
        if not os.listdir(self.cachedir):
            # Repo cachedir is empty, initialize a new repo there
            self.repo = pygit2.init_repository(self.cachedir)
            new = True
        else:
            # Repo cachedir exists, try to attach
            try:
                self.repo = pygit2.Repository(self.cachedir)
            except KeyError:
                log.error(_INVALID_REPO, self.cachedir, self.url, self.role)
                return new

        self.gitdir = salt.utils.path.join(self.repo.workdir, '.git')
        self.enforce_git_config()

        return new

    def dir_list(self, tgt_env):
        '''
        Get a list of directories for the target environment using pygit2
        '''
        def _traverse(tree, blobs, prefix):
            '''
            Traverse through a pygit2 Tree object recursively, accumulating all
            the empty directories within it in the "blobs" list
            '''
            for entry in iter(tree):
                if entry.oid not in self.repo:
                    # Entry is a submodule, skip it
                    continue
                blob = self.repo[entry.oid]
                if not isinstance(blob, pygit2.Tree):
                    continue
                blobs.append(
                    salt.utils.path.join(prefix, entry.name, use_posixpath=True)
                )
                if len(blob):
                    _traverse(
                        blob, blobs, salt.utils.path.join(
                            prefix, entry.name, use_posixpath=True)
                    )

        ret = set()
        tree = self.get_tree(tgt_env)
        if not tree:
            return ret
        if self.root(tgt_env):
            try:
                oid = tree[self.root(tgt_env)].oid
                tree = self.repo[oid]
            except KeyError:
                return ret
            if not isinstance(tree, pygit2.Tree):
                return ret
            relpath = lambda path: os.path.relpath(path, self.root(tgt_env))
        else:
            relpath = lambda path: path
        blobs = []
        if len(tree):
            _traverse(tree, blobs, self.root(tgt_env))
        add_mountpoint = lambda path: salt.utils.path.join(
            self.mountpoint(tgt_env), path, use_posixpath=True)
        for blob in blobs:
            ret.add(add_mountpoint(relpath(blob)))
        if self.mountpoint(tgt_env):
            ret.add(self.mountpoint(tgt_env))
        return ret

    def envs(self):
        '''
        Check the refs and return a list of the ones which can be used as salt
        environments.
        '''
        ref_paths = self.repo.listall_references()
        return self._get_envs_from_ref_paths(ref_paths)

    def _fetch(self):
        '''
        Fetch the repo. If the local copy was updated, return True. If the
        local copy was already up-to-date, return False.
        '''
        origin = self.repo.remotes[0]
        refs_pre = self.repo.listall_references()
        fetch_kwargs = {}
        # pygit2 radically changed fetchiing in 0.23.2
        if self.remotecallbacks is not None:
            fetch_kwargs['callbacks'] = self.remotecallbacks
        else:
            if self.credentials is not None:
                origin.credentials = self.credentials
        try:
            fetch_results = origin.fetch(**fetch_kwargs)
        except GitError as exc:
            exc_str = get_error_message(exc).lower()
            if 'unsupported url protocol' in exc_str \
                    and isinstance(self.credentials, pygit2.Keypair):
                log.error(
                    'Unable to fetch SSH-based %s remote \'%s\'. '
                    'You may need to add ssh:// to the repo string or '
                    'libgit2 must be compiled with libssh2 to support '
                    'SSH authentication.', self.role, self.id,
                    exc_info=True
                )
            elif 'authentication required but no callback set' in exc_str:
                log.error(
                    '%s remote \'%s\' requires authentication, but no '
                    'authentication configured', self.role, self.id,
                    exc_info=True
                )
            else:
                log.error(
                    'Error occurred fetching %s remote \'%s\': %s',
                    self.role, self.id, exc,
                    exc_info=True
                )
            return False
        try:
            # pygit2.Remote.fetch() returns a dict in pygit2 < 0.21.0
            received_objects = fetch_results['received_objects']
        except (AttributeError, TypeError):
            # pygit2.Remote.fetch() returns a class instance in
            # pygit2 >= 0.21.0
            received_objects = fetch_results.received_objects
        if received_objects != 0:
            log.debug(
                '%s received %s objects for remote \'%s\'',
                self.role, received_objects, self.id
            )
        else:
            log.debug('%s remote \'%s\' is up-to-date', self.role, self.id)
        refs_post = self.repo.listall_references()
        cleaned = self.clean_stale_refs(local_refs=refs_post)
        return True \
            if (received_objects or refs_pre != refs_post or cleaned) \
            else None

    def file_list(self, tgt_env):
        '''
        Get file list for the target environment using pygit2
        '''
        def _traverse(tree, blobs, prefix):
            '''
            Traverse through a pygit2 Tree object recursively, accumulating all
            the file paths and symlink info in the "blobs" dict
            '''
            for entry in iter(tree):
                if entry.oid not in self.repo:
                    # Entry is a submodule, skip it
                    continue
                obj = self.repo[entry.oid]
                if isinstance(obj, pygit2.Blob):
                    repo_path = salt.utils.path.join(
                        prefix, entry.name, use_posixpath=True)
                    blobs.setdefault('files', []).append(repo_path)
                    if stat.S_ISLNK(tree[entry.name].filemode):
                        link_tgt = self.repo[tree[entry.name].oid].data
                        blobs.setdefault('symlinks', {})[repo_path] = link_tgt
                elif isinstance(obj, pygit2.Tree):
                    _traverse(
                        obj, blobs, salt.utils.path.join(
                            prefix, entry.name, use_posixpath=True)
                    )

        files = set()
        symlinks = {}
        tree = self.get_tree(tgt_env)
        if not tree:
            # Not found, return empty objects
            return files, symlinks
        if self.root(tgt_env):
            try:
                # This might need to be changed to account for a root that
                # spans more than one directory
                oid = tree[self.root(tgt_env)].oid
                tree = self.repo[oid]
            except KeyError:
                return files, symlinks
            if not isinstance(tree, pygit2.Tree):
                return files, symlinks
            relpath = lambda path: os.path.relpath(path, self.root(tgt_env))
        else:
            relpath = lambda path: path
        blobs = {}
        if len(tree):
            _traverse(tree, blobs, self.root(tgt_env))
        add_mountpoint = lambda path: salt.utils.path.join(
            self.mountpoint(tgt_env), path, use_posixpath=True)
        for repo_path in blobs.get('files', []):
            files.add(add_mountpoint(relpath(repo_path)))
        for repo_path, link_tgt in six.iteritems(blobs.get('symlinks', {})):
            symlinks[add_mountpoint(relpath(repo_path))] = link_tgt
        return files, symlinks

    def find_file(self, path, tgt_env):
        '''
        Find the specified file in the specified environment
        '''
        tree = self.get_tree(tgt_env)
        if not tree:
            # Branch/tag/SHA not found in repo
            return None, None, None
        blob = None
        mode = None
        depth = 0
        while True:
            depth += 1
            if depth > SYMLINK_RECURSE_DEPTH:
                blob = None
                break
            try:
                entry = tree[path]
                mode = entry.filemode
                if stat.S_ISLNK(mode):
                    # Path is a symlink. The blob data corresponding to this
                    # path's object ID will be the target of the symlink. Follow
                    # the symlink and set path to the location indicated
                    # in the blob data.
                    link_tgt = self.repo[entry.oid].data
                    path = salt.utils.path.join(
                        os.path.dirname(path), link_tgt, use_posixpath=True)
                else:
                    blob = self.repo[entry.oid]
                    if isinstance(blob, pygit2.Tree):
                        # Path is a directory, not a file.
                        blob = None
                    break
            except KeyError:
                blob = None
                break
        if isinstance(blob, pygit2.Blob):
            return blob, blob.hex, mode
        return None, None, None

    def get_tree_from_branch(self, ref):
        '''
        Return a pygit2.Tree object matching a head ref fetched into
        refs/remotes/origin/
        '''
        try:
            return self.peel(self.repo.lookup_reference(
                'refs/remotes/origin/{0}'.format(ref))).tree
        except KeyError:
            return None

    def get_tree_from_tag(self, ref):
        '''
        Return a pygit2.Tree object matching a tag ref fetched into refs/tags/
        '''
        try:
            return self.peel(self.repo.lookup_reference(
                'refs/tags/{0}'.format(ref))).tree
        except KeyError:
            return None

    def get_tree_from_sha(self, ref):
        '''
        Return a pygit2.Tree object matching a SHA
        '''
        try:
            return self.repo.revparse_single(ref).tree
        except (KeyError, TypeError, ValueError, AttributeError):
            return None

    def setup_callbacks(self):
        '''
        Assign attributes for pygit2 callbacks
        '''
        if PYGIT2_VERSION >= _LooseVersion('0.23.2'):
            self.remotecallbacks = pygit2.RemoteCallbacks(
                credentials=self.credentials)
            if not self.ssl_verify:
                # Override the certificate_check function with a lambda that
                # just returns True, thus skipping the cert check.
                self.remotecallbacks.certificate_check = \
                    lambda *args, **kwargs: True
        else:
            self.remotecallbacks = None
            if not self.ssl_verify:
                warnings.warn(
                    'pygit2 does not support disabling the SSL certificate '
                    'check in versions prior to 0.23.2 (installed: {0}). '
                    'Fetches for self-signed certificates will fail.'.format(
                        PYGIT2_VERSION
                    )
                )

    def verify_auth(self):
        '''
        Check the username and password/keypair info for validity. If valid,
        set a 'credentials' attribute consisting of the appropriate Pygit2
        credentials object. Return False if a required auth param is not
        present. Return True if the required auth parameters are present (or
        auth is not configured), otherwise failhard if there is a problem with
        authenticaion.
        '''
        self.credentials = None

        if os.path.isabs(self.url):
            # If the URL is an absolute file path, there is no authentication.
            return True
        elif not any(getattr(self, x, None) for x in AUTH_PARAMS):
            # Auth information not configured for this remote
            return True

        def _incomplete_auth(missing):
            '''
            Helper function to log errors about missing auth parameters
            '''
            log.critical(
                'Incomplete authentication information for %s remote '
                '\'%s\'. Missing parameters: %s',
                self.role, self.id, ', '.join(missing)
            )
            failhard(self.role)

        def _key_does_not_exist(key_type, path):
            '''
            Helper function to log errors about missing key file
            '''
            log.critical(
                'SSH %s (%s) for %s remote \'%s\' could not be found, path '
                'may be incorrect. Note that it may be necessary to clear '
                'git_pillar locks to proceed once this is resolved and the '
                'master has been started back up. A warning will be logged '
                'if this is the case, with instructions.',
                key_type, path, self.role, self.id
            )
            failhard(self.role)

        transport, _, address = self.url.partition('://')
        if not address:
            # Assume scp-like SSH syntax (user@domain.tld:relative/path.git)
            transport = 'ssh'
            address = self.url

        transport = transport.lower()

        if transport in ('git', 'file'):
            # These transports do not use auth
            return True

        elif 'ssh' in transport:
            required_params = ('pubkey', 'privkey')
            user = address.split('@')[0]
            if user == address:
                # No '@' sign == no user. This is a problem.
                log.critical(
                    'Keypair specified for %s remote \'%s\', but remote URL '
                    'is missing a username', self.role, self.id
                )
                failhard(self.role)

            self.user = user
            if all(bool(getattr(self, x, None)) for x in required_params):
                keypair_params = [getattr(self, x, None) for x in
                                  ('user', 'pubkey', 'privkey', 'passphrase')]
                # Check pubkey and privkey to make sure file exists
                for idx, key_type in ((1, 'pubkey'), (2, 'privkey')):
                    key_path = keypair_params[idx]
                    if key_path is not None:
                        try:
                            if not os.path.isfile(key_path):
                                _key_does_not_exist(key_type, key_path)
                        except TypeError:
                            _key_does_not_exist(key_type, key_path)
                self.credentials = pygit2.Keypair(*keypair_params)
                return True
            else:
                missing_auth = [x for x in required_params
                                if not bool(getattr(self, x, None))]
                _incomplete_auth(missing_auth)

        elif 'http' in transport:
            required_params = ('user', 'password')
            password_ok = all(
                bool(getattr(self, x, None)) for x in required_params
            )
            no_password_auth = not any(
                bool(getattr(self, x, None)) for x in required_params
            )
            if no_password_auth:
                # No auth params were passed, assuming this is unauthenticated
                # http(s).
                return True
            if password_ok:
                if transport == 'http' and not self.insecure_auth:
                    log.critical(
                        'Invalid configuration for %s remote \'%s\'. '
                        'Authentication is disabled by default on http '
                        'remotes. Either set %s_insecure_auth to True in the '
                        'master configuration file, set a per-remote config '
                        'option named \'insecure_auth\' to True, or use https '
                        'or ssh-based authentication.',
                        self.role, self.id, self.role
                    )
                    failhard(self.role)
                self.credentials = pygit2.UserPass(self.user, self.password)
                return True
            else:
                missing_auth = [x for x in required_params
                                if not bool(getattr(self, x, None))]
                _incomplete_auth(missing_auth)
        else:
            log.critical(
                'Invalid configuration for %s remote \'%s\'. Unsupported '
                'transport \'%s\'.', self.role, self.id, transport
            )
            failhard(self.role)

    def write_file(self, blob, dest):
        '''
        Using the blob object, write the file to the destination path
        '''
        with salt.utils.files.fopen(dest, 'wb+') as fp_:
            fp_.write(blob.data)


GIT_PROVIDERS = {
    'pygit2': Pygit2,
    'gitpython': GitPython,
}


class GitBase(object):
    '''
    Base class for gitfs/git_pillar
    '''
    def __init__(self, opts, remotes=None, per_remote_overrides=(),
                 per_remote_only=PER_REMOTE_ONLY, global_only=GLOBAL_ONLY,
                 git_providers=None, cache_root=None, init_remotes=True):
        '''
        IMPORTANT: If specifying a cache_root, understand that this is also
        where the remotes will be cloned. A non-default cache_root is only
        really designed right now for winrepo, as its repos need to be checked
        out into the winrepo locations and not within the cachedir.

        As of the 2018.3 release cycle, the classes used to interface with
        Pygit2 and GitPython can be overridden by passing the git_providers
        argument when spawning a class instance. This allows for one to write
        classes which inherit from salt.utils.gitfs.Pygit2 or
        salt.utils.gitfs.GitPython, and then direct one of the GitBase
        subclasses (GitFS, GitPillar, WinRepo) to use the custom class. For
        example:

        .. code-block:: Python

            import salt.utils.gitfs
            from salt.fileserver.gitfs import PER_REMOTE_OVERRIDES, PER_REMOTE_ONLY

            class CustomPygit2(salt.utils.gitfs.Pygit2):
                def fetch_remotes(self):
                    ...
                    Alternate fetch behavior here
                    ...

            git_providers = {
                'pygit2': CustomPygit2,
                'gitpython': salt.utils.gitfs.GitPython,
            }

            gitfs = salt.utils.gitfs.GitFS(
                __opts__,
                __opts__['gitfs_remotes'],
                per_remote_overrides=PER_REMOTE_OVERRIDES,
                per_remote_only=PER_REMOTE_ONLY,
                git_providers=git_providers)

            gitfs.fetch_remotes()
        '''
        self.opts = opts
        self.git_providers = git_providers if git_providers is not None \
            else GIT_PROVIDERS
        self.verify_provider()
        if cache_root is not None:
            self.cache_root = self.remote_root = cache_root
        else:
            self.cache_root = salt.utils.path.join(self.opts['cachedir'],
                                                   self.role)
            self.remote_root = salt.utils.path.join(self.cache_root, 'remotes')
        self.env_cache = salt.utils.path.join(self.cache_root, 'envs.p')
        self.hash_cachedir = salt.utils.path.join(self.cache_root, 'hash')
        self.file_list_cachedir = salt.utils.path.join(
            self.opts['cachedir'], 'file_lists', self.role)
        if init_remotes:
            self.init_remotes(
                remotes if remotes is not None else [],
                per_remote_overrides,
                per_remote_only,
                global_only)

    def init_remotes(self, remotes, per_remote_overrides=(),
                     per_remote_only=PER_REMOTE_ONLY,
                     global_only=GLOBAL_ONLY):
        '''
        Initialize remotes
        '''
        # The global versions of the auth params (gitfs_user,
        # gitfs_password, etc.) default to empty strings. If any of them
        # are defined and the provider is not one that supports auth, then
        # error out and do not proceed.
        override_params = copy.deepcopy(per_remote_overrides)
        global_auth_params = [
            '{0}_{1}'.format(self.role, x) for x in AUTH_PARAMS
            if self.opts['{0}_{1}'.format(self.role, x)]
        ]
        if self.provider in AUTH_PROVIDERS:
            override_params += AUTH_PARAMS
        elif global_auth_params:
            msg = (
                '{0} authentication was configured, but the \'{1}\' '
                '{0}_provider does not support authentication. The '
                'providers for which authentication is supported in {0} '
                'are: {2}.'.format(
                    self.role, self.provider, ', '.join(AUTH_PROVIDERS)
                )
            )
            if self.role == 'gitfs':
                msg += (
                    ' See the GitFS Walkthrough in the Salt documentation '
                    'for further information.'
                )
            log.critical(msg)
            failhard(self.role)

        per_remote_defaults = {}
        global_values = set(override_params)
        global_values.update(set(global_only))
        for param in global_values:
            key = '{0}_{1}'.format(self.role, param)
            if key not in self.opts:
                log.critical(
                    'Key \'%s\' not present in global configuration. This is '
                    'a bug, please report it.', key
                )
                failhard(self.role)
            per_remote_defaults[param] = enforce_types(key, self.opts[key])

        self.remotes = []
        for remote in remotes:
            repo_obj = self.git_providers[self.provider](
                self.opts,
                remote,
                per_remote_defaults,
                per_remote_only,
                override_params,
                self.cache_root,
                self.role
            )
            if hasattr(repo_obj, 'repo'):
                # Sanity check and assign the credential parameter
                repo_obj.verify_auth()
                repo_obj.setup_callbacks()
                if self.opts['__role'] == 'minion' and repo_obj.new:
                    # Perform initial fetch on masterless minion
                    repo_obj.fetch()

                # Reverse map to be used when running envs() to detect the
                # available envs.
                repo_obj.saltenv_revmap = {}

                for saltenv, saltenv_conf in six.iteritems(repo_obj.saltenv):
                    if 'ref' in saltenv_conf:
                        ref = saltenv_conf['ref']
                        repo_obj.saltenv_revmap.setdefault(
                            ref, []).append(saltenv)

                        if saltenv == 'base':
                            # Remove redundant 'ref' config for base saltenv
                            repo_obj.saltenv[saltenv].pop('ref')
                            if ref != repo_obj.base:
                                log.warning(
                                    'The \'base\' environment has been '
                                    'defined in the \'saltenv\' param for %s '
                                    'remote %s and will override the '
                                    'branch/tag specified by %s_base (or a '
                                    'per-remote \'base\' parameter).',
                                    self.role, repo_obj.id, self.role
                                )
                                # Rewrite 'base' config param
                                repo_obj.base = ref

                # Build list of all envs defined by ref mappings in the
                # per-remote 'saltenv' param. We won't add any matching envs
                # from the global saltenv map to the revmap.
                all_envs = []
                for env_names in six.itervalues(repo_obj.saltenv_revmap):
                    all_envs.extend(env_names)

                # Add the global saltenv map to the reverse map, skipping envs
                # explicitly mapped in the per-remote 'saltenv' param.
                for key, conf in six.iteritems(repo_obj.global_saltenv):
                    if key not in all_envs and 'ref' in conf:
                        repo_obj.saltenv_revmap.setdefault(
                            conf['ref'], []).append(key)

                self.remotes.append(repo_obj)

        # Don't allow collisions in cachedir naming
        cachedir_map = {}
        for repo in self.remotes:
            cachedir_map.setdefault(repo.cachedir, []).append(repo.id)

        collisions = [x for x in cachedir_map if len(cachedir_map[x]) > 1]
        if collisions:
            for dirname in collisions:
                log.critical(
                    'The following %s remotes have conflicting cachedirs: '
                    '%s. Resolve this using a per-remote parameter called '
                    '\'name\'.', self.role, ', '.join(cachedir_map[dirname])
                )
                failhard(self.role)

        if any(x.new for x in self.remotes):
            self.write_remote_map()

    def clear_old_remotes(self):
        '''
        Remove cache directories for remotes no longer configured
        '''
        try:
            cachedir_ls = os.listdir(self.cache_root)
        except OSError:
            cachedir_ls = []
        # Remove actively-used remotes from list
        for repo in self.remotes:
            try:
                cachedir_ls.remove(repo.cachedir_basename)
            except ValueError:
                pass
        to_remove = []
        for item in cachedir_ls:
            if item in ('hash', 'refs'):
                continue
            path = salt.utils.path.join(self.cache_root, item)
            if os.path.isdir(path):
                to_remove.append(path)
        failed = []
        if to_remove:
            for rdir in to_remove:
                try:
                    shutil.rmtree(rdir)
                except OSError as exc:
                    log.error(
                        'Unable to remove old %s remote cachedir %s: %s',
                        self.role, rdir, exc
                    )
                    failed.append(rdir)
                else:
                    log.debug('%s removed old cachedir %s', self.role, rdir)
        for fdir in failed:
            to_remove.remove(fdir)
        ret = bool(to_remove)
        if ret:
            self.write_remote_map()
        return ret

    def clear_cache(self):
        '''
        Completely clear cache
        '''
        errors = []
        for rdir in (self.cache_root, self.file_list_cachedir):
            if os.path.exists(rdir):
                try:
                    shutil.rmtree(rdir)
                except OSError as exc:
                    errors.append(
                        'Unable to delete {0}: {1}'.format(rdir, exc)
                    )
        return errors

    def clear_lock(self, remote=None, lock_type='update'):
        '''
        Clear update.lk for all remotes
        '''
        cleared = []
        errors = []
        for repo in self.remotes:
            if remote:
                # Specific remote URL/pattern was passed, ensure that the URL
                # matches or else skip this one
                try:
                    if not fnmatch.fnmatch(repo.url, remote):
                        continue
                except TypeError:
                    # remote was non-string, try again
                    if not fnmatch.fnmatch(repo.url, six.text_type(remote)):
                        continue
            success, failed = repo.clear_lock(lock_type=lock_type)
            cleared.extend(success)
            errors.extend(failed)
        return cleared, errors

    def fetch_remotes(self, remotes=None):
        '''
        Fetch all remotes and return a boolean to let the calling function know
        whether or not any remotes were updated in the process of fetching
        '''
        if remotes is None:
            remotes = []
        elif not isinstance(remotes, list):
            log.error(
                'Invalid \'remotes\' argument (%s) for fetch_remotes. '
                'Must be a list of strings', remotes
            )
            remotes = []

        changed = False
        for repo in self.remotes:
            name = getattr(repo, 'name', None)
            if not remotes or (repo.id, name) in remotes:
                try:
                    if repo.fetch():
                        # We can't just use the return value from repo.fetch()
                        # because the data could still have changed if old
                        # remotes were cleared above. Additionally, we're
                        # running this in a loop and later remotes without
                        # changes would override this value and make it
                        # incorrect.
                        changed = True
                except Exception as exc:
                    log.error(
                        'Exception caught while fetching %s remote \'%s\': %s',
                        self.role, repo.id, exc,
                        exc_info=True
                    )
        return changed

    def lock(self, remote=None):
        '''
        Place an update.lk
        '''
        locked = []
        errors = []
        for repo in self.remotes:
            if remote:
                # Specific remote URL/pattern was passed, ensure that the URL
                # matches or else skip this one
                try:
                    if not fnmatch.fnmatch(repo.url, remote):
                        continue
                except TypeError:
                    # remote was non-string, try again
                    if not fnmatch.fnmatch(repo.url, six.text_type(remote)):
                        continue
            success, failed = repo.lock()
            locked.extend(success)
            errors.extend(failed)
        return locked, errors

    def update(self, remotes=None):
        '''
        .. versionchanged:: 2018.3.0
            The remotes argument was added. This being a list of remote URLs,
            it will only update matching remotes. This actually matches on
            repo.id

        Execute a git fetch on all of the repos and perform maintenance on the
        fileserver cache.
        '''
        # data for the fileserver event
        data = {'changed': False,
                'backend': 'gitfs'}

        data['changed'] = self.clear_old_remotes()
        if self.fetch_remotes(remotes=remotes):
            data['changed'] = True

        # A masterless minion will need a new env cache file even if no changes
        # were fetched.
        refresh_env_cache = self.opts['__role'] == 'minion'

        if data['changed'] is True or not os.path.isfile(self.env_cache):
            env_cachedir = os.path.dirname(self.env_cache)
            if not os.path.exists(env_cachedir):
                os.makedirs(env_cachedir)
            refresh_env_cache = True

        if refresh_env_cache:
            new_envs = self.envs(ignore_cache=True)
            serial = salt.payload.Serial(self.opts)
            with salt.utils.files.fopen(self.env_cache, 'wb+') as fp_:
                fp_.write(serial.dumps(new_envs))
                log.trace('Wrote env cache data to %s', self.env_cache)

        # if there is a change, fire an event
        if self.opts.get('fileserver_events', False):
            event = salt.utils.event.get_event(
                    'master',
                    self.opts['sock_dir'],
                    self.opts['transport'],
                    opts=self.opts,
                    listen=False)
            event.fire_event(
                data,
                tagify(['gitfs', 'update'], prefix='fileserver')
            )
        try:
            salt.fileserver.reap_fileserver_cache_dir(
                self.hash_cachedir,
                self.find_file
            )
        except (OSError, IOError):
            # Hash file won't exist if no files have yet been served up
            pass

    def update_intervals(self):
        '''
        Returns a dictionary mapping remote IDs to their intervals, designed to
        be used for variable update intervals in salt.master.FileserverUpdate.

        A remote's ID is defined here as a tuple of the GitPython/Pygit2
        object's "id" and "name" attributes, with None being assumed as the
        "name" value if the attribute is not present.
        '''
        return {(repo.id, getattr(repo, 'name', None)): repo.update_interval
                for repo in self.remotes}

    def verify_provider(self):
        '''
        Determine which provider to use
        '''
        if 'verified_{0}_provider'.format(self.role) in self.opts:
            self.provider = self.opts['verified_{0}_provider'.format(self.role)]
        else:
            desired_provider = self.opts.get('{0}_provider'.format(self.role))
            if not desired_provider:
                if self.verify_pygit2(quiet=True):
                    self.provider = 'pygit2'
                elif self.verify_gitpython(quiet=True):
                    self.provider = 'gitpython'
            else:
                # Ensure non-lowercase providers work
                try:
                    desired_provider = desired_provider.lower()
                except AttributeError:
                    # Should only happen if someone does something silly like
                    # set the provider to a numeric value.
                    desired_provider = six.text_type(desired_provider).lower()
                if desired_provider not in self.git_providers:
                    log.critical(
                        'Invalid %s_provider \'%s\'. Valid choices are: %s',
                        self.role,
                        desired_provider,
                        ', '.join(self.git_providers)
                    )
                    failhard(self.role)
                elif desired_provider == 'pygit2' and self.verify_pygit2():
                    self.provider = 'pygit2'
                elif desired_provider == 'gitpython' and self.verify_gitpython():
                    self.provider = 'gitpython'
        if not hasattr(self, 'provider'):
            log.critical(
                'No suitable %s provider module is installed.', self.role
            )
            failhard(self.role)

    def verify_gitpython(self, quiet=False):
        '''
        Check if GitPython is available and at a compatible version (>= 0.3.0)
        '''
        def _recommend():
            if PYGIT2_VERSION and 'pygit2' in self.git_providers:
                log.error(_RECOMMEND_PYGIT2, self.role, self.role)

        if not GITPYTHON_VERSION:
            if not quiet:
                log.error(
                    '%s is configured but could not be loaded, is GitPython '
                    'installed?', self.role
                )
                _recommend()
            return False
        elif 'gitpython' not in self.git_providers:
            return False

        errors = []
        if GITPYTHON_VERSION < GITPYTHON_MINVER:
            errors.append(
                '{0} is configured, but the GitPython version is earlier than '
                '{1}. Version {2} detected.'.format(
                    self.role,
                    GITPYTHON_MINVER,
                    GITPYTHON_VERSION
                )
            )
        if not salt.utils.path.which('git'):
            errors.append(
                'The git command line utility is required when using the '
                '\'gitpython\' {0}_provider.'.format(self.role)
            )

        if errors:
            for error in errors:
                log.error(error)
            if not quiet:
                _recommend()
            return False

        self.opts['verified_{0}_provider'.format(self.role)] = 'gitpython'
        log.debug('gitpython %s_provider enabled', self.role)
        return True

    def verify_pygit2(self, quiet=False):
        '''
        Check if pygit2/libgit2 are available and at a compatible version.
        Pygit2 must be at least 0.20.3 and libgit2 must be at least 0.20.0.
        '''
        def _recommend():
            if GITPYTHON_VERSION and 'gitpython' in self.git_providers:
                log.error(_RECOMMEND_GITPYTHON, self.role, self.role)

        if not PYGIT2_VERSION:
            if not quiet:
                log.error(
                    '%s is configured but could not be loaded, are pygit2 '
                    'and libgit2 installed?', self.role
                )
                _recommend()
            return False
        elif 'pygit2' not in self.git_providers:
            return False

        errors = []
        if PYGIT2_VERSION < PYGIT2_MINVER:
            errors.append(
                '{0} is configured, but the pygit2 version is earlier than '
                '{1}. Version {2} detected.'.format(
                    self.role,
                    PYGIT2_MINVER,
                    PYGIT2_VERSION
                )
            )
        if LIBGIT2_VERSION < LIBGIT2_MINVER:
            errors.append(
                '{0} is configured, but the libgit2 version is earlier than '
                '{1}. Version {2} detected.'.format(
                    self.role,
                    LIBGIT2_MINVER,
                    LIBGIT2_VERSION
                )
            )
        if not salt.utils.path.which('git'):
            errors.append(
                'The git command line utility is required when using the '
                '\'pygit2\' {0}_provider.'.format(self.role)
            )

        if errors:
            for error in errors:
                log.error(error)
            if not quiet:
                _recommend()
            return False

        self.opts['verified_{0}_provider'.format(self.role)] = 'pygit2'
        log.debug('pygit2 %s_provider enabled', self.role)
        return True

    def write_remote_map(self):
        '''
        Write the remote_map.txt
        '''
        remote_map = salt.utils.path.join(self.cache_root, 'remote_map.txt')
        try:
            with salt.utils.files.fopen(remote_map, 'w+') as fp_:
                timestamp = \
                    datetime.now().strftime('%d %b %Y %H:%M:%S.%f')
                fp_.write(
                    '# {0}_remote map as of {1}\n'.format(
                        self.role,
                        timestamp
                    )
                )
                for repo in self.remotes:
                    fp_.write(
                        salt.utils.stringutils.to_str(
                            '{0} = {1}\n'.format(
                                repo.cachedir_basename,
                                repo.id
                            )
                        )
                    )
        except OSError:
            pass
        else:
            log.info('Wrote new %s remote map to %s', self.role, remote_map)

    def do_checkout(self, repo):
        '''
        Common code for git_pillar/winrepo to handle locking and checking out
        of a repo.
        '''
        time_start = time.time()
        while time.time() - time_start <= 5:
            try:
                return repo.checkout()
            except GitLockError as exc:
                if exc.errno == errno.EEXIST:
                    time.sleep(0.1)
                    continue
                else:
                    log.error(
                        'Error %d encountered while obtaining checkout '
                        'lock for %s remote \'%s\': %s',
                        exc.errno,
                        repo.role,
                        repo.id,
                        exc,
                        exc_info=True
                    )
                    break
        else:
            log.error(
                'Timed out waiting for checkout lock to be released for '
                '%s remote \'%s\'. If this error persists, run \'salt-run '
                'cache.clear_git_lock %s type=checkout\' to clear it.',
                self.role, repo.id, self.role
            )
        return None


class GitFS(GitBase):
    '''
    Functionality specific to the git fileserver backend
    '''
    role = 'gitfs'
    instance_map = weakref.WeakKeyDictionary()

    def __new__(cls, opts, remotes=None, per_remote_overrides=(),
                per_remote_only=PER_REMOTE_ONLY, git_providers=None,
                cache_root=None, init_remotes=True):
        '''
        If we are not initializing remotes (such as in cases where we just want
        to load the config so that we can run clear_cache), then just return a
        new __init__'ed object. Otherwise, check the instance map and re-use an
        instance if one exists for the current process. Weak references are
        used to ensure that we garbage collect instances for threads which have
        exited.
        '''
        # No need to get the ioloop reference if we're not initializing remotes
        io_loop = tornado.ioloop.IOLoop.current() if init_remotes else None
        if not init_remotes or io_loop not in cls.instance_map:
            # We only evaluate the second condition in this if statement if
            # we're initializing remotes, so we won't get here unless io_loop
            # is something other than None.
            obj = object.__new__(cls)
            super(GitFS, obj).__init__(
                opts,
                remotes if remotes is not None else [],
                per_remote_overrides=per_remote_overrides,
                per_remote_only=per_remote_only,
                git_providers=git_providers if git_providers is not None
                    else GIT_PROVIDERS,
                cache_root=cache_root,
                init_remotes=init_remotes)
            if not init_remotes:
                log.debug('Created gitfs object with uninitialized remotes')
            else:
                log.debug('Created gitfs object for process %s', os.getpid())
                # Add to the instance map so we can re-use later
                cls.instance_map[io_loop] = obj
            return obj
        log.debug('Re-using gitfs object for process %s', os.getpid())
        return cls.instance_map[io_loop]

    def __init__(self, opts, remotes, per_remote_overrides=(),  # pylint: disable=super-init-not-called
                 per_remote_only=PER_REMOTE_ONLY, git_providers=None,
                 cache_root=None, init_remotes=True):
        # Initialization happens above in __new__(), so don't do anything here
        pass

    def dir_list(self, load):
        '''
        Return a list of all directories on the master
        '''
        return self._file_lists(load, 'dirs')

    def envs(self, ignore_cache=False):
        '''
        Return a list of refs that can be used as environments
        '''
        if not ignore_cache:
            cache_match = salt.fileserver.check_env_cache(
                self.opts,
                self.env_cache
            )
            if cache_match is not None:
                return cache_match
        ret = set()
        for repo in self.remotes:
            repo_envs = repo.envs()
            for env_list in six.itervalues(repo.saltenv_revmap):
                repo_envs.update(env_list)
            ret.update([x for x in repo_envs if repo.env_is_exposed(x)])
        return sorted(ret)

    def find_file(self, path, tgt_env='base', **kwargs):  # pylint: disable=W0613
        '''
        Find the first file to match the path and ref, read the file out of git
        and send the path to the newly cached file
        '''
        fnd = {'path': '',
               'rel': ''}
        if os.path.isabs(path) or \
                (not salt.utils.stringutils.is_hex(tgt_env) and tgt_env not in self.envs()):
            return fnd

        dest = salt.utils.path.join(self.cache_root, 'refs', tgt_env, path)
        hashes_glob = salt.utils.path.join(self.hash_cachedir,
                                           tgt_env,
                                           '{0}.hash.*'.format(path))
        blobshadest = salt.utils.path.join(self.hash_cachedir,
                                           tgt_env,
                                           '{0}.hash.blob_sha1'.format(path))
        lk_fn = salt.utils.path.join(self.hash_cachedir,
                                     tgt_env,
                                     '{0}.lk'.format(path))
        destdir = os.path.dirname(dest)
        hashdir = os.path.dirname(blobshadest)
        if not os.path.isdir(destdir):
            try:
                os.makedirs(destdir)
            except OSError:
                # Path exists and is a file, remove it and retry
                os.remove(destdir)
                os.makedirs(destdir)
        if not os.path.isdir(hashdir):
            try:
                os.makedirs(hashdir)
            except OSError:
                # Path exists and is a file, remove it and retry
                os.remove(hashdir)
                os.makedirs(hashdir)

        for repo in self.remotes:
            if repo.mountpoint(tgt_env) \
                    and not path.startswith(repo.mountpoint(tgt_env) + os.sep):
                continue
            repo_path = path[len(repo.mountpoint(tgt_env)):].lstrip(os.sep)
            if repo.root(tgt_env):
                repo_path = salt.utils.path.join(repo.root(tgt_env), repo_path)

            blob, blob_hexsha, blob_mode = repo.find_file(repo_path, tgt_env)
            if blob is None:
                continue

            def _add_file_stat(fnd, mode):
                '''
                Add a the mode to the return dict. In other fileserver backends
                we stat the file to get its mode, and add the stat result
                (passed through list() for better serialization) to the 'stat'
                key in the return dict. However, since we aren't using the
                stat result for anything but the mode at this time, we can
                avoid unnecessary work by just manually creating the list and
                not running an os.stat() on all files in the repo.
                '''
                if mode is not None:
                    fnd['stat'] = [mode]
                return fnd

            salt.fileserver.wait_lock(lk_fn, dest)
            try:
                with salt.utils.files.fopen(blobshadest, 'r') as fp_:
                    sha = salt.utils.stringutils.to_unicode(fp_.read())
                    if sha == blob_hexsha:
                        fnd['rel'] = path
                        fnd['path'] = dest
                        return _add_file_stat(fnd, blob_mode)
            except IOError as exc:
                if exc.errno != errno.ENOENT:
                    raise exc

            with salt.utils.files.fopen(lk_fn, 'w'):
                pass

            for filename in glob.glob(hashes_glob):
                try:
                    os.remove(filename)
                except Exception:
                    pass
            # Write contents of file to their destination in the FS cache
            repo.write_file(blob, dest)
            with salt.utils.files.fopen(blobshadest, 'w+') as fp_:
                fp_.write(blob_hexsha)
            try:
                os.remove(lk_fn)
            except OSError:
                pass
            fnd['rel'] = path
            fnd['path'] = dest
            return _add_file_stat(fnd, blob_mode)

        # No matching file was found in tgt_env. Return a dict with empty paths
        # so the calling function knows the file could not be found.
        return fnd

    def serve_file(self, load, fnd):
        '''
        Return a chunk from a file based on the data received
        '''
        if 'env' in load:
            # "env" is not supported; Use "saltenv".
            load.pop('env')

        ret = {'data': '',
               'dest': ''}
        required_load_keys = set(['path', 'loc', 'saltenv'])
        if not all(x in load for x in required_load_keys):
            log.debug(
                'Not all of the required keys present in payload. Missing: %s',
                ', '.join(required_load_keys.difference(load))
            )
            return ret
        if not fnd['path']:
            return ret
        ret['dest'] = fnd['rel']
        gzip = load.get('gzip', None)
        fpath = os.path.normpath(fnd['path'])
        with salt.utils.files.fopen(fpath, 'rb') as fp_:
            fp_.seek(load['loc'])
            data = fp_.read(self.opts['file_buffer_size'])
            if data and six.PY3 and not salt.utils.files.is_binary(fpath):
                data = data.decode(__salt_system_encoding__)
            if gzip and data:
                data = salt.utils.gzip_util.compress(data, gzip)
                ret['gzip'] = gzip
            ret['data'] = data
        return ret

    def file_hash(self, load, fnd):
        '''
        Return a file hash, the hash type is set in the master config file
        '''
        if 'env' in load:
            # "env" is not supported; Use "saltenv".
            load.pop('env')

        if not all(x in load for x in ('path', 'saltenv')):
            return '', None
        ret = {'hash_type': self.opts['hash_type']}
        relpath = fnd['rel']
        path = fnd['path']
        hashdest = salt.utils.path.join(self.hash_cachedir,
                                        load['saltenv'],
                                        '{0}.hash.{1}'.format(relpath,
                                                              self.opts['hash_type']))
        try:
            with salt.utils.files.fopen(hashdest, 'rb') as fp_:
                ret['hsum'] = fp_.read()
            return ret
        except IOError as exc:
            if exc.errno != errno.ENOENT:
                raise exc

        try:
            os.makedirs(os.path.dirname(hashdest))
        except OSError as exc:
            if exc.errno != errno.EEXIST:
                raise exc

        ret['hsum'] = salt.utils.hashutils.get_hash(path, self.opts['hash_type'])
        with salt.utils.files.fopen(hashdest, 'w+') as fp_:
            fp_.write(ret['hsum'])
        return ret

    def _file_lists(self, load, form):
        '''
        Return a dict containing the file lists for files and dirs
        '''
        if 'env' in load:
            # "env" is not supported; Use "saltenv".
            load.pop('env')

        if not os.path.isdir(self.file_list_cachedir):
            try:
                os.makedirs(self.file_list_cachedir)
            except os.error:
                log.error('Unable to make cachedir %s', self.file_list_cachedir)
                return []
        list_cache = salt.utils.path.join(
            self.file_list_cachedir,
            '{0}.p'.format(load['saltenv'].replace(os.path.sep, '_|-'))
        )
        w_lock = salt.utils.path.join(
            self.file_list_cachedir,
            '.{0}.w'.format(load['saltenv'].replace(os.path.sep, '_|-'))
        )
        cache_match, refresh_cache, save_cache = \
            salt.fileserver.check_file_list_cache(
                self.opts, form, list_cache, w_lock
            )
        if cache_match is not None:
            return cache_match
        if refresh_cache:
            ret = {'files': set(), 'symlinks': {}, 'dirs': set()}
            if salt.utils.stringutils.is_hex(load['saltenv']) \
                    or load['saltenv'] in self.envs():
                for repo in self.remotes:
                    repo_files, repo_symlinks = repo.file_list(load['saltenv'])
                    ret['files'].update(repo_files)
                    ret['symlinks'].update(repo_symlinks)
                    ret['dirs'].update(repo.dir_list(load['saltenv']))
            ret['files'] = sorted(ret['files'])
            ret['dirs'] = sorted(ret['dirs'])

            if save_cache:
                salt.fileserver.write_file_list_cache(
                    self.opts, ret, list_cache, w_lock
                )
            # NOTE: symlinks are organized in a dict instead of a list, however
            # the 'symlinks' key will be defined above so it will never get to
            # the default value in the call to ret.get() below.
            return ret.get(form, [])
        # Shouldn't get here, but if we do, this prevents a TypeError
        return {} if form == 'symlinks' else []

    def file_list(self, load):
        '''
        Return a list of all files on the file server in a specified
        environment
        '''
        return self._file_lists(load, 'files')

    def file_list_emptydirs(self, load):  # pylint: disable=W0613
        '''
        Return a list of all empty directories on the master
        '''
        # Cannot have empty dirs in git
        return []

    def symlink_list(self, load):
        '''
        Return a dict of all symlinks based on a given path in the repo
        '''
        if 'env' in load:
            # "env" is not supported; Use "saltenv".
            load.pop('env')

        if not salt.utils.stringutils.is_hex(load['saltenv']) \
                and load['saltenv'] not in self.envs():
            return {}
        if 'prefix' in load:
            prefix = load['prefix'].strip('/')
        else:
            prefix = ''
        symlinks = self._file_lists(load, 'symlinks')
        return dict([(key, val)
                     for key, val in six.iteritems(symlinks)
                     if key.startswith(prefix)])


class GitPillar(GitBase):
    '''
    Functionality specific to the git external pillar
    '''
    role = 'git_pillar'

    def checkout(self):
        '''
        Checkout the targeted branches/tags from the git_pillar remotes
        '''
        self.pillar_dirs = OrderedDict()
        self.pillar_linked_dirs = []
        for repo in self.remotes:
            cachedir = self.do_checkout(repo)
            if cachedir is not None:
                # Figure out which environment this remote should be assigned
                if repo.branch == '__env__' and hasattr(repo, 'all_saltenvs'):
                    env = self.opts.get('pillarenv') \
                        or self.opts.get('saltenv') \
                        or self.opts.get('git_pillar_base')
                elif repo.env:
                    env = repo.env
                else:
<<<<<<< HEAD
                    repo_branch = repo.get_checkout_target()
                    env = 'base' if repo.branch == repo_branch else repo_branch
=======
                    if repo.branch == repo.base:
                        env = 'base'
                    else:
                        tgt = repo.get_checkout_target()
                        env = 'base' if tgt == repo.base else tgt
>>>>>>> 3475813d
                if repo._mountpoint:
                    if self.link_mountpoint(repo):
                        self.pillar_dirs[repo.linkdir] = env
                        self.pillar_linked_dirs.append(repo.linkdir)
                else:
                    self.pillar_dirs[cachedir] = env

    def link_mountpoint(self, repo):
        '''
        Ensure that the mountpoint is present in the correct location and
        points at the correct path
        '''
        lcachelink = salt.utils.path.join(repo.linkdir, repo._mountpoint)
        lcachedest = salt.utils.path.join(repo.cachedir, repo.root()).rstrip(os.sep)
        wipe_linkdir = False
        create_link = False
        try:
            with repo.gen_lock(lock_type='mountpoint', timeout=10):
                walk_results = list(os.walk(repo.linkdir, followlinks=False))
                if walk_results != repo.linkdir_walk:
                    log.debug(
                        'Results of walking %s differ from expected results',
                        repo.linkdir
                    )
                    log.debug('Walk results: %s', walk_results)
                    log.debug('Expected results: %s', repo.linkdir_walk)
                    wipe_linkdir = True
                else:
                    if not all(not salt.utils.path.islink(x[0])
                               and os.path.isdir(x[0])
                               for x in walk_results[:-1]):
                        log.debug(
                            'Linkdir parents of %s are not all directories',
                            lcachelink
                        )
                        wipe_linkdir = True
                    elif not salt.utils.path.islink(lcachelink):
                        wipe_linkdir = True
                    else:
                        try:
                            ldest = salt.utils.path.readlink(lcachelink)
                        except Exception:
                            log.debug(
                                'Failed to read destination of %s', lcachelink
                            )
                            wipe_linkdir = True
                        else:
                            if ldest != lcachedest:
                                log.debug(
                                    'Destination of %s (%s) does not match '
                                    'the expected value (%s)',
                                    lcachelink, ldest, lcachedest
                                )
                                # Since we know that the parent dirs of the
                                # link are set up properly, all we need to do
                                # is remove the symlink and let it be created
                                # below.
                                try:
                                    if salt.utils.platform.is_windows() \
                                            and not ldest.startswith('\\\\') \
                                            and os.path.isdir(ldest):
                                        # On Windows, symlinks to directories
                                        # must be removed as if they were
                                        # themselves directories.
                                        shutil.rmtree(lcachelink)
                                    else:
                                        os.remove(lcachelink)
                                except Exception as exc:
                                    log.exception(
                                        'Failed to remove existing git_pillar '
                                        'mountpoint link %s: %s',
                                        lcachelink, exc.__str__()
                                    )
                                wipe_linkdir = False
                                create_link = True

                if wipe_linkdir:
                    # Wiping implies that we need to create the link
                    create_link = True
                    try:
                        shutil.rmtree(repo.linkdir)
                    except OSError:
                        pass
                    try:
                        ldirname = os.path.dirname(lcachelink)
                        os.makedirs(ldirname)
                        log.debug('Successfully made linkdir parent %s', ldirname)
                    except OSError as exc:
                        log.error(
                            'Failed to os.makedirs() linkdir parent %s: %s',
                            ldirname, exc.__str__()
                        )
                        return False

                if create_link:
                    try:
                        os.symlink(lcachedest, lcachelink)
                        log.debug(
                            'Successfully linked %s to cachedir %s',
                            lcachelink, lcachedest
                        )
                        return True
                    except OSError as exc:
                        log.error(
                            'Failed to create symlink to %s at path %s: %s',
                            lcachedest, lcachelink, exc.__str__()
                        )
                        return False
        except GitLockError:
            log.error(
                'Timed out setting mountpoint lock for %s remote \'%s\'. If '
                'this error persists, it may be because an earlier %s '
                'checkout was interrupted. The lock can be cleared by running '
                '\'salt-run cache.clear_git_lock %s type=mountpoint\', or by '
                'manually removing %s.',
                self.role, repo.id, self.role, self.role,
                repo._get_lock_file(lock_type='mountpoint')
            )
            return False
        return True


class WinRepo(GitBase):
    '''
    Functionality specific to the winrepo runner
    '''
    role = 'winrepo'
    # Need to define this in case we try to reference it before checking
    # out the repos.
    winrepo_dirs = {}

    def checkout(self):
        '''
        Checkout the targeted branches/tags from the winrepo remotes
        '''
        self.winrepo_dirs = {}
        for repo in self.remotes:
            cachedir = self.do_checkout(repo)
            if cachedir is not None:
                self.winrepo_dirs[repo.id] = cachedir<|MERGE_RESOLUTION|>--- conflicted
+++ resolved
@@ -3005,16 +3005,9 @@
                 elif repo.env:
                     env = repo.env
                 else:
-<<<<<<< HEAD
                     repo_branch = repo.get_checkout_target()
                     env = 'base' if repo.branch == repo_branch else repo_branch
-=======
-                    if repo.branch == repo.base:
-                        env = 'base'
-                    else:
-                        tgt = repo.get_checkout_target()
-                        env = 'base' if tgt == repo.base else tgt
->>>>>>> 3475813d
+
                 if repo._mountpoint:
                     if self.link_mountpoint(repo):
                         self.pillar_dirs[repo.linkdir] = env
