# -*- coding: utf-8 -*-
"""
Basic functions for accessing the SDB interface

For configuration options, see the docs for specific sdb
modules.
"""
from __future__ import absolute_import, print_function, unicode_literals

# Import python libs
import random

# Import salt libs
import salt.loader
from salt.ext.six import string_types
from salt.ext.six.moves import range


def sdb_get(uri, opts, utils=None):
    """
    Get a value from a db, using a uri in the form of ``sdb://<profile>/<key>``. If
    the uri provided does not start with ``sdb://``, then it will be returned as-is.
    """
    if not isinstance(uri, string_types) or not uri.startswith("sdb://"):
        return uri

    if utils is None:
        utils = salt.loader.utils(opts)

    sdlen = len("sdb://")
    indx = uri.find("/", sdlen)

<<<<<<< HEAD
    if (indx == -1) or len(uri[(indx + 1) :]) == 0:
=======
    if (indx == -1) or not uri[(indx + 1):]:
>>>>>>> 8abb7099
        return uri

    profile = opts.get(uri[sdlen:indx], {})
    if not profile:
        profile = opts.get("pillar", {}).get(uri[sdlen:indx], {})
    if "driver" not in profile:
        return uri

    fun = "{0}.get".format(profile["driver"])
    query = uri[indx + 1 :]

    loaded_db = salt.loader.sdb(opts, fun, utils=utils)
    return loaded_db[fun](query, profile=profile)


def sdb_set(uri, value, opts, utils=None):
    """
    Set a value in a db, using a uri in the form of ``sdb://<profile>/<key>``.
    If the uri provided does not start with ``sdb://`` or the value is not
    successfully set, return ``False``.
    """
    if not isinstance(uri, string_types) or not uri.startswith("sdb://"):
        return False

    if utils is None:
        utils = salt.loader.utils(opts)

    sdlen = len("sdb://")
    indx = uri.find("/", sdlen)

<<<<<<< HEAD
    if (indx == -1) or len(uri[(indx + 1) :]) == 0:
=======
    if (indx == -1) or not uri[(indx + 1):]:
>>>>>>> 8abb7099
        return False

    profile = opts.get(uri[sdlen:indx], {})
    if not profile:
        profile = opts.get("pillar", {}).get(uri[sdlen:indx], {})
    if "driver" not in profile:
        return False

    fun = "{0}.set".format(profile["driver"])
    query = uri[indx + 1 :]

    loaded_db = salt.loader.sdb(opts, fun, utils=utils)
    return loaded_db[fun](query, value, profile=profile)


def sdb_delete(uri, opts, utils=None):
    """
    Delete a value from a db, using a uri in the form of ``sdb://<profile>/<key>``. If
    the uri provided does not start with ``sdb://`` or the value is not successfully
    deleted, return ``False``.
    """
    if not isinstance(uri, string_types) or not uri.startswith("sdb://"):
        return False

    if utils is None:
        utils = salt.loader.utils(opts)

    sdlen = len("sdb://")
    indx = uri.find("/", sdlen)

<<<<<<< HEAD
    if (indx == -1) or len(uri[(indx + 1) :]) == 0:
=======
    if (indx == -1) or not uri[(indx + 1):]:
>>>>>>> 8abb7099
        return False

    profile = opts.get(uri[sdlen:indx], {})
    if not profile:
        profile = opts.get("pillar", {}).get(uri[sdlen:indx], {})
    if "driver" not in profile:
        return False

    fun = "{0}.delete".format(profile["driver"])
    query = uri[indx + 1 :]

    loaded_db = salt.loader.sdb(opts, fun, utils=utils)
    return loaded_db[fun](query, profile=profile)


def sdb_get_or_set_hash(
    uri,
    opts,
    length=8,
    chars="abcdefghijklmnopqrstuvwxyz0123456789!@#$%^&*(-_=+)",
    utils=None,
):
    """
    Check if value exists in sdb.  If it does, return, otherwise generate a
    random string and store it.  This can be used for storing secrets in a
    centralized place.
    """
    if not isinstance(uri, string_types) or not uri.startswith("sdb://"):
        return False

    if utils is None:
        utils = salt.loader.utils(opts)

    ret = sdb_get(uri, opts, utils=utils)

    if ret is None:
        val = "".join([random.SystemRandom().choice(chars) for _ in range(length)])
        sdb_set(uri, val, opts, utils)

    return ret or val<|MERGE_RESOLUTION|>--- conflicted
+++ resolved
@@ -30,11 +30,7 @@
     sdlen = len("sdb://")
     indx = uri.find("/", sdlen)
 
-<<<<<<< HEAD
-    if (indx == -1) or len(uri[(indx + 1) :]) == 0:
-=======
     if (indx == -1) or not uri[(indx + 1):]:
->>>>>>> 8abb7099
         return uri
 
     profile = opts.get(uri[sdlen:indx], {})
@@ -65,11 +61,7 @@
     sdlen = len("sdb://")
     indx = uri.find("/", sdlen)
 
-<<<<<<< HEAD
-    if (indx == -1) or len(uri[(indx + 1) :]) == 0:
-=======
     if (indx == -1) or not uri[(indx + 1):]:
->>>>>>> 8abb7099
         return False
 
     profile = opts.get(uri[sdlen:indx], {})
@@ -100,11 +92,7 @@
     sdlen = len("sdb://")
     indx = uri.find("/", sdlen)
 
-<<<<<<< HEAD
-    if (indx == -1) or len(uri[(indx + 1) :]) == 0:
-=======
     if (indx == -1) or not uri[(indx + 1):]:
->>>>>>> 8abb7099
         return False
 
     profile = opts.get(uri[sdlen:indx], {})
