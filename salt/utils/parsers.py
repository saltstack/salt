# -*- coding: utf-8 -*-
'''
    :codeauthor: :email:`Pedro Algarvio (pedro@algarvio.me)`


    salt.utils.parsers
    ~~~~~~~~~~~~~~~~~~

    This is where all the black magic happens on all of salt's CLI tools.
'''

# Import python libs
from __future__ import absolute_import, print_function
import os
import sys
import getpass
import logging
import optparse
import traceback
from functools import partial

# Import 3rd-party libs
import salt.ext.six as six

# Import salt libs
import salt.config as config
import salt.defaults.exitcodes
import salt.loader as loader
import salt.log.setup as log
import salt.syspaths as syspaths
import salt.utils as utils
import salt.version as version
import salt.utils.args
import salt.utils.xdg
from salt.utils import kinds
from salt.defaults import DEFAULT_TARGET_DELIM
from salt.utils.validate.path import is_writeable


def _sorted(mixins_or_funcs):
    return sorted(
        mixins_or_funcs, key=lambda mf: getattr(mf, '_mixin_prio_', 1000)
    )


class MixInMeta(type):
    # This attribute here won't actually do anything. But, if you need to
    # specify an order or a dependency within the mix-ins, please define the
    # attribute on your own MixIn
    _mixin_prio_ = 0

    def __new__(mcs, name, bases, attrs):
        instance = super(MixInMeta, mcs).__new__(mcs, name, bases, attrs)
        if not hasattr(instance, '_mixin_setup'):
            raise RuntimeError(
                'Don\'t subclass {0} in {1} if you\'re not going to use it '
                'as a salt parser mix-in.'.format(mcs.__name__, name)
            )
        return instance


class OptionParserMeta(MixInMeta):
    def __new__(mcs, name, bases, attrs):
        instance = super(OptionParserMeta, mcs).__new__(mcs,
                                                        name,
                                                        bases,
                                                        attrs)
        if not hasattr(instance, '_mixin_setup_funcs'):
            instance._mixin_setup_funcs = []
        if not hasattr(instance, '_mixin_process_funcs'):
            instance._mixin_process_funcs = []
        if not hasattr(instance, '_mixin_after_parsed_funcs'):
            instance._mixin_after_parsed_funcs = []

        for base in _sorted(bases + (instance,)):
            func = getattr(base, '_mixin_setup', None)
            if func is not None and func not in instance._mixin_setup_funcs:
                instance._mixin_setup_funcs.append(func)

            func = getattr(base, '_mixin_after_parsed', None)
            if func is not None and func not in \
                    instance._mixin_after_parsed_funcs:
                instance._mixin_after_parsed_funcs.append(func)

            # Mark process_<opt> functions with the base priority for sorting
            for func in dir(base):
                if not func.startswith('process_'):
                    continue

                func = getattr(base, func)
                if getattr(func, '_mixin_prio_', None) is not None:
                    # Function already has the attribute set, don't override it
                    continue

                func.__func__._mixin_prio_ = getattr(
                    base, '_mixin_prio_', 1000
                )

        return instance


class OptionParser(optparse.OptionParser, object):
    VERSION = version.__saltstack_version__.formatted_version

    usage = '%prog'

    epilog = ('You can find additional help about %prog issuing "man %prog" '
              'or on http://docs.saltstack.org')
    description = None

    # Private attributes
    _mixin_prio_ = 100

    def __init__(self, *args, **kwargs):
        kwargs.setdefault('version', '%prog {0}'.format(self.VERSION))
        kwargs.setdefault('usage', self.usage)
        if self.description:
            kwargs.setdefault('description', self.description)

        if self.epilog:
            kwargs.setdefault('epilog', self.epilog)

        optparse.OptionParser.__init__(self, *args, **kwargs)

        if self.epilog and '%prog' in self.epilog:
            self.epilog = self.epilog.replace('%prog', self.get_prog_name())

    def parse_args(self, args=None, values=None):
        options, args = optparse.OptionParser.parse_args(self, args, values)
        if options.versions_report:
            self.print_versions_report()

        self.options, self.args = options, args

        # Let's get some proper sys.stderr logging as soon as possible!!!
        # This logging handler will be removed once the proper console or
        # logfile logging is setup.
        log.setup_temp_logger(
            getattr(self.options, 'log_level', 'error')
        )

        # Gather and run the process_<option> functions in the proper order
        process_option_funcs = []
        for option_key in options.__dict__:
            process_option_func = getattr(
                self, 'process_{0}'.format(option_key), None
            )
            if process_option_func is not None:
                process_option_funcs.append(process_option_func)

        for process_option_func in _sorted(process_option_funcs):
            try:
                process_option_func()
            except Exception as err:
                logging.getLogger(__name__).exception(err)
                self.error(
                    'Error while processing {0}: {1}'.format(
                        process_option_func, traceback.format_exc(err)
                    )
                )

        # Run the functions on self._mixin_after_parsed_funcs
        for mixin_after_parsed_func in self._mixin_after_parsed_funcs:
            try:
                mixin_after_parsed_func(self)
            except Exception as err:
                logging.getLogger(__name__).exception(err)
                self.error(
                    'Error while processing {0}: {1}'.format(
                        mixin_after_parsed_func, traceback.format_exc(err)
                    )
                )

        if self.config.get('conf_file', None) is not None:
            logging.getLogger(__name__).debug(
                'Configuration file path: {0}'.format(
                    self.config['conf_file']
                )
            )
        # Retain the standard behavior of optparse to return options and args
        return options, args

    def _populate_option_list(self, option_list, add_help=True):
        optparse.OptionParser._populate_option_list(
            self, option_list, add_help=add_help
        )
        for mixin_setup_func in self._mixin_setup_funcs:
            mixin_setup_func(self)

    def _add_version_option(self):
        optparse.OptionParser._add_version_option(self)
        self.add_option(
            '--versions-report', action='store_true',
            help='show program\'s dependencies version number and exit'
        )

    def print_versions_report(self, file=sys.stdout):
        print('\n'.join(version.versions_report()), file=file)
        self.exit(salt.defaults.exitcodes.EX_OK)


class MergeConfigMixIn(six.with_metaclass(MixInMeta, object)):
    '''
    This mix-in will simply merge the CLI-passed options, by overriding the
    configuration file loaded settings.

    This mix-in should run last.
    '''
    _mixin_prio_ = six.MAXSIZE

    def _mixin_setup(self):
        if not hasattr(self, 'setup_config') and not hasattr(self, 'config'):
            # No configuration was loaded on this parser.
            # There's nothing to do here.
            return

        # Add an additional function that will merge the shell options with
        # the config options and if needed override them
        self._mixin_after_parsed_funcs.append(self.__merge_config_with_cli)

    def __merge_config_with_cli(self, *args):
        # Merge parser options
        for option in self.option_list:
            if option.dest is None:
                # --version does not have dest attribute set for example.
                # All options defined by us, even if not explicitly(by kwarg),
                # will have the dest attribute set
                continue

            # Get the passed value from shell. If empty get the default one
            default = self.defaults.get(option.dest)
            value = getattr(self.options, option.dest, default)

            if option.dest not in self.config:
                # There's no value in the configuration file
                if value is not None:
                    # There's an actual value, add it to the config
                    self.config[option.dest] = value
            elif value is not None and value != default:
                # Only set the value in the config file IF it's not the default
                # value, this makes it possible to tweak settings on the
                # configuration files bypassing the shell option flags
                self.config[option.dest] = value
            elif option.dest in self.config:
                # Let's update the option value with the one from the
                # configuration file. This allows the parsers to make use of
                # the updated value by using self.options.<option>
                setattr(self.options, option.dest, self.config[option.dest])

        # Merge parser group options if any
        for group in self.option_groups:
            for option in group.option_list:
                if option.dest is None:
                    continue
                # Get the passed value from shell. If empty get the default one
                default = self.defaults.get(option.dest)
                value = getattr(self.options, option.dest, default)
                if option.dest not in self.config:
                    # There's no value in the configuration file
                    if value is not None:
                        # There's an actual value, add it to the config
                        self.config[option.dest] = value
                elif value is not None and value != default:
                    # Only set the value in the config file IF it's not the
                    # default value, this makes it possible to tweak settings
                    # on the configuration files bypassing the shell option
                    # flags
                    self.config[option.dest] = value
                elif option.dest in self.config:
                    # Let's update the option value with the one from the
                    # configuration file. This allows the parsers to make use
                    # of the updated value by using self.options.<option>
                    setattr(self.options,
                            option.dest,
                            self.config[option.dest])


class SaltfileMixIn(six.with_metaclass(MixInMeta, object)):
    _mixin_prio_ = -20

    def _mixin_setup(self):
        self.add_option(
            '--saltfile', default=None,
            help='Specify the path to a Saltfile. If not passed, on will be '
                 'searched for in the current working directory'
        )

    def process_saltfile(self):
        if self.options.saltfile is None:
            # No one passed a Saltfile as an option, environment variable!?
            self.options.saltfile = os.environ.get('SALT_SALTFILE', None)

        if self.options.saltfile is None:
            # If we're here, no one passed a Saltfile either to the CLI tool or
            # as an environment variable.
            # Is there a Saltfile in the current directory?
            saltfile = os.path.join(os.getcwd(), 'Saltfile')
            if os.path.isfile(saltfile):
                self.options.saltfile = saltfile
        else:
            saltfile = self.options.saltfile

        if not self.options.saltfile:
            # There's still no valid Saltfile? No need to continue...
            return

        if not os.path.isfile(self.options.saltfile):
            self.error(
                '{0!r} file does not exist.\n'.format(self.options.saltfile
                )
            )

        # Make sure we have an absolute path
        self.options.saltfile = os.path.abspath(self.options.saltfile)

        # Make sure we let the user know that we will be loading a Saltfile
        logging.getLogger(__name__).info(
            'Loading Saltfile from {0!r}'.format(self.options.saltfile)
        )

        saltfile_config = config._read_conf_file(saltfile)

        if not saltfile_config:
            # No configuration was loaded from the Saltfile
            return

        if self.get_prog_name() not in saltfile_config:
            # There's no configuration specific to the CLI tool. Stop!
            return

        # We just want our own configuration
        cli_config = saltfile_config[self.get_prog_name()]

        # If there are any options, who's names match any key from the loaded
        # Saltfile, we need to update its default value
        for option in self.option_list:
            if option.dest is None:
                # --version does not have dest attribute set for example.
                continue

            if option.dest not in cli_config:
                # If we don't have anything in Saltfile for this option, let's
                # continue processing right now
                continue

            # Get the passed value from shell. If empty get the default one
            default = self.defaults.get(option.dest)
            value = getattr(self.options, option.dest, default)
            if value != default:
                # The user passed an argument, we won't override it with the
                # one from Saltfile, if any
                continue

            # We reached this far! Set the Saltfile value on the option
            setattr(self.options, option.dest, cli_config[option.dest])

        # Let's also search for options referred in any option groups
        for group in self.option_groups:
            for option in group.option_list:
                if option.dest is None:
                    continue

                if option.dest not in cli_config:
                    # If we don't have anything in Saltfile for this option,
                    # let's continue processing right now
                    continue

                # Get the passed value from shell. If empty get the default one
                default = self.defaults.get(option.dest)
                value = getattr(self.options, option.dest, default)
                if value != default:
                    # The user passed an argument, we won't override it with
                    # the one from Saltfile, if any
                    continue

                if option.dest in cli_config:
                    setattr(self.options,
                            option.dest,
                            cli_config[option.dest])

        # Any left over value in the saltfile can now be safely added
        for key in cli_config:
            setattr(self.options, key, cli_config[key])


class HardCrashMixin(six.with_metaclass(MixInMeta, object)):
    _mixin_prio_ = 40
    _config_filename_ = None

    def _mixin_setup(self):
        hc = os.environ.get('SALT_HARD_CRASH', False)
        self.add_option(
            '--hard-crash', action='store_true', default=hc,
            help=('Raise any original exception rather than exiting gracefully'
                  ' Default: %default')
        )


class ConfigDirMixIn(six.with_metaclass(MixInMeta, object)):
    _mixin_prio_ = -10
    _config_filename_ = None

    def _mixin_setup(self):
        config_dir = os.environ.get('SALT_CONFIG_DIR', None)
        if not config_dir:
            config_dir = syspaths.CONFIG_DIR
            logging.getLogger(__name__).debug('SYSPATHS setup as: {0}'.format(syspaths.CONFIG_DIR))
        self.add_option(
            '-c', '--config-dir', default=config_dir,
            help=('Pass in an alternative configuration directory. Default: '
                  '%default')
        )

    def process_config_dir(self):
        if not os.path.isdir(self.options.config_dir):
            # No logging is configured yet
            sys.stderr.write(
                'WARNING: CONFIG {0!r} directory does not exist.\n'.format(
                    self.options.config_dir
                )
            )

        # Make sure we have an absolute path
        self.options.config_dir = os.path.abspath(self.options.config_dir)

        if hasattr(self, 'setup_config'):
            if not hasattr(self, 'config'):
                self.config = {}
            try:
                self.config.update(self.setup_config())
            except (IOError, OSError) as exc:
                self.error(
                    'Failed to load configuration: {0}'.format(exc)
                )

    def get_config_file_path(self, configfile=None):
        if configfile is None:
            configfile = self._config_filename_
        return os.path.join(self.options.config_dir, configfile)


class LogLevelMixIn(six.with_metaclass(MixInMeta, object)):
    _mixin_prio_ = 10
    _default_logging_level_ = 'warning'
    _default_logging_logfile_ = None
    _logfile_config_setting_name_ = 'log_file'
    _loglevel_config_setting_name_ = 'log_level'
    _logfile_loglevel_config_setting_name_ = 'log_level_logfile'
    _skip_console_logging_config_ = False

    def _mixin_setup(self):
        if self._default_logging_logfile_ is None:
            # This is an attribute available for programmers, so, raise a
            # RuntimeError to let them know about the proper usage.
            raise RuntimeError(
                'Please set {0}._default_logging_logfile_'.format(
                    self.__class__.__name__
                )
            )
        group = self.logging_options_group = optparse.OptionGroup(
            self, 'Logging Options',
            'Logging options which override any settings defined on the '
            'configuration files.'
        )
        self.add_option_group(group)

        if not getattr(self, '_skip_console_logging_config_', False):
            group.add_option(
                '-l', '--log-level',
                choices=list(log.LOG_LEVELS),
                help='Console logging log level. One of {0}. '
                     'Default: \'{1}\'.'.format(
                         ', '.join([repr(l) for l in log.SORTED_LEVEL_NAMES]),
                         getattr(self, '_default_logging_level_', 'warning')
                     )
            )

        group.add_option(
            '--log-file',
            default=None,
            help='Log file path. Default: {0}.'.format(
                self._default_logging_logfile_
            )
        )

        group.add_option(
            '--log-file-level',
            dest=self._logfile_loglevel_config_setting_name_,
            choices=list(log.LOG_LEVELS),
            help='Logfile logging log level. One of {0}. '
                 'Default: \'{1}\'.'.format(
                     ', '.join([repr(l) for l in log.SORTED_LEVEL_NAMES]),
                     getattr(self, '_default_logging_level_', 'warning')
                 )
        )

    def process_log_level(self):
        if not self.options.log_level:
            cli_log_level = 'cli_{0}_log_level'.format(
                self.get_prog_name().replace('-', '_')
            )
            if self.config.get(cli_log_level, None) is not None:
                self.options.log_level = self.config.get(cli_log_level)
            elif self.config.get(self._loglevel_config_setting_name_, None):
                self.options.log_level = self.config.get(
                    self._loglevel_config_setting_name_
                )
            else:
                self.options.log_level = self._default_logging_level_

        # Setup extended logging right before the last step
        self._mixin_after_parsed_funcs.append(self.__setup_extended_logging)
        # Setup the console as the last _mixin_after_parsed_func to run
        self._mixin_after_parsed_funcs.append(self.__setup_console_logger)

    def process_log_file(self):
        if not self.options.log_file:
            cli_setting_name = 'cli_{0}_log_file'.format(
                self.get_prog_name().replace('-', '_')
            )
            if self.config.get(cli_setting_name, None) is not None:
                # There's a configuration setting defining this log file path,
                # i.e., `key_log_file` if the cli tool is `salt-key`
                self.options.log_file = self.config.get(cli_setting_name)
            elif self.config.get(self._logfile_config_setting_name_, None):
                # Is the regular log file setting set?
                self.options.log_file = self.config.get(
                    self._logfile_config_setting_name_
                )
            else:
                # Nothing is set on the configuration? Let's use the cli tool
                # defined default
                self.options.log_file = self._default_logging_logfile_

    def process_log_file_level(self):
        if not self.options.log_file_level:
            cli_setting_name = 'cli_{0}_log_file_level'.format(
                self.get_prog_name().replace('-', '_')
            )
            if self.config.get(cli_setting_name, None) is not None:
                # There's a configuration setting defining this log file
                # logging level, i.e., `key_log_file_level` if the cli tool is
                # `salt-key`
                self.options.log_file_level = self.config.get(cli_setting_name)
            elif self.config.get(
                    self._logfile_loglevel_config_setting_name_, None):
                # Is the regular log file level setting set?
                self.options.log_file_level = self.config.get(
                    self._logfile_loglevel_config_setting_name_
                )
            else:
                # Nothing is set on the configuration? Let's use the cli tool
                # defined default
                self.options.log_level = self._default_logging_level_

    def setup_logfile_logger(self):
        if self._logfile_loglevel_config_setting_name_ in self.config and not \
                self.config.get(self._logfile_loglevel_config_setting_name_):
            # Remove it from config so it inherits from log_level
            self.config.pop(self._logfile_loglevel_config_setting_name_)

        loglevel = self.config.get(
            self._logfile_loglevel_config_setting_name_,
            self.config.get(
                # From the config setting
                self._loglevel_config_setting_name_,
                # From the console setting
                self.config['log_level']
            )
        )

        cli_log_path = 'cli_{0}_log_file'.format(
            self.get_prog_name().replace('-', '_')
        )
        if cli_log_path in self.config and not self.config.get(cli_log_path):
            # Remove it from config so it inherits from log_level_logfile
            self.config.pop(cli_log_path)

        if self._logfile_config_setting_name_ in self.config and not \
                self.config.get(self._logfile_config_setting_name_):
            # Remove it from config so it inherits from log_file
            self.config.pop(self._logfile_config_setting_name_)

        logfile = self.config.get(
            # First from the config cli setting
            cli_log_path,
            self.config.get(
                # From the config setting
                self._logfile_config_setting_name_,
                # From the default setting
                self._default_logging_logfile_
            )
        )

        cli_log_file_fmt = 'cli_{0}_log_file_fmt'.format(
            self.get_prog_name().replace('-', '_')
        )
        if cli_log_file_fmt in self.config and not \
                self.config.get(cli_log_file_fmt):
            # Remove it from config so it inherits from log_fmt_logfile
            self.config.pop(cli_log_file_fmt)

        if self.config.get('log_fmt_logfile', None) is None:
            # Remove it from config so it inherits from log_fmt_console
            self.config.pop('log_fmt_logfile', None)

        log_file_fmt = self.config.get(
            cli_log_file_fmt,
            self.config.get(
                'cli_{0}_log_fmt'.format(
                    self.get_prog_name().replace('-', '_')
                ),
                self.config.get(
                    'log_fmt_logfile',
                    self.config.get(
                        'log_fmt_console',
                        self.config.get(
                            'log_fmt',
                            config._DFLT_LOG_FMT_CONSOLE
                        )
                    )
                )
            )
        )

        cli_log_file_datefmt = 'cli_{0}_log_file_datefmt'.format(
            self.get_prog_name().replace('-', '_')
        )
        if cli_log_file_datefmt in self.config and not \
                self.config.get(cli_log_file_datefmt):
            # Remove it from config so it inherits from log_datefmt_logfile
            self.config.pop(cli_log_file_datefmt)

        if self.config.get('log_datefmt_logfile', None) is None:
            # Remove it from config so it inherits from log_datefmt_console
            self.config.pop('log_datefmt_logfile', None)

        if self.config.get('log_datefmt_console', None) is None:
            # Remove it from config so it inherits from log_datefmt
            self.config.pop('log_datefmt_console', None)

        log_file_datefmt = self.config.get(
            cli_log_file_datefmt,
            self.config.get(
                'cli_{0}_log_datefmt'.format(
                    self.get_prog_name().replace('-', '_')
                ),
                self.config.get(
                    'log_datefmt_logfile',
                    self.config.get(
                        'log_datefmt_console',
                        self.config.get(
                            'log_datefmt',
                            '%Y-%m-%d %H:%M:%S'
                        )
                    )
                )
            )
        )

        if not is_writeable(logfile, check_parent=True):
            # Since we're not be able to write to the log file or its parent
            # directory (if the log file does not exit), are we the same user
            # as the one defined in the configuration file?
            current_user = salt.utils.get_user()
            if self.config['user'] != current_user:
                # Yep, not the same user!
                # Is the current user in ACL?
                if current_user in self.config.get('client_acl', {}):
                    # Yep, the user is in ACL!
                    # Let's write the logfile to its home directory instead.
                    xdg_dir = salt.utils.xdg.xdg_config_dir()
                    user_salt_dir = (xdg_dir if os.path.isdir(xdg_dir) else
                                     os.path.expanduser('~/.salt'))

                    if not os.path.isdir(user_salt_dir):
                        os.makedirs(user_salt_dir, 0o750)
                    logfile_basename = os.path.basename(
                        self._default_logging_logfile_
                    )
                    logging.getLogger(__name__).debug(
                        'The user {0!r} is not allowed to write to {1!r}. '
                        'The log file will be stored in '
                        '\'~/.salt/{2!r}.log\''.format(
                            current_user,
                            logfile,
                            logfile_basename
                        )
                    )
                    logfile = os.path.join(
                        user_salt_dir, '{0}.log'.format(logfile_basename)
                    )

            # If we haven't changed the logfile path and it's not writeable,
            # salt will fail once we try to setup the logfile logging.

        log.setup_logfile_logger(
            logfile,
            loglevel,
            log_format=log_file_fmt,
            date_format=log_file_datefmt
        )
        for name, level in six.iteritems(self.config['log_granular_levels']):
            log.set_logger_level(name, level)

    def __setup_extended_logging(self, *args):
        log.setup_extended_logging(self.config)

    def __setup_console_logger(self, *args):
        # If daemon is set force console logger to quiet
        if getattr(self.options, 'daemon', False) is True:
            return

        # Since we're not going to be a daemon, setup the console logger
        cli_log_fmt = 'cli_{0}_log_fmt'.format(
            self.get_prog_name().replace('-', '_')
        )
        if cli_log_fmt in self.config and not self.config.get(cli_log_fmt):
            # Remove it from config so it inherits from log_fmt_console
            self.config.pop(cli_log_fmt)

        logfmt = self.config.get(
            cli_log_fmt, self.config.get(
                'log_fmt_console',
                self.config.get(
                    'log_fmt',
                    config._DFLT_LOG_FMT_CONSOLE
                )
            )
        )

        cli_log_datefmt = 'cli_{0}_log_datefmt'.format(
            self.get_prog_name().replace('-', '_')
        )
        if cli_log_datefmt in self.config and not \
                self.config.get(cli_log_datefmt):
            # Remove it from config so it inherits from log_datefmt_console
            self.config.pop(cli_log_datefmt)

        if self.config.get('log_datefmt_console', None) is None:
            # Remove it from config so it inherits from log_datefmt
            self.config.pop('log_datefmt_console', None)

        datefmt = self.config.get(
            cli_log_datefmt,
            self.config.get(
                'log_datefmt_console',
                self.config.get(
                    'log_datefmt',
                    '%Y-%m-%d %H:%M:%S'
                )
            )
        )
        log.setup_console_logger(
            self.config['log_level'], log_format=logfmt, date_format=datefmt
        )
        for name, level in six.iteritems(self.config['log_granular_levels']):
            log.set_logger_level(name, level)


class RunUserMixin(six.with_metaclass(MixInMeta, object)):
    _mixin_prio_ = 20

    def _mixin_setup(self):
        self.add_option(
            '-u', '--user',
            help='Specify user to run {0}'.format(self.get_prog_name())
        )


class DaemonMixIn(six.with_metaclass(MixInMeta, object)):
    _mixin_prio_ = 30

    def _mixin_setup(self):
        self.add_option(
            '-d', '--daemon',
            default=False,
            action='store_true',
            help='Run the {0} as a daemon'.format(self.get_prog_name())
        )

    def daemonize_if_required(self):
        if self.options.daemon:
            # Late import so logging works correctly
            import salt.utils
            salt.utils.daemonize()


class PidfileMixin(six.with_metaclass(MixInMeta, object)):
    _mixin_prio_ = 40

    def _mixin_setup(self):
        self.add_option(
            '--pid-file', dest='pidfile',
            default=os.path.join(
                syspaths.PIDFILE_DIR, '{0}.pid'.format(self.get_prog_name())
            ),
            help=('Specify the location of the pidfile. Default: %default')
        )

    def set_pidfile(self):
        from salt.utils.process import set_pidfile
        set_pidfile(self.config['pidfile'], self.config['user'])


class TargetOptionsMixIn(six.with_metaclass(MixInMeta, object)):

    _mixin_prio_ = 20

    selected_target_option = None

    def _mixin_setup(self):
        group = self.target_options_group = optparse.OptionGroup(
            self, 'Target Options', 'Target Selection Options'
        )
        self.add_option_group(group)
        group.add_option(
            '-E', '--pcre',
            default=False,
            action='store_true',
            help=('Instead of using shell globs to evaluate the target '
                  'servers, use pcre regular expressions')
        )
        group.add_option(
            '-L', '--list',
            default=False,
            action='store_true',
            help=('Instead of using shell globs to evaluate the target '
                  'servers, take a comma or space delimited list of '
                  'servers.')
        )
        group.add_option(
            '-G', '--grain',
            default=False,
            action='store_true',
            help=('Instead of using shell globs to evaluate the target '
                  'use a grain value to identify targets, the syntax '
                  'for the target is the grain key followed by a glob'
                  'expression:\n"os:Arch*"')
        )
        group.add_option(
            '--grain-pcre',
            default=False,
            action='store_true',
            help=('Instead of using shell globs to evaluate the target '
                  'use a grain value to identify targets, the syntax '
                  'for the target is the grain key followed by a pcre '
                  'regular expression:\n"os:Arch.*"')
        )
        group.add_option(
            '-N', '--nodegroup',
            default=False,
            action='store_true',
            help=('Instead of using shell globs to evaluate the target '
                  'use one of the predefined nodegroups to identify a '
                  'list of targets.')
        )
        group.add_option(
            '-R', '--range',
            default=False,
            action='store_true',
            help=('Instead of using shell globs to evaluate the target '
                  'use a range expression to identify targets. '
                  'Range expressions look like %cluster')
        )

        group = self.additional_target_options_group = optparse.OptionGroup(
            self,
            'Additional Target Options',
            'Additional Options for Minion Targeting'
        )
        self.add_option_group(group)
        group.add_option(
            '--delimiter',
            default=DEFAULT_TARGET_DELIM,
            help=('Change the default delimiter for matching in multi-level '
                  'data structures. default=\'%default\'')
        )

        self._create_process_functions()

    def _create_process_functions(self):
        for option in self.target_options_group.option_list:
            def process(opt):
                if getattr(self.options, opt.dest):
                    self.selected_target_option = opt.dest

            funcname = 'process_{0}'.format(option.dest)
            if not hasattr(self, funcname):
                setattr(self, funcname, partial(process, option))

    def _mixin_after_parsed(self):
        group_options_selected = [
            option for option in self.target_options_group.option_list if
            getattr(self.options, option.dest) is True
        ]
        if len(group_options_selected) > 1:
            self.error(
                'The options {0} are mutually exclusive. Please only choose '
                'one of them'.format('/'.join(
                    [option.get_opt_string()
                     for option in group_options_selected]))
            )
        self.config['selected_target_option'] = self.selected_target_option


class ExtendedTargetOptionsMixIn(TargetOptionsMixIn):
    def _mixin_setup(self):
        TargetOptionsMixIn._mixin_setup(self)
        group = self.target_options_group
        group.add_option(
            '-C', '--compound',
            default=False,
            action='store_true',
            help=('The compound target option allows for multiple target '
                  'types to be evaluated, allowing for greater granularity in '
                  'target matching. The compound target is space delimited, '
                  'targets other than globs are preceded with an identifier '
                  'matching the specific targets argument type: salt '
                  '\'G@os:RedHat and webser* or E@database.*\'')
        )
        group.add_option(
            '-I', '--pillar',
            default=False,
            action='store_true',
            help=('Instead of using shell globs to evaluate the target '
                  'use a pillar value to identify targets, the syntax '
                  'for the target is the pillar key followed by a glob '
                  'expression:\n"role:production*"')
        )
        group.add_option(
            '-J', '--pillar-pcre',
            default=False,
            action='store_true',
            help=('Instead of using shell globs to evaluate the target '
                  'use a pillar value to identify targets, the syntax '
                  'for the target is the pillar key followed by a pcre '
                  'regular expression:\n"role:prod.*"')
        )
        group.add_option(
            '-S', '--ipcidr',
            default=False,
            action='store_true',
            help=('Match based on Subnet (CIDR notation) or IPv4 address.')
        )

        self._create_process_functions()


class TimeoutMixIn(six.with_metaclass(MixInMeta, object)):
    _mixin_prio_ = 10

    def _mixin_setup(self):
        if not hasattr(self, 'default_timeout'):
            raise RuntimeError(
                'You need to define the \'default_timeout\' attribute '
                'on {0}'.format(self.__class__.__name__)
            )
        self.add_option(
            '-t', '--timeout',
            type=int,
            default=self.default_timeout,
            help=('Change the timeout, if applicable, for the running '
                  'command (in seconds); default=%default')
        )


class OutputOptionsMixIn(six.with_metaclass(MixInMeta, object)):

    _mixin_prio_ = 40
    _include_text_out_ = False

    selected_output_option = None

    def _mixin_setup(self):
        group = self.output_options_group = optparse.OptionGroup(
            self, 'Output Options', 'Configure your preferred output format'
        )
        self.add_option_group(group)

        outputters = loader.outputters(
            config.minion_config(None)
        )

        group.add_option(
            '--out', '--output',
            dest='output',
            help=(
                'Print the output from the {0!r} command using the '
                'specified outputter. The builtins are {1}.'.format(
                    self.get_prog_name(),
                    ', '.join([repr(k) for k in outputters])
                )
            )
        )
        group.add_option(
            '--out-indent', '--output-indent',
            dest='output_indent',
            default=None,
            type=int,
            help=('Print the output indented by the provided value in spaces. '
                  'Negative values disables indentation. Only applicable in '
                  'outputters that support indentation.')
        )
        group.add_option(
            '--out-file', '--output-file',
            dest='output_file',
            default=None,
            help='Write the output to the specified file'
        )
        group.add_option(
            '--out-file-append', '--output-file-append',
            action='store_true',
            dest='output_file_append',
            default=False,
            help='Append the output to the specified file'
        )
        group.add_option(
            '--no-color', '--no-colour',
            default=False,
            action='store_true',
            help='Disable all colored output'
        )
        group.add_option(
            '--force-color', '--force-colour',
            default=False,
            action='store_true',
            help='Force colored output'
        )
        group.add_option(
            '--state-output', '--state_output',
            default='full',
            help=('Override the configured state_output value for minion output'
                  '. Default: full')
        )

        for option in self.output_options_group.option_list:
            def process(opt):
                default = self.defaults.get(opt.dest)
                if getattr(self.options, opt.dest, default) is False:
                    return
                self.selected_output_option = opt.dest

            funcname = 'process_{0}'.format(option.dest)
            if not hasattr(self, funcname):
                setattr(self, funcname, partial(process, option))

    def process_output(self):
        self.selected_output_option = self.options.output

    def process_output_file(self):
        if self.options.output_file is not None and self.options.output_file_append is False:
            if os.path.isfile(self.options.output_file):
                try:
                    with utils.fopen(self.options.output_file, 'w') as ofh:
                        # Make this a zero length filename instead of removing
                        # it. This way we keep the file permissions.
                        ofh.write('')
                except (IOError, OSError) as exc:
                    self.error(
                        '{0}: Access denied: {1}'.format(
                            self.options.output_file,
                            exc
                        )
                    )

    def _mixin_after_parsed(self):
        group_options_selected = [
                option for option in self.output_options_group.option_list if (
                getattr(self.options, option.dest) and
                (option.dest.endswith('_out') or option.dest == 'output'))
        ]
        if len(group_options_selected) > 1:
            self.error(
                'The options {0} are mutually exclusive. Please only choose '
                'one of them'.format('/'.join([
                    option.get_opt_string() for
                    option in group_options_selected
                ]))
            )
        self.config['selected_output_option'] = self.selected_output_option


class ExecutionOptionsMixIn(six.with_metaclass(MixInMeta, object)):
    _mixin_prio_ = 10

    def _mixin_setup(self):
        group = self.execution_group = optparse.OptionGroup(
            self,
            'Execution Options',
            # Include description here as a string
        )
        group.add_option(
            '-L', '--location',
            default=None,
            help='Specify which region to connect to.'
        )
        group.add_option(
            '-a', '--action',
            default=None,
            help='Perform an action that may be specific to this cloud '
                 'provider. This argument requires one or more instance '
                 'names to be specified.'
        )
        group.add_option(
            '-f', '--function',
            nargs=2,
            default=None,
            metavar='<FUNC-NAME> <PROVIDER>',
            help='Perform an function that may be specific to this cloud '
                 'provider, that does not apply to an instance. This '
                 'argument requires a provider to be specified (i.e.: nova).'
        )
        group.add_option(
            '-p', '--profile',
            default=None,
            help='Create an instance using the specified profile.'
        )
        group.add_option(
            '-m', '--map',
            default=None,
            help='Specify a cloud map file to use for deployment. This option '
                 'may be used alone, or in conjunction with -Q, -F, -S or -d.'
                 'The map can also be filtered by a list of VM names.'
        )
        group.add_option(
            '-H', '--hard',
            default=False,
            action='store_true',
            help='Delete all VMs that are not defined in the map file. '
                 'CAUTION!!! This operation can irrevocably destroy VMs! It '
                 'must be explicitly enabled in the cloud config file.'
        )
        group.add_option(
            '-d', '--destroy',
            default=False,
            action='store_true',
            help='Destroy the specified instance(s).'
        )
        group.add_option(
            '--no-deploy',
            default=True,
            dest='deploy',
            action='store_false',
            help='Don\'t run a deploy script after instance creation.'
        )
        group.add_option(
            '-P', '--parallel',
            default=False,
            action='store_true',
            help='Build all of the specified instances in parallel.'
        )
        group.add_option(
            '-u', '--update-bootstrap',
            default=False,
            action='store_true',
            help='Update salt-bootstrap to the latest develop version on '
                 'GitHub.'
        )
        group.add_option(
            '-y', '--assume-yes',
            default=False,
            action='store_true',
            help='Default yes in answer to all confirmation questions.'
        )
        group.add_option(
            '-k', '--keep-tmp',
            default=False,
            action='store_true',
            help='Do not remove files from /tmp/ after deploy.sh finishes.'
        )
        group.add_option(
            '--show-deploy-args',
            default=False,
            action='store_true',
            help='Include the options used to deploy the minion in the data '
                 'returned.'
        )
        group.add_option(
            '--script-args',
            default=None,
            help='Script arguments to be fed to the bootstrap script when '
                 'deploying the VM'
        )
        self.add_option_group(group)

    def process_function(self):
        if self.options.function:
            self.function_name, self.function_provider = self.options.function
            if self.function_provider.startswith('-') or \
                    '=' in self.function_provider:
                self.error(
                    '--function expects two arguments: <function-name> '
                    '<provider>'
                )


class CloudQueriesMixIn(six.with_metaclass(MixInMeta, object)):
    _mixin_prio_ = 20

    selected_query_option = None

    def _mixin_setup(self):
        group = self.cloud_queries_group = optparse.OptionGroup(
            self,
            'Query Options',
            # Include description here as a string
        )
        group.add_option(
            '-Q', '--query',
            default=False,
            action='store_true',
            help=('Execute a query and return some information about the '
                  'nodes running on configured cloud providers')
        )
        group.add_option(
            '-F', '--full-query',
            default=False,
            action='store_true',
            help=('Execute a query and return all information about the '
                  'nodes running on configured cloud providers')
        )
        group.add_option(
            '-S', '--select-query',
            default=False,
            action='store_true',
            help=('Execute a query and return select information about '
                  'the nodes running on configured cloud providers')
        )
        group.add_option(
            '--list-providers',
            default=False,
            action='store_true',
            help='Display a list of configured providers.'
        )
        group.add_option(
            '--list-profiles',
            default=None,
            action='store',
            help='Display a list of configured profiles. Pass in a cloud '
                 'provider to view the provider\'s associated profiles, '
                 'such as digital_ocean, or pass in "all" to list all the '
                 'configured profiles.'
        )
        self.add_option_group(group)
        self._create_process_functions()

    def _create_process_functions(self):
        for option in self.cloud_queries_group.option_list:
            def process(opt):
                if getattr(self.options, opt.dest):
                    query = 'list_nodes'
                    if opt.dest == 'full_query':
                        query += '_full'
                    elif opt.dest == 'select_query':
                        query += '_select'
                    elif opt.dest == 'list_providers':
                        query = 'list_providers'
                        if self.args:
                            self.error(
                                '\'--list-providers\' does not accept any '
                                'arguments'
                            )
                    elif opt.dest == 'list_profiles':
                        query = 'list_profiles'
                        option_dict = vars(self.options)
                        if option_dict.get('list_profiles') == '--list-providers':
                            self.error(
                                '\'--list-profiles\' does not accept '
                                '\'--list-providers\' as an argument'
                            )
                    self.selected_query_option = query

            funcname = 'process_{0}'.format(option.dest)
            if not hasattr(self, funcname):
                setattr(self, funcname, partial(process, option))

    def _mixin_after_parsed(self):
        group_options_selected = [
                option for option in self.cloud_queries_group.option_list if
                getattr(self.options, option.dest) is not False and
                getattr(self.options, option.dest) is not None
        ]
        if len(group_options_selected) > 1:
            self.error(
                'The options {0} are mutually exclusive. Please only choose '
                'one of them'.format('/'.join([
                    option.get_opt_string() for option in
                    group_options_selected
                ]))
            )
        self.config['selected_query_option'] = self.selected_query_option


class CloudProvidersListsMixIn(six.with_metaclass(MixInMeta, object)):
    _mixin_prio_ = 30

    def _mixin_setup(self):
        group = self.providers_listings_group = optparse.OptionGroup(
            self,
            'Cloud Providers Listings',
            # Include description here as a string
        )
        group.add_option(
            '--list-locations',
            default=None,
            help=('Display a list of locations available in configured cloud '
                  'providers. Pass the cloud provider that available '
                  'locations are desired on, aka "linode", or pass "all" to '
                  'list locations for all configured cloud providers')
        )
        group.add_option(
            '--list-images',
            default=None,
            help=('Display a list of images available in configured cloud '
                  'providers. Pass the cloud provider that available images '
                  'are desired on, aka "linode", or pass "all" to list images '
                  'for all configured cloud providers')
        )
        group.add_option(
            '--list-sizes',
            default=None,
            help=('Display a list of sizes available in configured cloud '
                  'providers. Pass the cloud provider that available sizes '
                  'are desired on, aka "AWS", or pass "all" to list sizes '
                  'for all configured cloud providers')
        )
        self.add_option_group(group)

    def _mixin_after_parsed(self):
        list_options_selected = [
                option for option in self.providers_listings_group.option_list if
                getattr(self.options, option.dest) is not None
        ]
        if len(list_options_selected) > 1:
            self.error(
                'The options {0} are mutually exclusive. Please only choose '
                'one of them'.format(
                    '/'.join([
                        option.get_opt_string() for option in
                        list_options_selected
                    ])
                )
            )


class CloudCredentialsMixIn(six.with_metaclass(MixInMeta, object)):
    _mixin_prio_ = 30

    def _mixin_setup(self):
        group = self.cloud_credentials_group = optparse.OptionGroup(
            self,
            'Cloud Credentials',
            # Include description here as a string
        )
        group.add_option(
            '--set-password',
            default=None,
            nargs=2,
            metavar='<USERNAME> <PROVIDER>',
            help=('Configure password for a cloud provider and save it to the keyring.'
                  ' PROVIDER can be specified with or without a driver, for example:'
                  ' "--set-password bob rackspace"'
                  ' or more specific'
                  ' "--set-password bob rackspace:openstack"'
                  ' DEPRECATED!')
        )
        self.add_option_group(group)

    def process_set_password(self):
        if self.options.set_password:
            raise RuntimeError(
                    'This functionality is not supported; '
                    'please see the keyring module at http://docs.saltstack.com/en/latest/topics/sdb/'
            )


class MasterOptionParser(six.with_metaclass(OptionParserMeta,
                                            OptionParser,
                                            ConfigDirMixIn,
                                            MergeConfigMixIn,
                                            LogLevelMixIn,
                                            RunUserMixin,
                                            DaemonMixIn,
                                            PidfileMixin,
                                            SaltfileMixIn)):

    description = 'The Salt master, used to control the Salt minions.'

    # ConfigDirMixIn config filename attribute
    _config_filename_ = 'master'
    # LogLevelMixIn attributes
    _default_logging_logfile_ = os.path.join(syspaths.LOGS_DIR, 'master')

    def setup_config(self):
        return config.master_config(self.get_config_file_path())


class MinionOptionParser(six.with_metaclass(OptionParserMeta, MasterOptionParser)):

    description = (
        'The Salt minion, receives commands from a remote Salt master.'
    )

    # ConfigDirMixIn config filename attribute
    _config_filename_ = 'minion'
    # LogLevelMixIn attributes
    _default_logging_logfile_ = os.path.join(syspaths.LOGS_DIR, 'minion')

    def setup_config(self):
        return config.minion_config(self.get_config_file_path(),
                                    cache_minion_id=True)

<<<<<<< HEAD
=======

>>>>>>> 6a554d56
class SyndicOptionParser(six.with_metaclass(OptionParserMeta,
                                            OptionParser,
                                            ConfigDirMixIn,
                                            MergeConfigMixIn,
                                            LogLevelMixIn,
                                            RunUserMixin,
                                            DaemonMixIn,
                                            PidfileMixin,
                                            SaltfileMixIn)):

    description = (
        'A seamless master of masters. Scale Salt to thousands of hosts or '
        'across many different networks.'
    )

    # ConfigDirMixIn config filename attribute
    _config_filename_ = 'master'
    # LogLevelMixIn attributes
    _default_logging_logfile_ = os.path.join(syspaths.LOGS_DIR, 'master')

    def setup_config(self):
        return config.syndic_config(
            self.get_config_file_path(),
            self.get_config_file_path('minion'))


class SaltCMDOptionParser(six.with_metaclass(OptionParserMeta,
                                             OptionParser,
                                             ConfigDirMixIn,
                                             MergeConfigMixIn,
                                             TimeoutMixIn,
                                             ExtendedTargetOptionsMixIn,
                                             OutputOptionsMixIn,
                                             LogLevelMixIn,
                                             HardCrashMixin,
                                             SaltfileMixIn)):

    default_timeout = 5

    usage = '%prog [options] \'<target>\' <function> [arguments]'

    # ConfigDirMixIn config filename attribute
    _config_filename_ = 'master'

    # LogLevelMixIn attributes
    _default_logging_level_ = 'warning'
    _default_logging_logfile_ = os.path.join(syspaths.LOGS_DIR, 'master')
    _loglevel_config_setting_name_ = 'cli_salt_log_file'
    try:
        os.getcwd()
    except OSError:
        sys.exit("Cannot access current working directory. Exiting!")

    def _mixin_setup(self):
        self.add_option(
            '-s', '--static',
            default=False,
            action='store_true',
            help=('Return the data from minions as a group after they '
                  'all return.')
        )
        self.add_option(
            '-p', '--progress',
            default=False,
            action='store_true',
            help=('Display a progress graph')
        )
        self.add_option(
            '--async',
            default=False,
            dest='async',
            action='store_true',
            help=('Run the salt command but don\'t wait for a reply')
        )
        self.add_option(
            '--subset',
            default=0,
            type=int,
            help=('Execute the routine on a random subset of the targeted '
                  'minions. The minions will be verified that they have the '
                  'named function before executing')
        )
        self.add_option(
            '-v', '--verbose',
            default=False,
            action='store_true',
            help=('Turn on command verbosity, display jid and active job '
                  'queries')
        )
        self.add_option(
            '--hide-timeout',
            dest='show_timeout',
            default=True,
            action='store_false',
            help=('Hide minions that timeout')
        )
        self.add_option(
            '--show-jid',
            default=False,
            action='store_true',
            help=('Display jid without the additional output of --verbose')
        )
        self.add_option(
            '-b', '--batch',
            '--batch-size',
            default='',
            dest='batch',
            help=('Execute the salt job in batch mode, pass either the number '
                  'of minions to batch at a time, or the percentage of '
                  'minions to have running')
        )
        self.add_option(
            '-a', '--auth', '--eauth', '--external-auth',
            default='',
            dest='eauth',
            help=('Specify an external authentication system to use.')
        )
        self.add_option(
            '-T', '--make-token',
            default=False,
            dest='mktoken',
            action='store_true',
            help=('Generate and save an authentication token for re-use. The '
                  'token is generated and made available for the period '
                  'defined in the Salt Master.')
        )
        self.add_option(
            '--return',
            default='',
            metavar='RETURNER',
            help=('Set an alternative return method. By default salt will '
                  'send the return data from the command back to the master, '
                  'but the return data can be redirected into any number of '
                  'systems, databases or applications.')
        )
        self.add_option(
            '--return_config',
            default='',
            metavar='RETURNER_CONF',
            help=('Set an alternative return method. By default salt will '
                  'send the return data from the command back to the master, '
                  'but the return data can be redirected into any number of '
                  'systems, databases or applications.')
        )
        self.add_option(
            '-d', '--doc', '--documentation',
            dest='doc',
            default=False,
            action='store_true',
            help=('Return the documentation for the specified module or for '
                  'all modules if none are specified.')
        )
        self.add_option(
            '--args-separator',
            dest='args_separator',
            default=',',
            help=('Set the special argument used as a delimiter between '
                  'command arguments of compound commands. This is useful '
                  'when one wants to pass commas as arguments to '
                  'some of the commands in a compound command.')
        )
        self.add_option(
            '--summary',
            dest='cli_summary',
            default=False,
            action='store_true',
            help=('Display summary information about a salt command')
        )
        self.add_option(
            '--username',
            dest='username',
            nargs=1,
            help=('Username for external authentication')
        )
        self.add_option(
            '--password',
            dest='password',
            nargs=1,
            help=('Password for external authentication')
        )
        self.add_option(
            '--metadata',
            default='',
            metavar='METADATA',
            help=('Pass metadata into Salt, used to search jobs.')
        )
        self.add_option(
            '--output-diff',
            dest='state_output_diff',
            action='store_true',
            default=False,
            help=('Report only those states that have changed')
        )

    def _mixin_after_parsed(self):
        if len(self.args) <= 1 and not self.options.doc:
            try:
                self.print_help()
            except Exception:
                # We get an argument that Python's optparser just can't deal
                # with. Perhaps stdout was redirected, or a file glob was
                # passed in. Regardless, we're in an unknown state here.
                sys.stdout.write('Invalid options passed. Please try -h for '
                                 'help.')  # Try to warn if we can.
                sys.exit(salt.defaults.exitcodes.EX_GENERIC)

        if self.options.doc:
            # Include the target
            if not self.args:
                self.args.insert(0, '*')
            if len(self.args) < 2:
                # Include the function
                self.args.insert(1, 'sys.doc')
            if self.args[1] != 'sys.doc':
                self.args.insert(1, 'sys.doc')
            if len(self.args) > 3:
                self.error('You can only get documentation for one method at one time.')

        if self.options.list:
            try:
                if ',' in self.args[0]:
                    self.config['tgt'] = self.args[0].replace(' ', '').split(',')
                else:
                    self.config['tgt'] = self.args[0].split()
            except IndexError:
                self.exit(42, '\nCannot execute command without defining a target.\n\n')
        else:
            try:
                self.config['tgt'] = self.args[0]
            except IndexError:
                self.exit(42, '\nCannot execute command without defining a target.\n\n')
        # Detect compound command and set up the data for it
        if self.args:
            try:
                if ',' in self.args[1]:
                    self.config['fun'] = self.args[1].split(',')
                    self.config['arg'] = [[]]
                    cmd_index = 0
                    if (self.args[2:].count(self.options.args_separator) ==
                            len(self.config['fun']) - 1):
                        # new style parsing: standalone argument separator
                        for arg in self.args[2:]:
                            if arg == self.options.args_separator:
                                cmd_index += 1
                                self.config['arg'].append([])
                            else:
                                self.config['arg'][cmd_index].append(arg)
                    else:
                        # old style parsing: argument separator can be inside args
                        for arg in self.args[2:]:
                            if self.options.args_separator in arg:
                                sub_args = arg.split(self.options.args_separator)
                                for sub_arg_index, sub_arg in enumerate(sub_args):
                                    if sub_arg:
                                        self.config['arg'][cmd_index].append(sub_arg)
                                    if sub_arg_index != len(sub_args) - 1:
                                        cmd_index += 1
                                        self.config['arg'].append([])
                            else:
                                self.config['arg'][cmd_index].append(arg)
                        if len(self.config['fun']) != len(self.config['arg']):
                            self.exit(42, 'Cannot execute compound command without '
                                          'defining all arguments.\n')
                else:
                    self.config['fun'] = self.args[1]
                    self.config['arg'] = self.args[2:]

                # parse the args and kwargs before sending to the publish interface
                self.config['arg'] = \
                    salt.utils.args.parse_input(self.config['arg'])
            except IndexError:
                self.exit(42, '\nIncomplete options passed.\n\n')

    def setup_config(self):
        return config.client_config(self.get_config_file_path())


class SaltCPOptionParser(six.with_metaclass(OptionParserMeta,
                                            OptionParser,
<<<<<<< HEAD
=======
                                            OutputOptionsMixIn,
>>>>>>> 6a554d56
                                            ConfigDirMixIn,
                                            MergeConfigMixIn,
                                            TimeoutMixIn,
                                            TargetOptionsMixIn,
                                            LogLevelMixIn,
                                            HardCrashMixin,
                                            SaltfileMixIn)):
    description = (
        'salt-cp is NOT intended to broadcast large files, it is intended to '
        'handle text files.\nsalt-cp can be used to distribute configuration '
        'files.'
    )

    default_timeout = 5

    usage = '%prog [options] \'<target>\' SOURCE DEST'

    # ConfigDirMixIn config filename attribute
    _config_filename_ = 'master'

    # LogLevelMixIn attributes
    _default_logging_level_ = 'warning'
    _default_logging_logfile_ = os.path.join(syspaths.LOGS_DIR, 'master')
    _loglevel_config_setting_name_ = 'cli_salt_cp_log_file'

    def _mixin_after_parsed(self):
        # salt-cp needs arguments
        if len(self.args) <= 1:
            self.print_help()
            self.exit(salt.defaults.exitcodes.EX_USAGE)

        if self.options.list:
            if ',' in self.args[0]:
                self.config['tgt'] = self.args[0].split(',')
            else:
                self.config['tgt'] = self.args[0].split()
        else:
            self.config['tgt'] = self.args[0]
        self.config['src'] = self.args[1:-1]
        self.config['dest'] = self.args[-1]

    def setup_config(self):
        return config.master_config(self.get_config_file_path())


class SaltKeyOptionParser(six.with_metaclass(OptionParserMeta,
                                             OptionParser,
                                             ConfigDirMixIn,
                                             MergeConfigMixIn,
                                             LogLevelMixIn,
                                             OutputOptionsMixIn,
                                             RunUserMixin,
                                             HardCrashMixin,
                                             SaltfileMixIn)):

    description = 'Salt key is used to manage Salt authentication keys'

    usage = '%prog [options]'

    # ConfigDirMixIn config filename attribute
    _config_filename_ = 'master'

    # LogLevelMixIn attributes
    _skip_console_logging_config_ = True
    _logfile_config_setting_name_ = 'key_logfile'
    _default_logging_logfile_ = os.path.join(syspaths.LOGS_DIR, 'key')

    def _mixin_setup(self):
        actions_group = optparse.OptionGroup(self, 'Actions')
        actions_group.add_option(
            '-l', '--list',
            default='',
            metavar='ARG',
            help=('List the public keys. The args '
                  '"pre", "un", and "unaccepted" will list '
                  'unaccepted/unsigned keys. '
                  '"acc" or "accepted" will list accepted/signed keys. '
                  '"rej" or "rejected" will list rejected keys. '
                  '"den" or "denied" will list denied keys. '
                  'Finally, "all" will list all keys.')
        )

        actions_group.add_option(
            '-L', '--list-all',
            default=False,
            action='store_true',
            help='List all public keys. (Deprecated: use "--list all")'
        )

        actions_group.add_option(
            '-a', '--accept',
            default='',
            help='Accept the specified public key (use --include-all to '
                 'match rejected keys in addition to pending keys). Globs are '
                 'supported.'
        )

        actions_group.add_option(
            '-A', '--accept-all',
            default=False,
            action='store_true',
            help='Accept all pending keys'
        )

        actions_group.add_option(
            '-r', '--reject',
            default='',
            help='Reject the specified public key (use --include-all to '
                 'match accepted keys in addition to pending keys). Globs are '
                 'supported.'
        )

        actions_group.add_option(
            '-R', '--reject-all',
            default=False,
            action='store_true',
            help='Reject all pending keys'
        )

        actions_group.add_option(
            '--include-all',
            default=False,
            action='store_true',
            help='Include non-pending keys when accepting/rejecting'
        )

        actions_group.add_option(
            '-p', '--print',
            default='',
            help='Print the specified public key'
        )

        actions_group.add_option(
            '-P', '--print-all',
            default=False,
            action='store_true',
            help='Print all public keys'
        )

        actions_group.add_option(
            '-d', '--delete',
            default='',
            help='Delete the specified key. Globs are supported.'
        )

        actions_group.add_option(
            '-D', '--delete-all',
            default=False,
            action='store_true',
            help='Delete all keys'
        )

        actions_group.add_option(
            '-f', '--finger',
            default='',
            help='Print the specified key\'s fingerprint'
        )

        actions_group.add_option(
            '-F', '--finger-all',
            default=False,
            action='store_true',
            help='Print all keys\' fingerprints'
        )
        self.add_option_group(actions_group)

        self.add_option(
            '-q', '--quiet',
            default=False,
            action='store_true',
            help='Suppress output'
        )

        self.add_option(
            '-y', '--yes',
            default=False,
            action='store_true',
            help='Answer Yes to all questions presented, defaults to False'
        )

        self.add_option(
            '--rotate-aes-key',
            default=True,
            help=('Setting this to False prevents the master from refreshing '
                  'the key session when keys are deleted or rejected, this '
                  'lowers the security of the key deletion/rejection operation. '
                  'Default is True.')
        )

        key_options_group = optparse.OptionGroup(
            self, 'Key Generation Options'
        )
        self.add_option_group(key_options_group)
        key_options_group.add_option(
            '--gen-keys',
            default='',
            help='Set a name to generate a keypair for use with salt'
        )

        key_options_group.add_option(
            '--gen-keys-dir',
            default='.',
            help=('Set the directory to save the generated keypair, only '
                  'works with "gen_keys_dir" option; default=.')
        )

        key_options_group.add_option(
            '--keysize',
            default=2048,
            type=int,
            help=('Set the keysize for the generated key, only works with '
                  'the "--gen-keys" option, the key size must be 2048 or '
                  'higher, otherwise it will be rounded up to 2048; '
                  '; default=%default')
        )

        key_options_group.add_option(
            '--gen-signature',
            default=False,
            action='store_true',
            help=('Create a signature file of the masters public-key named '
                  'master_pubkey_signature. The signature can be send to a '
                  'minion in the masters auth-reply and enables the minion '
                  'to verify the masters public-key cryptographically. '
                  'This requires a new signing-key-pair which can be auto-created '
                  'with the --auto-create parameter')
        )

        key_options_group.add_option(
            '--priv',
            default='',
            type=str,
            help=('The private-key file to create a signature with')
        )

        key_options_group.add_option(
            '--signature-path',
            default='',
            type=str,
            help=('The path where the signature file should be written')
        )

        key_options_group.add_option(
            '--pub',
            default='',
            type=str,
            help=('The public-key file to create a signature for')
        )

        key_options_group.add_option(
            '--auto-create',
            default=False,
            action='store_true',
            help=('Auto-create a signing key-pair if it does not yet exist')
        )

    def process_config_dir(self):
        if self.options.gen_keys:
            # We're generating keys, override the default behavior of this
            # function if we don't have any access to the configuration
            # directory.
            if not os.access(self.options.config_dir, os.R_OK):
                if not os.path.isdir(self.options.gen_keys_dir):
                    # This would be done at a latter stage, but we need it now
                    # so no errors are thrown
                    os.makedirs(self.options.gen_keys_dir)
                self.options.config_dir = self.options.gen_keys_dir
        super(SaltKeyOptionParser, self).process_config_dir()
    # Don't change its mixin priority!
    process_config_dir._mixin_prio_ = ConfigDirMixIn._mixin_prio_

    def setup_config(self):
        keys_config = config.master_config(self.get_config_file_path())
        if self.options.gen_keys:
            # Since we're generating the keys, some defaults can be assumed
            # or tweaked
            keys_config['key_logfile'] = os.devnull
            keys_config['pki_dir'] = self.options.gen_keys_dir

        return keys_config

    def process_list(self):
        # Filter accepted list arguments as soon as possible
        if not self.options.list:
            return
        if not self.options.list.startswith(('acc', 'pre', 'un', 'rej', 'den', 'all')):
            self.error(
                '{0!r} is not a valid argument to \'--list\''.format(
                    self.options.list
                )
            )

    def process_keysize(self):
        if self.options.keysize < 2048:
            self.error('The minimum value for keysize is 2048')
        elif self.options.keysize > 32768:
            self.error('The maximum value for keysize is 32768')

    def process_gen_keys_dir(self):
        # Schedule __create_keys_dir() to run if there's a value for
        # --create-keys-dir
        self._mixin_after_parsed_funcs.append(self.__create_keys_dir)

    def _mixin_after_parsed(self):
        # It was decided to always set this to info, since it really all is
        # info or error.
        self.config['loglevel'] = 'info'

    def __create_keys_dir(self, *args):
        if not os.path.isdir(self.config['gen_keys_dir']):
            os.makedirs(self.config['gen_keys_dir'])


class SaltCallOptionParser(six.with_metaclass(OptionParserMeta,
                                              OptionParser,
                                              ConfigDirMixIn,
                                              MergeConfigMixIn,
                                              LogLevelMixIn,
                                              OutputOptionsMixIn,
                                              HardCrashMixin,
                                              SaltfileMixIn)):

    description = ('Salt call is used to execute module functions locally '
                   'on a minion')

    usage = '%prog [options] <function> [arguments]'

    # ConfigDirMixIn config filename attribute
    _config_filename_ = 'minion'

    # LogLevelMixIn attributes
    _default_logging_level_ = 'info'
    _default_logging_logfile_ = os.path.join(syspaths.LOGS_DIR, 'minion')

    def _mixin_setup(self):
        self.add_option(
            '-g', '--grains',
            dest='grains_run',
            default=False,
            action='store_true',
            help='Return the information generated by the salt grains'
        )
        self.add_option(
            '-m', '--module-dirs',
            default=[],
            action='append',
            help=('Specify an additional directory to pull modules from. '
                  'Multiple directories can be provided by passing '
                  '`-m/--module-dirs` multiple times.')
        )
        self.add_option(
            '-d', '--doc', '--documentation',
            dest='doc',
            default=False,
            action='store_true',
            help=('Return the documentation for the specified module or for '
                  'all modules if none are specified.')
        )
        self.add_option(
            '--master',
            default='',
            dest='master',
            help=('Specify the master to use. The minion must be '
                  'authenticated with the master. If this option is omitted, '
                  'the master options from the minion config will be used. '
                  'If multi masters are set up the first listed master that '
                  'responds will be used.')
        )
        self.add_option(
            '--return',
            default='',
            metavar='RETURNER',
            help=('Set salt-call to pass the return data to one or many '
                  'returner interfaces.')
        )
        self.add_option(
            '--local',
            default=False,
            action='store_true',
            help='Run salt-call locally, as if there was no master running.'
        )
        self.add_option(
            '--file-root',
            default=None,
            help='Set this directory as the base file root.'
        )
        self.add_option(
            '--pillar-root',
            default=None,
            help='Set this directory as the base pillar root.'
        )
        self.add_option(
            '--retcode-passthrough',
            default=False,
            action='store_true',
            help=('Exit with the salt call retcode and not the salt binary '
                  'retcode')
        )
        self.add_option(
            '--metadata',
            default=False,
            dest='metadata',
            action='store_true',
            help=('Print out the execution metadata as well as the return. '
                  'This will print out the outputter data, the return code, '
                  'etc.')
        )
        self.add_option(
            '--id',
            default='',
            dest='id',
            help=('Specify the minion id to use. If this option is omitted, '
                  'the id option from the minion config will be used.')
        )
        self.add_option(
            '--skip-grains',
            default=False,
            action='store_true',
            help=('Do not load grains.')
        )
        self.add_option(
            '--refresh-grains-cache',
            default=False,
            action='store_true',
            help=('Force a refresh of the grains cache')
        )
        self.add_option(
            '-t', '--timeout',
            default=60,
            dest='auth_timeout',
            type=int,
            help=('Change the timeout, if applicable, for the running '
                  'command; default=60')
        )
        self.add_option(
            '--output-diff',
            dest='state_output_diff',
            action='store_true',
            default=False,
            help=('Report only those states that have changed')
        )

    def _mixin_after_parsed(self):
        if not self.args and not self.options.grains_run and not self.options.doc:
            self.print_help()
            self.exit(salt.defaults.exitcodes.EX_USAGE)

        elif len(self.args) >= 1:
            if self.options.grains_run:
                self.error('-g/--grains does not accept any arguments')

            if self.options.doc and len(self.args) > 1:
                self.error('You can only get documentation for one method at one time')

            self.config['fun'] = self.args[0]
            self.config['arg'] = self.args[1:]

    def setup_config(self):
        opts = config.minion_config(self.get_config_file_path(),
                                    cache_minion_id=True)

        if opts.get('transport') == 'raet':
            if not self._find_raet_minion(opts):  # must create caller minion
                opts['__role'] = kinds.APPL_KIND_NAMES[kinds.applKinds.caller]
        return opts

    def _find_raet_minion(self, opts):
        '''
        Returns true if local RAET Minion is available
        '''
        yardname = 'manor'
        dirpath = opts['sock_dir']

        role = opts.get('id')
        if not role:
            emsg = ("Missing role required to setup RAET SaltCaller.")
            logging.getLogger(__name__).error(emsg + "\n")
            raise ValueError(emsg)

        kind = opts.get('__role')  # application kind 'master', 'minion', etc
        if kind not in kinds.APPL_KINDS:
            emsg = ("Invalid application kind = '{0}' for RAET SaltCaller.".format(kind))
            logging.getLogger(__name__).error(emsg + "\n")
            raise ValueError(emsg)

        if kind in [kinds.APPL_KIND_NAMES[kinds.applKinds.minion],
                    kinds.APPL_KIND_NAMES[kinds.applKinds.caller], ]:
            lanename = "{0}_{1}".format(role, kind)
        else:
            emsg = ("Unsupported application kind '{0}' for RAET SaltCaller.".format(kind))
            logging.getLogger(__name__).error(emsg + '\n')
            raise ValueError(emsg)

        if kind == kinds.APPL_KIND_NAMES[kinds.applKinds.minion]:  # minion check
            from raet.lane.yarding import Yard
            ha, dirpath = Yard.computeHa(dirpath, lanename, yardname)
            if (os.path.exists(ha) and
                    not os.path.isfile(ha) and
                    not os.path.isdir(ha)):  # minion manor yard
                return True
        return False

    def process_module_dirs(self):
        for module_dir in self.options.module_dirs:
            # Provide some backwards compatibility with previous comma
            # delimited format
            if ',' in module_dir:
                self.config.setdefault('module_dirs', []).extend(
                    os.path.abspath(x) for x in module_dir.split(','))
                continue
            self.config.setdefault('module_dirs',
                                   []).append(os.path.abspath(module_dir))


class SaltRunOptionParser(six.with_metaclass(OptionParserMeta,
                                             OptionParser,
                                             ConfigDirMixIn,
                                             MergeConfigMixIn,
                                             TimeoutMixIn,
                                             LogLevelMixIn,
                                             HardCrashMixin,
                                             SaltfileMixIn,
                                             OutputOptionsMixIn)):

    default_timeout = 1

    usage = '%prog [options]'

    # ConfigDirMixIn config filename attribute
    _config_filename_ = 'master'

    # LogLevelMixIn attributes
    _default_logging_level_ = 'warning'
    _default_logging_logfile_ = os.path.join(syspaths.LOGS_DIR, 'master')
    _loglevel_config_setting_name_ = 'cli_salt_run_log_file'

    def _mixin_setup(self):
        self.add_option(
            '-d', '--doc', '--documentation',
            dest='doc',
            default=False,
            action='store_true',
            help=('Display documentation for runners, pass a runner or '
                  'runner.function to see documentation on only that runner '
                  'or function.')
        )
        self.add_option(
            '--async',
            default=False,
            action='store_true',
            help=('Start the runner operation and immediately return control.')
        )
        group = self.output_options_group = optparse.OptionGroup(
            self, 'Output Options', 'Configure your preferred output format'
        )
        self.add_option_group(group)

        group.add_option(
            '--quiet',
            default=False,
            action='store_true',
            help='Do not display the results of the run'
        )

    def _mixin_after_parsed(self):
        if self.options.doc and len(self.args) > 1:
            self.error('You can only get documentation for one method at one time')

        if len(self.args) > 0:
            self.config['fun'] = self.args[0]
        else:
            self.config['fun'] = ''
        if len(self.args) > 1:
            self.config['arg'] = self.args[1:]
        else:
            self.config['arg'] = []

    def setup_config(self):
        return config.master_config(self.get_config_file_path())


class SaltSSHOptionParser(six.with_metaclass(OptionParserMeta,
                                             OptionParser,
                                             ConfigDirMixIn,
                                             MergeConfigMixIn,
                                             LogLevelMixIn,
                                             TargetOptionsMixIn,
                                             OutputOptionsMixIn,
                                             SaltfileMixIn,
                                             HardCrashMixin)):

    usage = '%prog [options]'

    # ConfigDirMixIn config filename attribute
    _config_filename_ = 'master'

    # LogLevelMixIn attributes
    _default_logging_level_ = 'warning'
    _default_logging_logfile_ = os.path.join(syspaths.LOGS_DIR, 'ssh')
    _loglevel_config_setting_name_ = 'cli_salt_run_log_file'

    def _mixin_setup(self):
        self.add_option(
            '-r', '--raw', '--raw-shell',
            dest='raw_shell',
            default=False,
            action='store_true',
            help=('Don\'t execute a salt routine on the targets, execute a '
                  'raw shell command')
        )
        self.add_option(
            '--roster',
            dest='roster',
            default='flat',
            help=('Define which roster system to use, this defines if a '
                  'database backend, scanner, or custom roster system is '
                  'used. Default is the flat file roster.')
        )
        self.add_option(
            '--roster-file',
            dest='roster_file',
            default='',
            help=('define an alternative location for the default roster '
                  'file location. The default roster file is called roster '
                  'and is found in the same directory as the master config '
                  'file.')
        )
        self.add_option(
            '--refresh', '--refresh-cache',
            dest='refresh_cache',
            default=False,
            action='store_true',
            help=('Force a refresh of the master side data cache of the '
                  'target\'s data. This is needed if a target\'s grains have '
                  'been changed and the auto refresh timeframe has not been '
                  'reached.')
        )
        self.add_option(
            '--max-procs',
            dest='ssh_max_procs',
            default=25,
            type=int,
            help='Set the number of concurrent minions to communicate with. '
                 'This value defines how many processes are opened up at a '
                 'time to manage connections, the more running processes the '
                 'faster communication should be, default is %default'
        )
        self.add_option(
            '--extra-filerefs',
            dest='extra_filerefs',
            default=None,
            help='Pass in extra files to include in the state tarball'
        )
        self.add_option(
            '-v', '--verbose',
            default=False,
            action='store_true',
            help=('Turn on command verbosity, display jid')
        )
        self.add_option(
            '-s', '--static',
            default=False,
            action='store_true',
            help=('Return the data from minions as a group after they '
                  'all return.')
        )
        self.add_option(
            '-w', '--wipe',
            default=False,
            action='store_true',
            dest='wipe_ssh',
            help='Remove the deployment of the salt files when done executing.',
        )
        self.add_option(
            '-W', '--rand-thin-dir',
            default=False,
            action='store_true',
            help=('Select a random temp dir to deploy on the remote system. '
                  'The dir will be cleaned after the execution.'))

        auth_group = optparse.OptionGroup(
            self, 'Authentication Options',
            'Parameters affecting authentication'
        )
        auth_group.add_option(
            '--priv',
            dest='ssh_priv',
            help='Ssh private key file'
        )
        auth_group.add_option(
            '-i',
            '--ignore-host-keys',
            dest='ignore_host_keys',
            default=False,
            action='store_true',
            help='By default ssh host keys are honored and connections will '
                 'ask for approval'
        )
        auth_group.add_option(
            '--user',
            dest='ssh_user',
            default='root',
            help='Set the default user to attempt to use when '
                 'authenticating'
        )
        auth_group.add_option(
            '--passwd',
            dest='ssh_passwd',
            default='',
            help='Set the default password to attempt to use when '
                 'authenticating'
        )
        auth_group.add_option(
            '--askpass',
            dest='ssh_askpass',
            default=False,
            action='store_true',
            help='Interactively ask for the SSH password with no echo - avoids '
                 'password in process args and stored in history'
        )
        auth_group.add_option(
            '--key-deploy',
            dest='ssh_key_deploy',
            default=False,
            action='store_true',
            help='Set this flag to attempt to deploy the authorized ssh key '
                 'with all minions. This combined with --passwd can make '
                 'initial deployment of keys very fast and easy'
        )
        self.add_option_group(auth_group)

        scan_group = optparse.OptionGroup(
            self, 'Scan Roster Options',
            'Parameters affecting scan roster'
        )
        scan_group.add_option(
            '--scan-ports',
            default='22',
            dest='ssh_scan_ports',
            help='Comma-separated list of ports to scan in the scan roster.',
        )
        scan_group.add_option(
            '--scan-timeout',
            default=0.01,
            dest='ssh_scan_timeout',
            help='Scanning socket timeout for the scan roster.',
        )
        self.add_option_group(scan_group)

    def _mixin_after_parsed(self):
        if not self.args:
            self.print_help()
            self.exit(salt.defaults.exitcodes.EX_USAGE)

        if self.options.list:
            if ',' in self.args[0]:
                self.config['tgt'] = self.args[0].split(',')
            else:
                self.config['tgt'] = self.args[0].split()
        else:
            self.config['tgt'] = self.args[0]

        self.config['argv'] = self.args[1:]
        if not self.config['argv'] or not self.config['tgt']:
            self.print_help()
            self.exit(salt.defaults.exitcodes.EX_USAGE)

        if self.options.ssh_askpass:
            self.options.ssh_passwd = getpass.getpass('Password: ')

    def setup_config(self):
        return config.master_config(self.get_config_file_path())


class SaltCloudParser(six.with_metaclass(OptionParserMeta,
                                         OptionParser,
                                         LogLevelMixIn,
                                         MergeConfigMixIn,
                                         OutputOptionsMixIn,
                                         ConfigDirMixIn,
                                         CloudQueriesMixIn,
                                         ExecutionOptionsMixIn,
                                         CloudProvidersListsMixIn,
                                         CloudCredentialsMixIn,
                                         HardCrashMixin,
                                         SaltfileMixIn)):

    # ConfigDirMixIn attributes
    _config_filename_ = 'cloud'

    # LogLevelMixIn attributes
    _default_logging_level_ = 'info'
    _logfile_config_setting_name_ = 'log_file'
    _loglevel_config_setting_name_ = 'log_level_logfile'
    _default_logging_logfile_ = os.path.join(syspaths.LOGS_DIR, 'cloud')

    def print_versions_report(self, file=sys.stdout):
        print('\n'.join(version.versions_report(include_salt_cloud=True)),
              file=file)
        self.exit(salt.defaults.exitcodes.EX_OK)

    def parse_args(self, args=None, values=None):
        try:
            # Late import in order not to break setup
            from salt.cloud import libcloudfuncs
            libcloudfuncs.check_libcloud_version()
        except ImportError as exc:
            self.error(exc)
        return super(SaltCloudParser, self).parse_args(args, values)

    def _mixin_after_parsed(self):
        if 'DUMP_SALT_CLOUD_CONFIG' in os.environ:
            import pprint

            print('Salt cloud configuration dump(INCLUDES SENSIBLE DATA):')
            pprint.pprint(self.config)
            self.exit(salt.defaults.exitcodes.EX_OK)

        if self.args:
            self.config['names'] = self.args

    def setup_config(self):
        try:
            return config.cloud_config(self.get_config_file_path())
        except salt.exceptions.SaltCloudConfigError as exc:
            self.error(exc)<|MERGE_RESOLUTION|>--- conflicted
+++ resolved
@@ -1411,10 +1411,7 @@
         return config.minion_config(self.get_config_file_path(),
                                     cache_minion_id=True)
 
-<<<<<<< HEAD
-=======
-
->>>>>>> 6a554d56
+
 class SyndicOptionParser(six.with_metaclass(OptionParserMeta,
                                             OptionParser,
                                             ConfigDirMixIn,
@@ -1694,10 +1691,7 @@
 
 class SaltCPOptionParser(six.with_metaclass(OptionParserMeta,
                                             OptionParser,
-<<<<<<< HEAD
-=======
                                             OutputOptionsMixIn,
->>>>>>> 6a554d56
                                             ConfigDirMixIn,
                                             MergeConfigMixIn,
                                             TimeoutMixIn,
