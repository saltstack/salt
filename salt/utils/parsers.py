--- conflicted
+++ resolved
@@ -27,13 +27,9 @@
 import salt.syspaths as syspaths
 import salt.utils as utils
 import salt.version as version
-<<<<<<< HEAD
-import salt.utils.args
-=======
 import salt.syspaths as syspaths
 import salt.log.setup as log
 from salt.utils import yamlloader
->>>>>>> dbed0be4
 from salt.utils.validate.path import is_writeable
 from salt._compat import string_types
 
@@ -454,15 +450,8 @@
         self.options.config_dir = os.path.abspath(self.options.config_dir)
 
         if hasattr(self, 'setup_config'):
-<<<<<<< HEAD
-            if not hasattr(self, 'config'):
-                self.config = {}
-            try:
-                self.config.update(self.setup_config())
-=======
             try:
                 self.config = self.setup_config()
->>>>>>> dbed0be4
             except (IOError, OSError) as exc:
                 self.error(
                     'Failed to load configuration: {0}'.format(exc)
@@ -1728,12 +1717,7 @@
                     self.config['arg'] = self.args[2:]
 
                 # parse the args and kwargs before sending to the publish interface
-<<<<<<< HEAD
-                self.config['arg'] = \
-                    salt.utils.args.parse_input(self.config['arg'])
-=======
                 self.config['arg'] = salt.client.condition_kwarg(*parse_args_kwargs(self.config['arg']))
->>>>>>> dbed0be4
             except IndexError:
                 self.exit(42, '\nIncomplete options passed.\n\n')
 
@@ -2178,26 +2162,6 @@
             help=('Display documentation for runners, pass a runner or '
                   'runner.function to see documentation on only that runner '
                   'or function.')
-<<<<<<< HEAD
-        )
-        group = self.output_options_group = optparse.OptionGroup(
-            self, 'Output Options', 'Configure your preferred output format'
-        )
-        self.add_option_group(group)
-
-        group.add_option(
-            '--no-color', '--no-colour',
-            default=False,
-            action='store_true',
-            help='Disable all colored output'
-        )
-        group.add_option(
-            '--force-color', '--force-colour',
-            default=False,
-            action='store_true',
-            help='Force colored output'
-=======
->>>>>>> dbed0be4
         )
 
     def _mixin_after_parsed(self):
