--- conflicted
+++ resolved
@@ -973,8 +973,6 @@
             default=self.default_timeout,
             help=('Change the timeout, if applicable, for the running '
                   'command (in seconds); default=%default')
-<<<<<<< HEAD
-=======
         )
 
 
@@ -989,7 +987,6 @@
             action='store_true',
             help=('Read additional options and/or arguments from stdin. '
                   'Each entry is newline separated.')
->>>>>>> 1ae9dcb7
         )
 
 
@@ -1476,12 +1473,8 @@
                                              OutputOptionsMixIn,
                                              LogLevelMixIn,
                                              HardCrashMixin,
-<<<<<<< HEAD
-                                             SaltfileMixIn)):
-=======
                                              SaltfileMixIn,
                                              ArgsStdinMixIn)):
->>>>>>> 1ae9dcb7
 
     default_timeout = 5
 
@@ -2052,12 +2045,8 @@
                                               LogLevelMixIn,
                                               OutputOptionsMixIn,
                                               HardCrashMixin,
-<<<<<<< HEAD
-                                              SaltfileMixIn)):
-=======
                                               SaltfileMixIn,
                                               ArgsStdinMixIn)):
->>>>>>> 1ae9dcb7
 
     description = ('Salt call is used to execute module functions locally '
                    'on a minion')
@@ -2259,12 +2248,8 @@
                                              LogLevelMixIn,
                                              HardCrashMixin,
                                              SaltfileMixIn,
-<<<<<<< HEAD
-                                             OutputOptionsMixIn)):
-=======
                                              OutputOptionsMixIn,
                                              ArgsStdinMixIn)):
->>>>>>> 1ae9dcb7
 
     default_timeout = 1
 
