# -*- coding: utf-8 -*-
'''
    salt.utils.parsers
    ~~~~~~~~~~~~~~~~~~

    This is were all the black magic happens on all of salt's CLI tools.

    :codeauthor: :email:`Pedro Algarvio (pedro@algarvio.me)`
    :copyright: © 2012 by the SaltStack Team, see AUTHORS for more details.
    :license: Apache 2.0, see LICENSE for more details.
'''

# Import python libs
import os
import sys
import logging
import optparse
import warnings
import traceback
from functools import partial

# Import salt libs
import salt.log as log
import salt.config as config
import salt.loader as loader
import salt.utils as utils
import salt.version as version
import salt.exceptions as exceptions


def _sorted(mixins_or_funcs):
    return sorted(
        mixins_or_funcs, key=lambda mf: getattr(mf, '_mixin_prio_', 1000)
    )


class MixInMeta(type):
    # This attribute here won't actually do anything. But, if you need to
    # specify an order or a dependency within the mix-ins, please define the
    # attribute on your own MixIn
    _mixin_prio_ = 0

    def __new__(cls, name, bases, attrs):
        instance = super(MixInMeta, cls).__new__(cls, name, bases, attrs)
        if not hasattr(instance, '_mixin_setup'):
            raise RuntimeError(
                'Don\'t subclass {0} in {1} if you\'re not going to use it '
                'as a salt parser mix-in.'.format(cls.__name__, name)
            )
        return instance


class OptionParserMeta(MixInMeta):
    def __new__(cls, name, bases, attrs):
        instance = super(OptionParserMeta, cls).__new__(cls,
                                                        name,
                                                        bases,
                                                        attrs)
        if not hasattr(instance, '_mixin_setup_funcs'):
            instance._mixin_setup_funcs = []
        if not hasattr(instance, '_mixin_process_funcs'):
            instance._mixin_process_funcs = []
        if not hasattr(instance, '_mixin_after_parsed_funcs'):
            instance._mixin_after_parsed_funcs = []

        for base in _sorted(bases + (instance,)):
            func = getattr(base, '_mixin_setup', None)
            if func is not None and func not in instance._mixin_setup_funcs:
                instance._mixin_setup_funcs.append(func)

            func = getattr(base, '_mixin_after_parsed', None)
            if func is not None and func not in \
                    instance._mixin_after_parsed_funcs:
                instance._mixin_after_parsed_funcs.append(func)

            # Mark process_<opt> functions with the base priority for sorting
            for func in dir(base):
                if not func.startswith('process_'):
                    continue

                func = getattr(base, func)
                if getattr(func, '_mixin_prio_', None) is not None:
                    # Function already has the attribute set, don't override it
                    continue

                func.__func__._mixin_prio_ = getattr(
                    base, '_mixin_prio_', 1000
                )

        return instance


class OptionParser(optparse.OptionParser):
    VERSION = version.__version__

    usage = '%prog'

    epilog = ('You can find additional help about %prog issuing "man %prog" '
              'or on http://docs.saltstack.org')
    description = None

    # Private attributes
    _mixin_prio_ = 100

    def __init__(self, *args, **kwargs):
        kwargs.setdefault('version', '%prog {0}'.format(self.VERSION))
        kwargs.setdefault('usage', self.usage)
        if self.description:
            kwargs.setdefault('description', self.description)

        if self.epilog:
            kwargs.setdefault('epilog', self.epilog)

        optparse.OptionParser.__init__(self, *args, **kwargs)

        if self.epilog and '%prog' in self.epilog:
            self.epilog = self.epilog.replace('%prog', self.get_prog_name())

    def parse_args(self, args=None, values=None):
        options, args = optparse.OptionParser.parse_args(self, args, values)
        if options.versions_report:
            self.print_versions_report()

        self.options, self.args = options, args

        # Let's get some proper sys.stderr logging as soon as possible!!!
        # This logging handler will be removed once the proper console or
        # logfile logging is setup.
        log.setup_temp_logger(
            getattr(self.options, 'log_level', 'error')
        )

        # Gather and run the process_<option> functions in the proper order
        process_option_funcs = []
        for option_key in options.__dict__.keys():
            process_option_func = getattr(
                self, 'process_{0}'.format(option_key), None
            )
            if process_option_func is not None:
                process_option_funcs.append(process_option_func)

        for process_option_func in _sorted(process_option_funcs):
            try:
                process_option_func()
            except Exception as err:
                logging.getLogger(__name__).exception(err)
                self.error(
                    'Error while processing {0}: {1}'.format(
                        process_option_func, traceback.format_exc(err)
                    )
                )

        # Run the functions on self._mixin_after_parsed_funcs
        for mixin_after_parsed_func in self._mixin_after_parsed_funcs:
            try:
                mixin_after_parsed_func(self)
            except Exception as err:
                logging.getLogger(__name__).exception(err)
                self.error(
                    'Error while processing {0}: {1}'.format(
                        mixin_after_parsed_func, traceback.format_exc(err)
                    )
                )

        if self.config.get('conf_file', None) is not None:
            logging.getLogger(__name__).info(
                'Configuration file path: {0}'.format(
                    self.config['conf_file']
                )
            )
        # Retain the standard behaviour of optparse to return options and args
        return options, args

    def _populate_option_list(self, option_list, add_help=True):
        optparse.OptionParser._populate_option_list(
            self, option_list, add_help=add_help
        )
        for mixin_setup_func in self._mixin_setup_funcs:
            mixin_setup_func(self)

    def _add_version_option(self):
        optparse.OptionParser._add_version_option(self)
        self.add_option(
            '--versions-report', action='store_true',
            help='show program\'s dependencies version number and exit'
        )

    def print_versions_report(self, file=sys.stdout):
        print >> file, '\n'.join(version.versions_report())
        self.exit()


class MergeConfigMixIn(object):
    '''
    This mix-in will simply merge the CLI-passed options, by overriding the
    configuration file loaded settings.

    This mix-in should run last.
    '''
    __metaclass__ = MixInMeta
    _mixin_prio_ = sys.maxint

    def _mixin_setup(self):
        if not hasattr(self, 'setup_config') and not hasattr(self, 'config'):
            # No configuration was loaded on this parser.
            # There's nothing to do here.
            return

        # Add an additional function that will merge the shell options with
        # the config options and if needed override them
        self._mixin_after_parsed_funcs.append(self.__merge_config_with_cli)

    def __merge_config_with_cli(self, *args):
        # Merge parser options
        for option in self.option_list:
            if option.dest is None:
                # --version does not have dest attribute set for example.
                # All options defined by us, even if not explicitly(by kwarg),
                # will have the dest attribute set
                continue

            # Get the passed value from shell. If empty get the default one
            default = self.defaults.get(option.dest)
            value = getattr(self.options, option.dest, default)

            if option.dest not in self.config:
                # There's no value in the configuration file
                if value is not None:
                    # There's an actual value, add it to the config
                    self.config[option.dest] = value
            elif value is not None and value != default:
                # Only set the value in the config file IF it's not the default
                # value, this allows to tweak settings on the configuration
                # files bypassing the shell option flags
                self.config[option.dest] = value

        # Merge parser group options if any
        for group in self.option_groups:
            for option in group.option_list:
                if option.dest is None:
                    continue
                # Get the passed value from shell. If empty get the default one
                default = self.defaults.get(option.dest)
                value = getattr(self.options, option.dest, default)
                if option.dest not in self.config:
                    # There's no value in the configuration file
                    if value is not None:
                        # There's an actual value, add it to the config
                        self.config[option.dest] = value
                else:
                    if value is not None and value != default:
                        # Only set the value in the config file IF it's not the
                        # default value, this allows to tweak settings on the
                        # configuration files bypassing the shell option flags
                        self.config[option.dest] = value


class ConfigDirMixIn(object):
    __metaclass__ = MixInMeta
    _mixin_prio_ = -10
    _config_filename_ = None

    def _mixin_setup(self):
        self.add_option(
            '-c', '--config-dir', default='/etc/salt',
            help=('Pass in an alternative configuration directory. Default: '
                  '%default')
        )

    def process_config_dir(self):
        if not os.path.isdir(self.options.config_dir):
            # No logging is configured yet
            sys.stderr.write(
                'WARNING: "{0}" directory does not exist.\n'.format(
                    self.options.config_dir
                )
            )

        # Make sure we have an absolute path
        self.options.config_dir = os.path.abspath(self.options.config_dir)

        if hasattr(self, 'setup_config'):
            self.config = self.setup_config()

    def get_config_file_path(self, configfile=None):
        if configfile is None:
            configfile = self._config_filename_
        return os.path.join(self.options.config_dir, configfile)


class LogLevelMixIn(object):
    __metaclass__ = MixInMeta
    _mixin_prio_ = 10
    _default_logging_level_ = 'warning'
    _default_logging_logfile_ = None
    _logfile_config_setting_name_ = 'log_file'
    _loglevel_config_setting_name_ = 'log_level_logfile'
    _skip_console_logging_config_ = False

    def _mixin_setup(self):
        if self._default_logging_logfile_ is None:
            # This is an attribute available for programmers, so, raise a
            # RuntimeError to let them know about the proper usage.
            raise RuntimeError(
                'Please set {0}._default_logging_logfile_'.format(
                    self.__class__.__name__
                )
            )
        group = self.logging_options_group = optparse.OptionGroup(
            self, 'Logging Options',
            'Logging options which override any settings defined on the '
            'configuration files.'
        )
        self.add_option_group(group)

<<<<<<< HEAD
        self.add_option(
            '--log-file',
            help='Log file to store logging information.'
        )

        self.add_option(
            '--log-file-level',
            dest='log_level_logfile',
            choices=list(log.LOG_LEVELS),
            help=('Logging level to use for the log file. One of {0}. '
                  'Default: \'{1}\'.').format(
                      ', '.join([repr(l) for l in log.SORTED_LEVEL_NAMES]),
                      getattr(self, '_default_logging_level_', 'warning')
                  )
        )

        self.add_option(
            '-l', '--log-level',
=======
        if not getattr(self, '_skip_console_logging_config_', False):
            group.add_option(
                '-l', '--log-level',
                choices=list(log.LOG_LEVELS),
                help='Console logging log level. One of {0}. '
                     'Default: \'{1}\'.'.format(
                         ', '.join([repr(l) for l in log.SORTED_LEVEL_NAMES]),
                         getattr(self, '_default_logging_level_', 'warning')
                     )
            )

        group.add_option(
            '--log-file',
            default=None,
            help='Log file path. Default: {0}.'.format(
                self._default_logging_logfile_
            )
        )

        group.add_option(
            '--log-file-level',
            dest=self._loglevel_config_setting_name_,
>>>>>>> 38115562
            choices=list(log.LOG_LEVELS),
            help='Logfile logging log level. One of {0}. '
                 'Default: \'{1}\'.'.format(
                     ', '.join([repr(l) for l in log.SORTED_LEVEL_NAMES]),
                     getattr(self, '_default_logging_level_', 'warning')
                 )
        )

    def process_log_level(self):
        if not self.options.log_level:
            cli_log_level = 'cli_{0}_log_level'.format(
                self.get_prog_name().replace('-', '_')
            )
            if self.config.get(cli_log_level, None) is not None:
                self.options.log_level = self.config.get(cli_log_level)
            elif self.config.get('log_level', None) is not None:
                self.options.log_level = self.config.get('log_level')
            else:
                self.options.log_level = self._default_logging_level_
        # Setup the console as the last _mixin_after_parsed_func to run
        self._mixin_after_parsed_funcs.append(self.__setup_console_logger)

    def process_log_file(self):
        if not self.options.log_file:
            cli_setting_name = 'cli_{0}_log_file'.format(
                self.get_prog_name().replace('-', '_')
            )
            if self.config.get(cli_setting_name, None) is not None:
                # There's a configuration setting defining this log file path,
                # ie, `key_log_file` if the cli tool is `salt-key`
                self.options.log_file = self.config.get(cli_setting_name)
            elif self.config.get(self._logfile_config_setting_name_, None):
                # Is the regular log file setting set?
                self.options.log_file = self.config.get(
                    self._logfile_config_setting_name_
                )
            else:
                # Nothing is set on the configuration? Let's use the cli tool
                # defined default
                self.options.log_file = self._default_logging_logfile_

    def process_log_file_level(self):
        if not self.options.log_file_level:
            cli_setting_name = 'cli_{0}_log_file_level'.format(
                self.get_prog_name().replace('-', '_')
            )
            if self.config.get(cli_setting_name, None) is not None:
                # There's a configuration setting defining this log file
                # logging level, ie, `key_log_file_level` if the cli tool is
                # `salt-key`
                self.options.log_file_level = self.config.get(cli_setting_name)
            elif self.config.get(self._loglevel_config_setting_name_, None):
                # Is the regular log file level setting set?
                self.options.log_file_level = self.config.get(
                    self._loglevel_config_setting_name_
                )
            else:
                # Nothing is set on the configuration? Let's use the cli tool
                # defined default
                self.options.log_level = self._default_logging_level_

    def setup_logfile_logger(self):
        if self._loglevel_config_setting_name_ in self.config and not \
                self.config.get(self._loglevel_config_setting_name_):
            # Remove it from config so it inherits from log_level
            self.config.pop(self._loglevel_config_setting_name_)

        loglevel = self.config.get(
            self._loglevel_config_setting_name_,
            self.config.get(
                # From the config setting
                'log_level_logfile',
                # From the console setting
                self.config['log_level']
            )
        )

        cli_log_path = 'cli_{0}_log_file'.format(
            self.get_prog_name().replace('-', '_')
        )
        if cli_log_path in self.config and not self.config.get(cli_log_path):
            # Remove it from config so it inherits from log_level_logfile
            self.config.pop(cli_log_path)

        if self._logfile_config_setting_name_ in self.config and not \
                self.config.get(self._logfile_config_setting_name_):
            # Remove it from config so it inherits from log_file
            self.config.pop(self._logfile_config_setting_name_)

        logfile = self.config.get(
            # First from the config cli setting
            cli_log_path,
            self.config.get(
                # From the config setting
                self._logfile_config_setting_name_,
                # From the default setting
                self._default_logging_logfile_
            )
        )

        cli_log_fmt = 'cli_{0}_log_file_fmt'.format(
            self.get_prog_name().replace('-', '_')
        )
        if cli_log_fmt in self.config and not self.config.get(cli_log_fmt):
            # Remove it from config so it inherits from log_fmt_logfile
            self.config.pop(cli_log_fmt)

        if self.config.get('log_fmt_logfile', None) is None:
            # Remove it from config so it inherits from log_fmt_console
            self.config.pop('log_fmt_logfile', None)

        logfmt = self.config.get(
            cli_log_fmt,
            self.config.get(
                'cli_{0}_log_fmt'.format(
                    self.get_prog_name().replace('-', '_')
                ),
                self.config.get(
                    'log_fmt_logfile',
                    self.config.get(
                        'log_fmt_console',
                        self.config.get(
                            'log_fmt',
                            config._DFLT_LOG_FMT_CONSOLE
                        )
                    )
                )
            )
        )

        cli_log_datefmt = 'cli_{0}_log_file_datefmt'.format(
            self.get_prog_name().replace('-', '_')
        )
        if cli_log_datefmt in self.config and not \
                self.config.get(cli_log_datefmt):
            # Remove it from config so it inherits from log_datefmt_logfile
            self.config.pop(cli_log_fmt)

        if self.config.get('log_datefmt_logfile', None) is None:
            # Remove it from config so it inherits from log_datefmt_console
            self.config.pop('log_datefmt_logfile', None)

        if self.config.get('log_datefmt_console', None) is None:
            # Remove it from config so it inherits from log_datefmt
            self.config.pop('log_datefmt_console', None)

        datefmt = self.config.get(
            cli_log_datefmt,
            self.config.get(
                'cli_{0}_log_datefmt'.format(
                    self.get_prog_name().replace('-', '_')
                ),
                self.config.get(
                    'log_datefmt_logfile',
                    self.config.get(
                        'log_datefmt_console',
                        self.config.get(
                            'log_datefmt',
                            '%Y-%m-%d %H:%M:%S'
                        )
                    )
                )
            )
        )

        log.setup_logfile_logger(
            logfile,
            loglevel,
            log_format=logfmt,
            date_format=datefmt
        )
        for name, level in self.config['log_granular_levels'].items():
            log.set_logger_level(name, level)

    def __setup_console_logger(self, *args):
        # If daemon is set force console logger to quiet
        if getattr(self.options, 'daemon', False) is True:
            return

        # Since we're not going to be a daemon, setup the console logger
        cli_log_fmt = 'cli_{0}_log_fmt'.format(
            self.get_prog_name().replace('-', '_')
        )
        if cli_log_fmt in self.config and not self.config.get(cli_log_fmt):
            # Remove it from config so it inherits from log_fmt_console
            self.config.pop(cli_log_fmt)

        logfmt = self.config.get(
            cli_log_fmt, self.config.get(
                'log_fmt_console',
                self.config.get(
                    'log_fmt',
                    config._DFLT_LOG_FMT_CONSOLE
                )
            )
        )

        cli_log_datefmt = 'cli_{0}_log_datefmt'.format(
            self.get_prog_name().replace('-', '_')
        )
        if cli_log_datefmt in self.config and not \
                self.config.get(cli_log_datefmt):
            # Remove it from config so it inherits from log_datefmt_console
            self.config.pop(cli_log_fmt)

        if self.config.get('log_datefmt_console', None) is None:
            # Remove it from config so it inherits from log_datefmt
            self.config.pop('log_datefmt_console', None)

        datefmt = self.config.get(
            cli_log_datefmt,
            self.config.get(
                'log_datefmt_console',
                self.config.get(
                    'log_datefmt',
                    '%Y-%m-%d %H:%M:%S'
                )
            )
        )
        log.setup_console_logger(
            self.config['log_level'], log_format=logfmt, date_format=datefmt
        )


class RunUserMixin(object):
    __metaclass__ = MixInMeta
    _mixin_prio_ = 20

    def _mixin_setup(self):
        self.add_option(
            '-u', '--user',
            help='Specify user to run {0}'.format(self.get_prog_name())
        )


class DaemonMixIn(object):
    __metaclass__ = MixInMeta
    _mixin_prio_ = 30

    def _mixin_setup(self):
        self.add_option(
            '-d', '--daemon',
            default=False,
            action='store_true',
            help='Run the {0} as a daemon'.format(self.get_prog_name())
        )

    def daemonize_if_required(self):
        if self.options.daemon:
            # Late import so logging works correctly
            import salt.utils
            salt.utils.daemonize()


class PidfileMixin(object):
    __metaclass__ = MixInMeta
    _mixin_prio_ = 40

    def _mixin_setup(self):
        self.add_option(
            '--pid-file', dest='pidfile',
            default='/var/run/{0}.pid'.format(self.get_prog_name()),
            help=('Specify the location of the pidfile. Default: %default')
        )

    def set_pidfile(self):
        from salt.utils.process import set_pidfile
        set_pidfile(self.config['pidfile'], self.config['user'])


class TargetOptionsMixIn(object):

    __metaclass__ = MixInMeta
    _mixin_prio_ = 20

    selected_target_option = None

    def _mixin_setup(self):
        group = self.target_options_group = optparse.OptionGroup(
            self, 'Target Options', 'Target Selection Options'
        )
        self.add_option_group(group)
        group.add_option(
            '-E', '--pcre',
            default=False,
            action='store_true',
            help=('Instead of using shell globs to evaluate the target '
                  'servers, use pcre regular expressions')
        )
        group.add_option(
            '-L', '--list',
            default=False,
            action='store_true',
            help=('Instead of using shell globs to evaluate the target '
                  'servers, take a comma delimited list of servers.')
        )
        group.add_option(
            '-G', '--grain',
            default=False,
            action='store_true',
            help=('Instead of using shell globs to evaluate the target '
                  'use a grain value to identify targets, the syntax '
                  'for the target is the grain key followed by a glob'
                  'expression:\n"os:Arch*"')
        )
        group.add_option(
            '--grain-pcre',
            default=False,
            action='store_true',
            help=('Instead of using shell globs to evaluate the target '
                  'use a grain value to identify targets, the syntax '
                  'for the target is the grain key followed by a pcre '
                  'regular expression:\n"os:Arch.*"')
        )
        group.add_option(
            '-N', '--nodegroup',
            default=False,
            action='store_true',
            help=('Instead of using shell globs to evaluate the target '
                  'use one of the predefined nodegroups to identify a '
                  'list of targets.')
        )
        group.add_option(
            '-R', '--range',
            default=False,
            action='store_true',
            help=('Instead of using shell globs to evaluate the target '
                  'use a range expression to identify targets. '
                  'Range expressions look like %cluster')
        )

        self._create_process_functions()

    def _create_process_functions(self):
        for option in self.target_options_group.option_list:
            def process(opt):
                if getattr(self.options, opt.dest):
                    self.selected_target_option = opt.dest

            funcname = 'process_{0}'.format(option.dest)
            if not hasattr(self, funcname):
                setattr(self, funcname, partial(process, option))

    def _mixin_after_parsed(self):
        group_options_selected = filter(
            lambda option: getattr(self.options, option.dest) is True,
            self.target_options_group.option_list
        )
        if len(group_options_selected) > 1:
            self.error(
                'The options {0} are mutually exclusive. Please only choose '
                'one of them'.format('/'.join(
                    [option.get_opt_string()
                     for option in group_options_selected]))
            )
        self.config['selected_target_option'] = self.selected_target_option


class ExtendedTargetOptionsMixIn(TargetOptionsMixIn):
    def _mixin_setup(self):
        TargetOptionsMixIn._mixin_setup(self)
        group = self.target_options_group
        group.add_option(
            '-C', '--compound',
            default=False,
            action='store_true',
            help=('The compound target option allows for multiple target '
                  'types to be evaluated, allowing for greater granularity in '
                  'target matching. The compound target is space delimited, '
                  'targets other than globs are preceded with an identifier '
                  'matching the specific targets argument type: salt '
                  '\'G@os:RedHat and webser* or E@database.*\'')
        )
        group.add_option(
            '-X', '--exsel',
            default=False,
            action='store_true',
            help=('Instead of using shell globs use the return code of '
                  'a function.')
        )
        group.add_option(
            '-I', '--pillar',
            default=False,
            action='store_true',
            help=('Instead of using shell globs to evaluate the target '
                  'use a pillar value to identify targets, the syntax '
                  'for the target is the pillar key followed by a glob'
                  'expression:\n"role:production*"')
        )
        group.add_option(
            '-S', '--ipcidr',
            default=False,
            action='store_true',
            help=('Match based on Subnet (CIDR notation) or IPv4 address.')
        )

        self._create_process_functions()


class TimeoutMixIn(object):
    __metaclass__ = MixInMeta
    _mixin_prio_ = 10

    def _mixin_setup(self):
        if not hasattr(self, 'default_timeout'):
            raise RuntimeError(
                'You need to define the \'default_timeout\' attribute '
                'on {0}'.format(self.__class__.__name__)
            )
        self.add_option(
            '-t', '--timeout',
            type=int,
            default=self.default_timeout,
            help=('Change the timeout, if applicable, for the running '
                  'command; default=%default')
        )


class OutputOptionsMixIn(object):

    __metaclass__ = MixInMeta
    _mixin_prio_ = 40
    _include_text_out_ = False

    selected_output_option = None

    def _mixin_setup(self):
        group = self.output_options_group = optparse.OptionGroup(
            self, 'Output Options', 'Configure your preferred output format'
        )
        self.add_option_group(group)

        outputters = loader.outputters(
            config.minion_config(None)
        )

        group.add_option(
            '--out', '--output',
            dest='output',
            help=(
                'Print the output from the \'{0}\' command using the '
                'specified outputter. The builtins are {1}.'.format(
                    self.get_prog_name(),
                    ', '.join([repr(k) for k in outputters])
                )
            )
        )
        group.add_option(
            '--out-indent', '--output-indent',
            dest='output_indent',
            default=None,
            type=int,
            help=('Print the output indented by the provided value in spaces. '
                  'Negative values disables indentation. Only applicable in '
                  'outputters that support indentation.')
        )
        group.add_option(
            '--no-color', '--no-colour',
            default=False,
            action='store_true',
            help='Disable all colored output'
        )

        for option in self.output_options_group.option_list:
            def process(opt):
                default = self.defaults.get(opt.dest)
                if getattr(self.options, opt.dest, default) is False:
                    return
                self.selected_output_option = opt.dest

            funcname = 'process_{0}'.format(option.dest)
            if not hasattr(self, funcname):
                setattr(self, funcname, partial(process, option))

    def process_output(self):
        self.selected_output_option = self.options.output

    def _mixin_after_parsed(self):
        group_options_selected = filter(
            lambda option: (
                getattr(self.options, option.dest) and
                (option.dest.endswith('_out') or option.dest == 'output')
            ),
            self.output_options_group.option_list
        )
        if len(group_options_selected) > 1:
            self.error(
                'The options {0} are mutually exclusive. Please only choose '
                'one of them'.format('/'.join([
                    option.get_opt_string() for
                    option in group_options_selected
                ]))
            )
        self.config['selected_output_option'] = self.selected_output_option


class OutputOptionsWithTextMixIn(OutputOptionsMixIn):
    # This should also be removed
    _include_text_out_ = True

    def __new__(cls, *args, **kwargs):
        instance = super(OutputOptionsMixIn, cls).__new__(cls, *args, **kwargs)
        # Let the next warning show up at least once since DeprecationWarning's
        # are, by default, ignored by python default filters
        warnings.filterwarnings(
            'once', '', DeprecationWarning, 'salt.utils.parsers'
        )
        warnings.warn(
            '\'OutputOptionsWithTextMixIn\' has been deprecated. Please '
            'start using \'OutputOptionsMixIn\', your code should not need '
            'any more change.',
            DeprecationWarning,
        )
        return instance


class MasterOptionParser(OptionParser, ConfigDirMixIn, MergeConfigMixIn,
                         LogLevelMixIn, RunUserMixin, DaemonMixIn,
                         PidfileMixin):

    __metaclass__ = OptionParserMeta

    description = 'The Salt master, used to control the Salt minions.'

    # ConfigDirMixIn config filename attribute
    _config_filename_ = 'master'
    # LogLevelMixIn attributes
    _default_logging_logfile_ = '/var/log/salt/master'

    def setup_config(self):
        return config.master_config(self.get_config_file_path())


class MinionOptionParser(MasterOptionParser):

    __metaclass__ = OptionParserMeta

    description = (
        'The Salt minion, receives commands from a remote Salt master.'
    )

    # ConfigDirMixIn config filename attribute
    _config_filename_ = 'minion'
    # LogLevelMixIn attributes
    _default_logging_logfile_ = '/var/log/salt/minon'

    def setup_config(self):
        return config.minion_config(self.get_config_file_path())


class SyndicOptionParser(OptionParser, ConfigDirMixIn, MergeConfigMixIn,
                         LogLevelMixIn, RunUserMixin, DaemonMixIn,
                         PidfileMixin):

    __metaclass__ = OptionParserMeta

    description = (
        'A seamless master of masters. Scale Salt to thousands of hosts or '
        'across many different networks.'
    )

    # ConfigDirMixIn config filename attribute
    _config_filename_ = 'master'
    # LogLevelMixIn attributes
    _default_logging_logfile_ = '/var/log/salt/master'

    def setup_config(self):
        opts = config.master_config(self.get_config_file_path())
        user = opts.get('user', 'root')
        opts['_minion_conf_file'] = opts['conf_file']
        opts.update(config.minion_config(self.get_config_file_path('minion')))
        # Override the user from the master config file
        opts['user'] = user
        # Override the name of the PID file.
        opts['pidfile'] = '/var/run/salt-syndic.pid'

        if not opts.get('syndic_master', None):
            self.error(
                'The syndic_master needs to be configured in the salt master '
                'config, EXITING!'
            )

        # Some of the opts need to be changed to match the needed opts
        # in the minion class.
        opts['master'] = opts.get('syndic_master', opts['master'])
        try:
            opts['master_ip'] = utils.dns_check(
                opts['master'],
                ipv6=opts['ipv6']
            )
        except exceptions.SaltSystemExit as exc:
            self.exit(
                status=exc.code,
                msg='{0}: {1}\n'.format(self.get_prog_name(), exc.message)
            )

        opts['master_uri'] = 'tcp://{0}:{1}'.format(
            opts['master_ip'], str(opts['master_port'])
        )
        opts['_master_conf_file'] = opts['conf_file']
        opts.pop('conf_file')
        return opts


class SaltCMDOptionParser(OptionParser, ConfigDirMixIn, MergeConfigMixIn,
                          TimeoutMixIn, ExtendedTargetOptionsMixIn,
                          OutputOptionsMixIn):

    __metaclass__ = OptionParserMeta

    default_timeout = 5

    usage = '%prog [options] \'<target>\' <function> [arguments]'

    # ConfigDirMixIn config filename attribute
    _config_filename_ = 'master'
    # LogLevelMixIn attributes
    _default_logging_logfile_ = '/var/log/salt/master'

    def _mixin_setup(self):
        self.add_option(
            '-s', '--static',
            default=False,
            action='store_true',
            help=('Return the data from minions as a group after they '
                  'all return.')
        )
        self.add_option(
            '--async',
            default=False,
            dest='async',
            action='store_true',
            help=('Run the salt command but don\'t wait for a reply')
        )
        self.add_option(
            '--subset',
            default=0,
            dest='subset',
            type=int,
            help=('Execute the routine on a random subset of the targetted '
                  'minions. The minions will be verified that they have the '
                  'named function before executing')
        )
        self.add_option(
            '-v', '--verbose',
            default=False,
            action='store_true',
            help=('Turn on command verbosity, display jid and active job '
                  'queries')
        )
        self.add_option(
            '-b', '--batch',
            '--batch-size',
            default='',
            dest='batch',
            help=('Execute the salt job in batch mode, pass either the number '
                  'of minions to batch at a time, or the percentage of '
                  'minions to have running')
        )
        self.add_option(
            '-a', '--auth', '--eauth', '--extended-auth',
            default='',
            dest='eauth',
            help=('Specify an extended authentication system to use.')
        )
        self.add_option(
            '-T', '--make-token',
            default=False,
            dest='mktoken',
            action='store_true',
            help=('Generate and save an authentication token for re-use. The'
                  'token is generated and made available for the period '
                  'defined in the Salt Master.')
        )
        self.add_option(
            '--return',
            default='',
            metavar='RETURNER',
            help=('Set an alternative return method. By default salt will '
                  'send the return data from the command back to the master, '
                  'but the return data can be redirected into any number of '
                  'systems, databases or applications.')
        )
        self.add_option(
            '-d', '--doc', '--documentation',
            dest='doc',
            default=False,
            action='store_true',
            help=('Return the documentation for the specified module or for '
                  'all modules if none are specified.')
        )
        self.add_option(
            '--args-separator',
            dest='args_separator',
            default=',',
            help=('Set the special argument used as a delimiter between '
                  'command arguments of compound commands. This is useful '
                  'when one wants to pass commas as arguments to '
                  'some of the commands in a compound command.')
        )

    def _mixin_after_parsed(self):
        # Catch invalid invocations of salt such as: salt run
        if len(self.args) <= 1 and not self.options.doc:
            self.print_help()
            self.exit(1)

        if self.options.doc:
            # Include the target
            if not self.args:
                self.args.insert(0, '*')
            if len(self.args) < 2:
                # Include the function
                self.args.insert(1, 'sys.doc')
            if self.args[1] != 'sys.doc':
                self.args.insert(1, 'sys.doc')
                self.args[2] = self.args[2]

        if self.options.list:
            self.config['tgt'] = self.args[0].split(',')
        else:
            self.config['tgt'] = self.args[0]

        # Detect compound command and set up the data for it
        if ',' in self.args[1]:
            self.config['fun'] = self.args[1].split(',')
            self.config['arg'] = [[]]
            cmd_index = 0
            if (self.args[2:].count(self.options.args_separator) ==
                    len(self.config['fun']) - 1):
                # new style parsing: standalone argument separator
                for arg in self.args[2:]:
                    if arg == self.options.args_separator:
                        cmd_index += 1
                        self.config['arg'].append([])
                    else:
                        self.config['arg'][cmd_index].append(arg)
            else:
                # old style parsing: argument separator can be inside args
                for arg in self.args[2:]:
                    if self.options.args_separator in arg:
                        sub_args = arg.split(self.options.args_separator)
                        for sub_arg_index, sub_arg in enumerate(sub_args):
                            if sub_arg:
                                self.config['arg'][cmd_index].append(sub_arg)
                            if sub_arg_index != len(sub_args) - 1:
                                cmd_index += 1
                                self.config['arg'].append([])
                    else:
                        self.config['arg'][cmd_index].append(arg)
                if len(self.config['fun']) != len(self.config['arg']):
                    self.exit(42, 'Cannot execute compound command without '
                                  'defining all arguments.')
        else:
            self.config['fun'] = self.args[1]
            self.config['arg'] = self.args[2:]

    def setup_config(self):
        return config.client_config(self.get_config_file_path())


class SaltCPOptionParser(OptionParser, ConfigDirMixIn, MergeConfigMixIn,
                         TimeoutMixIn, TargetOptionsMixIn):
    __metaclass__ = OptionParserMeta

    description = (
        'salt-cp is NOT intended to broadcast large files, it is intended to '
        'handle text files.\nsalt-cp can be used to distribute configuration '
        'files.'
    )

    default_timeout = 5

    usage = '%prog [options] \'<target>\' SOURCE DEST'

    # ConfigDirMixIn config filename attribute
    _config_filename_ = 'master'
    # LogLevelMixIn attributes
    _default_logging_logfile_ = '/var/log/salt/master'

    def _mixin_after_parsed(self):
        # salt-cp needs arguments
        if len(self.args) <= 1:
            self.print_help()
            self.exit(1)

        if self.options.list:
            self.config['tgt'] = self.args[0].split(',')
        else:
            self.config['tgt'] = self.args[0]
        self.config['src'] = self.args[1:-1]
        self.config['dest'] = self.args[-1]

    def setup_config(self):
        return config.master_config(self.get_config_file_path())


class SaltKeyOptionParser(OptionParser, ConfigDirMixIn, MergeConfigMixIn,
                          LogLevelMixIn, OutputOptionsMixIn):

    __metaclass__ = OptionParserMeta

    description = 'Salt key is used to manage Salt authentication keys'

    usage = '%prog [options]'

    # ConfigDirMixIn config filename attribute
    _config_filename_ = 'master'

    # LogLevelMixIn attributes
    _skip_console_logging_config_ = True
    _logfile_config_setting_name_ = 'key_logfile'
    _default_logging_logfile_ = '/var/log/salt/key'

    def _mixin_setup(self):
        # XXX: Remove '--key-logfile' support in 0.18.0
        self.logging_options_group.add_option(
            '--key-logfile',
            default=None,
            help='Send all output to a file. Default is {0!r}'.format(
                self._default_logging_logfile_
            )
        )

        actions_group = optparse.OptionGroup(self, 'Actions')
        actions_group.add_option(
            '-l', '--list',
            default='',
            metavar='ARG',
            help=('List the public keys. The args '
                  '"pre", "un", and "unaccepted" will list '
                  'unaccepted/unsigned keys. '
                  '"acc" or "accepted" will list accepted/signed keys. '
                  '"rej" or "rejected" will list rejected keys. '
                  'Finally, "all" will list all keys.')
        )

        actions_group.add_option(
            '-L', '--list-all',
            default=False,
            action='store_true',
            help='List all public keys. Deprecated: use "--list all"'
        )

        actions_group.add_option(
            '-a', '--accept',
            default='',
            help='Accept the following key'
        )

        actions_group.add_option(
            '-A', '--accept-all',
            default=False,
            action='store_true',
            help='Accept all pending keys'
        )

        actions_group.add_option(
            '-r', '--reject',
            default='',
            help='Reject the specified public key'
        )

        actions_group.add_option(
            '-R', '--reject-all',
            default=False,
            action='store_true',
            help='Reject all pending keys'
        )

        actions_group.add_option(
            '-p', '--print',
            default='',
            help='Print the specified public key'
        )

        actions_group.add_option(
            '-P', '--print-all',
            default=False,
            action='store_true',
            help='Print all public keys'
        )

        actions_group.add_option(
            '-d', '--delete',
            default='',
            help='Delete the named key'
        )

        actions_group.add_option(
            '-D', '--delete-all',
            default=False,
            action='store_true',
            help='Delete all keys'
        )

        actions_group.add_option(
            '-f', '--finger',
            default='',
            help='Print the named key\'s fingerprint'
        )

        actions_group.add_option(
            '-F', '--finger-all',
            default=False,
            action='store_true',
            help='Print all key\'s fingerprints'
        )
        self.add_option_group(actions_group)

        self.add_option(
            '-q', '--quiet',
            default=False,
            action='store_true',
            help='Suppress output'
        )

        self.add_option(
            '-y', '--yes',
            default=False,
            action='store_true',
            help='Answer Yes to all questions presented, defaults to False'
        )

        key_options_group = optparse.OptionGroup(
            self, 'Key Generation Options'
        )
        self.add_option_group(key_options_group)
        key_options_group.add_option(
            '--gen-keys',
            default='',
            help='Set a name to generate a keypair for use with salt'
        )

        key_options_group.add_option(
            '--gen-keys-dir',
            default='.',
            help=('Set the directory to save the generated keypair, only '
                  'works with "gen_keys_dir" option; default=.')
        )

        key_options_group.add_option(
            '--keysize',
            default=2048,
            type=int,
            help=('Set the keysize for the generated key, only works with '
                  'the "--gen-keys" option, the key size must be 2048 or '
                  'higher, otherwise it will be rounded up to 2048; '
                  '; default=%default')
        )

    def process_config_dir(self):
        if self.options.gen_keys:
            # We're generating keys, override the default behaviour of this
            # function if we don't have any access to the configuration
            # directory.
            if not os.access(self.options.config_dir, os.R_OK):
                if not os.path.isdir(self.options.gen_keys_dir):
                    # This would be done at a latter stage, but we need it now
                    # so no errors are thrown
                    os.makedirs(self.options.gen_keys_dir)
                self.options.config_dir = self.options.gen_keys_dir
        super(SaltKeyOptionParser, self).process_config_dir()
    # Don't change it's mixin priority!
    process_config_dir._mixin_prio_ = ConfigDirMixIn._mixin_prio_

    def setup_config(self):
        keys_config = config.master_config(self.get_config_file_path())
        if self.options.gen_keys:
            # Since we're generating the keys, some defaults can be assumed
            # or tweaked
            keys_config['key_logfile'] = os.devnull
            keys_config['pki_dir'] = self.options.gen_keys_dir

        return keys_config

    def process_keysize(self):
        if self.options.keysize < 2048:
            self.error('The minimum value for keysize is 2048')
        elif self.options.keysize > 32768:
            self.error('The maximum value for keysize is 32768')

    def process_gen_keys_dir(self):
        # Schedule __create_keys_dir() to run if there's a value for
        # --create-keys-dir
        self._mixin_after_parsed_funcs.append(self.__create_keys_dir)

    def process_key_logfile(self):
        if self.options.key_logfile:
            # XXX: Remove '--key-logfile' support in 0.18.0
            # In < 0.18.0 error out
            self.error(
                'The \'--key-logfile\' option has been deprecated in favour '
                'of \'--log-file\''
            )

    def _mixin_after_parsed(self):
        # It was decided to always set this to info, since it really all is
        # info or error.
        self.config['loglevel'] = 'info'

    def __create_keys_dir(self, *args):
        if not os.path.isdir(self.config['gen_keys_dir']):
            os.makedirs(self.config['gen_keys_dir'])


class SaltCallOptionParser(OptionParser, ConfigDirMixIn, MergeConfigMixIn,
                           LogLevelMixIn, OutputOptionsMixIn):
    __metaclass__ = OptionParserMeta

    description = ('Salt call is used to execute module functions locally '
                   'on a minion')

    usage = '%prog [options] <function> [arguments]'

    # ConfigDirMixIn config filename attribute
    _config_filename_ = 'minion'

    # LogLevelMixIn attributes
    _default_logging_level_ = 'info'
    _default_logging_logfile_ = '/var/log/salt/minon'

    def _mixin_setup(self):
        self.add_option(
            '-g', '--grains',
            dest='grains_run',
            default=False,
            action='store_true',
            help='Return the information generated by the salt grains'
        )
        self.add_option(
            '-m', '--module-dirs',
            default=[],
            action='append',
            help=('Specify an additional directory to pull modules from. '
                  'Multiple directories can be provided by passing '
                  '`-m/--module-dirs` multiple times.')
        )
        self.add_option(
            '-d', '--doc', '--documentation',
            dest='doc',
            default=False,
            action='store_true',
            help=('Return the documentation for the specified module or for '
                  'all modules if none are specified.')
        )
        self.add_option(
            '--master',
            default='',
            dest='master',
            help=('Specify the master to use. The minion must be '
                  'authenticated with the master. If this option is omitted, '
                  'the master options from the minion config will be used. '
                  'If multi masters are set up the first listed master that '
                  'responds will be used.')
        )
        self.add_option(
            '--return',
            default='',
            metavar='RETURNER',
            help=('Set salt-call to pass the return data to one or many '
                  'returner interfaces.')
        )
        self.add_option(
            '--local',
            default=False,
            action='store_true',
            help='Run salt-call locally, as if there was no master running.'
        )

    def _mixin_after_parsed(self):
        if not self.args and not self.options.grains_run \
                and not self.options.doc:
            self.print_help()
            self.exit(1)

        elif len(self.args) >= 1:
            if self.options.grains_run:
                self.error('-g/--grains does not accept any arguments')

            self.config['fun'] = self.args[0]
            self.config['arg'] = self.args[1:]

    def setup_config(self):
        return config.minion_config(self.get_config_file_path())

    def process_module_dirs(self):
        for module_dir in self.options.module_dirs:
            # Provide some backwards compatibility with previous comma
            # delimited format
            if ',' in module_dir:
                self.config.setdefault('module_dirs', []).extend(
                    os.path.abspath(x) for x in module_dir.split(','))
                continue
            self.config.setdefault('module_dirs',
                                   []).append(os.path.abspath(module_dir))


class SaltRunOptionParser(OptionParser, ConfigDirMixIn, MergeConfigMixIn,
                          TimeoutMixIn):
    __metaclass__ = OptionParserMeta

    default_timeout = 1

    usage = '%prog [options]'

    # ConfigDirMixIn config filename attribute
    _config_filename_ = 'master'
    # LogLevelMixIn attributes
    _default_logging_logfile_ = '/var/log/salt/master'

    def _mixin_setup(self):
        self.add_option(
            '-d', '--doc', '--documentation',
            dest='doc',
            default=False,
            action='store_true',
            help=('Display documentation for runners, pass a module or a '
                  'runner to see documentation on only that module/runner.')
        )

    def _mixin_after_parsed(self):
        if len(self.args) > 0:
            self.config['fun'] = self.args[0]
        else:
            self.config['fun'] = ''
        if len(self.args) > 1:
            self.config['arg'] = self.args[1:]
        else:
            self.config['arg'] = []

    def setup_config(self):
        return config.master_config(self.get_config_file_path())<|MERGE_RESOLUTION|>--- conflicted
+++ resolved
@@ -313,26 +313,6 @@
         )
         self.add_option_group(group)
 
-<<<<<<< HEAD
-        self.add_option(
-            '--log-file',
-            help='Log file to store logging information.'
-        )
-
-        self.add_option(
-            '--log-file-level',
-            dest='log_level_logfile',
-            choices=list(log.LOG_LEVELS),
-            help=('Logging level to use for the log file. One of {0}. '
-                  'Default: \'{1}\'.').format(
-                      ', '.join([repr(l) for l in log.SORTED_LEVEL_NAMES]),
-                      getattr(self, '_default_logging_level_', 'warning')
-                  )
-        )
-
-        self.add_option(
-            '-l', '--log-level',
-=======
         if not getattr(self, '_skip_console_logging_config_', False):
             group.add_option(
                 '-l', '--log-level',
@@ -355,7 +335,6 @@
         group.add_option(
             '--log-file-level',
             dest=self._loglevel_config_setting_name_,
->>>>>>> 38115562
             choices=list(log.LOG_LEVELS),
             help='Logfile logging log level. One of {0}. '
                  'Default: \'{1}\'.'.format(
