--- conflicted
+++ resolved
@@ -3579,12 +3579,8 @@
     # ConfigDirMixIn config filename attribute
     _config_filename_ = "master"
     # LogLevelMixIn attributes
-<<<<<<< HEAD
     _setup_mp_logging_listener_ = True
-    _logfile_config_setting_name_ = 'api_logfile'
-=======
     _logfile_config_setting_name_ = "api_logfile"
->>>>>>> 0917bae8
     _default_logging_logfile_ = config.DEFAULT_API_OPTS[_logfile_config_setting_name_]
 
     def setup_config(self):
