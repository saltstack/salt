# -*- coding: utf-8 -*-
'''
    :codeauthor: :email:`Pedro Algarvio (pedro@algarvio.me)`
    :copyright: © 2012-2013 by the SaltStack Team, see AUTHORS for more details
    :license: Apache 2.0, see LICENSE for more details.


    salt.utils.parsers
    ~~~~~~~~~~~~~~~~~~

    This is where all the black magic happens on all of salt's CLI tools.
'''

# Import python libs
from __future__ import print_function
import os
import sys
import logging
import optparse
import traceback
from functools import partial

# Import salt libs
import salt.config as config
import salt.loader as loader
import salt.log.setup as log
import salt.syspaths as syspaths
import salt.utils as utils
import salt.version as version
import salt.syspaths as syspaths
import salt.log.setup as log
from salt.utils.validate.path import is_writeable
from salt._compat import string_types
from salt.minion import yamlify_arg

if not utils.is_windows():
    import salt.cloud.exceptions

# Import 3rd-party libs
from yaml.scanner import ScannerError as YAMLScannerError


def parse_args_kwargs(args):
    '''
    Parse out the args and kwargs from an args string
    '''
    _args = []
    _kwargs = {}
    for arg in args:
        if isinstance(arg, string_types):
            arg_name, arg_value = utils.parse_kwarg(arg)
            if arg_name:
                if arg_value.strip() == '':
                    # Because YAML loads empty strings as None, we return the original string
                    # >>> import yaml
                    # >>> yaml.load('') is None
                    # True
                    # >>> yaml.load('      ') is None
                    # True
                    _kwargs[arg_name] = arg_value
                    continue
                try:
                    _kwargs[arg_name] = yamlify_arg(arg_value)
                except YAMLScannerError:
                    _kwargs[arg_name] = arg_value
            else:
                if arg.strip() == '':
                    # Because YAML loads empty strings as None, we return the original string
                    # >>> import yaml
                    # >>> yaml.load('') is None
                    # True
                    # >>> yaml.load('      ') is None
                    # True
                    _args.append(arg)
                    continue
                try:
                    _args.append(yamlify_arg(arg))
                except YAMLScannerError:
                    _args.append(arg)
    return _args, _kwargs


def _sorted(mixins_or_funcs):
    return sorted(
        mixins_or_funcs, key=lambda mf: getattr(mf, '_mixin_prio_', 1000)
    )


class MixInMeta(type):
    # This attribute here won't actually do anything. But, if you need to
    # specify an order or a dependency within the mix-ins, please define the
    # attribute on your own MixIn
    _mixin_prio_ = 0

    def __new__(mcs, name, bases, attrs):
        instance = super(MixInMeta, mcs).__new__(mcs, name, bases, attrs)
        if not hasattr(instance, '_mixin_setup'):
            raise RuntimeError(
                'Don\'t subclass {0} in {1} if you\'re not going to use it '
                'as a salt parser mix-in.'.format(mcs.__name__, name)
            )
        return instance


class OptionParserMeta(MixInMeta):
    def __new__(mcs, name, bases, attrs):
        instance = super(OptionParserMeta, mcs).__new__(mcs,
                                                        name,
                                                        bases,
                                                        attrs)
        if not hasattr(instance, '_mixin_setup_funcs'):
            instance._mixin_setup_funcs = []
        if not hasattr(instance, '_mixin_process_funcs'):
            instance._mixin_process_funcs = []
        if not hasattr(instance, '_mixin_after_parsed_funcs'):
            instance._mixin_after_parsed_funcs = []

        for base in _sorted(bases + (instance,)):
            func = getattr(base, '_mixin_setup', None)
            if func is not None and func not in instance._mixin_setup_funcs:
                instance._mixin_setup_funcs.append(func)

            func = getattr(base, '_mixin_after_parsed', None)
            if func is not None and func not in \
                    instance._mixin_after_parsed_funcs:
                instance._mixin_after_parsed_funcs.append(func)

            # Mark process_<opt> functions with the base priority for sorting
            for func in dir(base):
                if not func.startswith('process_'):
                    continue

                func = getattr(base, func)
                if getattr(func, '_mixin_prio_', None) is not None:
                    # Function already has the attribute set, don't override it
                    continue

                func.__func__._mixin_prio_ = getattr(
                    base, '_mixin_prio_', 1000
                )

        return instance


class OptionParser(optparse.OptionParser):
    VERSION = version.__version__

    usage = '%prog'

    epilog = ('You can find additional help about %prog issuing "man %prog" '
              'or on http://docs.saltstack.org')
    description = None

    # Private attributes
    _mixin_prio_ = 100

    def __init__(self, *args, **kwargs):
        kwargs.setdefault('version', '%prog {0}'.format(self.VERSION))
        kwargs.setdefault('usage', self.usage)
        if self.description:
            kwargs.setdefault('description', self.description)

        if self.epilog:
            kwargs.setdefault('epilog', self.epilog)

        optparse.OptionParser.__init__(self, *args, **kwargs)

        if self.epilog and '%prog' in self.epilog:
            self.epilog = self.epilog.replace('%prog', self.get_prog_name())

    def parse_args(self, args=None, values=None):
        options, args = optparse.OptionParser.parse_args(self, args, values)
        if options.versions_report:
            self.print_versions_report()

        self.options, self.args = options, args

        # Let's get some proper sys.stderr logging as soon as possible!!!
        # This logging handler will be removed once the proper console or
        # logfile logging is setup.
        log.setup_temp_logger(
            getattr(self.options, 'log_level', 'error')
        )

        # Gather and run the process_<option> functions in the proper order
        process_option_funcs = []
        for option_key in options.__dict__.keys():
            process_option_func = getattr(
                self, 'process_{0}'.format(option_key), None
            )
            if process_option_func is not None:
                process_option_funcs.append(process_option_func)

        for process_option_func in _sorted(process_option_funcs):
            try:
                process_option_func()
            except Exception as err:
                logging.getLogger(__name__).exception(err)
                self.error(
                    'Error while processing {0}: {1}'.format(
                        process_option_func, traceback.format_exc(err)
                    )
                )

        # Run the functions on self._mixin_after_parsed_funcs
        for mixin_after_parsed_func in self._mixin_after_parsed_funcs:
            try:
                mixin_after_parsed_func(self)
            except Exception as err:
                logging.getLogger(__name__).exception(err)
                self.error(
                    'Error while processing {0}: {1}'.format(
                        mixin_after_parsed_func, traceback.format_exc(err)
                    )
                )

        if self.config.get('conf_file', None) is not None:
            logging.getLogger(__name__).debug(
                'Configuration file path: {0}'.format(
                    self.config['conf_file']
                )
            )
        # Retain the standard behaviour of optparse to return options and args
        return options, args

    def _populate_option_list(self, option_list, add_help=True):
        optparse.OptionParser._populate_option_list(
            self, option_list, add_help=add_help
        )
        for mixin_setup_func in self._mixin_setup_funcs:
            mixin_setup_func(self)

    def _add_version_option(self):
        optparse.OptionParser._add_version_option(self)
        self.add_option(
            '--versions-report', action='store_true',
            help='show program\'s dependencies version number and exit'
        )

    def print_versions_report(self, file=sys.stdout):
        print('\n'.join(version.versions_report()), file=file)
        self.exit()


class MergeConfigMixIn(object):
    '''
    This mix-in will simply merge the CLI-passed options, by overriding the
    configuration file loaded settings.

    This mix-in should run last.
    '''
    __metaclass__ = MixInMeta
    _mixin_prio_ = sys.maxint

    def _mixin_setup(self):
        if not hasattr(self, 'setup_config') and not hasattr(self, 'config'):
            # No configuration was loaded on this parser.
            # There's nothing to do here.
            return

        # Add an additional function that will merge the shell options with
        # the config options and if needed override them
        self._mixin_after_parsed_funcs.append(self.__merge_config_with_cli)

    def __merge_config_with_cli(self, *args):
        # Merge parser options
        for option in self.option_list:
            if option.dest is None:
                # --version does not have dest attribute set for example.
                # All options defined by us, even if not explicitly(by kwarg),
                # will have the dest attribute set
                continue

            # Get the passed value from shell. If empty get the default one
            default = self.defaults.get(option.dest)
            value = getattr(self.options, option.dest, default)

            if option.dest not in self.config:
                # There's no value in the configuration file
                if value is not None:
                    # There's an actual value, add it to the config
                    self.config[option.dest] = value
            elif value is not None and value != default:
                # Only set the value in the config file IF it's not the default
                # value, this allows to tweak settings on the configuration
                # files bypassing the shell option flags
                self.config[option.dest] = value
            elif option.dest in self.config:
                # Let's update the option value with the one from the
                # configuration file. This allows the parsers to make use of
                # the updated value by using self.options.<option>
                setattr(self.options, option.dest, self.config[option.dest])

        # Merge parser group options if any
        for group in self.option_groups:
            for option in group.option_list:
                if option.dest is None:
                    continue
                # Get the passed value from shell. If empty get the default one
                default = self.defaults.get(option.dest)
                value = getattr(self.options, option.dest, default)
                if option.dest not in self.config:
                    # There's no value in the configuration file
                    if value is not None:
                        # There's an actual value, add it to the config
                        self.config[option.dest] = value
                elif value is not None and value != default:
                    # Only set the value in the config file IF it's not the
                    # default value, this allows to tweak settings on the
                    # configuration files bypassing the shell option flags
                    self.config[option.dest] = value
                elif option.dest in self.config:
                    # Let's update the option value with the one from the
                    # configuration file. This allows the parsers to make use
                    # of the updated value by using self.options.<option>
                    setattr(self.options,
                            option.dest,
                            self.config[option.dest])


class SaltfileMixIn(object):
    __metaclass__ = MixInMeta
    _mixin_prio_ = -20

    def _mixin_setup(self):
        self.add_option(
            '--saltfile', default=None,
            help='Specify the path to a Saltfile. If not passed, on will be '
                 'searched for in the current working directory'
        )

    def process_saltfile(self):
        if self.options.saltfile is None:
            # No one passed a Saltfile as an option, environment variable!?
            self.options.saltfile = os.environ.get('SALT_SALTFILE', None)

        if self.options.saltfile is None:
            # If we're here, no one passed a Saltfile either to the CLI tool or
            # as an environment variable.
            # Is there a Saltfile in the current directory?
            saltfile = os.path.join(os.getcwd(), 'Saltfile')
            if os.path.isfile(saltfile):
                self.options.saltfile = saltfile

        if not self.options.saltfile:
            # There's still no valid Saltfile? No need to continue...
            return

        if not os.path.isfile(self.options.saltfile):
            self.error(
                '{0!r} file does not exist.\n'.format(self.options.saltfile
                )
            )

        # Make sure we have an absolute path
        self.options.saltfile = os.path.abspath(self.options.saltfile)

        # Make sure we let the user know that we will be loading a Saltfile
        logging.getLogger(__name__).info(
            'Loading Saltfile from {0!r}'.format(self.options.saltfile)
        )

        saltfile_config = config._read_conf_file(saltfile)

        if not saltfile_config:
            # No configuration was loaded from the Saltfile
            return

        if self.get_prog_name() not in saltfile_config:
            # There's no configuration specific to the CLI tool. Stop!
            return

        # We just want our own configuration
        cli_config = saltfile_config[self.get_prog_name()]

        # If there are any options, who's names match any key from the loaded
        # Saltfile, we need to update it's default value
        for option in self.option_list:
            if option.dest is None:
                # --version does not have dest attribute set for example.
                continue

            if option.dest not in cli_config:
                # If we don't have anything in Saltfile for this option, let's
                # continue processing right now
                continue

            # Get the passed value from shell. If empty get the default one
            default = self.defaults.get(option.dest)
            value = getattr(self.options, option.dest, default)
            if value != default:
                # The user passed an argument, we won't override it with the
                # one from Saltfile, if any
                continue

            # We reched this far! Set the Saltfile value on the option
            setattr(self.options, option.dest, cli_config[option.dest])

        # Let's also search for options referred in any option groups
        for group in self.option_groups:
            for option in group.option_list:
                if option.dest is None:
                    continue

                if option.dest not in cli_config:
                    # If we don't have anything in Saltfile for this option,
                    # let's continue processing right now
                    continue

                # Get the passed value from shell. If empty get the default one
                default = self.defaults.get(option.dest)
                value = getattr(self.options, option.dest, default)
                if value != default:
                    # The user passed an argument, we won't override it with
                    # the one from Saltfile, if any
                    continue

                if option.dest in cli_config:
                    setattr(self.options,
                            option.dest,
                            cli_config[option.dest])


class ConfigDirMixIn(object):
    __metaclass__ = MixInMeta
    _mixin_prio_ = -10
    _config_filename_ = None

    def _mixin_setup(self):
        config_dir = os.environ.get('SALT_CONFIG_DIR', None)
        if not config_dir:
            config_dir = syspaths.CONFIG_DIR
        self.add_option(
            '-c', '--config-dir', default=config_dir,
            help=('Pass in an alternative configuration directory. Default: '
                  '%default')
        )

    def process_config_dir(self):
        if not os.path.isdir(self.options.config_dir):
            # No logging is configured yet
            sys.stderr.write(
                'WARNING: {0!r} directory does not exist.\n'.format(
                    self.options.config_dir
                )
            )

        # Make sure we have an absolute path
        self.options.config_dir = os.path.abspath(self.options.config_dir)

        if hasattr(self, 'setup_config'):
            try:
                self.config = self.setup_config()
            except (IOError, OSError) as exc:
                self.error(
                    'Failed to load configuration: {0}'.format(exc)
                )

    def get_config_file_path(self, configfile=None):
        if configfile is None:
            configfile = self._config_filename_
        return os.path.join(self.options.config_dir, configfile)


class LogLevelMixIn(object):
    __metaclass__ = MixInMeta
    _mixin_prio_ = 10
    _default_logging_level_ = 'warning'
    _default_logging_logfile_ = None
    _logfile_config_setting_name_ = 'log_file'
    _loglevel_config_setting_name_ = 'log_level'
    _logfile_loglevel_config_setting_name_ = 'log_level_logfile'
    _skip_console_logging_config_ = False

    def _mixin_setup(self):
        if self._default_logging_logfile_ is None:
            # This is an attribute available for programmers, so, raise a
            # RuntimeError to let them know about the proper usage.
            raise RuntimeError(
                'Please set {0}._default_logging_logfile_'.format(
                    self.__class__.__name__
                )
            )
        group = self.logging_options_group = optparse.OptionGroup(
            self, 'Logging Options',
            'Logging options which override any settings defined on the '
            'configuration files.'
        )
        self.add_option_group(group)

        if not getattr(self, '_skip_console_logging_config_', False):
            group.add_option(
                '-l', '--log-level',
                choices=list(log.LOG_LEVELS),
                help='Console logging log level. One of {0}. '
                     'Default: \'{1}\'.'.format(
                         ', '.join([repr(l) for l in log.SORTED_LEVEL_NAMES]),
                         getattr(self, '_default_logging_level_', 'warning')
                     )
            )

        group.add_option(
            '--log-file',
            default=None,
            help='Log file path. Default: {0}.'.format(
                self._default_logging_logfile_
            )
        )

        group.add_option(
            '--log-file-level',
            dest=self._logfile_loglevel_config_setting_name_,
            choices=list(log.LOG_LEVELS),
            help='Logfile logging log level. One of {0}. '
                 'Default: \'{1}\'.'.format(
                     ', '.join([repr(l) for l in log.SORTED_LEVEL_NAMES]),
                     getattr(self, '_default_logging_level_', 'warning')
                 )
        )

    def process_log_level(self):
        if not self.options.log_level:
            cli_log_level = 'cli_{0}_log_level'.format(
                self.get_prog_name().replace('-', '_')
            )
            if self.config.get(cli_log_level, None) is not None:
                self.options.log_level = self.config.get(cli_log_level)
            elif self.config.get(self._loglevel_config_setting_name_, None):
                self.options.log_level = self.config.get(
                    self._loglevel_config_setting_name_
                )
            else:
                self.options.log_level = self._default_logging_level_

        # Setup extended logging right before the last step
        self._mixin_after_parsed_funcs.append(self.__setup_extended_logging)
        # Setup the console as the last _mixin_after_parsed_func to run
        self._mixin_after_parsed_funcs.append(self.__setup_console_logger)

    def process_log_file(self):
        if not self.options.log_file:
            cli_setting_name = 'cli_{0}_log_file'.format(
                self.get_prog_name().replace('-', '_')
            )
            if self.config.get(cli_setting_name, None) is not None:
                # There's a configuration setting defining this log file path,
                # ie, `key_log_file` if the cli tool is `salt-key`
                self.options.log_file = self.config.get(cli_setting_name)
            elif self.config.get(self._logfile_config_setting_name_, None):
                # Is the regular log file setting set?
                self.options.log_file = self.config.get(
                    self._logfile_config_setting_name_
                )
            else:
                # Nothing is set on the configuration? Let's use the cli tool
                # defined default
                self.options.log_file = self._default_logging_logfile_

    def process_log_file_level(self):
        if not self.options.log_file_level:
            cli_setting_name = 'cli_{0}_log_file_level'.format(
                self.get_prog_name().replace('-', '_')
            )
            if self.config.get(cli_setting_name, None) is not None:
                # There's a configuration setting defining this log file
                # logging level, ie, `key_log_file_level` if the cli tool is
                # `salt-key`
                self.options.log_file_level = self.config.get(cli_setting_name)
            elif self.config.get(
                    self._logfile_loglevel_config_setting_name_, None):
                # Is the regular log file level setting set?
                self.options.log_file_level = self.config.get(
                    self._logfile_loglevel_config_setting_name_
                )
            else:
                # Nothing is set on the configuration? Let's use the cli tool
                # defined default
                self.options.log_level = self._default_logging_level_

    def setup_logfile_logger(self):
        if self._logfile_loglevel_config_setting_name_ in self.config and not \
                self.config.get(self._logfile_loglevel_config_setting_name_):
            # Remove it from config so it inherits from log_level
            self.config.pop(self._logfile_loglevel_config_setting_name_)

        loglevel = self.config.get(
            self._logfile_loglevel_config_setting_name_,
            self.config.get(
                # From the config setting
                self._loglevel_config_setting_name_,
                # From the console setting
                self.config['log_level']
            )
        )

        cli_log_path = 'cli_{0}_log_file'.format(
            self.get_prog_name().replace('-', '_')
        )
        if cli_log_path in self.config and not self.config.get(cli_log_path):
            # Remove it from config so it inherits from log_level_logfile
            self.config.pop(cli_log_path)

        if self._logfile_config_setting_name_ in self.config and not \
                self.config.get(self._logfile_config_setting_name_):
            # Remove it from config so it inherits from log_file
            self.config.pop(self._logfile_config_setting_name_)

        logfile = self.config.get(
            # First from the config cli setting
            cli_log_path,
            self.config.get(
                # From the config setting
                self._logfile_config_setting_name_,
                # From the default setting
                self._default_logging_logfile_
            )
        )

        cli_log_file_fmt = 'cli_{0}_log_file_fmt'.format(
            self.get_prog_name().replace('-', '_')
        )
        if cli_log_file_fmt in self.config and not \
                self.config.get(cli_log_file_fmt):
            # Remove it from config so it inherits from log_fmt_logfile
            self.config.pop(cli_log_file_fmt)

        if self.config.get('log_fmt_logfile', None) is None:
            # Remove it from config so it inherits from log_fmt_console
            self.config.pop('log_fmt_logfile', None)

        log_file_fmt = self.config.get(
            cli_log_file_fmt,
            self.config.get(
                'cli_{0}_log_fmt'.format(
                    self.get_prog_name().replace('-', '_')
                ),
                self.config.get(
                    'log_fmt_logfile',
                    self.config.get(
                        'log_fmt_console',
                        self.config.get(
                            'log_fmt',
                            config._DFLT_LOG_FMT_CONSOLE
                        )
                    )
                )
            )
        )

        cli_log_file_datefmt = 'cli_{0}_log_file_datefmt'.format(
            self.get_prog_name().replace('-', '_')
        )
        if cli_log_file_datefmt in self.config and not \
                self.config.get(cli_log_file_datefmt):
            # Remove it from config so it inherits from log_datefmt_logfile
            self.config.pop(cli_log_file_datefmt)

        if self.config.get('log_datefmt_logfile', None) is None:
            # Remove it from config so it inherits from log_datefmt_console
            self.config.pop('log_datefmt_logfile', None)

        if self.config.get('log_datefmt_console', None) is None:
            # Remove it from config so it inherits from log_datefmt
            self.config.pop('log_datefmt_console', None)

        log_file_datefmt = self.config.get(
            cli_log_file_datefmt,
            self.config.get(
                'cli_{0}_log_datefmt'.format(
                    self.get_prog_name().replace('-', '_')
                ),
                self.config.get(
                    'log_datefmt_logfile',
                    self.config.get(
                        'log_datefmt_console',
                        self.config.get(
                            'log_datefmt',
                            '%Y-%m-%d %H:%M:%S'
                        )
                    )
                )
            )
        )

        if not is_writeable(logfile, check_parent=True):
            # Since we're not be able to write to the log file or it's parent
            # directory(if the log file does not exit), are we the same user
            # as the one defined in the configuration file?
            current_user = salt.utils.get_user()
            if self.config['user'] != current_user:
                # Yep, not the same user!
                # Is the current user in ACL?
                if current_user in self.config.get('client_acl', {}).keys():
                    # Yep, the user is in ACL!
                    # Let's write the logfile to it's home directory instead.
                    user_salt_dir = os.path.expanduser('~/.salt')
                    if not os.path.isdir(user_salt_dir):
                        os.makedirs(user_salt_dir, 0750)
                    logfile_basename = os.path.basename(
                        self._default_logging_logfile_
                    )
                    logging.getLogger(__name__).debug(
                        'The user {0!r} is not allowed to write to {1!r}. '
                        'The log file will be stored in '
                        '\'~/.salt/{2!r}.log\''.format(
                            current_user,
                            logfile,
                            logfile_basename
                        )
                    )
                    logfile = os.path.join(
                        user_salt_dir, '{0}.log'.format(logfile_basename)
                    )

            # If we haven't changed the logfile path and it's not writeable,
            # salt will fail once we try to setup the logfile logging.

        log.setup_logfile_logger(
            logfile,
            loglevel,
            log_format=log_file_fmt,
            date_format=log_file_datefmt
        )
        for name, level in self.config['log_granular_levels'].items():
            log.set_logger_level(name, level)

    def __setup_extended_logging(self, *args):
        log.setup_extended_logging(self.config)

    def __setup_console_logger(self, *args):
        # If daemon is set force console logger to quiet
        if getattr(self.options, 'daemon', False) is True:
            return

        # Since we're not going to be a daemon, setup the console logger
        cli_log_fmt = 'cli_{0}_log_fmt'.format(
            self.get_prog_name().replace('-', '_')
        )
        if cli_log_fmt in self.config and not self.config.get(cli_log_fmt):
            # Remove it from config so it inherits from log_fmt_console
            self.config.pop(cli_log_fmt)

        logfmt = self.config.get(
            cli_log_fmt, self.config.get(
                'log_fmt_console',
                self.config.get(
                    'log_fmt',
                    config._DFLT_LOG_FMT_CONSOLE
                )
            )
        )

        cli_log_datefmt = 'cli_{0}_log_datefmt'.format(
            self.get_prog_name().replace('-', '_')
        )
        if cli_log_datefmt in self.config and not \
                self.config.get(cli_log_datefmt):
            # Remove it from config so it inherits from log_datefmt_console
            self.config.pop(cli_log_datefmt)

        if self.config.get('log_datefmt_console', None) is None:
            # Remove it from config so it inherits from log_datefmt
            self.config.pop('log_datefmt_console', None)

        datefmt = self.config.get(
            cli_log_datefmt,
            self.config.get(
                'log_datefmt_console',
                self.config.get(
                    'log_datefmt',
                    '%Y-%m-%d %H:%M:%S'
                )
            )
        )
        log.setup_console_logger(
            self.config['log_level'], log_format=logfmt, date_format=datefmt
        )
        for name, level in self.config['log_granular_levels'].items():
            log.set_logger_level(name, level)


class RunUserMixin(object):
    __metaclass__ = MixInMeta
    _mixin_prio_ = 20

    def _mixin_setup(self):
        self.add_option(
            '-u', '--user',
            help='Specify user to run {0}'.format(self.get_prog_name())
        )


class DaemonMixIn(object):
    __metaclass__ = MixInMeta
    _mixin_prio_ = 30

    def _mixin_setup(self):
        self.add_option(
            '-d', '--daemon',
            default=False,
            action='store_true',
            help='Run the {0} as a daemon'.format(self.get_prog_name())
        )

    def daemonize_if_required(self):
        if self.options.daemon:
            # Late import so logging works correctly
            import salt.utils
            salt.utils.daemonize()


class PidfileMixin(object):
    __metaclass__ = MixInMeta
    _mixin_prio_ = 40

    def _mixin_setup(self):
        self.add_option(
            '--pid-file', dest='pidfile',
            default=os.path.join(
                syspaths.PIDFILE_DIR, '{0}.pid'.format(self.get_prog_name())
            ),
            help=('Specify the location of the pidfile. Default: %default')
        )

    def set_pidfile(self):
        from salt.utils.process import set_pidfile
        set_pidfile(self.config['pidfile'], self.config['user'])


class TargetOptionsMixIn(object):

    __metaclass__ = MixInMeta
    _mixin_prio_ = 20

    selected_target_option = None

    def _mixin_setup(self):
        group = self.target_options_group = optparse.OptionGroup(
            self, 'Target Options', 'Target Selection Options'
        )
        self.add_option_group(group)
        group.add_option(
            '-E', '--pcre',
            default=False,
            action='store_true',
            help=('Instead of using shell globs to evaluate the target '
                  'servers, use pcre regular expressions')
        )
        group.add_option(
            '-L', '--list',
            default=False,
            action='store_true',
            help=('Instead of using shell globs to evaluate the target '
                  'servers, take a comma or space delimited list of '
                  'servers.')
        )
        group.add_option(
            '-G', '--grain',
            default=False,
            action='store_true',
            help=('Instead of using shell globs to evaluate the target '
                  'use a grain value to identify targets, the syntax '
                  'for the target is the grain key followed by a glob'
                  'expression:\n"os:Arch*"')
        )
        group.add_option(
            '--grain-pcre',
            default=False,
            action='store_true',
            help=('Instead of using shell globs to evaluate the target '
                  'use a grain value to identify targets, the syntax '
                  'for the target is the grain key followed by a pcre '
                  'regular expression:\n"os:Arch.*"')
        )
        group.add_option(
            '-N', '--nodegroup',
            default=False,
            action='store_true',
            help=('Instead of using shell globs to evaluate the target '
                  'use one of the predefined nodegroups to identify a '
                  'list of targets.')
        )
        group.add_option(
            '-R', '--range',
            default=False,
            action='store_true',
            help=('Instead of using shell globs to evaluate the target '
                  'use a range expression to identify targets. '
                  'Range expressions look like %cluster')
        )

        self._create_process_functions()

    def _create_process_functions(self):
        for option in self.target_options_group.option_list:
            def process(opt):
                if getattr(self.options, opt.dest):
                    self.selected_target_option = opt.dest

            funcname = 'process_{0}'.format(option.dest)
            if not hasattr(self, funcname):
                setattr(self, funcname, partial(process, option))

    def _mixin_after_parsed(self):
        group_options_selected = filter(
            lambda option: getattr(self.options, option.dest) is True,
            self.target_options_group.option_list
        )
        if len(group_options_selected) > 1:
            self.error(
                'The options {0} are mutually exclusive. Please only choose '
                'one of them'.format('/'.join(
                    [option.get_opt_string()
                     for option in group_options_selected]))
            )
        self.config['selected_target_option'] = self.selected_target_option


class ExtendedTargetOptionsMixIn(TargetOptionsMixIn):
    def _mixin_setup(self):
        TargetOptionsMixIn._mixin_setup(self)
        group = self.target_options_group
        group.add_option(
            '-C', '--compound',
            default=False,
            action='store_true',
            help=('The compound target option allows for multiple target '
                  'types to be evaluated, allowing for greater granularity in '
                  'target matching. The compound target is space delimited, '
                  'targets other than globs are preceded with an identifier '
                  'matching the specific targets argument type: salt '
                  '\'G@os:RedHat and webser* or E@database.*\'')
        )
        group.add_option(
            '-X', '--exsel',
            default=False,
            action='store_true',
            help=('Instead of using shell globs use the return code of '
                  'a function.')
        )
        group.add_option(
            '-I', '--pillar',
            default=False,
            action='store_true',
            help=('Instead of using shell globs to evaluate the target '
                  'use a pillar value to identify targets, the syntax '
                  'for the target is the pillar key followed by a glob'
                  'expression:\n"role:production*"')
        )
        group.add_option(
            '-S', '--ipcidr',
            default=False,
            action='store_true',
            help=('Match based on Subnet (CIDR notation) or IPv4 address.')
        )

        self._create_process_functions()


class TimeoutMixIn(object):
    __metaclass__ = MixInMeta
    _mixin_prio_ = 10

    def _mixin_setup(self):
        if not hasattr(self, 'default_timeout'):
            raise RuntimeError(
                'You need to define the \'default_timeout\' attribute '
                'on {0}'.format(self.__class__.__name__)
            )
        self.add_option(
            '-t', '--timeout',
            type=int,
            default=self.default_timeout,
            help=('Change the timeout, if applicable, for the running '
                  'command; default=%default')
        )


class OutputOptionsMixIn(object):

    __metaclass__ = MixInMeta
    _mixin_prio_ = 40
    _include_text_out_ = False

    selected_output_option = None

    def _mixin_setup(self):
        group = self.output_options_group = optparse.OptionGroup(
            self, 'Output Options', 'Configure your preferred output format'
        )
        self.add_option_group(group)

        outputters = loader.outputters(
            config.minion_config(None)
        )

        group.add_option(
            '--out', '--output',
            dest='output',
            help=(
                'Print the output from the {0!r} command using the '
                'specified outputter. The builtins are {1}.'.format(
                    self.get_prog_name(),
                    ', '.join([repr(k) for k in outputters])
                )
            )
        )
        group.add_option(
            '--out-indent', '--output-indent',
            dest='output_indent',
            default=None,
            type=int,
            help=('Print the output indented by the provided value in spaces. '
                  'Negative values disables indentation. Only applicable in '
                  'outputters that support indentation.')
        )
        group.add_option(
            '--out-file', '--output-file',
            dest='output_file',
            default=None,
            help='Write the output to the specified file'
        )
        group.add_option(
            '--no-color', '--no-colour',
            default=False,
            action='store_true',
            help='Disable all colored output'
        )
        group.add_option(
            '--force-color', '--force-colour',
            default=False,
            action='store_true',
            help='Force colored output'
        )

        for option in self.output_options_group.option_list:
            def process(opt):
                default = self.defaults.get(opt.dest)
                if getattr(self.options, opt.dest, default) is False:
                    return
                self.selected_output_option = opt.dest

            funcname = 'process_{0}'.format(option.dest)
            if not hasattr(self, funcname):
                setattr(self, funcname, partial(process, option))

    def process_output(self):
        self.selected_output_option = self.options.output

    def process_output_file(self):
        if self.options.output_file is not None:
            if os.path.isfile(self.options.output_file):
                try:
                    os.remove(self.options.output_file)
                except (IOError, OSError) as exc:
                    self.error(
                        '{0}: Access denied: {1}'.format(
                            self.options.output_file,
                            exc
                        )
                    )

    def _mixin_after_parsed(self):
        group_options_selected = filter(
            lambda option: (
                getattr(self.options, option.dest) and
                (option.dest.endswith('_out') or option.dest == 'output')
            ),
            self.output_options_group.option_list
        )
        if len(group_options_selected) > 1:
            self.error(
                'The options {0} are mutually exclusive. Please only choose '
                'one of them'.format('/'.join([
                    option.get_opt_string() for
                    option in group_options_selected
                ]))
            )
        self.config['selected_output_option'] = self.selected_output_option


class OutputOptionsWithTextMixIn(OutputOptionsMixIn):
    # This should also be removed
    _include_text_out_ = True

    def __new__(cls, *args, **kwargs):
        instance = super(OutputOptionsWithTextMixIn, cls).__new__(
            cls, *args, **kwargs
        )
        utils.warn_until(
            'Helium',
            '\'OutputOptionsWithTextMixIn\' has been deprecated. Please '
            'start using \'OutputOptionsMixIn\'; your code should not need '
            'any further changes.'
        )
        return instance


class CloudConfigMixIn(object):
    __metaclass__ = MixInMeta
    _mixin_prio_ = -11    # Evaluate before ConfigDirMixin

    def _mixin_setup(self):
        group = self.config_group = optparse.OptionGroup(
            self,
            'Configuration Options',
            # Include description here as a string
        )
        group.add_option(
            '-C', '--cloud-config',
            default=None,
            help='DEPRECATED. The location of the salt-cloud config file.'
        )
        group.add_option(
            '-M', '--master-config',
            default=None,
            help='DEPRECATED. The location of the salt master config file.'
        )
        group.add_option(
            '-V', '--profiles', '--vm_config',
            dest='vm_config',
            default=None,
            help='DEPRECATED. The location of the salt.cloud VM config file.'
        )
        group.add_option(
            '--providers-config',
            default=None,
            help='DEPRECATED. The location of the salt cloud VM providers '
                 'configuration file.'
        )
        self.add_option_group(group)

    def __assure_absolute_paths(self, name):
        # Need to check if file exists?
        optvalue = getattr(self.options, name)
        if optvalue:
            setattr(self.options, name, os.path.abspath(optvalue))

    def _mixin_after_parsed(self):
        for option in self.config_group.option_list:
            if option.dest is None:
                # This should not happen.
                #
                # --version does not have dest attribute set for example.
                # All options defined by us, even if not explicitly(by kwarg),
                # will have the dest attribute set
                continue
            self.__assure_absolute_paths(option.dest)

        # Grab data from the 4 sources (done in self.process_cloud_config)
        # 1st - Master config
        # 2nd - Override master config with salt-cloud config
        # 3rd - Include Cloud Providers
        # 4th - Include VM config
        # 5th - Override config with cli options
        # Done in parsers.MergeConfigMixIn.__merge_config_with_cli()

        # Remove log_level_logfile from config if set to None so it can be
        # equal to console log_level
        if self.config['log_level_logfile'] is None:
            self.config.pop('log_level_logfile')

    def process_cloud_config(self):
        if self.options.cloud_config is not None:

            utils.warn_until(
                'Helium',
                'Don\'t forget to remove this support in Helium',
                _dont_call_warnings=True
            )
            logging.getLogger(__name__).info(
                'Passing \'--cloud-config\' has been deprecated. Instead, store '
                'all of the salt cloud related configuration files in a single '
                'directory and pass that directory to \'--config-dir\'. This '
                'support will be removed in Salt Helium. Note that the '
                '\'SALT_CLOUD_CONFIG\' environment variable is still valid.'
            )

    def process_vm_config(self):
        if self.options.vm_config is not None:
            utils.warn_until(
                'Helium',
                'Don\'t forget to remove this support in Helium',
                _dont_call_warnings=True
            )
            logging.getLogger(__name__).info(
                'Passing \'--vm_config\' has been deprecated. Instead, store all '
                'of the salt cloud related configuration files in a single '
                'directory and pass that directory to \'--config-dir\'. This '
                'support will be removed in Salt Helium. Note that the '
                '\'SALT_CLOUDVM_CONFIG\' environment variable is still valid and '
                'you can also set an absolute path to this setting on the main '
                'cloud configuration file under \'vm_config\'.'
            )

    def process_providers_config(self):
        if self.options.providers_config is not None:
            utils.warn_until(
                'Helium',
                'Don\'t forget to remove this support in Helium',
                _dont_call_warnings=True
            )
            logging.getLogger(__name__).info(
                'Passing \'--providers-config\' has been deprecated. Instead, '
                'store all of the salt cloud related configuration files in a '
                'single directory and pass that directory to \'--config-dir\'. '
                'This support will be removed in Salt Helium. Note that the '
                '\'SALT_CLOUD_PROVIDERS_CONFIG\' environment variable is still '
                'valid and you can also set an absolute path to this setting on '
                'the main cloud configuration file under \'providers_config\'.'
            )

    def process_master_config(self):
        if self.options.master_config is not None:
            utils.warn_until(
                'Helium',
                'Don\'t forget to remove this support in Helium',
                _dont_call_warnings=True
            )
            logging.getLogger(__name__).info(
                'Passing \'--master-config\' has been deprecated. Instead, store '
                'all of the salt cloud related configuration files in a single '
                'directory and pass that directory to \'--config-dir\'. This '
                'support will be removed in Salt Helium. Note that the '
                '\'SALT_MASTER_CONFIG\' environment variable is still valid and '
                'you can also set an absolute path to this setting on the main '
                'cloud configuration file under \'providers_config\'.'
            )


class ExecutionOptionsMixIn(object):
    __metaclass__ = MixInMeta
    _mixin_prio_ = 10

    def _mixin_setup(self):
        group = self.execution_group = optparse.OptionGroup(
            self,
            'Execution Options',
            # Include description here as a string
        )
        group.add_option(
            '-L', '--location',
            default=None,
            help='Specify which region to connect to.'
        )
        group.add_option(
            '-a', '--action',
            default=None,
            help='Perform an action that may be specific to this cloud '
                 'provider. This argument requires one or more instance '
                 'names to be specified.'
        )
        group.add_option(
            '-f', '--function',
            nargs=2,
            default=None,
            metavar='<FUNC-NAME> <PROVIDER>',
            help='Perform an function that may be specific to this cloud '
                 'provider, that does not apply to an instance. This '
                 'argument requires a provider to be specified (i.e.: nova).'
        )
        group.add_option(
            '-p', '--profile',
            default=None,
            help='Create an instance using the specified profile.'
        )
        group.add_option(
            '-m', '--map',
            default=None,
            help='Specify a cloud map file to use for deployment. This option '
                 'may be used alone, or in conjunction with -Q, -F, -S or -d.'
        )
        group.add_option(
            '-H', '--hard',
            default=False,
            action='store_true',
            help='Delete all VMs that are not defined in the map file. '
                 'CAUTION!!! This operation can irrevocably destroy VMs! It '
                 'must be explicitly enabled in the cloud config file.'
        )
        group.add_option(
            '-d', '--destroy',
            default=False,
            action='store_true',
            help='Destroy the specified instance(s).'
        )
        group.add_option(
            '--no-deploy',
            default=True,
            dest='deploy',
            action='store_false',
            help='Don\'t run a deploy script after instance creation.'
        )
        group.add_option(
            '-P', '--parallel',
            default=False,
            action='store_true',
            help='Build all of the specified instances in parallel.'
        )
        group.add_option(
            '-u', '--update-bootstrap',
            default=False,
            action='store_true',
            help='Update salt-bootstrap to the latest develop version on '
                 'GitHub.'
        )
        group.add_option(
            '-y', '--assume-yes',
            default=False,
            action='store_true',
            help='Default yes in answer to all confirmation questions.'
        )
        group.add_option(
            '-k', '--keep-tmp',
            default=False,
            action='store_true',
            help='Do not remove files from /tmp/ after deploy.sh finishes.'
        )
        group.add_option(
            '--show-deploy-args',
            default=False,
            action='store_true',
            help='Include the options used to deploy the minion in the data '
                 'returned.'
        )
        group.add_option(
            '--script-args',
            default=None,
            help='Script arguments to be fed to the bootstrap script when '
                 'deploying the VM'
        )
        self.add_option_group(group)

    def process_function(self):
        if self.options.function:
            self.function_name, self.function_provider = self.options.function
            if self.function_provider.startswith('-') or \
                    '=' in self.function_provider:
                self.error(
                    '--function expects two arguments: <function-name> '
                    '<provider>'
                )


class CloudQueriesMixIn(object):
    __metaclass__ = MixInMeta
    _mixin_prio_ = 20

    selected_query_option = None

    def _mixin_setup(self):
        group = self.cloud_queries_group = optparse.OptionGroup(
            self,
            'Query Options',
            # Include description here as a string
        )
        group.add_option(
            '-Q', '--query',
            default=False,
            action='store_true',
            help=('Execute a query and return some information about the '
                  'nodes running on configured cloud providers')
        )
        group.add_option(
            '-F', '--full-query',
            default=False,
            action='store_true',
            help=('Execute a query and return all information about the '
                  'nodes running on configured cloud providers')
        )
        group.add_option(
            '-S', '--select-query',
            default=False,
            action='store_true',
            help=('Execute a query and return select information about '
                  'the nodes running on configured cloud providers')
        )
        group.add_option(
            '--list-providers',
            default=False,
            action='store_true',
            help=('Display a list of configured providers.')
        )
        self.add_option_group(group)
        self._create_process_functions()

    def _create_process_functions(self):
        for option in self.cloud_queries_group.option_list:
            def process(opt):
                if getattr(self.options, opt.dest):
                    query = 'list_nodes'
                    if opt.dest == 'full_query':
                        query += '_full'
                    elif opt.dest == 'select_query':
                        query += '_select'
                    elif opt.dest == 'list_providers':
                        query = 'list_providers'
                        if self.args:
                            self.error(
                                '\'--list-providers\' does not accept any '
                                'arguments'
                            )
                    self.selected_query_option = query

            funcname = 'process_{0}'.format(option.dest)
            if not hasattr(self, funcname):
                setattr(self, funcname, partial(process, option))

    def _mixin_after_parsed(self):
        group_options_selected = filter(
            lambda option: getattr(self.options, option.dest) is not False,
            self.cloud_queries_group.option_list
        )
        if len(group_options_selected) > 1:
            self.error(
                'The options {0} are mutually exclusive. Please only choose '
                'one of them'.format('/'.join([
                    option.get_opt_string() for option in
                    group_options_selected
                ]))
            )
        self.config['selected_query_option'] = self.selected_query_option


class CloudProvidersListsMixIn(object):
    __metaclass__ = MixInMeta
    _mixin_prio_ = 30

    def _mixin_setup(self):
        group = self.providers_listings_group = optparse.OptionGroup(
            self,
            'Cloud Providers Listings',
            # Include description here as a string
        )
        group.add_option(
            '--list-locations',
            default=None,
            help=('Display a list of locations available in configured cloud '
                  'providers. Pass the cloud provider that available '
                  'locations are desired on, aka "linode", or pass "all" to '
                  'list locations for all configured cloud providers')
        )
        group.add_option(
            '--list-images',
            default=None,
            help=('Display a list of images available in configured cloud '
                  'providers. Pass the cloud provider that available images '
                  'are desired on, aka "linode", or pass "all" to list images '
                  'for all configured cloud providers')
        )
        group.add_option(
            '--list-sizes',
            default=None,
            help=('Display a list of sizes available in configured cloud '
                  'providers. Pass the cloud provider that available sizes '
                  'are desired on, aka "AWS", or pass "all" to list sizes '
                  'for all configured cloud providers')
        )
        self.add_option_group(group)

    def _mixin_after_parsed(self):
        list_options_selected = filter(
            lambda option: getattr(self.options, option.dest) is not None,
            self.providers_listings_group.option_list
        )
        if len(list_options_selected) > 1:
            self.error(
                'The options {0} are mutually exclusive. Please only choose '
                'one of them'.format(
                    '/'.join([
                        option.get_opt_string() for option in
                        list_options_selected
                    ])
                )
            )


class MasterOptionParser(OptionParser, ConfigDirMixIn, MergeConfigMixIn,
                         LogLevelMixIn, RunUserMixin, DaemonMixIn,
                         PidfileMixin):

    __metaclass__ = OptionParserMeta

    description = 'The Salt master, used to control the Salt minions.'

    # ConfigDirMixIn config filename attribute
    _config_filename_ = 'master'
    # LogLevelMixIn attributes
    _default_logging_logfile_ = os.path.join(syspaths.LOGS_DIR, 'master')

    def setup_config(self):
        return config.master_config(self.get_config_file_path())


class MinionOptionParser(MasterOptionParser):

    __metaclass__ = OptionParserMeta

    description = (
        'The Salt minion, receives commands from a remote Salt master.'
    )

    # ConfigDirMixIn config filename attribute
    _config_filename_ = 'minion'
    # LogLevelMixIn attributes
    _default_logging_logfile_ = os.path.join(syspaths.LOGS_DIR, 'minion')

    def setup_config(self):
        return config.minion_config(self.get_config_file_path(),
                                    minion_id=True)


class SyndicOptionParser(OptionParser, ConfigDirMixIn, MergeConfigMixIn,
                         LogLevelMixIn, RunUserMixin, DaemonMixIn,
                         PidfileMixin):

    __metaclass__ = OptionParserMeta

    description = (
        'A seamless master of masters. Scale Salt to thousands of hosts or '
        'across many different networks.'
    )

    # ConfigDirMixIn config filename attribute
    _config_filename_ = 'master'
    # LogLevelMixIn attributes
    _default_logging_logfile_ = os.path.join(syspaths.LOGS_DIR, 'master')

    def setup_config(self):
        return config.syndic_config(
            self.get_config_file_path(),
            self.get_config_file_path('minion'))


class SaltCMDOptionParser(OptionParser, ConfigDirMixIn, MergeConfigMixIn,
                          TimeoutMixIn, ExtendedTargetOptionsMixIn,
                          OutputOptionsMixIn, LogLevelMixIn):

    __metaclass__ = OptionParserMeta

    default_timeout = 5

    usage = '%prog [options] \'<target>\' <function> [arguments]'

    # ConfigDirMixIn config filename attribute
    _config_filename_ = 'master'

    # LogLevelMixIn attributes
    _default_logging_level_ = 'warning'
    _default_logging_logfile_ = os.path.join(syspaths.LOGS_DIR, 'master')
    _loglevel_config_setting_name_ = 'cli_salt_log_file'

    def _mixin_setup(self):
        self.add_option(
            '-s', '--static',
            default=False,
            action='store_true',
            help=('Return the data from minions as a group after they '
                  'all return.')
        )
        self.add_option(
            '--async',
            default=False,
            dest='async',
            action='store_true',
            help=('Run the salt command but don\'t wait for a reply')
        )
        self.add_option(
            '--state-output', '--state_output',
            default='full',
            help=('Override the configured state_output value for minion output'
                  '. Default: full')
        )
        self.add_option(
            '--subset',
            default=0,
            type=int,
            help=('Execute the routine on a random subset of the targeted '
                  'minions. The minions will be verified that they have the '
                  'named function before executing')
        )
        self.add_option(
            '-v', '--verbose',
            default=False,
            action='store_true',
            help=('Turn on command verbosity, display jid and active job '
                  'queries')
        )
        self.add_option(
            '--show-timeout',
            default=False,
            action='store_true',
            help=('Display minions that timeout')
        )
        self.add_option(
            '-b', '--batch',
            '--batch-size',
            default='',
            dest='batch',
            help=('Execute the salt job in batch mode, pass either the number '
                  'of minions to batch at a time, or the percentage of '
                  'minions to have running')
        )
        self.add_option(
            '-a', '--auth', '--eauth', '--external-auth',
            default='',
            dest='eauth',
            help=('Specify an external authentication system to use.')
        )
        self.add_option(
            '-T', '--make-token',
            default=False,
            dest='mktoken',
            action='store_true',
            help=('Generate and save an authentication token for re-use. The'
                  'token is generated and made available for the period '
                  'defined in the Salt Master.')
        )
        self.add_option(
            '--return',
            default='',
            metavar='RETURNER',
            help=('Set an alternative return method. By default salt will '
                  'send the return data from the command back to the master, '
                  'but the return data can be redirected into any number of '
                  'systems, databases or applications.')
        )
        self.add_option(
            '-d', '--doc', '--documentation',
            dest='doc',
            default=False,
            action='store_true',
            help=('Return the documentation for the specified module or for '
                  'all modules if none are specified.')
        )
        self.add_option(
            '--args-separator',
            dest='args_separator',
            default=',',
            help=('Set the special argument used as a delimiter between '
                  'command arguments of compound commands. This is useful '
                  'when one wants to pass commas as arguments to '
                  'some of the commands in a compound command.')
        )

    def _mixin_after_parsed(self):
        if len(self.args) <= 1 and not self.options.doc:
            try:
                self.print_help()
            except Exception:
                # We get an argument that Python's optparser just can't deal
                # with. Perhaps stdout was redirected, or a file glob was
                # passed in. Regardless, we're in an unknown state here.
                sys.stdout.write('Invalid options passed. Please try -h for '
                                 'help.')  # Try to warn if we can.
                sys.exit(1)

        if self.options.doc:
            # Include the target
            if not self.args:
                self.args.insert(0, '*')
            if len(self.args) < 2:
                # Include the function
                self.args.insert(1, 'sys.doc')
            if self.args[1] != 'sys.doc':
                self.args.insert(1, 'sys.doc')
                self.args[2] = self.args[2]

        if self.options.list:
            try:
                if ',' in self.args[0]:
                    self.config['tgt'] = self.args[0].split(',')
                else:
                    self.config['tgt'] = self.args[0].split()
            except IndexError:
                self.exit(42, '\nCannot execute command without defining a target.\n\n')
        else:
            try:
                self.config['tgt'] = self.args[0]
            except IndexError:
                self.exit(42, '\nCannot execute command without defining a target.\n\n')
        # Detect compound command and set up the data for it
        if self.args:
            try:
                if ',' in self.args[1]:
                    self.config['fun'] = self.args[1].split(',')
                    self.config['arg'] = [[]]
                    cmd_index = 0
                    if (self.args[2:].count(self.options.args_separator) ==
                            len(self.config['fun']) - 1):
                        # new style parsing: standalone argument separator
                        for arg in self.args[2:]:
                            if arg == self.options.args_separator:
                                cmd_index += 1
                                self.config['arg'].append([])
                            else:
                                self.config['arg'][cmd_index].append(arg)
                    else:
                        # old style parsing: argument separator can be inside args
                        for arg in self.args[2:]:
                            if self.options.args_separator in arg:
                                sub_args = arg.split(self.options.args_separator)
                                for sub_arg_index, sub_arg in enumerate(sub_args):
                                    if sub_arg:
                                        self.config['arg'][cmd_index].append(sub_arg)
                                    if sub_arg_index != len(sub_args) - 1:
                                        cmd_index += 1
                                        self.config['arg'].append([])
                            else:
                                self.config['arg'][cmd_index].append(arg)
                        if len(self.config['fun']) != len(self.config['arg']):
                            self.exit(42, 'Cannot execute compound command without '
                                          'defining all arguments.\n')
                else:
                    self.config['fun'] = self.args[1]
                    self.config['arg'] = self.args[2:]

                # parse the args and kwargs before sending to the publish interface
                self.config['arg'] = salt.client.condition_kwarg(*parse_args_kwargs(self.config['arg']))
            except IndexError:
                self.exit(42, '\nIncomplete options passed.\n\n')

    def setup_config(self):
        return config.client_config(self.get_config_file_path())


class SaltCPOptionParser(OptionParser, ConfigDirMixIn, MergeConfigMixIn,
                         TimeoutMixIn, TargetOptionsMixIn, LogLevelMixIn):
    __metaclass__ = OptionParserMeta

    description = (
        'salt-cp is NOT intended to broadcast large files, it is intended to '
        'handle text files.\nsalt-cp can be used to distribute configuration '
        'files.'
    )

    default_timeout = 5

    usage = '%prog [options] \'<target>\' SOURCE DEST'

    # ConfigDirMixIn config filename attribute
    _config_filename_ = 'master'

    # LogLevelMixIn attributes
    _default_logging_level_ = 'warning'
    _default_logging_logfile_ = os.path.join(syspaths.LOGS_DIR, 'master')
    _loglevel_config_setting_name_ = 'cli_salt_cp_log_file'

    def _mixin_after_parsed(self):
        # salt-cp needs arguments
        if len(self.args) <= 1:
            self.print_help()
            self.exit(1)

        if self.options.list:
            if ',' in self.args[0]:
                self.config['tgt'] = self.args[0].split(',')
            else:
                self.config['tgt'] = self.args[0].split()
        else:
            self.config['tgt'] = self.args[0]
        self.config['src'] = self.args[1:-1]
        self.config['dest'] = self.args[-1]

    def setup_config(self):
        return config.master_config(self.get_config_file_path())


class SaltKeyOptionParser(OptionParser, ConfigDirMixIn, MergeConfigMixIn,
                          LogLevelMixIn, OutputOptionsMixIn, RunUserMixin):

    __metaclass__ = OptionParserMeta

    description = 'Salt key is used to manage Salt authentication keys'

    usage = '%prog [options]'

    # ConfigDirMixIn config filename attribute
    _config_filename_ = 'master'

    # LogLevelMixIn attributes
    _skip_console_logging_config_ = True
    _logfile_config_setting_name_ = 'key_logfile'
    _default_logging_logfile_ = os.path.join(syspaths.LOGS_DIR, 'key')

    def _mixin_setup(self):
<<<<<<< HEAD
        # XXX: Remove '--key-logfile' support in 2014.1.0
        utils.warn_until(
            'Hydrogen',
            'Remove \'--key-logfile\' support',
            _dont_call_warnings=True
        )
        self.logging_options_group.add_option(
            '--key-logfile',
            default=None,
            help='Send all output to a file. Default is {0!r}'.format(
                self._default_logging_logfile_
            )
        )

=======
>>>>>>> 9d0722d6
        actions_group = optparse.OptionGroup(self, 'Actions')
        actions_group.add_option(
            '-l', '--list',
            default='',
            metavar='ARG',
            help=('List the public keys. The args '
                  '"pre", "un", and "unaccepted" will list '
                  'unaccepted/unsigned keys. '
                  '"acc" or "accepted" will list accepted/signed keys. '
                  '"rej" or "rejected" will list rejected keys. '
                  'Finally, "all" will list all keys.')
        )

        actions_group.add_option(
            '-L', '--list-all',
            default=False,
            action='store_true',
            help='List all public keys. (Deprecated: use "--list all")'
        )

        actions_group.add_option(
            '-a', '--accept',
            default='',
            help='Accept the specified public key (use --include-all to '
                 'match rejected keys in addition to pending keys). Globs are '
                 'supported.'
        )

        actions_group.add_option(
            '-A', '--accept-all',
            default=False,
            action='store_true',
            help='Accept all pending keys'
        )

        actions_group.add_option(
            '-r', '--reject',
            default='',
            help='Reject the specified public key (use --include-all to '
                 'match accepted keys in addition to pending keys). Globs are '
                 'supported.'
        )

        actions_group.add_option(
            '-R', '--reject-all',
            default=False,
            action='store_true',
            help='Reject all pending keys'
        )

        actions_group.add_option(
            '--include-all',
            default=False,
            action='store_true',
            help='Include non-pending keys when accepting/rejecting'
        )

        actions_group.add_option(
            '-p', '--print',
            default='',
            help='Print the specified public key'
        )

        actions_group.add_option(
            '-P', '--print-all',
            default=False,
            action='store_true',
            help='Print all public keys'
        )

        actions_group.add_option(
            '-d', '--delete',
            default='',
            help='Delete the specified key. Globs are supported.'
        )

        actions_group.add_option(
            '-D', '--delete-all',
            default=False,
            action='store_true',
            help='Delete all keys'
        )

        actions_group.add_option(
            '-f', '--finger',
            default='',
            help='Print the specified key\'s fingerprint'
        )

        actions_group.add_option(
            '-F', '--finger-all',
            default=False,
            action='store_true',
            help='Print all keys\' fingerprints'
        )
        self.add_option_group(actions_group)

        self.add_option(
            '-q', '--quiet',
            default=False,
            action='store_true',
            help='Suppress output'
        )

        self.add_option(
            '-y', '--yes',
            default=False,
            action='store_true',
            help='Answer Yes to all questions presented, defaults to False'
        )

        key_options_group = optparse.OptionGroup(
            self, 'Key Generation Options'
        )
        self.add_option_group(key_options_group)
        key_options_group.add_option(
            '--gen-keys',
            default='',
            help='Set a name to generate a keypair for use with salt'
        )

        key_options_group.add_option(
            '--gen-keys-dir',
            default='.',
            help=('Set the directory to save the generated keypair, only '
                  'works with "gen_keys_dir" option; default=.')
        )

        key_options_group.add_option(
            '--keysize',
            default=2048,
            type=int,
            help=('Set the keysize for the generated key, only works with '
                  'the "--gen-keys" option, the key size must be 2048 or '
                  'higher, otherwise it will be rounded up to 2048; '
                  '; default=%default')
        )

    def process_config_dir(self):
        if self.options.gen_keys:
            # We're generating keys, override the default behaviour of this
            # function if we don't have any access to the configuration
            # directory.
            if not os.access(self.options.config_dir, os.R_OK):
                if not os.path.isdir(self.options.gen_keys_dir):
                    # This would be done at a latter stage, but we need it now
                    # so no errors are thrown
                    os.makedirs(self.options.gen_keys_dir)
                self.options.config_dir = self.options.gen_keys_dir
        super(SaltKeyOptionParser, self).process_config_dir()
    # Don't change it's mixin priority!
    process_config_dir._mixin_prio_ = ConfigDirMixIn._mixin_prio_

    def setup_config(self):
        keys_config = config.master_config(self.get_config_file_path())
        if self.options.gen_keys:
            # Since we're generating the keys, some defaults can be assumed
            # or tweaked
            keys_config['key_logfile'] = os.devnull
            keys_config['pki_dir'] = self.options.gen_keys_dir

        return keys_config

    def process_list(self):
        # Filter accepted list arguments as soon as possible
        if not self.options.list:
            return
        if not self.options.list.startswith(('acc', 'pre', 'un', 'rej', 'all')):
            self.error(
                '{0!r} is not a valid argument to \'--list\''.format(
                    self.options.list
                )
            )

    def process_keysize(self):
        if self.options.keysize < 2048:
            self.error('The minimum value for keysize is 2048')
        elif self.options.keysize > 32768:
            self.error('The maximum value for keysize is 32768')

    def process_gen_keys_dir(self):
        # Schedule __create_keys_dir() to run if there's a value for
        # --create-keys-dir
        self._mixin_after_parsed_funcs.append(self.__create_keys_dir)

<<<<<<< HEAD
    def process_key_logfile(self):
        if self.options.key_logfile:
            # XXX: Remove '--key-logfile' support in 2014.1.0
            # In < 2014.1.0 error out
            utils.warn_until(
                'Hydrogen',
                'Remove \'--key-logfile\' support',
                _dont_call_warnings=True
            )
            self.error(
                'The \'--key-logfile\' option has been deprecated in favour '
                'of \'--log-file\''
            )

=======
>>>>>>> 9d0722d6
    def _mixin_after_parsed(self):
        # It was decided to always set this to info, since it really all is
        # info or error.
        self.config['loglevel'] = 'info'

    def __create_keys_dir(self, *args):
        if not os.path.isdir(self.config['gen_keys_dir']):
            os.makedirs(self.config['gen_keys_dir'])


class SaltCallOptionParser(OptionParser, ConfigDirMixIn, MergeConfigMixIn,
                           LogLevelMixIn, OutputOptionsMixIn):
    __metaclass__ = OptionParserMeta

    description = ('Salt call is used to execute module functions locally '
                   'on a minion')

    usage = '%prog [options] <function> [arguments]'

    # ConfigDirMixIn config filename attribute
    _config_filename_ = 'minion'

    # LogLevelMixIn attributes
    _default_logging_level_ = 'info'
    _default_logging_logfile_ = os.path.join(syspaths.LOGS_DIR, 'minion')

    def _mixin_setup(self):
        self.add_option(
            '-g', '--grains',
            dest='grains_run',
            default=False,
            action='store_true',
            help='Return the information generated by the salt grains'
        )
        self.add_option(
            '-m', '--module-dirs',
            default=[],
            action='append',
            help=('Specify an additional directory to pull modules from. '
                  'Multiple directories can be provided by passing '
                  '`-m/--module-dirs` multiple times.')
        )
        self.add_option(
            '-d', '--doc', '--documentation',
            dest='doc',
            default=False,
            action='store_true',
            help=('Return the documentation for the specified module or for '
                  'all modules if none are specified.')
        )
        self.add_option(
            '--master',
            default='',
            dest='master',
            help=('Specify the master to use. The minion must be '
                  'authenticated with the master. If this option is omitted, '
                  'the master options from the minion config will be used. '
                  'If multi masters are set up the first listed master that '
                  'responds will be used.')
        )
        self.add_option(
            '--return',
            default='',
            metavar='RETURNER',
            help=('Set salt-call to pass the return data to one or many '
                  'returner interfaces.')
        )
        self.add_option(
            '--local',
            default=False,
            action='store_true',
            help='Run salt-call locally, as if there was no master running.'
        )
        self.add_option(
            '--file-root',
            default=None,
            help='Set this directory as the base file root.'
        )
        self.add_option(
            '--pillar-root',
            default=None,
            help='Set this directory as the base pillar root.'
        )
        self.add_option(
            '--retcode-passthrough',
            default=False,
            action='store_true',
            help=('Exit with the salt call retcode and not the salt binary '
                  'retcode')
        )
        self.add_option(
            '--id',
            default='',
            dest='id',
            help=('Specify the minion id to use. If this option is omitted, '
                  'the id option from the minion config will be used.')
        )
        self.add_option(
            '--skip-grains',
            default=False,
            action='store_true',
            help=('Do not load grains.')
        )
        self.add_option(
            '--refresh-grains-cache',
            default=False,
            action='store_true',
            help=('Force a refresh of the grains cache')
    )

    def _mixin_after_parsed(self):
        if not self.args and not self.options.grains_run \
                and not self.options.doc:
            self.print_help()
            self.exit(1)

        elif len(self.args) >= 1:
            if self.options.grains_run:
                self.error('-g/--grains does not accept any arguments')

            self.config['fun'] = self.args[0]
            self.config['arg'] = self.args[1:]

    def setup_config(self):
        return config.minion_config(self.get_config_file_path(),
                                    minion_id=True)

    def process_module_dirs(self):
        for module_dir in self.options.module_dirs:
            # Provide some backwards compatibility with previous comma
            # delimited format
            if ',' in module_dir:
                self.config.setdefault('module_dirs', []).extend(
                    os.path.abspath(x) for x in module_dir.split(','))
                continue
            self.config.setdefault('module_dirs',
                                   []).append(os.path.abspath(module_dir))


class SaltRunOptionParser(OptionParser, ConfigDirMixIn, MergeConfigMixIn,
                          TimeoutMixIn, LogLevelMixIn):
    __metaclass__ = OptionParserMeta

    default_timeout = 1

    usage = '%prog [options]'

    # ConfigDirMixIn config filename attribute
    _config_filename_ = 'master'

    # LogLevelMixIn attributes
    _default_logging_level_ = 'warning'
    _default_logging_logfile_ = os.path.join(syspaths.LOGS_DIR, 'master')
    _loglevel_config_setting_name_ = 'cli_salt_run_log_file'

    def _mixin_setup(self):
        self.add_option(
            '-d', '--doc', '--documentation',
            dest='doc',
            default=False,
            action='store_true',
            help=('Display documentation for runners, pass a runner or '
                  'runner.function to see documentation on only that runner '
                  'or function.')
        )

    def _mixin_after_parsed(self):
        if len(self.args) > 0:
            self.config['fun'] = self.args[0]
        else:
            self.config['fun'] = ''
        if len(self.args) > 1:
            self.config['arg'] = self.args[1:]
        else:
            self.config['arg'] = []

    def setup_config(self):
        return config.master_config(self.get_config_file_path())


class SaltSSHOptionParser(OptionParser, ConfigDirMixIn, MergeConfigMixIn,
                          LogLevelMixIn, TargetOptionsMixIn,
                          OutputOptionsMixIn, SaltfileMixIn):
    __metaclass__ = OptionParserMeta

    usage = '%prog [options]'

    # ConfigDirMixIn config filename attribute
    _config_filename_ = 'master'

    # LogLevelMixIn attributes
    _default_logging_level_ = 'warning'
    _default_logging_logfile_ = os.path.join(syspaths.LOGS_DIR, 'ssh')
    _loglevel_config_setting_name_ = 'cli_salt_run_log_file'

    def _mixin_setup(self):
        self.add_option(
            '-r', '--raw', '--raw-shell',
            dest='raw_shell',
            default=False,
            action='store_true',
            help=('Don\'t execute a salt routine on the targets, execute a '
                  'raw shell command')
        )
        self.add_option(
            '--roster',
            dest='roster',
            default='',
            help=('Define which roster system to use, this defines if a '
                  'database backend, scanner, or custom roster system is '
                  'used. Default is the flat file roster.')
        )
        self.add_option(
            '--roster-file',
            dest='roster_file',
            default='',
            help=('define an alternative location for the default roster '
                  'file location. The default roster file is called roster '
                  'and is found in the same directory as the master config '
                  'file.')
        )
        self.add_option(
            '--refresh', '--refresh-cache',
            dest='refresh_cache',
            default=False,
            action='store_true',
            help=('Force a refresh of the master side data cache of the '
                  'target\'s data. This is needed if a target\'s grains have '
                  'been changed and the auto refresh timeframe has not been '
                  'reached.')
        )
        self.add_option(
            '--max-procs',
            dest='ssh_max_procs',
            default=25,
            type=int,
            help='Set the number of concurrent minions to communicate with. '
                 'This value defines how many processes are opened up at a '
                 'time to manage connections, the more running processes the '
                 'faster communication should be, default is %default'
        )
        self.add_option(
            '-v', '--verbose',
            default=False,
            action='store_true',
            help=('Turn on command verbosity, display jid')
        )

        auth_group = optparse.OptionGroup(
            self, 'Authentication Options',
            'Parameters affecting authentication'
        )
        auth_group.add_option(
            '--priv',
            dest='ssh_priv',
            help='Ssh private key file'
        )
        auth_group.add_option(
            '-i',
            '--ignore-host-keys',
            dest='ignore_host_keys',
            default=False,
            action='store_true',
            help='By default ssh host keys are honored and connections will '
                 'ask for approval'
        )
        auth_group.add_option(
            '--passwd',
            dest='ssh_passwd',
            default='',
            help='Set the default password to attempt to use when '
                 'authenticating'
        )
        auth_group.add_option(
            '--key-deploy',
            dest='ssh_key_deploy',
            default=False,
            action='store_true',
            help='Set this flag to atempt to deploy the authorized ssh key '
                 'with all minions. This combined with --passwd can make '
                 'initial deployment of keys very fast and easy'
        )
        self.add_option_group(auth_group)

    def _mixin_after_parsed(self):
        if not self.args:
            self.print_help()
            self.exit(1)

        if self.options.list:
            if ',' in self.args[0]:
                self.config['tgt'] = self.args[0].split(',')
            else:
                self.config['tgt'] = self.args[0].split()
        else:
            self.config['tgt'] = self.args[0]
        if len(self.args) > 0:
            self.config['arg_str'] = ' '.join(self.args[1:])

    def setup_config(self):
        return config.master_config(self.get_config_file_path())


class SaltCloudParser(OptionParser,
                      LogLevelMixIn,
                      MergeConfigMixIn,
                      OutputOptionsMixIn,
                      ConfigDirMixIn,
                      CloudConfigMixIn,
                      CloudQueriesMixIn,
                      ExecutionOptionsMixIn,
                      CloudProvidersListsMixIn):

    __metaclass__ = OptionParserMeta

    # ConfigDirMixIn attributes
    _config_filename_ = 'cloud'

    # LogLevelMixIn attributes
    _default_logging_level_ = 'info'
    _logfile_config_setting_name_ = 'log_file'
    _loglevel_config_setting_name_ = 'log_level_logfile'
    _default_logging_logfile_ = os.path.join(syspaths.LOGS_DIR, 'cloud')

    def print_versions_report(self, file=sys.stdout):
        print('\n'.join(version.versions_report(include_salt_cloud=True)),
              file=file)
        self.exit()

    def parse_args(self, args=None, values=None):
        try:
            # Late import in order not to break setup
            from salt.cloud import libcloudfuncs
            libcloudfuncs.check_libcloud_version()
        except ImportError as exc:
            self.error(exc)
        return super(SaltCloudParser, self).parse_args(args, values)

    def _mixin_after_parsed(self):
        if 'DUMP_SALT_CLOUD_CONFIG' in os.environ:
            import pprint

            print('Salt cloud configuration dump(INCLUDES SENSIBLE DATA):')
            pprint.pprint(self.config)
            self.exit(0)

        if self.args:
            self.config['names'] = self.args

    def setup_config(self):
        try:
            return config.cloud_config(
                self.options.cloud_config or self.get_config_file_path(),
                master_config_path=self.options.master_config,
                providers_config_path=self.options.providers_config,
                profiles_config_path=self.options.vm_config
            )
        except salt.cloud.exceptions.SaltCloudConfigError as exc:
            self.error(exc)<|MERGE_RESOLUTION|>--- conflicted
+++ resolved
@@ -1784,23 +1784,6 @@
     _default_logging_logfile_ = os.path.join(syspaths.LOGS_DIR, 'key')
 
     def _mixin_setup(self):
-<<<<<<< HEAD
-        # XXX: Remove '--key-logfile' support in 2014.1.0
-        utils.warn_until(
-            'Hydrogen',
-            'Remove \'--key-logfile\' support',
-            _dont_call_warnings=True
-        )
-        self.logging_options_group.add_option(
-            '--key-logfile',
-            default=None,
-            help='Send all output to a file. Default is {0!r}'.format(
-                self._default_logging_logfile_
-            )
-        )
-
-=======
->>>>>>> 9d0722d6
         actions_group = optparse.OptionGroup(self, 'Actions')
         actions_group.add_option(
             '-l', '--list',
@@ -1986,23 +1969,6 @@
         # --create-keys-dir
         self._mixin_after_parsed_funcs.append(self.__create_keys_dir)
 
-<<<<<<< HEAD
-    def process_key_logfile(self):
-        if self.options.key_logfile:
-            # XXX: Remove '--key-logfile' support in 2014.1.0
-            # In < 2014.1.0 error out
-            utils.warn_until(
-                'Hydrogen',
-                'Remove \'--key-logfile\' support',
-                _dont_call_warnings=True
-            )
-            self.error(
-                'The \'--key-logfile\' option has been deprecated in favour '
-                'of \'--log-file\''
-            )
-
-=======
->>>>>>> 9d0722d6
     def _mixin_after_parsed(self):
         # It was decided to always set this to info, since it really all is
         # info or error.
