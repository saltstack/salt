--- conflicted
+++ resolved
@@ -2196,12 +2196,6 @@
                                    []).append(os.path.abspath(module_dir))
 
 
-<<<<<<< HEAD
-class SaltRunOptionParser(OptionParser, ConfigDirMixIn, MergeConfigMixIn,
-                          TimeoutMixIn, LogLevelMixIn, HardCrashMixin,
-                          SaltfileMixIn, OutputOptionsMixIn):
-    __metaclass__ = OptionParserMeta
-=======
 class SaltRunOptionParser(six.with_metaclass(OptionParserMeta,
                                              OptionParser,
                                              ConfigDirMixIn,
@@ -2211,7 +2205,6 @@
                                              HardCrashMixin,
                                              SaltfileMixIn,
                                              OutputOptionsMixIn)):
->>>>>>> 36c9e33c
 
     default_timeout = 1
 
