# -*- coding: utf-8 -*-
'''
Template render systems
'''

from __future__ import absolute_import

# Import python libs
import codecs
import os
import imp
import logging
import tempfile
import traceback
import sys

# Import third party libs
import jinja2
import jinja2.ext

# Import salt libs
import salt.utils
<<<<<<< HEAD
from salt.exceptions import SaltRenderError
from salt.utils.jinja import ensure_sequence_filter
=======
from salt.exceptions import (
    SaltRenderError, CommandExecutionError, SaltInvocationError
)
>>>>>>> 853ec16f
from salt.utils.jinja import SaltCacheLoader as JinjaSaltCacheLoader
from salt.utils.jinja import SerializerExtension as JinjaSerializerExtension
from salt import __path__ as saltpath
from salt._compat import string_types

log = logging.getLogger(__name__)


TEMPLATE_DIRNAME = os.path.join(saltpath[0], 'templates')

# FIXME: also in salt/template.py
SLS_ENCODING = 'utf-8'  # this one has no BOM.
SLS_ENCODER = codecs.getencoder(SLS_ENCODING)


def wrap_tmpl_func(render_str):

    def render_tmpl(tmplsrc,
                    from_str=False,
                    to_str=False,
                    context=None,
                    tmplpath=None,
                    **kws):

        if context is None:
            context = {}

        # We want explicit context to overwrite the **kws
        kws.update(context)
        context = kws
        assert 'opts' in context
        assert 'saltenv' in context

        if isinstance(tmplsrc, string_types):
            if from_str:
                tmplstr = tmplsrc
            else:
                try:
                    if tmplpath is not None:
                        tmplsrc = os.path.join(tmplpath, tmplsrc)
                    with codecs.open(tmplsrc, 'r', SLS_ENCODING) as _tmplsrc:
                        tmplstr = _tmplsrc.read()
                except (UnicodeDecodeError,
                        ValueError,
                        OSError,
                        IOError) as exc:
                    if salt.utils.is_bin_file(tmplsrc):
                        # Template is a bin file, return the raw file
                        return dict(result=True, data=tmplsrc)
                    log.error(
                        'Exception occurred while reading file '
                        '{0}: {1}'.format(tmplsrc, exc),
                        # Show full traceback if debug logging is enabled
                        exc_info=log.isEnabledFor(logging.DEBUG)
                    )
                    raise exc
        else:  # assume tmplsrc is file-like.
            tmplstr = tmplsrc.read()
            tmplsrc.close()
        try:
            output = render_str(tmplstr, context, tmplpath)
            if salt.utils.is_windows():
                # Write out with Windows newlines
                output = os.linesep.join(output.splitlines())

        except SaltRenderError as exc:
            #return dict(result=False, data=str(exc))
            raise
        except Exception:
            return dict(result=False, data=traceback.format_exc())
        else:
            if to_str:  # then render as string
                return dict(result=True, data=output)
            with tempfile.NamedTemporaryFile('wb', delete=False) as outf:
                outf.write(SLS_ENCODER(output)[0])
                # Note: If nothing is replaced or added by the rendering
                #       function, then the contents of the output file will
                #       be exactly the same as the input.
            return dict(result=True, data=outf.name)

    render_tmpl.render_str = render_str
    return render_tmpl


def _get_jinja_error_slug(tb_data):
    '''
    Return the line number where the template error was found
    '''
    try:
        return [
            x
            for x in tb_data if x[2] in ('top-level template code',
                                         'template')
        ][-1]
    except IndexError:
        pass


def _get_jinja_error_message(tb_data):
    '''
    Return an understandable message from jinja error output
    '''
    try:
        line = _get_jinja_error_slug(tb_data)
        return u'{0}({1}):\n{3}'.format(*line)
    except IndexError:
        pass
    return None


def _get_jinja_error_line(tb_data):
    '''
    Return the line number where the template error was found
    '''
    try:
        return _get_jinja_error_slug(tb_data)[1]
    except IndexError:
        pass
    return None


def _get_jinja_error(trace, context=None):
    '''
    Return the error line and error message output from
    a stacktrace.
    If we are in a macro, also output inside the message the
    exact location of the error in the macro
    '''
    if not context:
        context = {}
    out = ''
    error = _get_jinja_error_slug(trace)
    line = _get_jinja_error_line(trace)
    msg = _get_jinja_error_message(trace)
    # if we failed on a nested macro, output a little more info
    # to help debugging
    # if sls is not found in context, add output only if we can
    # resolve the filename
    add_log = False
    template_path = None
    if not 'sls' in context:
        if (
            (error[0] != '<unknown>')
            and os.path.exists(error[0])
        ):
            template_path = error[0]
            add_log = True
    else:
        # the offender error is not from the called sls
        filen = context['sls'].replace('.', '/')
        if (
            not error[0].endswith(filen)
            and os.path.exists(error[0])
        ):
            add_log = True
            template_path = error[0]
    # if we add a log, format explicitly the exeception here
    # by telling to output the macro context after the macro
    # error log place at the beginning
    if add_log:
        if template_path:
            out = '\n{0}\n'.format(msg.splitlines()[0])
            out += salt.utils.get_context(
                salt.utils.fopen(template_path).read(),
                line,
                marker='    <======================')
        else:
            out = '\n{0}\n'.format(msg)
        line = 0
    return line, out


def render_jinja_tmpl(tmplstr, context, tmplpath=None):
    opts = context['opts']
    saltenv = context['saltenv']
    loader = None
    newline = False

    if tmplstr and not isinstance(tmplstr, unicode):
        # http://jinja.pocoo.org/docs/api/#unicode
        tmplstr = tmplstr.decode(SLS_ENCODING)

    if tmplstr.endswith('\n'):
        newline = True

    if not saltenv:
        if tmplpath:
            # ie, the template is from a file outside the state tree
            #
            # XXX: FileSystemLoader is not being properly instantiated here is
            # it? At least it ain't according to:
            #
            #   http://jinja.pocoo.org/docs/api/#jinja2.FileSystemLoader
            loader = jinja2.FileSystemLoader(
                context, os.path.dirname(tmplpath))
    else:
        loader = JinjaSaltCacheLoader(opts, saltenv)

    env_args = {'extensions': [], 'loader': loader}

    if hasattr(jinja2.ext, 'with_'):
        env_args['extensions'].append('jinja2.ext.with_')
    if hasattr(jinja2.ext, 'do'):
        env_args['extensions'].append('jinja2.ext.do')
    if hasattr(jinja2.ext, 'loopcontrols'):
        env_args['extensions'].append('jinja2.ext.loopcontrols')
    env_args['extensions'].append(JinjaSerializerExtension)

    # Pass through trim_blocks and lstrip_blocks Jinja parameters
    # trim_blocks removes newlines around Jinja blocks
    # lstrip_blocks strips tabs and spaces from the beginning of
    # line to the start of a block.
    if opts.get('jinja_trim_blocks', False):
        log.debug('Jinja2 trim_blocks is enabled')
        env_args['trim_blocks'] = True
    if opts.get('jinja_lstrip_blocks', False):
        log.debug('Jinja2 lstrip_blocks is enabled')
        env_args['lstrip_blocks'] = True

    if opts.get('allow_undefined', False):
        jinja_env = jinja2.Environment(**env_args)
    else:
        jinja_env = jinja2.Environment(undefined=jinja2.StrictUndefined,
                                       **env_args)

    jinja_env.filters['strftime'] = salt.utils.date_format
    jinja_env.filters['sequence'] = ensure_sequence_filter

    unicode_context = {}
    for key, value in context.iteritems():
        if not isinstance(value, string_types):
            unicode_context[key] = value
            continue

        # Let's try UTF-8 and fail if this still fails, that's why this is not
        # wrapped in a try/except
        unicode_context[key] = unicode(value, 'utf-8')

    try:
        template = jinja_env.from_string(tmplstr)
        template.globals.update(unicode_context)
        output = template.render(**unicode_context)
    except jinja2.exceptions.TemplateSyntaxError as exc:
        trace = traceback.extract_tb(sys.exc_info()[2])
        line, out = _get_jinja_error(trace, context=unicode_context)
        if not line:
            tmplstr = ''
        raise SaltRenderError('Jinja syntax error: {0}{1}'.format(exc, out),
                              line,
                              tmplstr)
    except jinja2.exceptions.UndefinedError as exc:
        trace = traceback.extract_tb(sys.exc_info()[2])
        line, out = _get_jinja_error(trace, context=unicode_context)
        if not line:
            tmplstr = ''
        raise SaltRenderError(
            'Jinja variable {0}{1}'.format(
                exc, out),
            line,
            tmplstr)
    except (SaltInvocationError, CommandExecutionError) as exc:
        trace = traceback.extract_tb(sys.exc_info()[2])
        line, out = _get_jinja_error(trace, context=unicode_context)
        if not line:
            tmplstr = ''
        raise SaltRenderError(
            'Problem running salt function in Jinja template: {0}{1}'.format(
                exc, out),
            line,
            tmplstr)
    except Exception as exc:
        tracestr = traceback.format_exc()
        trace = traceback.extract_tb(sys.exc_info()[2])
        line, out = _get_jinja_error(trace, context=unicode_context)
        if not line:
            tmplstr = ''
        else:
            tmplstr += '\n{0}'.format(tracestr)
        raise SaltRenderError('Jinja error: {0}{1}'.format(exc, out),
                              line,
                              tmplstr,
                              trace=tracestr)

    # Workaround a bug in Jinja that removes the final newline
    # (https://github.com/mitsuhiko/jinja2/issues/75)
    if newline:
        output += '\n'

    return output


def render_mako_tmpl(tmplstr, context, tmplpath=None):
    import mako.exceptions
    from mako.template import Template
    from salt.utils.mako import SaltMakoTemplateLookup

    saltenv = context['saltenv']
    lookup = None
    if not saltenv:
        if tmplpath:
            # ie, the template is from a file outside the state tree
            from mako.lookup import TemplateLookup
            lookup = TemplateLookup(directories=[os.path.dirname(tmplpath)])
    else:
        lookup = SaltMakoTemplateLookup(context['opts'], saltenv)
    try:
        return Template(
            tmplstr,
            strict_undefined=True,
            uri=context['sls'].replace('.', '/') if 'sls' in context else None,
            lookup=lookup
        ).render(**context)
    except:
        raise SaltRenderError(mako.exceptions.text_error_template().render())


def render_wempy_tmpl(tmplstr, context, tmplpath=None):
    from wemplate.wemplate import TemplateParser as Template
    return Template(tmplstr).render(**context)


def py(sfn, string=False, **kwargs):  # pylint: disable=C0103
    '''
    Render a template from a python source file

    Returns::

        {'result': bool,
         'data': <Error data or rendered file path>}
    '''
    if not os.path.isfile(sfn):
        return {}

    mod = imp.load_source(
            os.path.basename(sfn).split('.')[0],
            sfn
            )
    for kwarg in kwargs:
        setattr(mod, kwarg, kwargs[kwarg])

    try:
        data = mod.run()
        if string:
            return {'result': True,
                    'data': data}
        tgt = salt.utils.mkstemp()
        with salt.utils.fopen(tgt, 'w+') as target:
            target.write(data)
        return {'result': True,
                'data': tgt}
    except Exception:
        trb = traceback.format_exc()
        return {'result': False,
                'data': trb}


JINJA = wrap_tmpl_func(render_jinja_tmpl)
MAKO = wrap_tmpl_func(render_mako_tmpl)
WEMPY = wrap_tmpl_func(render_wempy_tmpl)

TEMPLATE_REGISTRY = {
    'jinja': JINJA,
    'mako': MAKO,
    'py': py,
    'wempy': WEMPY,
}<|MERGE_RESOLUTION|>--- conflicted
+++ resolved
@@ -20,14 +20,9 @@
 
 # Import salt libs
 import salt.utils
-<<<<<<< HEAD
-from salt.exceptions import SaltRenderError
-from salt.utils.jinja import ensure_sequence_filter
-=======
 from salt.exceptions import (
     SaltRenderError, CommandExecutionError, SaltInvocationError
 )
->>>>>>> 853ec16f
 from salt.utils.jinja import SaltCacheLoader as JinjaSaltCacheLoader
 from salt.utils.jinja import SerializerExtension as JinjaSerializerExtension
 from salt import __path__ as saltpath
