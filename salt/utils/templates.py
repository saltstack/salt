--- conflicted
+++ resolved
@@ -174,31 +174,8 @@
         assert "saltenv" in context
 
         if "sls" in context:
-<<<<<<< HEAD
             sls_context = generate_sls_context(tmplpath, context["sls"])
             context.update(sls_context)
-=======
-            slspath = context["sls"].replace(".", "/")
-            if tmplpath is not None:
-                context["tplpath"] = tmplpath
-                if not tmplpath.lower().replace("\\", "/").endswith("/init.sls"):
-                    slspath = os.path.dirname(slspath)
-                template = tmplpath.replace("\\", "/")
-                i = template.rfind(slspath.replace(".", "/"))
-                if i != -1:
-                    template = template[i:]
-                tpldir = os.path.dirname(template).replace("\\", "/")
-                tpldata = {
-                    "tplfile": template,
-                    "tpldir": "." if tpldir == "" else tpldir,
-                    "tpldot": tpldir.replace("/", "."),
-                }
-                context.update(tpldata)
-            context["slsdotpath"] = slspath.replace("/", ".")
-            context["slscolonpath"] = slspath.replace("/", ":")
-            context["sls_path"] = slspath.replace("/", "_")
-            context["slspath"] = slspath
->>>>>>> b2726891
 
         if isinstance(tmplsrc, str):
             if from_str:
