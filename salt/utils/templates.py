--- conflicted
+++ resolved
@@ -2,10 +2,6 @@
 Template render systems
 """
 
-<<<<<<< HEAD
-=======
-
->>>>>>> 95b4f6d1
 import codecs
 import importlib.machinery
 import importlib.util
@@ -525,18 +521,7 @@
     data = tclass(namespaces=[context])
 
     # Figure out which method to call based on the type of tmplstr
-<<<<<<< HEAD
     if isinstance(tmplstr, (str, bytes)):
-=======
-    if six.PY3 and isinstance(tmplstr, str):
-        # This should call .__unicode__()
-        res = str(data)
-    elif six.PY2 and isinstance(tmplstr, str):
-        # Expicitly call .__unicode__()
-        res = data.__unicode__()
-    elif isinstance(tmplstr, bytes):
-        # This should call .__str()
->>>>>>> 95b4f6d1
         res = str(data)
     else:
         raise SaltRenderError(
@@ -593,11 +578,7 @@
         builtins = ["salt", "grains", "pillar", "opts"]
         for builtin in builtins:
             arg = "__{}__".format(builtin)
-<<<<<<< HEAD
             setattr(mod_namespace, arg, kwargs[builtin])
-=======
-            setattr(mod, arg, kwargs[builtin])
->>>>>>> 95b4f6d1
 
     for kwarg in kwargs:
         setattr(mod_namespace, kwarg, kwargs[kwarg])
