--- conflicted
+++ resolved
@@ -2109,12 +2109,6 @@
     return list_objects(service_instance, vim.Datastore)
 
 
-<<<<<<< HEAD
-def get_datastore_files(
-    service_instance, directory, datastores, container_object, browser_spec
-):
-    """
-=======
 def list_datastores_full(service_instance):
     '''
     Returns a list of datastores associated with a given service instance.
@@ -2213,7 +2207,6 @@
 
 def get_datastore_files(service_instance, directory, datastores, container_object, browser_spec):
     '''
->>>>>>> 8abb7099
     Get the files with a given browser specification from the datastore.
 
     service_instance
