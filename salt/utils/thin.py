--- conflicted
+++ resolved
@@ -453,13 +453,10 @@
         backports_abc,
         looseversion,
         packaging,
-<<<<<<< HEAD
         requests,
         idna,
         urllib3,
-=======
         backports,
->>>>>>> 0fc0c206
     ]
     modules = find_site_modules("contextvars")
     if modules:
