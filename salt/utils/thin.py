--- conflicted
+++ resolved
@@ -302,11 +302,7 @@
                 locals()[mod] = __import__(mod)
                 moddir, modname = os.path.split(locals()[mod].__file__)
                 base, _ = os.path.splitext(modname)
-<<<<<<< HEAD
-                if base == "__init__":
-=======
                 if base == '__init__':
->>>>>>> 8abb7099
                     tops.append(moddir)
                 else:
                     tops.append(os.path.join(moddir, base + ".py"))
@@ -438,13 +434,7 @@
                 log.error("Error while removing %s file: %s", thintar, exc)
                 if os.path.exists(thintar):
                     raise salt.exceptions.SaltSystemExit(
-<<<<<<< HEAD
-                        "Unable to remove {} file. See logs for details.".format(
-                            thintar
-                        )
-=======
                         'Unable to remove {0}. See logs for details.'.format(thintar)
->>>>>>> 8abb7099
                     )
         else:
             return thintar
