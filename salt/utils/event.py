# -*- coding: utf-8 -*-
'''
Manage events

Events are all fired off via a zeromq 'pub' socket, and listened to with
local zeromq 'sub' sockets


All of the formatting is self contained in the event module, so
we should be able to modify the structure in the future since the same module
used to read events is the same module used to fire off events.

Old style event messages were comprised of two parts delimited
at the 20 char point. The first 20 characters are used for the zeromq
subscriber to match publications and 20 characters was chosen because it was at
the time a few more characters than the length of a jid (Job ID).
Any tags of length less than 20 characters were padded with "|" chars out to
20 characters. Although not explicit, the data for an event comprised a
python dict that was serialized by msgpack.

New style event messages support event tags longer than 20 characters while
still being backwards compatible with old style tags.
The longer tags better enable name spaced event tags which tend to be longer.
Moreover, the constraint that the event data be a python dict is now an
explicit constraint and fire-event will now raise a ValueError if not. Tags
must be ascii safe strings, that is, have values less than 0x80

Since the msgpack dict (map) indicators have values greater than or equal to
0x80 it can be unambiguously determined if the start of data is at char 21
or not.

In the new style:
When the tag is longer than 20 characters, an end of tag string is appended to
the tag given by the string constant TAGEND, that is, two line feeds '\n\n'.
When the tag is less than 20 characters then the tag is padded with pipes
"|" out to 20 characters as before.
When the tag is exactly 20 characters no padded is done.

The get_event method intelligently figures out if the tag is longer than
20 characters.


The convention for namespacing is to use dot characters "." as the name space
delimiter. The name space "salt" is reserved by SaltStack for internal events.

For example:
Namespaced tag
    'salt.runner.manage.status.start'

'''

from __future__ import absolute_import

# Import python libs
import os
import time
import errno
import hashlib
import logging
import datetime
import multiprocessing
from collections import MutableMapping

# Import third party libs
import salt.ext.six as six
try:
    import zmq
except ImportError:
    # Local mode does not need zmq
    pass

# Import salt libs
import salt.payload
import salt.loader
import salt.utils
import salt.utils.cache
import salt.utils.dicttrim
import salt.utils.process
import salt.utils.zeromq

log = logging.getLogger(__name__)

# The SUB_EVENT set is for functions that require events fired based on
# component executions, like the state system
SUB_EVENT = set([
    'state.highstate',
    'state.sls',
])

TAGEND = '\n\n'  # long tag delimiter
TAGPARTER = '/'  # name spaced tag delimiter
SALT = 'salt'  # base prefix for all salt/ events
# dict map of namespaced base tag prefixes for salt events
TAGS = {
    'auth': 'auth',  # prefix for all salt/auth events
    'job': 'job',  # prefix for all salt/job events (minion jobs)
    'key': 'key',  # prefix for all salt/key events
    'minion': 'minion',  # prefix for all salt/minion events
                         # (minion sourced events)
    'syndic': 'syndic',  # prefix for all salt/syndic events
                         # (syndic minion sourced events)
    'run': 'run',  # prefix for all salt/run events (salt runners)
    'wheel': 'wheel',  # prefix for all salt/wheel events
    'cloud': 'cloud',  # prefix for all salt/cloud events
    'fileserver': 'fileserver',  # prefix for all salt/fileserver events
    'queue': 'queue',  # prefix for all salt/queue events
}


def get_event(node, sock_dir=None, transport='zeromq', opts=None, listen=True):
    '''
    Return an event object suitable for the named transport
    '''
    if transport == 'zeromq':
        if node == 'master':
            return MasterEvent(sock_dir or opts.get('sock_dir', None))
        return SaltEvent(node, sock_dir, opts)
    elif transport == 'raet':
        import salt.utils.raetevent
        return salt.utils.raetevent.RAETEvent(node,
                                              sock_dir=sock_dir,
                                              listen=listen,
                                              opts=opts)


def get_master_event(opts, sock_dir, listen=True):
    '''
    Return an event object suitable for the named transport
    '''
    if opts['transport'] == 'zeromq':
        return MasterEvent(sock_dir)
    elif opts['transport'] == 'raet':
        import salt.utils.raetevent
        return salt.utils.raetevent.MasterEvent(
            opts=opts, sock_dir=sock_dir, listen=listen
        )


def tagify(suffix='', prefix='', base=SALT):
    '''
    convenience function to build a namespaced event tag string
    from joining with the TABPART character the base, prefix and suffix

    If string prefix is a valid key in TAGS Then use the value of key prefix
    Else use prefix string

    If suffix is a list Then join all string elements of suffix individually
    Else use string suffix

    '''
    parts = [base, TAGS.get(prefix, prefix)]
    if hasattr(suffix, 'append'):  # list so extend parts
        parts.extend(suffix)
    else:  # string so append
        parts.append(suffix)
    return TAGPARTER.join([part for part in parts if part])


class SaltEvent(object):
    '''
    Warning! Use the get_event function or the code will not be
    RAET compatible
    The base class used to manage salt events
    '''
    def __init__(self, node, sock_dir=None, opts=None):
        self.serial = salt.payload.Serial({'serial': 'msgpack'})
        self.context = zmq.Context()
        self.poller = zmq.Poller()
        self.cpub = False
        self.cpush = False
        if opts is None:
            opts = {}
        self.opts = opts
        if sock_dir is None:
            sock_dir = opts.get('sock_dir', None)
        self.puburi, self.pulluri = self.__load_uri(sock_dir, node)
        self.subscribe()
        self.pending_events = []
        self.__load_cache_regex()

    @classmethod
    def __load_cache_regex(cls):
        '''
        Initialize the regular expression cache and put it in the
        class namespace. The regex search strings will be prepend with '^'
        '''
        # This is in the class namespace, to minimize cache memory
        # usage and maximize cache hits
        # The prepend='^' is to reduce differences in behavior between
        # the default 'startswith' and the optional 'regex' match_type
        cls.cache_regex = salt.utils.cache.CacheRegex(prepend='^')

    def __load_uri(self, sock_dir, node):
        '''
        Return the string URI for the location of the pull and pub sockets to
        use for firing and listening to events
        '''
        hash_type = getattr(hashlib, self.opts.get('hash_type', 'md5'))
        # Only use the first 10 chars to keep longer hashes from exceeding the
        # max socket path length.
        id_hash = hash_type(self.opts.get('id', '')).hexdigest()[:10]
        if node == 'master':
            puburi = 'ipc://{0}'.format(os.path.join(
                sock_dir,
                'master_event_pub.ipc'
            ))
            salt.utils.zeromq.check_ipc_path_max_len(puburi)
            pulluri = 'ipc://{0}'.format(os.path.join(
                sock_dir,
                'master_event_pull.ipc'
            ))
            salt.utils.zeromq.check_ipc_path_max_len(pulluri)
        else:
            if self.opts.get('ipc_mode', '') == 'tcp':
                puburi = 'tcp://127.0.0.1:{0}'.format(
                    self.opts.get('tcp_pub_port', 4510)
                )
                pulluri = 'tcp://127.0.0.1:{0}'.format(
                    self.opts.get('tcp_pull_port', 4511)
                )
            else:
                puburi = 'ipc://{0}'.format(os.path.join(
                    sock_dir,
                    'minion_event_{0}_pub.ipc'.format(id_hash)
                ))
                salt.utils.zeromq.check_ipc_path_max_len(puburi)
                pulluri = 'ipc://{0}'.format(os.path.join(
                    sock_dir,
                    'minion_event_{0}_pull.ipc'.format(id_hash)
                ))
                salt.utils.zeromq.check_ipc_path_max_len(pulluri)
        log.debug(
            '{0} PUB socket URI: {1}'.format(self.__class__.__name__, puburi)
        )
        log.debug(
            '{0} PULL socket URI: {1}'.format(self.__class__.__name__, pulluri)
        )
        return puburi, pulluri

    def subscribe(self, tag=None):
        '''
        Subscribe to events matching the passed tag.
        '''
        if not self.cpub:
            self.connect_pub()

    def unsubscribe(self, tag=None):
        '''
        Un-subscribe to events matching the passed tag.
        '''
        return

    def connect_pub(self):
        '''
        Establish the publish connection
        '''
        self.sub = self.context.socket(zmq.SUB)
        self.sub.connect(self.puburi)
        self.poller.register(self.sub, zmq.POLLIN)
        self.sub.setsockopt(zmq.SUBSCRIBE, '')
        self.cpub = True

    def connect_pull(self, timeout=1000):
        '''
        Establish a connection with the event pull socket
        Set the send timeout of the socket options to timeout (in milliseconds)
        Default timeout is 1000 ms
        The linger timeout must be at least as long as this timeout
        '''
        self.push = self.context.socket(zmq.PUSH)
        try:
            # bug in 0MQ default send timeout of -1 (infinite) is not infinite
            self.push.setsockopt(zmq.SNDTIMEO, timeout)
        except AttributeError:
            # This is for ZMQ < 2.2 (Caught when ssh'ing into the Jenkins
            #                        CentOS5, which still uses 2.1.9)
            pass
        self.push.connect(self.pulluri)
        self.cpush = True

    @classmethod
    def unpack(cls, raw, serial=None):
        if serial is None:
            serial = salt.payload.Serial({'serial': 'msgpack'})

        mtag, sep, mdata = raw.partition(TAGEND)  # split tag from data

        data = serial.loads(mdata)
        return mtag, data

    def _get_match_func(self, match_type=None):
        if match_type is None:
            match_type = self.opts.get('event_match_type', 'startswith')
        return getattr(self, '_match_tag_{0}'.format(match_type), None)

    def _check_pending(self, tag, pending_tags, match_func=None):
        """Check the pending_events list for events that match the tag

        :param tag: The tag to search for
        :type tag: str
        :param pending_tags: List of tags to preserve
        :type pending_tags: list[str]
        :return:
        """
        if match_func is None:
            match_func = self._get_match_func()
        old_events = self.pending_events
        self.pending_events = []
        ret = None
        for evt in old_events:
            if match_func(evt['tag'], tag):
                if ret is None:
                    ret = evt
                else:
                    self.pending_events.append(evt)
            elif any(match_func(evt['tag'], ptag) for ptag in pending_tags):
                self.pending_events.append(evt)
        return ret

    def _match_tag_startswith(self, event_tag, search_tag):
        '''
        Check if the event_tag matches the search check.
        Uses startswith to check.
        Return True (matches) or False (no match)
        '''
        return event_tag.startswith(search_tag)

    def _match_tag_endswith(self, event_tag, search_tag):
        '''
        Check if the event_tag matches the search check.
        Uses endswith to check.
        Return True (matches) or False (no match)
        '''
        return event_tag.endswith(search_tag)

    def _match_tag_find(self, event_tag, search_tag):
        '''
        Check if the event_tag matches the search check.
        Uses find to check.
        Return True (matches) or False (no match)
        '''
        return event_tag.find(search_tag) >= 0

    def _match_tag_regex(self, event_tag, search_tag):
        '''
        Check if the event_tag matches the search check.
        Uses regular expression search to check.
        Return True (matches) or False (no match)
        '''
        return self.cache_regex.get(search_tag).search(event_tag) is not None

    def _get_event(self, wait, tag, pending_tags, match_func=None):
        if match_func is None:
            match_func = self._get_match_func()
        start = time.time()
        timeout_at = start + wait
        while not wait or time.time() <= timeout_at:
            # convert to milliseconds
            socks = dict(self.poller.poll(wait * 1000))
            if socks.get(self.sub) != zmq.POLLIN:
                continue

            try:
                # Please do not use non-blocking mode here. Reliability is
                # more important than pure speed on the event bus.
                ret = self.get_event_block()
            except zmq.ZMQError as ex:
                if ex.errno == errno.EAGAIN or ex.errno == errno.EINTR:
                    continue
                else:
                    raise

            if not match_func(ret['tag'], tag):     # tag not match
                if any(match_func(ret['tag'], ptag) for ptag in pending_tags):
                    self.pending_events.append(ret)
                if wait:  # only update the wait timeout if we had one
                    wait = timeout_at - time.time()
                continue

            log.trace('get_event() received = {0}'.format(ret))
            return ret

        return None

    def get_event(self, wait=5, tag='', full=False, use_pending=False,
                  pending_tags=None, match_type=None):
        '''
        Get a single publication.
        IF no publication available THEN block for up to wait seconds
        AND either return publication OR None IF no publication available.

        IF wait is 0 then block forever.

        New in Boron always checks the list of pending events

        New in @TBD optionally set match_type

        use_pending
            Defines whether to keep all unconsumed events in a pending_events
            list, or to discard events that don't match the requested tag.  If
            set to True, MAY CAUSE MEMORY LEAKS.

        pending_tags
            Add any events matching the listed tags to the pending queue.
            Still MAY CAUSE MEMORY LEAKS but less likely than use_pending
            assuming you later get_event for the tags you've listed here

            New in Boron

        match_type
            Set the function to match the search tag with event tags.
             - 'startswith' : search for event tags that start with tag
             - 'endswith' : search for event tags that end with tag
             - 'find' : search for event tags that contain tag
             - 'regex' : regex search '^' + tag event tags
            Default is opts['event_match_type'] or 'startswith'

            New in @TBD
        '''

        match_func = self._get_match_func(match_type)
        if use_pending:
            pending_tags = ['']
        elif pending_tags is None:
            pending_tags = []

        ret = self._check_pending(tag, pending_tags, match_func)
        if ret is None:
            ret = self._get_event(wait, tag, pending_tags, match_func)

        if ret is None or full:
            return ret
        else:
            return ret['data']

    def get_event_noblock(self):
        '''Get the raw event without blocking or any other niceties
        '''
        if not self.cpub:
            self.connect_pub()
        raw = self.sub.recv(zmq.NOBLOCK)
        mtag, data = self.unpack(raw, self.serial)
        return {'data': data, 'tag': mtag}

    def get_event_block(self):
        '''Get the raw event in a blocking fashion
           Slower, but decreases the possibility of dropped events
        '''
        raw = self.sub.recv()
        mtag, data = self.unpack(raw, self.serial)
        return {'data': data, 'tag': mtag}

    def iter_events(self, tag='', full=False, match_type=None):
        '''
        Creates a generator that continuously listens for events
        '''
        while True:
            data = self.get_event(tag=tag, full=full, match_type=match_type)
            if data is None:
                continue
            yield data

    def fire_event(self, data, tag, timeout=1000):
        '''
        Send a single event into the publisher with payload dict "data" and
        event identifier "tag"

        The default is 1000 ms
        Note the linger timeout must be at least as long as this timeout
        '''
        if not str(tag):  # no empty tags allowed
            raise ValueError('Empty tag.')

        if not isinstance(data, MutableMapping):  # data must be dict
            raise ValueError('Dict object expected, not "{0!r}".'.format(data))

        if not self.cpush:
            self.connect_pull(timeout=timeout)

        data['_stamp'] = datetime.datetime.utcnow().isoformat()

        tagend = TAGEND
        serialized_data = salt.utils.dicttrim.trim_dict(
            self.serial.dumps(data),
            self.opts.get('max_event_size', 1048576),
            is_msgpacked=True,
        )
        log.debug('Sending event - data = {0}'.format(data))
        event = '{0}{1}{2}'.format(tag, tagend, serialized_data)
        try:
            self.push.send(event)
        except Exception as ex:
            log.debug(ex)
            raise
        return True

    def fire_master(self, data, tag, timeout=1000):
        ''''
        Send a single event to the master, with the payload "data" and the
        event identifier "tag".

        Default timeout is 1000ms
        '''
        msg = {
            'tag': tag,
            'data': data,
            'events': None,
            'pretag': None
        }
        return self.fire_event(msg, "fire_master", timeout)

    def destroy(self, linger=5000):
        if self.cpub is True and self.sub.closed is False:
            # Wait at most 2.5 secs to send any remaining messages in the
            # socket or the context.term() below will hang indefinitely.
            # See https://github.com/zeromq/pyzmq/issues/102
            self.sub.setsockopt(zmq.LINGER, linger)
            self.sub.close()
        if self.cpush is True and self.push.closed is False:
            self.push.setsockopt(zmq.LINGER, linger)
            self.push.close()
        # If sockets are not unregistered from a poller, nothing which touches
        # that poller gets garbage collected. The Poller itself, its
        # registered sockets and the Context
        if isinstance(self.poller.sockets, dict):
            for socket in six.iterkeys(self.poller.sockets):
                if socket.closed is False:
                    socket.setsockopt(zmq.LINGER, linger)
                    socket.close()
                self.poller.unregister(socket)
        else:
            for socket in self.poller.sockets:
                if socket[0].closed is False:
                    socket[0].setsockopt(zmq.LINGER, linger)
                    socket[0].close()
                self.poller.unregister(socket[0])
        if self.context.closed is False:
            self.context.term()

        # Hardcore destruction
        if hasattr(self.context, 'destroy'):
            self.context.destroy(linger=1)

        # https://github.com/zeromq/pyzmq/issues/173#issuecomment-4037083
        # Assertion failed: get_load () == 0 (poller_base.cpp:32)
        time.sleep(0.025)

    def fire_ret_load(self, load):
        '''
        Fire events based on information in the return load
        '''
        if load.get('retcode') and load.get('fun'):
            # Minion fired a bad retcode, fire an event
            if load['fun'] in SUB_EVENT:
                try:
                    for tag, data in six.iteritems(load.get('return', {})):
                        data['retcode'] = load['retcode']
                        tags = tag.split('_|-')
                        if data.get('result') is False:
                            self.fire_event(
                                data,
                                '{0}.{1}'.format(tags[0], tags[-1])
                            )  # old dup event
                            data['jid'] = load['jid']
                            data['id'] = load['id']
                            data['success'] = False
                            data['return'] = 'Error: {0}.{1}'.format(
                                tags[0], tags[-1])
                            data['fun'] = load['fun']
                            data['user'] = load['user']
                            self.fire_event(
                                data,
                                tagify([load['jid'],
                                        'sub',
                                        load['id'],
                                        'error',
                                        load['fun']],
                                       'job'))
                except Exception:
                    pass

    def __del__(self):
        # skip exceptions in destroy-- since destroy() doesn't cover interpreter
        # shutdown-- where globals start going missing
        try:
            self.destroy()
<<<<<<< HEAD
        except:
=======
        except:  # pylint: disable=W0702
>>>>>>> 9242d606
            pass


class MasterEvent(SaltEvent):
    '''
    Warning! Use the get_event function or the code will not be
    RAET compatible
    Create a master event management object
    '''
    def __init__(self, sock_dir):
        super(MasterEvent, self).__init__('master', sock_dir)


class LocalClientEvent(MasterEvent):
    '''
    Warning! Use the get_event function or the code will not be
    RAET compatible
    This class is just used to differentiate who is handling the events,
    specially on logs, but it's the same as MasterEvent.
    '''


class NamespacedEvent(object):
    '''
    A wrapper for sending events within a specific base namespace
    '''
    def __init__(self, event, base, print_func=None):
        self.event = event
        self.base = base
        self.print_func = print_func

    def fire_event(self, data, tag):
        if self.print_func is not None:
            self.print_func(tag, data)
        self.event.fire_event(data, tagify(tag, base=self.base))


class MinionEvent(SaltEvent):
    '''
    Warning! Use the get_event function or the code will not be
    RAET compatible
    Create a master event management object
    '''
    def __init__(self, opts):
        super(MinionEvent, self).__init__(
            'minion', sock_dir=opts.get('sock_dir', None), opts=opts)


class EventPublisher(multiprocessing.Process):
    '''
    The interface that takes master events and republishes them out to anyone
    who wants to listen
    '''
    def __init__(self, opts):
        super(EventPublisher, self).__init__()
        self.opts = opts

    def run(self):
        '''
        Bind the pub and pull sockets for events
        '''
        salt.utils.appendproctitle(self.__class__.__name__)
        linger = 5000
        # Set up the context
        self.context = zmq.Context(1)
        # Prepare the master event publisher
        self.epub_sock = self.context.socket(zmq.PUB)
        epub_uri = 'ipc://{0}'.format(
            os.path.join(self.opts['sock_dir'], 'master_event_pub.ipc')
        )
        salt.utils.zeromq.check_ipc_path_max_len(epub_uri)
        # Prepare master event pull socket
        self.epull_sock = self.context.socket(zmq.PULL)
        epull_uri = 'ipc://{0}'.format(
            os.path.join(self.opts['sock_dir'], 'master_event_pull.ipc')
        )
        salt.utils.zeromq.check_ipc_path_max_len(epull_uri)

        # Start the master event publisher
        old_umask = os.umask(0o177)
        try:
            self.epull_sock.bind(epull_uri)
            self.epub_sock.bind(epub_uri)
            if self.opts.get('client_acl') or self.opts.get('external_auth'):
                os.chmod(os.path.join(
                    self.opts['sock_dir'], 'master_event_pub.ipc'), 0o666)
        finally:
            os.umask(old_umask)
        try:
            while True:
                # Catch and handle EINTR from when this process is sent
                # SIGUSR1 gracefully so we don't choke and die horribly
                try:
                    package = self.epull_sock.recv()
                    self.epub_sock.send(package)
                except zmq.ZMQError as exc:
                    if exc.errno == errno.EINTR:
                        continue
                    raise exc
        except KeyboardInterrupt:
            if self.epub_sock.closed is False:
                self.epub_sock.setsockopt(zmq.LINGER, linger)
                self.epub_sock.close()
            if self.epull_sock.closed is False:
                self.epull_sock.setsockopt(zmq.LINGER, linger)
                self.epull_sock.close()
            if self.context.closed is False:
                self.context.term()


class EventReturn(multiprocessing.Process):
    '''
    A dedicated process which listens to the master event bus and queues
    and forwards events to the specified returner.
    '''
    def __init__(self, opts):
        '''
        Initialize the EventReturn system

        Return an EventReturn instance
        '''
        multiprocessing.Process.__init__(self)

        self.opts = opts
        self.event_return_queue = self.opts['event_return_queue']
        local_minion_opts = self.opts.copy()
        local_minion_opts['file_client'] = 'local'
        self.minion = salt.minion.MasterMinion(local_minion_opts)

    def run(self):
        '''
        Spin up the multiprocess event returner
        '''
        salt.utils.appendproctitle(self.__class__.__name__)
        self.event = get_event('master', opts=self.opts)
        events = self.event.iter_events(full=True)
        self.event.fire_event({}, 'salt/event_listen/start')
        event_queue = []
        try:
            for event in events:
                if self._filter(event):
                    event_queue.append(event)
                if len(event_queue) >= self.event_return_queue:
                    self.minion.returners[
                        '{0}.event_return'.format(self.opts['event_return'])
                    ](event_queue)
                    event_queue = []
        except KeyError:
            log.error((
                'Could not store return for events {0}. Returner {1} '
                'not found.'
            ).format(events, self.opts.get('event_return', None)))

    def _filter(self, event):
        '''
        Take an event and run it through configured filters.

        Returns True if event should be stored, else False
        '''
        tag = event['tag']
        if tag in self.opts['event_return_whitelist']:
            if tag not in self.opts['event_return_blacklist']:
                return True
            else:
                return False  # Event was whitelisted and blacklisted
        elif tag in self.opts['event_return_blacklist']:
            return False
        return True


class StateFire(object):
    '''
    Evaluate the data from a state run and fire events on the master and minion
    for each returned chunk that is not "green"
    This object is made to only run on a minion
    '''
    def __init__(self, opts, auth=None):
        self.opts = opts
        self.event = SaltEvent(opts, 'minion')
        if not auth:
            self.auth = salt.crypt.SAuth(self.opts)
        else:
            self.auth = auth

    def fire_master(self, data, tag, preload=None):
        '''
        Fire an event off on the master server

        CLI Example:

        .. code-block:: bash

            salt '*' event.fire_master 'stuff to be in the event' 'tag'
        '''
        load = {}
        if preload:
            load.update(preload)

        load.update({
            'id': self.opts['id'],
            'tag': tag,
            'data': data,
            'cmd': '_minion_event',
            'tok': self.auth.gen_token('salt'),
        })

        channel = salt.transport.Channel.factory(self.opts)
        try:
            channel.send(load)
        except Exception:
            pass
        return True

    def fire_running(self, running):
        '''
        Pass in a state "running" dict, this is the return dict from a state
        call. The dict will be processed and fire events.

        By default yellows and reds fire events on the master and minion, but
        this can be configured.
        '''
        load = {'id': self.opts['id'],
                'events': [],
                'cmd': '_minion_event'}
        for stag in sorted(
                running,
                key=lambda k: running[k].get('__run_num__', 0)):
            if running[stag]['result'] and not running[stag]['changes']:
                continue
            tag = 'state_{0}_{1}'.format(
                str(running[stag]['result']),
                'True' if running[stag]['changes'] else 'False')
            load['events'].append({
                'tag': tag,
                'data': running[stag],
            })
        channel = salt.transport.Channel.factory(self.opts)
        try:
            channel.send(load)
        except Exception:
            pass
        return True<|MERGE_RESOLUTION|>--- conflicted
+++ resolved
@@ -584,11 +584,7 @@
         # shutdown-- where globals start going missing
         try:
             self.destroy()
-<<<<<<< HEAD
-        except:
-=======
         except:  # pylint: disable=W0702
->>>>>>> 9242d606
             pass
 
 
