# -*- coding: utf-8 -*-
"""
Manage events

Events are all fired off via a zeromq 'pub' socket, and listened to with local
zeromq 'sub' sockets


All of the formatting is self contained in the event module, so we should be
able to modify the structure in the future since the same module used to read
events is the same module used to fire off events.

Old style event messages were comprised of two parts delimited at the 20 char
point. The first 20 characters are used for the zeromq subscriber to match
publications and 20 characters was chosen because it was at the time a few more
characters than the length of a jid (Job ID).  Any tags of length less than 20
characters were padded with "|" chars out to 20 characters.

Although not explicit, the data for an event comprised a python dict that was
serialized by msgpack.

New style event messages support event tags longer than 20 characters while
still being backwards compatible with old style tags.

The longer tags better enable name spaced event tags which tend to be longer.
Moreover, the constraint that the event data be a python dict is now an
explicit constraint and fire-event will now raise a ValueError if not. Tags
must be ascii safe strings, that is, have values less than 0x80

Since the msgpack dict (map) indicators have values greater than or equal to
0x80 it can be unambiguously determined if the start of data is at char 21
or not.

In the new style, when the tag is longer than 20 characters, an end of tag
string is appended to the tag given by the string constant TAGEND, that is, two
line feeds '\n\n'.  When the tag is less than 20 characters then the tag is
padded with pipes "|" out to 20 characters as before.  When the tag is exactly
20 characters no padded is done.

The get_event method intelligently figures out if the tag is longer than 20
characters.


The convention for namespacing is to use dot characters "." as the name space
delimiter. The name space "salt" is reserved by SaltStack for internal events.

For example:
Namespaced tag
    'salt.runner.manage.status.start'

"""

from __future__ import absolute_import, print_function, unicode_literals

import datetime
import fnmatch
import hashlib
import logging

# Import python libs
import os
import time
from collections.abc import MutableMapping
from multiprocessing.util import Finalize

# Import salt libs
import salt.config
import salt.defaults.exitcodes
import salt.ext.tornado.ioloop
import salt.ext.tornado.iostream
import salt.log.setup
import salt.payload
import salt.transport.client
import salt.transport.ipc
import salt.utils.asynchronous
import salt.utils.cache
import salt.utils.dicttrim
import salt.utils.files
import salt.utils.platform
import salt.utils.process
import salt.utils.stringutils
import salt.utils.zeromq

# Import third party libs
from salt.ext import six
from salt.ext.six.moves import range

log = logging.getLogger(__name__)

# The SUB_EVENT set is for functions that require events fired based on
# component executions, like the state system
SUB_EVENT = ("state.highstate", "state.sls")

TAGEND = str("\n\n")  # long tag delimiter
TAGPARTER = str("/")  # name spaced tag delimiter
SALT = "salt"  # base prefix for all salt/ events
# dict map of namespaced base tag prefixes for salt events
TAGS = {
    "auth": "auth",  # prefix for all salt/auth events
    "job": "job",  # prefix for all salt/job events (minion jobs)
    "key": "key",  # prefix for all salt/key events
    "minion": "minion",  # prefix for all salt/minion events
    # (minion sourced events)
    "syndic": "syndic",  # prefix for all salt/syndic events
    # (syndic minion sourced events)
    "run": "run",  # prefix for all salt/run events (salt runners)
    "wheel": "wheel",  # prefix for all salt/wheel events
    "cloud": "cloud",  # prefix for all salt/cloud events
    "fileserver": "fileserver",  # prefix for all salt/fileserver events
    "queue": "queue",  # prefix for all salt/queue events
}


def get_event(
    node,
    sock_dir=None,
    transport="zeromq",
    opts=None,
    listen=True,
    io_loop=None,
    keep_loop=False,
    raise_errors=False,
):
    """
    Return an event object suitable for the named transport

    :param IOLoop io_loop: Pass in an io_loop if you want asynchronous
                           operation for obtaining events. Eg use of
                           set_event_handler() API. Otherwise, operation
                           will be synchronous.
    """
    sock_dir = sock_dir or opts["sock_dir"]
    # TODO: AIO core is separate from transport
    if node == "master":
        return MasterEvent(
            sock_dir,
            opts,
            listen=listen,
            io_loop=io_loop,
            keep_loop=keep_loop,
            raise_errors=raise_errors,
        )
    return SaltEvent(
        node,
        sock_dir,
        opts,
        listen=listen,
        io_loop=io_loop,
        keep_loop=keep_loop,
        raise_errors=raise_errors,
    )


def get_master_event(opts, sock_dir, listen=True, io_loop=None, raise_errors=False):
    """
    Return an event object suitable for the named transport
    """
    # TODO: AIO core is separate from transport
    if opts["transport"] in ("zeromq", "tcp", "detect"):
        return MasterEvent(
            sock_dir, opts, listen=listen, io_loop=io_loop, raise_errors=raise_errors
        )


def fire_args(opts, jid, tag_data, prefix=""):
    """
    Fire an event containing the arguments passed to an orchestration job
    """
    try:
        tag_suffix = [jid, "args"]
    except NameError:
        pass
    else:
        tag = tagify(tag_suffix, prefix)
        try:
            _event = get_master_event(opts, opts["sock_dir"], listen=False)
            _event.fire_event(tag_data, tag=tag)
        except Exception as exc:  # pylint: disable=broad-except
            # Don't let a problem here hold up the rest of the orchestration
            log.warning(
                "Failed to fire args event %s with data %s: %s", tag, tag_data, exc
            )


def tagify(suffix="", prefix="", base=SALT):
    """
    convenience function to build a namespaced event tag string
    from joining with the TABPART character the base, prefix and suffix

    If string prefix is a valid key in TAGS Then use the value of key prefix
    Else use prefix string

    If suffix is a list Then join all string elements of suffix individually
    Else use string suffix

    """
    parts = [base, TAGS.get(prefix, prefix)]
    if hasattr(suffix, "append"):  # list so extend parts
        parts.extend(suffix)
    else:  # string so append
        parts.append(suffix)

    for index, _ in enumerate(parts):
        try:
            parts[index] = salt.utils.stringutils.to_str(parts[index])
        except TypeError:
            parts[index] = str(parts[index])
    return TAGPARTER.join([part for part in parts if part])


class SaltEvent(object):
    """
    Warning! Use the get_event function or the code will not be
    RAET compatible
    The base class used to manage salt events
    """

    def __init__(
        self,
        node,
        sock_dir=None,
        opts=None,
        listen=True,
        io_loop=None,
        keep_loop=False,
        raise_errors=False,
    ):
        """
        :param IOLoop io_loop: Pass in an io_loop if you want asynchronous
                               operation for obtaining events. Eg use of
                               set_event_handler() API. Otherwise, operation
                               will be synchronous.
        :param Bool keep_loop: Pass a boolean to determine if we want to keep
                               the io loop or destroy it when the event handle
                               is destroyed. This is useful when using event
                               loops from within third party asynchronous code
        """
        self.serial = salt.payload.Serial({"serial": "msgpack"})
        self.keep_loop = keep_loop
        if io_loop is not None:
            self.io_loop = io_loop
            self._run_io_loop_sync = False
        else:
            self.io_loop = salt.ext.tornado.ioloop.IOLoop()
            self._run_io_loop_sync = True
        self.cpub = False
        self.cpush = False
        self.subscriber = None
        self.pusher = None
        self.raise_errors = raise_errors

        if opts is None:
            opts = {}
        if node == "master":
            self.opts = salt.config.DEFAULT_MASTER_OPTS.copy()
        else:
            self.opts = salt.config.DEFAULT_MINION_OPTS.copy()
        self.opts.update(opts)

        if sock_dir is None:
            sock_dir = self.opts["sock_dir"]
        else:
            self.opts["sock_dir"] = sock_dir

        if salt.utils.platform.is_windows() and "ipc_mode" not in opts:
            self.opts["ipc_mode"] = "tcp"
        self.puburi, self.pulluri = self.__load_uri(sock_dir, node)
        self.pending_tags = []
        self.pending_events = []
        self.__load_cache_regex()
        if listen and not self.cpub:
            # Only connect to the publisher at initialization time if
            # we know we want to listen. If we connect to the publisher
            # and don't read out events from the buffer on an on-going basis,
            # the buffer will grow resulting in big memory usage.
            self.connect_pub()

    @classmethod
    def __load_cache_regex(cls):
        """
        Initialize the regular expression cache and put it in the
        class namespace. The regex search strings will be prepend with '^'
        """
        # This is in the class namespace, to minimize cache memory
        # usage and maximize cache hits
        # The prepend='^' is to reduce differences in behavior between
        # the default 'startswith' and the optional 'regex' match_type
        cls.cache_regex = salt.utils.cache.CacheRegex(prepend="^")

    def __load_uri(self, sock_dir, node):
        """
        Return the string URI for the location of the pull and pub sockets to
        use for firing and listening to events
        """
        if node == "master":
            if self.opts["ipc_mode"] == "tcp":
                puburi = int(self.opts["tcp_master_pub_port"])
                pulluri = int(self.opts["tcp_master_pull_port"])
            else:
                puburi = os.path.join(sock_dir, "master_event_pub.ipc")
                pulluri = os.path.join(sock_dir, "master_event_pull.ipc")
        else:
            if self.opts["ipc_mode"] == "tcp":
                puburi = int(self.opts["tcp_pub_port"])
                pulluri = int(self.opts["tcp_pull_port"])
            else:
                hash_type = getattr(hashlib, self.opts["hash_type"])
                # Only use the first 10 chars to keep longer hashes from exceeding the
                # max socket path length.
                id_hash = hash_type(
                    salt.utils.stringutils.to_bytes(self.opts["id"])
                ).hexdigest()[:10]
                puburi = os.path.join(
                    sock_dir, "minion_event_{0}_pub.ipc".format(id_hash)
                )
                pulluri = os.path.join(
                    sock_dir, "minion_event_{0}_pull.ipc".format(id_hash)
                )
        log.debug("%s PUB socket URI: %s", self.__class__.__name__, puburi)
        log.debug("%s PULL socket URI: %s", self.__class__.__name__, pulluri)
        return puburi, pulluri

    def subscribe(self, tag=None, match_type=None):
        """
        Subscribe to events matching the passed tag.

        If you do not subscribe to a tag, events will be discarded by calls to
        get_event that request a different tag. In contexts where many different
        jobs are outstanding it is important to subscribe to prevent one call
        to get_event from discarding a response required by a subsequent call
        to get_event.
        """
        if tag is None:
            return
        match_func = self._get_match_func(match_type)
        self.pending_tags.append([tag, match_func])

    def unsubscribe(self, tag, match_type=None):
        """
        Un-subscribe to events matching the passed tag.
        """
        if tag is None:
            return
        match_func = self._get_match_func(match_type)

        self.pending_tags.remove([tag, match_func])

        old_events = self.pending_events
        self.pending_events = []
        for evt in old_events:
            if any(
                pmatch_func(evt["tag"], ptag) for ptag, pmatch_func in self.pending_tags
            ):
                self.pending_events.append(evt)

    def connect_pub(self, timeout=None):
        """
        Establish the publish connection
        """
        if self.cpub:
            return True

        if self._run_io_loop_sync:
            with salt.utils.asynchronous.current_ioloop(self.io_loop):
                if self.subscriber is None:
                    self.subscriber = salt.transport.ipc.IPCMessageSubscriber(
                        self.puburi, io_loop=self.io_loop
                    )
                try:
                    self.io_loop.run_sync(
                        lambda: self.subscriber.connect(timeout=timeout)
                    )
                    self.cpub = True
                except Exception:  # pylint: disable=broad-except
                    pass
        else:
            if self.subscriber is None:
                self.subscriber = salt.transport.ipc.IPCMessageSubscriber(
                    self.puburi, io_loop=self.io_loop
                )

            # For the asynchronous case, the connect will be defered to when
            # set_event_handler() is invoked.
            self.cpub = True
        return self.cpub

    def close_pub(self):
        """
        Close the publish connection (if established)
        """
        if not self.cpub:
            return

        self.subscriber = None
        self.pending_events = []
        self.cpub = False

    def connect_pull(self, timeout=1):
        """
        Establish a connection with the event pull socket
        Default timeout is 1 s
        """
        if self.cpush:
            return True

        if self._run_io_loop_sync:
            with salt.utils.asynchronous.current_ioloop(self.io_loop):
                if self.pusher is None:
                    self.pusher = salt.transport.ipc.IPCMessageClient(
                        self.pulluri, io_loop=self.io_loop
                    )
                try:
                    self.io_loop.run_sync(lambda: self.pusher.connect(timeout=timeout))
                    self.cpush = True
                except Exception:  # pylint: disable=broad-except
                    pass
        else:
            if self.pusher is None:
                self.pusher = salt.transport.ipc.IPCMessageClient(
                    self.pulluri, io_loop=self.io_loop
                )
            # For the asynchronous case, the connect will be deferred to when
            # fire_event() is invoked.
            self.cpush = True
        return self.cpush

    def close_pull(self):
        """
        Close the pusher connection (if established)
        """
        if not self.cpush:
            return

        self.pusher.close()
        self.pusher = None
        self.cpush = False

    @classmethod
    def unpack(cls, raw, serial=None):
        if serial is None:
            serial = salt.payload.Serial({"serial": "msgpack"})

        if six.PY2:
            mtag, sep, mdata = raw.partition(TAGEND)  # split tag from data
            data = serial.loads(mdata, encoding="utf-8")
        else:
            mtag, sep, mdata = raw.partition(
                salt.utils.stringutils.to_bytes(TAGEND)
            )  # split tag from data
            mtag = salt.utils.stringutils.to_str(mtag)
            data = serial.loads(mdata, encoding="utf-8")
        return mtag, data

    def _get_match_func(self, match_type=None):
        if match_type is None:
            match_type = self.opts["event_match_type"]
        return getattr(self, "_match_tag_{0}".format(match_type), None)

    def _check_pending(self, tag, match_func=None):
        """Check the pending_events list for events that match the tag

        :param tag: The tag to search for
        :type tag: str
        :param tags_regex: List of re expressions to search for also
        :type tags_regex: list[re.compile()]
        :return:
        """
        if match_func is None:
            match_func = self._get_match_func()
        old_events = self.pending_events
        self.pending_events = []
        ret = None
        for evt in old_events:
            if match_func(evt["tag"], tag):
                if ret is None:
                    ret = evt
                    log.trace("get_event() returning cached event = %s", ret)
                else:
                    self.pending_events.append(evt)
            elif any(
                pmatch_func(evt["tag"], ptag) for ptag, pmatch_func in self.pending_tags
            ):
                self.pending_events.append(evt)
            else:
                log.trace(
                    "get_event() discarding cached event that no longer has any subscriptions = %s",
                    evt,
                )
        return ret

    @staticmethod
    def _match_tag_startswith(event_tag, search_tag):
        """
        Check if the event_tag matches the search check.
        Uses startswith to check.
        Return True (matches) or False (no match)
        """
        return event_tag.startswith(search_tag)

    @staticmethod
    def _match_tag_endswith(event_tag, search_tag):
        """
        Check if the event_tag matches the search check.
        Uses endswith to check.
        Return True (matches) or False (no match)
        """
        return event_tag.endswith(search_tag)

    @staticmethod
    def _match_tag_find(event_tag, search_tag):
        """
        Check if the event_tag matches the search check.
        Uses find to check.
        Return True (matches) or False (no match)
        """
        return event_tag.find(search_tag) >= 0

    def _match_tag_regex(self, event_tag, search_tag):
        """
        Check if the event_tag matches the search check.
        Uses regular expression search to check.
        Return True (matches) or False (no match)
        """
        return self.cache_regex.get(search_tag).search(event_tag) is not None

    def _match_tag_fnmatch(self, event_tag, search_tag):
        """
        Check if the event_tag matches the search check.
        Uses fnmatch to check.
        Return True (matches) or False (no match)
        """
        return fnmatch.fnmatch(event_tag, search_tag)

    def _get_event(self, wait, tag, match_func=None, no_block=False):
        if match_func is None:
            match_func = self._get_match_func()
        start = time.time()
        timeout_at = start + wait
        run_once = False
        if no_block is True:
            wait = 0
        elif wait == 0:
            # If no_block is False and wait is 0, that
            # means an infinite timeout.
            wait = None
        while (run_once is False and not wait) or time.time() <= timeout_at:
            if no_block is True:
                if run_once is True:
                    break
                # Trigger that at least a single iteration has gone through
                run_once = True
            try:
                # salt.ext.tornado.ioloop.IOLoop.run_sync() timeouts are in seconds.
                # IPCMessageSubscriber.read_sync() uses this type of timeout.
                if not self.cpub and not self.connect_pub(timeout=wait):
                    break
                raw = self.subscriber.read_sync(timeout=wait)
                if raw is None:
                    break
                mtag, data = self.unpack(raw, self.serial)
                ret = {"data": data, "tag": mtag}
            except KeyboardInterrupt:
                return {"tag": "salt/event/exit", "data": {}}
            except salt.ext.tornado.iostream.StreamClosedError:
                if self.raise_errors:
                    raise
                else:
                    return None
            except RuntimeError:
                return None

            if not match_func(ret["tag"], tag):
                # tag not match
                if any(
                    pmatch_func(ret["tag"], ptag)
                    for ptag, pmatch_func in self.pending_tags
                ):
                    log.trace("get_event() caching unwanted event = %s", ret)
                    self.pending_events.append(ret)
                if wait:  # only update the wait timeout if we had one
                    wait = timeout_at - time.time()
                continue

            log.trace("get_event() received = %s", ret)
            return ret
        log.trace("_get_event() waited %s seconds and received nothing", wait)
        return None

    def get_event(
        self,
        wait=5,
        tag="",
        full=False,
        match_type=None,
        no_block=False,
        auto_reconnect=False,
    ):
        """
        Get a single publication.
        If no publication is available, then block for up to ``wait`` seconds.
        Return publication if it is available or ``None`` if no publication is
        available.

        If wait is 0, then block forever.

        tag
            Only return events matching the given tag. If not specified, or set
            to an empty string, all events are returned. It is recommended to
            always be selective on what is to be returned in the event that
            multiple requests are being multiplexed.

        match_type
            Set the function to match the search tag with event tags.
             - 'startswith' : search for event tags that start with tag
             - 'endswith' : search for event tags that end with tag
             - 'find' : search for event tags that contain tag
             - 'regex' : regex search '^' + tag event tags
             - 'fnmatch' : fnmatch tag event tags matching
            Default is opts['event_match_type'] or 'startswith'

            .. versionadded:: 2015.8.0

        no_block
            Define if getting the event should be a blocking call or not.
            Defaults to False to keep backwards compatibility.

            .. versionadded:: 2015.8.0

        Notes:

        Searches cached publications first. If no cached publications are found
        that match the given tag specification, new publications are received
        and checked.

        If a publication is received that does not match the tag specification,
        it is DISCARDED unless it is subscribed to via subscribe() which will
        cause it to be cached.

        If a caller is not going to call get_event immediately after sending a
        request, it MUST subscribe the result to ensure the response is not lost
        should other regions of code call get_event for other purposes.
        """
        log.trace("Get event. tag: %s", tag)
        assert self._run_io_loop_sync

        match_func = self._get_match_func(match_type)

        ret = self._check_pending(tag, match_func)
        if ret is None:
            with salt.utils.asynchronous.current_ioloop(self.io_loop):
                if auto_reconnect:
                    raise_errors = self.raise_errors
                    self.raise_errors = True
                    while True:
                        try:
                            ret = self._get_event(wait, tag, match_func, no_block)
                            break
                        except salt.ext.tornado.iostream.StreamClosedError:
                            self.close_pub()
                            self.connect_pub(timeout=wait)
                            continue
                    self.raise_errors = raise_errors
                else:
                    ret = self._get_event(wait, tag, match_func, no_block)

        if ret is None or full:
            return ret
        else:
            return ret["data"]

    def get_event_noblock(self):
        """
        Get the raw event without blocking or any other niceties
        """
        assert self._run_io_loop_sync

        if not self.cpub:
            if not self.connect_pub():
                return None
        raw = self.subscriber.read_sync(timeout=0)
        if raw is None:
            return None
        mtag, data = self.unpack(raw, self.serial)
        return {"data": data, "tag": mtag}

    def get_event_block(self):
        """
        Get the raw event in a blocking fashion. This is slower, but it decreases the
        possibility of dropped events.
        """
        assert self._run_io_loop_sync

        if not self.cpub:
            if not self.connect_pub():
                return None
        raw = self.subscriber.read_sync(timeout=None)
        if raw is None:
            return None
        mtag, data = self.unpack(raw, self.serial)
        return {"data": data, "tag": mtag}

    def iter_events(self, tag="", full=False, match_type=None, auto_reconnect=False):
        """
        Creates a generator that continuously listens for events
        """
        while True:
            data = self.get_event(
                tag=tag, full=full, match_type=match_type, auto_reconnect=auto_reconnect
            )
            if data is None:
                continue
            yield data

    def fire_event(self, data, tag, timeout=1000):
        """
        Send a single event into the publisher with payload dict "data" and
        event identifier "tag"

        The default is 1000 ms
        """
        if not six.text_type(tag):  # no empty tags allowed
            raise ValueError("Empty tag.")

        if not isinstance(data, MutableMapping):  # data must be dict
            raise ValueError("Dict object expected, not '{0}'.".format(data))

        if not self.cpush:
            if timeout is not None:
                timeout_s = float(timeout) / 1000
            else:
                timeout_s = None
            if not self.connect_pull(timeout=timeout_s):
                return False

        data["_stamp"] = datetime.datetime.utcnow().isoformat()

        tagend = TAGEND
        if six.PY2:
            dump_data = self.serial.dumps(data)
        else:
            # Since the pack / unpack logic here is for local events only,
            # it is safe to change the wire protocol. The mechanism
            # that sends events from minion to master is outside this
            # file.
            dump_data = self.serial.dumps(data, use_bin_type=True)

        serialized_data = salt.utils.dicttrim.trim_dict(
            dump_data,
            self.opts["max_event_size"],
            is_msgpacked=True,
            use_bin_type=six.PY3,
        )
        log.debug("Sending event: tag = %s; data = %s", tag, data)
        event = b"".join(
            [
                salt.utils.stringutils.to_bytes(tag),
                salt.utils.stringutils.to_bytes(tagend),
                serialized_data,
            ]
        )
        msg = salt.utils.stringutils.to_bytes(event, "utf-8")
        if self._run_io_loop_sync:
            with salt.utils.asynchronous.current_ioloop(self.io_loop):
                try:
                    self.io_loop.run_sync(lambda: self.pusher.send(msg))
                except Exception as ex:  # pylint: disable=broad-except
                    log.debug(ex)
                    raise
        else:
            self.io_loop.spawn_callback(self.pusher.send, msg)
        return True

    def fire_master(self, data, tag, timeout=1000):
        """'
        Send a single event to the master, with the payload "data" and the
        event identifier "tag".

        Default timeout is 1000ms
        """
        msg = {"tag": tag, "data": data, "events": None, "pretag": None}
        return self.fire_event(msg, "fire_master", timeout)

    def destroy(self):
        # Do not directly close singleton instances, just set to None
        self.subscriber = None
        self.pusher = None
        if self.subscriber is not None:
            self.close_pub()
        if self.pusher is not None:
            self.close_pull()
        if self._run_io_loop_sync and not self.keep_loop:
            self.io_loop.close()

    def _fire_ret_load_specific_fun(self, load, fun_index=0):
        """
        Helper function for fire_ret_load
        """
        if isinstance(load["fun"], list):
            # Multi-function job
            fun = load["fun"][fun_index]
            # 'retcode' was already validated to exist and be non-zero
            # for the given function in the caller.
            if isinstance(load["retcode"], list):
                # Multi-function ordered
                ret = load.get("return")
                if isinstance(ret, list) and len(ret) > fun_index:
                    ret = ret[fun_index]
                else:
                    ret = {}
                retcode = load["retcode"][fun_index]
            else:
                ret = load.get("return", {})
                ret = ret.get(fun, {})
                retcode = load["retcode"][fun]
        else:
            # Single-function job
            fun = load["fun"]
            ret = load.get("return", {})
            retcode = load["retcode"]

        try:
            for tag, data in six.iteritems(ret):
                data["retcode"] = retcode
                tags = tag.split("_|-")
                if data.get("result") is False:
                    self.fire_event(
                        data, "{0}.{1}".format(tags[0], tags[-1])
                    )  # old dup event
                    data["jid"] = load["jid"]
                    data["id"] = load["id"]
                    data["success"] = False
                    data["return"] = "Error: {0}.{1}".format(tags[0], tags[-1])
                    data["fun"] = fun
                    data["user"] = load["user"]
                    self.fire_event(
                        data,
                        tagify([load["jid"], "sub", load["id"], "error", fun], "job"),
                    )
        except Exception:  # pylint: disable=broad-except
            pass

    def fire_ret_load(self, load):
        """
        Fire events based on information in the return load
        """
        if load.get("retcode") and load.get("fun"):
            if isinstance(load["fun"], list):
                # Multi-function job
                if isinstance(load["retcode"], list):
                    multifunc_ordered = True
                else:
                    multifunc_ordered = False

                for fun_index in range(0, len(load["fun"])):
                    fun = load["fun"][fun_index]
                    if multifunc_ordered:
                        if (
                            len(load["retcode"]) > fun_index
                            and load["retcode"][fun_index]
                            and fun in SUB_EVENT
                        ):
                            # Minion fired a bad retcode, fire an event
                            self._fire_ret_load_specific_fun(load, fun_index)
                    else:
                        if load["retcode"].get(fun, 0) and fun in SUB_EVENT:
                            # Minion fired a bad retcode, fire an event
                            self._fire_ret_load_specific_fun(load, fun_index)
            else:
                # Single-function job
                if load["fun"] in SUB_EVENT:
                    # Minion fired a bad retcode, fire an event
                    self._fire_ret_load_specific_fun(load)

    def set_event_handler(self, event_handler):
        """
        Invoke the event_handler callback each time an event arrives.
        """
        assert not self._run_io_loop_sync

        if not self.cpub:
            self.connect_pub()
        # This will handle reconnects
        return self.subscriber.read_async(event_handler)

    # pylint: disable=W1701
    def __del__(self):
        # skip exceptions in destroy-- since destroy() doesn't cover interpreter
        # shutdown-- where globals start going missing
        try:
            self.destroy()
        except Exception:  # pylint: disable=broad-except
            pass

    # pylint: enable=W1701

    def __enter__(self):
        return self

    def __exit__(self, *args):
        self.destroy()


class MasterEvent(SaltEvent):
    """
    Warning! Use the get_event function or the code will not be
    RAET compatible
    Create a master event management object
    """

    def __init__(
        self,
        sock_dir,
        opts=None,
        listen=True,
        io_loop=None,
        keep_loop=False,
        raise_errors=False,
    ):
        super(MasterEvent, self).__init__(
            "master",
            sock_dir,
            opts,
            listen=listen,
            io_loop=io_loop,
            keep_loop=keep_loop,
            raise_errors=raise_errors,
        )


class LocalClientEvent(MasterEvent):
    """
    Warning! Use the get_event function or the code will not be
    RAET compatible
    This class is just used to differentiate who is handling the events,
    specially on logs, but it's the same as MasterEvent.
    """


class NamespacedEvent(object):
    """
    A wrapper for sending events within a specific base namespace
    """

    def __init__(self, event, base, print_func=None):
        self.event = event
        self.base = base
        self.print_func = print_func

    def fire_event(self, data, tag):
        self.event.fire_event(data, tagify(tag, base=self.base))
        if self.print_func is not None:
            self.print_func(tag, data)

    def destroy(self):
        self.event.destroy()

    def __enter__(self):
        return self

    def __exit__(self, *args):
        self.destroy()


class MinionEvent(SaltEvent):
    """
    Warning! Use the get_event function or the code will not be
    RAET compatible
    Create a master event management object
    """

    def __init__(self, opts, listen=True, io_loop=None, raise_errors=False):
        super(MinionEvent, self).__init__(
            "minion",
            sock_dir=opts.get("sock_dir"),
            opts=opts,
            listen=listen,
            io_loop=io_loop,
            raise_errors=raise_errors,
        )


class AsyncEventPublisher(object):
    """
    An event publisher class intended to run in an ioloop (within a single process)

    TODO: remove references to "minion_event" whenever we need to use this for other things
    """

    def __init__(self, opts, io_loop=None):
        self.opts = salt.config.DEFAULT_MINION_OPTS.copy()
        default_minion_sock_dir = self.opts["sock_dir"]
        self.opts.update(opts)

        self.io_loop = io_loop or salt.ext.tornado.ioloop.IOLoop.current()
        self._closing = False

        hash_type = getattr(hashlib, self.opts["hash_type"])
        # Only use the first 10 chars to keep longer hashes from exceeding the
        # max socket path length.
        id_hash = hash_type(
            salt.utils.stringutils.to_bytes(self.opts["id"])
        ).hexdigest()[:10]
        epub_sock_path = os.path.join(
            self.opts["sock_dir"], "minion_event_{0}_pub.ipc".format(id_hash)
        )
        if os.path.exists(epub_sock_path):
            os.unlink(epub_sock_path)
        epull_sock_path = os.path.join(
            self.opts["sock_dir"], "minion_event_{0}_pull.ipc".format(id_hash)
        )
        if os.path.exists(epull_sock_path):
            os.unlink(epull_sock_path)

        if self.opts["ipc_mode"] == "tcp":
            epub_uri = int(self.opts["tcp_pub_port"])
            epull_uri = int(self.opts["tcp_pull_port"])
        else:
            epub_uri = epub_sock_path
            epull_uri = epull_sock_path

        log.debug("%s PUB socket URI: %s", self.__class__.__name__, epub_uri)
        log.debug("%s PULL socket URI: %s", self.__class__.__name__, epull_uri)

        minion_sock_dir = self.opts["sock_dir"]

        if not os.path.isdir(minion_sock_dir):
            # Let's try to create the directory defined on the configuration
            # file
            try:
                os.makedirs(minion_sock_dir, 0o755)
            except OSError as exc:
                log.error("Could not create SOCK_DIR: %s", exc)
                # Let's not fail yet and try using the default path
                if minion_sock_dir == default_minion_sock_dir:
                    # We're already trying the default system path, stop now!
                    raise

                if not os.path.isdir(default_minion_sock_dir):
                    try:
                        os.makedirs(default_minion_sock_dir, 0o755)
                    except OSError as exc:
                        log.error("Could not create SOCK_DIR: %s", exc)
                        # Let's stop at this stage
                        raise

        self.publisher = salt.transport.ipc.IPCMessagePublisher(
            self.opts, epub_uri, io_loop=self.io_loop
        )

        self.puller = salt.transport.ipc.IPCMessageServer(
            epull_uri, io_loop=self.io_loop, payload_handler=self.handle_publish
        )

        log.info("Starting pull socket on %s", epull_uri)
        with salt.utils.files.set_umask(0o177):
            self.publisher.start()
            self.puller.start()

    def handle_publish(self, package, _):
        """
        Get something from epull, publish it out epub, and return the package (or None)
        """
        try:
            self.publisher.publish(package)
            return package
        # Add an extra fallback in case a forked process leeks through
        except Exception:  # pylint: disable=broad-except
            log.critical("Unexpected error while polling minion events", exc_info=True)
            return None

    def close(self):
        if self._closing:
            return
        self._closing = True
<<<<<<< HEAD
        if hasattr(self, 'publisher'):
            self.publisher = None
        if hasattr(self, 'puller'):
=======
        if hasattr(self, "publisher"):
            self.publisher.close()
        if hasattr(self, "puller"):
>>>>>>> 68fc8d69
            self.puller.close()

    # pylint: disable=W1701
    def __del__(self):
        self.close()

    # pylint: enable=W1701


class EventPublisher(salt.utils.process.SignalHandlingProcess):
    """
    The interface that takes master events and republishes them out to anyone
    who wants to listen
    """

    def __init__(self, opts, **kwargs):
        super(EventPublisher, self).__init__(**kwargs)
        self.opts = salt.config.DEFAULT_MASTER_OPTS.copy()
        self.opts.update(opts)
        self._closing = False

    # __setstate__ and __getstate__ are only used on Windows.
    # We do this so that __init__ will be invoked on Windows in the child
    # process so that a register_after_fork() equivalent will work on Windows.
    def __setstate__(self, state):
        self.__init__(
            state["opts"],
            log_queue=state["log_queue"],
            log_queue_level=state["log_queue_level"],
        )

    def __getstate__(self):
        return {
            "opts": self.opts,
            "log_queue": self.log_queue,
            "log_queue_level": self.log_queue_level,
        }

    def run(self):
        """
        Bind the pub and pull sockets for events
        """
        salt.utils.process.appendproctitle(self.__class__.__name__)
        self.io_loop = salt.ext.tornado.ioloop.IOLoop()
        with salt.utils.asynchronous.current_ioloop(self.io_loop):
            if self.opts["ipc_mode"] == "tcp":
                epub_uri = int(self.opts["tcp_master_pub_port"])
                epull_uri = int(self.opts["tcp_master_pull_port"])
            else:
                epub_uri = os.path.join(self.opts["sock_dir"], "master_event_pub.ipc")
                epull_uri = os.path.join(self.opts["sock_dir"], "master_event_pull.ipc")

            self.publisher = salt.transport.ipc.IPCMessagePublisher(
                self.opts, epub_uri, io_loop=self.io_loop
            )

            self.puller = salt.transport.ipc.IPCMessageServer(
                epull_uri, io_loop=self.io_loop, payload_handler=self.handle_publish,
            )

            # Start the master event publisher
            with salt.utils.files.set_umask(0o177):
                self.publisher.start()
                self.puller.start()
                if self.opts["ipc_mode"] != "tcp" and (
                    self.opts["publisher_acl"] or self.opts["external_auth"]
                ):
                    os.chmod(
                        os.path.join(self.opts["sock_dir"], "master_event_pub.ipc"),
                        0o666,
                    )

            # Make sure the IO loop and respective sockets are closed and
            # destroyed
            Finalize(self, self.close, exitpriority=15)

            self.io_loop.start()

    def handle_publish(self, package, _):
        """
        Get something from epull, publish it out epub, and return the package (or None)
        """
        try:
            self.publisher.publish(package)
            return package
        # Add an extra fallback in case a forked process leeks through
        except Exception:  # pylint: disable=broad-except
            log.critical("Unexpected error while polling master events", exc_info=True)
            return None

    def close(self):
        if self._closing:
            return
        self._closing = True
        if hasattr(self, "publisher"):
            self.publisher.close()
        if hasattr(self, "puller"):
            self.puller.close()
        if hasattr(self, "io_loop"):
            self.io_loop.close()

    def _handle_signals(self, signum, sigframe):
        self.close()
        super(EventPublisher, self)._handle_signals(signum, sigframe)

    # pylint: disable=W1701
    def __del__(self):
        self.close()

    # pylint: enable=W1701


class EventReturn(salt.utils.process.SignalHandlingProcess):
    """
    A dedicated process which listens to the master event bus and queues
    and forwards events to the specified returner.
    """

    def __init__(self, opts, **kwargs):
        """
        Initialize the EventReturn system

        Return an EventReturn instance
        """
        # This is required because the process is forked and the module no
        # longer exists in the global namespace.
        import salt.minion

        super(EventReturn, self).__init__(**kwargs)

        self.opts = opts
        self.event_return_queue = self.opts["event_return_queue"]
        self.event_return_queue_max_seconds = self.opts.get(
            "event_return_queue_max_seconds", 0
        )
        local_minion_opts = self.opts.copy()
        local_minion_opts["file_client"] = "local"
        self.minion = salt.minion.MasterMinion(local_minion_opts)
        self.event_queue = []
        self.stop = False

    # __setstate__ and __getstate__ are only used on Windows.
    # We do this so that __init__ will be invoked on Windows in the child
    # process so that a register_after_fork() equivalent will work on Windows.
    def __setstate__(self, state):
        self.__init__(
            state["opts"],
            log_queue=state["log_queue"],
            log_queue_level=state["log_queue_level"],
        )

    def __getstate__(self):
        return {
            "opts": self.opts,
            "log_queue": self.log_queue,
            "log_queue_level": self.log_queue_level,
        }

    def _handle_signals(self, signum, sigframe):
        # Flush and terminate
        if self.event_queue:
            self.flush_events()
        self.stop = True
        super(EventReturn, self)._handle_signals(signum, sigframe)

    def flush_events(self):
        if isinstance(self.opts["event_return"], list):
            # Multiple event returners
            for r in self.opts["event_return"]:
                log.debug("Calling event returner %s, one of many.", r)
                event_return = "{0}.event_return".format(r)
                self._flush_event_single(event_return)
        else:
            # Only a single event returner
            log.debug(
                "Calling event returner %s, only one " "configured.",
                self.opts["event_return"],
            )
            event_return = "{0}.event_return".format(self.opts["event_return"])
            self._flush_event_single(event_return)
        del self.event_queue[:]

    def _flush_event_single(self, event_return):
        if event_return in self.minion.returners:
            try:
                self.minion.returners[event_return](self.event_queue)
            except Exception as exc:  # pylint: disable=broad-except
                log.error(
                    "Could not store events - returner '%s' raised " "exception: %s",
                    event_return,
                    exc,
                )
                # don't waste processing power unnecessarily on converting a
                # potentially huge dataset to a string
                if log.level <= logging.DEBUG:
                    log.debug(
                        "Event data that caused an exception: %s", self.event_queue
                    )
        else:
            log.error(
                "Could not store return for event(s) - returner " "'%s' not found.",
                event_return,
            )

    def run(self):
        """
        Spin up the multiprocess event returner
        """
        salt.utils.process.appendproctitle(self.__class__.__name__)
        self.event = get_event("master", opts=self.opts, listen=True)
        events = self.event.iter_events(full=True)
        self.event.fire_event({}, "salt/event_listen/start")
        try:
            # events below is a generator, we will iterate until we get the salt/event/exit tag
            oldestevent = None
            for event in events:

                if event["tag"] == "salt/event/exit":
                    # We're done eventing
                    self.stop = True
                if self._filter(event):
                    # This event passed the filter, add it to the queue
                    self.event_queue.append(event)
                too_long_in_queue = False

                # if max_seconds is >0, then we want to make sure we flush the queue
                # every event_return_queue_max_seconds seconds,  If it's 0, don't
                # apply any of this logic
                if self.event_return_queue_max_seconds > 0:
                    rightnow = datetime.datetime.now()
                    if not oldestevent:
                        oldestevent = rightnow
                    age_in_seconds = (rightnow - oldestevent).seconds
                    if age_in_seconds > 0:
                        log.debug(
                            "Oldest event in queue is %s seconds old.", age_in_seconds
                        )
                    if age_in_seconds >= self.event_return_queue_max_seconds:
                        too_long_in_queue = True
                        oldestevent = None
                    else:
                        too_long_in_queue = False

                    if too_long_in_queue:
                        log.debug(
                            "Oldest event has been in queue too long, will flush queue"
                        )

                # If we are over the max queue size or the oldest item in the queue has been there too long
                # then flush the queue
                if (
                    len(self.event_queue) >= self.event_return_queue
                    or too_long_in_queue
                ):
                    log.debug("Flushing %s events.", len(self.event_queue))
                    self.flush_events()
                    oldestevent = None
                if self.stop:
                    # We saw the salt/event/exit tag, we can stop eventing
                    break
        finally:  # flush all we have at this moment
            # No matter what, make sure we flush the queue even when we are exiting
            # and there will be no more events.
            if self.event_queue:
                log.debug("Flushing %s events.", len(self.event_queue))

                self.flush_events()

    def _filter(self, event):
        """
        Take an event and run it through configured filters.

        Returns True if event should be stored, else False
        """
        tag = event["tag"]
        if self.opts["event_return_whitelist"]:
            ret = False
        else:
            ret = True
        for whitelist_match in self.opts["event_return_whitelist"]:
            if fnmatch.fnmatch(tag, whitelist_match):
                ret = True
                break
        for blacklist_match in self.opts["event_return_blacklist"]:
            if fnmatch.fnmatch(tag, blacklist_match):
                ret = False
                break
        return ret


class StateFire(object):
    """
    Evaluate the data from a state run and fire events on the master and minion
    for each returned chunk that is not "green"
    This object is made to only run on a minion
    """

    def __init__(self, opts, auth=None):
        self.opts = opts
        if not auth:
            self.auth = salt.crypt.SAuth(self.opts)
        else:
            self.auth = auth

    def fire_master(self, data, tag, preload=None):
        """
        Fire an event off on the master server

        CLI Example:

        .. code-block:: bash

            salt '*' event.fire_master 'stuff to be in the event' 'tag'
        """
        load = {}
        if preload:
            load.update(preload)

        load.update(
            {
                "id": self.opts["id"],
                "tag": tag,
                "data": data,
                "cmd": "_minion_event",
                "tok": self.auth.gen_token(b"salt"),
            }
        )

        with salt.transport.client.ReqChannel.factory(self.opts) as channel:
            try:
                channel.send(load)
            except Exception as exc:  # pylint: disable=broad-except
                log.info(
                    "An exception occurred on fire_master: %s",
                    exc,
                    exc_info_on_loglevel=logging.DEBUG,
                )
        return True

    def fire_running(self, running):
        """
        Pass in a state "running" dict, this is the return dict from a state
        call. The dict will be processed and fire events.

        By default yellows and reds fire events on the master and minion, but
        this can be configured.
        """
        load = {"id": self.opts["id"], "events": [], "cmd": "_minion_event"}
        for stag in sorted(running, key=lambda k: running[k].get("__run_num__", 0)):
            if running[stag]["result"] and not running[stag]["changes"]:
                continue
            tag = "state_{0}_{1}".format(
                six.text_type(running[stag]["result"]),
                "True" if running[stag]["changes"] else "False",
            )
            load["events"].append({"tag": tag, "data": running[stag]})
        with salt.transport.client.ReqChannel.factory(self.opts) as channel:
            try:
                channel.send(load)
            except Exception as exc:  # pylint: disable=broad-except
                log.info(
                    "An exception occurred on fire_master: %s",
                    exc,
                    exc_info_on_loglevel=logging.DEBUG,
                )
        return True<|MERGE_RESOLUTION|>--- conflicted
+++ resolved
@@ -1072,15 +1072,11 @@
         if self._closing:
             return
         self._closing = True
-<<<<<<< HEAD
         if hasattr(self, 'publisher'):
             self.publisher = None
         if hasattr(self, 'puller'):
-=======
-        if hasattr(self, "publisher"):
             self.publisher.close()
         if hasattr(self, "puller"):
->>>>>>> 68fc8d69
             self.puller.close()
 
     # pylint: disable=W1701
