--- conflicted
+++ resolved
@@ -136,10 +136,6 @@
     '''
     Return an event object suitable for the named transport
     '''
-<<<<<<< HEAD
-    sock_dir = sock_dir or opts.get('sock_dir', None)
-=======
->>>>>>> 5b064190
     # TODO: AIO core is separate from transport
     if opts['transport'] in ('zeromq', 'tcp'):
         return MasterEvent(sock_dir, opts)
