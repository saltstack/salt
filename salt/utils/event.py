--- conflicted
+++ resolved
@@ -157,21 +157,12 @@
         Return the string URI for the location of the pull and pub sockets to
         use for firing and listening to events
         '''
-<<<<<<< HEAD
-        hash_type = getattr(hashlib, self.opts.get('hash_type', 'md5'))
-        # Substr the first 10 chars off, because some algorithms produce
-        # longer hashes than others, and may exceed the IPC maximum length
-        # for UNIX sockets.
-        id_hash = hash_type(self.opts.get('id', '')).hexdigest()
-        if self.opts.get('hash_type', 'md5') == 'sha256':
-=======
         hash_type = getattr(hashlib, kwargs.get('hash_type', 'md5'))
         # Substr the first 10 chars off, because some algorithms produce
         # longer hashes than others, and may exceed the IPC maximum length
         # for UNIX sockets.
         id_hash = hash_type(kwargs.get('id', '')).hexdigest()
         if kwargs.get('hash_type', 'md5') == 'sha256':
->>>>>>> 9d0722d6
             id_hash = id_hash[:10]
         if node == 'master':
             puburi = 'ipc://{0}'.format(os.path.join(
