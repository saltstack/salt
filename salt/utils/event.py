# -*- coding: utf-8 -*-
"""
Manage events

Events are all fired off via a zeromq 'pub' socket, and listened to with local
zeromq 'sub' sockets


All of the formatting is self contained in the event module, so we should be
able to modify the structure in the future since the same module used to read
events is the same module used to fire off events.

Old style event messages were comprised of two parts delimited at the 20 char
point. The first 20 characters are used for the zeromq subscriber to match
publications and 20 characters was chosen because it was at the time a few more
characters than the length of a jid (Job ID).  Any tags of length less than 20
characters were padded with "|" chars out to 20 characters.

Although not explicit, the data for an event comprised a python dict that was
serialized by msgpack.

New style event messages support event tags longer than 20 characters while
still being backwards compatible with old style tags.

The longer tags better enable name spaced event tags which tend to be longer.
Moreover, the constraint that the event data be a python dict is now an
explicit constraint and fire-event will now raise a ValueError if not. Tags
must be ascii safe strings, that is, have values less than 0x80

Since the msgpack dict (map) indicators have values greater than or equal to
0x80 it can be unambiguously determined if the start of data is at char 21
or not.

In the new style, when the tag is longer than 20 characters, an end of tag
string is appended to the tag given by the string constant TAGEND, that is, two
line feeds '\n\n'.  When the tag is less than 20 characters then the tag is
padded with pipes "|" out to 20 characters as before.  When the tag is exactly
20 characters no padded is done.

The get_event method intelligently figures out if the tag is longer than 20
characters.


The convention for namespacing is to use dot characters "." as the name space
delimiter. The name space "salt" is reserved by SaltStack for internal events.

For example:
Namespaced tag
    'salt.runner.manage.status.start'

"""

from __future__ import absolute_import, print_function, unicode_literals

import datetime
import fnmatch
import hashlib
import logging

# Import python libs
import os
import time
from multiprocessing.util import Finalize

# Import salt libs
import salt.config
import salt.defaults.exitcodes
import salt.ext.tornado.ioloop
import salt.ext.tornado.iostream
import salt.log.setup
import salt.payload
import salt.transport.client
import salt.transport.ipc
import salt.utils.asynchronous
import salt.utils.cache
import salt.utils.dicttrim
import salt.utils.files
import salt.utils.platform
import salt.utils.process
import salt.utils.stringutils
import salt.utils.zeromq

# Import third party libs
from salt.ext import six
from salt.ext.six.moves import range

try:
    from collections.abc import MutableMapping
except ImportError:
    # pylint: disable=no-name-in-module
    from collections import MutableMapping

    # pylint: enable=no-name-in-module


log = logging.getLogger(__name__)

# The SUB_EVENT set is for functions that require events fired based on
# component executions, like the state system
SUB_EVENT = ("state.highstate", "state.sls")

TAGEND = str("\n\n")  # long tag delimiter
TAGPARTER = str("/")  # name spaced tag delimiter
SALT = "salt"  # base prefix for all salt/ events
# dict map of namespaced base tag prefixes for salt events
TAGS = {
    "auth": "auth",  # prefix for all salt/auth events
    "job": "job",  # prefix for all salt/job events (minion jobs)
    "key": "key",  # prefix for all salt/key events
    "minion": "minion",  # prefix for all salt/minion events
    # (minion sourced events)
    "syndic": "syndic",  # prefix for all salt/syndic events
    # (syndic minion sourced events)
    "run": "run",  # prefix for all salt/run events (salt runners)
    "wheel": "wheel",  # prefix for all salt/wheel events
    "cloud": "cloud",  # prefix for all salt/cloud events
    "fileserver": "fileserver",  # prefix for all salt/fileserver events
    "queue": "queue",  # prefix for all salt/queue events
}


def get_event(
    node,
    sock_dir=None,
    transport="zeromq",
    opts=None,
    listen=True,
    io_loop=None,
    keep_loop=False,
    raise_errors=False,
):
    """
    Return an event object suitable for the named transport

    :param IOLoop io_loop: Pass in an io_loop if you want asynchronous
                           operation for obtaining events. Eg use of
                           set_event_handler() API. Otherwise, operation
                           will be synchronous.
    """
    sock_dir = sock_dir or opts["sock_dir"]
    # TODO: AIO core is separate from transport
<<<<<<< HEAD
    if node == "master":
        return MasterEvent(
            sock_dir,
            opts,
            listen=listen,
            io_loop=io_loop,
            keep_loop=keep_loop,
            raise_errors=raise_errors,
        )
    return SaltEvent(
        node,
        sock_dir,
        opts,
        listen=listen,
        io_loop=io_loop,
        keep_loop=keep_loop,
        raise_errors=raise_errors,
    )


def get_master_event(opts, sock_dir, listen=True, io_loop=None, raise_errors=False):
    """
=======
    if node == 'master':
        return MasterEvent(sock_dir,
                           opts,
                           listen=listen,
                           io_loop=io_loop,
                           keep_loop=keep_loop,
                           raise_errors=raise_errors)
    return SaltEvent(node,
                     sock_dir,
                     opts,
                     listen=listen,
                     io_loop=io_loop,
                     keep_loop=keep_loop,
                     raise_errors=raise_errors)


def get_master_event(opts, sock_dir, listen=True, io_loop=None, raise_errors=False, keep_loop=False):
    '''
>>>>>>> 8abb7099
    Return an event object suitable for the named transport
    """
    # TODO: AIO core is separate from transport
<<<<<<< HEAD
    if opts["transport"] in ("zeromq", "tcp", "detect"):
        return MasterEvent(
            sock_dir, opts, listen=listen, io_loop=io_loop, raise_errors=raise_errors
        )
=======
    if opts['transport'] in ('zeromq', 'tcp', 'detect'):
        return MasterEvent(sock_dir, opts, listen=listen, io_loop=io_loop, raise_errors=raise_errors, keep_loop=keep_loop)
>>>>>>> 8abb7099


def fire_args(opts, jid, tag_data, prefix=""):
    """
    Fire an event containing the arguments passed to an orchestration job
    """
    try:
        tag_suffix = [jid, "args"]
    except NameError:
        pass
    else:
        tag = tagify(tag_suffix, prefix)
        try:
            _event = get_master_event(opts, opts["sock_dir"], listen=False)
            _event.fire_event(tag_data, tag=tag)
        except Exception as exc:  # pylint: disable=broad-except
            # Don't let a problem here hold up the rest of the orchestration
            log.warning(
                "Failed to fire args event %s with data %s: %s", tag, tag_data, exc
            )


def tagify(suffix="", prefix="", base=SALT):
    """
    convenience function to build a namespaced event tag string
    from joining with the TABPART character the base, prefix and suffix

    If string prefix is a valid key in TAGS Then use the value of key prefix
    Else use prefix string

    If suffix is a list Then join all string elements of suffix individually
    Else use string suffix

    """
    parts = [base, TAGS.get(prefix, prefix)]
    if hasattr(suffix, "append"):  # list so extend parts
        parts.extend(suffix)
    else:  # string so append
        parts.append(suffix)

    for index, _ in enumerate(parts):
        try:
            parts[index] = salt.utils.stringutils.to_str(parts[index])
        except TypeError:
            parts[index] = str(parts[index])
    return TAGPARTER.join([part for part in parts if part])


def update_stats(stats, start_time, data):
    '''
    Calculate the master stats and return the updated stat info
    '''
    end_time = time.time()
    cmd = data['cmd']
    # the jid is used as the create time
    try:
        jid = data['jid']
    except KeyError:
        try:
            jid = data['data']['__pub_jid']
        except KeyError:
            log.info('jid not found in data, stats not updated')
            return stats
    create_time = int(time.mktime(time.strptime(jid, '%Y%m%d%H%M%S%f')))
    latency = start_time - create_time
    duration = end_time - start_time

    stats[cmd]['runs'] += 1
    stats[cmd]['latency'] = (stats[cmd]['latency'] * (stats[cmd]['runs'] - 1) + latency) / stats[cmd]['runs']
    stats[cmd]['mean'] = (stats[cmd]['mean'] * (stats[cmd]['runs'] - 1) + duration) / stats[cmd]['runs']

    return stats


class SaltEvent(object):
    """
    Warning! Use the get_event function or the code will not be
    RAET compatible
    The base class used to manage salt events
    """

    def __init__(
        self,
        node,
        sock_dir=None,
        opts=None,
        listen=True,
        io_loop=None,
        keep_loop=False,
        raise_errors=False,
    ):
        """
        :param IOLoop io_loop: Pass in an io_loop if you want asynchronous
                               operation for obtaining events. Eg use of
                               set_event_handler() API. Otherwise, operation
                               will be synchronous.
        :param Bool keep_loop: Pass a boolean to determine if we want to keep
                               the io loop or destroy it when the event handle
                               is destroyed. This is useful when using event
                               loops from within third party asynchronous code
        """
        self.serial = salt.payload.Serial({"serial": "msgpack"})
        self.keep_loop = keep_loop
        if io_loop is not None:
            self.io_loop = io_loop
            self._run_io_loop_sync = False
        else:
            self.io_loop = salt.ext.tornado.ioloop.IOLoop()
            self._run_io_loop_sync = True
        self.cpub = False
        self.cpush = False
        self.subscriber = None
        self.pusher = None
        self.raise_errors = raise_errors

        if opts is None:
            opts = {}
        if node == "master":
            self.opts = salt.config.DEFAULT_MASTER_OPTS.copy()
        else:
            self.opts = salt.config.DEFAULT_MINION_OPTS.copy()
        self.opts.update(opts)

        if sock_dir is None:
            sock_dir = self.opts["sock_dir"]
        else:
            self.opts["sock_dir"] = sock_dir

        if salt.utils.platform.is_windows() and "ipc_mode" not in opts:
            self.opts["ipc_mode"] = "tcp"
        self.puburi, self.pulluri = self.__load_uri(sock_dir, node)
        self.pending_tags = []
        self.pending_events = []
        self.__load_cache_regex()
        if listen and not self.cpub:
            # Only connect to the publisher at initialization time if
            # we know we want to listen. If we connect to the publisher
            # and don't read out events from the buffer on an on-going basis,
            # the buffer will grow resulting in big memory usage.
            self.connect_pub()

    @classmethod
    def __load_cache_regex(cls):
        """
        Initialize the regular expression cache and put it in the
        class namespace. The regex search strings will be prepend with '^'
        """
        # This is in the class namespace, to minimize cache memory
        # usage and maximize cache hits
        # The prepend='^' is to reduce differences in behavior between
        # the default 'startswith' and the optional 'regex' match_type
        cls.cache_regex = salt.utils.cache.CacheRegex(prepend="^")

    def __load_uri(self, sock_dir, node):
        """
        Return the string URI for the location of the pull and pub sockets to
        use for firing and listening to events
        """
        if node == "master":
            if self.opts["ipc_mode"] == "tcp":
                puburi = int(self.opts["tcp_master_pub_port"])
                pulluri = int(self.opts["tcp_master_pull_port"])
            else:
                puburi = os.path.join(sock_dir, "master_event_pub.ipc")
                pulluri = os.path.join(sock_dir, "master_event_pull.ipc")
        else:
            if self.opts["ipc_mode"] == "tcp":
                puburi = int(self.opts["tcp_pub_port"])
                pulluri = int(self.opts["tcp_pull_port"])
            else:
                hash_type = getattr(hashlib, self.opts["hash_type"])
                # Only use the first 10 chars to keep longer hashes from exceeding the
                # max socket path length.
                id_hash = hash_type(
                    salt.utils.stringutils.to_bytes(self.opts["id"])
                ).hexdigest()[:10]
                puburi = os.path.join(
                    sock_dir, "minion_event_{0}_pub.ipc".format(id_hash)
                )
                pulluri = os.path.join(
                    sock_dir, "minion_event_{0}_pull.ipc".format(id_hash)
                )
<<<<<<< HEAD
        log.debug("%s PUB socket URI: %s", self.__class__.__name__, puburi)
        log.debug("%s PULL socket URI: %s", self.__class__.__name__, pulluri)
=======
        log.debug('%s PUB socket URI: %s', self.__class__.__name__, puburi)
        log.debug('%s PULL socket URI: %s', self.__class__.__name__, pulluri)
>>>>>>> 8abb7099
        return puburi, pulluri

    def subscribe(self, tag=None, match_type=None):
        """
        Subscribe to events matching the passed tag.

        If you do not subscribe to a tag, events will be discarded by calls to
        get_event that request a different tag. In contexts where many different
        jobs are outstanding it is important to subscribe to prevent one call
        to get_event from discarding a response required by a subsequent call
        to get_event.
        """
        if tag is None:
            return
        match_func = self._get_match_func(match_type)
        self.pending_tags.append([tag, match_func])

    def unsubscribe(self, tag, match_type=None):
        """
        Un-subscribe to events matching the passed tag.
        """
        if tag is None:
            return
        match_func = self._get_match_func(match_type)

        self.pending_tags.remove([tag, match_func])

        old_events = self.pending_events
        self.pending_events = []
        for evt in old_events:
            if any(
                pmatch_func(evt["tag"], ptag) for ptag, pmatch_func in self.pending_tags
            ):
                self.pending_events.append(evt)

    def connect_pub(self, timeout=None):
        """
        Establish the publish connection
        """
        if self.cpub:
            return True

        if self._run_io_loop_sync:
            with salt.utils.asynchronous.current_ioloop(self.io_loop):
                if self.subscriber is None:
                    self.subscriber = salt.transport.ipc.IPCMessageSubscriber(
                        self.puburi, io_loop=self.io_loop
                    )
                try:
                    self.io_loop.run_sync(
                        lambda: self.subscriber.connect(timeout=timeout)
                    )
                    self.cpub = True
                except Exception:  # pylint: disable=broad-except
                    pass
        else:
            if self.subscriber is None:
                self.subscriber = salt.transport.ipc.IPCMessageSubscriber(
                    self.puburi, io_loop=self.io_loop
                )

            # For the asynchronous case, the connect will be defered to when
            # set_event_handler() is invoked.
            self.cpub = True
        return self.cpub

    def close_pub(self):
        """
        Close the publish connection (if established)
        """
        if not self.cpub:
            return

        self.subscriber.close()
        self.subscriber = None
        self.pending_events = []
        self.cpub = False

    def connect_pull(self, timeout=1):
        """
        Establish a connection with the event pull socket
        Default timeout is 1 s
        """
        if self.cpush:
            return True

        if self._run_io_loop_sync:
            with salt.utils.asynchronous.current_ioloop(self.io_loop):
                if self.pusher is None:
                    self.pusher = salt.transport.ipc.IPCMessageClient(
                        self.pulluri, io_loop=self.io_loop
                    )
                try:
                    self.io_loop.run_sync(lambda: self.pusher.connect(timeout=timeout))
                    self.cpush = True
                except Exception:  # pylint: disable=broad-except
                    pass
        else:
            if self.pusher is None:
                self.pusher = salt.transport.ipc.IPCMessageClient(
                    self.pulluri, io_loop=self.io_loop
                )
            # For the asynchronous case, the connect will be deferred to when
            # fire_event() is invoked.
            self.cpush = True
        return self.cpush

    def close_pull(self):
        """
        Close the pusher connection (if established)
        """
        if not self.cpush:
            return

        self.pusher.close()
        self.pusher = None
        self.cpush = False

    @classmethod
    def unpack(cls, raw, serial=None):
        if serial is None:
            serial = salt.payload.Serial({"serial": "msgpack"})

        if six.PY2:
            mtag, sep, mdata = raw.partition(TAGEND)  # split tag from data
            data = serial.loads(mdata, encoding="utf-8")
        else:
            mtag, sep, mdata = raw.partition(
                salt.utils.stringutils.to_bytes(TAGEND)
            )  # split tag from data
            mtag = salt.utils.stringutils.to_str(mtag)
            data = serial.loads(mdata, encoding="utf-8")
        return mtag, data

    def _get_match_func(self, match_type=None):
        if match_type is None:
            match_type = self.opts["event_match_type"]
        return getattr(self, "_match_tag_{0}".format(match_type), None)

    def _check_pending(self, tag, match_func=None):
        """Check the pending_events list for events that match the tag

        :param tag: The tag to search for
        :type tag: str
        :param tags_regex: List of re expressions to search for also
        :type tags_regex: list[re.compile()]
        :return:
        """
        if match_func is None:
            match_func = self._get_match_func()
        old_events = self.pending_events
        self.pending_events = []
        ret = None
        for evt in old_events:
            if match_func(evt["tag"], tag):
                if ret is None:
                    ret = evt
                    log.trace("get_event() returning cached event = %s", ret)
                else:
                    self.pending_events.append(evt)
            elif any(
                pmatch_func(evt["tag"], ptag) for ptag, pmatch_func in self.pending_tags
            ):
                self.pending_events.append(evt)
            else:
                log.trace(
                    "get_event() discarding cached event that no longer has any subscriptions = %s",
                    evt,
                )
        return ret

    @staticmethod
    def _match_tag_startswith(event_tag, search_tag):
        """
        Check if the event_tag matches the search check.
        Uses startswith to check.
        Return True (matches) or False (no match)
        """
        return event_tag.startswith(search_tag)

    @staticmethod
    def _match_tag_endswith(event_tag, search_tag):
        """
        Check if the event_tag matches the search check.
        Uses endswith to check.
        Return True (matches) or False (no match)
        """
        return event_tag.endswith(search_tag)

    @staticmethod
    def _match_tag_find(event_tag, search_tag):
        """
        Check if the event_tag matches the search check.
        Uses find to check.
        Return True (matches) or False (no match)
        """
        return event_tag.find(search_tag) >= 0

    def _match_tag_regex(self, event_tag, search_tag):
        """
        Check if the event_tag matches the search check.
        Uses regular expression search to check.
        Return True (matches) or False (no match)
        """
        return self.cache_regex.get(search_tag).search(event_tag) is not None

    def _match_tag_fnmatch(self, event_tag, search_tag):
        """
        Check if the event_tag matches the search check.
        Uses fnmatch to check.
        Return True (matches) or False (no match)
        """
        return fnmatch.fnmatch(event_tag, search_tag)

    def _get_event(self, wait, tag, match_func=None, no_block=False):
        if match_func is None:
            match_func = self._get_match_func()
        start = time.time()
        timeout_at = start + wait
        run_once = False
        if no_block is True:
            wait = 0
        elif wait == 0:
            # If no_block is False and wait is 0, that
            # means an infinite timeout.
            wait = None
        while (run_once is False and not wait) or time.time() <= timeout_at:
            if no_block is True:
                if run_once is True:
                    break
                # Trigger that at least a single iteration has gone through
                run_once = True
            try:
                # salt.ext.tornado.ioloop.IOLoop.run_sync() timeouts are in seconds.
                # IPCMessageSubscriber.read_sync() uses this type of timeout.
                if not self.cpub and not self.connect_pub(timeout=wait):
                    break
                raw = self.subscriber.read_sync(timeout=wait)
                if raw is None:
                    break
                mtag, data = self.unpack(raw, self.serial)
                ret = {"data": data, "tag": mtag}
            except KeyboardInterrupt:
                return {"tag": "salt/event/exit", "data": {}}
            except salt.ext.tornado.iostream.StreamClosedError:
                if self.raise_errors:
                    raise
                else:
                    return None
            except RuntimeError:
                return None

            if not match_func(ret["tag"], tag):
                # tag not match
                if any(
                    pmatch_func(ret["tag"], ptag)
                    for ptag, pmatch_func in self.pending_tags
                ):
                    log.trace("get_event() caching unwanted event = %s", ret)
                    self.pending_events.append(ret)
                if wait:  # only update the wait timeout if we had one
                    wait = timeout_at - time.time()
                continue

            log.trace("get_event() received = %s", ret)
            return ret
        log.trace("_get_event() waited %s seconds and received nothing", wait)
        return None

    def get_event(
        self,
        wait=5,
        tag="",
        full=False,
        match_type=None,
        no_block=False,
        auto_reconnect=False,
    ):
        """
        Get a single publication.
        If no publication is available, then block for up to ``wait`` seconds.
        Return publication if it is available or ``None`` if no publication is
        available.

        If wait is 0, then block forever.

        tag
            Only return events matching the given tag. If not specified, or set
            to an empty string, all events are returned. It is recommended to
            always be selective on what is to be returned in the event that
            multiple requests are being multiplexed.

        match_type
            Set the function to match the search tag with event tags.
             - 'startswith' : search for event tags that start with tag
             - 'endswith' : search for event tags that end with tag
             - 'find' : search for event tags that contain tag
             - 'regex' : regex search '^' + tag event tags
             - 'fnmatch' : fnmatch tag event tags matching
            Default is opts['event_match_type'] or 'startswith'

            .. versionadded:: 2015.8.0

        no_block
            Define if getting the event should be a blocking call or not.
            Defaults to False to keep backwards compatibility.

            .. versionadded:: 2015.8.0

        Notes:

        Searches cached publications first. If no cached publications are found
        that match the given tag specification, new publications are received
        and checked.

        If a publication is received that does not match the tag specification,
        it is DISCARDED unless it is subscribed to via subscribe() which will
        cause it to be cached.

        If a caller is not going to call get_event immediately after sending a
        request, it MUST subscribe the result to ensure the response is not lost
        should other regions of code call get_event for other purposes.
        """
        log.trace("Get event. tag: %s", tag)
        assert self._run_io_loop_sync

        match_func = self._get_match_func(match_type)

        ret = self._check_pending(tag, match_func)
        if ret is None:
            with salt.utils.asynchronous.current_ioloop(self.io_loop):
                if auto_reconnect:
                    raise_errors = self.raise_errors
                    self.raise_errors = True
                    while True:
                        try:
                            ret = self._get_event(wait, tag, match_func, no_block)
                            break
                        except salt.ext.tornado.iostream.StreamClosedError:
                            self.close_pub()
                            self.connect_pub(timeout=wait)
                            continue
                    self.raise_errors = raise_errors
                else:
                    ret = self._get_event(wait, tag, match_func, no_block)

        if ret is None or full:
            return ret
        else:
            return ret["data"]

    def get_event_noblock(self):
        """
        Get the raw event without blocking or any other niceties
        """
        assert self._run_io_loop_sync

        if not self.cpub:
            if not self.connect_pub():
                return None
        raw = self.subscriber.read_sync(timeout=0)
        if raw is None:
            return None
        mtag, data = self.unpack(raw, self.serial)
        return {"data": data, "tag": mtag}

    def get_event_block(self):
        """
        Get the raw event in a blocking fashion. This is slower, but it decreases the
        possibility of dropped events.
        """
        assert self._run_io_loop_sync

        if not self.cpub:
            if not self.connect_pub():
                return None
        raw = self.subscriber.read_sync(timeout=None)
        if raw is None:
            return None
        mtag, data = self.unpack(raw, self.serial)
        return {"data": data, "tag": mtag}

    def iter_events(self, tag="", full=False, match_type=None, auto_reconnect=False):
        """
        Creates a generator that continuously listens for events
        """
        while True:
            data = self.get_event(
                tag=tag, full=full, match_type=match_type, auto_reconnect=auto_reconnect
            )
            if data is None:
                continue
            yield data

    def fire_event(self, data, tag, timeout=1000):
        """
        Send a single event into the publisher with payload dict "data" and
        event identifier "tag"

        The default is 1000 ms
        """
        if not six.text_type(tag):  # no empty tags allowed
            raise ValueError("Empty tag.")

        if not isinstance(data, MutableMapping):  # data must be dict
            raise ValueError("Dict object expected, not '{0}'.".format(data))

        if not self.cpush:
            if timeout is not None:
                timeout_s = float(timeout) / 1000
            else:
                timeout_s = None
            if not self.connect_pull(timeout=timeout_s):
                return False

        data["_stamp"] = datetime.datetime.utcnow().isoformat()

        tagend = TAGEND
        if six.PY2:
            dump_data = self.serial.dumps(data)
        else:
            # Since the pack / unpack logic here is for local events only,
            # it is safe to change the wire protocol. The mechanism
            # that sends events from minion to master is outside this
            # file.
            dump_data = self.serial.dumps(data, use_bin_type=True)

        serialized_data = salt.utils.dicttrim.trim_dict(
            dump_data,
            self.opts["max_event_size"],
            is_msgpacked=True,
            use_bin_type=six.PY3,
        )
        log.debug("Sending event: tag = %s; data = %s", tag, data)
        event = b"".join(
            [
                salt.utils.stringutils.to_bytes(tag),
                salt.utils.stringutils.to_bytes(tagend),
                serialized_data,
            ]
        )
        msg = salt.utils.stringutils.to_bytes(event, "utf-8")
        if self._run_io_loop_sync:
            with salt.utils.asynchronous.current_ioloop(self.io_loop):
                try:
                    self.io_loop.run_sync(lambda: self.pusher.send(msg))
                except Exception as ex:  # pylint: disable=broad-except
                    log.debug(ex)
                    raise
        else:
            self.io_loop.spawn_callback(self.pusher.send, msg)
        return True

    def fire_master(self, data, tag, timeout=1000):
        """'
        Send a single event to the master, with the payload "data" and the
        event identifier "tag".

        Default timeout is 1000ms
        """
        msg = {"tag": tag, "data": data, "events": None, "pretag": None}
        return self.fire_event(msg, "fire_master", timeout)

    def destroy(self):
        if self.subscriber is not None:
            self.close_pub()
        if self.pusher is not None:
            self.close_pull()
        if self._run_io_loop_sync and not self.keep_loop:
            self.io_loop.close()

    def _fire_ret_load_specific_fun(self, load, fun_index=0):
        """
        Helper function for fire_ret_load
        """
        if isinstance(load["fun"], list):
            # Multi-function job
            fun = load["fun"][fun_index]
            # 'retcode' was already validated to exist and be non-zero
            # for the given function in the caller.
            if isinstance(load["retcode"], list):
                # Multi-function ordered
                ret = load.get("return")
                if isinstance(ret, list) and len(ret) > fun_index:
                    ret = ret[fun_index]
                else:
                    ret = {}
                retcode = load["retcode"][fun_index]
            else:
                ret = load.get("return", {})
                ret = ret.get(fun, {})
                retcode = load["retcode"][fun]
        else:
            # Single-function job
            fun = load["fun"]
            ret = load.get("return", {})
            retcode = load["retcode"]

        try:
            for tag, data in six.iteritems(ret):
                data["retcode"] = retcode
                tags = tag.split("_|-")
                if data.get("result") is False:
                    self.fire_event(
                        data, "{0}.{1}".format(tags[0], tags[-1])
                    )  # old dup event
                    data["jid"] = load["jid"]
                    data["id"] = load["id"]
                    data["success"] = False
                    data["return"] = "Error: {0}.{1}".format(tags[0], tags[-1])
                    data["fun"] = fun
                    data["user"] = load["user"]
                    self.fire_event(
                        data,
                        tagify([load["jid"], "sub", load["id"], "error", fun], "job"),
                    )
        except Exception:  # pylint: disable=broad-except
            pass

    def fire_ret_load(self, load):
        """
        Fire events based on information in the return load
        """
        if load.get("retcode") and load.get("fun"):
            if isinstance(load["fun"], list):
                # Multi-function job
                if isinstance(load["retcode"], list):
                    multifunc_ordered = True
                else:
                    multifunc_ordered = False

                for fun_index in range(0, len(load["fun"])):
                    fun = load["fun"][fun_index]
                    if multifunc_ordered:
                        if (
                            len(load["retcode"]) > fun_index
                            and load["retcode"][fun_index]
                            and fun in SUB_EVENT
                        ):
                            # Minion fired a bad retcode, fire an event
                            self._fire_ret_load_specific_fun(load, fun_index)
                    else:
                        if load["retcode"].get(fun, 0) and fun in SUB_EVENT:
                            # Minion fired a bad retcode, fire an event
                            self._fire_ret_load_specific_fun(load, fun_index)
            else:
                # Single-function job
                if load["fun"] in SUB_EVENT:
                    # Minion fired a bad retcode, fire an event
                    self._fire_ret_load_specific_fun(load)

    def remove_event_handler(self, event_handler):
        if event_handler in self.subscriber.callbacks:
            self.subscriber.callbacks.remove(event_handler)

    def set_event_handler(self, event_handler):
        """
        Invoke the event_handler callback each time an event arrives.
        """
        assert not self._run_io_loop_sync

        if not self.cpub:
            self.connect_pub()

        self.subscriber.callbacks.add(event_handler)
        # This will handle reconnects
        return self.subscriber.read_async()

    # pylint: disable=W1701
    def __del__(self):
        # skip exceptions in destroy-- since destroy() doesn't cover interpreter
        # shutdown-- where globals start going missing
        try:
            self.destroy()
        except Exception:  # pylint: disable=broad-except
            pass

<<<<<<< HEAD
    # pylint: enable=W1701

=======
>>>>>>> 8abb7099
    def __enter__(self):
        return self

    def __exit__(self, *args):
        self.destroy()


class MasterEvent(SaltEvent):
    """
    Warning! Use the get_event function or the code will not be
    RAET compatible
    Create a master event management object
    """

    def __init__(
        self,
        sock_dir,
        opts=None,
        listen=True,
        io_loop=None,
        keep_loop=False,
        raise_errors=False,
    ):
        super(MasterEvent, self).__init__(
            "master",
            sock_dir,
            opts,
            listen=listen,
            io_loop=io_loop,
            keep_loop=keep_loop,
            raise_errors=raise_errors,
        )


class LocalClientEvent(MasterEvent):
    """
    Warning! Use the get_event function or the code will not be
    RAET compatible
    This class is just used to differentiate who is handling the events,
    specially on logs, but it's the same as MasterEvent.
    """


class NamespacedEvent(object):
    """
    A wrapper for sending events within a specific base namespace
    """

    def __init__(self, event, base, print_func=None):
        self.event = event
        self.base = base
        self.print_func = print_func

    def fire_event(self, data, tag):
        self.event.fire_event(data, tagify(tag, base=self.base))
        if self.print_func is not None:
            self.print_func(tag, data)

    def destroy(self):
        self.event.destroy()

    def __enter__(self):
        return self

    def __exit__(self, *args):
        self.destroy()


class MinionEvent(SaltEvent):
    """
    Warning! Use the get_event function or the code will not be
    RAET compatible
    Create a master event management object
<<<<<<< HEAD
    """

    def __init__(self, opts, listen=True, io_loop=None, raise_errors=False):
        super(MinionEvent, self).__init__(
            "minion",
            sock_dir=opts.get("sock_dir"),
            opts=opts,
            listen=listen,
            io_loop=io_loop,
            raise_errors=raise_errors,
        )
=======
    '''
    def __init__(self, opts, listen=True, io_loop=None, keep_loop=False, raise_errors=False):
        super(MinionEvent, self).__init__(
            'minion', sock_dir=opts.get('sock_dir'),
            opts=opts, listen=listen, io_loop=io_loop, keep_loop=keep_loop,
            raise_errors=raise_errors)
>>>>>>> 8abb7099


class AsyncEventPublisher(object):
    """
    An event publisher class intended to run in an ioloop (within a single process)

    TODO: remove references to "minion_event" whenever we need to use this for other things
    """

    def __init__(self, opts, io_loop=None):
        self.opts = salt.config.DEFAULT_MINION_OPTS.copy()
        default_minion_sock_dir = self.opts["sock_dir"]
        self.opts.update(opts)

        self.io_loop = io_loop or salt.ext.tornado.ioloop.IOLoop.current()
        self._closing = False

        hash_type = getattr(hashlib, self.opts["hash_type"])
        # Only use the first 10 chars to keep longer hashes from exceeding the
        # max socket path length.
        id_hash = hash_type(
            salt.utils.stringutils.to_bytes(self.opts["id"])
        ).hexdigest()[:10]
        epub_sock_path = os.path.join(
            self.opts["sock_dir"], "minion_event_{0}_pub.ipc".format(id_hash)
        )
        if os.path.exists(epub_sock_path):
            os.unlink(epub_sock_path)
        epull_sock_path = os.path.join(
            self.opts["sock_dir"], "minion_event_{0}_pull.ipc".format(id_hash)
        )
        if os.path.exists(epull_sock_path):
            os.unlink(epull_sock_path)

        if self.opts["ipc_mode"] == "tcp":
            epub_uri = int(self.opts["tcp_pub_port"])
            epull_uri = int(self.opts["tcp_pull_port"])
        else:
            epub_uri = epub_sock_path
            epull_uri = epull_sock_path

<<<<<<< HEAD
        log.debug("%s PUB socket URI: %s", self.__class__.__name__, epub_uri)
        log.debug("%s PULL socket URI: %s", self.__class__.__name__, epull_uri)
=======
        log.debug('%s PUB socket URI: %s', self.__class__.__name__, epub_uri)
        log.debug('%s PULL socket URI: %s', self.__class__.__name__, epull_uri)
>>>>>>> 8abb7099

        minion_sock_dir = self.opts["sock_dir"]

        if not os.path.isdir(minion_sock_dir):
            # Let's try to create the directory defined on the configuration
            # file
            try:
                os.makedirs(minion_sock_dir, 0o755)
            except OSError as exc:
<<<<<<< HEAD
                log.error("Could not create SOCK_DIR: %s", exc)
=======
                log.error('Could not create SOCK_DIR: %s', exc)
>>>>>>> 8abb7099
                # Let's not fail yet and try using the default path
                if minion_sock_dir == default_minion_sock_dir:
                    # We're already trying the default system path, stop now!
                    raise

                if not os.path.isdir(default_minion_sock_dir):
                    try:
                        os.makedirs(default_minion_sock_dir, 0o755)
                    except OSError as exc:
<<<<<<< HEAD
                        log.error("Could not create SOCK_DIR: %s", exc)
=======
                        log.error('Could not create SOCK_DIR: %s', exc)
>>>>>>> 8abb7099
                        # Let's stop at this stage
                        raise

        self.publisher = salt.transport.ipc.IPCMessagePublisher(
            self.opts, epub_uri, io_loop=self.io_loop
        )

        self.puller = salt.transport.ipc.IPCMessageServer(
<<<<<<< HEAD
            epull_uri, io_loop=self.io_loop, payload_handler=self.handle_publish
        )

        log.info("Starting pull socket on %s", epull_uri)
=======
            self.opts,
            epull_uri,
            io_loop=self.io_loop,
            payload_handler=self.handle_publish
        )

        log.info('Starting pull socket on %s', epull_uri)
>>>>>>> 8abb7099
        with salt.utils.files.set_umask(0o177):
            self.publisher.start()
            self.puller.start()

    def handle_publish(self, package, _):
        """
        Get something from epull, publish it out epub, and return the package (or None)
        """
        try:
            self.publisher.publish(package)
            return package
        # Add an extra fallback in case a forked process leeks through
        except Exception:  # pylint: disable=broad-except
            log.critical("Unexpected error while polling minion events", exc_info=True)
            return None

    def close(self):
        if self._closing:
            return
        self._closing = True
        if hasattr(self, "publisher"):
            self.publisher.close()
        if hasattr(self, "puller"):
            self.puller.close()

    # pylint: disable=W1701
    def __del__(self):
        self.close()

    # pylint: enable=W1701


class EventPublisher(salt.utils.process.SignalHandlingProcess):
    """
    The interface that takes master events and republishes them out to anyone
    who wants to listen
    """

    def __init__(self, opts, **kwargs):
        super(EventPublisher, self).__init__(**kwargs)
        self.opts = salt.config.DEFAULT_MASTER_OPTS.copy()
        self.opts.update(opts)
        self._closing = False

    # __setstate__ and __getstate__ are only used on Windows.
    # We do this so that __init__ will be invoked on Windows in the child
    # process so that a register_after_fork() equivalent will work on Windows.
    def __setstate__(self, state):
        self.__init__(
            state["opts"],
            log_queue=state["log_queue"],
            log_queue_level=state["log_queue_level"],
        )

    def __getstate__(self):
        return {
            "opts": self.opts,
            "log_queue": self.log_queue,
            "log_queue_level": self.log_queue_level,
        }

    def run(self):
        """
        Bind the pub and pull sockets for events
        """
        salt.utils.process.appendproctitle(self.__class__.__name__)
        self.io_loop = salt.ext.tornado.ioloop.IOLoop()
        with salt.utils.asynchronous.current_ioloop(self.io_loop):
            if self.opts["ipc_mode"] == "tcp":
                epub_uri = int(self.opts["tcp_master_pub_port"])
                epull_uri = int(self.opts["tcp_master_pull_port"])
            else:
                epub_uri = os.path.join(self.opts["sock_dir"], "master_event_pub.ipc")
                epull_uri = os.path.join(self.opts["sock_dir"], "master_event_pull.ipc")

            self.publisher = salt.transport.ipc.IPCMessagePublisher(
                self.opts, epub_uri, io_loop=self.io_loop
            )

            self.puller = salt.transport.ipc.IPCMessageServer(
<<<<<<< HEAD
                epull_uri, io_loop=self.io_loop, payload_handler=self.handle_publish,
=======
                self.opts,
                epull_uri,
                io_loop=self.io_loop,
                payload_handler=self.handle_publish,
>>>>>>> 8abb7099
            )

            # Start the master event publisher
            with salt.utils.files.set_umask(0o177):
                self.publisher.start()
                self.puller.start()
                if self.opts["ipc_mode"] != "tcp" and (
                    self.opts["publisher_acl"] or self.opts["external_auth"]
                ):
                    os.chmod(
                        os.path.join(self.opts["sock_dir"], "master_event_pub.ipc"),
                        0o666,
                    )

            # Make sure the IO loop and respective sockets are closed and
            # destroyed
            Finalize(self, self.close, exitpriority=15)

            self.io_loop.start()

    def handle_publish(self, package, _):
        """
        Get something from epull, publish it out epub, and return the package (or None)
        """
        try:
            self.publisher.publish(package)
            return package
        # Add an extra fallback in case a forked process leeks through
        except Exception:  # pylint: disable=broad-except
            log.critical("Unexpected error while polling master events", exc_info=True)
            return None

    def close(self):
        if self._closing:
            return
        self._closing = True
        if hasattr(self, "publisher"):
            self.publisher.close()
        if hasattr(self, "puller"):
            self.puller.close()
        if hasattr(self, "io_loop"):
            self.io_loop.close()

    def _handle_signals(self, signum, sigframe):
        self.close()
        super(EventPublisher, self)._handle_signals(signum, sigframe)

    # pylint: disable=W1701
    def __del__(self):
        self.close()

    # pylint: enable=W1701


class EventReturn(salt.utils.process.SignalHandlingProcess):
    """
    A dedicated process which listens to the master event bus and queues
    and forwards events to the specified returner.
<<<<<<< HEAD
    """
=======
    '''
    def __new__(cls, *args, **kwargs):
        if sys.platform.startswith('win'):
            # This is required for Windows.  On Linux, when a process is
            # forked, the module namespace is copied and the current process
            # gets all of sys.modules from where the fork happens.  This is not
            # the case for Windows.
            import salt.minion  # pylint: disable=unused-import
        instance = super(EventReturn, cls).__new__(cls, *args, **kwargs)
        return instance
>>>>>>> 8abb7099

    def __init__(self, opts, **kwargs):
        """
        Initialize the EventReturn system

        Return an EventReturn instance
        """
        # This is required because the process is forked and the module no
        # longer exists in the global namespace.
        import salt.minion

        super(EventReturn, self).__init__(**kwargs)

        self.opts = opts
<<<<<<< HEAD
        self.event_return_queue = self.opts["event_return_queue"]
        self.event_return_queue_max_seconds = self.opts.get(
            "event_return_queue_max_seconds", 0
        )
=======
        self.event_return_queue = self.opts['event_return_queue']
        self.event_return_queue_max_seconds = self.opts.get('event_return_queue_max_seconds', 0)
>>>>>>> 8abb7099
        local_minion_opts = self.opts.copy()
        local_minion_opts["file_client"] = "local"
        self.minion = salt.minion.MasterMinion(local_minion_opts)
        self.event_queue = []
        self.stop = False

    # __setstate__ and __getstate__ are only used on Windows.
    # We do this so that __init__ will be invoked on Windows in the child
    # process so that a register_after_fork() equivalent will work on Windows.
    def __setstate__(self, state):
        self.__init__(
            state["opts"],
            log_queue=state["log_queue"],
            log_queue_level=state["log_queue_level"],
        )

    def __getstate__(self):
        return {
            "opts": self.opts,
            "log_queue": self.log_queue,
            "log_queue_level": self.log_queue_level,
        }

    def _handle_signals(self, signum, sigframe):
        # Flush and terminate
        if self.event_queue:
            self.flush_events()
        self.stop = True
        super(EventReturn, self)._handle_signals(signum, sigframe)

    def flush_events(self):
        if isinstance(self.opts["event_return"], list):
            # Multiple event returners
<<<<<<< HEAD
            for r in self.opts["event_return"]:
                log.debug("Calling event returner %s, one of many.", r)
                event_return = "{0}.event_return".format(r)
                self._flush_event_single(event_return)
        else:
            # Only a single event returner
            log.debug(
                "Calling event returner %s, only one " "configured.",
                self.opts["event_return"],
            )
            event_return = "{0}.event_return".format(self.opts["event_return"])
=======
            for r in self.opts['event_return']:
                log.debug('Calling event returner %s, one of many.', r)
                event_return = '{0}.event_return'.format(r)
                self._flush_event_single(event_return)
        else:
            # Only a single event returner
            log.debug('Calling event returner %s, only one configured.',
                      self.opts['event_return'])
            event_return = '{0}.event_return'.format(
                self.opts['event_return']
                )
>>>>>>> 8abb7099
            self._flush_event_single(event_return)
        del self.event_queue[:]

    def _flush_event_single(self, event_return):
        if event_return in self.minion.returners:
            try:
                self.minion.returners[event_return](self.event_queue)
<<<<<<< HEAD
            except Exception as exc:  # pylint: disable=broad-except
                log.error(
                    "Could not store events - returner '%s' raised " "exception: %s",
                    event_return,
                    exc,
                )
                # don't waste processing power unnecessarily on converting a
                # potentially huge dataset to a string
                if log.level <= logging.DEBUG:
                    log.debug(
                        "Event data that caused an exception: %s", self.event_queue
                    )
=======
            except Exception as exc:
                log.error('Could not store events - returner \'%s\' raised '
                          'exception: %s', event_return, exc)
                # don't waste processing power unnecessarily on converting a
                # potentially huge dataset to a string
                if log.level <= logging.DEBUG:
                    log.debug('Event data that caused an exception: %s',
                              self.event_queue)
>>>>>>> 8abb7099
        else:
            log.error(
                "Could not store return for event(s) - returner " "'%s' not found.",
                event_return,
            )

    def run(self):
        """
        Spin up the multiprocess event returner
        """
        salt.utils.process.appendproctitle(self.__class__.__name__)
        self.event = get_event("master", opts=self.opts, listen=True)
        events = self.event.iter_events(full=True)
        self.event.fire_event({}, "salt/event_listen/start")
        try:
            # events below is a generator, we will iterate until we get the salt/event/exit tag
            oldestevent = None
            for event in events:

<<<<<<< HEAD
                if event["tag"] == "salt/event/exit":
=======
                if event['tag'] == 'salt/event/exit':
>>>>>>> 8abb7099
                    # We're done eventing
                    self.stop = True
                if self._filter(event):
                    # This event passed the filter, add it to the queue
                    self.event_queue.append(event)
                too_long_in_queue = False

                # if max_seconds is >0, then we want to make sure we flush the queue
                # every event_return_queue_max_seconds seconds,  If it's 0, don't
                # apply any of this logic
                if self.event_return_queue_max_seconds > 0:
                    rightnow = datetime.datetime.now()
                    if not oldestevent:
                        oldestevent = rightnow
                    age_in_seconds = (rightnow - oldestevent).seconds
                    if age_in_seconds > 0:
<<<<<<< HEAD
                        log.debug(
                            "Oldest event in queue is %s seconds old.", age_in_seconds
                        )
=======
                        log.debug('Oldest event in queue is %s seconds old.', age_in_seconds)
>>>>>>> 8abb7099
                    if age_in_seconds >= self.event_return_queue_max_seconds:
                        too_long_in_queue = True
                        oldestevent = None
                    else:
                        too_long_in_queue = False

                    if too_long_in_queue:
<<<<<<< HEAD
                        log.debug(
                            "Oldest event has been in queue too long, will flush queue"
                        )

                # If we are over the max queue size or the oldest item in the queue has been there too long
                # then flush the queue
                if (
                    len(self.event_queue) >= self.event_return_queue
                    or too_long_in_queue
                ):
                    log.debug("Flushing %s events.", len(self.event_queue))
=======
                        log.debug('Oldest event has been in queue too long, will flush queue')

                # If we are over the max queue size or the oldest item in the queue has been there too long
                # then flush the queue
                if len(self.event_queue) >= self.event_return_queue or too_long_in_queue:
                    log.debug('Flushing %s events.', len(self.event_queue))
>>>>>>> 8abb7099
                    self.flush_events()
                    oldestevent = None
                if self.stop:
                    # We saw the salt/event/exit tag, we can stop eventing
                    break
        finally:  # flush all we have at this moment
            # No matter what, make sure we flush the queue even when we are exiting
            # and there will be no more events.
            if self.event_queue:
<<<<<<< HEAD
                log.debug("Flushing %s events.", len(self.event_queue))
=======
                log.debug('Flushing %s events.', len(self.event_queue))
>>>>>>> 8abb7099

                self.flush_events()

    def _filter(self, event):
        """
        Take an event and run it through configured filters.

        Returns True if event should be stored, else False
        """
        tag = event["tag"]
        if self.opts["event_return_whitelist"]:
            ret = False
        else:
            ret = True
        for whitelist_match in self.opts["event_return_whitelist"]:
            if fnmatch.fnmatch(tag, whitelist_match):
                ret = True
                break
        for blacklist_match in self.opts["event_return_blacklist"]:
            if fnmatch.fnmatch(tag, blacklist_match):
                ret = False
                break
        return ret


class StateFire(object):
    """
    Evaluate the data from a state run and fire events on the master and minion
    for each returned chunk that is not "green"
    This object is made to only run on a minion
    """

    def __init__(self, opts, auth=None):
        self.opts = opts
        if not auth:
            self.auth = salt.crypt.SAuth(self.opts)
        else:
            self.auth = auth

    def fire_master(self, data, tag, preload=None):
        """
        Fire an event off on the master server

        CLI Example:

        .. code-block:: bash

            salt '*' event.fire_master 'stuff to be in the event' 'tag'
        """
        load = {}
        if preload:
            load.update(preload)

        load.update(
            {
                "id": self.opts["id"],
                "tag": tag,
                "data": data,
                "cmd": "_minion_event",
                "tok": self.auth.gen_token(b"salt"),
            }
        )

        with salt.transport.client.ReqChannel.factory(self.opts) as channel:
            try:
                channel.send(load)
            except Exception as exc:  # pylint: disable=broad-except
                log.info(
                    "An exception occurred on fire_master: %s",
                    exc,
                    exc_info_on_loglevel=logging.DEBUG,
                )
        return True

    def fire_running(self, running):
        """
        Pass in a state "running" dict, this is the return dict from a state
        call. The dict will be processed and fire events.

        By default yellows and reds fire events on the master and minion, but
        this can be configured.
        """
        load = {"id": self.opts["id"], "events": [], "cmd": "_minion_event"}
        for stag in sorted(running, key=lambda k: running[k].get("__run_num__", 0)):
            if running[stag]["result"] and not running[stag]["changes"]:
                continue
            tag = "state_{0}_{1}".format(
                six.text_type(running[stag]["result"]),
                "True" if running[stag]["changes"] else "False",
            )
            load["events"].append({"tag": tag, "data": running[stag]})
        with salt.transport.client.ReqChannel.factory(self.opts) as channel:
            try:
                channel.send(load)
            except Exception as exc:  # pylint: disable=broad-except
                log.info(
                    "An exception occurred on fire_master: %s",
                    exc,
                    exc_info_on_loglevel=logging.DEBUG,
                )
        return True<|MERGE_RESOLUTION|>--- conflicted
+++ resolved
@@ -139,30 +139,6 @@
     """
     sock_dir = sock_dir or opts["sock_dir"]
     # TODO: AIO core is separate from transport
-<<<<<<< HEAD
-    if node == "master":
-        return MasterEvent(
-            sock_dir,
-            opts,
-            listen=listen,
-            io_loop=io_loop,
-            keep_loop=keep_loop,
-            raise_errors=raise_errors,
-        )
-    return SaltEvent(
-        node,
-        sock_dir,
-        opts,
-        listen=listen,
-        io_loop=io_loop,
-        keep_loop=keep_loop,
-        raise_errors=raise_errors,
-    )
-
-
-def get_master_event(opts, sock_dir, listen=True, io_loop=None, raise_errors=False):
-    """
-=======
     if node == 'master':
         return MasterEvent(sock_dir,
                            opts,
@@ -181,19 +157,11 @@
 
 def get_master_event(opts, sock_dir, listen=True, io_loop=None, raise_errors=False, keep_loop=False):
     '''
->>>>>>> 8abb7099
     Return an event object suitable for the named transport
     """
     # TODO: AIO core is separate from transport
-<<<<<<< HEAD
-    if opts["transport"] in ("zeromq", "tcp", "detect"):
-        return MasterEvent(
-            sock_dir, opts, listen=listen, io_loop=io_loop, raise_errors=raise_errors
-        )
-=======
     if opts['transport'] in ('zeromq', 'tcp', 'detect'):
         return MasterEvent(sock_dir, opts, listen=listen, io_loop=io_loop, raise_errors=raise_errors, keep_loop=keep_loop)
->>>>>>> 8abb7099
 
 
 def fire_args(opts, jid, tag_data, prefix=""):
@@ -376,13 +344,8 @@
                 pulluri = os.path.join(
                     sock_dir, "minion_event_{0}_pull.ipc".format(id_hash)
                 )
-<<<<<<< HEAD
-        log.debug("%s PUB socket URI: %s", self.__class__.__name__, puburi)
-        log.debug("%s PULL socket URI: %s", self.__class__.__name__, pulluri)
-=======
         log.debug('%s PUB socket URI: %s', self.__class__.__name__, puburi)
         log.debug('%s PULL socket URI: %s', self.__class__.__name__, pulluri)
->>>>>>> 8abb7099
         return puburi, pulluri
 
     def subscribe(self, tag=None, match_type=None):
@@ -960,11 +923,8 @@
         except Exception:  # pylint: disable=broad-except
             pass
 
-<<<<<<< HEAD
     # pylint: enable=W1701
 
-=======
->>>>>>> 8abb7099
     def __enter__(self):
         return self
 
@@ -1038,26 +998,12 @@
     Warning! Use the get_event function or the code will not be
     RAET compatible
     Create a master event management object
-<<<<<<< HEAD
-    """
-
-    def __init__(self, opts, listen=True, io_loop=None, raise_errors=False):
-        super(MinionEvent, self).__init__(
-            "minion",
-            sock_dir=opts.get("sock_dir"),
-            opts=opts,
-            listen=listen,
-            io_loop=io_loop,
-            raise_errors=raise_errors,
-        )
-=======
     '''
     def __init__(self, opts, listen=True, io_loop=None, keep_loop=False, raise_errors=False):
         super(MinionEvent, self).__init__(
             'minion', sock_dir=opts.get('sock_dir'),
             opts=opts, listen=listen, io_loop=io_loop, keep_loop=keep_loop,
             raise_errors=raise_errors)
->>>>>>> 8abb7099
 
 
 class AsyncEventPublisher(object):
@@ -1099,13 +1045,8 @@
             epub_uri = epub_sock_path
             epull_uri = epull_sock_path
 
-<<<<<<< HEAD
-        log.debug("%s PUB socket URI: %s", self.__class__.__name__, epub_uri)
-        log.debug("%s PULL socket URI: %s", self.__class__.__name__, epull_uri)
-=======
         log.debug('%s PUB socket URI: %s', self.__class__.__name__, epub_uri)
         log.debug('%s PULL socket URI: %s', self.__class__.__name__, epull_uri)
->>>>>>> 8abb7099
 
         minion_sock_dir = self.opts["sock_dir"]
 
@@ -1115,11 +1056,7 @@
             try:
                 os.makedirs(minion_sock_dir, 0o755)
             except OSError as exc:
-<<<<<<< HEAD
-                log.error("Could not create SOCK_DIR: %s", exc)
-=======
                 log.error('Could not create SOCK_DIR: %s', exc)
->>>>>>> 8abb7099
                 # Let's not fail yet and try using the default path
                 if minion_sock_dir == default_minion_sock_dir:
                     # We're already trying the default system path, stop now!
@@ -1129,11 +1066,7 @@
                     try:
                         os.makedirs(default_minion_sock_dir, 0o755)
                     except OSError as exc:
-<<<<<<< HEAD
-                        log.error("Could not create SOCK_DIR: %s", exc)
-=======
                         log.error('Could not create SOCK_DIR: %s', exc)
->>>>>>> 8abb7099
                         # Let's stop at this stage
                         raise
 
@@ -1142,12 +1075,6 @@
         )
 
         self.puller = salt.transport.ipc.IPCMessageServer(
-<<<<<<< HEAD
-            epull_uri, io_loop=self.io_loop, payload_handler=self.handle_publish
-        )
-
-        log.info("Starting pull socket on %s", epull_uri)
-=======
             self.opts,
             epull_uri,
             io_loop=self.io_loop,
@@ -1155,7 +1082,6 @@
         )
 
         log.info('Starting pull socket on %s', epull_uri)
->>>>>>> 8abb7099
         with salt.utils.files.set_umask(0o177):
             self.publisher.start()
             self.puller.start()
@@ -1236,14 +1162,10 @@
             )
 
             self.puller = salt.transport.ipc.IPCMessageServer(
-<<<<<<< HEAD
-                epull_uri, io_loop=self.io_loop, payload_handler=self.handle_publish,
-=======
                 self.opts,
                 epull_uri,
                 io_loop=self.io_loop,
                 payload_handler=self.handle_publish,
->>>>>>> 8abb7099
             )
 
             # Start the master event publisher
@@ -1302,9 +1224,6 @@
     """
     A dedicated process which listens to the master event bus and queues
     and forwards events to the specified returner.
-<<<<<<< HEAD
-    """
-=======
     '''
     def __new__(cls, *args, **kwargs):
         if sys.platform.startswith('win'):
@@ -1315,7 +1234,6 @@
             import salt.minion  # pylint: disable=unused-import
         instance = super(EventReturn, cls).__new__(cls, *args, **kwargs)
         return instance
->>>>>>> 8abb7099
 
     def __init__(self, opts, **kwargs):
         """
@@ -1330,15 +1248,8 @@
         super(EventReturn, self).__init__(**kwargs)
 
         self.opts = opts
-<<<<<<< HEAD
-        self.event_return_queue = self.opts["event_return_queue"]
-        self.event_return_queue_max_seconds = self.opts.get(
-            "event_return_queue_max_seconds", 0
-        )
-=======
         self.event_return_queue = self.opts['event_return_queue']
         self.event_return_queue_max_seconds = self.opts.get('event_return_queue_max_seconds', 0)
->>>>>>> 8abb7099
         local_minion_opts = self.opts.copy()
         local_minion_opts["file_client"] = "local"
         self.minion = salt.minion.MasterMinion(local_minion_opts)
@@ -1372,19 +1283,6 @@
     def flush_events(self):
         if isinstance(self.opts["event_return"], list):
             # Multiple event returners
-<<<<<<< HEAD
-            for r in self.opts["event_return"]:
-                log.debug("Calling event returner %s, one of many.", r)
-                event_return = "{0}.event_return".format(r)
-                self._flush_event_single(event_return)
-        else:
-            # Only a single event returner
-            log.debug(
-                "Calling event returner %s, only one " "configured.",
-                self.opts["event_return"],
-            )
-            event_return = "{0}.event_return".format(self.opts["event_return"])
-=======
             for r in self.opts['event_return']:
                 log.debug('Calling event returner %s, one of many.', r)
                 event_return = '{0}.event_return'.format(r)
@@ -1396,7 +1294,6 @@
             event_return = '{0}.event_return'.format(
                 self.opts['event_return']
                 )
->>>>>>> 8abb7099
             self._flush_event_single(event_return)
         del self.event_queue[:]
 
@@ -1404,20 +1301,6 @@
         if event_return in self.minion.returners:
             try:
                 self.minion.returners[event_return](self.event_queue)
-<<<<<<< HEAD
-            except Exception as exc:  # pylint: disable=broad-except
-                log.error(
-                    "Could not store events - returner '%s' raised " "exception: %s",
-                    event_return,
-                    exc,
-                )
-                # don't waste processing power unnecessarily on converting a
-                # potentially huge dataset to a string
-                if log.level <= logging.DEBUG:
-                    log.debug(
-                        "Event data that caused an exception: %s", self.event_queue
-                    )
-=======
             except Exception as exc:
                 log.error('Could not store events - returner \'%s\' raised '
                           'exception: %s', event_return, exc)
@@ -1426,7 +1309,6 @@
                 if log.level <= logging.DEBUG:
                     log.debug('Event data that caused an exception: %s',
                               self.event_queue)
->>>>>>> 8abb7099
         else:
             log.error(
                 "Could not store return for event(s) - returner " "'%s' not found.",
@@ -1446,11 +1328,7 @@
             oldestevent = None
             for event in events:
 
-<<<<<<< HEAD
-                if event["tag"] == "salt/event/exit":
-=======
                 if event['tag'] == 'salt/event/exit':
->>>>>>> 8abb7099
                     # We're done eventing
                     self.stop = True
                 if self._filter(event):
@@ -1467,13 +1345,7 @@
                         oldestevent = rightnow
                     age_in_seconds = (rightnow - oldestevent).seconds
                     if age_in_seconds > 0:
-<<<<<<< HEAD
-                        log.debug(
-                            "Oldest event in queue is %s seconds old.", age_in_seconds
-                        )
-=======
                         log.debug('Oldest event in queue is %s seconds old.', age_in_seconds)
->>>>>>> 8abb7099
                     if age_in_seconds >= self.event_return_queue_max_seconds:
                         too_long_in_queue = True
                         oldestevent = None
@@ -1481,26 +1353,12 @@
                         too_long_in_queue = False
 
                     if too_long_in_queue:
-<<<<<<< HEAD
-                        log.debug(
-                            "Oldest event has been in queue too long, will flush queue"
-                        )
-
-                # If we are over the max queue size or the oldest item in the queue has been there too long
-                # then flush the queue
-                if (
-                    len(self.event_queue) >= self.event_return_queue
-                    or too_long_in_queue
-                ):
-                    log.debug("Flushing %s events.", len(self.event_queue))
-=======
                         log.debug('Oldest event has been in queue too long, will flush queue')
 
                 # If we are over the max queue size or the oldest item in the queue has been there too long
                 # then flush the queue
                 if len(self.event_queue) >= self.event_return_queue or too_long_in_queue:
                     log.debug('Flushing %s events.', len(self.event_queue))
->>>>>>> 8abb7099
                     self.flush_events()
                     oldestevent = None
                 if self.stop:
@@ -1510,11 +1368,7 @@
             # No matter what, make sure we flush the queue even when we are exiting
             # and there will be no more events.
             if self.event_queue:
-<<<<<<< HEAD
-                log.debug("Flushing %s events.", len(self.event_queue))
-=======
                 log.debug('Flushing %s events.', len(self.event_queue))
->>>>>>> 8abb7099
 
                 self.flush_events()
 
