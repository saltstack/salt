# -*- coding: utf-8 -*-
'''
Manage events

Events are all fired off via a zeromq 'pub' socket, and listened to with local
zeromq 'sub' sockets


All of the formatting is self contained in the event module, so we should be
able to modify the structure in the future since the same module used to read
events is the same module used to fire off events.

Old style event messages were comprised of two parts delimited at the 20 char
point. The first 20 characters are used for the zeromq subscriber to match
publications and 20 characters was chosen because it was at the time a few more
characters than the length of a jid (Job ID).  Any tags of length less than 20
characters were padded with "|" chars out to 20 characters.

Although not explicit, the data for an event comprised a python dict that was
serialized by msgpack.

New style event messages support event tags longer than 20 characters while
still being backwards compatible with old style tags.

The longer tags better enable name spaced event tags which tend to be longer.
Moreover, the constraint that the event data be a python dict is now an
explicit constraint and fire-event will now raise a ValueError if not. Tags
must be ascii safe strings, that is, have values less than 0x80

Since the msgpack dict (map) indicators have values greater than or equal to
0x80 it can be unambiguously determined if the start of data is at char 21
or not.

In the new style, when the tag is longer than 20 characters, an end of tag
string is appended to the tag given by the string constant TAGEND, that is, two
line feeds '\n\n'.  When the tag is less than 20 characters then the tag is
padded with pipes "|" out to 20 characters as before.  When the tag is exactly
20 characters no padded is done.

The get_event method intelligently figures out if the tag is longer than 20
characters.


The convention for namespacing is to use dot characters "." as the name space
delimiter. The name space "salt" is reserved by SaltStack for internal events.

For example:
Namespaced tag
    'salt.runner.manage.status.start'

'''

from __future__ import absolute_import, unicode_literals, print_function

# Import python libs
import os
import time
import fnmatch
import hashlib
import logging
import datetime
import sys

try:
    from collections.abc import MutableMapping
except ImportError:
    from collections import MutableMapping

from multiprocessing.util import Finalize
from salt.ext.six.moves import range

# Import third party libs
from salt.ext import six
import tornado.ioloop
import tornado.iostream

# Import salt libs
import salt.config
import salt.payload
import salt.utils.asynchronous
import salt.utils.cache
import salt.utils.dicttrim
import salt.utils.files
import salt.utils.platform
import salt.utils.process
import salt.utils.stringutils
import salt.utils.zeromq
import salt.log.setup
import salt.defaults.exitcodes
import salt.transport.ipc
import salt.transport.client

log = logging.getLogger(__name__)

# The SUB_EVENT set is for functions that require events fired based on
# component executions, like the state system
SUB_EVENT = ('state.highstate', 'state.sls')

TAGEND = str('\n\n')  # long tag delimiter
TAGPARTER = str('/')  # name spaced tag delimiter
SALT = 'salt'  # base prefix for all salt/ events
# dict map of namespaced base tag prefixes for salt events
TAGS = {
    'auth': 'auth',  # prefix for all salt/auth events
    'job': 'job',  # prefix for all salt/job events (minion jobs)
    'key': 'key',  # prefix for all salt/key events
    'minion': 'minion',  # prefix for all salt/minion events
                         # (minion sourced events)
    'syndic': 'syndic',  # prefix for all salt/syndic events
                         # (syndic minion sourced events)
    'run': 'run',  # prefix for all salt/run events (salt runners)
    'wheel': 'wheel',  # prefix for all salt/wheel events
    'cloud': 'cloud',  # prefix for all salt/cloud events
    'fileserver': 'fileserver',  # prefix for all salt/fileserver events
    'queue': 'queue',  # prefix for all salt/queue events
}


def get_event(
        node, sock_dir=None, transport='zeromq',
        opts=None, listen=True, io_loop=None, keep_loop=False, raise_errors=False):
    '''
    Return an event object suitable for the named transport

    :param IOLoop io_loop: Pass in an io_loop if you want asynchronous
                           operation for obtaining events. Eg use of
                           set_event_handler() API. Otherwise, operation
                           will be synchronous.
    '''
    sock_dir = sock_dir or opts['sock_dir']
    # TODO: AIO core is separate from transport
    if node == 'master':
        return MasterEvent(sock_dir,
                           opts,
                           listen=listen,
                           io_loop=io_loop,
                           keep_loop=keep_loop,
                           raise_errors=raise_errors)
    return SaltEvent(node,
                     sock_dir,
                     opts,
                     listen=listen,
                     io_loop=io_loop,
                     keep_loop=keep_loop,
                     raise_errors=raise_errors)


def get_master_event(opts, sock_dir, listen=True, io_loop=None, raise_errors=False, keep_loop=False):
    '''
    Return an event object suitable for the named transport
    '''
    # TODO: AIO core is separate from transport
    if opts['transport'] in ('zeromq', 'tcp', 'detect'):
        return MasterEvent(sock_dir, opts, listen=listen, io_loop=io_loop, raise_errors=raise_errors, keep_loop=keep_loop)


def fire_args(opts, jid, tag_data, prefix=''):
    '''
    Fire an event containing the arguments passed to an orchestration job
    '''
    try:
        tag_suffix = [jid, 'args']
    except NameError:
        pass
    else:
        tag = tagify(tag_suffix, prefix)
        try:
            _event = get_master_event(opts, opts['sock_dir'], listen=False)
            _event.fire_event(tag_data, tag=tag)
        except Exception as exc:
            # Don't let a problem here hold up the rest of the orchestration
            log.warning(
                'Failed to fire args event %s with data %s: %s',
                tag, tag_data, exc
            )


def tagify(suffix='', prefix='', base=SALT):
    '''
    convenience function to build a namespaced event tag string
    from joining with the TABPART character the base, prefix and suffix

    If string prefix is a valid key in TAGS Then use the value of key prefix
    Else use prefix string

    If suffix is a list Then join all string elements of suffix individually
    Else use string suffix

    '''
    parts = [base, TAGS.get(prefix, prefix)]
    if hasattr(suffix, 'append'):  # list so extend parts
        parts.extend(suffix)
    else:  # string so append
        parts.append(suffix)

    for index, _ in enumerate(parts):
        try:
            parts[index] = salt.utils.stringutils.to_str(parts[index])
        except TypeError:
            parts[index] = str(parts[index])
    return TAGPARTER.join([part for part in parts if part])


def update_stats(stats, start_time, data):
    '''
    Calculate the master stats and return the updated stat info
    '''
    end_time = time.time()
    cmd = data['cmd']
    # the jid is used as the create time
    try:
        jid = data['jid']
    except KeyError:
        try:
            jid = data['data']['__pub_jid']
        except KeyError:
            log.info('jid not found in data, stats not updated')
            return stats
    create_time = int(time.mktime(time.strptime(jid, '%Y%m%d%H%M%S%f')))
    latency = start_time - create_time
    duration = end_time - start_time

    stats[cmd]['runs'] += 1
    stats[cmd]['latency'] = (stats[cmd]['latency'] * (stats[cmd]['runs'] - 1) + latency) / stats[cmd]['runs']
    stats[cmd]['mean'] = (stats[cmd]['mean'] * (stats[cmd]['runs'] - 1) + duration) / stats[cmd]['runs']

    return stats


class SaltEvent(object):
    '''
    Warning! Use the get_event function or the code will not be
    RAET compatible
    The base class used to manage salt events
    '''
    def __init__(
            self, node, sock_dir=None,
            opts=None, listen=True, io_loop=None,
            keep_loop=False, raise_errors=False):
        '''
        :param IOLoop io_loop: Pass in an io_loop if you want asynchronous
                               operation for obtaining events. Eg use of
                               set_event_handler() API. Otherwise, operation
                               will be synchronous.
        :param Bool keep_loop: Pass a boolean to determine if we want to keep
                               the io loop or destroy it when the event handle
                               is destroyed. This is useful when using event
                               loops from within third party asynchronous code
        '''
        self.serial = salt.payload.Serial({'serial': 'msgpack'})
        self.keep_loop = keep_loop
        if io_loop is not None:
            self.io_loop = io_loop
            self._run_io_loop_sync = False
        else:
            self.io_loop = tornado.ioloop.IOLoop()
            self._run_io_loop_sync = True
        self.cpub = False
        self.cpush = False
        self.subscriber = None
        self.pusher = None
        self.raise_errors = raise_errors

        if opts is None:
            opts = {}
        if node == 'master':
            self.opts = salt.config.DEFAULT_MASTER_OPTS.copy()
        else:
            self.opts = salt.config.DEFAULT_MINION_OPTS.copy()
        self.opts.update(opts)

        if sock_dir is None:
            sock_dir = self.opts['sock_dir']
        else:
            self.opts['sock_dir'] = sock_dir

        if salt.utils.platform.is_windows() and 'ipc_mode' not in opts:
            self.opts['ipc_mode'] = 'tcp'
        self.puburi, self.pulluri = self.__load_uri(sock_dir, node)
        self.pending_tags = []
        self.pending_events = []
        self.__load_cache_regex()
        if listen and not self.cpub:
            # Only connect to the publisher at initialization time if
            # we know we want to listen. If we connect to the publisher
            # and don't read out events from the buffer on an on-going basis,
            # the buffer will grow resulting in big memory usage.
            self.connect_pub()

    @classmethod
    def __load_cache_regex(cls):
        '''
        Initialize the regular expression cache and put it in the
        class namespace. The regex search strings will be prepend with '^'
        '''
        # This is in the class namespace, to minimize cache memory
        # usage and maximize cache hits
        # The prepend='^' is to reduce differences in behavior between
        # the default 'startswith' and the optional 'regex' match_type
        cls.cache_regex = salt.utils.cache.CacheRegex(prepend='^')

    def __load_uri(self, sock_dir, node):
        '''
        Return the string URI for the location of the pull and pub sockets to
        use for firing and listening to events
        '''
        if node == 'master':
            if self.opts['ipc_mode'] == 'tcp':
                puburi = int(self.opts['tcp_master_pub_port'])
                pulluri = int(self.opts['tcp_master_pull_port'])
            else:
                puburi = os.path.join(
                    sock_dir,
                    'master_event_pub.ipc'
                )
                pulluri = os.path.join(
                    sock_dir,
                    'master_event_pull.ipc'
                )
        else:
            if self.opts['ipc_mode'] == 'tcp':
                puburi = int(self.opts['tcp_pub_port'])
                pulluri = int(self.opts['tcp_pull_port'])
            else:
                hash_type = getattr(hashlib, self.opts['hash_type'])
                # Only use the first 10 chars to keep longer hashes from exceeding the
                # max socket path length.
                id_hash = hash_type(salt.utils.stringutils.to_bytes(self.opts['id'])).hexdigest()[:10]
                puburi = os.path.join(
                    sock_dir,
                    'minion_event_{0}_pub.ipc'.format(id_hash)
                )
                pulluri = os.path.join(
                    sock_dir,
                    'minion_event_{0}_pull.ipc'.format(id_hash)
                )
        log.debug('%s PUB socket URI: %s', self.__class__.__name__, puburi)
        log.debug('%s PULL socket URI: %s', self.__class__.__name__, pulluri)
        return puburi, pulluri

    def subscribe(self, tag=None, match_type=None):
        '''
        Subscribe to events matching the passed tag.

        If you do not subscribe to a tag, events will be discarded by calls to
        get_event that request a different tag. In contexts where many different
        jobs are outstanding it is important to subscribe to prevent one call
        to get_event from discarding a response required by a subsequent call
        to get_event.
        '''
        if tag is None:
            return
        match_func = self._get_match_func(match_type)
        self.pending_tags.append([tag, match_func])

    def unsubscribe(self, tag, match_type=None):
        '''
        Un-subscribe to events matching the passed tag.
        '''
        if tag is None:
            return
        match_func = self._get_match_func(match_type)

        self.pending_tags.remove([tag, match_func])

        old_events = self.pending_events
        self.pending_events = []
        for evt in old_events:
            if any(pmatch_func(evt['tag'], ptag) for ptag, pmatch_func in self.pending_tags):
                self.pending_events.append(evt)

    def connect_pub(self, timeout=None):
        '''
        Establish the publish connection
        '''
        if self.cpub:
            return True

        if self._run_io_loop_sync:
            with salt.utils.asynchronous.current_ioloop(self.io_loop):
                if self.subscriber is None:
                    self.subscriber = salt.transport.ipc.IPCMessageSubscriber(
                        self.puburi,
                        io_loop=self.io_loop
                    )
                try:
                    self.io_loop.run_sync(
                        lambda: self.subscriber.connect(timeout=timeout))
                    self.cpub = True
                except Exception:
                    pass
        else:
            if self.subscriber is None:
                self.subscriber = salt.transport.ipc.IPCMessageSubscriber(
                    self.puburi,
                    io_loop=self.io_loop
                )

            # For the asynchronous case, the connect will be defered to when
            # set_event_handler() is invoked.
            self.cpub = True
        return self.cpub

    def close_pub(self):
        '''
        Close the publish connection (if established)
        '''
        if not self.cpub:
            return

        self.subscriber.close()
        self.subscriber = None
        self.pending_events = []
        self.cpub = False

    def connect_pull(self, timeout=1):
        '''
        Establish a connection with the event pull socket
        Default timeout is 1 s
        '''
        if self.cpush:
            return True

        if self._run_io_loop_sync:
            with salt.utils.asynchronous.current_ioloop(self.io_loop):
                if self.pusher is None:
                    self.pusher = salt.transport.ipc.IPCMessageClient(
                        self.pulluri,
                        io_loop=self.io_loop
                    )
                try:
                    self.io_loop.run_sync(
                        lambda: self.pusher.connect(timeout=timeout))
                    self.cpush = True
                except Exception:
                    pass
        else:
            if self.pusher is None:
                self.pusher = salt.transport.ipc.IPCMessageClient(
                    self.pulluri,
                    io_loop=self.io_loop
                )
            # For the asynchronous case, the connect will be deferred to when
            # fire_event() is invoked.
            self.cpush = True
        return self.cpush

    @classmethod
    def unpack(cls, raw, serial=None):
        if serial is None:
            serial = salt.payload.Serial({'serial': 'msgpack'})

        if six.PY2:
            mtag, sep, mdata = raw.partition(TAGEND)  # split tag from data
            data = serial.loads(mdata, encoding='utf-8')
        else:
            mtag, sep, mdata = raw.partition(salt.utils.stringutils.to_bytes(TAGEND))  # split tag from data
            mtag = salt.utils.stringutils.to_str(mtag)
            data = serial.loads(mdata, encoding='utf-8')
        return mtag, data

    def _get_match_func(self, match_type=None):
        if match_type is None:
            match_type = self.opts['event_match_type']
        return getattr(self, '_match_tag_{0}'.format(match_type), None)

    def _check_pending(self, tag, match_func=None):
        """Check the pending_events list for events that match the tag

        :param tag: The tag to search for
        :type tag: str
        :param tags_regex: List of re expressions to search for also
        :type tags_regex: list[re.compile()]
        :return:
        """
        if match_func is None:
            match_func = self._get_match_func()
        old_events = self.pending_events
        self.pending_events = []
        ret = None
        for evt in old_events:
            if match_func(evt['tag'], tag):
                if ret is None:
                    ret = evt
                    log.trace('get_event() returning cached event = %s', ret)
                else:
                    self.pending_events.append(evt)
            elif any(pmatch_func(evt['tag'], ptag) for ptag, pmatch_func in self.pending_tags):
                self.pending_events.append(evt)
            else:
                log.trace('get_event() discarding cached event that no longer has any subscriptions = %s', evt)
        return ret

    @staticmethod
    def _match_tag_startswith(event_tag, search_tag):
        '''
        Check if the event_tag matches the search check.
        Uses startswith to check.
        Return True (matches) or False (no match)
        '''
        return event_tag.startswith(search_tag)

    @staticmethod
    def _match_tag_endswith(event_tag, search_tag):
        '''
        Check if the event_tag matches the search check.
        Uses endswith to check.
        Return True (matches) or False (no match)
        '''
        return event_tag.endswith(search_tag)

    @staticmethod
    def _match_tag_find(event_tag, search_tag):
        '''
        Check if the event_tag matches the search check.
        Uses find to check.
        Return True (matches) or False (no match)
        '''
        return event_tag.find(search_tag) >= 0

    def _match_tag_regex(self, event_tag, search_tag):
        '''
        Check if the event_tag matches the search check.
        Uses regular expression search to check.
        Return True (matches) or False (no match)
        '''
        return self.cache_regex.get(search_tag).search(event_tag) is not None

    def _match_tag_fnmatch(self, event_tag, search_tag):
        '''
        Check if the event_tag matches the search check.
        Uses fnmatch to check.
        Return True (matches) or False (no match)
        '''
        return fnmatch.fnmatch(event_tag, search_tag)

    def _get_event(self, wait, tag, match_func=None, no_block=False):
        if match_func is None:
            match_func = self._get_match_func()
        start = time.time()
        timeout_at = start + wait
        run_once = False
        if no_block is True:
            wait = 0
        elif wait == 0:
            # If no_block is False and wait is 0, that
            # means an infinite timeout.
            wait = None
        while (run_once is False and not wait) or time.time() <= timeout_at:
            if no_block is True:
                if run_once is True:
                    break
                # Trigger that at least a single iteration has gone through
                run_once = True
            try:
                # tornado.ioloop.IOLoop.run_sync() timeouts are in seconds.
                # IPCMessageSubscriber.read_sync() uses this type of timeout.
                if not self.cpub and not self.connect_pub(timeout=wait):
                    break
                raw = self.subscriber.read_sync(timeout=wait)
                if raw is None:
                    break
                mtag, data = self.unpack(raw, self.serial)
                ret = {'data': data, 'tag': mtag}
            except KeyboardInterrupt:
                return {'tag': 'salt/event/exit', 'data': {}}
            except tornado.iostream.StreamClosedError:
                if self.raise_errors:
                    raise
                else:
                    return None
            except RuntimeError:
                return None

            if not match_func(ret['tag'], tag):
                # tag not match
                if any(pmatch_func(ret['tag'], ptag) for ptag, pmatch_func in self.pending_tags):
                    log.trace('get_event() caching unwanted event = %s', ret)
                    self.pending_events.append(ret)
                if wait:  # only update the wait timeout if we had one
                    wait = timeout_at - time.time()
                continue

            log.trace('get_event() received = %s', ret)
            return ret
        log.trace('_get_event() waited %s seconds and received nothing', wait)
        return None

    def get_event(self,
                  wait=5,
                  tag='',
                  full=False,
                  match_type=None,
                  no_block=False,
                  auto_reconnect=False):
        '''
        Get a single publication.
        If no publication is available, then block for up to ``wait`` seconds.
        Return publication if it is available or ``None`` if no publication is
        available.

        If wait is 0, then block forever.

        tag
            Only return events matching the given tag. If not specified, or set
            to an empty string, all events are returned. It is recommended to
            always be selective on what is to be returned in the event that
            multiple requests are being multiplexed.

        match_type
            Set the function to match the search tag with event tags.
             - 'startswith' : search for event tags that start with tag
             - 'endswith' : search for event tags that end with tag
             - 'find' : search for event tags that contain tag
             - 'regex' : regex search '^' + tag event tags
             - 'fnmatch' : fnmatch tag event tags matching
            Default is opts['event_match_type'] or 'startswith'

            .. versionadded:: 2015.8.0

        no_block
            Define if getting the event should be a blocking call or not.
            Defaults to False to keep backwards compatibility.

            .. versionadded:: 2015.8.0

        Notes:

        Searches cached publications first. If no cached publications are found
        that match the given tag specification, new publications are received
        and checked.

        If a publication is received that does not match the tag specification,
        it is DISCARDED unless it is subscribed to via subscribe() which will
        cause it to be cached.

        If a caller is not going to call get_event immediately after sending a
        request, it MUST subscribe the result to ensure the response is not lost
        should other regions of code call get_event for other purposes.
        '''
        log.trace("Get event. tag: %s", tag)
        assert self._run_io_loop_sync

        match_func = self._get_match_func(match_type)

        ret = self._check_pending(tag, match_func)
        if ret is None:
            with salt.utils.asynchronous.current_ioloop(self.io_loop):
                if auto_reconnect:
                    raise_errors = self.raise_errors
                    self.raise_errors = True
                    while True:
                        try:
                            ret = self._get_event(wait, tag, match_func, no_block)
                            break
                        except tornado.iostream.StreamClosedError:
                            self.close_pub()
                            self.connect_pub(timeout=wait)
                            continue
                    self.raise_errors = raise_errors
                else:
                    ret = self._get_event(wait, tag, match_func, no_block)

        if ret is None or full:
            return ret
        else:
            return ret['data']

    def get_event_noblock(self):
        '''
        Get the raw event without blocking or any other niceties
        '''
        assert self._run_io_loop_sync

        if not self.cpub:
            if not self.connect_pub():
                return None
        raw = self.subscriber.read_sync(timeout=0)
        if raw is None:
            return None
        mtag, data = self.unpack(raw, self.serial)
        return {'data': data, 'tag': mtag}

    def get_event_block(self):
        '''
        Get the raw event in a blocking fashion. This is slower, but it decreases the
        possibility of dropped events.
        '''
        assert self._run_io_loop_sync

        if not self.cpub:
            if not self.connect_pub():
                return None
        raw = self.subscriber.read_sync(timeout=None)
        if raw is None:
            return None
        mtag, data = self.unpack(raw, self.serial)
        return {'data': data, 'tag': mtag}

    def iter_events(self, tag='', full=False, match_type=None, auto_reconnect=False):
        '''
        Creates a generator that continuously listens for events
        '''
        while True:
            data = self.get_event(tag=tag, full=full, match_type=match_type,
                                  auto_reconnect=auto_reconnect)
            if data is None:
                continue
            yield data

    def fire_event(self, data, tag, timeout=1000):
        '''
        Send a single event into the publisher with payload dict "data" and
        event identifier "tag"

        The default is 1000 ms
        '''
        if not six.text_type(tag):  # no empty tags allowed
            raise ValueError('Empty tag.')

        if not isinstance(data, MutableMapping):  # data must be dict
            raise ValueError(
                'Dict object expected, not \'{0}\'.'.format(data)
            )

        if not self.cpush:
            if timeout is not None:
                timeout_s = float(timeout) / 1000
            else:
                timeout_s = None
            if not self.connect_pull(timeout=timeout_s):
                return False

        data['_stamp'] = datetime.datetime.utcnow().isoformat()

        tagend = TAGEND
        if six.PY2:
            dump_data = self.serial.dumps(data)
        else:
            # Since the pack / unpack logic here is for local events only,
            # it is safe to change the wire protocol. The mechanism
            # that sends events from minion to master is outside this
            # file.
            dump_data = self.serial.dumps(data, use_bin_type=True)

        serialized_data = salt.utils.dicttrim.trim_dict(
            dump_data,
            self.opts['max_event_size'],
            is_msgpacked=True,
            use_bin_type=six.PY3
        )
        log.debug('Sending event: tag = %s; data = %s', tag, data)
        event = b''.join([
            salt.utils.stringutils.to_bytes(tag),
            salt.utils.stringutils.to_bytes(tagend),
            serialized_data])
        msg = salt.utils.stringutils.to_bytes(event, 'utf-8')
        if self._run_io_loop_sync:
            with salt.utils.asynchronous.current_ioloop(self.io_loop):
                try:
                    self.io_loop.run_sync(lambda: self.pusher.send(msg))
                except Exception as ex:
                    log.debug(ex)
                    raise
        else:
            self.io_loop.spawn_callback(self.pusher.send, msg)
        return True

    def fire_master(self, data, tag, timeout=1000):
        ''''
        Send a single event to the master, with the payload "data" and the
        event identifier "tag".

        Default timeout is 1000ms
        '''
        msg = {
            'tag': tag,
            'data': data,
            'events': None,
            'pretag': None
        }
        return self.fire_event(msg, "fire_master", timeout)

    def destroy(self):
        if self.subscriber is not None:
            self.subscriber.close()
        if self.pusher is not None:
            self.pusher.close()
        if self._run_io_loop_sync and not self.keep_loop:
            self.io_loop.close()

    def _fire_ret_load_specific_fun(self, load, fun_index=0):
        '''
        Helper function for fire_ret_load
        '''
        if isinstance(load['fun'], list):
            # Multi-function job
            fun = load['fun'][fun_index]
            # 'retcode' was already validated to exist and be non-zero
            # for the given function in the caller.
            if isinstance(load['retcode'], list):
                # Multi-function ordered
                ret = load.get('return')
                if isinstance(ret, list) and len(ret) > fun_index:
                    ret = ret[fun_index]
                else:
                    ret = {}
                retcode = load['retcode'][fun_index]
            else:
                ret = load.get('return', {})
                ret = ret.get(fun, {})
                retcode = load['retcode'][fun]
        else:
            # Single-function job
            fun = load['fun']
            ret = load.get('return', {})
            retcode = load['retcode']

        try:
            for tag, data in six.iteritems(ret):
                data['retcode'] = retcode
                tags = tag.split('_|-')
                if data.get('result') is False:
                    self.fire_event(
                        data,
                        '{0}.{1}'.format(tags[0], tags[-1])
                    )  # old dup event
                    data['jid'] = load['jid']
                    data['id'] = load['id']
                    data['success'] = False
                    data['return'] = 'Error: {0}.{1}'.format(
                        tags[0], tags[-1])
                    data['fun'] = fun
                    data['user'] = load['user']
                    self.fire_event(
                        data,
                        tagify([load['jid'],
                                'sub',
                                load['id'],
                                'error',
                                fun],
                               'job'))
        except Exception:
            pass

    def fire_ret_load(self, load):
        '''
        Fire events based on information in the return load
        '''
        if load.get('retcode') and load.get('fun'):
            if isinstance(load['fun'], list):
                # Multi-function job
                if isinstance(load['retcode'], list):
                    multifunc_ordered = True
                else:
                    multifunc_ordered = False

                for fun_index in range(0, len(load['fun'])):
                    fun = load['fun'][fun_index]
                    if multifunc_ordered:
                        if (len(load['retcode']) > fun_index and
                                load['retcode'][fun_index] and
                                fun in SUB_EVENT):
                            # Minion fired a bad retcode, fire an event
                            self._fire_ret_load_specific_fun(load, fun_index)
                    else:
                        if load['retcode'].get(fun, 0) and fun in SUB_EVENT:
                            # Minion fired a bad retcode, fire an event
                            self._fire_ret_load_specific_fun(load, fun_index)
            else:
                # Single-function job
                if load['fun'] in SUB_EVENT:
                    # Minion fired a bad retcode, fire an event
                    self._fire_ret_load_specific_fun(load)

    def remove_event_handler(self, event_handler):
        if event_handler in self.subscriber.callbacks:
            self.subscriber.callbacks.remove(event_handler)

    def set_event_handler(self, event_handler):
        '''
        Invoke the event_handler callback each time an event arrives.
        '''
        assert not self._run_io_loop_sync

        if not self.cpub:
            self.connect_pub()

        self.subscriber.callbacks.add(event_handler)
        # This will handle reconnects
        return self.subscriber.read_async()

    def __del__(self):
        # skip exceptions in destroy-- since destroy() doesn't cover interpreter
        # shutdown-- where globals start going missing
        try:
            self.destroy()
        except Exception:
            pass

    def __enter__(self):
        return self

    def __exit__(self, *args):
        self.destroy()


class MasterEvent(SaltEvent):
    '''
    Warning! Use the get_event function or the code will not be
    RAET compatible
    Create a master event management object
    '''
    def __init__(
            self,
            sock_dir,
            opts=None,
            listen=True,
            io_loop=None,
            keep_loop=False,
            raise_errors=False):
        super(MasterEvent, self).__init__(
            'master',
            sock_dir,
            opts,
            listen=listen,
            io_loop=io_loop,
            keep_loop=keep_loop,
            raise_errors=raise_errors)


class LocalClientEvent(MasterEvent):
    '''
    Warning! Use the get_event function or the code will not be
    RAET compatible
    This class is just used to differentiate who is handling the events,
    specially on logs, but it's the same as MasterEvent.
    '''


class NamespacedEvent(object):
    '''
    A wrapper for sending events within a specific base namespace
    '''
    def __init__(self, event, base, print_func=None):
        self.event = event
        self.base = base
        self.print_func = print_func

    def fire_event(self, data, tag):
        self.event.fire_event(data, tagify(tag, base=self.base))
        if self.print_func is not None:
            self.print_func(tag, data)

    def destroy(self):
        self.event.destroy()

    def __enter__(self):
        return self

    def __exit__(self, *args):
        self.destroy()


class MinionEvent(SaltEvent):
    '''
    Warning! Use the get_event function or the code will not be
    RAET compatible
    Create a master event management object
    '''
    def __init__(self, opts, listen=True, io_loop=None, keep_loop=False, raise_errors=False):
        super(MinionEvent, self).__init__(
            'minion', sock_dir=opts.get('sock_dir'),
            opts=opts, listen=listen, io_loop=io_loop, keep_loop=keep_loop,
            raise_errors=raise_errors)


class AsyncEventPublisher(object):
    '''
    An event publisher class intended to run in an ioloop (within a single process)

    TODO: remove references to "minion_event" whenever we need to use this for other things
    '''
    def __init__(self, opts, io_loop=None):
        self.opts = salt.config.DEFAULT_MINION_OPTS.copy()
        default_minion_sock_dir = self.opts['sock_dir']
        self.opts.update(opts)

        self.io_loop = io_loop or tornado.ioloop.IOLoop.current()
        self._closing = False

        hash_type = getattr(hashlib, self.opts['hash_type'])
        # Only use the first 10 chars to keep longer hashes from exceeding the
        # max socket path length.
        id_hash = hash_type(salt.utils.stringutils.to_bytes(self.opts['id'])).hexdigest()[:10]
        epub_sock_path = os.path.join(
            self.opts['sock_dir'],
            'minion_event_{0}_pub.ipc'.format(id_hash)
        )
        if os.path.exists(epub_sock_path):
            os.unlink(epub_sock_path)
        epull_sock_path = os.path.join(
            self.opts['sock_dir'],
            'minion_event_{0}_pull.ipc'.format(id_hash)
        )
        if os.path.exists(epull_sock_path):
            os.unlink(epull_sock_path)

        if self.opts['ipc_mode'] == 'tcp':
            epub_uri = int(self.opts['tcp_pub_port'])
            epull_uri = int(self.opts['tcp_pull_port'])
        else:
            epub_uri = epub_sock_path
            epull_uri = epull_sock_path

<<<<<<< HEAD
        log.debug('%s PUB socket URI: %s', self.__class__.__name__, epub_uri)
        log.debug('%s PULL socket URI: %s', self.__class__.__name__, epull_uri)
=======
        log.debug('%s PUB socket URI: %s',
                  self.__class__.__name__, epub_uri)
        log.debug('%s PULL socket URI: %s',
                  self.__class__.__name__, epull_uri)
>>>>>>> 04e28cff

        minion_sock_dir = self.opts['sock_dir']

        if not os.path.isdir(minion_sock_dir):
            # Let's try to create the directory defined on the configuration
            # file
            try:
                os.makedirs(minion_sock_dir, 0o755)
            except OSError as exc:
                log.error('Could not create SOCK_DIR: %s', exc)
                # Let's not fail yet and try using the default path
                if minion_sock_dir == default_minion_sock_dir:
                    # We're already trying the default system path, stop now!
                    raise

                if not os.path.isdir(default_minion_sock_dir):
                    try:
                        os.makedirs(default_minion_sock_dir, 0o755)
                    except OSError as exc:
                        log.error('Could not create SOCK_DIR: %s', exc)
                        # Let's stop at this stage
                        raise

        self.publisher = salt.transport.ipc.IPCMessagePublisher(
            self.opts,
            epub_uri,
            io_loop=self.io_loop
        )

        self.puller = salt.transport.ipc.IPCMessageServer(
            self.opts,
            epull_uri,
            io_loop=self.io_loop,
            payload_handler=self.handle_publish
        )

        log.info('Starting pull socket on %s', epull_uri)
        with salt.utils.files.set_umask(0o177):
            self.publisher.start()
            self.puller.start()

    def handle_publish(self, package, _):
        '''
        Get something from epull, publish it out epub, and return the package (or None)
        '''
        try:
            self.publisher.publish(package)
            return package
        # Add an extra fallback in case a forked process leeks through
        except Exception:
            log.critical('Unexpected error while polling minion events',
                         exc_info=True)
            return None

    def close(self):
        if self._closing:
            return
        self._closing = True
        if hasattr(self, 'publisher'):
            self.publisher.close()
        if hasattr(self, 'puller'):
            self.puller.close()

    def __del__(self):
        self.close()


class EventPublisher(salt.utils.process.SignalHandlingMultiprocessingProcess):
    '''
    The interface that takes master events and republishes them out to anyone
    who wants to listen
    '''
    def __init__(self, opts, **kwargs):
        super(EventPublisher, self).__init__(**kwargs)
        self.opts = salt.config.DEFAULT_MASTER_OPTS.copy()
        self.opts.update(opts)
        self._closing = False

    # __setstate__ and __getstate__ are only used on Windows.
    # We do this so that __init__ will be invoked on Windows in the child
    # process so that a register_after_fork() equivalent will work on Windows.
    def __setstate__(self, state):
        self._is_child = True
        self.__init__(
            state['opts'],
            log_queue=state['log_queue'],
            log_queue_level=state['log_queue_level']
        )

    def __getstate__(self):
        return {
            'opts': self.opts,
            'log_queue': self.log_queue,
            'log_queue_level': self.log_queue_level
        }

    def run(self):
        '''
        Bind the pub and pull sockets for events
        '''
        salt.utils.process.appendproctitle(self.__class__.__name__)
        self.io_loop = tornado.ioloop.IOLoop()
        with salt.utils.asynchronous.current_ioloop(self.io_loop):
            if self.opts['ipc_mode'] == 'tcp':
                epub_uri = int(self.opts['tcp_master_pub_port'])
                epull_uri = int(self.opts['tcp_master_pull_port'])
            else:
                epub_uri = os.path.join(
                    self.opts['sock_dir'],
                    'master_event_pub.ipc'
                )
                epull_uri = os.path.join(
                    self.opts['sock_dir'],
                    'master_event_pull.ipc'
                )

            self.publisher = salt.transport.ipc.IPCMessagePublisher(
                self.opts,
                epub_uri,
                io_loop=self.io_loop
            )

            self.puller = salt.transport.ipc.IPCMessageServer(
                self.opts,
                epull_uri,
                io_loop=self.io_loop,
                payload_handler=self.handle_publish,
            )

            # Start the master event publisher
            with salt.utils.files.set_umask(0o177):
                self.publisher.start()
                self.puller.start()
                if (self.opts['ipc_mode'] != 'tcp' and (
                        self.opts['publisher_acl'] or
                        self.opts['external_auth'])):
                    os.chmod(os.path.join(
                        self.opts['sock_dir'], 'master_event_pub.ipc'), 0o666)

            # Make sure the IO loop and respective sockets are closed and
            # destroyed
            Finalize(self, self.close, exitpriority=15)

            self.io_loop.start()

    def handle_publish(self, package, _):
        '''
        Get something from epull, publish it out epub, and return the package (or None)
        '''
        try:
            self.publisher.publish(package)
            return package
        # Add an extra fallback in case a forked process leeks through
        except Exception:
            log.critical('Unexpected error while polling master events',
                         exc_info=True)
            return None

    def close(self):
        if self._closing:
            return
        self._closing = True
        if hasattr(self, 'publisher'):
            self.publisher.close()
        if hasattr(self, 'puller'):
            self.puller.close()
        if hasattr(self, 'io_loop'):
            self.io_loop.close()

    def _handle_signals(self, signum, sigframe):
        self.close()
        super(EventPublisher, self)._handle_signals(signum, sigframe)

    def __del__(self):
        self.close()


class EventReturn(salt.utils.process.SignalHandlingMultiprocessingProcess):
    '''
    A dedicated process which listens to the master event bus and queues
    and forwards events to the specified returner.
    '''
    def __new__(cls, *args, **kwargs):
        if sys.platform.startswith('win'):
            # This is required for Windows.  On Linux, when a process is
            # forked, the module namespace is copied and the current process
            # gets all of sys.modules from where the fork happens.  This is not
            # the case for Windows.
            import salt.minion  # pylint: disable=unused-import
        instance = super(EventReturn, cls).__new__(cls, *args, **kwargs)
        return instance

    def __init__(self, opts, **kwargs):
        '''
        Initialize the EventReturn system

        Return an EventReturn instance
        '''
        super(EventReturn, self).__init__(**kwargs)

        self.opts = opts
        self.event_return_queue = self.opts['event_return_queue']
        self.event_return_queue_max_seconds = self.opts.get('event_return_queue_max_seconds', 0)
        local_minion_opts = self.opts.copy()
        local_minion_opts['file_client'] = 'local'
        self.minion = salt.minion.MasterMinion(local_minion_opts)
        self.event_queue = []
        self.stop = False

    # __setstate__ and __getstate__ are only used on Windows.
    # We do this so that __init__ will be invoked on Windows in the child
    # process so that a register_after_fork() equivalent will work on Windows.
    def __setstate__(self, state):
        self._is_child = True
        self.__init__(
            state['opts'],
            log_queue=state['log_queue'],
            log_queue_level=state['log_queue_level']
        )

    def __getstate__(self):
        return {
            'opts': self.opts,
            'log_queue': self.log_queue,
            'log_queue_level': self.log_queue_level
        }

    def _handle_signals(self, signum, sigframe):
        # Flush and terminate
        if self.event_queue:
            self.flush_events()
        self.stop = True
        super(EventReturn, self)._handle_signals(signum, sigframe)

    def flush_events(self):
        if isinstance(self.opts['event_return'], list):
            # Multiple event returners
            for r in self.opts['event_return']:
                log.debug('Calling event returner %s, one of many.', r)
                event_return = '{0}.event_return'.format(r)
                self._flush_event_single(event_return)
        else:
            # Only a single event returner
<<<<<<< HEAD
            log.debug('Calling event returner %s, only one configured.',
                      self.opts['event_return'])
=======
            log.debug('Calling event returner %s, only one '
                      'configured.', self.opts['event_return'])
>>>>>>> 04e28cff
            event_return = '{0}.event_return'.format(
                self.opts['event_return']
                )
            self._flush_event_single(event_return)
        del self.event_queue[:]

    def _flush_event_single(self, event_return):
        if event_return in self.minion.returners:
            try:
                self.minion.returners[event_return](self.event_queue)
            except Exception as exc:
                log.error('Could not store events - returner \'%s\' raised '
                          'exception: %s', event_return, exc)
                # don't waste processing power unnecessarily on converting a
                # potentially huge dataset to a string
                if log.level <= logging.DEBUG:
                    log.debug('Event data that caused an exception: %s',
<<<<<<< HEAD
                              self.event_queue)
=======
                        self.event_queue)
>>>>>>> 04e28cff
        else:
            log.error('Could not store return for event(s) - returner '
                      '\'%s\' not found.', event_return)

    def run(self):
        '''
        Spin up the multiprocess event returner
        '''
        salt.utils.process.appendproctitle(self.__class__.__name__)
        self.event = get_event('master', opts=self.opts, listen=True)
        events = self.event.iter_events(full=True)
        self.event.fire_event({}, 'salt/event_listen/start')
        try:
            # events below is a generator, we will iterate until we get the salt/event/exit tag
            oldestevent = None
            for event in events:

                if event['tag'] == 'salt/event/exit':
                    # We're done eventing
                    self.stop = True
                if self._filter(event):
                    # This event passed the filter, add it to the queue
                    self.event_queue.append(event)
                too_long_in_queue = False

                # if max_seconds is >0, then we want to make sure we flush the queue
                # every event_return_queue_max_seconds seconds,  If it's 0, don't
                # apply any of this logic
                if self.event_return_queue_max_seconds > 0:
                    rightnow = datetime.datetime.now()
                    if not oldestevent:
                        oldestevent = rightnow
                    age_in_seconds = (rightnow - oldestevent).seconds
                    if age_in_seconds > 0:
                        log.debug('Oldest event in queue is %s seconds old.', age_in_seconds)
                    if age_in_seconds >= self.event_return_queue_max_seconds:
                        too_long_in_queue = True
                        oldestevent = None
                    else:
                        too_long_in_queue = False

                    if too_long_in_queue:
                        log.debug('Oldest event has been in queue too long, will flush queue')

                # If we are over the max queue size or the oldest item in the queue has been there too long
                # then flush the queue
                if len(self.event_queue) >= self.event_return_queue or too_long_in_queue:
                    log.debug('Flushing %s events.', len(self.event_queue))
                    self.flush_events()
                    oldestevent = None
                if self.stop:
                    # We saw the salt/event/exit tag, we can stop eventing
                    break
        finally:  # flush all we have at this moment
            # No matter what, make sure we flush the queue even when we are exiting
            # and there will be no more events.
            if self.event_queue:
                log.debug('Flushing %s events.', len(self.event_queue))

                self.flush_events()

    def _filter(self, event):
        '''
        Take an event and run it through configured filters.

        Returns True if event should be stored, else False
        '''
        tag = event['tag']
        if self.opts['event_return_whitelist']:
            ret = False
        else:
            ret = True
        for whitelist_match in self.opts['event_return_whitelist']:
            if fnmatch.fnmatch(tag, whitelist_match):
                ret = True
                break
        for blacklist_match in self.opts['event_return_blacklist']:
            if fnmatch.fnmatch(tag, blacklist_match):
                ret = False
                break
        return ret


class StateFire(object):
    '''
    Evaluate the data from a state run and fire events on the master and minion
    for each returned chunk that is not "green"
    This object is made to only run on a minion
    '''
    def __init__(self, opts, auth=None):
        self.opts = opts
        if not auth:
            self.auth = salt.crypt.SAuth(self.opts)
        else:
            self.auth = auth

    def fire_master(self, data, tag, preload=None):
        '''
        Fire an event off on the master server

        CLI Example:

        .. code-block:: bash

            salt '*' event.fire_master 'stuff to be in the event' 'tag'
        '''
        load = {}
        if preload:
            load.update(preload)

        load.update({
            'id': self.opts['id'],
            'tag': tag,
            'data': data,
            'cmd': '_minion_event',
            'tok': self.auth.gen_token(b'salt'),
        })

        channel = salt.transport.client.ReqChannel.factory(self.opts)
        try:
            channel.send(load)
        except Exception:
            pass
        finally:
            channel.close()
        return True

    def fire_running(self, running):
        '''
        Pass in a state "running" dict, this is the return dict from a state
        call. The dict will be processed and fire events.

        By default yellows and reds fire events on the master and minion, but
        this can be configured.
        '''
        load = {'id': self.opts['id'],
                'events': [],
                'cmd': '_minion_event'}
        for stag in sorted(
                running,
                key=lambda k: running[k].get('__run_num__', 0)):
            if running[stag]['result'] and not running[stag]['changes']:
                continue
            tag = 'state_{0}_{1}'.format(
                six.text_type(running[stag]['result']),
                'True' if running[stag]['changes'] else 'False')
            load['events'].append({
                'tag': tag,
                'data': running[stag],
            })
        channel = salt.transport.client.ReqChannel.factory(self.opts)
        try:
            channel.send(load)
        except Exception:
            pass
        finally:
            channel.close()
        return True<|MERGE_RESOLUTION|>--- conflicted
+++ resolved
@@ -1013,15 +1013,8 @@
             epub_uri = epub_sock_path
             epull_uri = epull_sock_path
 
-<<<<<<< HEAD
         log.debug('%s PUB socket URI: %s', self.__class__.__name__, epub_uri)
         log.debug('%s PULL socket URI: %s', self.__class__.__name__, epull_uri)
-=======
-        log.debug('%s PUB socket URI: %s',
-                  self.__class__.__name__, epub_uri)
-        log.debug('%s PULL socket URI: %s',
-                  self.__class__.__name__, epull_uri)
->>>>>>> 04e28cff
 
         minion_sock_dir = self.opts['sock_dir']
 
@@ -1265,13 +1258,8 @@
                 self._flush_event_single(event_return)
         else:
             # Only a single event returner
-<<<<<<< HEAD
             log.debug('Calling event returner %s, only one configured.',
                       self.opts['event_return'])
-=======
-            log.debug('Calling event returner %s, only one '
-                      'configured.', self.opts['event_return'])
->>>>>>> 04e28cff
             event_return = '{0}.event_return'.format(
                 self.opts['event_return']
                 )
@@ -1289,11 +1277,7 @@
                 # potentially huge dataset to a string
                 if log.level <= logging.DEBUG:
                     log.debug('Event data that caused an exception: %s',
-<<<<<<< HEAD
-                              self.event_queue)
-=======
                         self.event_queue)
->>>>>>> 04e28cff
         else:
             log.error('Could not store return for event(s) - returner '
                       '\'%s\' not found.', event_return)
