--- conflicted
+++ resolved
@@ -6,14 +6,10 @@
 
 # Import python libs
 from __future__ import absolute_import, print_function, unicode_literals
-<<<<<<< HEAD
-
-=======
 try:
     from collections.abc import Iterable
 except ImportError:
     from collections import Iterable
->>>>>>> 8abb7099
 import errno
 import logging
 import os
@@ -27,10 +23,7 @@
 import salt.utils.platform
 import salt.utils.stringutils
 from salt.exceptions import CommandNotFoundError
-<<<<<<< HEAD
-=======
 from salt.utils.decorators.jinja import jinja_filter
->>>>>>> 8abb7099
 
 # Import 3rd-party libs
 from salt.ext import six
@@ -221,46 +214,25 @@
 def which(exe=None):
     """
     Python clone of /usr/bin/which
-<<<<<<< HEAD
-    """
-
-    if not exe:
-        log.error("No executable was passed to be searched by salt.utils.path.which()")
-=======
     '''
 
     if not exe:
         log.error('No executable was passed to be searched by salt.utils.path.which()')
->>>>>>> 8abb7099
         return None
 
     ## define some utilities (we use closures here because our predecessor used them)
     def is_executable_common(path):
-<<<<<<< HEAD
-        """
+        '''
         This returns truth if posixy semantics (which python simulates on
         windows) states that this is executable.
-        """
+        '''
         return os.path.isfile(path) and os.access(path, os.X_OK)
 
     def resolve(path):
-        """
+        '''
         This will take a path and recursively follow the link until we get to a
         real file.
-        """
-=======
-        '''
-        This returns truth if posixy semantics (which python simulates on
-        windows) states that this is executable.
-        '''
-        return os.path.isfile(path) and os.access(path, os.X_OK)
-
-    def resolve(path):
-        '''
-        This will take a path and recursively follow the link until we get to a
-        real file.
-        '''
->>>>>>> 8abb7099
+        '''
         while os.path.islink(path):
             res = os.readlink(path)
 
@@ -274,53 +246,27 @@
 
     # windows-only
     def has_executable_ext(path, ext_membership):
-<<<<<<< HEAD
-        """
+        '''
         Extract the extension from the specified path, lowercase it so we
         can be insensitive, and then check it against the available exts.
-        """
-=======
-        '''
-        Extract the extension from the specified path, lowercase it so we
-        can be insensitive, and then check it against the available exts.
-        '''
->>>>>>> 8abb7099
+        '''
         p, ext = os.path.splitext(path)
         return ext.lower() in ext_membership
 
     ## prepare related variables from the environment
-<<<<<<< HEAD
-    res = salt.utils.stringutils.to_unicode(os.environ.get("PATH", ""))
-=======
     res = salt.utils.stringutils.to_unicode(os.environ.get('PATH', ''))
->>>>>>> 8abb7099
     system_path = res.split(os.pathsep)
 
     # add some reasonable defaults in case someone's PATH is busted
     if not salt.utils.platform.is_windows():
         res = set(system_path)
-<<<<<<< HEAD
-        extended_path = [
-            "/sbin",
-            "/bin",
-            "/usr/sbin",
-            "/usr/bin",
-            "/usr/local/sbin",
-            "/usr/local/bin",
-        ]
-=======
         extended_path = ['/sbin', '/bin', '/usr/sbin', '/usr/bin', '/usr/local/sbin', '/usr/local/bin']
->>>>>>> 8abb7099
         system_path.extend([p for p in extended_path if p not in res])
 
     ## now to define the semantics of what's considered executable on a given platform
     if salt.utils.platform.is_windows():
         # executable semantics on windows requires us to search PATHEXT
-<<<<<<< HEAD
-        res = salt.utils.stringutils.to_str(os.environ.get("PATHEXT", str(".EXE")))
-=======
         res = salt.utils.stringutils.to_str(os.environ.get('PATHEXT', str('.EXE')))
->>>>>>> 8abb7099
 
         # generate two variables, one of them for O(n) searches (but ordered)
         # and another for O(1) searches. the previous guy was trying to use
@@ -332,32 +278,13 @@
         # check if our caller already specified a valid extension as then we don't need to match it
         _, ext = os.path.splitext(exe)
         if ext.lower() in res:
-<<<<<<< HEAD
-            pathext = [""]
-=======
             pathext = ['']
->>>>>>> 8abb7099
 
             is_executable = is_executable_common
 
         # The specified extension isn't valid, so we just assume it's part of the
         # filename and proceed to walk the pathext list
         else:
-<<<<<<< HEAD
-            is_executable = lambda path, membership=res: is_executable_common(
-                path
-            ) and has_executable_ext(path, membership)
-
-    else:
-        # in posix, there's no such thing as file extensions..only zuul
-        pathext = [""]
-
-        # executable semantics are pretty simple on reasonable platforms...
-        is_executable = is_executable_common
-
-    ## search for the executable
-
-=======
             is_executable = lambda path, membership=res: is_executable_common(path) and has_executable_ext(path, membership)
 
     else:
@@ -369,7 +296,6 @@
 
     ## search for the executable
 
->>>>>>> 8abb7099
     # check to see if the full path was specified as then we don't need
     # to actually walk the system_path for any reason
     if is_executable(exe):
@@ -390,12 +316,8 @@
 
     ## if something was executable, we should've found it already...
     log.trace(
-<<<<<<< HEAD
-        "'%s' could not be found in the following search path: '%s'", exe, system_path
-=======
         '\'%s\' could not be found in the following search path: \'%s\'',
         exe, system_path
->>>>>>> 8abb7099
     )
     return None
 
@@ -403,11 +325,7 @@
 def which_bin(exes):
     """
     Scan over some possible executables and return the first one that is found
-<<<<<<< HEAD
-    """
-=======
     '''
->>>>>>> 8abb7099
     if not isinstance(exes, Iterable):
         return None
     for exe in exes:
