--- conflicted
+++ resolved
@@ -90,19 +90,11 @@
     if xml.nodeType == xml.CDATA_SECTION_NODE:
         return xml.data
     result = atts_to_dict(xml)
-<<<<<<< HEAD
-    if len([n for n in xml.childNodes if n.nodeType != xml.TEXT_NODE]) == 0:
-        if len(result) > 0:
-            if xml.firstChild is not None and len(xml.firstChild.data) > 0:
-                result["data"] = xml.firstChild.data
-        elif xml.firstChild is not None and len(xml.firstChild.data) > 0:
-=======
     if not [n for n in xml.childNodes if n.nodeType != xml.TEXT_NODE]:
         if result > 0:
             if xml.firstChild is not None and xml.firstChild.data:
                 result['data'] = xml.firstChild.data
         elif xml.firstChild is not None and xml.firstChild.data:
->>>>>>> 8abb7099
             return xml.firstChild.data
         else:
             return None
