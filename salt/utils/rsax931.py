# -*- coding: utf-8 -*-
"""
Create and verify ANSI X9.31 RSA signatures using OpenSSL libcrypto
"""

# Import Python libs
from __future__ import absolute_import, print_function, unicode_literals

import glob
import os
import sys

# Import 3rd-party libs
from ctypes import c_char_p, c_int, c_void_p, cdll, create_string_buffer, pointer
from ctypes.util import find_library

# Import Salt libs
import salt.utils.platform
import salt.utils.stringutils

# Constants taken from openssl-1.1.0c/include/openssl/crypto.h
OPENSSL_INIT_ADD_ALL_CIPHERS = 0x00000004
OPENSSL_INIT_ADD_ALL_DIGESTS = 0x00000008
OPENSSL_INIT_NO_LOAD_CONFIG = 0x00000080


def _load_libcrypto():
    """
    Load OpenSSL libcrypto
    """
    if sys.platform.startswith("win"):
        # cdll.LoadLibrary on windows requires an 'str' argument
        return cdll.LoadLibrary(
            str("libeay32")
        )  # future lint: disable=blacklisted-function
    elif getattr(sys, "frozen", False) and salt.utils.platform.is_smartos():
        return cdll.LoadLibrary(
            glob.glob(os.path.join(os.path.dirname(sys.executable), "libcrypto.so*"))[0]
        )
    else:
<<<<<<< HEAD
        lib = find_library("crypto")
=======
        lib = find_library('crypto')
        if not lib and sys.platform.startswith('sunos5'):
            # ctypes.util.find_library defaults to 32 bit library path on sunos5, test for 64 bit python execution
            lib = find_library('crypto', sys.maxsize > 2**32)
>>>>>>> 8abb7099
        if not lib and salt.utils.platform.is_sunos():
            # Solaris-like distribution that use pkgsrc have
            # libraries in a non standard location.
            # (SmartOS, OmniOS, OpenIndiana, ...)
            # This could be /opt/tools/lib (Global Zone)
            # or /opt/local/lib (non-Global Zone), thus the
            # two checks below
<<<<<<< HEAD
            lib = glob.glob("/opt/local/lib/libcrypto.so*") + glob.glob(
                "/opt/tools/lib/libcrypto.so*"
            )
            lib = lib[0] if len(lib) > 0 else None
=======
            lib = glob.glob('/opt/local/lib/libcrypto.so*') + glob.glob('/opt/tools/lib/libcrypto.so*')
            lib = lib[0] if lib else None
>>>>>>> 8abb7099
        if not lib and salt.utils.platform.is_aix():
            if os.path.isdir("/opt/salt/lib"):
                # preference for Salt installed fileset
<<<<<<< HEAD
                lib = glob.glob("/opt/salt/lib/libcrypto.so*")
                lib = lib[0] if len(lib) > 0 else None
            else:
                lib = glob.glob("/opt/freeware/lib/libcrypto.so*")
                lib = lib[0] if len(lib) > 0 else None
=======
                lib = glob.glob('/opt/salt/lib/libcrypto.so*')
                lib = lib[0] if lib else None
            else:
                lib = glob.glob('/opt/freeware/lib/libcrypto.so*')
                lib = lib[0] if lib else None
>>>>>>> 8abb7099
        if lib:
            return cdll.LoadLibrary(lib)
        raise OSError("Cannot locate OpenSSL libcrypto")


def _init_libcrypto():
    """
    Set up libcrypto argtypes and initialize the library
    """
    libcrypto = _load_libcrypto()

    try:
        # If we're greater than OpenSSL 1.1.0, no need to to the init
        openssl_version_num = libcrypto.OpenSSL_version_num
        if callable(openssl_version_num):
            openssl_version_num = openssl_version_num()
        if openssl_version_num < 0x10100000:
            libcrypto.OPENSSL_init_crypto()
    except AttributeError:
        # Support for OpenSSL < 1.1 (OPENSSL_API_COMPAT < 0x10100000L)
        libcrypto.OPENSSL_no_config()
        libcrypto.OPENSSL_add_all_algorithms_noconf()

    libcrypto.RSA_new.argtypes = ()
    libcrypto.RSA_new.restype = c_void_p
    libcrypto.RSA_free.argtypes = (c_void_p,)
    libcrypto.RSA_size.argtype = c_void_p
    libcrypto.BIO_new_mem_buf.argtypes = (c_char_p, c_int)
    libcrypto.BIO_new_mem_buf.restype = c_void_p
    libcrypto.BIO_free.argtypes = (c_void_p,)
    libcrypto.PEM_read_bio_RSAPrivateKey.argtypes = (
        c_void_p,
        c_void_p,
        c_void_p,
        c_void_p,
    )
    libcrypto.PEM_read_bio_RSAPrivateKey.restype = c_void_p
    libcrypto.PEM_read_bio_RSA_PUBKEY.argtypes = (
        c_void_p,
        c_void_p,
        c_void_p,
        c_void_p,
    )
    libcrypto.PEM_read_bio_RSA_PUBKEY.restype = c_void_p
    libcrypto.RSA_private_encrypt.argtypes = (
        c_int,
        c_char_p,
        c_char_p,
        c_void_p,
        c_int,
    )
    libcrypto.RSA_public_decrypt.argtypes = (c_int, c_char_p, c_char_p, c_void_p, c_int)

    return libcrypto


libcrypto = _init_libcrypto()

# openssl/rsa.h:#define RSA_X931_PADDING 5
RSA_X931_PADDING = 5


class RSAX931Signer(object):
    """
    Create ANSI X9.31 RSA signatures using OpenSSL libcrypto
    """

    def __init__(self, keydata):
        """
        Init an RSAX931Signer instance

        :param str keydata: The RSA private key in PEM format
        """
        keydata = salt.utils.stringutils.to_bytes(keydata, "ascii")
        self._bio = libcrypto.BIO_new_mem_buf(keydata, len(keydata))
        self._rsa = c_void_p(libcrypto.RSA_new())
        if not libcrypto.PEM_read_bio_RSAPrivateKey(
            self._bio, pointer(self._rsa), None, None
        ):
            raise ValueError("invalid RSA private key")

    # pylint: disable=W1701
    def __del__(self):
        libcrypto.BIO_free(self._bio)
        libcrypto.RSA_free(self._rsa)

    # pylint: enable=W1701

    def sign(self, msg):
        """
        Sign a message (digest) using the private key

        :param str msg: The message (digest) to sign
        :rtype: str
        :return: The signature, or an empty string if the encryption failed
        """
        # Allocate a buffer large enough for the signature. Freed by ctypes.
        buf = create_string_buffer(libcrypto.RSA_size(self._rsa))
        msg = salt.utils.stringutils.to_bytes(msg)
        size = libcrypto.RSA_private_encrypt(
            len(msg), msg, buf, self._rsa, RSA_X931_PADDING
        )
        if size < 0:
            raise ValueError("Unable to encrypt message")
        return buf[0:size]


class RSAX931Verifier(object):
    """
    Verify ANSI X9.31 RSA signatures using OpenSSL libcrypto
    """

    def __init__(self, pubdata):
        """
        Init an RSAX931Verifier instance

        :param str pubdata: The RSA public key in PEM format
        """
        pubdata = salt.utils.stringutils.to_bytes(pubdata, "ascii")
        pubdata = pubdata.replace(b"RSA ", b"")
        self._bio = libcrypto.BIO_new_mem_buf(pubdata, len(pubdata))
        self._rsa = c_void_p(libcrypto.RSA_new())
        if not libcrypto.PEM_read_bio_RSA_PUBKEY(
            self._bio, pointer(self._rsa), None, None
        ):
            raise ValueError("invalid RSA public key")

    # pylint: disable=W1701
    def __del__(self):
        libcrypto.BIO_free(self._bio)
        libcrypto.RSA_free(self._rsa)

    # pylint: enable=W1701

    def verify(self, signed):
        """
        Recover the message (digest) from the signature using the public key

        :param str signed: The signature created with the private key
        :rtype: str
        :return: The message (digest) recovered from the signature, or an empty
            string if the decryption failed
        """
        # Allocate a buffer large enough for the signature. Freed by ctypes.
        buf = create_string_buffer(libcrypto.RSA_size(self._rsa))
        signed = salt.utils.stringutils.to_bytes(signed)
        size = libcrypto.RSA_public_decrypt(
            len(signed), signed, buf, self._rsa, RSA_X931_PADDING
        )
        if size < 0:
            raise ValueError("Unable to decrypt message")
        return buf[0:size]<|MERGE_RESOLUTION|>--- conflicted
+++ resolved
@@ -38,14 +38,10 @@
             glob.glob(os.path.join(os.path.dirname(sys.executable), "libcrypto.so*"))[0]
         )
     else:
-<<<<<<< HEAD
-        lib = find_library("crypto")
-=======
         lib = find_library('crypto')
         if not lib and sys.platform.startswith('sunos5'):
             # ctypes.util.find_library defaults to 32 bit library path on sunos5, test for 64 bit python execution
             lib = find_library('crypto', sys.maxsize > 2**32)
->>>>>>> 8abb7099
         if not lib and salt.utils.platform.is_sunos():
             # Solaris-like distribution that use pkgsrc have
             # libraries in a non standard location.
@@ -53,31 +49,16 @@
             # This could be /opt/tools/lib (Global Zone)
             # or /opt/local/lib (non-Global Zone), thus the
             # two checks below
-<<<<<<< HEAD
-            lib = glob.glob("/opt/local/lib/libcrypto.so*") + glob.glob(
-                "/opt/tools/lib/libcrypto.so*"
-            )
-            lib = lib[0] if len(lib) > 0 else None
-=======
             lib = glob.glob('/opt/local/lib/libcrypto.so*') + glob.glob('/opt/tools/lib/libcrypto.so*')
             lib = lib[0] if lib else None
->>>>>>> 8abb7099
         if not lib and salt.utils.platform.is_aix():
             if os.path.isdir("/opt/salt/lib"):
                 # preference for Salt installed fileset
-<<<<<<< HEAD
-                lib = glob.glob("/opt/salt/lib/libcrypto.so*")
-                lib = lib[0] if len(lib) > 0 else None
-            else:
-                lib = glob.glob("/opt/freeware/lib/libcrypto.so*")
-                lib = lib[0] if len(lib) > 0 else None
-=======
                 lib = glob.glob('/opt/salt/lib/libcrypto.so*')
                 lib = lib[0] if lib else None
             else:
                 lib = glob.glob('/opt/freeware/lib/libcrypto.so*')
                 lib = lib[0] if lib else None
->>>>>>> 8abb7099
         if lib:
             return cdll.LoadLibrary(lib)
         raise OSError("Cannot locate OpenSSL libcrypto")
