--- conflicted
+++ resolved
@@ -19,35 +19,6 @@
 log = logging.getLogger(__name__)
 
 
-<<<<<<< HEAD
-def update(dest, upd, recursive_update=None):
-    # try to rely on classical dict.update
-    # if there is no overlap between the two structures.
-    # we also let the user to choose explicitly one of the plans
-    # by setting recursive_update to an explicit bool.
-    if recursive_update is None:
-        try:
-            for k in upd:
-                if k in dest:
-                    recursive_update = True
-                    break
-        except (KeyError, TypeError):
-            # mapping may not be dicts, and may not be
-            # iterables
-            recursive_update = True
-    if not recursive_update:
-        try:
-            dest.update(upd)
-        except AttributeError:
-            # this mapping is not a dict
-            for k in upd:
-                dest[k] = upd[k]
-        return dest
-    for key, val in six.iteritems(upd):
-        try:
-            if isinstance(val, OrderedDict):
-                klass = OrderedDict
-=======
 def update(dest, upd, recursive_update=True):
     '''
     Recursive version of the default dict.update
@@ -73,7 +44,6 @@
                     and isinstance(val, collections.Mapping):
                 ret = update(dest_subkey, val)
                 dest[key] = ret
->>>>>>> 009a6c4b
             else:
                 dest[key] = upd[key]
         return dest
