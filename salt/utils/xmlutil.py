# -*- coding: utf-8 -*-
"""
Various XML utilities
"""

# Import Python libs
from __future__ import absolute_import, print_function, unicode_literals


def _conv_name(x):
    """
    If this XML tree has an xmlns attribute, then etree will add it
    to the beginning of the tag, like: "{http://path}tag".
    """
    if "}" in x:
        comps = x.split("}")
        name = comps[1]
        return name
    return x


def _to_dict(xmltree):
    """
    Converts an XML ElementTree to a dictionary that only contains items.
    This is the default behavior in version 2017.7. This will default to prevent
    unexpected parsing issues on modules dependent on this.
    """
    # If this object has no children, the for..loop below will return nothing
    # for it, so just return a single dict representing it.
<<<<<<< HEAD
    if not xmltree:
=======
    if not xmltree.getchildren():
>>>>>>> 8abb7099
        name = _conv_name(xmltree.tag)
        return {name: xmltree.text}

    xmldict = {}
    for item in xmltree:
        name = _conv_name(item.tag)

        if name not in xmldict:
<<<<<<< HEAD
            if item:
=======
            if item.getchildren():
>>>>>>> 8abb7099
                xmldict[name] = _to_dict(item)
            else:
                xmldict[name] = item.text
        else:
            # If a tag appears more than once in the same place, convert it to
            # a list. This may require that the caller watch for such a thing
            # to happen, and behave accordingly.
            if not isinstance(xmldict[name], list):
                xmldict[name] = [xmldict[name]]
            xmldict[name].append(_to_dict(item))
    return xmldict


def _to_full_dict(xmltree):
    """
    Returns the full XML dictionary including attributes.
    """
    xmldict = {}

    for attrName, attrValue in xmltree.attrib.items():
        xmldict[attrName] = attrValue

<<<<<<< HEAD
    if not xmltree:
        if len(xmldict) == 0:
=======
    if not xmltree.getchildren():
        if not xmldict:
>>>>>>> 8abb7099
            # If we don't have attributes, we should return the value as a string
            # ex: <entry>test</entry>
            return xmltree.text
        elif xmltree.text:
            # XML allows for empty sets with attributes, so we need to make sure that capture this.
            # ex: <entry name="test"/>
            xmldict[_conv_name(xmltree.tag)] = xmltree.text

    for item in xmltree:
        name = _conv_name(item.tag)

        if name not in xmldict:
            xmldict[name] = _to_full_dict(item)
        else:
            # If a tag appears more than once in the same place, convert it to
            # a list. This may require that the caller watch for such a thing
            # to happen, and behave accordingly.
            if not isinstance(xmldict[name], list):
                xmldict[name] = [xmldict[name]]

            xmldict[name].append(_to_full_dict(item))

    return xmldict


def to_dict(xmltree, attr=False):
    """
    Convert an XML tree into a dict. The tree that is passed in must be an
    ElementTree object.
    Args:
        xmltree: An ElementTree object.
        attr: If true, attributes will be parsed. If false, they will be ignored.

    """
    if attr:
        return _to_full_dict(xmltree)
    else:
        return _to_dict(xmltree)<|MERGE_RESOLUTION|>--- conflicted
+++ resolved
@@ -27,11 +27,7 @@
     """
     # If this object has no children, the for..loop below will return nothing
     # for it, so just return a single dict representing it.
-<<<<<<< HEAD
-    if not xmltree:
-=======
     if not xmltree.getchildren():
->>>>>>> 8abb7099
         name = _conv_name(xmltree.tag)
         return {name: xmltree.text}
 
@@ -40,11 +36,7 @@
         name = _conv_name(item.tag)
 
         if name not in xmldict:
-<<<<<<< HEAD
-            if item:
-=======
             if item.getchildren():
->>>>>>> 8abb7099
                 xmldict[name] = _to_dict(item)
             else:
                 xmldict[name] = item.text
@@ -67,13 +59,8 @@
     for attrName, attrValue in xmltree.attrib.items():
         xmldict[attrName] = attrValue
 
-<<<<<<< HEAD
-    if not xmltree:
-        if len(xmldict) == 0:
-=======
     if not xmltree.getchildren():
         if not xmldict:
->>>>>>> 8abb7099
             # If we don't have attributes, we should return the value as a string
             # ex: <entry>test</entry>
             return xmltree.text
