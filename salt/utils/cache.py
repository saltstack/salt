# -*- coding: utf-8 -*-
'''
In-memory caching used by Salt
'''
# Import Python libs
from __future__ import absolute_import, print_function, unicode_literals
import os
import re
import time
import logging
try:
<<<<<<< HEAD
    import salt.utils.msgpack
    HAS_MSGPACK = True
=======
    import msgpack
>>>>>>> 6c904451
except ImportError:
    msgpack = None

# Import salt libs
import salt.config
import salt.payload
import salt.utils.data
import salt.utils.dictupdate
import salt.utils.files

# Import third party libs
from salt.ext.six.moves import range  # pylint: disable=import-error,redefined-builtin
from salt.utils.zeromq import zmq

log = logging.getLogger(__name__)


class CacheFactory(object):
    '''
    Cache which can use a number of backends
    '''
    @classmethod
    def factory(cls, backend, ttl, *args, **kwargs):
        log.info('Factory backend: %s', backend)
        if backend == 'memory':
            return CacheDict(ttl, *args, **kwargs)
        elif backend == 'disk':
            return CacheDisk(ttl, kwargs['minion_cache_path'], *args, **kwargs)
        else:
            log.error('CacheFactory received unrecognized cache type')


class CacheAPI(dict):
    '''
    Stub to export any cache implementation API
    '''
    def store(self):
        '''
        Store data in the cache persistence.
        :return:
        '''


class CacheDict(CacheAPI):
    '''
    Subclass of dict that will lazily delete items past ttl
    '''
    def __init__(self, ttl, *args, **kwargs):  # pylint: disable=W0231
        dict.__init__(self, *args, **kwargs)   # pylint: disable=W0233
        self._ttl = ttl
        self._key_cache_time = {}

    def _enforce_ttl_key(self, key):
        '''
        Enforce the TTL to a specific key, delete if its past TTL
        '''
        if key not in self._key_cache_time or self._ttl == 0:
            return
        if time.time() - self._key_cache_time[key] > self._ttl:
            del self._key_cache_time[key]
            dict.__delitem__(self, key)

    def __getitem__(self, key):
        '''
        Check if the key is ttld out, then do the get
        '''
        self._enforce_ttl_key(key)
        return dict.__getitem__(self, key)

    def __setitem__(self, key, val):
        '''
        Make sure to update the key cache time
        '''
        self._key_cache_time[key] = time.time()
        dict.__setitem__(self, key, val)

    def __contains__(self, key):
        self._enforce_ttl_key(key)
        return dict.__contains__(self, key)


class CacheDisk(CacheDict):
    '''
    Class that represents itself as a dictionary to a consumer
    but uses a disk-based backend. Serialization and de-serialization
    is done with msgpack
    '''
    def __init__(self, ttl, path, *args, **kwargs):
        super(CacheDisk, self).__init__(ttl, *args, **kwargs)
        self._path = path
        self._dict = {}
        self._read()

    def _enforce_ttl_key(self, key):
        '''
        Enforce the TTL to a specific key, delete if its past TTL
        '''
        if key not in self._key_cache_time or self._ttl == 0:
            return
        if time.time() - self._key_cache_time[key] > self._ttl:
            del self._key_cache_time[key]
            self._dict.__delitem__(key)

    def __contains__(self, key):
        self._enforce_ttl_key(key)
        return self._dict.__contains__(key)

    def __repr__(self):
        '''
        Represent CacheDisk.
        :return:
        '''
        return '<{name} of {length} entries at {memaddr}>'.format(
            name=self.__class__.__name__, length=len(self), memaddr=hex(id(self)))

    def __str__(self):
        '''
        String version of this object.
        :return:
        '''
        return self.__repr__()

    def __len__(self):
        '''
        Length of the cache storage.

        :return:
        '''
        return len(self._dict)

    def __getitem__(self, key):
        '''
        Check if the key is ttld out, then do the get
        '''
        self._enforce_ttl_key(key)
        item = None
        if key in self._dict:
            item = self._dict.__getitem__(key)

        return item

    def __setitem__(self, key, val):
        '''
        Make sure to update the key cache time
        '''
        self._key_cache_time[key] = time.time()
        self._dict.__setitem__(key, val)
        # Do the same as the parent but also persist
        self.store()

    def __delitem__(self, key):
        '''
        Make sure to remove the key cache time
        '''
        del self._key_cache_time[key]
        self._dict.__delitem__(key)
        # Do the same as the parent but also persist
        self.store()

    def _read(self):
        '''
        Read in from disk
        '''
<<<<<<< HEAD
        if not HAS_MSGPACK or not os.path.exists(self._path):
            return
        with salt.utils.files.fopen(self._path, 'rb') as fp_:
            cache = salt.utils.data.decode(
                salt.utils.msgpack.load(
                    fp_, encoding=__salt_system_encoding__))
        if "CacheDisk_cachetime" in cache:  # new format
            self._dict = cache["CacheDisk_data"]
            self._key_cache_time = cache["CacheDisk_cachetime"]
        else:  # old format
            self._dict = cache
            timestamp = os.path.getmtime(self._path)
            for key in self._dict:
                self._key_cache_time[key] = timestamp
        if log.isEnabledFor(logging.DEBUG):
            log.debug('Disk cache retrieved: %s', cache)

    def _write(self):
        '''
        Write out to disk
        '''
        if not HAS_MSGPACK:
            return
        # TODO Add check into preflight to ensure dir exists
        # TODO Dir hashing?
        with salt.utils.files.fopen(self._path, 'wb+') as fp_:
            cache = {
                "CacheDisk_data": self._dict,
                "CacheDisk_cachetime": self._key_cache_time
            }
            salt.utils.msgpack.dump(cache, fp_, use_bin_type=True)
=======
        if msgpack is None:
            log.error('Cache cannot be read from the disk: msgpack is missing')
        elif not os.path.exists(self._path):
            log.debug('Cache path does not exist for reading: %s', self._path)
        else:
            try:
                with salt.utils.files.fopen(self._path, 'rb') as fp_:
                    cache = salt.utils.data.decode(msgpack.load(fp_, encoding=__salt_system_encoding__))
                if "CacheDisk_cachetime" in cache:  # new format
                    self._dict = cache["CacheDisk_data"]
                    self._key_cache_time = cache["CacheDisk_cachetime"]
                else:  # old format
                    self._dict = cache
                    timestamp = os.path.getmtime(self._path)
                    for key in self._dict:
                        self._key_cache_time[key] = timestamp
                if log.isEnabledFor(logging.DEBUG):
                    log.debug('Disk cache retrieved: %s', cache)
            except (IOError, OSError) as err:
                log.error('Error while reading disk cache from %s: %s', self._path, err)

    def store(self):
        '''
        Write content of the entire cache to disk
        '''
        if msgpack is None:
            log.error('Cache cannot be stored on disk: msgpack is missing')
        else:
            # TODO Dir hashing?
            try:
                with salt.utils.files.fopen(self._path, 'wb+') as fp_:
                    cache = {
                        "CacheDisk_data": self._dict,
                        "CacheDisk_cachetime": self._key_cache_time
                    }
                    msgpack.dump(cache, fp_, use_bin_type=True)
            except (IOError, OSError) as err:
                log.error('Error storing cache data to the disk: %s', err)
>>>>>>> 6c904451


class CacheCli(object):
    '''
    Connection client for the ConCache. Should be used by all
    components that need the list of currently connected minions
    '''

    def __init__(self, opts):
        '''
        Sets up the zmq-connection to the ConCache
        '''
        self.opts = opts
        self.serial = salt.payload.Serial(self.opts.get('serial', ''))
        self.cache_sock = os.path.join(self.opts['sock_dir'], 'con_cache.ipc')
        self.cache_upd_sock = os.path.join(
            self.opts['sock_dir'], 'con_upd.ipc')

        context = zmq.Context()

        # the socket for talking to the cache
        self.creq_out = context.socket(zmq.REQ)
        self.creq_out.setsockopt(zmq.LINGER, 100)
        self.creq_out.connect('ipc://' + self.cache_sock)

        # the socket for sending updates to the cache
        self.cupd_out = context.socket(zmq.PUB)
        self.cupd_out.setsockopt(zmq.LINGER, 1)
        self.cupd_out.connect('ipc://' + self.cache_upd_sock)

    def put_cache(self, minions):
        '''
        published the given minions to the ConCache
        '''
        self.cupd_out.send(self.serial.dumps(minions))

    def get_cached(self):
        '''
        queries the ConCache for a list of currently connected minions
        '''
        msg = self.serial.dumps('minions')
        self.creq_out.send(msg)
        min_list = self.serial.loads(self.creq_out.recv())
        return min_list


class CacheRegex(object):
    '''
    Create a regular expression object cache for the most frequently
    used patterns to minimize compilation of the same patterns over
    and over again
    '''
    def __init__(self, prepend='', append='', size=1000,
                 keep_fraction=0.8, max_age=3600):
        self.prepend = prepend
        self.append = append
        self.size = size
        self.clear_size = int(size - size * (keep_fraction))
        if self.clear_size >= size:
            self.clear_size = int(size/2) + 1
            if self.clear_size > size:
                self.clear_size = size
        self.max_age = max_age
        self.cache = {}
        self.timestamp = time.time()

    def clear(self):
        '''
        Clear the cache
        '''
        self.cache.clear()

    def sweep(self):
        '''
        Sweep the cache and remove the outdated or least frequently
        used entries
        '''
        if self.max_age < time.time() - self.timestamp:
            self.clear()
            self.timestamp = time.time()
        else:
            paterns = list(self.cache.values())
            paterns.sort()
            for idx in range(self.clear_size):
                del self.cache[paterns[idx][2]]

    def get(self, pattern):
        '''
        Get a compiled regular expression object based on pattern and
        cache it when it is not in the cache already
        '''
        try:
            self.cache[pattern][0] += 1
            return self.cache[pattern][1]
        except KeyError:
            pass
        if len(self.cache) > self.size:
            self.sweep()
        regex = re.compile('{0}{1}{2}'.format(
            self.prepend, pattern, self.append))
        self.cache[pattern] = [1, regex, pattern, time.time()]
        return regex


class ContextCache(object):
    def __init__(self, opts, name):
        '''
        Create a context cache
        '''
        self.opts = opts
        self.cache_path = os.path.join(opts['cachedir'], 'context', '{0}.p'.format(name))
        self.serial = salt.payload.Serial(self.opts)

    def cache_context(self, context):
        '''
        Cache the given context to disk
        '''
        if not os.path.isdir(os.path.dirname(self.cache_path)):
            os.mkdir(os.path.dirname(self.cache_path))
        with salt.utils.files.fopen(self.cache_path, 'w+b') as cache:
            self.serial.dump(context, cache)

    def get_cache_context(self):
        '''
        Retrieve a context cache from disk
        '''
        with salt.utils.files.fopen(self.cache_path, 'rb') as cache:
            return salt.utils.data.decode(self.serial.load(cache))


def context_cache(func):
    '''
    A decorator to be used module functions which need to cache their
    context.

    To evaluate a __context__ and re-hydrate it if a given key
    is empty or contains no items, pass a list of keys to evaulate.
    '''
    def context_cache_wrap(*args, **kwargs):
        func_context = func.__globals__['__context__']
        func_opts = func.__globals__['__opts__']
        func_name = func.__globals__['__name__']

        context_cache = ContextCache(func_opts, func_name)
        if not func_context and os.path.isfile(context_cache.cache_path):
            salt.utils.dictupdate.update(func_context, context_cache.get_cache_context())
        else:
            context_cache.cache_context(func_context)
        return func(*args, **kwargs)
    return context_cache_wrap


# test code for the CacheCli
if __name__ == '__main__':

    opts = salt.config.master_config('/etc/salt/master')

    ccli = CacheCli(opts)

    ccli.put_cache(['test1', 'test10', 'test34'])
    ccli.put_cache(['test12'])
    ccli.put_cache(['test18'])
    ccli.put_cache(['test21'])
    print('minions: {0}'.format(ccli.get_cached()))<|MERGE_RESOLUTION|>--- conflicted
+++ resolved
@@ -9,12 +9,7 @@
 import time
 import logging
 try:
-<<<<<<< HEAD
-    import salt.utils.msgpack
-    HAS_MSGPACK = True
-=======
     import msgpack
->>>>>>> 6c904451
 except ImportError:
     msgpack = None
 
@@ -178,39 +173,6 @@
         '''
         Read in from disk
         '''
-<<<<<<< HEAD
-        if not HAS_MSGPACK or not os.path.exists(self._path):
-            return
-        with salt.utils.files.fopen(self._path, 'rb') as fp_:
-            cache = salt.utils.data.decode(
-                salt.utils.msgpack.load(
-                    fp_, encoding=__salt_system_encoding__))
-        if "CacheDisk_cachetime" in cache:  # new format
-            self._dict = cache["CacheDisk_data"]
-            self._key_cache_time = cache["CacheDisk_cachetime"]
-        else:  # old format
-            self._dict = cache
-            timestamp = os.path.getmtime(self._path)
-            for key in self._dict:
-                self._key_cache_time[key] = timestamp
-        if log.isEnabledFor(logging.DEBUG):
-            log.debug('Disk cache retrieved: %s', cache)
-
-    def _write(self):
-        '''
-        Write out to disk
-        '''
-        if not HAS_MSGPACK:
-            return
-        # TODO Add check into preflight to ensure dir exists
-        # TODO Dir hashing?
-        with salt.utils.files.fopen(self._path, 'wb+') as fp_:
-            cache = {
-                "CacheDisk_data": self._dict,
-                "CacheDisk_cachetime": self._key_cache_time
-            }
-            salt.utils.msgpack.dump(cache, fp_, use_bin_type=True)
-=======
         if msgpack is None:
             log.error('Cache cannot be read from the disk: msgpack is missing')
         elif not os.path.exists(self._path):
@@ -249,7 +211,6 @@
                     msgpack.dump(cache, fp_, use_bin_type=True)
             except (IOError, OSError) as err:
                 log.error('Error storing cache data to the disk: %s', err)
->>>>>>> 6c904451
 
 
 class CacheCli(object):
