--- conflicted
+++ resolved
@@ -141,13 +141,8 @@
 
 
 def sig4(method, endpoint, params, prov_dict,
-<<<<<<< HEAD
-         aws_api_version=DEFAULT_AWS_API_VERSION, location=DEFAULT_LOCATION,
+         aws_api_version=DEFAULT_AWS_API_VERSION, location=None,
          product='ec2', uri='/', requesturl=None, data='', headers=None):
-=======
-         aws_api_version=DEFAULT_AWS_API_VERSION, location=None,
-         product='ec2', uri='/', requesturl=None, data=''):
->>>>>>> bd6b9a62
     '''
     Sign a query against AWS services using Signature Version 4 Signing
     Process. This is documented at:
