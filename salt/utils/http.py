# -*- coding: utf-8 -*-
'''
Utils for making various web calls. Primarily designed for REST, SOAP, webhooks
and the like, but also useful for basic HTTP testing.

.. versionaddedd:: 2015.2
'''

# Import python libs
from __future__ import absolute_import
import pprint
import os.path
import json
import logging
from salt._compat import ElementTree as ET

import ssl
try:
    from ssl import CertificateError  # pylint: disable=E0611
    from ssl import match_hostname  # pylint: disable=E0611
    HAS_MATCHHOSTNAME = True
except ImportError:
    try:
        from backports.ssl_match_hostname import CertificateError
        from backports.ssl_match_hostname import match_hostname
        HAS_MATCHHOSTNAME = True
    except ImportError:
        try:
            from salt.ext.ssl_match_hostname import CertificateError
            from salt.ext.ssl_match_hostname import match_hostname
            HAS_MATCHHOSTNAME = True
        except ImportError:
            HAS_MATCHHOSTNAME = False
import socket
import urllib2
<<<<<<< HEAD
=======
from urllib2 import URLError
>>>>>>> bdfb5896

# Import salt libs
import salt.utils
import salt.utils.xmlutil as xml
import salt.loader
import salt.config
import salt.version
from salt.template import compile_template
from salt import syspaths

# Import 3rd party libs
import salt.ext.six as six
# pylint: disable=import-error,no-name-in-module
import salt.ext.six.moves.http_client
import salt.ext.six.moves.http_cookiejar
import salt.ext.six.moves.urllib as urllib
# pylint: enable=import-error,no-name-in-module
<<<<<<< HEAD
=======

# Don't need a try/except block, since Salt depends on tornado
import cookielib
import tornado.httputil
from tornado.httpclient import HTTPClient

>>>>>>> bdfb5896
try:
    import requests
    HAS_REQUESTS = True
except ImportError:
    HAS_REQUESTS = False

try:
    import msgpack
    HAS_MSGPACK = True
except ImportError:
    HAS_MSGPACK = False

try:
    import certifi
    HAS_CERTIFI = True
except ImportError:
    HAS_CERTIFI = False

log = logging.getLogger(__name__)
JARFILE = os.path.join(syspaths.CACHE_DIR, 'cookies.txt')
SESSIONJARFILE = os.path.join(syspaths.CACHE_DIR, 'cookies.session.p')
USERAGENT = 'Salt/{0}'.format(salt.version.__version__)


def query(url,
          method='GET',
          params=None,
          data=None,
          data_file=None,
          header_dict=None,
          header_list=None,
          header_file=None,
          username=None,
          password=None,
          auth=None,
          decode=False,
          decode_type='auto',
          status=False,
          headers=False,
          text=False,
          cookies=None,
          cookie_jar=JARFILE,
          cookie_format='lwp',
          persist_session=False,
          session_cookie_jar=SESSIONJARFILE,
          data_render=False,
          data_renderer=None,
          header_render=False,
          header_renderer=None,
          template_dict=None,
          test=False,
          test_url=None,
          node='minion',
          port=80,
          opts=None,
          backend='tornado',
          requests_lib=None,
          ca_bundle=None,
          verify_ssl=None,
          cert=None,
          text_out=None,
          headers_out=None,
          decode_out=None,
          stream=False,
          handle=False,
          agent=USERAGENT,
          **kwargs):
    '''
    Query a resource, and decode the return data
    '''
    ret = {}

    if opts is None:
        if node == 'master':
            opts = salt.config.master_config(
                os.path.join(syspaths.CONFIG_DIR, 'master')
            )
        elif node == 'minion':
            opts = salt.config.minion_config(
                os.path.join(syspaths.CONFIG_DIR, 'minion')
            )
        else:
            opts = {}

    if requests_lib is None:
        requests_lib = opts.get('requests_lib', False)

    if requests_lib is True:
        log.warn('Please set "backend" to "requests" instead of setting '
                 '"requests_lib" to "True"')

        if HAS_REQUESTS is False:
            ret['error'] = ('http.query has been set to use requests, but the '
                            'requests library does not seem to be installed')
            log.error(ret['error'])
            return ret

        backend = 'requests'

    else:
        requests_log = logging.getLogger('requests')
        requests_log.setLevel(logging.WARNING)

    if ca_bundle is None:
        ca_bundle = get_ca_bundle(opts)

    if verify_ssl is None:
        verify_ssl = opts.get('verify_ssl', True)

    if cert is None:
        cert = opts.get('cert', None)

    if data_file is not None:
        data = _render(
            data_file, data_render, data_renderer, template_dict, opts
        )

    log.debug('Using {0} Method'.format(method))
    if method == 'POST':
        log.trace('POST Data: {0}'.format(pprint.pformat(data)))

    if header_file is not None:
        header_tpl = _render(
            header_file, header_render, header_renderer, template_dict, opts
        )
        if isinstance(header_tpl, dict):
            header_dict = header_tpl
        else:
            header_list = header_tpl.splitlines()

    if header_dict is None:
        header_dict = {}

    if header_list is None:
        header_list = []

    if persist_session is True and HAS_MSGPACK:
        # TODO: This is hackish; it will overwrite the session cookie jar with
        # all cookies from this one connection, rather than behaving like a
        # proper cookie jar. Unfortunately, since session cookies do not
        # contain expirations, they can't be stored in a proper cookie jar.
        if os.path.isfile(session_cookie_jar):
            with salt.utils.fopen(session_cookie_jar, 'r') as fh_:
                session_cookies = msgpack.load(fh_)
            if isinstance(session_cookies, dict):
                header_dict.update(session_cookies)
        else:
            with salt.utils.fopen(session_cookie_jar, 'w') as fh_:
                msgpack.dump('', fh_)

    for header in header_list:
        comps = header.split(':')
        if len(comps) < 2:
            continue
        header_dict[comps[0].strip()] = comps[1].strip()

    if username and password:
        auth = (username, password)
    else:
        auth = None

    if agent == USERAGENT:
        agent = '{0} http.query()'.format(agent)
    header_dict['User-agent'] = agent

    if backend == 'requests':
        sess = requests.Session()
        sess.auth = auth
        sess.headers.update(header_dict)
        log.trace('Request Headers: {0}'.format(sess.headers))
        sess_cookies = sess.cookies
        sess.verify = verify_ssl
    elif backend == 'urllib2':
        sess_cookies = None
    else:
        # Tornado
        sess_cookies = None

    if cookies is not None:
        if cookie_format == 'mozilla':
            sess_cookies = salt.ext.six.moves.http_cookiejar.MozillaCookieJar(cookie_jar)
        else:
            sess_cookies = salt.ext.six.moves.http_cookiejar.LWPCookieJar(cookie_jar)
        if not os.path.isfile(cookie_jar):
            sess_cookies.save()
        else:
            sess_cookies.load()

    if test is True:
        if test_url is None:
            return {}
        else:
            url = test_url
            ret['test'] = True

    if backend == 'requests':
        req_kwargs = {}
        if stream is True:
            if requests.__version__[0] == '0':
                # 'stream' was called 'prefetch' before 1.0, with flipped meaning
                req_kwargs['prefetch'] = False
            else:
                req_kwargs['stream'] = True

        # Client-side cert handling
        if cert is not None:
            if isinstance(cert, six.string_types):
                if os.path.exists(cert):
                    req_kwargs['cert'] = cert
            elif isinstance(cert, tuple):
                if os.path.exists(cert[0]) and os.path.exists(cert[1]):
                    req_kwargs['cert'] = cert
            else:
                log.error('The client-side certificate path that was passed is '
                          'not valid: {0}'.format(cert))

        result = sess.request(
            method, url, params=params, data=data, **req_kwargs
        )
        result.raise_for_status()
        if stream is True or handle is True:
            return {'handle': result}

        result_status_code = result.status_code
        result_headers = result.headers
        result_text = result.text
        result_cookies = result.cookies
<<<<<<< HEAD
    else:
        request = urllib.request.Request(url, data)
=======
    elif backend == 'urllib2':
        request = urllib2.Request(url, data)
>>>>>>> bdfb5896
        handlers = [
            urllib.request.HTTPHandler,
            urllib.request.HTTPCookieProcessor(sess_cookies)
        ]

        if url.startswith('https') or port == 443:
            hostname = request.get_host()
            handlers[0] = urllib2.HTTPSHandler(1)
            if not HAS_MATCHHOSTNAME:
                log.warn(('match_hostname() not available, SSL hostname checking '
                         'not available. THIS CONNECTION MAY NOT BE SECURE!'))
            elif verify_ssl is False:
                log.warn(('SSL certificate verification has been explicitly '
                         'disabled. THIS CONNECTION MAY NOT BE SECURE!'))
            else:
                sock = socket.socket(socket.AF_INET, socket.SOCK_STREAM)
                sock.connect((hostname, 443))
                sockwrap = ssl.wrap_socket(
                    sock,
                    ca_certs=ca_bundle,
                    cert_reqs=ssl.CERT_REQUIRED
                )
                try:
                    match_hostname(sockwrap.getpeercert(), hostname)
                except CertificateError as exc:
                    ret['error'] = (
                        'The certificate was invalid. '
                        'Error returned was: {0}'.format(
                            pprint.pformat(exc)
                        )
                    )
                    return ret

                # Client-side cert handling
                if cert is not None:
                    cert_chain = None
                    if isinstance(cert, six.string_types):
                        if os.path.exists(cert):
                            cert_chain = (cert)
                    elif isinstance(cert, tuple):
                        if os.path.exists(cert[0]) and os.path.exists(cert[1]):
                            cert_chain = cert
                    else:
                        log.error('The client-side certificate path that was '
                                  'passed is not valid: {0}'.format(cert))
                        return
                    if hasattr(ssl, 'SSLContext'):
                        # Python >= 2.7.9
                        context = ssl.SSLContext.load_cert_chain(*cert_chain)
                        handlers.append(urllib.request.HTTPSHandler(context=context))  # pylint: disable=E1123
                    else:
                        # Python < 2.7.9
                        cert_kwargs = {
                            'host': request.get_host(),
                            'port': port,
                            'cert_file': cert_chain[0]
                        }
                        if len(cert_chain) > 1:
                            cert_kwargs['key_file'] = cert_chain[1]
                        handlers[0] = salt.ext.six.moves.http_client.HTTPSConnection(**cert_kwargs)

        opener = urllib.request.build_opener(*handlers)
        for header in header_dict:
            request.add_header(header, header_dict[header])
        request.get_method = lambda: method
        try:
            result = opener.open(request)
        except URLError as exc:
            return {'Error': str(exc)}
        if stream is True or handle is True:
            return {'handle': result}

        result_status_code = result.code
        result_headers = result.headers.headers
        result_text = result.read()
    else:
        # Tornado
        req_kwargs = {}

        # Client-side cert handling
        if cert is not None:
            if isinstance(cert, six.string_types):
                if os.path.exists(cert):
                    req_kwargs['client_cert'] = cert
            elif isinstance(cert, tuple):
                if os.path.exists(cert[0]) and os.path.exists(cert[1]):
                    req_kwargs['client_cert'] = cert[0]
                    req_kwargs['client_key'] = cert[1]
            else:
                log.error('The client-side certificate path that was passed is '
                          'not valid: {0}'.format(cert))

        result = HTTPClient().fetch(
            tornado.httputil.url_concat(url, params),
            method=method,
            headers=header_dict,
            auth_username=username,
            auth_password=password,
            body=data,
            validate_cert=verify_ssl,
            **req_kwargs
        )

        if stream is True or handle is True:
            return {'handle': result}

        result_status_code = result.code
        result_headers = result.headers
        result_text = result.body
        if 'Set-Cookie' in result_headers.keys():
            result_cookies = parse_cookie_header(result_headers['Set-Cookie'])
            for item in result_cookies:
                sess_cookies.set_cookie(item)
        else:
            result_cookies = None

    if isinstance(result_headers, list):
        result_headers_dict = {}
        for header in result_headers:
            comps = header.split(':')
            result_headers_dict[comps[0].strip()] = ':'.join(comps[1:]).strip()
        result_headers = result_headers_dict

    log.debug('Response Status Code: {0}'.format(result_status_code))
    log.trace('Response Headers: {0}'.format(result_headers))
    log.trace('Response Cookies: {0}'.format(sess_cookies))
    try:
        log.trace('Response Text: {0}'.format(result_text))
    except UnicodeEncodeError as exc:
        log.trace(('Cannot Trace Log Response Text: {0}. This may be due to '
                  'incompatibilities between requests and logging.').format(exc))

    if text_out is not None and os.path.exists(text_out):
        with salt.utils.fopen(text_out, 'w') as tof:
            tof.write(result_text)

    if headers_out is not None and os.path.exists(headers_out):
        with salt.utils.fopen(headers_out, 'w') as hof:
            hof.write(result_headers)

    if cookies is not None:
        sess_cookies.save()

    if persist_session is True and HAS_MSGPACK:
        # TODO: See persist_session above
        if 'set-cookie' in result_headers:
            with salt.utils.fopen(session_cookie_jar, 'w') as fh_:
                session_cookies = result_headers.get('set-cookie', None)
                if session_cookies is not None:
                    msgpack.dump({'Cookie': session_cookies}, fh_)
                else:
                    msgpack.dump('', fh_)

    if status is True:
        ret['status'] = result_status_code

    if headers is True:
        ret['headers'] = result_headers

    if decode is True:
        if decode_type == 'auto':
            content_type = result_headers.get(
                'content-type', 'application/json'
            )
            if 'xml' in content_type:
                decode_type = 'xml'
            elif 'json' in content_type:
                decode_type = 'json'
            else:
                decode_type = 'plain'

        valid_decodes = ('json', 'xml', 'plain')
        if decode_type not in valid_decodes:
            ret['error'] = (
                'Invalid decode_type specified. '
                'Valid decode types are: {0}'.format(
                    pprint.pformat(valid_decodes)
                )
            )
            log.error(ret['error'])
            return ret

        if decode_type == 'json':
            ret['dict'] = json.loads(result_text)
        elif decode_type == 'xml':
            ret['dict'] = []
            items = ET.fromstring(result_text)
            for item in items:
                ret['dict'].append(xml.to_dict(item))
        else:
            text = True

        if decode_out and os.path.exists(decode_out):
            with salt.utils.fopen(decode_out, 'w') as dof:
                dof.write(result_text)

    if text is True:
        ret['text'] = result_text

    return ret


def get_ca_bundle(opts=None):
    '''
    Return the location of the ca bundle file. See the following article:

        http://tinyurl.com/k7rx42a
    '''
    if hasattr(get_ca_bundle, '__return_value__'):
        return get_ca_bundle.__return_value__

    if opts is None:
        opts = {}

    opts_bundle = opts.get('ca_bundle', None)
    if opts_bundle is not None and os.path.exists(opts_bundle):
        return opts_bundle

    file_roots = opts.get('file_roots', {'base': [syspaths.SRV_ROOT_DIR]})
    salt_root = file_roots['base'][0]
    log.debug('file_roots is {0}'.format(salt_root))

    # Please do not change the order without good reason
    for path in (
        # Check Salt first
        os.path.join(salt_root, 'cacert.pem'),
        os.path.join(salt_root, 'ca-bundle.crt'),
        # Debian has paths that often exist on other distros
        '/etc/ssl/certs/ca-certificates.crt',
        # RedHat is also very common
        '/etc/pki/tls/certs/ca-bundle.crt',
        '/etc/pki/tls/certs/ca-bundle.trust.crt',
        # RedHat's link for Debian compatability
        '/etc/ssl/certs/ca-bundle.crt',
        # Suse has an unusual path
        '/var/lib/ca-certificates/ca-bundle.pem',
    ):
        if os.path.exists(path):
            return path

    if salt.utils.is_windows() and HAS_CERTIFI:
        return certifi.where()

    return None


def update_ca_bundle(
        target=None,
        source=None,
        opts=None,
        merge_files=None,
    ):
    '''
    Attempt to update the CA bundle file from a URL

    If not specified, the local location on disk (``target``) will be
    auto-detected, if possible. If it is not found, then a new location on disk
    will be created and updated.

    The default ``source`` is:

        http://curl.haxx.se/ca/cacert.pem

    This is based on the information at:

        http://curl.haxx.se/docs/caextract.html

    A string or list of strings representing files to be appended to the end of
    the CA bundle file may also be passed through as ``merge_files``.
    '''
    if opts is None:
        opts = {}

    if target is None:
        target = get_ca_bundle(opts)

    if target is None:
        log.error('Unable to detect location to write CA bundle to')
        return

    if source is None:
        source = opts.get('ca_bundle_url', 'http://curl.haxx.se/ca/cacert.pem')

    log.debug('Attempting to download {0} to {1}'.format(source, target))
    query(
        source,
        text=True,
        decode=False,
        headers=False,
        status=False,
        text_out=target
    )

    if merge_files is not None:
        if isinstance(merge_files, six.string_types):
            merge_files = [merge_files]

        if not isinstance(merge_files, list):
            log.error('A value was passed as merge_files which was not either '
                      'a string or a list')
            return

        merge_content = ''

        for cert_file in merge_files:
            if os.path.exists(cert_file):
                log.debug(
                    'Queueing up {0} to be appended to {1}'.format(
                        cert_file, target
                    )
                )
                try:
                    with salt.utils.fopen(cert_file, 'r') as fcf:
                        merge_content = '\n'.join((merge_content, fcf.read()))
                except IOError as exc:
                    log.error(
                        'Reading from {0} caused the following error: {1}'.format(
                            cert_file, exc
                        )
                    )

        if merge_content:
            log.debug('Appending merge_files to {0}'.format(target))
            try:
                with salt.utils.fopen(target, 'a') as tfp:
                    tfp.write('\n')
                    tfp.write(merge_content)
            except IOError as exc:
                log.error(
                    'Writing to {0} caused the following error: {1}'.format(
                        target, exc
                    )
                )


def _render(template, render, renderer, template_dict, opts):
    '''
    Render a template
    '''
    if render:
        if template_dict is None:
            template_dict = {}
        if not renderer:
            renderer = opts.get('renderer', 'yaml_jinja')
        rend = salt.loader.render(opts, {})
        return compile_template(template, rend, renderer, **template_dict)
    with salt.utils.fopen(template, 'r') as fh_:
        return fh_.read()


def parse_cookie_header(header):
    '''
    Parse the "Set-cookie" header, and return a list of cookies.

    This function is here because Tornado's HTTPClient doesn't handle cookies.
    '''
    attribs = ('expires', 'path', 'domain', 'version', 'httponly', 'secure', 'comment', 'max-age')

    # Split into cookie(s); handles headers with multiple cookies defined
    morsels = []
    for item in header.split(';'):
        item = item.strip()
        if ',' in item and 'expires' not in item:
            for part in item.split(','):
                morsels.append(part)
        else:
            morsels.append(item)

    # Break down morsels into actual cookies
    cookies = []
    cookie = {}
    value_set = False
    for morsel in morsels:
        parts = morsel.split('=')
        if parts[0].lower() in attribs:
            if parts[0] in cookie:
                cookies.append(cookie)
                cookie = {}
            if len(parts) > 1:
                cookie[parts[0]] = '='.join(parts[1:])
            else:
                cookie[parts[0]] = True
        else:
            if value_set is True:
                # This is a new cookie; save the old one and clear for this one
                cookies.append(cookie)
                cookie = {}
                value_set = False
            cookie[parts[0]] = '='.join(parts[1:])
            value_set = True

    if cookie:
        # Set the last cookie that was processed
        cookies.append(cookie)

    # These arguments are required by cookielib.Cookie()
    reqd = (
        'version',
        'port',
        'port_specified',
        'domain',
        'domain_specified',
        'domain_initial_dot',
        'path',
        'path_specified',
        'secure',
        'expires',
        'discard',
        'comment',
        'comment_url',
        'rest',
    )

    ret = []
    for cookie in cookies:
        name = None
        value = None
        for item in cookie.keys():
            if item in attribs:
                continue
            name = item
            value = cookie[item]
            del cookie[name]

        # cookielib.Cookie() requires an epoch
        if 'expires' in cookie:
            cookie['expires'] = cookielib.http2time(cookie['expires'])

        # Fill in missing required fields
        for req in reqd:
            if req not in cookie.keys():
                cookie[req] = None
        if cookie['version'] is None:
            cookie['version'] = 0
        if cookie['rest'] is None:
            cookie['rest'] = {}

        ret.append(cookielib.Cookie(name=name, value=value, **cookie))

    return ret<|MERGE_RESOLUTION|>--- conflicted
+++ resolved
@@ -12,6 +12,11 @@
 import os.path
 import json
 import logging
+# pylint: disable=no-name-in-module
+import salt.ext.six.moves.http_cookiejar
+import salt.ext.six.moves.urllib as urllib
+# pylint: enable=no-name-in-module
+from salt.ext.six import string_types
 from salt._compat import ElementTree as ET
 
 import ssl
@@ -33,10 +38,7 @@
             HAS_MATCHHOSTNAME = False
 import socket
 import urllib2
-<<<<<<< HEAD
-=======
 from urllib2 import URLError
->>>>>>> bdfb5896
 
 # Import salt libs
 import salt.utils
@@ -54,15 +56,12 @@
 import salt.ext.six.moves.http_cookiejar
 import salt.ext.six.moves.urllib as urllib
 # pylint: enable=import-error,no-name-in-module
-<<<<<<< HEAD
-=======
 
 # Don't need a try/except block, since Salt depends on tornado
 import cookielib
 import tornado.httputil
 from tornado.httpclient import HTTPClient
 
->>>>>>> bdfb5896
 try:
     import requests
     HAS_REQUESTS = True
@@ -290,13 +289,8 @@
         result_headers = result.headers
         result_text = result.text
         result_cookies = result.cookies
-<<<<<<< HEAD
-    else:
-        request = urllib.request.Request(url, data)
-=======
     elif backend == 'urllib2':
         request = urllib2.Request(url, data)
->>>>>>> bdfb5896
         handlers = [
             urllib.request.HTTPHandler,
             urllib.request.HTTPCookieProcessor(sess_cookies)
