# -*- coding: utf-8 -*-
'''
Utils for making various web calls. Primarily designed for REST, SOAP, webhooks
and the like, but also useful for basic HTTP testing.

.. versionaddedd:: 2015.2
'''

# Import python libs
from __future__ import absolute_import
import json
import logging
<<<<<<< HEAD
# pylint: disable=no-name-in-module
import salt.ext.six.moves.http_cookiejar
import salt.ext.six.moves.urllib as urllib
# pylint: enable=no-name-in-module
from salt.ext.six import string_types
from salt._compat import ElementTree as ET
=======
import os.path
import pprint
import socket
>>>>>>> 4c844a43

import ssl
try:
    from ssl import CertificateError  # pylint: disable=E0611
    from ssl import match_hostname  # pylint: disable=E0611
    HAS_MATCHHOSTNAME = True
except ImportError:
    try:
        from backports.ssl_match_hostname import CertificateError
        from backports.ssl_match_hostname import match_hostname
        HAS_MATCHHOSTNAME = True
    except ImportError:
        try:
            from salt.ext.ssl_match_hostname import CertificateError
            from salt.ext.ssl_match_hostname import match_hostname
            HAS_MATCHHOSTNAME = True
        except ImportError:
            HAS_MATCHHOSTNAME = False

# Import salt libs
import salt.utils
import salt.utils.xmlutil as xml
import salt.loader
import salt.config
import salt.version
from salt._compat import ElementTree as ET
from salt.template import compile_template
from salt import syspaths

# Import 3rd party libs
import salt.ext.six as six
# pylint: disable=import-error,no-name-in-module
import salt.ext.six.moves.http_client
import salt.ext.six.moves.http_cookiejar
import salt.ext.six.moves.urllib.request as urllib_request
from salt.ext.six.moves.urllib.error import URLError
# pylint: enable=import-error,no-name-in-module

# Don't need a try/except block, since Salt depends on tornado
import tornado.httputil
from tornado.httpclient import HTTPClient

try:
    import requests
    HAS_REQUESTS = True
except ImportError:
    HAS_REQUESTS = False

try:
    import msgpack
    HAS_MSGPACK = True
except ImportError:
    HAS_MSGPACK = False

try:
    import certifi
    HAS_CERTIFI = True
except ImportError:
    HAS_CERTIFI = False

log = logging.getLogger(__name__)
JARFILE = os.path.join(syspaths.CACHE_DIR, 'cookies.txt')
SESSIONJARFILE = os.path.join(syspaths.CACHE_DIR, 'cookies.session.p')
USERAGENT = 'Salt/{0}'.format(salt.version.__version__)


def query(url,
          method='GET',
          params=None,
          data=None,
          data_file=None,
          header_dict=None,
          header_list=None,
          header_file=None,
          username=None,
          password=None,
          auth=None,
          decode=False,
          decode_type='auto',
          status=False,
          headers=False,
          text=False,
          cookies=None,
          cookie_jar=JARFILE,
          cookie_format='lwp',
          persist_session=False,
          session_cookie_jar=SESSIONJARFILE,
          data_render=False,
          data_renderer=None,
          header_render=False,
          header_renderer=None,
          template_dict=None,
          test=False,
          test_url=None,
          node='minion',
          port=80,
          opts=None,
          backend='tornado',
          requests_lib=None,
          ca_bundle=None,
          verify_ssl=None,
          cert=None,
          text_out=None,
          headers_out=None,
          decode_out=None,
          stream=False,
          handle=False,
          agent=USERAGENT,
          **kwargs):
    '''
    Query a resource, and decode the return data
    '''
    ret = {}

    if opts is None:
        if node == 'master':
            opts = salt.config.master_config(
                os.path.join(syspaths.CONFIG_DIR, 'master')
            )
        elif node == 'minion':
            opts = salt.config.minion_config(
                os.path.join(syspaths.CONFIG_DIR, 'minion')
            )
        else:
            opts = {}

    if requests_lib is None:
        requests_lib = opts.get('requests_lib', False)

    if requests_lib is True:
        log.warn('Please set "backend" to "requests" instead of setting '
                 '"requests_lib" to "True"')

        if HAS_REQUESTS is False:
            ret['error'] = ('http.query has been set to use requests, but the '
                            'requests library does not seem to be installed')
            log.error(ret['error'])
            return ret

        backend = 'requests'

    else:
        requests_log = logging.getLogger('requests')
        requests_log.setLevel(logging.WARNING)

    if ca_bundle is None:
        ca_bundle = get_ca_bundle(opts)

    if verify_ssl is None:
        verify_ssl = opts.get('verify_ssl', True)

    if cert is None:
        cert = opts.get('cert', None)

    if data_file is not None:
        data = _render(
            data_file, data_render, data_renderer, template_dict, opts
        )

    log.debug('Using {0} Method'.format(method))
    if method == 'POST':
        log.trace('POST Data: {0}'.format(pprint.pformat(data)))

    if header_file is not None:
        header_tpl = _render(
            header_file, header_render, header_renderer, template_dict, opts
        )
        if isinstance(header_tpl, dict):
            header_dict = header_tpl
        else:
            header_list = header_tpl.splitlines()

    if header_dict is None:
        header_dict = {}

    if header_list is None:
        header_list = []

    if persist_session is True and HAS_MSGPACK:
        # TODO: This is hackish; it will overwrite the session cookie jar with
        # all cookies from this one connection, rather than behaving like a
        # proper cookie jar. Unfortunately, since session cookies do not
        # contain expirations, they can't be stored in a proper cookie jar.
        if os.path.isfile(session_cookie_jar):
            with salt.utils.fopen(session_cookie_jar, 'r') as fh_:
                session_cookies = msgpack.load(fh_)
            if isinstance(session_cookies, dict):
                header_dict.update(session_cookies)
        else:
            with salt.utils.fopen(session_cookie_jar, 'w') as fh_:
                msgpack.dump('', fh_)

    for header in header_list:
        comps = header.split(':')
        if len(comps) < 2:
            continue
        header_dict[comps[0].strip()] = comps[1].strip()

    if username and password:
        auth = (username, password)
    else:
        auth = None

    if agent == USERAGENT:
        agent = '{0} http.query()'.format(agent)
    header_dict['User-agent'] = agent

    if backend == 'requests':
        sess = requests.Session()
        sess.auth = auth
        sess.headers.update(header_dict)
        log.trace('Request Headers: {0}'.format(sess.headers))
        sess_cookies = sess.cookies
        sess.verify = verify_ssl
    elif backend == 'urllib2':
        sess_cookies = None
    else:
        # Tornado
        sess_cookies = None

    if cookies is not None:
        if cookie_format == 'mozilla':
            sess_cookies = salt.ext.six.moves.http_cookiejar.MozillaCookieJar(cookie_jar)
        else:
            sess_cookies = salt.ext.six.moves.http_cookiejar.LWPCookieJar(cookie_jar)
        if not os.path.isfile(cookie_jar):
            sess_cookies.save()
        else:
            sess_cookies.load()

    if test is True:
        if test_url is None:
            return {}
        else:
            url = test_url
            ret['test'] = True

    if backend == 'requests':
        req_kwargs = {}
        if stream is True:
            if requests.__version__[0] == '0':
                # 'stream' was called 'prefetch' before 1.0, with flipped meaning
                req_kwargs['prefetch'] = False
            else:
                req_kwargs['stream'] = True

        # Client-side cert handling
        if cert is not None:
            if isinstance(cert, six.string_types):
                if os.path.exists(cert):
                    req_kwargs['cert'] = cert
            elif isinstance(cert, tuple):
                if os.path.exists(cert[0]) and os.path.exists(cert[1]):
                    req_kwargs['cert'] = cert
            else:
                log.error('The client-side certificate path that was passed is '
                          'not valid: {0}'.format(cert))

        result = sess.request(
            method, url, params=params, data=data, **req_kwargs
        )
        result.raise_for_status()
        if stream is True or handle is True:
            return {'handle': result}

        result_status_code = result.status_code
        result_headers = result.headers
        result_text = result.text
        result_cookies = result.cookies
    elif backend == 'urllib2':
        request = urllib_request.Request(url, data)
        handlers = [
            urllib_request.HTTPHandler,
            urllib_request.HTTPCookieProcessor(sess_cookies)
        ]

        if url.startswith('https') or port == 443:
            hostname = request.get_host()
            handlers[0] = urllib_request.HTTPSHandler(1)
            if not HAS_MATCHHOSTNAME:
                log.warn(('match_hostname() not available, SSL hostname checking '
                         'not available. THIS CONNECTION MAY NOT BE SECURE!'))
            elif verify_ssl is False:
                log.warn(('SSL certificate verification has been explicitly '
                         'disabled. THIS CONNECTION MAY NOT BE SECURE!'))
            else:
                sock = socket.socket(socket.AF_INET, socket.SOCK_STREAM)
                sock.connect((hostname, 443))
                sockwrap = ssl.wrap_socket(
                    sock,
                    ca_certs=ca_bundle,
                    cert_reqs=ssl.CERT_REQUIRED
                )
                try:
                    match_hostname(sockwrap.getpeercert(), hostname)
                except CertificateError as exc:
                    ret['error'] = (
                        'The certificate was invalid. '
                        'Error returned was: {0}'.format(
                            pprint.pformat(exc)
                        )
                    )
                    return ret

                # Client-side cert handling
                if cert is not None:
                    cert_chain = None
                    if isinstance(cert, six.string_types):
                        if os.path.exists(cert):
                            cert_chain = (cert)
                    elif isinstance(cert, tuple):
                        if os.path.exists(cert[0]) and os.path.exists(cert[1]):
                            cert_chain = cert
                    else:
                        log.error('The client-side certificate path that was '
                                  'passed is not valid: {0}'.format(cert))
                        return
                    if hasattr(ssl, 'SSLContext'):
                        # Python >= 2.7.9
                        context = ssl.SSLContext.load_cert_chain(*cert_chain)
                        handlers.append(urllib_request.HTTPSHandler(context=context))  # pylint: disable=E1123
                    else:
                        # Python < 2.7.9
                        cert_kwargs = {
                            'host': request.get_host(),
                            'port': port,
                            'cert_file': cert_chain[0]
                        }
                        if len(cert_chain) > 1:
                            cert_kwargs['key_file'] = cert_chain[1]
                        handlers[0] = salt.ext.six.moves.http_client.HTTPSConnection(**cert_kwargs)

        opener = urllib_request.build_opener(*handlers)
        for header in header_dict:
            request.add_header(header, header_dict[header])
        request.get_method = lambda: method
        try:
            result = opener.open(request)
        except URLError as exc:
            return {'Error': str(exc)}
        if stream is True or handle is True:
            return {'handle': result}

        result_status_code = result.code
        result_headers = result.headers.headers
        result_text = result.read()
    else:
        # Tornado
        req_kwargs = {}

        # Client-side cert handling
        if cert is not None:
            if isinstance(cert, six.string_types):
                if os.path.exists(cert):
                    req_kwargs['client_cert'] = cert
            elif isinstance(cert, tuple):
                if os.path.exists(cert[0]) and os.path.exists(cert[1]):
                    req_kwargs['client_cert'] = cert[0]
                    req_kwargs['client_key'] = cert[1]
            else:
                log.error('The client-side certificate path that was passed is '
                          'not valid: {0}'.format(cert))

        result = HTTPClient().fetch(
            tornado.httputil.url_concat(url, params),
            method=method,
            headers=header_dict,
            auth_username=username,
            auth_password=password,
            body=data,
            validate_cert=verify_ssl,
            **req_kwargs
        )

        if stream is True or handle is True:
            return {'handle': result}

        result_status_code = result.code
        result_headers = result.headers
        result_text = result.body
        if 'Set-Cookie' in result_headers.keys():
            result_cookies = parse_cookie_header(result_headers['Set-Cookie'])
            for item in result_cookies:
                sess_cookies.set_cookie(item)
        else:
            result_cookies = None

    if isinstance(result_headers, list):
        result_headers_dict = {}
        for header in result_headers:
            comps = header.split(':')
            result_headers_dict[comps[0].strip()] = ':'.join(comps[1:]).strip()
        result_headers = result_headers_dict

    log.debug('Response Status Code: {0}'.format(result_status_code))
    log.trace('Response Headers: {0}'.format(result_headers))
    log.trace('Response Cookies: {0}'.format(sess_cookies))
    try:
        log.trace('Response Text: {0}'.format(result_text))
    except UnicodeEncodeError as exc:
        log.trace(('Cannot Trace Log Response Text: {0}. This may be due to '
                  'incompatibilities between requests and logging.').format(exc))

    if text_out is not None and os.path.exists(text_out):
        with salt.utils.fopen(text_out, 'w') as tof:
            tof.write(result_text)

    if headers_out is not None and os.path.exists(headers_out):
        with salt.utils.fopen(headers_out, 'w') as hof:
            hof.write(result_headers)

    if cookies is not None:
        sess_cookies.save()

    if persist_session is True and HAS_MSGPACK:
        # TODO: See persist_session above
        if 'set-cookie' in result_headers:
            with salt.utils.fopen(session_cookie_jar, 'w') as fh_:
                session_cookies = result_headers.get('set-cookie', None)
                if session_cookies is not None:
                    msgpack.dump({'Cookie': session_cookies}, fh_)
                else:
                    msgpack.dump('', fh_)

    if status is True:
        ret['status'] = result_status_code

    if headers is True:
        ret['headers'] = result_headers

    if decode is True:
        if decode_type == 'auto':
            content_type = result_headers.get(
                'content-type', 'application/json'
            )
            if 'xml' in content_type:
                decode_type = 'xml'
            elif 'json' in content_type:
                decode_type = 'json'
            else:
                decode_type = 'plain'

        valid_decodes = ('json', 'xml', 'plain')
        if decode_type not in valid_decodes:
            ret['error'] = (
                'Invalid decode_type specified. '
                'Valid decode types are: {0}'.format(
                    pprint.pformat(valid_decodes)
                )
            )
            log.error(ret['error'])
            return ret

        if decode_type == 'json':
            ret['dict'] = json.loads(result_text)
        elif decode_type == 'xml':
            ret['dict'] = []
            items = ET.fromstring(result_text)
            for item in items:
                ret['dict'].append(xml.to_dict(item))
        else:
            text = True

        if decode_out and os.path.exists(decode_out):
            with salt.utils.fopen(decode_out, 'w') as dof:
                dof.write(result_text)

    if text is True:
        ret['text'] = result_text

    return ret


def get_ca_bundle(opts=None):
    '''
    Return the location of the ca bundle file. See the following article:

        http://tinyurl.com/k7rx42a
    '''
    if hasattr(get_ca_bundle, '__return_value__'):
        return get_ca_bundle.__return_value__

    if opts is None:
        opts = {}

    opts_bundle = opts.get('ca_bundle', None)
    if opts_bundle is not None and os.path.exists(opts_bundle):
        return opts_bundle

    file_roots = opts.get('file_roots', {'base': [syspaths.SRV_ROOT_DIR]})
    salt_root = file_roots['base'][0]
    log.debug('file_roots is {0}'.format(salt_root))

    # Please do not change the order without good reason
    for path in (
        # Check Salt first
        os.path.join(salt_root, 'cacert.pem'),
        os.path.join(salt_root, 'ca-bundle.crt'),
        # Debian has paths that often exist on other distros
        '/etc/ssl/certs/ca-certificates.crt',
        # RedHat is also very common
        '/etc/pki/tls/certs/ca-bundle.crt',
        '/etc/pki/tls/certs/ca-bundle.trust.crt',
        # RedHat's link for Debian compatability
        '/etc/ssl/certs/ca-bundle.crt',
        # Suse has an unusual path
        '/var/lib/ca-certificates/ca-bundle.pem',
        # OpenBSD has an unusual path
        '/etc/ssl/cert.pem',
    ):
        if os.path.exists(path):
            return path

    if salt.utils.is_windows() and HAS_CERTIFI:
        return certifi.where()

    return None


def update_ca_bundle(
        target=None,
        source=None,
        opts=None,
        merge_files=None,
    ):
    '''
    Attempt to update the CA bundle file from a URL

    If not specified, the local location on disk (``target``) will be
    auto-detected, if possible. If it is not found, then a new location on disk
    will be created and updated.

    The default ``source`` is:

        http://curl.haxx.se/ca/cacert.pem

    This is based on the information at:

        http://curl.haxx.se/docs/caextract.html

    A string or list of strings representing files to be appended to the end of
    the CA bundle file may also be passed through as ``merge_files``.
    '''
    if opts is None:
        opts = {}

    if target is None:
        target = get_ca_bundle(opts)

    if target is None:
        log.error('Unable to detect location to write CA bundle to')
        return

    if source is None:
        source = opts.get('ca_bundle_url', 'http://curl.haxx.se/ca/cacert.pem')

    log.debug('Attempting to download {0} to {1}'.format(source, target))
    query(
        source,
        text=True,
        decode=False,
        headers=False,
        status=False,
        text_out=target
    )

    if merge_files is not None:
        if isinstance(merge_files, six.string_types):
            merge_files = [merge_files]

        if not isinstance(merge_files, list):
            log.error('A value was passed as merge_files which was not either '
                      'a string or a list')
            return

        merge_content = ''

        for cert_file in merge_files:
            if os.path.exists(cert_file):
                log.debug(
                    'Queueing up {0} to be appended to {1}'.format(
                        cert_file, target
                    )
                )
                try:
                    with salt.utils.fopen(cert_file, 'r') as fcf:
                        merge_content = '\n'.join((merge_content, fcf.read()))
                except IOError as exc:
                    log.error(
                        'Reading from {0} caused the following error: {1}'.format(
                            cert_file, exc
                        )
                    )

        if merge_content:
            log.debug('Appending merge_files to {0}'.format(target))
            try:
                with salt.utils.fopen(target, 'a') as tfp:
                    tfp.write('\n')
                    tfp.write(merge_content)
            except IOError as exc:
                log.error(
                    'Writing to {0} caused the following error: {1}'.format(
                        target, exc
                    )
                )


def _render(template, render, renderer, template_dict, opts):
    '''
    Render a template
    '''
    if render:
        if template_dict is None:
            template_dict = {}
        if not renderer:
            renderer = opts.get('renderer', 'yaml_jinja')
        rend = salt.loader.render(opts, {})
        return compile_template(template, rend, renderer, **template_dict)
    with salt.utils.fopen(template, 'r') as fh_:
        return fh_.read()


def parse_cookie_header(header):
    '''
    Parse the "Set-cookie" header, and return a list of cookies.

    This function is here because Tornado's HTTPClient doesn't handle cookies.
    '''
    attribs = ('expires', 'path', 'domain', 'version', 'httponly', 'secure', 'comment', 'max-age')

    # Split into cookie(s); handles headers with multiple cookies defined
    morsels = []
    for item in header.split(';'):
        item = item.strip()
        if ',' in item and 'expires' not in item:
            for part in item.split(','):
                morsels.append(part)
        else:
            morsels.append(item)

    # Break down morsels into actual cookies
    cookies = []
    cookie = {}
    value_set = False
    for morsel in morsels:
        parts = morsel.split('=')
        if parts[0].lower() in attribs:
            if parts[0] in cookie:
                cookies.append(cookie)
                cookie = {}
            if len(parts) > 1:
                cookie[parts[0]] = '='.join(parts[1:])
            else:
                cookie[parts[0]] = True
        else:
            if value_set is True:
                # This is a new cookie; save the old one and clear for this one
                cookies.append(cookie)
                cookie = {}
                value_set = False
            cookie[parts[0]] = '='.join(parts[1:])
            value_set = True

    if cookie:
        # Set the last cookie that was processed
        cookies.append(cookie)

    # These arguments are required by cookielib.Cookie()
    reqd = (
        'version',
        'port',
        'port_specified',
        'domain',
        'domain_specified',
        'domain_initial_dot',
        'path',
        'path_specified',
        'secure',
        'expires',
        'discard',
        'comment',
        'comment_url',
        'rest',
    )

    ret = []
    for cookie in cookies:
        name = None
        value = None
        for item in cookie.keys():
            if item in attribs:
                continue
            name = item
            value = cookie[item]
            del cookie[name]

        # cookielib.Cookie() requires an epoch
        if 'expires' in cookie:
            cookie['expires'] = salt.ext.six.moves.http_cookiejar.http2time(cookie['expires'])

        # Fill in missing required fields
        for req in reqd:
            if req not in cookie.keys():
                cookie[req] = None
        if cookie['version'] is None:
            cookie['version'] = 0
        if cookie['rest'] is None:
            cookie['rest'] = {}

        ret.append(salt.ext.six.moves.http_cookiejar.Cookie(name=name, value=value, **cookie))

    return ret<|MERGE_RESOLUTION|>--- conflicted
+++ resolved
@@ -10,18 +10,15 @@
 from __future__ import absolute_import
 import json
 import logging
-<<<<<<< HEAD
 # pylint: disable=no-name-in-module
 import salt.ext.six.moves.http_cookiejar
 import salt.ext.six.moves.urllib as urllib
 # pylint: enable=no-name-in-module
 from salt.ext.six import string_types
 from salt._compat import ElementTree as ET
-=======
 import os.path
 import pprint
 import socket
->>>>>>> 4c844a43
 
 import ssl
 try:
