--- conflicted
+++ resolved
@@ -125,10 +125,7 @@
     log.trace("Content size after decompression: %s", len(pgctnt))
     return pgctnt
 
-<<<<<<< HEAD
-=======
-
->>>>>>> 69398dd7
+
 @jinja_filter('http_query')
 def query(url,
           method='GET',
@@ -582,12 +579,6 @@
     log.debug('Response Status Code: {0}'.format(result_status_code))
     log.trace('Response Headers: {0}'.format(result_headers))
     log.trace('Response Cookies: {0}'.format(sess_cookies))
-<<<<<<< HEAD
-
-    coding = result_headers.get('Content-Encoding', "identity")
-
-    result_text = __decompressContent(coding, result_text)
-=======
     # log.trace("Content: %s", result_text)
 
     coding = result_headers.get('Content-Encoding', "identity")
@@ -595,7 +586,6 @@
     # Requests will always decompress the content, and working around that is annoying.
     if backend != 'requests':
         result_text = __decompressContent(coding, result_text)
->>>>>>> 69398dd7
 
     try:
         log.trace('Response Text: {0}'.format(result_text))
