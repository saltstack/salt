--- conflicted
+++ resolved
@@ -20,10 +20,7 @@
 import pprint
 import socket
 import urllib
-<<<<<<< HEAD
-=======
 import inspect
->>>>>>> a2d46547
 
 import ssl
 try:
@@ -416,8 +413,6 @@
         if isinstance(data, dict):
             data = urllib.urlencode(data)
 
-<<<<<<< HEAD
-=======
         if verify_ssl:
             req_kwargs['ca_certs'] = ca_bundle
 
@@ -427,7 +422,6 @@
         client_argspec = inspect.getargspec(tornado.simple_httpclient.SimpleAsyncHTTPClient.initialize)
         supports_max_body_size = 'max_body_size' in client_argspec.args
 
->>>>>>> a2d46547
         try:
             if supports_max_body_size:
                 result = HTTPClient(max_body_size=max_body).fetch(
