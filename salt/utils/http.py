# -*- coding: utf-8 -*-
'''
Utils for making various web calls. Primarily designed for REST, SOAP, webhooks
and the like, but also useful for basic HTTP testing.

.. versionaddedd:: 2015.2
'''

# Import python libs
from __future__ import absolute_import
import json
import logging
<<<<<<< HEAD
# pylint: disable=no-name-in-module
import salt.ext.six.moves.http_cookiejar
import salt.ext.six.moves.urllib as urllib
# pylint: enable=no-name-in-module
from salt.ext.six import string_types
from salt._compat import ElementTree as ET
=======
>>>>>>> d1d6cef1
import os.path
import pprint
import socket

import ssl
try:
    from ssl import CertificateError  # pylint: disable=E0611
    from ssl import match_hostname  # pylint: disable=E0611
    HAS_MATCHHOSTNAME = True
except ImportError:
    try:
        from backports.ssl_match_hostname import CertificateError
        from backports.ssl_match_hostname import match_hostname
        HAS_MATCHHOSTNAME = True
    except ImportError:
        try:
            from salt.ext.ssl_match_hostname import CertificateError
            from salt.ext.ssl_match_hostname import match_hostname
            HAS_MATCHHOSTNAME = True
        except ImportError:
            HAS_MATCHHOSTNAME = False

# Import salt libs
import salt.utils
import salt.utils.xmlutil as xml
import salt.loader
import salt.config
import salt.version
from salt._compat import ElementTree as ET
from salt.template import compile_template
from salt import syspaths

# Import 3rd party libs
import salt.ext.six as six
# pylint: disable=import-error,no-name-in-module
import salt.ext.six.moves.http_client
import salt.ext.six.moves.http_cookiejar
import salt.ext.six.moves.urllib.request as urllib_request
from salt.ext.six.moves.urllib.error import URLError
# pylint: enable=import-error,no-name-in-module

# Don't need a try/except block, since Salt depends on tornado
import tornado.httputil
from tornado.httpclient import HTTPClient

try:
    import requests
    HAS_REQUESTS = True
except ImportError:
    HAS_REQUESTS = False

try:
    import msgpack
    HAS_MSGPACK = True
except ImportError:
    HAS_MSGPACK = False

try:
    import certifi
    HAS_CERTIFI = True
except ImportError:
    HAS_CERTIFI = False

log = logging.getLogger(__name__)
JARFILE = os.path.join(syspaths.CACHE_DIR, 'cookies.txt')
SESSIONJARFILE = os.path.join(syspaths.CACHE_DIR, 'cookies.session.p')
USERAGENT = 'Salt/{0}'.format(salt.version.__version__)


def query(url,
          method='GET',
          params=None,
          data=None,
          data_file=None,
          header_dict=None,
          header_list=None,
          header_file=None,
          username=None,
          password=None,
          auth=None,
          decode=False,
          decode_type='auto',
          status=False,
          headers=False,
          text=False,
          cookies=None,
          cookie_jar=JARFILE,
          cookie_format='lwp',
          persist_session=False,
          session_cookie_jar=SESSIONJARFILE,
          data_render=False,
          data_renderer=None,
          header_render=False,
          header_renderer=None,
          template_dict=None,
          test=False,
          test_url=None,
          node='minion',
          port=80,
          opts=None,
          backend='tornado',
          requests_lib=None,
          ca_bundle=None,
          verify_ssl=None,
          cert=None,
          text_out=None,
          headers_out=None,
          decode_out=None,
          stream=False,
          handle=False,
          agent=USERAGENT,
          **kwargs):
    '''
    Query a resource, and decode the return data
    '''
    ret = {}

    if opts is None:
        if node == 'master':
            opts = salt.config.master_config(
                os.path.join(syspaths.CONFIG_DIR, 'master')
            )
        elif node == 'minion':
            opts = salt.config.minion_config(
                os.path.join(syspaths.CONFIG_DIR, 'minion')
            )
        else:
            opts = {}

    if requests_lib is None:
        requests_lib = opts.get('requests_lib', False)

    if requests_lib is True:
        log.warn('Please set "backend" to "requests" instead of setting '
                 '"requests_lib" to "True"')

        if HAS_REQUESTS is False:
            ret['error'] = ('http.query has been set to use requests, but the '
                            'requests library does not seem to be installed')
            log.error(ret['error'])
            return ret

        backend = 'requests'

    else:
        requests_log = logging.getLogger('requests')
        requests_log.setLevel(logging.WARNING)

    if ca_bundle is None:
        ca_bundle = get_ca_bundle(opts)

    if verify_ssl is None:
        verify_ssl = opts.get('verify_ssl', True)

    if cert is None:
        cert = opts.get('cert', None)

    if data_file is not None:
        data = _render(
            data_file, data_render, data_renderer, template_dict, opts
        )

    log.debug('Using {0} Method'.format(method))
    if method == 'POST':
        log.trace('POST Data: {0}'.format(pprint.pformat(data)))

    if header_file is not None:
        header_tpl = _render(
            header_file, header_render, header_renderer, template_dict, opts
        )
        if isinstance(header_tpl, dict):
            header_dict = header_tpl
        else:
            header_list = header_tpl.splitlines()

    if header_dict is None:
        header_dict = {}

    if header_list is None:
        header_list = []

    if persist_session is True and HAS_MSGPACK:
        # TODO: This is hackish; it will overwrite the session cookie jar with
        # all cookies from this one connection, rather than behaving like a
        # proper cookie jar. Unfortunately, since session cookies do not
        # contain expirations, they can't be stored in a proper cookie jar.
        if os.path.isfile(session_cookie_jar):
            with salt.utils.fopen(session_cookie_jar, 'r') as fh_:
                session_cookies = msgpack.load(fh_)
            if isinstance(session_cookies, dict):
                header_dict.update(session_cookies)
        else:
            with salt.utils.fopen(session_cookie_jar, 'w') as fh_:
                msgpack.dump('', fh_)

    for header in header_list:
        comps = header.split(':')
        if len(comps) < 2:
            continue
        header_dict[comps[0].strip()] = comps[1].strip()

    if username and password:
        auth = (username, password)
    else:
        auth = None

    if agent == USERAGENT:
        agent = '{0} http.query()'.format(agent)
    header_dict['User-agent'] = agent

    if backend == 'requests':
        sess = requests.Session()
        sess.auth = auth
        sess.headers.update(header_dict)
        log.trace('Request Headers: {0}'.format(sess.headers))
        sess_cookies = sess.cookies
        sess.verify = verify_ssl
    elif backend == 'urllib2':
        sess_cookies = None
    else:
        # Tornado
        sess_cookies = None

    if cookies is not None:
        if cookie_format == 'mozilla':
            sess_cookies = salt.ext.six.moves.http_cookiejar.MozillaCookieJar(cookie_jar)
        else:
            sess_cookies = salt.ext.six.moves.http_cookiejar.LWPCookieJar(cookie_jar)
        if not os.path.isfile(cookie_jar):
            sess_cookies.save()
        else:
            sess_cookies.load()

    if test is True:
        if test_url is None:
            return {}
        else:
            url = test_url
            ret['test'] = True

    if backend == 'requests':
        req_kwargs = {}
        if stream is True:
            if requests.__version__[0] == '0':
                # 'stream' was called 'prefetch' before 1.0, with flipped meaning
                req_kwargs['prefetch'] = False
            else:
                req_kwargs['stream'] = True

        # Client-side cert handling
        if cert is not None:
            if isinstance(cert, six.string_types):
                if os.path.exists(cert):
                    req_kwargs['cert'] = cert
            elif isinstance(cert, tuple):
                if os.path.exists(cert[0]) and os.path.exists(cert[1]):
                    req_kwargs['cert'] = cert
            else:
                log.error('The client-side certificate path that was passed is '
                          'not valid: {0}'.format(cert))

        result = sess.request(
            method, url, params=params, data=data, **req_kwargs
        )
        result.raise_for_status()
        if stream is True or handle is True:
            return {'handle': result}

        result_status_code = result.status_code
        result_headers = result.headers
        result_text = result.text
        result_cookies = result.cookies
    elif backend == 'urllib2':
        request = urllib_request.Request(url, data)
        handlers = [
            urllib_request.HTTPHandler,
            urllib_request.HTTPCookieProcessor(sess_cookies)
        ]

        if url.startswith('https') or port == 443:
            hostname = request.get_host()
            handlers[0] = urllib_request.HTTPSHandler(1)
            if not HAS_MATCHHOSTNAME:
                log.warn(('match_hostname() not available, SSL hostname checking '
                         'not available. THIS CONNECTION MAY NOT BE SECURE!'))
            elif verify_ssl is False:
                log.warn(('SSL certificate verification has been explicitly '
                         'disabled. THIS CONNECTION MAY NOT BE SECURE!'))
            else:
                sock = socket.socket(socket.AF_INET, socket.SOCK_STREAM)
                sock.connect((hostname, 443))
                sockwrap = ssl.wrap_socket(
                    sock,
                    ca_certs=ca_bundle,
                    cert_reqs=ssl.CERT_REQUIRED
                )
                try:
                    match_hostname(sockwrap.getpeercert(), hostname)
                except CertificateError as exc:
                    ret['error'] = (
                        'The certificate was invalid. '
                        'Error returned was: {0}'.format(
                            pprint.pformat(exc)
                        )
                    )
                    return ret

                # Client-side cert handling
                if cert is not None:
                    cert_chain = None
                    if isinstance(cert, six.string_types):
                        if os.path.exists(cert):
                            cert_chain = (cert)
                    elif isinstance(cert, tuple):
                        if os.path.exists(cert[0]) and os.path.exists(cert[1]):
                            cert_chain = cert
                    else:
                        log.error('The client-side certificate path that was '
                                  'passed is not valid: {0}'.format(cert))
                        return
                    if hasattr(ssl, 'SSLContext'):
                        # Python >= 2.7.9
                        context = ssl.SSLContext.load_cert_chain(*cert_chain)
                        handlers.append(urllib_request.HTTPSHandler(context=context))  # pylint: disable=E1123
                    else:
                        # Python < 2.7.9
                        cert_kwargs = {
                            'host': request.get_host(),
                            'port': port,
                            'cert_file': cert_chain[0]
                        }
                        if len(cert_chain) > 1:
                            cert_kwargs['key_file'] = cert_chain[1]
                        handlers[0] = salt.ext.six.moves.http_client.HTTPSConnection(**cert_kwargs)

        opener = urllib_request.build_opener(*handlers)
        for header in header_dict:
            request.add_header(header, header_dict[header])
        request.get_method = lambda: method
        try:
            result = opener.open(request)
        except URLError as exc:
            return {'Error': str(exc)}
        if stream is True or handle is True:
            return {'handle': result}

        result_status_code = result.code
        result_headers = result.headers.headers
        result_text = result.read()
    else:
        # Tornado
        req_kwargs = {}

        # Client-side cert handling
        if cert is not None:
            if isinstance(cert, six.string_types):
                if os.path.exists(cert):
                    req_kwargs['client_cert'] = cert
            elif isinstance(cert, tuple):
                if os.path.exists(cert[0]) and os.path.exists(cert[1]):
                    req_kwargs['client_cert'] = cert[0]
                    req_kwargs['client_key'] = cert[1]
            else:
                log.error('The client-side certificate path that was passed is '
                          'not valid: {0}'.format(cert))

        result = HTTPClient().fetch(
            tornado.httputil.url_concat(url, params),
            method=method,
            headers=header_dict,
            auth_username=username,
            auth_password=password,
            body=data,
            validate_cert=verify_ssl,
            **req_kwargs
        )

        if stream is True or handle is True:
            return {'handle': result}

        result_status_code = result.code
        result_headers = result.headers
        result_text = result.body
        if 'Set-Cookie' in result_headers.keys():
            result_cookies = parse_cookie_header(result_headers['Set-Cookie'])
            for item in result_cookies:
                sess_cookies.set_cookie(item)
        else:
            result_cookies = None

    if isinstance(result_headers, list):
        result_headers_dict = {}
        for header in result_headers:
            comps = header.split(':')
            result_headers_dict[comps[0].strip()] = ':'.join(comps[1:]).strip()
        result_headers = result_headers_dict

    log.debug('Response Status Code: {0}'.format(result_status_code))
    log.trace('Response Headers: {0}'.format(result_headers))
    log.trace('Response Cookies: {0}'.format(sess_cookies))
    try:
        log.trace('Response Text: {0}'.format(result_text))
    except UnicodeEncodeError as exc:
        log.trace(('Cannot Trace Log Response Text: {0}. This may be due to '
                  'incompatibilities between requests and logging.').format(exc))

    if text_out is not None and os.path.exists(text_out):
        with salt.utils.fopen(text_out, 'w') as tof:
            tof.write(result_text)

    if headers_out is not None and os.path.exists(headers_out):
        with salt.utils.fopen(headers_out, 'w') as hof:
            hof.write(result_headers)

    if cookies is not None:
        sess_cookies.save()

    if persist_session is True and HAS_MSGPACK:
        # TODO: See persist_session above
        if 'set-cookie' in result_headers:
            with salt.utils.fopen(session_cookie_jar, 'w') as fh_:
                session_cookies = result_headers.get('set-cookie', None)
                if session_cookies is not None:
                    msgpack.dump({'Cookie': session_cookies}, fh_)
                else:
                    msgpack.dump('', fh_)

    if status is True:
        ret['status'] = result_status_code

    if headers is True:
        ret['headers'] = result_headers

    if decode is True:
        if decode_type == 'auto':
            content_type = result_headers.get(
                'content-type', 'application/json'
            )
            if 'xml' in content_type:
                decode_type = 'xml'
            elif 'json' in content_type:
                decode_type = 'json'
            else:
                decode_type = 'plain'

        valid_decodes = ('json', 'xml', 'plain')
        if decode_type not in valid_decodes:
            ret['error'] = (
                'Invalid decode_type specified. '
                'Valid decode types are: {0}'.format(
                    pprint.pformat(valid_decodes)
                )
            )
            log.error(ret['error'])
            return ret

        if decode_type == 'json':
            ret['dict'] = json.loads(result_text)
        elif decode_type == 'xml':
            ret['dict'] = []
            items = ET.fromstring(result_text)
            for item in items:
                ret['dict'].append(xml.to_dict(item))
        else:
            text = True

        if decode_out and os.path.exists(decode_out):
            with salt.utils.fopen(decode_out, 'w') as dof:
                dof.write(result_text)

    if text is True:
        ret['text'] = result_text

    return ret


def get_ca_bundle(opts=None):
    '''
    Return the location of the ca bundle file. See the following article:

        http://tinyurl.com/k7rx42a
    '''
    if hasattr(get_ca_bundle, '__return_value__'):
        return get_ca_bundle.__return_value__

    if opts is None:
        opts = {}

    opts_bundle = opts.get('ca_bundle', None)
    if opts_bundle is not None and os.path.exists(opts_bundle):
        return opts_bundle

    file_roots = opts.get('file_roots', {'base': [syspaths.SRV_ROOT_DIR]})

    # Please do not change the order without good reason

    # Check Salt first
    for salt_root in file_roots.get('base', []):
        log.debug('file_roots is {0}'.format(salt_root))
        for path in ('cacert.pem', 'ca-bundle.crt'):
            if os.path.exists(path):
                return path

    locations = (
        # Debian has paths that often exist on other distros
        '/etc/ssl/certs/ca-certificates.crt',
        # RedHat is also very common
        '/etc/pki/tls/certs/ca-bundle.crt',
        '/etc/pki/tls/certs/ca-bundle.trust.crt',
        # RedHat's link for Debian compatability
        '/etc/ssl/certs/ca-bundle.crt',
        # Suse has an unusual path
        '/var/lib/ca-certificates/ca-bundle.pem',
        # OpenBSD has an unusual path
        '/etc/ssl/cert.pem',
    )
    for path in locations:
        if os.path.exists(path):
            return path

    if salt.utils.is_windows() and HAS_CERTIFI:
        return certifi.where()

    return None


def update_ca_bundle(
        target=None,
        source=None,
        opts=None,
        merge_files=None,
    ):
    '''
    Attempt to update the CA bundle file from a URL

    If not specified, the local location on disk (``target``) will be
    auto-detected, if possible. If it is not found, then a new location on disk
    will be created and updated.

    The default ``source`` is:

        http://curl.haxx.se/ca/cacert.pem

    This is based on the information at:

        http://curl.haxx.se/docs/caextract.html

    A string or list of strings representing files to be appended to the end of
    the CA bundle file may also be passed through as ``merge_files``.
    '''
    if opts is None:
        opts = {}

    if target is None:
        target = get_ca_bundle(opts)

    if target is None:
        log.error('Unable to detect location to write CA bundle to')
        return

    if source is None:
        source = opts.get('ca_bundle_url', 'http://curl.haxx.se/ca/cacert.pem')

    log.debug('Attempting to download {0} to {1}'.format(source, target))
    query(
        source,
        text=True,
        decode=False,
        headers=False,
        status=False,
        text_out=target
    )

    if merge_files is not None:
        if isinstance(merge_files, six.string_types):
            merge_files = [merge_files]

        if not isinstance(merge_files, list):
            log.error('A value was passed as merge_files which was not either '
                      'a string or a list')
            return

        merge_content = ''

        for cert_file in merge_files:
            if os.path.exists(cert_file):
                log.debug(
                    'Queueing up {0} to be appended to {1}'.format(
                        cert_file, target
                    )
                )
                try:
                    with salt.utils.fopen(cert_file, 'r') as fcf:
                        merge_content = '\n'.join((merge_content, fcf.read()))
                except IOError as exc:
                    log.error(
                        'Reading from {0} caused the following error: {1}'.format(
                            cert_file, exc
                        )
                    )

        if merge_content:
            log.debug('Appending merge_files to {0}'.format(target))
            try:
                with salt.utils.fopen(target, 'a') as tfp:
                    tfp.write('\n')
                    tfp.write(merge_content)
            except IOError as exc:
                log.error(
                    'Writing to {0} caused the following error: {1}'.format(
                        target, exc
                    )
                )


def _render(template, render, renderer, template_dict, opts):
    '''
    Render a template
    '''
    if render:
        if template_dict is None:
            template_dict = {}
        if not renderer:
            renderer = opts.get('renderer', 'yaml_jinja')
        rend = salt.loader.render(opts, {})
        return compile_template(template, rend, renderer, **template_dict)
    with salt.utils.fopen(template, 'r') as fh_:
        return fh_.read()


def parse_cookie_header(header):
    '''
    Parse the "Set-cookie" header, and return a list of cookies.

    This function is here because Tornado's HTTPClient doesn't handle cookies.
    '''
    attribs = ('expires', 'path', 'domain', 'version', 'httponly', 'secure', 'comment', 'max-age')

    # Split into cookie(s); handles headers with multiple cookies defined
    morsels = []
    for item in header.split(';'):
        item = item.strip()
        if ',' in item and 'expires' not in item:
            for part in item.split(','):
                morsels.append(part)
        else:
            morsels.append(item)

    # Break down morsels into actual cookies
    cookies = []
    cookie = {}
    value_set = False
    for morsel in morsels:
        parts = morsel.split('=')
        if parts[0].lower() in attribs:
            if parts[0] in cookie:
                cookies.append(cookie)
                cookie = {}
            if len(parts) > 1:
                cookie[parts[0]] = '='.join(parts[1:])
            else:
                cookie[parts[0]] = True
        else:
            if value_set is True:
                # This is a new cookie; save the old one and clear for this one
                cookies.append(cookie)
                cookie = {}
                value_set = False
            cookie[parts[0]] = '='.join(parts[1:])
            value_set = True

    if cookie:
        # Set the last cookie that was processed
        cookies.append(cookie)

    # These arguments are required by cookielib.Cookie()
    reqd = (
        'version',
        'port',
        'port_specified',
        'domain',
        'domain_specified',
        'domain_initial_dot',
        'path',
        'path_specified',
        'secure',
        'expires',
        'discard',
        'comment',
        'comment_url',
        'rest',
    )

    ret = []
    for cookie in cookies:
        name = None
        value = None
        for item in cookie.keys():
            if item in attribs:
                continue
            name = item
            value = cookie[item]
            del cookie[name]

        # cookielib.Cookie() requires an epoch
        if 'expires' in cookie:
            cookie['expires'] = salt.ext.six.moves.http_cookiejar.http2time(cookie['expires'])

        # Fill in missing required fields
        for req in reqd:
            if req not in cookie.keys():
                cookie[req] = None
<<<<<<< HEAD
=======
        if cookie['domain'] is None:
            cookie['domain'] = ''
>>>>>>> d1d6cef1
        if cookie['version'] is None:
            cookie['version'] = 0
        if cookie['rest'] is None:
            cookie['rest'] = {}

        ret.append(salt.ext.six.moves.http_cookiejar.Cookie(name=name, value=value, **cookie))

    return ret<|MERGE_RESOLUTION|>--- conflicted
+++ resolved
@@ -10,15 +10,12 @@
 from __future__ import absolute_import
 import json
 import logging
-<<<<<<< HEAD
 # pylint: disable=no-name-in-module
 import salt.ext.six.moves.http_cookiejar
 import salt.ext.six.moves.urllib as urllib
 # pylint: enable=no-name-in-module
 from salt.ext.six import string_types
 from salt._compat import ElementTree as ET
-=======
->>>>>>> d1d6cef1
 import os.path
 import pprint
 import socket
@@ -731,11 +728,8 @@
         for req in reqd:
             if req not in cookie.keys():
                 cookie[req] = None
-<<<<<<< HEAD
-=======
         if cookie['domain'] is None:
             cookie['domain'] = ''
->>>>>>> d1d6cef1
         if cookie['version'] is None:
             cookie['version'] = 0
         if cookie['rest'] is None:
