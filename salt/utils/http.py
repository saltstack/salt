# -*- coding: utf-8 -*-
'''
Utils for making various web calls. Primarily designed for REST, SOAP, webhooks
and the like, but also useful for basic HTTP testing.

.. versionaddedd:: 2015.2
'''

# Import python libs
from __future__ import absolute_import
import json
import logging
<<<<<<< HEAD
# pylint: disable=no-name-in-module
import salt.ext.six.moves.http_cookiejar
import salt.ext.six.moves.urllib as urllib
# pylint: enable=no-name-in-module
from salt.ext.six import string_types
from salt._compat import ElementTree as ET
=======
>>>>>>> 72a8a775
import os.path
import pprint
import socket

import ssl
try:
    from ssl import CertificateError  # pylint: disable=E0611
    from ssl import match_hostname  # pylint: disable=E0611
    HAS_MATCHHOSTNAME = True
except ImportError:
    try:
        from backports.ssl_match_hostname import CertificateError
        from backports.ssl_match_hostname import match_hostname
        HAS_MATCHHOSTNAME = True
    except ImportError:
        try:
            from salt.ext.ssl_match_hostname import CertificateError
            from salt.ext.ssl_match_hostname import match_hostname
            HAS_MATCHHOSTNAME = True
        except ImportError:
            HAS_MATCHHOSTNAME = False

# Import salt libs
import salt.utils
import salt.utils.xmlutil as xml
import salt.loader
import salt.config
import salt.version
from salt._compat import ElementTree as ET
from salt.template import compile_template
from salt import syspaths

# Import 3rd party libs
import salt.ext.six as six
# pylint: disable=import-error,no-name-in-module
import salt.ext.six.moves.http_client
import salt.ext.six.moves.http_cookiejar
import salt.ext.six.moves.urllib.request as urllib_request
from salt.ext.six.moves.urllib.error import URLError
# pylint: enable=import-error,no-name-in-module

# Don't need a try/except block, since Salt depends on tornado
import tornado.httputil
from tornado.httpclient import HTTPClient

try:
    import requests
    HAS_REQUESTS = True
except ImportError:
    HAS_REQUESTS = False

try:
    import msgpack
    HAS_MSGPACK = True
except ImportError:
    HAS_MSGPACK = False

try:
    import certifi
    HAS_CERTIFI = True
except ImportError:
    HAS_CERTIFI = False

log = logging.getLogger(__name__)
JARFILE = os.path.join(syspaths.CACHE_DIR, 'cookies.txt')
SESSIONJARFILE = os.path.join(syspaths.CACHE_DIR, 'cookies.session.p')
USERAGENT = 'Salt/{0}'.format(salt.version.__version__)


def query(url,
          method='GET',
          params=None,
          data=None,
          data_file=None,
          header_dict=None,
          header_list=None,
          header_file=None,
          username=None,
          password=None,
          auth=None,
          decode=False,
          decode_type='auto',
          status=False,
          headers=False,
          text=False,
          cookies=None,
          cookie_jar=JARFILE,
          cookie_format='lwp',
          persist_session=False,
          session_cookie_jar=SESSIONJARFILE,
          data_render=False,
          data_renderer=None,
          header_render=False,
          header_renderer=None,
          template_dict=None,
          test=False,
          test_url=None,
          node='minion',
          port=80,
          opts=None,
          backend='tornado',
          requests_lib=None,
          ca_bundle=None,
          verify_ssl=None,
          cert=None,
          text_out=None,
          headers_out=None,
          decode_out=None,
          stream=False,
          handle=False,
          agent=USERAGENT,
          **kwargs):
    '''
    Query a resource, and decode the return data
    '''
    ret = {}

    if opts is None:
        if node == 'master':
            opts = salt.config.master_config(
                os.path.join(syspaths.CONFIG_DIR, 'master')
            )
        elif node == 'minion':
            opts = salt.config.minion_config(
                os.path.join(syspaths.CONFIG_DIR, 'minion')
            )
        else:
            opts = {}

    if requests_lib is None:
        requests_lib = opts.get('requests_lib', False)

    if requests_lib is True:
        log.warn('Please set "backend" to "requests" instead of setting '
                 '"requests_lib" to "True"')

        if HAS_REQUESTS is False:
            ret['error'] = ('http.query has been set to use requests, but the '
                            'requests library does not seem to be installed')
            log.error(ret['error'])
            return ret

        backend = 'requests'

    else:
        requests_log = logging.getLogger('requests')
        requests_log.setLevel(logging.WARNING)

    if ca_bundle is None:
        ca_bundle = get_ca_bundle(opts)

    if verify_ssl is None:
        verify_ssl = opts.get('verify_ssl', True)

    if cert is None:
        cert = opts.get('cert', None)

    if data_file is not None:
        data = _render(
            data_file, data_render, data_renderer, template_dict, opts
        )

    log.debug('Using {0} Method'.format(method))
    if method == 'POST':
        log.trace('POST Data: {0}'.format(pprint.pformat(data)))

    if header_file is not None:
        header_tpl = _render(
            header_file, header_render, header_renderer, template_dict, opts
        )
        if isinstance(header_tpl, dict):
            header_dict = header_tpl
        else:
            header_list = header_tpl.splitlines()

    if header_dict is None:
        header_dict = {}

    if header_list is None:
        header_list = []

    if persist_session is True and HAS_MSGPACK:
        # TODO: This is hackish; it will overwrite the session cookie jar with
        # all cookies from this one connection, rather than behaving like a
        # proper cookie jar. Unfortunately, since session cookies do not
        # contain expirations, they can't be stored in a proper cookie jar.
        if os.path.isfile(session_cookie_jar):
            with salt.utils.fopen(session_cookie_jar, 'r') as fh_:
                session_cookies = msgpack.load(fh_)
            if isinstance(session_cookies, dict):
                header_dict.update(session_cookies)
        else:
            with salt.utils.fopen(session_cookie_jar, 'w') as fh_:
                msgpack.dump('', fh_)

    for header in header_list:
        comps = header.split(':')
        if len(comps) < 2:
            continue
        header_dict[comps[0].strip()] = comps[1].strip()

    if username and password:
        auth = (username, password)
    else:
        auth = None

    if agent == USERAGENT:
        agent = '{0} http.query()'.format(agent)
    header_dict['User-agent'] = agent

    if backend == 'requests':
        sess = requests.Session()
        sess.auth = auth
        sess.headers.update(header_dict)
        log.trace('Request Headers: {0}'.format(sess.headers))
        sess_cookies = sess.cookies
        sess.verify = verify_ssl
    elif backend == 'urllib2':
        sess_cookies = None
    else:
        # Tornado
        sess_cookies = None

    if cookies is not None:
        if cookie_format == 'mozilla':
            sess_cookies = salt.ext.six.moves.http_cookiejar.MozillaCookieJar(cookie_jar)
        else:
            sess_cookies = salt.ext.six.moves.http_cookiejar.LWPCookieJar(cookie_jar)
        if not os.path.isfile(cookie_jar):
            sess_cookies.save()
        else:
            sess_cookies.load()

    if test is True:
        if test_url is None:
            return {}
        else:
            url = test_url
            ret['test'] = True

    if backend == 'requests':
        req_kwargs = {}
        if stream is True:
            if requests.__version__[0] == '0':
                # 'stream' was called 'prefetch' before 1.0, with flipped meaning
                req_kwargs['prefetch'] = False
            else:
                req_kwargs['stream'] = True

        # Client-side cert handling
        if cert is not None:
            if isinstance(cert, six.string_types):
                if os.path.exists(cert):
                    req_kwargs['cert'] = cert
            elif isinstance(cert, tuple):
                if os.path.exists(cert[0]) and os.path.exists(cert[1]):
                    req_kwargs['cert'] = cert
            else:
                log.error('The client-side certificate path that was passed is '
                          'not valid: {0}'.format(cert))

        result = sess.request(
            method, url, params=params, data=data, **req_kwargs
        )
        result.raise_for_status()
        if stream is True or handle is True:
            return {'handle': result}

        result_status_code = result.status_code
        result_headers = result.headers
        result_text = result.text
        result_cookies = result.cookies
    elif backend == 'urllib2':
        request = urllib_request.Request(url, data)
        handlers = [
            urllib_request.HTTPHandler,
            urllib_request.HTTPCookieProcessor(sess_cookies)
        ]

        if url.startswith('https') or port == 443:
            hostname = request.get_host()
            handlers[0] = urllib_request.HTTPSHandler(1)
            if not HAS_MATCHHOSTNAME:
                log.warn(('match_hostname() not available, SSL hostname checking '
                         'not available. THIS CONNECTION MAY NOT BE SECURE!'))
            elif verify_ssl is False:
                log.warn(('SSL certificate verification has been explicitly '
                         'disabled. THIS CONNECTION MAY NOT BE SECURE!'))
            else:
                sock = socket.socket(socket.AF_INET, socket.SOCK_STREAM)
                sock.connect((hostname, 443))
                sockwrap = ssl.wrap_socket(
                    sock,
                    ca_certs=ca_bundle,
                    cert_reqs=ssl.CERT_REQUIRED
                )
                try:
                    match_hostname(sockwrap.getpeercert(), hostname)
                except CertificateError as exc:
                    ret['error'] = (
                        'The certificate was invalid. '
                        'Error returned was: {0}'.format(
                            pprint.pformat(exc)
                        )
                    )
                    return ret

                # Client-side cert handling
                if cert is not None:
                    cert_chain = None
                    if isinstance(cert, six.string_types):
                        if os.path.exists(cert):
                            cert_chain = (cert)
                    elif isinstance(cert, tuple):
                        if os.path.exists(cert[0]) and os.path.exists(cert[1]):
                            cert_chain = cert
                    else:
                        log.error('The client-side certificate path that was '
                                  'passed is not valid: {0}'.format(cert))
                        return
                    if hasattr(ssl, 'SSLContext'):
                        # Python >= 2.7.9
                        context = ssl.SSLContext.load_cert_chain(*cert_chain)
                        handlers.append(urllib_request.HTTPSHandler(context=context))  # pylint: disable=E1123
                    else:
                        # Python < 2.7.9
                        cert_kwargs = {
                            'host': request.get_host(),
                            'port': port,
                            'cert_file': cert_chain[0]
                        }
                        if len(cert_chain) > 1:
                            cert_kwargs['key_file'] = cert_chain[1]
                        handlers[0] = salt.ext.six.moves.http_client.HTTPSConnection(**cert_kwargs)

        opener = urllib_request.build_opener(*handlers)
        for header in header_dict:
            request.add_header(header, header_dict[header])
        request.get_method = lambda: method
        try:
            result = opener.open(request)
        except URLError as exc:
            return {'Error': str(exc)}
        if stream is True or handle is True:
            return {'handle': result}

        result_status_code = result.code
        result_headers = result.headers.headers
        result_text = result.read()
    else:
        # Tornado
        req_kwargs = {}

        # Client-side cert handling
        if cert is not None:
            if isinstance(cert, six.string_types):
                if os.path.exists(cert):
                    req_kwargs['client_cert'] = cert
            elif isinstance(cert, tuple):
                if os.path.exists(cert[0]) and os.path.exists(cert[1]):
                    req_kwargs['client_cert'] = cert[0]
                    req_kwargs['client_key'] = cert[1]
            else:
                log.error('The client-side certificate path that was passed is '
                          'not valid: {0}'.format(cert))

        result = HTTPClient().fetch(
            tornado.httputil.url_concat(url, params),
            method=method,
            headers=header_dict,
            auth_username=username,
            auth_password=password,
            body=data,
            validate_cert=verify_ssl,
            **req_kwargs
        )

        if stream is True or handle is True:
            return {'handle': result}

        result_status_code = result.code
        result_headers = result.headers
        result_text = result.body
        if 'Set-Cookie' in result_headers.keys():
            result_cookies = parse_cookie_header(result_headers['Set-Cookie'])
            for item in result_cookies:
                sess_cookies.set_cookie(item)
        else:
            result_cookies = None

    if isinstance(result_headers, list):
        result_headers_dict = {}
        for header in result_headers:
            comps = header.split(':')
            result_headers_dict[comps[0].strip()] = ':'.join(comps[1:]).strip()
        result_headers = result_headers_dict

    log.debug('Response Status Code: {0}'.format(result_status_code))
    log.trace('Response Headers: {0}'.format(result_headers))
    log.trace('Response Cookies: {0}'.format(sess_cookies))
    try:
        log.trace('Response Text: {0}'.format(result_text))
    except UnicodeEncodeError as exc:
        log.trace(('Cannot Trace Log Response Text: {0}. This may be due to '
                  'incompatibilities between requests and logging.').format(exc))

    if text_out is not None and os.path.exists(text_out):
        with salt.utils.fopen(text_out, 'w') as tof:
            tof.write(result_text)

    if headers_out is not None and os.path.exists(headers_out):
        with salt.utils.fopen(headers_out, 'w') as hof:
            hof.write(result_headers)

    if cookies is not None:
        sess_cookies.save()

    if persist_session is True and HAS_MSGPACK:
        # TODO: See persist_session above
        if 'set-cookie' in result_headers:
            with salt.utils.fopen(session_cookie_jar, 'w') as fh_:
                session_cookies = result_headers.get('set-cookie', None)
                if session_cookies is not None:
                    msgpack.dump({'Cookie': session_cookies}, fh_)
                else:
                    msgpack.dump('', fh_)

    if status is True:
        ret['status'] = result_status_code

    if headers is True:
        ret['headers'] = result_headers

    if decode is True:
        if decode_type == 'auto':
            content_type = result_headers.get(
                'content-type', 'application/json'
            )
            if 'xml' in content_type:
                decode_type = 'xml'
            elif 'json' in content_type:
                decode_type = 'json'
            else:
                decode_type = 'plain'

        valid_decodes = ('json', 'xml', 'plain')
        if decode_type not in valid_decodes:
            ret['error'] = (
                'Invalid decode_type specified. '
                'Valid decode types are: {0}'.format(
                    pprint.pformat(valid_decodes)
                )
            )
            log.error(ret['error'])
            return ret

        if decode_type == 'json':
            ret['dict'] = json.loads(result_text)
        elif decode_type == 'xml':
            ret['dict'] = []
            items = ET.fromstring(result_text)
            for item in items:
                ret['dict'].append(xml.to_dict(item))
        else:
            text = True

        if decode_out and os.path.exists(decode_out):
            with salt.utils.fopen(decode_out, 'w') as dof:
                dof.write(result_text)

    if text is True:
        ret['text'] = result_text

    return ret


def get_ca_bundle(opts=None):
    '''
    Return the location of the ca bundle file. See the following article:

        http://tinyurl.com/k7rx42a
    '''
    if hasattr(get_ca_bundle, '__return_value__'):
        return get_ca_bundle.__return_value__

    if opts is None:
        opts = {}

    opts_bundle = opts.get('ca_bundle', None)
    if opts_bundle is not None and os.path.exists(opts_bundle):
        return opts_bundle

    file_roots = opts.get('file_roots', {'base': [syspaths.SRV_ROOT_DIR]})

    # Please do not change the order without good reason

    # Check Salt first
    for salt_root in file_roots.get('base', []):
        log.debug('file_roots is {0}'.format(salt_root))
        for path in ('cacert.pem', 'ca-bundle.crt'):
            if os.path.exists(path):
                return path

    locations = (
        # Debian has paths that often exist on other distros
        '/etc/ssl/certs/ca-certificates.crt',
        # RedHat is also very common
        '/etc/pki/tls/certs/ca-bundle.crt',
        '/etc/pki/tls/certs/ca-bundle.trust.crt',
        # RedHat's link for Debian compatability
        '/etc/ssl/certs/ca-bundle.crt',
        # Suse has an unusual path
        '/var/lib/ca-certificates/ca-bundle.pem',
        # OpenBSD has an unusual path
        '/etc/ssl/cert.pem',
<<<<<<< HEAD
    ):
=======
    )
    for path in locations:
>>>>>>> 72a8a775
        if os.path.exists(path):
            return path

    if salt.utils.is_windows() and HAS_CERTIFI:
        return certifi.where()

    return None


def update_ca_bundle(
        target=None,
        source=None,
        opts=None,
        merge_files=None,
    ):
    '''
    Attempt to update the CA bundle file from a URL

    If not specified, the local location on disk (``target``) will be
    auto-detected, if possible. If it is not found, then a new location on disk
    will be created and updated.

    The default ``source`` is:

        http://curl.haxx.se/ca/cacert.pem

    This is based on the information at:

        http://curl.haxx.se/docs/caextract.html

    A string or list of strings representing files to be appended to the end of
    the CA bundle file may also be passed through as ``merge_files``.
    '''
    if opts is None:
        opts = {}

    if target is None:
        target = get_ca_bundle(opts)

    if target is None:
        log.error('Unable to detect location to write CA bundle to')
        return

    if source is None:
        source = opts.get('ca_bundle_url', 'http://curl.haxx.se/ca/cacert.pem')

    log.debug('Attempting to download {0} to {1}'.format(source, target))
    query(
        source,
        text=True,
        decode=False,
        headers=False,
        status=False,
        text_out=target
    )

    if merge_files is not None:
        if isinstance(merge_files, six.string_types):
            merge_files = [merge_files]

        if not isinstance(merge_files, list):
            log.error('A value was passed as merge_files which was not either '
                      'a string or a list')
            return

        merge_content = ''

        for cert_file in merge_files:
            if os.path.exists(cert_file):
                log.debug(
                    'Queueing up {0} to be appended to {1}'.format(
                        cert_file, target
                    )
                )
                try:
                    with salt.utils.fopen(cert_file, 'r') as fcf:
                        merge_content = '\n'.join((merge_content, fcf.read()))
                except IOError as exc:
                    log.error(
                        'Reading from {0} caused the following error: {1}'.format(
                            cert_file, exc
                        )
                    )

        if merge_content:
            log.debug('Appending merge_files to {0}'.format(target))
            try:
                with salt.utils.fopen(target, 'a') as tfp:
                    tfp.write('\n')
                    tfp.write(merge_content)
            except IOError as exc:
                log.error(
                    'Writing to {0} caused the following error: {1}'.format(
                        target, exc
                    )
                )


def _render(template, render, renderer, template_dict, opts):
    '''
    Render a template
    '''
    if render:
        if template_dict is None:
            template_dict = {}
        if not renderer:
            renderer = opts.get('renderer', 'yaml_jinja')
        rend = salt.loader.render(opts, {})
        return compile_template(template, rend, renderer, **template_dict)
    with salt.utils.fopen(template, 'r') as fh_:
        return fh_.read()


def parse_cookie_header(header):
    '''
    Parse the "Set-cookie" header, and return a list of cookies.

    This function is here because Tornado's HTTPClient doesn't handle cookies.
    '''
    attribs = ('expires', 'path', 'domain', 'version', 'httponly', 'secure', 'comment', 'max-age')

    # Split into cookie(s); handles headers with multiple cookies defined
    morsels = []
    for item in header.split(';'):
        item = item.strip()
        if ',' in item and 'expires' not in item:
            for part in item.split(','):
                morsels.append(part)
        else:
            morsels.append(item)

    # Break down morsels into actual cookies
    cookies = []
    cookie = {}
    value_set = False
    for morsel in morsels:
        parts = morsel.split('=')
        if parts[0].lower() in attribs:
            if parts[0] in cookie:
                cookies.append(cookie)
                cookie = {}
            if len(parts) > 1:
                cookie[parts[0]] = '='.join(parts[1:])
            else:
                cookie[parts[0]] = True
        else:
            if value_set is True:
                # This is a new cookie; save the old one and clear for this one
                cookies.append(cookie)
                cookie = {}
                value_set = False
            cookie[parts[0]] = '='.join(parts[1:])
            value_set = True

    if cookie:
        # Set the last cookie that was processed
        cookies.append(cookie)

    # These arguments are required by cookielib.Cookie()
    reqd = (
        'version',
        'port',
        'port_specified',
        'domain',
        'domain_specified',
        'domain_initial_dot',
        'path',
        'path_specified',
        'secure',
        'expires',
        'discard',
        'comment',
        'comment_url',
        'rest',
    )

    ret = []
    for cookie in cookies:
        name = None
        value = None
        for item in cookie.keys():
            if item in attribs:
                continue
            name = item
            value = cookie[item]
            del cookie[name]

        # cookielib.Cookie() requires an epoch
        if 'expires' in cookie:
            cookie['expires'] = salt.ext.six.moves.http_cookiejar.http2time(cookie['expires'])

        # Fill in missing required fields
        for req in reqd:
            if req not in cookie.keys():
                cookie[req] = None
        if cookie['version'] is None:
            cookie['version'] = 0
        if cookie['rest'] is None:
            cookie['rest'] = {}

        ret.append(salt.ext.six.moves.http_cookiejar.Cookie(name=name, value=value, **cookie))

    return ret<|MERGE_RESOLUTION|>--- conflicted
+++ resolved
@@ -10,15 +10,12 @@
 from __future__ import absolute_import
 import json
 import logging
-<<<<<<< HEAD
 # pylint: disable=no-name-in-module
 import salt.ext.six.moves.http_cookiejar
 import salt.ext.six.moves.urllib as urllib
 # pylint: enable=no-name-in-module
 from salt.ext.six import string_types
 from salt._compat import ElementTree as ET
-=======
->>>>>>> 72a8a775
 import os.path
 import pprint
 import socket
@@ -534,12 +531,8 @@
         '/var/lib/ca-certificates/ca-bundle.pem',
         # OpenBSD has an unusual path
         '/etc/ssl/cert.pem',
-<<<<<<< HEAD
-    ):
-=======
     )
     for path in locations:
->>>>>>> 72a8a775
         if os.path.exists(path):
             return path
 
