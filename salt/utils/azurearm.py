--- conflicted
+++ resolved
@@ -187,12 +187,7 @@
 
     if client_type == "subscription":
         client = Client(
-<<<<<<< HEAD
             credential=credentials, base_url=cloud_env.endpoints.resource_manager,
-=======
-            credentials=credentials,
-            base_url=cloud_env.endpoints.resource_manager,
->>>>>>> b54becb8
         )
     else:
         client = Client(
