--- conflicted
+++ resolved
@@ -118,20 +118,6 @@
                 "populated if using username/password authentication."
             )
         else:
-<<<<<<< HEAD
-            credentials = UserPassCredentials(
-                kwargs["username"], kwargs["password"], cloud_environment=cloud_env
-            )
-    elif "subscription_id" in kwargs:
-        try:
-            from msrestazure.azure_active_directory import MSIAuthentication
-
-            credentials = MSIAuthentication(cloud_environment=cloud_env)
-        except ImportError:
-            raise SaltSystemExit(
-                msg="MSI authentication support not availabe (requires msrestazure >= 0.4.14)"
-            )
-=======
             credentials = UserPassCredentials(kwargs['username'],
                                               kwargs['password'],
                                               cloud_environment=cloud_env)
@@ -143,7 +129,6 @@
             credentials = MSIAuthentication(cloud_environment=cloud_env)
         except ImportError:
             raise SaltSystemExit(msg='MSI authentication support not availabe (requires msrestazure >= 0.4.14)')
->>>>>>> 8abb7099
 
     else:
         raise SaltInvocationError(
@@ -164,28 +149,6 @@
 def get_client(client_type, **kwargs):
     """
     Dynamically load the selected client and return a management client object
-<<<<<<< HEAD
-    """
-    client_map = {
-        "compute": "ComputeManagement",
-        "authorization": "AuthorizationManagement",
-        "dns": "DnsManagement",
-        "storage": "StorageManagement",
-        "managementlock": "ManagementLock",
-        "monitor": "MonitorManagement",
-        "network": "NetworkManagement",
-        "policy": "Policy",
-        "resource": "ResourceManagement",
-        "subscription": "Subscription",
-        "web": "WebSiteManagement",
-    }
-
-    if client_type not in client_map:
-        raise SaltSystemExit(
-            msg="The Azure ARM client_type {0} specified can not be found.".format(
-                client_type
-            )
-=======
     '''
     client_map = {'compute': 'ComputeManagement',
                   'authorization': 'AuthorizationManagement',
@@ -203,22 +166,14 @@
         raise SaltSystemExit(
             msg='The Azure ARM client_type {0} specified can not be found.'.format(
                 client_type)
->>>>>>> 8abb7099
         )
 
     map_value = client_map[client_type]
 
-<<<<<<< HEAD
-    if client_type in ["policy", "subscription"]:
-        module_name = "resource"
-    elif client_type in ["managementlock"]:
-        module_name = "resource.locks"
-=======
     if client_type in ['policy', 'subscription']:
         module_name = 'resource'
     elif client_type in ['managementlock']:
         module_name = 'resource.locks'
->>>>>>> 8abb7099
     else:
         module_name = client_type
 
@@ -231,11 +186,7 @@
 
     credentials, subscription_id, cloud_env = _determine_auth(**kwargs)
 
-<<<<<<< HEAD
-    if client_type == "subscription":
-=======
     if client_type == 'subscription':
->>>>>>> 8abb7099
         client = Client(
             credentials=credentials, base_url=cloud_env.endpoints.resource_manager,
         )
