--- conflicted
+++ resolved
@@ -125,21 +125,9 @@
         if HAS_TLDEXTRACT:
             tld = tldextract.extract(domain).suffix
         else:
-<<<<<<< HEAD
-            tld = re.search(
-                r"((?:(?:ac|biz|com?|info|edu|gov|mil|name|net|n[oi]m|org)\.)?[^.]+)$",
-                domain,
-            ).group()
-            log.info(
-                "Without tldextract, dns.util resolves the TLD of {0} to {1}".format(
-                    domain, tld
-                )
-            )
-=======
             tld = re.search(r'((?:(?:ac|biz|com?|info|edu|gov|mil|name|net|n[oi]m|org)\.)?[^.]+)$', domain).group()
             log.info('Without tldextract, dns.util resolves the TLD of %s to %s',
                      domain, tld)
->>>>>>> 8abb7099
 
     res = [domain]
     while True:
@@ -1081,11 +1069,7 @@
     with salt.utils.files.fopen(services_file, "r") as svc_defs:
         for svc_def in svc_defs.readlines():
             svc_def = salt.utils.stringutils.to_unicode(svc_def.strip())
-<<<<<<< HEAD
-            if not svc_def or svc_def.startswith("#"):
-=======
             if not svc_def or svc_def.startswith('#'):
->>>>>>> 8abb7099
                 continue
             elif "#" in svc_def:
                 svc_def, comment = svc_def.split("#", 1)
