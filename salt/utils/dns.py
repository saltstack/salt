--- conflicted
+++ resolved
@@ -416,11 +416,7 @@
     if server is not None:
         cmd += ' {0}'.format(server)
 
-<<<<<<< HEAD
-    cmd = __salt__['cmd.run_all']('{0} {1}'.format(cmd, name), python_shell=False, output_loglevel='quiet')
-=======
     cmd = __salt__['cmd.run_all'](cmd, python_shell=False, output_loglevel='quiet')
->>>>>>> f7d50b13
 
     if 'invalid type' in cmd['stderr']:
         raise ValueError('Invalid DNS type {}'.format(rdtype))
