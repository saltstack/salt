--- conflicted
+++ resolved
@@ -60,15 +60,7 @@
     """
     assert isinstance(kwargs, dict)
     if version < (0, 6, 0) and kwargs.pop("strict_map_key", None) is not None:
-<<<<<<< HEAD
         log.warning("removing unsupported `strict_map_key` argument from msgpack call")
-    if version < (0, 5, 2) and kwargs.pop("raw", None) is not None:
-        log.warning("removing unsupported `raw` argument from msgpack call")
-    if version < (0, 4, 0) and kwargs.pop("use_bin_type", None) is not None:
-        log.warning("removing unsupported `use_bin_type` argument from msgpack call")
-=======
-        log.info("removing unsupported `strict_map_key` argument from msgpack call")
->>>>>>> 913c0f75
     if version >= (1, 0, 0) and kwargs.pop("encoding", None) is not None:
         log.warning("removing unsupported `encoding` argument from msgpack call")
 
