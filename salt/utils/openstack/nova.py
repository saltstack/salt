# -*- coding: utf-8 -*-
'''
Nova class
'''

# Import Python libs
from __future__ import absolute_import, with_statement
<<<<<<< HEAD
from distutils.version import LooseVersion  # pylint: disable=no-name-in-module,import-error
import time
=======
from distutils.version import LooseVersion
>>>>>>> 7b657ca4
import inspect
import logging
import time

# Import third party libs
import salt.ext.six as six
HAS_NOVA = False
# pylint: disable=import-error
try:
    import novaclient
    from novaclient import client
    from novaclient.shell import OpenStackComputeShell
    import novaclient.utils
    import novaclient.auth_plugin
    import novaclient.exceptions
    import novaclient.extension
    import novaclient.base
    HAS_NOVA = True
except ImportError:
    pass

HAS_KEYSTONEAUTH = False
try:
    import keystoneauth1.loading
    import keystoneauth1.session
    HAS_KEYSTONEAUTH = True
except ImportError:
    pass
# pylint: enable=import-error

# Import salt libs
import salt.utils
from salt.exceptions import SaltCloudSystemExit

# Get logging started
log = logging.getLogger(__name__)

# Version added to novaclient.client.Client function
NOVACLIENT_MINVER = '2.6.1'

# dict for block_device_mapping_v2
CLIENT_BDM2_KEYS = {
    'id': 'uuid',
    'source': 'source_type',
    'dest': 'destination_type',
    'bus': 'disk_bus',
    'device': 'device_name',
    'size': 'volume_size',
    'format': 'guest_format',
    'bootindex': 'boot_index',
    'type': 'device_type',
    'shutdown': 'delete_on_termination',
}


def check_nova():
    if HAS_NOVA:
        novaclient_ver = LooseVersion(novaclient.__version__)
        min_ver = LooseVersion(NOVACLIENT_MINVER)
        if novaclient_ver >= min_ver:
            return HAS_NOVA
        log.debug('Newer novaclient version required.  Minimum: {0}'.format(NOVACLIENT_MINVER))
    return False


# kwargs has to be an object instead of a dictionary for the __post_parse_arg__
class KwargsStruct(object):
    def __init__(self, **entries):
        self.__dict__.update(entries)


def _parse_block_device_mapping_v2(block_device=None, boot_volume=None, snapshot=None, ephemeral=None, swap=None):
    bdm = []
    if block_device is None:
        block_device = []
    if ephemeral is None:
        ephemeral = []

    if boot_volume is not None:
        bdm_dict = {'uuid': boot_volume, 'source_type': 'volume',
                    'destination_type': 'volume', 'boot_index': 0,
                    'delete_on_termination': False}
        bdm.append(bdm_dict)

    if snapshot is not None:
        bdm_dict = {'uuid': snapshot, 'source_type': 'snapshot',
                    'destination_type': 'volume', 'boot_index': 0,
                    'delete_on_termination': False}
        bdm.append(bdm_dict)

    for device_spec in block_device:
        bdm_dict = {}

        for key, value in six.iteritems(device_spec):
            bdm_dict[CLIENT_BDM2_KEYS[key]] = value

        # Convert the delete_on_termination to a boolean or set it to true by
        # default for local block devices when not specified.
        if 'delete_on_termination' in bdm_dict:
            action = bdm_dict['delete_on_termination']
            bdm_dict['delete_on_termination'] = (action == 'remove')
        elif bdm_dict.get('destination_type') == 'local':
            bdm_dict['delete_on_termination'] = True

        bdm.append(bdm_dict)

    for ephemeral_spec in ephemeral:
        bdm_dict = {'source_type': 'blank', 'destination_type': 'local',
                    'boot_index': -1, 'delete_on_termination': True}
        if 'size' in ephemeral_spec:
            bdm_dict['volume_size'] = ephemeral_spec['size']
        if 'format' in ephemeral_spec:
            bdm_dict['guest_format'] = ephemeral_spec['format']

        bdm.append(bdm_dict)

    if swap is not None:
        bdm_dict = {'source_type': 'blank', 'destination_type': 'local',
                    'boot_index': -1, 'delete_on_termination': True,
                    'guest_format': 'swap', 'volume_size': swap}
        bdm.append(bdm_dict)

    return bdm


class NovaServer(object):
    def __init__(self, name, server, password=None):
        '''
        Make output look like libcloud output for consistency
        '''
        self.name = name
        self.id = server['id']
        self.image = server.get('image', {}).get('id', 'Boot From Volume')
        self.size = server['flavor']['id']
        self.state = server['state']
        self._uuid = None
        self.extra = {
            'metadata': server['metadata'],
            'access_ip': server['accessIPv4']
        }

        self.addresses = server.get('addresses', {})
        self.public_ips, self.private_ips = [], []
        self.fixed_ips, self.floating_ips = [], []
        for network in self.addresses.values():
            for addr in network:
                if salt.utils.cloud.is_public_ip(addr['addr']):
                    self.public_ips.append(addr['addr'])
                else:
                    self.private_ips.append(addr['addr'])
                if addr.get('OS-EXT-IPS:type') == 'floating':
                    self.floating_ips.append(addr['addr'])
                else:
                    self.fixed_ips.append(addr['addr'])

        if password:
            self.extra['password'] = password

    def __str__(self):
        return self.__dict__


def get_entry(dict_, key, value, raise_error=True):
    for entry in dict_:
        if entry[key] == value:
            return entry
    if raise_error is True:
        raise SaltCloudSystemExit('Unable to find {0} in {1}.'.format(key, dict_))
    return {}


def get_entry_multi(dict_, pairs, raise_error=True):
    for entry in dict_:
        if all([entry[key] == value for key, value in pairs]):
            return entry
    if raise_error is True:
        raise SaltCloudSystemExit('Unable to find {0} in {1}.'.format(pairs, dict_))
    return {}


def sanatize_novaclient(kwargs):
    variables = (
        'username', 'api_key', 'project_id', 'auth_url', 'insecure',
        'timeout', 'proxy_tenant_id', 'proxy_token', 'region_name',
        'endpoint_type', 'extensions', 'service_type', 'service_name',
        'volume_service_name', 'timings', 'bypass_url', 'os_cache',
        'no_cache', 'http_log_debug', 'auth_system', 'auth_plugin',
        'auth_token', 'cacert', 'tenant_id'
    )
    ret = {}
    for var in kwargs:
        if var in variables:
            ret[var] = kwargs[var]

    return ret


# Function alias to not shadow built-ins
class SaltNova(object):
    '''
    Class for all novaclient functions
    '''
    extensions = []

    def __init__(
        self,
        username,
        project_id,
        auth_url,
        region_name=None,
        password=None,
        os_auth_plugin=None,
        use_keystoneauth=False,
        **kwargs
    ):
        '''
        Set up nova credentials
        '''
        if all([use_keystoneauth, HAS_KEYSTONEAUTH]):
            self._new_init(username=username,
                           project_id=project_id,
                           auth_url=auth_url,
                           region_name=region_name,
                           password=password,
                           os_auth_plugin=os_auth_plugin,
                           **kwargs)
        else:
            self._old_init(username=username,
                           project_id=project_id,
                           auth_url=auth_url,
                           region_name=region_name,
                           password=password,
                           os_auth_plugin=os_auth_plugin,
                           **kwargs)

    def _new_init(self, username, project_id, auth_url, region_name, password, os_auth_plugin, auth=None, **kwargs):
        if auth is None:
            auth = {}

        loader = keystoneauth1.loading.get_plugin_loader(os_auth_plugin or 'password')

        self.client_kwargs = kwargs.copy()
        self.kwargs = auth.copy()
        if not self.extensions:
            if hasattr(OpenStackComputeShell, '_discover_extensions'):
                self.extensions = OpenStackComputeShell()._discover_extensions('2.0')
            else:
                self.extensions = client.discover_extensions('2.0')
            for extension in self.extensions:
                extension.run_hooks('__pre_parse_args__')
            self.client_kwargs['extensions'] = self.extensions

        self.kwargs['username'] = username
        self.kwargs['project_name'] = project_id
        self.kwargs['auth_url'] = auth_url
        self.kwargs['password'] = password
        if auth_url.endswith('3'):
            self.kwargs['user_domain_name'] = kwargs.get('user_domain_name', 'default')
            self.kwargs['project_domain_name'] = kwargs.get('project_domain_name', 'default')

        self.client_kwargs['region_name'] = region_name
        self.client_kwargs['service_type'] = 'compute'

        if hasattr(self, 'extensions'):
            # needs an object, not a dictionary
            self.kwargstruct = KwargsStruct(**self.client_kwargs)
            for extension in self.extensions:
                extension.run_hooks('__post_parse_args__', self.kwargstruct)
            self.client_kwargs = self.kwargstruct.__dict__

        # Requires novaclient version >= 2.6.1
        self.version = str(kwargs.get('version', 2))

        self.client_kwargs = sanatize_novaclient(self.client_kwargs)
        options = loader.load_from_options(**self.kwargs)
        self.session = keystoneauth1.session.Session(auth=options)
        conn = client.Client(version=self.version, session=self.session, **self.client_kwargs)
        self.kwargs['auth_token'] = conn.client.session.get_token()
        self.catalog = conn.client.session.get('/auth/catalog', endpoint_filter={'service_type': 'identity'}).json().get('catalog', [])
        if conn.client.get_endpoint(service_type='identity').endswith('v3'):
            self._v3_setup(region_name)
        else:
            self._v2_setup(region_name)

    def _old_init(self, username, project_id, auth_url, region_name, password, os_auth_plugin, **kwargs):
        self.kwargs = kwargs.copy()
        if not self.extensions:
            if hasattr(OpenStackComputeShell, '_discover_extensions'):
                self.extensions = OpenStackComputeShell()._discover_extensions('2.0')
            else:
                self.extensions = client.discover_extensions('2.0')
            for extension in self.extensions:
                extension.run_hooks('__pre_parse_args__')
            self.kwargs['extensions'] = self.extensions

        self.kwargs['username'] = username
        self.kwargs['project_id'] = project_id
        self.kwargs['auth_url'] = auth_url
        self.kwargs['region_name'] = region_name
        self.kwargs['service_type'] = 'compute'

        # used in novaclient extensions to see if they are rackspace or not, to know if it needs to load
        # the hooks for that extension or not.  This is cleaned up by sanatize_novaclient
        self.kwargs['os_auth_url'] = auth_url

        if os_auth_plugin is not None:
            novaclient.auth_plugin.discover_auth_systems()
            auth_plugin = novaclient.auth_plugin.load_plugin(os_auth_plugin)
            self.kwargs['auth_plugin'] = auth_plugin
            self.kwargs['auth_system'] = os_auth_plugin

        if not self.kwargs.get('api_key', None):
            self.kwargs['api_key'] = password

        # This has to be run before sanatize_novaclient before extra variables are cleaned out.
        if hasattr(self, 'extensions'):
            # needs an object, not a dictionary
            self.kwargstruct = KwargsStruct(**self.kwargs)
            for extension in self.extensions:
                extension.run_hooks('__post_parse_args__', self.kwargstruct)
            self.kwargs = self.kwargstruct.__dict__

        self.kwargs = sanatize_novaclient(self.kwargs)

        # Requires novaclient version >= 2.6.1
        self.kwargs['version'] = str(kwargs.get('version', 2))

        conn = client.Client(**self.kwargs)
        try:
            conn.client.authenticate()
        except novaclient.exceptions.AmbiguousEndpoints:
            raise SaltCloudSystemExit(
                "Nova provider requires a 'region_name' to be specified"
            )

        self.kwargs['auth_token'] = conn.client.auth_token
        self.catalog = conn.client.service_catalog.catalog['access']['serviceCatalog']

        self._v2_setup(region_name)

    def _v3_setup(self, region_name):
        if region_name is not None:
            servers_endpoints = get_entry(self.catalog, 'type', 'compute')['endpoints']
            self.kwargs['bypass_url'] = get_entry_multi(
                servers_endpoints,
                [('region', region_name), ('interface', 'public')]
            )['url']

        self.compute_conn = client.Client(version=self.version, session=self.session, **self.client_kwargs)

        volume_endpoints = get_entry(self.catalog, 'type', 'volume', raise_error=False).get('endpoints', {})
        if volume_endpoints:
            if region_name is not None:
                self.kwargs['bypass_url'] = get_entry_multi(
                    volume_endpoints,
                    [('region', region_name), ('interface', 'public')]
                )['url']

            self.volume_conn = client.Client(version=self.version, session=self.session, **self.client_kwargs)
            if hasattr(self, 'extensions'):
                self.expand_extensions()
        else:
            self.volume_conn = None

    def _v2_setup(self, region_name):
        if region_name is not None:
            servers_endpoints = get_entry(self.catalog, 'type', 'compute')['endpoints']
            self.kwargs['bypass_url'] = get_entry(
                servers_endpoints,
                'region',
                region_name
            )['publicURL']

        self.compute_conn = client.Client(**self.kwargs)

        volume_endpoints = get_entry(self.catalog, 'type', 'volume', raise_error=False).get('endpoints', {})
        if volume_endpoints:
            if region_name is not None:
                self.kwargs['bypass_url'] = get_entry(
                    volume_endpoints,
                    'region',
                    region_name
                )['publicURL']

            self.volume_conn = client.Client(**self.kwargs)
            if hasattr(self, 'extensions'):
                self.expand_extensions()
        else:
            self.volume_conn = None

    def expand_extensions(self):
        for connection in (self.compute_conn, self.volume_conn):
            if connection is None:
                continue
            for extension in self.extensions:
                for attr in extension.module.__dict__:
                    if not inspect.isclass(getattr(extension.module, attr)):
                        continue
                    for key, value in six.iteritems(connection.__dict__):
                        if not isinstance(value, novaclient.base.Manager):
                            continue
                        if value.__class__.__name__ == attr:
                            setattr(connection, key, extension.manager_class(connection))

    def get_catalog(self):
        '''
        Return service catalog
        '''
        return self.catalog

    def server_show_libcloud(self, uuid):
        '''
        Make output look like libcloud output for consistency
        '''
        server_info = self.server_show(uuid)
        server = next(six.itervalues(server_info))
        server_name = next(six.iterkeys(server_info))
        if not hasattr(self, 'password'):
            self.password = None
        ret = NovaServer(server_name, server, self.password)

        return ret

    def boot(self, name, flavor_id=0, image_id=0, timeout=300, **kwargs):
        '''
        Boot a cloud server.
        '''
        nt_ks = self.compute_conn
        kwargs['name'] = name
        kwargs['flavor'] = flavor_id
        kwargs['image'] = image_id or None
        ephemeral = kwargs.pop('ephemeral', [])
        block_device = kwargs.pop('block_device', [])
        boot_volume = kwargs.pop('boot_volume', None)
        snapshot = kwargs.pop('snapshot', None)
        swap = kwargs.pop('swap', None)
        kwargs['block_device_mapping_v2'] = _parse_block_device_mapping_v2(
            block_device=block_device, boot_volume=boot_volume, snapshot=snapshot,
            ephemeral=ephemeral, swap=swap
        )
        response = nt_ks.servers.create(**kwargs)
        self.uuid = response.id
        self.password = getattr(response, 'adminPass', None)

        start = time.time()
        trycount = 0
        while True:
            trycount += 1
            try:
                return self.server_show_libcloud(self.uuid)
            except Exception as exc:
                log.debug(
                    'Server information not yet available: {0}'.format(exc)
                )
                time.sleep(1)
                if time.time() - start > timeout:
                    log.error('Timed out after {0} seconds '
                              'while waiting for data'.format(timeout))
                    return False

                log.debug(
                    'Retrying server_show() (try {0})'.format(trycount)
                )

    def show_instance(self, name):
        '''
        Find a server by its name (libcloud)
        '''
        return self.server_by_name(name)

    def root_password(self, server_id, password):
        '''
        Change server(uuid's) root password
        '''
        nt_ks = self.compute_conn
        nt_ks.servers.change_password(server_id, password)

    def server_by_name(self, name):
        '''
        Find a server by its name
        '''
        return self.server_show_libcloud(
            self.server_list().get(name, {}).get('id', '')
        )

    def _volume_get(self, volume_id):
        '''
        Organize information about a volume from the volume_id
        '''
        if self.volume_conn is None:
            raise SaltCloudSystemExit('No cinder endpoint available')
        nt_ks = self.volume_conn
        volume = nt_ks.volumes.get(volume_id)
        response = {'name': volume.display_name,
                    'size': volume.size,
                    'id': volume.id,
                    'description': volume.display_description,
                    'attachments': volume.attachments,
                    'status': volume.status
                    }
        return response

    def volume_list(self, search_opts=None):
        '''
        List all block volumes
        '''
        if self.volume_conn is None:
            raise SaltCloudSystemExit('No cinder endpoint available')
        nt_ks = self.volume_conn
        volumes = nt_ks.volumes.list(search_opts=search_opts)
        response = {}
        for volume in volumes:
            response[volume.display_name] = {
                'name': volume.display_name,
                'size': volume.size,
                'id': volume.id,
                'description': volume.display_description,
                'attachments': volume.attachments,
                'status': volume.status
            }
        return response

    def volume_show(self, name):
        '''
        Show one volume
        '''
        if self.volume_conn is None:
            raise SaltCloudSystemExit('No cinder endpoint available')
        nt_ks = self.volume_conn
        volumes = self.volume_list(
            search_opts={'display_name': name},
        )
        volume = volumes[name]
#        except Exception as esc:
#            # volume doesn't exist
#            log.error(esc.strerror)
#            return {'name': name, 'status': 'deleted'}

        return volume

    def volume_create(self, name, size=100, snapshot=None, voltype=None,
                      availability_zone=None):
        '''
        Create a block device
        '''
        if self.volume_conn is None:
            raise SaltCloudSystemExit('No cinder endpoint available')
        nt_ks = self.volume_conn
        response = nt_ks.volumes.create(
            size=size,
            display_name=name,
            volume_type=voltype,
            snapshot_id=snapshot,
            availability_zone=availability_zone
        )

        return self._volume_get(response.id)

    def volume_delete(self, name):
        '''
        Delete a block device
        '''
        if self.volume_conn is None:
            raise SaltCloudSystemExit('No cinder endpoint available')
        nt_ks = self.volume_conn
        try:
            volume = self.volume_show(name)
        except KeyError as exc:
            raise SaltCloudSystemExit('Unable to find {0} volume: {1}'.format(name, exc))
        if volume['status'] == 'deleted':
            return volume
        response = nt_ks.volumes.delete(volume['id'])
        return volume

    def volume_detach(self,
                      name,
                      timeout=300):
        '''
        Detach a block device
        '''
        try:
            volume = self.volume_show(name)
        except KeyError as exc:
            raise SaltCloudSystemExit('Unable to find {0} volume: {1}'.format(name, exc))
        if not volume['attachments']:
            return True
        response = self.compute_conn.volumes.delete_server_volume(
            volume['attachments'][0]['server_id'],
            volume['attachments'][0]['id']
        )
        trycount = 0
        start = time.time()
        while True:
            trycount += 1
            try:
                response = self._volume_get(volume['id'])
                if response['status'] == 'available':
                    return response
            except Exception as exc:
                log.debug('Volume is detaching: {0}'.format(name))
                time.sleep(1)
                if time.time() - start > timeout:
                    log.error('Timed out after {0} seconds '
                              'while waiting for data'.format(timeout))
                    return False

                log.debug(
                    'Retrying volume_show() (try {0})'.format(trycount)
                )

    def volume_attach(self,
                      name,
                      server_name,
                      device='/dev/xvdb',
                      timeout=300):
        '''
        Attach a block device
        '''
        try:
            volume = self.volume_show(name)
        except KeyError as exc:
            raise SaltCloudSystemExit('Unable to find {0} volume: {1}'.format(name, exc))
        server = self.server_by_name(server_name)
        response = self.compute_conn.volumes.create_server_volume(
            server.id,
            volume['id'],
            device=device
        )
        trycount = 0
        start = time.time()
        while True:
            trycount += 1
            try:
                response = self._volume_get(volume['id'])
                if response['status'] == 'in-use':
                    return response
            except Exception as exc:
                log.debug('Volume is attaching: {0}'.format(name))
                time.sleep(1)
                if time.time() - start > timeout:
                    log.error('Timed out after {0} seconds '
                              'while waiting for data'.format(timeout))
                    return False

                log.debug(
                    'Retrying volume_show() (try {0})'.format(trycount)
                )

    def suspend(self, instance_id):
        '''
        Suspend a server
        '''
        nt_ks = self.compute_conn
        response = nt_ks.servers.suspend(instance_id)
        return True

    def resume(self, instance_id):
        '''
        Resume a server
        '''
        nt_ks = self.compute_conn
        response = nt_ks.servers.resume(instance_id)
        return True

    def lock(self, instance_id):
        '''
        Lock an instance
        '''
        nt_ks = self.compute_conn
        response = nt_ks.servers.lock(instance_id)
        return True

    def delete(self, instance_id):
        '''
        Delete a server
        '''
        nt_ks = self.compute_conn
        response = nt_ks.servers.delete(instance_id)
        return True

    def flavor_list(self):
        '''
        Return a list of available flavors (nova flavor-list)
        '''
        nt_ks = self.compute_conn
        ret = {}
        for flavor in nt_ks.flavors.list():
            links = {}
            for link in flavor.links:
                links[link['rel']] = link['href']
            ret[flavor.name] = {
                'disk': flavor.disk,
                'id': flavor.id,
                'name': flavor.name,
                'ram': flavor.ram,
                'swap': flavor.swap,
                'vcpus': flavor.vcpus,
                'links': links,
            }
            if hasattr(flavor, 'rxtx_factor'):
                ret[flavor.name]['rxtx_factor'] = flavor.rxtx_factor
        return ret

    list_sizes = flavor_list

    def flavor_create(self,
                      name,             # pylint: disable=C0103
                      flavor_id=0,      # pylint: disable=C0103
                      ram=0,
                      disk=0,
                      vcpus=1):
        '''
        Create a flavor
        '''
        nt_ks = self.compute_conn
        nt_ks.flavors.create(
            name=name, flavorid=flavor_id, ram=ram, disk=disk, vcpus=vcpus
        )
        return {'name': name,
                'id': flavor_id,
                'ram': ram,
                'disk': disk,
                'vcpus': vcpus}

    def flavor_delete(self, flavor_id):  # pylint: disable=C0103
        '''
        Delete a flavor
        '''
        nt_ks = self.compute_conn
        nt_ks.flavors.delete(flavor_id)
        return 'Flavor deleted: {0}'.format(flavor_id)

    def keypair_list(self):
        '''
        List keypairs
        '''
        nt_ks = self.compute_conn
        ret = {}
        for keypair in nt_ks.keypairs.list():
            ret[keypair.name] = {
                'name': keypair.name,
                'fingerprint': keypair.fingerprint,
                'public_key': keypair.public_key,
            }
        return ret

    def keypair_add(self, name, pubfile=None, pubkey=None):
        '''
        Add a keypair
        '''
        nt_ks = self.compute_conn
        if pubfile:
            with salt.utils.fopen(pubfile, 'r') as fp_:
                pubkey = fp_.read()
        if not pubkey:
            return False
        nt_ks.keypairs.create(name, public_key=pubkey)
        ret = {'name': name, 'pubkey': pubkey}
        return ret

    def keypair_delete(self, name):
        '''
        Delete a keypair
        '''
        nt_ks = self.compute_conn
        nt_ks.keypairs.delete(name)
        return 'Keypair deleted: {0}'.format(name)

    def image_show(self, image_id):
        '''
        Show image details and metadata
        '''
        nt_ks = self.compute_conn
        image = nt_ks.images.get(image_id)
        links = {}
        for link in image.links:
            links[link['rel']] = link['href']
        ret = {
            'name': image.name,
            'id': image.id,
            'status': image.status,
            'progress': image.progress,
            'created': image.created,
            'updated': image.updated,
            'metadata': image.metadata,
            'links': links,
        }
        if hasattr(image, 'minDisk'):
            ret['minDisk'] = image.minDisk
        if hasattr(image, 'minRam'):
            ret['minRam'] = image.minRam

        return ret

    def image_list(self, name=None):
        '''
        List server images
        '''
        nt_ks = self.compute_conn
        ret = {}
        for image in nt_ks.images.list():
            links = {}
            for link in image.links:
                links[link['rel']] = link['href']
            ret[image.name] = {
                'name': image.name,
                'id': image.id,
                'status': image.status,
                'progress': image.progress,
                'created': image.created,
                'updated': image.updated,
                'metadata': image.metadata,
                'links': links,
            }
            if hasattr(image, 'minDisk'):
                ret[image.name]['minDisk'] = image.minDisk
            if hasattr(image, 'minRam'):
                ret[image.name]['minRam'] = image.minRam
        if name:
            return {name: ret[name]}
        return ret

    list_images = image_list

    def image_meta_set(self,
                       image_id=None,
                       name=None,
                       **kwargs):  # pylint: disable=C0103
        '''
        Set image metadata
        '''
        nt_ks = self.compute_conn
        if name:
            for image in nt_ks.images.list():
                if image.name == name:
                    image_id = image.id  # pylint: disable=C0103
        if not image_id:
            return {'Error': 'A valid image name or id was not specified'}
        nt_ks.images.set_meta(image_id, kwargs)
        return {image_id: kwargs}

    def image_meta_delete(self,
                          image_id=None,     # pylint: disable=C0103
                          name=None,
                          keys=None):
        '''
        Delete image metadata
        '''
        nt_ks = self.compute_conn
        if name:
            for image in nt_ks.images.list():
                if image.name == name:
                    image_id = image.id  # pylint: disable=C0103
        pairs = keys.split(',')
        if not image_id:
            return {'Error': 'A valid image name or id was not specified'}
        nt_ks.images.delete_meta(image_id, pairs)
        return {image_id: 'Deleted: {0}'.format(pairs)}

    def server_list(self):
        '''
        List servers
        '''
        nt_ks = self.compute_conn
        ret = {}
        for item in nt_ks.servers.list():
            try:
                ret[item.name] = {
                    'id': item.id,
                    'name': item.name,
                    'state': item.status,
                    'accessIPv4': item.accessIPv4,
                    'accessIPv6': item.accessIPv6,
                    'flavor': {'id': item.flavor['id'],
                               'links': item.flavor['links']},
                    'image': {'id': item.image['id'] if item.image else 'Boot From Volume',
                              'links': item.image['links'] if item.image else ''},
                    }
            except TypeError:
                pass
        return ret

    def server_list_min(self):
        '''
        List minimal information about servers
        '''
        nt_ks = self.compute_conn
        ret = {}
        for item in nt_ks.servers.list(detailed=False):
            try:
                ret[item.name] = {
                    'id': item.id,
                    'status': 'Running'
                }
            except TypeError:
                pass
        return ret

    def server_list_detailed(self):
        '''
        Detailed list of servers
        '''
        nt_ks = self.compute_conn
        ret = {}
        for item in nt_ks.servers.list():
            try:
                ret[item.name] = {
                    'OS-EXT-SRV-ATTR': {},
                    'OS-EXT-STS': {},
                    'accessIPv4': item.accessIPv4,
                    'accessIPv6': item.accessIPv6,
                    'addresses': item.addresses,
                    'created': item.created,
                    'flavor': {'id': item.flavor['id'],
                               'links': item.flavor['links']},
                    'hostId': item.hostId,
                    'id': item.id,
                    'image': {'id': item.image['id'] if item.image else 'Boot From Volume',
                              'links': item.image['links'] if item.image else ''},
                    'key_name': item.key_name,
                    'links': item.links,
                    'metadata': item.metadata,
                    'name': item.name,
                    'state': item.status,
                    'tenant_id': item.tenant_id,
                    'updated': item.updated,
                    'user_id': item.user_id,
                }
            except TypeError:
                continue

            ret[item.name]['progress'] = getattr(item, 'progress', '0')

            if hasattr(item.__dict__, 'OS-DCF:diskConfig'):
                ret[item.name]['OS-DCF'] = {
                    'diskConfig': item.__dict__['OS-DCF:diskConfig']
                }
            if hasattr(item.__dict__, 'OS-EXT-SRV-ATTR:host'):
                ret[item.name]['OS-EXT-SRV-ATTR']['host'] = \
                    item.__dict__['OS-EXT-SRV-ATTR:host']
            if hasattr(item.__dict__, 'OS-EXT-SRV-ATTR:hypervisor_hostname'):
                ret[item.name]['OS-EXT-SRV-ATTR']['hypervisor_hostname'] = \
                    item.__dict__['OS-EXT-SRV-ATTR:hypervisor_hostname']
            if hasattr(item.__dict__, 'OS-EXT-SRV-ATTR:instance_name'):
                ret[item.name]['OS-EXT-SRV-ATTR']['instance_name'] = \
                    item.__dict__['OS-EXT-SRV-ATTR:instance_name']
            if hasattr(item.__dict__, 'OS-EXT-STS:power_state'):
                ret[item.name]['OS-EXT-STS']['power_state'] = \
                    item.__dict__['OS-EXT-STS:power_state']
            if hasattr(item.__dict__, 'OS-EXT-STS:task_state'):
                ret[item.name]['OS-EXT-STS']['task_state'] = \
                    item.__dict__['OS-EXT-STS:task_state']
            if hasattr(item.__dict__, 'OS-EXT-STS:vm_state'):
                ret[item.name]['OS-EXT-STS']['vm_state'] = \
                    item.__dict__['OS-EXT-STS:vm_state']
            if hasattr(item.__dict__, 'security_groups'):
                ret[item.name]['security_groups'] = \
                    item.__dict__['security_groups']
        return ret

    def server_show(self, server_id):
        '''
        Show details of one server
        '''
        ret = {}
        try:
            servers = self.server_list_detailed()
        except AttributeError:
            raise SaltCloudSystemExit('Corrupt server in server_list_detailed. Remove corrupt servers.')
        for server_name, server in six.iteritems(servers):
            if str(server['id']) == server_id:
                ret[server_name] = server
        return ret

    def secgroup_create(self, name, description):
        '''
        Create a security group
        '''
        nt_ks = self.compute_conn
        nt_ks.security_groups.create(name, description)
        ret = {'name': name, 'description': description}
        return ret

    def secgroup_delete(self, name):
        '''
        Delete a security group
        '''
        nt_ks = self.compute_conn
        for item in nt_ks.security_groups.list():
            if item.name == name:
                nt_ks.security_groups.delete(item.id)
                return {name: 'Deleted security group: {0}'.format(name)}
        return 'Security group not found: {0}'.format(name)

    def secgroup_list(self):
        '''
        List security groups
        '''
        nt_ks = self.compute_conn
        ret = {}
        for item in nt_ks.security_groups.list():
            ret[item.name] = {
                'name': item.name,
                'description': item.description,
                'id': item.id,
                'tenant_id': item.tenant_id,
                'rules': item.rules,
            }
        return ret

    def _item_list(self):
        '''
        List items
        '''
        nt_ks = self.compute_conn
        ret = []
        for item in nt_ks.items.list():
            ret.append(item.__dict__)
        return ret

    def _network_show(self, name, network_lst):
        '''
        Parse the returned network list
        '''
        for net in network_lst:
            if net.label == name:
                return net.__dict__
        return {}

    def network_show(self, name):
        '''
        Show network information
        '''
        nt_ks = self.compute_conn
        net_list = nt_ks.networks.list()
        return self._network_show(name, net_list)

    def network_list(self):
        '''
        List extra private networks
        '''
        nt_ks = self.compute_conn
        return [network.__dict__ for network in nt_ks.networks.list()]

    def _sanatize_network_params(self, kwargs):
        '''
        Sanatize novaclient network parameters
        '''
        params = [
            'label', 'bridge', 'bridge_interface', 'cidr', 'cidr_v6', 'dns1',
            'dns2', 'fixed_cidr', 'gateway', 'gateway_v6', 'multi_host',
            'priority', 'project_id', 'vlan_start', 'vpn_start'
        ]

        for variable in six.iterkeys(kwargs):  # iterate over a copy, we might delete some
            if variable not in params:
                del kwargs[variable]
        return kwargs

    def network_create(self, name, **kwargs):
        '''
        Create extra private network
        '''
        nt_ks = self.compute_conn
        kwargs['label'] = name
        kwargs = self._sanatize_network_params(kwargs)
        net = nt_ks.networks.create(**kwargs)
        return net.__dict__

    def _server_uuid_from_name(self, name):
        '''
        Get server uuid from name
        '''
        return self.server_list().get(name, {}).get('id', '')

    def virtual_interface_list(self, name):
        '''
        Get virtual interfaces on slice
        '''
        nt_ks = self.compute_conn
        nets = nt_ks.virtual_interfaces.list(self._server_uuid_from_name(name))
        return [network.__dict__ for network in nets]

    def virtual_interface_create(self, name, net_name):
        '''
        Add an interfaces to a slice
        '''
        nt_ks = self.compute_conn
        serverid = self._server_uuid_from_name(name)
        networkid = self.network_show(net_name).get('id', None)
        if networkid is None:
            return {net_name: False}
        nets = nt_ks.virtual_interfaces.create(networkid, serverid)
        return nets

    def floating_ip_pool_list(self):
        '''
        List all floating IP pools

        .. versionadded:: 2016.3.0
        '''
        nt_ks = self.compute_conn
        pools = nt_ks.floating_ip_pools.list()
        response = {}
        for pool in pools:
            response[pool.name] = {
                'name': pool.name,
            }
        return response

    def floating_ip_list(self):
        '''
        List floating IPs

        .. versionadded:: 2016.3.0
        '''
        nt_ks = self.compute_conn
        floating_ips = nt_ks.floating_ips.list()
        response = {}
        for floating_ip in floating_ips:
            response[floating_ip.ip] = {
                'ip': floating_ip.ip,
                'fixed_ip': floating_ip.fixed_ip,
                'id': floating_ip.id,
                'instance_id': floating_ip.instance_id,
                'pool': floating_ip.pool
            }
        return response

    def floating_ip_show(self, ip):
        '''
        Show info on specific floating IP

        .. versionadded:: 2016.3.0
        '''
        nt_ks = self.compute_conn
        floating_ips = nt_ks.floating_ips.list()
        for floating_ip in floating_ips:
            if floating_ip.ip == ip:
                return floating_ip
        return {}

    def floating_ip_create(self, pool=None):
        '''
        Allocate a floating IP

        .. versionadded:: 2016.3.0
        '''
        nt_ks = self.compute_conn
        floating_ip = nt_ks.floating_ips.create(pool)
        response = {
            'ip': floating_ip.ip,
            'fixed_ip': floating_ip.fixed_ip,
            'id': floating_ip.id,
            'instance_id': floating_ip.instance_id,
            'pool': floating_ip.pool
        }
        return response

    def floating_ip_delete(self, floating_ip):
        '''
        De-allocate a floating IP

        .. versionadded:: 2016.3.0
        '''
        ip = self.floating_ip_show(floating_ip)
        nt_ks = self.compute_conn
        return nt_ks.floating_ips.delete(ip)

    def floating_ip_associate(self, server_name, floating_ip):
        '''
        Associate floating IP address to server

        .. versionadded:: 2016.3.0
        '''
        nt_ks = self.compute_conn
        server_ = self.server_by_name(server_name)
        server = nt_ks.servers.get(server_.__dict__['id'])
        server.add_floating_ip(floating_ip)
        return self.floating_ip_list()[floating_ip]

    def floating_ip_disassociate(self, server_name, floating_ip):
        '''
        Disassociate a floating IP from server

        .. versionadded:: 2016.3.0
        '''
        nt_ks = self.compute_conn
        server_ = self.server_by_name(server_name)
        server = nt_ks.servers.get(server_.__dict__['id'])
        server.remove_floating_ip(floating_ip)
        return self.floating_ip_list()[floating_ip]

# The following is a list of functions that need to be incorporated in the
# nova module. This list should be updated as functions are added.
#
# absolute-limits     Print a list of absolute limits for a user
# actions             Retrieve server actions.
# add-fixed-ip        Add new IP address to network.
# aggregate-add-host  Add the host to the specified aggregate.
# aggregate-create    Create a new aggregate with the specified details.
# aggregate-delete    Delete the aggregate by its id.
# aggregate-details   Show details of the specified aggregate.
# aggregate-list      Print a list of all aggregates.
# aggregate-remove-host
#                     Remove the specified host from the specified aggregate.
# aggregate-set-metadata
#                     Update the metadata associated with the aggregate.
# aggregate-update    Update the aggregate's name and optionally
#                     availability zone.
# cloudpipe-create    Create a cloudpipe instance for the given project
# cloudpipe-list      Print a list of all cloudpipe instances.
# console-log         Get console log output of a server.
# credentials         Show user credentials returned from auth
# describe-resource   Show details about a resource
# diagnostics         Retrieve server diagnostics.
# dns-create          Create a DNS entry for domain, name and ip.
# dns-create-private-domain
#                     Create the specified DNS domain.
# dns-create-public-domain
#                     Create the specified DNS domain.
# dns-delete          Delete the specified DNS entry.
# dns-delete-domain   Delete the specified DNS domain.
# dns-domains         Print a list of available dns domains.
# dns-list            List current DNS entries for domain and ip or domain
#                     and name.
# endpoints           Discover endpoints that get returned from the
#                     authenticate services
# get-vnc-console     Get a vnc console to a server.
# host-action         Perform a power action on a host.
# host-update         Update host settings.
# image-create        Create a new image by taking a snapshot of a running
#                     server.
# image-delete        Delete an image.
# live-migration      Migrates a running instance to a new machine.
# meta                Set or Delete metadata on a server.
# migrate             Migrate a server.
# pause               Pause a server.
# rate-limits         Print a list of rate limits for a user
# reboot              Reboot a server.
# rebuild             Shutdown, re-image, and re-boot a server.
# remove-fixed-ip     Remove an IP address from a server.
# rename              Rename a server.
# rescue              Rescue a server.
# resize              Resize a server.
# resize-confirm      Confirm a previous resize.
# resize-revert       Revert a previous resize (and return to the previous
#                     VM).
# root-password       Change the root password for a server.
# secgroup-add-group-rule
#                     Add a source group rule to a security group.
# secgroup-add-rule   Add a rule to a security group.
# secgroup-delete-group-rule
#                     Delete a source group rule from a security group.
# secgroup-delete-rule
#                     Delete a rule from a security group.
# secgroup-list-rules
#                     List rules for a security group.
# ssh                 SSH into a server.
# unlock              Unlock a server.
# unpause             Unpause a server.
# unrescue            Unrescue a server.
# usage-list          List usage data for all tenants
# volume-list         List all the volumes.
# volume-snapshot-create
#                     Add a new snapshot.
# volume-snapshot-delete
#                     Remove a snapshot.
# volume-snapshot-list
#                     List all the snapshots.
# volume-snapshot-show
#                     Show details about a snapshot.
# volume-type-create  Create a new volume type.
# volume-type-delete  Delete a specific flavor
# volume-type-list    Print a list of available 'volume types'.
# x509-create-cert    Create x509 cert for a user in tenant
# x509-get-root-cert  Fetches the x509 root cert.<|MERGE_RESOLUTION|>--- conflicted
+++ resolved
@@ -5,15 +5,10 @@
 
 # Import Python libs
 from __future__ import absolute_import, with_statement
-<<<<<<< HEAD
 from distutils.version import LooseVersion  # pylint: disable=no-name-in-module,import-error
 import time
-=======
-from distutils.version import LooseVersion
->>>>>>> 7b657ca4
 import inspect
 import logging
-import time
 
 # Import third party libs
 import salt.ext.six as six
