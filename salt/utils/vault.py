--- conflicted
+++ resolved
@@ -202,7 +202,6 @@
         return kv.read(path, include_metadata=include_metadata)
 
 
-<<<<<<< HEAD
 def write_kv(path, data, opts, context):
     """
     Write secret <data> to <path>.
@@ -214,35 +213,6 @@
         clear_cache(opts, context)
         kv = _get_kv(opts, context)
         return kv.write(path, data)
-=======
-    config = __opts__["vault"].get("config_location")
-    if config:
-        if config not in ["local", "master"]:
-            log.error("config_location must be either local or master")
-            return False
-        if config == "local":
-            return _use_local_config()
-        elif config == "master":
-            return _get_token_and_url_from_master()
-
-    if "vault" in __opts__ and __opts__.get("__role", "minion") == "master":
-        if "id" in __grains__:
-            log.debug("Contacting master for Vault connection details")
-            return _get_token_and_url_from_master()
-        else:
-            return _use_local_config()
-    elif any(
-        (
-            __opts__.get("local", None),
-            __opts__.get("file_client", None) == "local",
-            __opts__.get("master_type", None) == "disable",
-        )
-    ):
-        return _use_local_config()
-    else:
-        log.debug("Contacting master for Vault connection details")
-        return _get_token_and_url_from_master()
->>>>>>> a543c004
 
 
 def patch_kv(path, data, opts, context):
@@ -512,9 +482,18 @@
 
 
 def _get_connection_config(cbank, opts, context, force_local=False):
-    if (
+    config_location = opts.get("vault", {}).get("config_location")
+    if config_location and config_location not in ["local", "master"]:
+        raise salt.exceptions.InvalidConfigError(
+            "Invalid vault configuration: config_location must be either local or master"
+        )
+
+    if "master" == config_location and not force_local:
+        pass
+    elif (
         _get_salt_run_type(opts) in [SALT_RUNTYPE_MASTER, SALT_RUNTYPE_MINION_LOCAL]
         or force_local
+        or "local" == config_location
     ):
         # only cache config fetched from remote
         return _use_local_config(opts)
@@ -602,9 +581,18 @@
             secret_id_cache.store(secret_id)
         return secret_id
 
-    if (
+    config_location = opts.get("vault", {}).get("config_location")
+    if config_location and config_location not in ["local", "master"]:
+        raise salt.exceptions.InvalidConfigError(
+            "Invalid vault configuration: config_location must be either local or master"
+        )
+
+    if "master" == config_location and not force_local:
+        pass
+    elif (
         _get_salt_run_type(opts) in [SALT_RUNTYPE_MASTER, SALT_RUNTYPE_MINION_LOCAL]
         or force_local
+        or "local" == config_location
     ):
         secret_id = config["auth"]["secret_id"]
         if isinstance(secret_id, dict):
@@ -666,7 +654,20 @@
 
     runtype = _get_salt_run_type(opts)
 
-    if runtype in [SALT_RUNTYPE_MASTER, SALT_RUNTYPE_MINION_LOCAL] or force_local:
+    config_location = opts.get("vault", {}).get("config_location")
+    if config_location and config_location not in ["local", "master"]:
+        raise salt.exceptions.InvalidConfigError(
+            "Invalid vault configuration: config_location must be either local or master"
+        )
+
+    if "master" == config_location and not force_local:
+        pass
+    elif (
+        runtype in [SALT_RUNTYPE_MASTER, SALT_RUNTYPE_MINION_LOCAL]
+        or force_local
+        or "local" == config_location
+    ):
+        token = None
         if isinstance(embedded_token, dict):
             if embedded_token.get("wrap_info"):
                 unauthd_client = VaultClient(**config["server"])
