--- conflicted
+++ resolved
@@ -47,8 +47,4 @@
     if job is None:
         job = {}
     event = salt.utils.event.SaltEvent(node, opts=opts)
-<<<<<<< HEAD
-    event.fire_event(pack_exception, '_salt_error')
-=======
-    event.fire_event(pack_exception(exc), '_salt_error')
->>>>>>> 24a9078d
+    event.fire_event(pack_exception(exc), '_salt_error')