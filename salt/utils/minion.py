--- conflicted
+++ resolved
@@ -96,20 +96,14 @@
             except IOError:
                 log.debug("Unable to remove proc file %s.", path)
             return None
-<<<<<<< HEAD
-        thread_name = '{}-Job-{}'.format(data.get('jid'), data.get('jid'))
-        if data.get('jid') == current_thread or thread_name == current_thread:
+        thread_name = "{}-Job-{}".format(data.get("jid"), data.get("jid"))
+        if data.get("jid") == current_thread or thread_name == current_thread:
             return None
-        found = data.get('jid') in [x.name for x in threading.enumerate()] or \
+        found = data.get("jid") in [x.name for x in threading.enumerate()] or \
             thread_name in [x.name for x in threading.enumerate()]
         if not found:
             found = thread_name in [x.name for x in threading.enumerate()]
         if not found:
-=======
-        if data.get("jid") == current_thread:
-            return None
-        if not data.get("jid") in [x.name for x in threading.enumerate()]:
->>>>>>> 310405df
             try:
                 os.remove(path)
             except IOError:
