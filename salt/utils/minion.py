--- conflicted
+++ resolved
@@ -2,13 +2,6 @@
 '''
 Utility functions for minions
 '''
-<<<<<<< HEAD
-# Import python libs
-from __future__ import absolute_import
-import os
-import threading
-# Import salt libs
-=======
 
 # Import Python Libs
 from __future__ import absolute_import
@@ -16,7 +9,6 @@
 import threading
 
 # Import Salt Libs
->>>>>>> 85c8ba1e
 import salt.utils
 import salt.payload
 
