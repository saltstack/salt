# -*- coding: utf-8 -*-
"""
Functions which implement running reactor jobs
"""


# Import python libs
from __future__ import absolute_import, print_function, unicode_literals
<<<<<<< HEAD

=======
import collections
>>>>>>> 8abb7099
import fnmatch
import glob
import logging
import time

# Import salt libs
import salt.client
import salt.defaults.exitcodes
import salt.runner
import salt.state
import salt.utils.args
import salt.utils.cache
import salt.utils.data
import salt.utils.event
import salt.utils.files
import salt.utils.master
import salt.utils.process
import salt.utils.yaml
import salt.wheel
<<<<<<< HEAD
=======
import salt.defaults.exitcodes
from salt.utils.event import tagify
>>>>>>> 8abb7099

# Import 3rd-party libs
from salt.ext import six

log = logging.getLogger(__name__)

<<<<<<< HEAD
REACTOR_INTERNAL_KEYWORDS = frozenset(
    ["__id__", "__sls__", "name", "order", "fun", "key", "state"]
)
=======
REACTOR_INTERNAL_KEYWORDS = frozenset([
    '__id__',
    '__sls__',
    'name',
    'order',
    'fun',
    'key',
    'state',
])
>>>>>>> 8abb7099


class Reactor(salt.utils.process.SignalHandlingProcess, salt.state.Compiler):
    """
    Read in the reactor configuration variable and compare it to events
    processed on the master.
    The reactor has the capability to execute pre-programmed executions
    as reactions to events
    """

    aliases = {
        "cmd": "local",
    }

    def __init__(self, opts, **kwargs):
        super(Reactor, self).__init__(**kwargs)
        local_minion_opts = opts.copy()
        local_minion_opts["file_client"] = "local"
        self.minion = salt.minion.MasterMinion(local_minion_opts)
        salt.state.Compiler.__init__(self, opts, self.minion.rend)
<<<<<<< HEAD
=======
        self.event = salt.utils.event.get_master_event(opts, opts['sock_dir'], listen=False)
        self.stats = collections.defaultdict(lambda: {'mean': 0, 'latency': 0, 'runs': 0})
        self.stat_clock = time.time()
>>>>>>> 8abb7099
        self.is_leader = True

    # We need __setstate__ and __getstate__ to avoid pickling errors since
    # 'self.rend' (from salt.state.Compiler) contains a function reference
    # which is not picklable.
    # These methods are only used when pickling so will not be used on
    # non-Windows platforms.
    def __setstate__(self, state):
        Reactor.__init__(
            self,
            state["opts"],
            log_queue=state["log_queue"],
            log_queue_level=state["log_queue_level"],
        )

    def __getstate__(self):
        return {
            "opts": self.opts,
            "log_queue": self.log_queue,
            "log_queue_level": self.log_queue_level,
        }

    def _post_stats(self, stats):
        '''
        Fire events with stat info if it's time
        '''
        end_time = time.time()
        if end_time - self.stat_clock > self.opts['master_stats_event_iter']:
            # Fire the event with the stats and wipe the tracker
            self.event.fire_event({'time': end_time - self.stat_clock, 'worker': self.name, 'stats': stats}, tagify(self.name, 'stats'))
            self.stats = collections.defaultdict(lambda: {'mean': 0, 'latency': 0, 'runs': 0})
            self.stat_clock = end_time

    def render_reaction(self, glob_ref, tag, data):
        """
        Execute the render system against a single reaction file and return
        the data structure
        """
        react = {}

        if glob_ref.startswith("salt://"):
            glob_ref = self.minion.functions["cp.cache_file"](glob_ref) or ""
        globbed_ref = glob.glob(glob_ref)
        if not globbed_ref:
            log.error(
                "Can not render SLS %s for tag %s. File missing or not found.",
                glob_ref,
                tag,
            )
        for fn_ in globbed_ref:
            try:
                res = self.render_template(fn_, tag=tag, data=data)

                # for #20841, inject the sls name here since verify_high()
                # assumes it exists in case there are any errors
                for name in res:
                    res[name]["__sls__"] = fn_

                react.update(res)
            except Exception:  # pylint: disable=broad-except
                log.exception('Failed to render "%s": ', fn_)
        return react

    def list_reactors(self, tag):
        """
        Take in the tag from an event and return a list of the reactors to
        process
        """
        log.debug("Gathering reactors for tag %s", tag)
        reactors = []
        if isinstance(self.opts["reactor"], six.string_types):
            try:
                with salt.utils.files.fopen(self.opts["reactor"]) as fp_:
                    react_map = salt.utils.yaml.safe_load(fp_)
            except (OSError, IOError):
                log.error('Failed to read reactor map: "%s"', self.opts["reactor"])
            except Exception:  # pylint: disable=broad-except
                log.error(
                    'Failed to parse YAML in reactor map: "%s"', self.opts["reactor"]
                )
        else:
            react_map = self.opts["reactor"]
        for ropt in react_map:
            if not isinstance(ropt, dict):
                continue
            if len(ropt) != 1:
                continue
            key = next(six.iterkeys(ropt))
            val = ropt[key]
            if fnmatch.fnmatch(tag, key):
                if isinstance(val, six.string_types):
                    reactors.append(val)
                elif isinstance(val, list):
                    reactors.extend(val)
        return reactors

    def list_all(self):
        """
        Return a list of the reactors
        """
        if isinstance(self.minion.opts["reactor"], six.string_types):
            log.debug("Reading reactors from yaml %s", self.opts["reactor"])
            try:
                with salt.utils.files.fopen(self.opts["reactor"]) as fp_:
                    react_map = salt.utils.yaml.safe_load(fp_)
            except (OSError, IOError):
                log.error('Failed to read reactor map: "%s"', self.opts["reactor"])
            except Exception:  # pylint: disable=broad-except
                log.error(
                    'Failed to parse YAML in reactor map: "%s"', self.opts["reactor"]
                )
        else:
            log.debug("Not reading reactors from yaml")
            react_map = self.minion.opts["reactor"]
        return react_map

    def add_reactor(self, tag, reaction):
        """
        Add a reactor
        """
        reactors = self.list_all()
        for reactor in reactors:
            _tag = next(six.iterkeys(reactor))
            if _tag == tag:
                return {"status": False, "comment": "Reactor already exists."}

        self.minion.opts["reactor"].append({tag: reaction})
        return {"status": True, "comment": "Reactor added."}

    def delete_reactor(self, tag):
        """
        Delete a reactor
        """
        reactors = self.list_all()
        for reactor in reactors:
            _tag = next(six.iterkeys(reactor))
            if _tag == tag:
                self.minion.opts["reactor"].remove(reactor)
                return {"status": True, "comment": "Reactor deleted."}

        return {"status": False, "comment": "Reactor does not exists."}

    def resolve_aliases(self, chunks):
        """
        Preserve backward compatibility by rewriting the 'state' key in the low
        chunks if it is using a legacy type.
        """
        for idx, _ in enumerate(chunks):
            new_state = self.aliases.get(chunks[idx]["state"])
            if new_state is not None:
                chunks[idx]["state"] = new_state

    def reactions(self, tag, data, reactors):
        """
        Render a list of reactor files and returns a reaction struct
        """
        log.debug("Compiling reactions for tag %s", tag)
        high = {}
        chunks = []
        try:
            for fn_ in reactors:
                high.update(self.render_reaction(fn_, tag, data))
            if high:
                errors = self.verify_high(high)
                if errors:
                    log.error(
                        "Unable to render reactions for event %s due to "
                        "errors (%s) in one or more of the sls files (%s)",
                        tag,
                        errors,
                        reactors,
                    )
                    return []  # We'll return nothing since there was an error
                chunks = self.order_chunks(self.compile_high_data(high))
        except Exception as exc:  # pylint: disable=broad-except
            log.exception("Exception encountered while compiling reactions")

        self.resolve_aliases(chunks)
        return chunks

    def call_reactions(self, chunks):
        """
        Execute the reaction state
        """
        for chunk in chunks:
            self.wrap.run(chunk)

    def run(self):
        """
        Enter into the server loop
        """
        salt.utils.process.appendproctitle(self.__class__.__name__)

        # instantiate some classes inside our new process
        with salt.utils.event.get_event(
<<<<<<< HEAD
            self.opts["__role"],
            self.opts["sock_dir"],
            self.opts["transport"],
            opts=self.opts,
            listen=True,
        ) as event:
=======
                self.opts['__role'],
                self.opts['sock_dir'],
                self.opts['transport'],
                opts=self.opts,
                listen=True) as event:
>>>>>>> 8abb7099
            self.wrap = ReactWrap(self.opts)

            for data in event.iter_events(full=True):
                # skip all events fired by ourselves
<<<<<<< HEAD
                if data["data"].get("user") == self.wrap.event_user:
                    continue

                # NOTE: these events must contain the masters key in order to be accepted
                # see salt.runners.reactor for the requesting interface
                if "salt/reactors/manage" in data["tag"]:
                    master_key = salt.utils.master.get_master_key("root", self.opts)
                    if data["data"].get("key") != master_key:
                        log.error(
                            "received salt/reactors/manage event without matching master_key. discarding"
                        )
                        continue
                if data["tag"].endswith("salt/reactors/manage/is_leader"):
                    event.fire_event(
                        {"result": self.is_leader}, "salt/reactors/manage/leader/value"
                    )
                if data["tag"].endswith("salt/reactors/manage/set_leader"):
                    # we only want to register events from the local master
                    if data["data"].get("id") == self.opts["id"]:
                        self.is_leader = data["data"]["value"]
                    event.fire_event(
                        {"result": self.is_leader}, "salt/reactors/manage/leader/value"
                    )
                if data["tag"].endswith("salt/reactors/manage/add"):
                    _data = data["data"]
                    res = self.add_reactor(_data["event"], _data["reactors"])
                    event.fire_event(
                        {"reactors": self.list_all(), "result": res},
                        "salt/reactors/manage/add-complete",
                    )
                elif data["tag"].endswith("salt/reactors/manage/delete"):
                    _data = data["data"]
                    res = self.delete_reactor(_data["event"])
                    event.fire_event(
                        {"reactors": self.list_all(), "result": res},
                        "salt/reactors/manage/delete-complete",
                    )
                elif data["tag"].endswith("salt/reactors/manage/list"):
                    event.fire_event(
                        {"reactors": self.list_all()},
                        "salt/reactors/manage/list-results",
                    )
                else:
                    # do not handle any reactions if not leader in cluster
                    if not self.is_leader:
                        continue
                    else:
                        reactors = self.list_reactors(data["tag"])
                        if not reactors:
                            continue
                        chunks = self.reactions(data["tag"], data["data"], reactors)
                        if chunks:
                            try:
                                self.call_reactions(chunks)
                            except SystemExit:
                                log.warning("Exit ignored by reactor")
=======
                if data['data'].get('user') == self.wrap.event_user:
                    continue
                # NOTE: these events must contain the masters key in order to be accepted
                # see salt.runners.reactor for the requesting interface
                if 'salt/reactors/manage' in data['tag']:
                    master_key = salt.utils.master.get_master_key('root', self.opts)
                    if data['data'].get('key') != master_key:
                        log.error('received salt/reactors/manage event without matching master_key. discarding')
                        continue
                if data['tag'].endswith('salt/reactors/manage/is_leader'):
                    event.fire_event({'result': self.is_leader,
                                           'user': self.wrap.event_user},
                                          'salt/reactors/manage/leader/value')
                if data['tag'].endswith('salt/reactors/manage/set_leader'):
                    # we only want to register events from the local master
                    if data['data'].get('id') == self.opts['id']:
                        self.is_leader = data['data']['value']
                    event.fire_event({'result': self.is_leader,
                                           'user': self.wrap.event_user},
                                          'salt/reactors/manage/leader/value')
                if data['tag'].endswith('salt/reactors/manage/add'):
                    _data = data['data']
                    res = self.add_reactor(_data['event'], _data['reactors'])
                    event.fire_event({'reactors': self.list_all(),
                                           'result': res,
                                           'user': self.wrap.event_user},
                                          'salt/reactors/manage/add-complete')
                elif data['tag'].endswith('salt/reactors/manage/delete'):
                    _data = data['data']
                    res = self.delete_reactor(_data['event'])
                    event.fire_event({'reactors': self.list_all(),
                                           'result': res,
                                           'user': self.wrap.event_user},
                                          'salt/reactors/manage/delete-complete')
                elif data['tag'].endswith('salt/reactors/manage/list'):
                    event.fire_event({'reactors': self.list_all(),
                                           'user': self.wrap.event_user},
                                          'salt/reactors/manage/list-results')

                # do not handle any reactions if not leader in cluster
                if not self.is_leader:
                    continue
                else:
                    reactors = self.list_reactors(data['tag'])
                    if not reactors:
                        continue
                    chunks = self.reactions(data['tag'], data['data'], reactors)
                    if chunks:
                        if self.opts['master_stats']:
                            _data = data['data']
                            start = time.time()
                        try:
                            self.call_reactions(chunks)
                        except SystemExit:
                            log.warning('Exit ignored by reactor')

                        if self.opts['master_stats']:
                            stats = salt.utils.event.update_stats(self.stats, start, _data)
                            self._post_stats(stats)
>>>>>>> 8abb7099


class ReactWrap(object):
    """
    Wrapper that executes low data for the Reactor System
    """

    # class-wide cache of clients
    client_cache = None
    event_user = "Reactor"

    reaction_class = {
        "local": salt.client.LocalClient,
        "runner": salt.runner.RunnerClient,
        "wheel": salt.wheel.Wheel,
        "caller": salt.client.Caller,
    }

    def __init__(self, opts):
        self.opts = opts
        if ReactWrap.client_cache is None:
            ReactWrap.client_cache = salt.utils.cache.CacheDict(
                opts["reactor_refresh_interval"]
            )

        self.pool = salt.utils.process.ThreadPool(
            self.opts["reactor_worker_threads"],  # number of workers for runner/wheel
            queue_size=self.opts["reactor_worker_hwm"],  # queue size for those workers
        )

    def populate_client_cache(self, low):
        """
        Populate the client cache with an instance of the specified type
        """
        reaction_type = low["state"]
        if reaction_type not in self.client_cache:
            log.debug("Reactor is populating %s client cache", reaction_type)
            if reaction_type in ("runner", "wheel"):
                # Reaction types that run locally on the master want the full
                # opts passed.
                self.client_cache[reaction_type] = self.reaction_class[reaction_type](
                    self.opts
                )
                # The len() function will cause the module functions to load if
                # they aren't already loaded. We want to load them so that the
                # spawned threads don't need to load them. Loading in the
                # spawned threads creates race conditions such as sometimes not
                # finding the required function because another thread is in
                # the middle of loading the functions.
                len(self.client_cache[reaction_type].functions)
            else:
                # Reactions which use remote pubs only need the conf file when
                # instantiating a client instance.
                self.client_cache[reaction_type] = self.reaction_class[reaction_type](
                    self.opts["conf_file"]
                )

    def run(self, low):
        """
        Execute a reaction by invoking the proper wrapper func
        """
        self.populate_client_cache(low)
        try:
            l_fun = getattr(self, low["state"])
        except AttributeError:
            log.error("ReactWrap is missing a wrapper function for '%s'", low["state"])

        try:
            wrap_call = salt.utils.args.format_call(l_fun, low)
            args = wrap_call.get("args", ())
            kwargs = wrap_call.get("kwargs", {})
            # TODO: Setting user doesn't seem to work for actual remote pubs
            if low["state"] in ("runner", "wheel"):
                # Update called function's low data with event user to
                # segregate events fired by reactor and avoid reaction loops
                kwargs["__user__"] = self.event_user
                # Replace ``state`` kwarg which comes from high data compiler.
                # It breaks some runner functions and seems unnecessary.
                kwargs["__state__"] = kwargs.pop("state")
                # NOTE: if any additional keys are added here, they will also
                # need to be added to filter_kwargs()

            if "args" in kwargs:
                # New configuration
                reactor_args = kwargs.pop("args")
                for item in ("arg", "kwarg"):
                    if item in low:
                        log.warning(
                            "Reactor '%s' is ignoring '%s' param %s due to "
                            "presence of 'args' param. Check the Reactor System "
                            "documentation for the correct argument format.",
                            low["__id__"],
                            item,
                            low[item],
                        )
                if (
                    low["state"] == "caller"
                    and isinstance(reactor_args, list)
                    and not salt.utils.data.is_dictlist(reactor_args)
                ):
                    # Legacy 'caller' reactors were already using the 'args'
                    # param, but only supported a list of positional arguments.
                    # If low['args'] is a list but is *not* a dictlist, then
                    # this is actually using the legacy configuration. So, put
                    # the reactor args into kwarg['arg'] so that the wrapper
                    # interprets them as positional args.
                    kwargs["arg"] = reactor_args
                    kwargs["kwarg"] = {}
                else:
                    kwargs["arg"] = ()
                    kwargs["kwarg"] = reactor_args
                if not isinstance(kwargs["kwarg"], dict):
                    kwargs["kwarg"] = salt.utils.data.repack_dictlist(kwargs["kwarg"])
                    if not kwargs["kwarg"]:
                        log.error(
                            "Reactor '%s' failed to execute %s '%s': "
                            "Incorrect argument format, check the Reactor System "
                            "documentation for the correct format.",
                            low["__id__"],
                            low["state"],
                            low["fun"],
                        )
                        return
            else:
                # Legacy configuration
                react_call = {}
                if low["state"] in ("runner", "wheel"):
                    if "arg" not in kwargs or "kwarg" not in kwargs:
                        # Runner/wheel execute on the master, so we can use
                        # format_call to get the functions args/kwargs
                        react_fun = self.client_cache[low["state"]].functions.get(
                            low["fun"]
                        )
                        if react_fun is None:
                            log.error(
                                "Reactor '%s' failed to execute %s '%s': "
                                "function not available",
                                low["__id__"],
                                low["state"],
                                low["fun"],
                            )
                            return

                        react_call = salt.utils.args.format_call(
                            react_fun, low, expected_extra_kws=REACTOR_INTERNAL_KEYWORDS
                        )

                if "arg" not in kwargs:
                    kwargs["arg"] = react_call.get("args", ())
                if "kwarg" not in kwargs:
                    kwargs["kwarg"] = react_call.get("kwargs", {})

            # Execute the wrapper with the proper args/kwargs. kwargs['arg']
            # and kwargs['kwarg'] contain the positional and keyword arguments
            # that will be passed to the client interface to execute the
            # desired runner/wheel/remote-exec/etc. function.
            ret = l_fun(*args, **kwargs)

            if ret is False:
<<<<<<< HEAD
                log.error(
                    "Reactor '%s' failed  to execute %s '%s': "
                    "TaskPool queue is full!"
                    "Consider tuning reactor_worker_threads and/or"
                    " reactor_worker_hwm",
                    low["__id__"],
                    low["state"],
                    low["fun"],
=======
                log.error('Reactor \'%s\' failed  to execute %s \'%s\': '
                            'TaskPool queue is full!'
                            ' Consider tuning reactor_worker_threads and/or'
                            ' reactor_worker_hwm',
                            low['__id__'], low['state'], low['fun']
>>>>>>> 8abb7099
                )

        except SystemExit:
            log.warning("Reactor '%s' attempted to exit. Ignored.", low["__id__"])
        except Exception:  # pylint: disable=broad-except
            log.error(
                "Reactor '%s' failed to execute %s '%s'",
                low["__id__"],
                low["state"],
                low["fun"],
                exc_info=True,
            )

    def runner(self, fun, **kwargs):
        """
        Wrap RunnerClient for executing :ref:`runner modules <all-salt.runners>`
<<<<<<< HEAD
        """
        return self.pool.fire_async(self.client_cache["runner"].low, args=(fun, kwargs))
=======
        '''
        return self.pool.fire_async(self.client_cache['runner'].low, args=(fun, kwargs))
>>>>>>> 8abb7099

    def wheel(self, fun, **kwargs):
        """
        Wrap Wheel to enable executing :ref:`wheel modules <all-salt.wheel>`
<<<<<<< HEAD
        """
        return self.pool.fire_async(self.client_cache["wheel"].low, args=(fun, kwargs))
=======
        '''
        return self.pool.fire_async(self.client_cache['wheel'].low, args=(fun, kwargs))
>>>>>>> 8abb7099

    def local(self, fun, tgt, **kwargs):
        """
        Wrap LocalClient for running :ref:`execution modules <all-salt.modules>`
        """
        self.client_cache["local"].cmd_async(tgt, fun, **kwargs)

    def caller(self, fun, **kwargs):
        """
        Wrap LocalCaller to execute remote exec functions locally on the Minion
        """
        self.client_cache["caller"].cmd(fun, *kwargs["arg"], **kwargs["kwarg"])<|MERGE_RESOLUTION|>--- conflicted
+++ resolved
@@ -6,11 +6,7 @@
 
 # Import python libs
 from __future__ import absolute_import, print_function, unicode_literals
-<<<<<<< HEAD
-
-=======
 import collections
->>>>>>> 8abb7099
 import fnmatch
 import glob
 import logging
@@ -30,22 +26,14 @@
 import salt.utils.process
 import salt.utils.yaml
 import salt.wheel
-<<<<<<< HEAD
-=======
 import salt.defaults.exitcodes
 from salt.utils.event import tagify
->>>>>>> 8abb7099
 
 # Import 3rd-party libs
 from salt.ext import six
 
 log = logging.getLogger(__name__)
 
-<<<<<<< HEAD
-REACTOR_INTERNAL_KEYWORDS = frozenset(
-    ["__id__", "__sls__", "name", "order", "fun", "key", "state"]
-)
-=======
 REACTOR_INTERNAL_KEYWORDS = frozenset([
     '__id__',
     '__sls__',
@@ -55,7 +43,6 @@
     'key',
     'state',
 ])
->>>>>>> 8abb7099
 
 
 class Reactor(salt.utils.process.SignalHandlingProcess, salt.state.Compiler):
@@ -76,12 +63,9 @@
         local_minion_opts["file_client"] = "local"
         self.minion = salt.minion.MasterMinion(local_minion_opts)
         salt.state.Compiler.__init__(self, opts, self.minion.rend)
-<<<<<<< HEAD
-=======
         self.event = salt.utils.event.get_master_event(opts, opts['sock_dir'], listen=False)
         self.stats = collections.defaultdict(lambda: {'mean': 0, 'latency': 0, 'runs': 0})
         self.stat_clock = time.time()
->>>>>>> 8abb7099
         self.is_leader = True
 
     # We need __setstate__ and __getstate__ to avoid pickling errors since
@@ -277,83 +261,17 @@
 
         # instantiate some classes inside our new process
         with salt.utils.event.get_event(
-<<<<<<< HEAD
             self.opts["__role"],
             self.opts["sock_dir"],
             self.opts["transport"],
             opts=self.opts,
             listen=True,
         ) as event:
-=======
-                self.opts['__role'],
-                self.opts['sock_dir'],
-                self.opts['transport'],
-                opts=self.opts,
-                listen=True) as event:
->>>>>>> 8abb7099
             self.wrap = ReactWrap(self.opts)
 
             for data in event.iter_events(full=True):
                 # skip all events fired by ourselves
-<<<<<<< HEAD
                 if data["data"].get("user") == self.wrap.event_user:
-                    continue
-
-                # NOTE: these events must contain the masters key in order to be accepted
-                # see salt.runners.reactor for the requesting interface
-                if "salt/reactors/manage" in data["tag"]:
-                    master_key = salt.utils.master.get_master_key("root", self.opts)
-                    if data["data"].get("key") != master_key:
-                        log.error(
-                            "received salt/reactors/manage event without matching master_key. discarding"
-                        )
-                        continue
-                if data["tag"].endswith("salt/reactors/manage/is_leader"):
-                    event.fire_event(
-                        {"result": self.is_leader}, "salt/reactors/manage/leader/value"
-                    )
-                if data["tag"].endswith("salt/reactors/manage/set_leader"):
-                    # we only want to register events from the local master
-                    if data["data"].get("id") == self.opts["id"]:
-                        self.is_leader = data["data"]["value"]
-                    event.fire_event(
-                        {"result": self.is_leader}, "salt/reactors/manage/leader/value"
-                    )
-                if data["tag"].endswith("salt/reactors/manage/add"):
-                    _data = data["data"]
-                    res = self.add_reactor(_data["event"], _data["reactors"])
-                    event.fire_event(
-                        {"reactors": self.list_all(), "result": res},
-                        "salt/reactors/manage/add-complete",
-                    )
-                elif data["tag"].endswith("salt/reactors/manage/delete"):
-                    _data = data["data"]
-                    res = self.delete_reactor(_data["event"])
-                    event.fire_event(
-                        {"reactors": self.list_all(), "result": res},
-                        "salt/reactors/manage/delete-complete",
-                    )
-                elif data["tag"].endswith("salt/reactors/manage/list"):
-                    event.fire_event(
-                        {"reactors": self.list_all()},
-                        "salt/reactors/manage/list-results",
-                    )
-                else:
-                    # do not handle any reactions if not leader in cluster
-                    if not self.is_leader:
-                        continue
-                    else:
-                        reactors = self.list_reactors(data["tag"])
-                        if not reactors:
-                            continue
-                        chunks = self.reactions(data["tag"], data["data"], reactors)
-                        if chunks:
-                            try:
-                                self.call_reactions(chunks)
-                            except SystemExit:
-                                log.warning("Exit ignored by reactor")
-=======
-                if data['data'].get('user') == self.wrap.event_user:
                     continue
                 # NOTE: these events must contain the masters key in order to be accepted
                 # see salt.runners.reactor for the requesting interface
@@ -396,8 +314,8 @@
                 if not self.is_leader:
                     continue
                 else:
-                    reactors = self.list_reactors(data['tag'])
-                    if not reactors:
+                    # do not handle any reactions if not leader in cluster
+                    if not self.is_leader:
                         continue
                     chunks = self.reactions(data['tag'], data['data'], reactors)
                     if chunks:
@@ -412,7 +330,6 @@
                         if self.opts['master_stats']:
                             stats = salt.utils.event.update_stats(self.stats, start, _data)
                             self._post_stats(stats)
->>>>>>> 8abb7099
 
 
 class ReactWrap(object):
@@ -572,22 +489,11 @@
             ret = l_fun(*args, **kwargs)
 
             if ret is False:
-<<<<<<< HEAD
-                log.error(
-                    "Reactor '%s' failed  to execute %s '%s': "
-                    "TaskPool queue is full!"
-                    "Consider tuning reactor_worker_threads and/or"
-                    " reactor_worker_hwm",
-                    low["__id__"],
-                    low["state"],
-                    low["fun"],
-=======
                 log.error('Reactor \'%s\' failed  to execute %s \'%s\': '
                             'TaskPool queue is full!'
                             ' Consider tuning reactor_worker_threads and/or'
                             ' reactor_worker_hwm',
                             low['__id__'], low['state'], low['fun']
->>>>>>> 8abb7099
                 )
 
         except SystemExit:
@@ -604,24 +510,14 @@
     def runner(self, fun, **kwargs):
         """
         Wrap RunnerClient for executing :ref:`runner modules <all-salt.runners>`
-<<<<<<< HEAD
-        """
-        return self.pool.fire_async(self.client_cache["runner"].low, args=(fun, kwargs))
-=======
         '''
         return self.pool.fire_async(self.client_cache['runner'].low, args=(fun, kwargs))
->>>>>>> 8abb7099
 
     def wheel(self, fun, **kwargs):
         """
         Wrap Wheel to enable executing :ref:`wheel modules <all-salt.wheel>`
-<<<<<<< HEAD
-        """
-        return self.pool.fire_async(self.client_cache["wheel"].low, args=(fun, kwargs))
-=======
         '''
         return self.pool.fire_async(self.client_cache['wheel'].low, args=(fun, kwargs))
->>>>>>> 8abb7099
 
     def local(self, fun, tgt, **kwargs):
         """
