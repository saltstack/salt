# -*- coding: utf-8 -*-
"""
Functions which implement running reactor jobs
"""


# Import python libs
from __future__ import absolute_import, print_function, unicode_literals

import fnmatch
import glob
import logging

# Import salt libs
import salt.client
import salt.defaults.exitcodes
import salt.runner
import salt.state
import salt.utils.args
import salt.utils.cache
import salt.utils.data
import salt.utils.event
import salt.utils.files
import salt.utils.master
import salt.utils.process
import salt.utils.yaml
import salt.wheel

# Import 3rd-party libs
from salt.ext import six

log = logging.getLogger(__name__)

REACTOR_INTERNAL_KEYWORDS = frozenset(
    ["__id__", "__sls__", "name", "order", "fun", "key", "state"]
)


class Reactor(salt.utils.process.SignalHandlingProcess, salt.state.Compiler):
    """
    Read in the reactor configuration variable and compare it to events
    processed on the master.
    The reactor has the capability to execute pre-programmed executions
    as reactions to events
    """

    aliases = {
        "cmd": "local",
    }

    def __init__(self, opts, **kwargs):
        super(Reactor, self).__init__(**kwargs)
        local_minion_opts = opts.copy()
        local_minion_opts["file_client"] = "local"
        self.minion = salt.minion.MasterMinion(local_minion_opts)
        salt.state.Compiler.__init__(self, opts, self.minion.rend)
        self.is_leader = True

    # We need __setstate__ and __getstate__ to avoid pickling errors since
    # 'self.rend' (from salt.state.Compiler) contains a function reference
    # which is not picklable.
    # These methods are only used when pickling so will not be used on
    # non-Windows platforms.
    def __setstate__(self, state):
        Reactor.__init__(
            self,
            state["opts"],
            log_queue=state["log_queue"],
            log_queue_level=state["log_queue_level"],
        )

    def __getstate__(self):
        return {
            "opts": self.opts,
            "log_queue": self.log_queue,
            "log_queue_level": self.log_queue_level,
        }

    def render_reaction(self, glob_ref, tag, data):
        """
        Execute the render system against a single reaction file and return
        the data structure
        """
        react = {}

        if glob_ref.startswith("salt://"):
            glob_ref = self.minion.functions["cp.cache_file"](glob_ref) or ""
        globbed_ref = glob.glob(glob_ref)
        if not globbed_ref:
            log.error(
                "Can not render SLS %s for tag %s. File missing or not found.",
                glob_ref,
                tag,
            )
        for fn_ in globbed_ref:
            try:
                res = self.render_template(fn_, tag=tag, data=data)

                # for #20841, inject the sls name here since verify_high()
                # assumes it exists in case there are any errors
                for name in res:
                    res[name]["__sls__"] = fn_

                react.update(res)
            except Exception:  # pylint: disable=broad-except
                log.exception('Failed to render "%s": ', fn_)
        return react

    def list_reactors(self, tag):
        """
        Take in the tag from an event and return a list of the reactors to
        process
        """
        log.debug("Gathering reactors for tag %s", tag)
        reactors = []
        if isinstance(self.opts["reactor"], six.string_types):
            try:
                with salt.utils.files.fopen(self.opts["reactor"]) as fp_:
                    react_map = salt.utils.yaml.safe_load(fp_)
            except (OSError, IOError):
                log.error('Failed to read reactor map: "%s"', self.opts["reactor"])
            except Exception:  # pylint: disable=broad-except
                log.error(
                    'Failed to parse YAML in reactor map: "%s"', self.opts["reactor"]
                )
        else:
            react_map = self.opts["reactor"]
        for ropt in react_map:
            if not isinstance(ropt, dict):
                continue
            if len(ropt) != 1:
                continue
            key = next(six.iterkeys(ropt))
            val = ropt[key]
            if fnmatch.fnmatch(tag, key):
                if isinstance(val, six.string_types):
                    reactors.append(val)
                elif isinstance(val, list):
                    reactors.extend(val)
        return reactors

    def list_all(self):
        """
        Return a list of the reactors
        """
        if isinstance(self.minion.opts["reactor"], six.string_types):
            log.debug("Reading reactors from yaml %s", self.opts["reactor"])
            try:
                with salt.utils.files.fopen(self.opts["reactor"]) as fp_:
                    react_map = salt.utils.yaml.safe_load(fp_)
            except (OSError, IOError):
                log.error('Failed to read reactor map: "%s"', self.opts["reactor"])
            except Exception:  # pylint: disable=broad-except
                log.error(
                    'Failed to parse YAML in reactor map: "%s"', self.opts["reactor"]
                )
        else:
            log.debug("Not reading reactors from yaml")
            react_map = self.minion.opts["reactor"]
        return react_map

    def add_reactor(self, tag, reaction):
        """
        Add a reactor
        """
        reactors = self.list_all()
        for reactor in reactors:
            _tag = next(six.iterkeys(reactor))
            if _tag == tag:
                return {"status": False, "comment": "Reactor already exists."}

        self.minion.opts["reactor"].append({tag: reaction})
        return {"status": True, "comment": "Reactor added."}

    def delete_reactor(self, tag):
        """
        Delete a reactor
        """
        reactors = self.list_all()
        for reactor in reactors:
            _tag = next(six.iterkeys(reactor))
            if _tag == tag:
                self.minion.opts["reactor"].remove(reactor)
                return {"status": True, "comment": "Reactor deleted."}

        return {"status": False, "comment": "Reactor does not exists."}

    def resolve_aliases(self, chunks):
        """
        Preserve backward compatibility by rewriting the 'state' key in the low
        chunks if it is using a legacy type.
        """
        for idx, _ in enumerate(chunks):
            new_state = self.aliases.get(chunks[idx]["state"])
            if new_state is not None:
                chunks[idx]["state"] = new_state

    def reactions(self, tag, data, reactors):
        """
        Render a list of reactor files and returns a reaction struct
        """
        log.debug("Compiling reactions for tag %s", tag)
        high = {}
        chunks = []
        try:
            for fn_ in reactors:
                high.update(self.render_reaction(fn_, tag, data))
            if high:
                errors = self.verify_high(high)
                if errors:
                    log.error(
                        "Unable to render reactions for event %s due to "
                        "errors (%s) in one or more of the sls files (%s)",
                        tag,
                        errors,
                        reactors,
                    )
                    return []  # We'll return nothing since there was an error
                chunks = self.order_chunks(self.compile_high_data(high))
        except Exception as exc:  # pylint: disable=broad-except
            log.exception("Exception encountered while compiling reactions")

        self.resolve_aliases(chunks)
        return chunks

    def call_reactions(self, chunks):
        """
        Execute the reaction state
        """
        for chunk in chunks:
            self.wrap.run(chunk)

    def run(self):
        """
        Enter into the server loop
        """
        salt.utils.process.appendproctitle(self.__class__.__name__)

        # instantiate some classes inside our new process
        with salt.utils.event.get_event(
<<<<<<< HEAD
                self.opts['__role'],
                self.opts['sock_dir'],
                self.opts['transport'],
                opts=self.opts,
                listen=True) as event:
=======
            self.opts["__role"],
            self.opts["sock_dir"],
            self.opts["transport"],
            opts=self.opts,
            listen=True,
        ) as event:
>>>>>>> 8d70836c
            self.wrap = ReactWrap(self.opts)

            for data in event.iter_events(full=True):
                # skip all events fired by ourselves
<<<<<<< HEAD
                if data['data'].get('user') == self.wrap.event_user:
                    continue
                if data['tag'].endswith('salt/reactors/manage/add'):
                    _data = data['data']
                    res = self.add_reactor(_data['event'], _data['reactors'])
                    event.fire_event({'reactors': self.list_all(),
                                           'result': res},
                                          'salt/reactors/manage/add-complete')
                elif data['tag'].endswith('salt/reactors/manage/delete'):
                    _data = data['data']
                    res = self.delete_reactor(_data['event'])
                    event.fire_event({'reactors': self.list_all(),
                                           'result': res},
                                          'salt/reactors/manage/delete-complete')
                elif data['tag'].endswith('salt/reactors/manage/list'):
                    event.fire_event({'reactors': self.list_all()},
                                          'salt/reactors/manage/list-results')
                else:
                    reactors = self.list_reactors(data['tag'])
                    if not reactors:
                        continue
                    chunks = self.reactions(data['tag'], data['data'], reactors)
                    if chunks:
                        try:
                            self.call_reactions(chunks)
                        except SystemExit:
                            log.warning('Exit ignored by reactor')
=======
                if data["data"].get("user") == self.wrap.event_user:
                    continue

                # NOTE: these events must contain the masters key in order to be accepted
                # see salt.runners.reactor for the requesting interface
                if "salt/reactors/manage" in data["tag"]:
                    master_key = salt.utils.master.get_master_key("root", self.opts)
                    if data["data"].get("key") != master_key:
                        log.error(
                            "received salt/reactors/manage event without matching master_key. discarding"
                        )
                        continue
                if data["tag"].endswith("salt/reactors/manage/is_leader"):
                    event.fire_event(
                        {"result": self.is_leader}, "salt/reactors/manage/leader/value"
                    )
                if data["tag"].endswith("salt/reactors/manage/set_leader"):
                    # we only want to register events from the local master
                    if data["data"].get("id") == self.opts["id"]:
                        self.is_leader = data["data"]["value"]
                    event.fire_event(
                        {"result": self.is_leader}, "salt/reactors/manage/leader/value"
                    )
                if data["tag"].endswith("salt/reactors/manage/add"):
                    _data = data["data"]
                    res = self.add_reactor(_data["event"], _data["reactors"])
                    event.fire_event(
                        {"reactors": self.list_all(), "result": res},
                        "salt/reactors/manage/add-complete",
                    )
                elif data["tag"].endswith("salt/reactors/manage/delete"):
                    _data = data["data"]
                    res = self.delete_reactor(_data["event"])
                    event.fire_event(
                        {"reactors": self.list_all(), "result": res},
                        "salt/reactors/manage/delete-complete",
                    )
                elif data["tag"].endswith("salt/reactors/manage/list"):
                    event.fire_event(
                        {"reactors": self.list_all()},
                        "salt/reactors/manage/list-results",
                    )
                else:
                    # do not handle any reactions if not leader in cluster
                    if not self.is_leader:
                        continue
                    else:
                        reactors = self.list_reactors(data["tag"])
                        if not reactors:
                            continue
                        chunks = self.reactions(data["tag"], data["data"], reactors)
                        if chunks:
                            try:
                                self.call_reactions(chunks)
                            except SystemExit:
                                log.warning("Exit ignored by reactor")
>>>>>>> 8d70836c


class ReactWrap(object):
    """
    Wrapper that executes low data for the Reactor System
    """

    # class-wide cache of clients
    client_cache = None
    event_user = "Reactor"

    reaction_class = {
        "local": salt.client.LocalClient,
        "runner": salt.runner.RunnerClient,
        "wheel": salt.wheel.Wheel,
        "caller": salt.client.Caller,
    }

    def __init__(self, opts):
        self.opts = opts
        if ReactWrap.client_cache is None:
            ReactWrap.client_cache = salt.utils.cache.CacheDict(
                opts["reactor_refresh_interval"]
            )

        self.pool = salt.utils.process.ThreadPool(
            self.opts["reactor_worker_threads"],  # number of workers for runner/wheel
            queue_size=self.opts["reactor_worker_hwm"],  # queue size for those workers
        )

    def populate_client_cache(self, low):
        """
        Populate the client cache with an instance of the specified type
        """
        reaction_type = low["state"]
        if reaction_type not in self.client_cache:
            log.debug("Reactor is populating %s client cache", reaction_type)
            if reaction_type in ("runner", "wheel"):
                # Reaction types that run locally on the master want the full
                # opts passed.
                self.client_cache[reaction_type] = self.reaction_class[reaction_type](
                    self.opts
                )
                # The len() function will cause the module functions to load if
                # they aren't already loaded. We want to load them so that the
                # spawned threads don't need to load them. Loading in the
                # spawned threads creates race conditions such as sometimes not
                # finding the required function because another thread is in
                # the middle of loading the functions.
                len(self.client_cache[reaction_type].functions)
            else:
                # Reactions which use remote pubs only need the conf file when
                # instantiating a client instance.
                self.client_cache[reaction_type] = self.reaction_class[reaction_type](
                    self.opts["conf_file"]
                )

    def run(self, low):
        """
        Execute a reaction by invoking the proper wrapper func
        """
        self.populate_client_cache(low)
        try:
            l_fun = getattr(self, low["state"])
        except AttributeError:
            log.error("ReactWrap is missing a wrapper function for '%s'", low["state"])

        try:
            wrap_call = salt.utils.args.format_call(l_fun, low)
            args = wrap_call.get("args", ())
            kwargs = wrap_call.get("kwargs", {})
            # TODO: Setting user doesn't seem to work for actual remote pubs
            if low["state"] in ("runner", "wheel"):
                # Update called function's low data with event user to
                # segregate events fired by reactor and avoid reaction loops
                kwargs["__user__"] = self.event_user
                # Replace ``state`` kwarg which comes from high data compiler.
                # It breaks some runner functions and seems unnecessary.
                kwargs["__state__"] = kwargs.pop("state")
                # NOTE: if any additional keys are added here, they will also
                # need to be added to filter_kwargs()

            if "args" in kwargs:
                # New configuration
                reactor_args = kwargs.pop("args")
                for item in ("arg", "kwarg"):
                    if item in low:
                        log.warning(
                            "Reactor '%s' is ignoring '%s' param %s due to "
                            "presence of 'args' param. Check the Reactor System "
                            "documentation for the correct argument format.",
                            low["__id__"],
                            item,
                            low[item],
                        )
                if (
                    low["state"] == "caller"
                    and isinstance(reactor_args, list)
                    and not salt.utils.data.is_dictlist(reactor_args)
                ):
                    # Legacy 'caller' reactors were already using the 'args'
                    # param, but only supported a list of positional arguments.
                    # If low['args'] is a list but is *not* a dictlist, then
                    # this is actually using the legacy configuration. So, put
                    # the reactor args into kwarg['arg'] so that the wrapper
                    # interprets them as positional args.
                    kwargs["arg"] = reactor_args
                    kwargs["kwarg"] = {}
                else:
                    kwargs["arg"] = ()
                    kwargs["kwarg"] = reactor_args
                if not isinstance(kwargs["kwarg"], dict):
                    kwargs["kwarg"] = salt.utils.data.repack_dictlist(kwargs["kwarg"])
                    if not kwargs["kwarg"]:
                        log.error(
                            "Reactor '%s' failed to execute %s '%s': "
                            "Incorrect argument format, check the Reactor System "
                            "documentation for the correct format.",
                            low["__id__"],
                            low["state"],
                            low["fun"],
                        )
                        return
            else:
                # Legacy configuration
                react_call = {}
                if low["state"] in ("runner", "wheel"):
                    if "arg" not in kwargs or "kwarg" not in kwargs:
                        # Runner/wheel execute on the master, so we can use
                        # format_call to get the functions args/kwargs
                        react_fun = self.client_cache[low["state"]].functions.get(
                            low["fun"]
                        )
                        if react_fun is None:
                            log.error(
                                "Reactor '%s' failed to execute %s '%s': "
                                "function not available",
                                low["__id__"],
                                low["state"],
                                low["fun"],
                            )
                            return

                        react_call = salt.utils.args.format_call(
                            react_fun, low, expected_extra_kws=REACTOR_INTERNAL_KEYWORDS
                        )

                if "arg" not in kwargs:
                    kwargs["arg"] = react_call.get("args", ())
                if "kwarg" not in kwargs:
                    kwargs["kwarg"] = react_call.get("kwargs", {})

            # Execute the wrapper with the proper args/kwargs. kwargs['arg']
            # and kwargs['kwarg'] contain the positional and keyword arguments
            # that will be passed to the client interface to execute the
            # desired runner/wheel/remote-exec/etc. function.
            ret = l_fun(*args, **kwargs)

            if ret is False:
                log.error(
                    "Reactor '%s' failed  to execute %s '%s': "
                    "TaskPool queue is full!"
                    "Consider tuning reactor_worker_threads and/or"
                    " reactor_worker_hwm",
                    low["__id__"],
                    low["state"],
                    low["fun"],
                )

        except SystemExit:
            log.warning("Reactor '%s' attempted to exit. Ignored.", low["__id__"])
        except Exception:  # pylint: disable=broad-except
            log.error(
                "Reactor '%s' failed to execute %s '%s'",
                low["__id__"],
                low["state"],
                low["fun"],
                exc_info=True,
            )

    def runner(self, fun, **kwargs):
        """
        Wrap RunnerClient for executing :ref:`runner modules <all-salt.runners>`
        """
        return self.pool.fire_async(self.client_cache["runner"].low, args=(fun, kwargs))

    def wheel(self, fun, **kwargs):
        """
        Wrap Wheel to enable executing :ref:`wheel modules <all-salt.wheel>`
        """
        return self.pool.fire_async(self.client_cache["wheel"].low, args=(fun, kwargs))

    def local(self, fun, tgt, **kwargs):
        """
        Wrap LocalClient for running :ref:`execution modules <all-salt.modules>`
        """
        self.client_cache["local"].cmd_async(tgt, fun, **kwargs)

    def caller(self, fun, **kwargs):
        """
        Wrap LocalCaller to execute remote exec functions locally on the Minion
        """
        self.client_cache["caller"].cmd(fun, *kwargs["arg"], **kwargs["kwarg"])<|MERGE_RESOLUTION|>--- conflicted
+++ resolved
@@ -238,53 +238,16 @@
 
         # instantiate some classes inside our new process
         with salt.utils.event.get_event(
-<<<<<<< HEAD
-                self.opts['__role'],
-                self.opts['sock_dir'],
-                self.opts['transport'],
-                opts=self.opts,
-                listen=True) as event:
-=======
             self.opts["__role"],
             self.opts["sock_dir"],
             self.opts["transport"],
             opts=self.opts,
             listen=True,
         ) as event:
->>>>>>> 8d70836c
             self.wrap = ReactWrap(self.opts)
 
             for data in event.iter_events(full=True):
                 # skip all events fired by ourselves
-<<<<<<< HEAD
-                if data['data'].get('user') == self.wrap.event_user:
-                    continue
-                if data['tag'].endswith('salt/reactors/manage/add'):
-                    _data = data['data']
-                    res = self.add_reactor(_data['event'], _data['reactors'])
-                    event.fire_event({'reactors': self.list_all(),
-                                           'result': res},
-                                          'salt/reactors/manage/add-complete')
-                elif data['tag'].endswith('salt/reactors/manage/delete'):
-                    _data = data['data']
-                    res = self.delete_reactor(_data['event'])
-                    event.fire_event({'reactors': self.list_all(),
-                                           'result': res},
-                                          'salt/reactors/manage/delete-complete')
-                elif data['tag'].endswith('salt/reactors/manage/list'):
-                    event.fire_event({'reactors': self.list_all()},
-                                          'salt/reactors/manage/list-results')
-                else:
-                    reactors = self.list_reactors(data['tag'])
-                    if not reactors:
-                        continue
-                    chunks = self.reactions(data['tag'], data['data'], reactors)
-                    if chunks:
-                        try:
-                            self.call_reactions(chunks)
-                        except SystemExit:
-                            log.warning('Exit ignored by reactor')
-=======
                 if data["data"].get("user") == self.wrap.event_user:
                     continue
 
@@ -341,7 +304,6 @@
                                 self.call_reactions(chunks)
                             except SystemExit:
                                 log.warning("Exit ignored by reactor")
->>>>>>> 8d70836c
 
 
 class ReactWrap(object):
