# -*- coding: utf-8 -*-
'''
This module contains routines used to verify the matcher against the minions
expected to return
'''

# Import python libs
from __future__ import absolute_import
import os
import fnmatch
import re
import glob
import logging

# Import salt libs
import salt.payload
import salt.utils
from salt.defaults import DEFAULT_TARGET_DELIM
from salt.exceptions import CommandExecutionError
from salt._compat import string_types

# Import 3rd-party libs
import salt.ext.six as six
HAS_RANGE = False
try:
    import seco.range  # pylint: disable=import-error
    HAS_RANGE = True
except ImportError:
    pass

log = logging.getLogger(__name__)


def get_minion_data(minion, opts):
    '''
    Get the grains/pillar for a specific minion.  If minion is None, it
    will return the grains/pillar for the first minion it finds.

    Return value is a tuple of the minion ID, grains, and pillar
    '''
    if opts.get('minion_data_cache', False):
        serial = salt.payload.Serial(opts)
        cdir = os.path.join(opts['cachedir'], 'minions')
        if not os.path.isdir(cdir):
            return minion if minion else None, None, None
        minions = os.listdir(cdir)
        if minion is None:
            # If no minion specified, take first one with valid grains
            for id_ in minions:
                datap = os.path.join(cdir, id_, 'data.p')
                try:
                    with salt.utils.fopen(datap, 'rb') as fp_:
                        miniondata = serial.load(fp_)
                except (IOError, OSError):
                    continue
                grains = miniondata.get('grains')
                pillar = miniondata.get('pillar')
                return id_, grains, pillar
        else:
            # Search for specific minion
            datap = os.path.join(cdir, minion, 'data.p')
            try:
                with salt.utils.fopen(datap, 'rb') as fp_:
                    miniondata = serial.load(fp_)
            except (IOError, OSError):
                return minion, None, None
            grains = miniondata.get('grains')
            pillar = miniondata.get('pillar')
            return minion, grains, pillar
    # No cache dir, return empty dict
    return minion if minion else None, None, None


def nodegroup_comp(nodegroup, nodegroups, skip=None):
    '''
    Recursively expand ``nodegroup`` from ``nodegroups``; ignore nodegroups in ``skip``
    '''

    if skip is None:
        skip = set()
    elif nodegroup in skip:
        log.error('Failed nodegroup expansion: illegal nested nodegroup "{0}"'.format(nodegroup))
        return ''

    skip.add(nodegroup)

    if nodegroup not in nodegroups:
        log.error('Failed nodegroup expansion: unknown nodegroup "{0}"'.format(nodegroup))
        return ''

    nglookup = nodegroups[nodegroup]

    ret = []
    opers = ['and', 'or', 'not', '(', ')']
    tokens = nglookup.split()
    for match in tokens:
        if match in opers:
            ret.append(match)
        elif len(match) >= 3 and match[:2] == 'N@':
            ret.append(nodegroup_comp(match[2:], nodegroups, skip=skip))
        else:
            ret.append(match)

    expanded = '( {0} )'.format(' '.join(ret)) if ret else ''
    log.debug('nodegroup_comp("{0}") => {1}'.format(nodegroup, expanded))
    return expanded


class CkMinions(object):
    '''
    Used to check what minions should respond from a target

    Note: This is a best-effort set of the minions that would match a target.
    Depending on master configuration (grains caching, etc.) and topology (syndics)
    the list may be a subset-- but we err on the side of too-many minions in this
    class.
    '''
    def __init__(self, opts):
        self.opts = opts
        self.serial = salt.payload.Serial(opts)
<<<<<<< HEAD
        if self.opts.get('transport', 'zeromq') == 'zeromq':
=======
        # TODO: this is actually an *auth* check
        if self.opts.get('transport', 'zeromq') in ('zeromq', 'tcp'):
>>>>>>> 6a554d56
            self.acc = 'minions'
        else:
            self.acc = 'accepted'

    def _check_glob_minions(self, expr, greedy):  # pylint: disable=unused-argument
        '''
        Return the minions found by looking via globs
        '''
        pki_dir = os.path.join(self.opts['pki_dir'], self.acc)
        try:
            files = os.listdir(pki_dir)
            return fnmatch.filter(files, expr)
        except OSError:
            return []

    def _check_list_minions(self, expr, greedy):  # pylint: disable=unused-argument
        '''
        Return the minions found by looking via a list
        '''
        if isinstance(expr, string_types):
            expr = [m for m in expr.split(',') if m]
        ret = []
        for m in expr:
            if os.path.isfile(os.path.join(self.opts['pki_dir'], self.acc, m)):
                ret.append(m)
        return ret

    def _check_pcre_minions(self, expr, greedy):  # pylint: disable=unused-argument
        '''
        Return the minions found by looking via regular expressions
        '''
        try:
            minions = os.listdir(os.path.join(self.opts['pki_dir'], self.acc))
            reg = re.compile(expr)
            return [m for m in minions if reg.match(m)]
        except OSError:
            return []

    def _check_cache_minions(self,
                             expr,
                             delimiter,
                             greedy,
                             search_type,
                             regex_match=False,
                             exact_match=False):
        '''
        Helper function to search for minions in master caches
        '''
        cache_enabled = self.opts.get('minion_data_cache', False)

        if greedy:
            minions = set(
                os.listdir(os.path.join(self.opts['pki_dir'], self.acc))
            )
        elif cache_enabled:
            minions = os.listdir(os.path.join(self.opts['cachedir'], 'minions'))
        else:
            return list()

        if cache_enabled:
            cdir = os.path.join(self.opts['cachedir'], 'minions')
            if not os.path.isdir(cdir):
                return list(minions)
            for id_ in os.listdir(cdir):
                if not greedy and id_ not in minions:
                    continue
                datap = os.path.join(cdir, id_, 'data.p')
                if not os.path.isfile(datap):
                    if not greedy and id_ in minions:
                        minions.remove(id_)
                    continue
                search_results = self.serial.load(
                    salt.utils.fopen(datap, 'rb')
                ).get(search_type)
                if not salt.utils.subdict_match(search_results,
                                                expr,
                                                regex_match=regex_match,
                                                exact_match=exact_match) and id_ in minions:
                    minions.remove(id_)
        return list(minions)

    def _check_grain_minions(self, expr, delimiter, greedy):
        '''
        Return the minions found by looking via grains
        '''
        return self._check_cache_minions(expr, delimiter, greedy, 'grains')

    def _check_grain_pcre_minions(self, expr, delimiter, greedy):
        '''
        Return the minions found by looking via grains with PCRE
        '''
        return self._check_cache_minions(expr,
                                         delimiter,
                                         greedy,
                                         'grains',
                                         regex_match=True)

    def _check_pillar_minions(self, expr, delimiter, greedy):
        '''
        Return the minions found by looking via pillar
        '''
        return self._check_cache_minions(expr, delimiter, greedy, 'pillar')

    def _check_pillar_pcre_minions(self, expr, delimiter, greedy):
        '''
        Return the minions found by looking via pillar with PCRE
        '''
        return self._check_cache_minions(expr,
                                         delimiter,
                                         greedy,
                                         'pillar',
                                         regex_match=True)

    def _check_pillar_exact_minions(self, expr, delimiter, greedy):
        '''
        Return the minions found by looking via pillar
        '''
        return self._check_cache_minions(expr,
                                         delimiter,
                                         greedy,
                                         'pillar',
                                         exact_match=True)

    def _check_ipcidr_minions(self, expr, greedy):
        '''
        Return the minions found by looking via ipcidr
        '''
        cache_enabled = self.opts.get('minion_data_cache', False)

        if greedy:
            minions = set(
                os.listdir(os.path.join(self.opts['pki_dir'], self.acc))
            )
        elif cache_enabled:
            minions = os.listdir(os.path.join(self.opts['cachedir'], 'minions'))
        else:
            return list()

        if cache_enabled:
            cdir = os.path.join(self.opts['cachedir'], 'minions')
            if not os.path.isdir(cdir):
                return list(minions)
            for id_ in os.listdir(cdir):
                if not greedy and id_ not in minions:
                    continue
                datap = os.path.join(cdir, id_, 'data.p')
                if not os.path.isfile(datap):
                    if not greedy and id_ in minions:
                        minions.remove(id_)
                    continue
                try:
                    with salt.utils.fopen(datap, 'rb') as fp_:
                        grains = self.serial.load(fp_).get('grains')
                except (IOError, OSError):
                    continue
                num_parts = len(expr.split('/'))
                if num_parts > 2:
                    # Target is not valid CIDR, no minions match
                    return []
                elif num_parts == 2:
                    # Target is CIDR
                    if not salt.utils.network.in_subnet(
                            expr,
                            addrs=grains.get('ipv4', [])) and id_ in minions:
                        minions.remove(id_)
                else:
                    # Target is an IPv4 address
                    import socket
                    try:
                        socket.inet_aton(expr)
                    except socket.error:
                        # Not a valid IPv4 address, no minions match
                        return []
                    else:
                        if expr not in grains.get('ipv4', []) and id_ in minions:
                            minions.remove(id_)
        return list(minions)

    def _check_range_minions(self, expr, greedy):
        '''
        Return the minions found by looking via range expression
        '''
        if not HAS_RANGE:
            raise CommandExecutionError(
                'Range matcher unavailable (unable to import seco.range, '
                'module most likely not installed)'
            )
        if not hasattr(self, '_range'):
            self._range = seco.range.Range(self.opts['range_server'])
        try:
            return self._range.expand(expr)
        except seco.range.RangeException as exc:
            log.error(
                'Range exception in compound match: {0}'.format(exc)
            )
            cache_enabled = self.opts.get('minion_data_cache', False)
            if greedy:
                return os.listdir(os.path.join(self.opts['pki_dir'], self.acc))
            elif cache_enabled:
                return os.listdir(os.path.join(self.opts['cachedir'], 'minions'))
            else:
                return list()

    def _check_compound_pillar_exact_minions(self, expr, delimiter, greedy):
        '''
        Return the minions found by looking via compound matcher

        Disable pillar glob matching
        '''
        return self._check_compound_minions(expr,
                                            delimiter,
                                            greedy,
                                            pillar_exact=True)

    def _check_compound_minions(self,
                                expr,
                                delimiter,
                                greedy,
                                pillar_exact=False):  # pylint: disable=unused-argument
        '''
        Return the minions found by looking via compound matcher
        '''
        minions = set(
            os.listdir(os.path.join(self.opts['pki_dir'], self.acc))
        )
        if self.opts.get('minion_data_cache', False):
            ref = {'G': self._check_grain_minions,
                   'P': self._check_grain_pcre_minions,
                   'I': self._check_pillar_minions,
                   'J': self._check_pillar_pcre_minions,
                   'L': self._check_list_minions,
                   'S': self._check_ipcidr_minions,
                   'E': self._check_pcre_minions,
                   'R': self._all_minions}
            if pillar_exact:
                ref['I'] = self._check_pillar_exact_minions
                ref['J'] = self._check_pillar_exact_minions
            results = []
            unmatched = []
            opers = ['and', 'or', 'not', '(', ')']
            tokens = expr.split()
            for match in tokens:
                # Try to match tokens from the compound target, first by using
                # the 'G, X, I, J, L, S, E' matcher types, then by hostname glob.
                if '@' in match and match[1] == '@':
                    comps = match.split('@')
                    matcher = ref.get(comps[0])

                    matcher_args = ['@'.join(comps[1:])]
                    if comps[0] in ('G', 'P', 'I', 'J'):
                        matcher_args.append(delimiter)
                    matcher_args.append(True)

                    if not matcher:
                        # If an unknown matcher is called at any time, fail out
                        return []
                    if unmatched and unmatched[-1] == '-':
                        results.append(str(set(matcher(*matcher_args))))
                        results.append(')')
                        unmatched.pop()
                    else:
                        results.append(str(set(matcher(*matcher_args))))
                elif match in opers:
                    # We didn't match a target, so append a boolean operator or
                    # subexpression
                    if results:
                        if match == 'not':
                            result_suffix = results[-1]
                            if not (result_suffix == '&' or result_suffix == '|'):
                                results.append('&')
                            results.append('(')
                            results.append(str(set(minions)))
                            results.append('-')
                            unmatched.append('-')
                        elif match == 'and':
                            results.append('&')
                        elif match == 'or':
                            results.append('|')
                        elif match == '(':
                            results.append(match)
                            unmatched.append(match)
                        elif match == ')':
                            if not unmatched or unmatched[-1] != '(':
                                log.error('Invalid compound expr (unexpected '
                                          'right parenthesis): {0}'
                                          .format(expr))
                                return []
                            results.append(match)
                            unmatched.pop()
                            if unmatched and unmatched[-1] == '-':
                                results.append(')')
                                unmatched.pop()
                        else:  # Won't get here, unless oper is added
                            log.error('Unhandled oper in compound expr: {0}'
                                      .format(expr))
                            return []
                    else:
                        # seq start with oper, fail
                        if match == '(':
                            results.append(match)
                            unmatched.append(match)
                        else:
                            return []
                else:
                    # The match is not explicitly defined, evaluate as a glob
                    if unmatched and unmatched[-1] == '-':
                        results.append(
                                str(set(self._check_glob_minions(match, True))))
                        results.append(')')
                        unmatched.pop()
                    else:
                        results.append(
                                str(set(self._check_glob_minions(match, True))))
            for token in unmatched:
                results.append(')')
            results = ' '.join(results)
            log.debug('Evaluating final compound matching expr: {0}'
                      .format(results))
            try:
                return list(eval(results))  # pylint: disable=W0123
            except Exception:
                log.error('Invalid compound target: {0}'.format(expr))
                return []
        return list(minions)

    def connected_ids(self, subset=None, show_ipv4=False):
        '''
        Return a set of all connected minion ids, optionally within a subset
        '''
        minions = set()
        if self.opts.get('minion_data_cache', False):
            cdir = os.path.join(self.opts['cachedir'], 'minions')
            if not os.path.isdir(cdir):
                return minions
            addrs = salt.utils.network.local_port_tcp(int(self.opts['publish_port']))
            if subset:
                search = subset
            else:
                search = os.listdir(cdir)
            for id_ in search:
                datap = os.path.join(cdir, id_, 'data.p')
                try:
                    with salt.utils.fopen(datap, 'rb') as fp_:
                        grains = self.serial.load(fp_).get('grains', {})
                except (AttributeError, IOError, OSError):
                    continue
                for ipv4 in grains.get('ipv4', []):
                    if ipv4 == '127.0.0.1' or ipv4 == '0.0.0.0':
                        continue
                    if ipv4 in addrs:
                        if show_ipv4:
                            minions.add((id_, ipv4))
                        else:
                            minions.add(id_)
                        break
        return minions

    def _all_minions(self, expr=None):
        '''
        Return a list of all minions that have auth'd
        '''
        return os.listdir(os.path.join(self.opts['pki_dir'], self.acc))

    def check_minions(self,
                      expr,
                      expr_form='glob',
                      delimiter=DEFAULT_TARGET_DELIM,
                      greedy=True):
        '''
        Check the passed regex against the available minions' public keys
        stored for authentication. This should return a set of ids which
        match the regex, this will then be used to parse the returns to
        make sure everyone has checked back in.
        '''
        try:
            check_func = getattr(self, '_check_{0}_minions'.format(expr_form), None)
            if expr_form in ('grain',
                             'grain_pcre',
                             'pillar',
                             'pillar_pcre',
                             'pillar_exact',
                             'compound',
                             'compound_pillar_exact'):
                minions = check_func(expr, delimiter, greedy)
            else:
                minions = check_func(expr, greedy)
        except Exception:
            log.exception(
                    'Failed matching available minions with {0} pattern: {1}'
                    .format(expr_form, expr))
            minions = []
        return minions

    def validate_tgt(self, valid, expr, expr_form):
        '''
        Return a Bool. This function returns if the expression sent in is
        within the scope of the valid expression
        '''
        ref = {'G': 'grain',
               'P': 'grain_pcre',
               'I': 'pillar',
               'J': 'pillar_pcre',
               'L': 'list',
               'S': 'ipcidr',
               'E': 'pcre',
               'N': 'node'}
        infinite = [
                'node',
                'ipcidr',
                'pillar',
                'pillar_pcre']
        if not self.opts.get('minion_data_cache', False):
            infinite.append('grain')
            infinite.append('grain_pcre')

        if '@' in valid and valid[1] == '@':
            comps = valid.split('@')
            v_matcher = ref.get(comps[0])
            v_expr = comps[1]
        else:
            v_matcher = 'glob'
            v_expr = valid
        if v_matcher in infinite:
            # We can't be sure what the subset is, only match the identical
            # target
            if v_matcher != expr_form:
                return False
            return v_expr == expr
        v_minions = set(self.check_minions(v_expr, v_matcher))
        minions = set(self.check_minions(expr, expr_form))
        d_bool = not bool(minions.difference(v_minions))
        if len(v_minions) == len(minions) and d_bool:
            return True
        return d_bool

    def match_check(self, regex, fun):
        '''
        Validate a single regex to function comparison, the function argument
        can be a list of functions. It is all or nothing for a list of
        functions
        '''
        vals = []
        if isinstance(fun, str):
            fun = [fun]
        for func in fun:
            try:
                if re.match(regex, func):
                    vals.append(True)
                else:
                    vals.append(False)
            except Exception:
                log.error('Invalid regular expression: {0}'.format(regex))
        return all(vals)

    def any_auth(self, form, auth_list, fun, tgt=None, tgt_type='glob'):
        '''
        Read in the form and determine which auth check routine to execute
        '''
        if form == 'publish':
            return self.auth_check(
                    auth_list,
                    fun,
                    tgt,
                    tgt_type)
        return self.spec_check(
                auth_list,
                fun,
                form)

    def auth_check(self,
                   auth_list,
                   funs,
                   tgt,
                   tgt_type='glob',
                   groups=None,
                   publish_validate=False):
        '''
        Returns a bool which defines if the requested function is authorized.
        Used to evaluate the standard structure under external master
        authentication interfaces, like eauth, peer, peer_run, etc.
        '''
        if publish_validate:
            v_tgt_type = tgt_type
            if tgt_type.lower() in ('pillar', 'pillar_pcre'):
                v_tgt_type = 'pillar_exact'
            elif tgt_type.lower() == 'compound':
                v_tgt_type = 'compound_pillar_exact'
            v_minions = set(self.check_minions(tgt, v_tgt_type))
            minions = set(self.check_minions(tgt, tgt_type))
            mismatch = bool(minions.difference(v_minions))
            # If the non-exact match gets more minions than the exact match
            # then pillar globbing or PCRE is being used, and we have a
            # problem
            if mismatch:
                return False
        # compound commands will come in a list so treat everything as a list
        if not isinstance(funs, list):
            funs = [funs]
        try:
            for fun in funs:
                for ind in auth_list:
                    if isinstance(ind, string_types):
                        # Allowed for all minions
                        if self.match_check(ind, fun):
                            return True
                    elif isinstance(ind, dict):
                        if len(ind) != 1:
                            # Invalid argument
                            continue
                        valid = next(six.iterkeys(ind))
                        # Check if minions are allowed
                        if self.validate_tgt(
                                valid,
                                tgt,
                                tgt_type):
                            # Minions are allowed, verify function in allowed list
                            if isinstance(ind[valid], string_types):
                                if self.match_check(ind[valid], fun):
                                    return True
                            elif isinstance(ind[valid], list):
                                for regex in ind[valid]:
                                    if self.match_check(regex, fun):
                                        return True
        except TypeError:
            return False
        return False

    def fill_auth_list_from_groups(self, auth_provider, user_groups, auth_list):
        '''
        Returns a list of authorisation matchers that a user is eligible for.
        This list is a combination of the provided personal matchers plus the
        matchers of any group the user is in.
        '''
        group_names = [item for item in auth_provider if item.endswith('%')]
        if group_names:
            for group_name in group_names:
                if group_name.rstrip("%") in user_groups:
                    for matcher in auth_provider[group_name]:
                        auth_list.append(matcher)
        return auth_list

    def wheel_check(self, auth_list, fun):
        '''
        Check special API permissions
        '''
        comps = fun.split('.')
        if len(comps) != 2:
            return False
        mod = comps[0]
        fun = comps[1]
        for ind in auth_list:
            if isinstance(ind, string_types):
                if ind.startswith('@') and ind[1:] == mod:
                    return True
                if ind == '@wheel':
                    return True
                if ind == '@wheels':
                    return True
            elif isinstance(ind, dict):
                if len(ind) != 1:
                    continue
                valid = next(six.iterkeys(ind))
                if valid.startswith('@') and valid[1:] == mod:
                    if isinstance(ind[valid], string_types):
                        if self.match_check(ind[valid], fun):
                            return True
                    elif isinstance(ind[valid], list):
                        for regex in ind[valid]:
                            if self.match_check(regex, fun):
                                return True
        return False

    def runner_check(self, auth_list, fun):
        '''
        Check special API permissions
        '''
        comps = fun.split('.')
        if len(comps) != 2:
            return False
        mod = comps[0]
        fun = comps[1]
        for ind in auth_list:
            if isinstance(ind, string_types):
                if ind.startswith('@') and ind[1:] == mod:
                    return True
                if ind == '@runners':
                    return True
                if ind == '@runner':
                    return True
            elif isinstance(ind, dict):
                if len(ind) != 1:
                    continue
                valid = next(six.iterkeys(ind))
                if valid.startswith('@') and valid[1:] == mod:
                    if isinstance(ind[valid], string_types):
                        if self.match_check(ind[valid], fun):
                            return True
                    elif isinstance(ind[valid], list):
                        for regex in ind[valid]:
                            if self.match_check(regex, fun):
                                return True
        return False

    def spec_check(self, auth_list, fun, form):
        '''
        Check special API permissions
        '''
        if form != 'cloud':
            comps = fun.split('.')
            if len(comps) != 2:
                return False
            mod = comps[0]
            fun = comps[1]
        else:
            mod = fun
        for ind in auth_list:
            if isinstance(ind, string_types):
                if ind.startswith('@') and ind[1:] == mod:
                    return True
                if ind == '@{0}'.format(form):
                    return True
                if ind == '@{0}s'.format(form):
                    return True
            elif isinstance(ind, dict):
                if len(ind) != 1:
                    continue
                valid = next(six.iterkeys(ind))
                if valid.startswith('@') and valid[1:] == mod:
                    if isinstance(ind[valid], string_types):
                        if self.match_check(ind[valid], fun):
                            return True
                    elif isinstance(ind[valid], list):
                        for regex in ind[valid]:
                            if self.match_check(regex, fun):
                                return True
        return False


def mine_get(tgt, fun, tgt_type='glob', opts=None):
    '''
    Gathers the data from the specified minions' mine, pass in the target,
    function to look up and the target type
    '''
    ret = {}
    serial = salt.payload.Serial(opts)
    checker = salt.utils.minions.CkMinions(opts)
    minions = checker.check_minions(
            tgt,
            tgt_type)
    for minion in minions:
        mine = os.path.join(
                opts['cachedir'],
                'minions',
                minion,
                'mine.p')
        try:
            with salt.utils.fopen(mine, 'rb') as fp_:
                fdata = serial.load(fp_).get(fun)
                if fdata:
                    ret[minion] = fdata
        except Exception:
            continue
    return ret<|MERGE_RESOLUTION|>--- conflicted
+++ resolved
@@ -9,7 +9,6 @@
 import os
 import fnmatch
 import re
-import glob
 import logging
 
 # Import salt libs
@@ -118,12 +117,8 @@
     def __init__(self, opts):
         self.opts = opts
         self.serial = salt.payload.Serial(opts)
-<<<<<<< HEAD
-        if self.opts.get('transport', 'zeromq') == 'zeromq':
-=======
         # TODO: this is actually an *auth* check
         if self.opts.get('transport', 'zeromq') in ('zeromq', 'tcp'):
->>>>>>> 6a554d56
             self.acc = 'minions'
         else:
             self.acc = 'accepted'
