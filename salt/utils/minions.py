--- conflicted
+++ resolved
@@ -158,12 +158,8 @@
                              delimiter,
                              greedy,
                              search_type,
-<<<<<<< HEAD
-                             regex_match=False):
-=======
                              regex_match=False,
                              exact_match=False):
->>>>>>> 24a9078d
         '''
         Helper function to search for minions in master caches
         '''
@@ -217,12 +213,6 @@
                                          regex_match=True)
 
     def _check_pillar_minions(self, expr, delimiter, greedy):
-<<<<<<< HEAD
-        '''
-        Return the minions found by looking via pillar
-        '''
-        return self._check_cache_minions(expr, delimiter, greedy, 'pillar')
-=======
         '''
         Return the minions found by looking via pillar
         '''
@@ -236,7 +226,6 @@
                                          greedy,
                                          'pillar',
                                          exact_match=True)
->>>>>>> 24a9078d
 
     def _check_ipcidr_minions(self, expr, greedy):
         '''
@@ -343,9 +332,6 @@
                         pass
         return list(minions)
 
-<<<<<<< HEAD
-    def _check_compound_minions(self, expr, delimiter, greedy):  # pylint: disable=unused-argument
-=======
     def _check_compound_pillar_exact_minions(self, expr, greedy):
         '''
         Return the minions found by looking via compound matcher
@@ -359,7 +345,6 @@
                                 delimiter,
                                 greedy,
                                 pillar_exact=False):  # pylint: disable=unused-argument
->>>>>>> 24a9078d
         '''
         Return the minions found by looking via compound matcher
         '''
