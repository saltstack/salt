--- conflicted
+++ resolved
@@ -7,10 +7,7 @@
 # Import python libs
 from __future__ import absolute_import
 import os
-<<<<<<< HEAD
-=======
 import fnmatch
->>>>>>> 92ca923d
 import re
 import glob
 import logging
