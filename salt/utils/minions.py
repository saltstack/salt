# -*- coding: utf-8 -*-
'''
This module contains routines used to verify the matcher against the minions
expected to return
'''

# Import python libs
import os
import glob
import re
import logging

# Import salt libs
import salt.payload
import salt.utils
from salt.defaults import DEFAULT_TARGET_DELIM
from salt.exceptions import CommandExecutionError

HAS_RANGE = False
try:
    import seco.range
    HAS_RANGE = True
except ImportError:
    pass

log = logging.getLogger(__name__)


def get_minion_data(minion, opts):
    '''
    Get the grains/pillar for a specific minion.  If minion is None, it
    will return the grains/pillar for the first minion it finds.

    Return value is a tuple of the minion ID, grains, and pillar
    '''
    if opts.get('minion_data_cache', False):
        serial = salt.payload.Serial(opts)
        cdir = os.path.join(opts['cachedir'], 'minions')
        if not os.path.isdir(cdir):
            return minion if minion else None, None, None
        minions = os.listdir(cdir)
        if minion is None:
            # If no minion specified, take first one with valid grains
            for id_ in minions:
                datap = os.path.join(cdir, id_, 'data.p')
                try:
                    with salt.utils.fopen(datap, 'rb') as fp_:
                        miniondata = serial.load(fp_)
                except (IOError, OSError):
                    continue
                grains = miniondata.get('grains')
                pillar = miniondata.get('pillar')
                return id_, grains, pillar
        else:
            # Search for specific minion
            datap = os.path.join(cdir, minion, 'data.p')
            try:
                with salt.utils.fopen(datap, 'rb') as fp_:
                    miniondata = serial.load(fp_)
            except (IOError, OSError):
                return minion, None, None
            grains = miniondata.get('grains')
            pillar = miniondata.get('pillar')
            return minion, grains, pillar
    # No cache dir, return empty dict
    return minion if minion else None, None, None


def nodegroup_comp(group, nodegroups, skip=None):
    '''
    Take the nodegroup and the nodegroups and fill in nodegroup refs
    '''
    k = 1
    if skip is None:
        skip = set([group])
        k = 0
    if group not in nodegroups:
        return ''
    gstr = nodegroups[group]
    ret = ''
    for comp in gstr.split(','):
        if not comp.startswith('N@'):
            ret += '{0} or '.format(comp)
            continue
        ngroup = comp[2:]
        if ngroup in skip:
            continue
        skip.add(ngroup)
        ret += nodegroup_comp(ngroup, nodegroups, skip)
    if k == 1:
        return ret
    else:
        return ret[:-3]


class CkMinions(object):
    '''
    Used to check what minions should respond from a target
    '''
    def __init__(self, opts):
        self.opts = opts
        self.serial = salt.payload.Serial(opts)
        if self.opts['transport'] == 'zeromq':
            self.acc = 'minions'
        else:
            self.acc = 'accepted'

    def _check_glob_minions(self, expr):
        '''
        Return the minions found by looking via globs
        '''
        cwd = os.getcwd()
        pki_dir = os.path.join(self.opts['pki_dir'], self.acc)

        # If there is no directory return an empty list
        if os.path.isdir(pki_dir) is False:
            return []

        os.chdir(pki_dir)
        ret = set(glob.glob(expr))
        try:
            os.chdir(cwd)
        except OSError as exc:
            if exc.errno != 13:
                # If it's not a permission denied, perhaps we're running with
                # sudo
                raise
        return list(ret)

    def _check_list_minions(self, expr):
        '''
        Return the minions found by looking via a list
        '''
        if isinstance(expr, str):
            expr = [m for m in expr.split(',') if m]
        ret = []
        for fn_ in os.listdir(os.path.join(self.opts['pki_dir'], self.acc)):
            if fn_ in expr:
                if fn_ not in ret:
                    ret.append(fn_)
        return ret

    def _check_pcre_minions(self, expr):
        '''
        Return the minions found by looking via regular expressions
        '''
        cwd = os.getcwd()
        os.chdir(os.path.join(self.opts['pki_dir'], self.acc))
        reg = re.compile(expr)
        ret = [fn_ for fn_ in os.listdir('.') if reg.match(fn_)]
        os.chdir(cwd)
        return ret

    def _check_grain_minions(self, expr, delimiter):
        '''
        Return the minions found by looking via grains
        '''
        minions = set(
            os.listdir(os.path.join(self.opts['pki_dir'], self.acc))
        )
        if self.opts.get('minion_data_cache', False):
            cdir = os.path.join(self.opts['cachedir'], 'minions')
            if not os.path.isdir(cdir):
                return list(minions)
            for id_ in os.listdir(cdir):
                if id_ not in minions:
                    continue
                datap = os.path.join(cdir, id_, 'data.p')
                try:
                    with salt.utils.fopen(datap, 'rb') as fp_:
                        grains = self.serial.load(fp_).get('grains')
                except (IOError, OSError):
                    continue
<<<<<<< HEAD
                if not salt.utils.subdict_match(grains, expr):
=======
                grains = self.serial.load(
                    salt.utils.fopen(datap, 'rb')
                ).get('grains')
                if not salt.utils.subdict_match(grains, expr, delimiter):
>>>>>>> f45e9f7e
                    minions.remove(id_)
        return list(minions)

    def _check_grain_pcre_minions(self, expr, delimiter):
        '''
        Return the minions found by looking via grains with PCRE
        '''
        minions = set(
            os.listdir(os.path.join(self.opts['pki_dir'], self.acc))
        )
        if self.opts.get('minion_data_cache', False):
            cdir = os.path.join(self.opts['cachedir'], 'minions')
            if not os.path.isdir(cdir):
                return list(minions)
            for id_ in os.listdir(cdir):
                if id_ not in minions:
                    continue
                datap = os.path.join(cdir, id_, 'data.p')
                try:
                    with salt.utils.fopen(datap, 'rb') as fp_:
                        grains = self.serial.load(fp_).get('grains')
                except (IOError, OSError):
                    continue
<<<<<<< HEAD
                if not salt.utils.subdict_match(grains, expr,
                                                delim=':', regex_match=True):
=======
                grains = self.serial.load(
                    salt.utils.fopen(datap, 'rb')
                ).get('grains')
                if not salt.utils.subdict_match(grains, expr, delimiter,
                                                regex_match=True):
>>>>>>> f45e9f7e
                    minions.remove(id_)
        return list(minions)

    def _check_pillar_minions(self, expr, delimiter):
        '''
        Return the minions found by looking via pillar
        '''
        minions = set(
            os.listdir(os.path.join(self.opts['pki_dir'], self.acc))
        )
        if self.opts.get('minion_data_cache', False):
            cdir = os.path.join(self.opts['cachedir'], 'minions')
            if not os.path.isdir(cdir):
                return list(minions)
            for id_ in os.listdir(cdir):
                if id_ not in minions:
                    continue
                datap = os.path.join(cdir, id_, 'data.p')
                try:
                    with salt.utils.fopen(datap, 'rb') as fp_:
                        pillar = self.serial.load(fp_).get('pillar')
                except (IOError, OSError):
                    continue
<<<<<<< HEAD
                if not salt.utils.subdict_match(pillar, expr):
=======
                pillar = self.serial.load(
                    salt.utils.fopen(datap, 'rb')
                ).get('pillar')
                if not salt.utils.subdict_match(pillar, expr, delimiter):
>>>>>>> f45e9f7e
                    minions.remove(id_)
        return list(minions)

    def _check_ipcidr_minions(self, expr):
        '''
        Return the minions found by looking via ipcidr
        '''
        minions = set(
            os.listdir(os.path.join(self.opts['pki_dir'], self.acc))
        )
        if self.opts.get('minion_data_cache', False):
            cdir = os.path.join(self.opts['cachedir'], 'minions')
            if not os.path.isdir(cdir):
                return list(minions)
            for id_ in os.listdir(cdir):
                if id_ not in minions:
                    continue
                datap = os.path.join(cdir, id_, 'data.p')
                try:
                    with salt.utils.fopen(datap, 'rb') as fp_:
                        grains = self.serial.load(fp_).get('grains')
                except (IOError, OSError):
                    continue
                num_parts = len(expr.split('/'))
                if num_parts > 2:
                    # Target is not valid CIDR, no minions match
                    return []
                elif num_parts == 2:
                    # Target is CIDR
                    if not salt.utils.network.in_subnet(
                            expr,
                            addrs=grains.get('ipv4', [])):
                        minions.remove(id_)
                else:
                    # Target is an IPv4 address
                    import socket
                    try:
                        socket.inet_aton(expr)
                    except socket.error:
                        # Not a valid IPv4 address, no minions match
                        return []
                    else:
                        if expr not in grains.get('ipv4', []):
                            minions.remove(id_)
        return list(minions)

    def _check_range_minions(self, expr):
        '''
        Return the minions found by looking via range expression
        '''
        if not HAS_RANGE:
            raise CommandExecutionError(
                'Range matcher unavailble (unable to import seco.range, '
                'module most likely not installed)'
            )
        minions = set(
            os.listdir(os.path.join(self.opts['pki_dir'], self.acc))
        )
        if self.opts.get('minion_data_cache', False):
            cdir = os.path.join(self.opts['cachedir'], 'minions')
            if not os.path.isdir(cdir):
                return list(minions)
            for id_ in os.listdir(cdir):
                if id_ not in minions:
                    continue
                datap = os.path.join(cdir, id_, 'data.p')
                try:
                    with salt.utils.fopen(datap, 'rb') as fp_:
                        grains = self.serial.load(fp_).get('grains')
                except (IOError, OSError):
                    continue
                range_ = seco.range.Range(self.opts['range_server'])
                try:
                    if grains.get('fqdn', '') not in range_.expand(expr):
                        minions.remove(id_)
                except seco.range.RangeException as exc:
                    log.debug(
                        'Range exception in compound match: {0}'.format(exc)
                    )
                    minions.remove(id_)
        return list(minions)

    def _check_compound_minions(self, expr):
        '''
        Return the minions found by looking via compound matcher
        '''
        minions = set(
            os.listdir(os.path.join(self.opts['pki_dir'], self.acc))
        )
        if self.opts.get('minion_data_cache', False):
            ref = {'G': self._check_grain_minions,
                   'P': self._check_grain_pcre_minions,
                   'I': self._check_pillar_minions,
                   'L': self._check_list_minions,
                   'S': self._check_ipcidr_minions,
                   'E': self._check_pcre_minions,
                   'R': self._all_minions}
            results = []
            unmatched = []
            opers = ['and', 'or', 'not', '(', ')']
            tokens = expr.split()
            for match in tokens:
                # Try to match tokens from the compound target, first by using
                # the 'G, X, I, L, S, E' matcher types, then by hostname glob.
                if '@' in match and match[1] == '@':
                    comps = match.split('@')
                    matcher = ref.get(comps[0])
                    if not matcher:
                        # If an unknown matcher is called at any time, fail out
                        return []
                    if unmatched and unmatched[-1] == '-':
                        results.append(str(set(matcher('@'.join(comps[1:])))))
                        results.append(')')
                        unmatched.pop()
                    else:
                        results.append(str(set(matcher('@'.join(comps[1:])))))
                elif match in opers:
                    # We didn't match a target, so append a boolean operator or
                    # subexpression
                    if results:
                        if match == 'not':
                            if results[-1] == '&':
                                pass
                            elif results[-1] == '|':
                                pass
                            else:
                                results.append('&')
                            results.append('(')
                            results.append(str(set(minions)))
                            results.append('-')
                            unmatched.append('-')
                        elif match == 'and':
                            results.append('&')
                        elif match == 'or':
                            results.append('|')
                        elif match == '(':
                            results.append(match)
                            unmatched.append(match)
                        elif match == ')':
                            if not unmatched or unmatched[-1] != '(':
                                log.error('Invalid compound expr (unexpected '
                                          'right parenthesis): {0}'
                                          .format(expr))
                                return []
                            results.append(match)
                            unmatched.pop()
                            if unmatched and unmatched[-1] == '-':
                                results.append(')')
                                unmatched.pop()
                        else:  # Won't get here, unless oper is added
                            log.error('Unhandled oper in compound expr: {0}'
                                      .format(expr))
                            return []
                    else:
                        # seq start with oper, fail
                        if match == '(':
                            results.append(match)
                            unmatched.append(match)
                        else:
                            return []
                else:
                    # The match is not explicitly defined, evaluate as a glob
                    if unmatched and unmatched[-1] == '-':
                        results.append(
                                str(set(self._check_glob_minions(match))))
                        results.append(')')
                        unmatched.pop()
                    else:
                        results.append(
                                str(set(self._check_glob_minions(match))))
            for token in unmatched:
                results.append(')')
            results = ' '.join(results)
            log.debug('Evaluating final compound matching expr: {0}'
                      .format(results))
            try:
                return list(eval(results))  # pylint: disable=W0123
            except Exception:
                log.error('Invalid compound target: {0}'.format(expr))
                return []
        return list(minions)

    def connected_ids(self, subset=None, show_ipv4=False):
        '''
        Return a set of all connected minion ids, optionally within a subset
        '''
        minions = set()
        if self.opts.get('minion_data_cache', False):
            cdir = os.path.join(self.opts['cachedir'], 'minions')
            if not os.path.isdir(cdir):
                return minions
            addrs = salt.utils.network.local_port_tcp(int(self.opts['publish_port']))
            if subset:
                search = subset
            else:
                search = os.listdir(cdir)
            for id_ in search:
                datap = os.path.join(cdir, id_, 'data.p')
                try:
                    grains = self.serial.load(
                        salt.utils.fopen(datap, 'rb')
                    ).get('grains', {})
                except AttributeError:
                    pass
                except (IOError, OSError):
                    continue
                for ipv4 in grains.get('ipv4', []):
                    if ipv4 == '127.0.0.1' or ipv4 == '0.0.0.0':
                        continue
                    if ipv4 in addrs:
                        if show_ipv4:
                            minions.add((id_, ipv4))
                        else:
                            minions.add(id_)
                        break
        return minions

    def _all_minions(self, expr=None):
        '''
        Return a list of all minions that have auth'd
        '''
        return os.listdir(os.path.join(self.opts['pki_dir'], self.acc))

    def check_minions(self,
                      expr,
                      expr_form='glob',
                      delimiter=DEFAULT_TARGET_DELIM):
        '''
        Check the passed regex against the available minions' public keys
        stored for authentication. This should return a set of ids which
        match the regex, this will then be used to parse the returns to
        make sure everyone has checked back in.
        '''
        try:
            check_func = getattr(self, '_check_{0}_minions'.format(expr_form),
                                 None)
            if expr_form in ('grain', 'grain_pcre', 'pillar'):
                minions = check_func(expr, delimiter)
            else:
                minions = check_func(expr)
        except Exception:
            log.exception(
                    'Failed matching available minions with {0} pattern: {1}'
                    .format(expr_form, expr))
            minions = []
        return minions

    def validate_tgt(self, valid, expr, expr_form):
        '''
        Return a Bool. This function returns if the expression sent in is
        within the scope of the valid expression
        '''
        ref = {'G': 'grain',
               'P': 'grain_pcre',
               'I': 'pillar',
               'L': 'list',
               'S': 'ipcidr',
               'E': 'pcre',
               'N': 'node'}
        infinite = [
                'node',
                'ipcidr',
                'pillar']
        if not self.opts.get('minion_data_cache', False):
            infinite.append('grain')
            infinite.append('grain_pcre')

        if '@' in valid and valid[1] == '@':
            comps = valid.split('@')
            v_matcher = ref.get(comps[0])
            v_expr = comps[1]
        else:
            v_matcher = 'glob'
            v_expr = valid
        if v_matcher in infinite:
            # We can't be sure what the subset is, only match the identical
            # target
            if v_matcher != expr_form:
                return False
            return v_expr == expr
        v_minions = set(self.check_minions(v_expr, v_matcher))
        minions = set(self.check_minions(expr, expr_form))
        d_bool = not bool(minions.difference(v_minions))
        if len(v_minions) == len(minions) and d_bool:
            return True
        return d_bool

    def match_check(self, regex, fun):
        '''
        Validate a single regex to function comparison, the function argument
        can be a list of functions. It is all or nothing for a list of
        functions
        '''
        vals = []
        if isinstance(fun, str):
            fun = [fun]
        for func in fun:
            try:
                if re.match(regex, func):
                    vals.append(True)
                else:
                    vals.append(False)
            except Exception:
                log.error('Invalid regular expression: {0}'.format(regex))
        return all(vals)

    def any_auth(self, form, auth_list, fun, tgt=None, tgt_type='glob'):
        '''
        Read in the form and determine which auth check routine to execute
        '''
        if form == 'publish':
            return self.auth_check(
                    auth_list,
                    fun,
                    tgt,
                    tgt_type)
        return self.spec_check(
                auth_list,
                fun,
                form)

    def auth_check(self, auth_list, funs, tgt, tgt_type='glob', groups=None):
        '''
        Returns a bool which defines if the requested function is authorized.
        Used to evaluate the standard structure under external master
        authentication interfaces, like eauth, peer, peer_run, etc.
        '''
        # compound commands will come in a list so treat everything as a list
        if not isinstance(funs, list):
            funs = [funs]
        try:
            for fun in funs:
                for ind in auth_list:
                    if isinstance(ind, str):
                        # Allowed for all minions
                        if self.match_check(ind, fun):
                            return True
                    elif isinstance(ind, dict):
                        if len(ind) != 1:
                            # Invalid argument
                            continue
                        valid = ind.keys()[0]
                        # Check if minions are allowed
                        if self.validate_tgt(
                                valid,
                                tgt,
                                tgt_type):
                            # Minions are allowed, verify function in allowed list
                            if isinstance(ind[valid], str):
                                if self.match_check(ind[valid], fun):
                                    return True
                            elif isinstance(ind[valid], list):
                                for regex in ind[valid]:
                                    if self.match_check(regex, fun):
                                        return True
        except TypeError:
            return False
        return False

    def gather_groups(self, auth_provider, user_groups, auth_list):
        '''
        Returns the list of groups, if any, for a given authentication provider type

        Groups are defined as any dict in which a key has a trailing '%'
        '''
        group_perm_keys = filter(lambda(item): item.endswith('%'), auth_provider)
        groups = {}
        if group_perm_keys:
            for group_perm in group_perm_keys:
                for matcher in auth_provider[group_perm]:
                    if group_perm[:-1] in user_groups:
                        groups[group_perm] = matcher
        else:
            return None
        for item in groups.values():
            auth_list.append(item)
        return auth_list

    def wheel_check(self, auth_list, fun):
        '''
        Check special API permissions
        '''
        comps = fun.split('.')
        if len(comps) != 2:
            return False
        mod = comps[0]
        fun = comps[1]
        for ind in auth_list:
            if isinstance(ind, str):
                if ind.startswith('@') and ind[1:] == mod:
                    return True
                if ind == '@wheel':
                    return True
                if ind == '@wheels':
                    return True
            elif isinstance(ind, dict):
                if len(ind) != 1:
                    continue
                valid = ind.keys()[0]
                if valid.startswith('@') and valid[1:] == mod:
                    if isinstance(ind[valid], str):
                        if self.match_check(ind[valid], fun):
                            return True
                    elif isinstance(ind[valid], list):
                        for regex in ind[valid]:
                            if self.match_check(regex, fun):
                                return True
        return False

    def runner_check(self, auth_list, fun):
        '''
        Check special API permissions
        '''
        comps = fun.split('.')
        if len(comps) != 2:
            return False
        mod = comps[0]
        fun = comps[1]
        for ind in auth_list:
            if isinstance(ind, str):
                if ind.startswith('@') and ind[1:] == mod:
                    return True
                if ind == '@runners':
                    return True
                if ind == '@runner':
                    return True
            elif isinstance(ind, dict):
                if len(ind) != 1:
                    continue
                valid = ind.keys()[0]
                if valid.startswith('@') and valid[1:] == mod:
                    if isinstance(ind[valid], str):
                        if self.match_check(ind[valid], fun):
                            return True
                    elif isinstance(ind[valid], list):
                        for regex in ind[valid]:
                            if self.match_check(regex, fun):
                                return True
        return False

    def spec_check(self, auth_list, fun, form):
        '''
        Check special API permissions
        '''
        if form != 'cloud':
            comps = fun.split('.')
            if len(comps) != 2:
                return False
            mod = comps[0]
            fun = comps[1]
        else:
            mod = fun
        for ind in auth_list:
            if isinstance(ind, str):
                if ind.startswith('@') and ind[1:] == mod:
                    return True
                if ind == '@{0}'.format(form):
                    return True
                if ind == '@{0}s'.format(form):
                    return True
            elif isinstance(ind, dict):
                if len(ind) != 1:
                    continue
                valid = ind.keys()[0]
                if valid.startswith('@') and valid[1:] == mod:
                    if isinstance(ind[valid], str):
                        if self.match_check(ind[valid], fun):
                            return True
                    elif isinstance(ind[valid], list):
                        for regex in ind[valid]:
                            if self.match_check(regex, fun):
                                return True
        return False


def mine_get(tgt, fun, tgt_type='glob', opts=None):
    '''
    Gathers the data from the specified minions' mine, pass in the target,
    function to look up and the target type
    '''
    ret = {}
    serial = salt.payload.Serial(opts)
    checker = salt.utils.minions.CkMinions(opts)
    minions = checker.check_minions(
            tgt,
            tgt_type)
    for minion in minions:
        mine = os.path.join(
                opts['cachedir'],
                'minions',
                minion,
                'mine.p')
        try:
            with salt.utils.fopen(mine, 'rb') as fp_:
                fdata = serial.load(fp_).get(fun)
                if fdata:
                    ret[minion] = fdata
        except Exception:
            continue
    return ret<|MERGE_RESOLUTION|>--- conflicted
+++ resolved
@@ -171,14 +171,10 @@
                         grains = self.serial.load(fp_).get('grains')
                 except (IOError, OSError):
                     continue
-<<<<<<< HEAD
-                if not salt.utils.subdict_match(grains, expr):
-=======
                 grains = self.serial.load(
                     salt.utils.fopen(datap, 'rb')
                 ).get('grains')
                 if not salt.utils.subdict_match(grains, expr, delimiter):
->>>>>>> f45e9f7e
                     minions.remove(id_)
         return list(minions)
 
@@ -202,16 +198,11 @@
                         grains = self.serial.load(fp_).get('grains')
                 except (IOError, OSError):
                     continue
-<<<<<<< HEAD
-                if not salt.utils.subdict_match(grains, expr,
-                                                delim=':', regex_match=True):
-=======
                 grains = self.serial.load(
                     salt.utils.fopen(datap, 'rb')
                 ).get('grains')
                 if not salt.utils.subdict_match(grains, expr, delimiter,
                                                 regex_match=True):
->>>>>>> f45e9f7e
                     minions.remove(id_)
         return list(minions)
 
@@ -235,14 +226,10 @@
                         pillar = self.serial.load(fp_).get('pillar')
                 except (IOError, OSError):
                     continue
-<<<<<<< HEAD
-                if not salt.utils.subdict_match(pillar, expr):
-=======
                 pillar = self.serial.load(
                     salt.utils.fopen(datap, 'rb')
                 ).get('pillar')
                 if not salt.utils.subdict_match(pillar, expr, delimiter):
->>>>>>> f45e9f7e
                     minions.remove(id_)
         return list(minions)
 
