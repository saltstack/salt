--- conflicted
+++ resolved
@@ -19,13 +19,10 @@
 
 # Import 3rd-party libs
 import salt.ext.six as six
-<<<<<<< HEAD
-=======
 if six.PY3:
     import ipaddress
 else:
     import salt.ext.ipaddress as ipaddress
->>>>>>> 3f08f1f0
 HAS_RANGE = False
 try:
     import seco.range  # pylint: disable=import-error
