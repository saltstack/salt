# -*- coding: utf-8 -*-
'''
Utility functions for salt.cloud
'''

# Import python libs
from __future__ import absolute_import, print_function, unicode_literals
import codecs
import copy
import errno
import hashlib
import logging
import msgpack
import multiprocessing
import os
import pipes
import re
import shutil
<<<<<<< HEAD
import uuid
import hashlib
=======
>>>>>>> a4671a10
import socket
import stat
import subprocess
import sys
import tempfile
import time
import traceback
import uuid


try:
    import salt.utils.smb
    HAS_SMB = True
except ImportError:
    HAS_SMB = False

try:
    from pypsexec.client import Client as PsExecClient
    from pypsexec.scmr import Service as ScmrService
    from pypsexec.exceptions import SCMRException
    from smbprotocol.tree import TreeConnect
    from smbprotocol.exceptions import SMBResponseException
    logging.getLogger('smbprotocol').setLevel(logging.WARNING)
    logging.getLogger('pypsexec').setLevel(logging.WARNING)
    HAS_PSEXEC = True
except ImportError:
    HAS_PSEXEC = False

try:
    import winrm
    from winrm.exceptions import WinRMTransportError

    HAS_WINRM = True
except ImportError:
    HAS_WINRM = False

# Import salt libs
import salt.crypt
import salt.client
import salt.config
import salt.loader
import salt.template
import salt.utils.compat
import salt.utils.crypt
import salt.utils.data
import salt.utils.event
import salt.utils.files
import salt.utils.path
import salt.utils.platform
import salt.utils.stringutils
import salt.utils.versions
import salt.utils.vt
import salt.utils.yaml
from salt.utils.nb_popen import NonBlockingPopen
from salt.utils.validate.path import is_writeable

# Import salt cloud libs
import salt.cloud
from salt.exceptions import (
    SaltCloudConfigError,
    SaltCloudException,
    SaltCloudSystemExit,
    SaltCloudExecutionTimeout,
    SaltCloudExecutionFailure,
    SaltCloudPasswordError
)

# Import 3rd-party libs
from salt.ext import six
from salt.ext.six.moves import range  # pylint: disable=import-error,redefined-builtin,W0611
from jinja2 import Template

# Let's import pwd and catch the ImportError. We'll raise it if this is not
# Windows. This import has to be below where we import salt.utils.platform!
try:
    import pwd
except ImportError:
    if not salt.utils.platform.is_windows():
        raise

try:
    import getpass

    HAS_GETPASS = True
except ImportError:
    HAS_GETPASS = False

# This is required to support international characters in AWS EC2 tags or any
# other kind of metadata provided by particular Cloud vendor.
MSGPACK_ENCODING = 'utf-8'

NSTATES = {
    0: 'running',
    1: 'rebooting',
    2: 'terminated',
    3: 'pending',
}

SSH_PASSWORD_PROMP_RE = re.compile(r'(?:.*)[Pp]assword(?: for .*)?:\ *$', re.M)
SSH_PASSWORD_PROMP_SUDO_RE = \
    re.compile(r'(?:.*sudo)(?:.*)[Pp]assword(?: for .*)?:', re.M)

# Get logging started
log = logging.getLogger(__name__)


def __render_script(path, vm_=None, opts=None, minion=''):
    '''
    Return the rendered script
    '''
    log.info('Rendering deploy script: %s', path)
    try:
        with salt.utils.files.fopen(path, 'r') as fp_:
            template = Template(salt.utils.stringutils.to_unicode(fp_.read()))
            return six.text_type(template.render(opts=opts, vm=vm_, minion=minion))
    except AttributeError:
        # Specified renderer was not found
        with salt.utils.files.fopen(path, 'r') as fp_:
            return six.text_type(fp_.read())


def __ssh_gateway_config_dict(gateway):
    '''
    Return a dictionary with gateway options. The result is used
    to provide arguments to __ssh_gateway_arguments method.
    '''
    extended_kwargs = {}
    if gateway:
        extended_kwargs['ssh_gateway'] = gateway['ssh_gateway']
        extended_kwargs['ssh_gateway_key'] = gateway['ssh_gateway_key']
        extended_kwargs['ssh_gateway_user'] = gateway['ssh_gateway_user']
        extended_kwargs['ssh_gateway_command'] = gateway['ssh_gateway_command']
    return extended_kwargs


def __ssh_gateway_arguments(kwargs):
    '''
    Return ProxyCommand configuration string for ssh/scp command.

    All gateway options should not include quotes (' or "). To support
    future user configuration, please make sure to update the dictionary
    from __ssh_gateway_config_dict and get_ssh_gateway_config (ec2.py)
    '''
    extended_arguments = ""

    ssh_gateway = kwargs.get('ssh_gateway', '')
    ssh_gateway_port = 22
    if ':' in ssh_gateway:
        ssh_gateway, ssh_gateway_port = ssh_gateway.split(':')
    ssh_gateway_command = kwargs.get('ssh_gateway_command', 'nc -q0 %h %p')

    if ssh_gateway:
        ssh_gateway_port = kwargs.get('ssh_gateway_port', ssh_gateway_port)
        ssh_gateway_key = '-i {0}'.format(kwargs['ssh_gateway_key']) if 'ssh_gateway_key' in kwargs else ''
        ssh_gateway_user = kwargs.get('ssh_gateway_user', 'root')

        # Setup ProxyCommand
        extended_arguments = '-oProxyCommand="ssh {0} {1} {2} {3} {4}@{5} -p {6} {7}"'.format(
                # Don't add new hosts to the host key database
                '-oStrictHostKeyChecking=no',
                # Set hosts key database path to /dev/null, i.e., non-existing
                '-oUserKnownHostsFile=/dev/null',
                # Don't re-use the SSH connection. Less failures.
                '-oControlPath=none',
                ssh_gateway_key,
                ssh_gateway_user,
                ssh_gateway,
                ssh_gateway_port,
                ssh_gateway_command
            )

        log.info(
            'Using SSH gateway %s@%s:%s %s',
            ssh_gateway_user, ssh_gateway, ssh_gateway_port, ssh_gateway_command
        )

    return extended_arguments


def has_winexe():
    '''
    True when winexe is found on the system
    '''
    return salt.utils.path.which('winexe')


def os_script(os_, vm_=None, opts=None, minion=''):
    '''
    Return the script as a string for the specific os
    '''
    if minion:
        minion = salt_config_to_yaml(minion)

    if os.path.isabs(os_):
        # The user provided an absolute path to the deploy script, let's use it
        return __render_script(os_, vm_, opts, minion)

    if os.path.isabs('{0}.sh'.format(os_)):
        # The user provided an absolute path to the deploy script, although no
        # extension was provided. Let's use it anyway.
        return __render_script('{0}.sh'.format(os_), vm_, opts, minion)

    for search_path in opts['deploy_scripts_search_path']:
        if os.path.isfile(os.path.join(search_path, os_)):
            return __render_script(
                os.path.join(search_path, os_), vm_, opts, minion
            )

        if os.path.isfile(os.path.join(search_path, '{0}.sh'.format(os_))):
            return __render_script(
                os.path.join(search_path, '{0}.sh'.format(os_)),
                vm_, opts, minion
            )
    # No deploy script was found, return an empty string
    return ''


def gen_keys(keysize=2048):
    '''
    Generate Salt minion keys and return them as PEM file strings
    '''
    # Mandate that keys are at least 2048 in size
    if keysize < 2048:
        keysize = 2048
    tdir = tempfile.mkdtemp()

    salt.crypt.gen_keys(tdir, 'minion', keysize)
    priv_path = os.path.join(tdir, 'minion.pem')
    pub_path = os.path.join(tdir, 'minion.pub')
    with salt.utils.files.fopen(priv_path) as fp_:
        priv = salt.utils.stringutils.to_unicode(fp_.read())
    with salt.utils.files.fopen(pub_path) as fp_:
        pub = salt.utils.stringutils.to_unicode(fp_.read())
    shutil.rmtree(tdir)
    return priv, pub


def accept_key(pki_dir, pub, id_):
    '''
    If the master config was available then we will have a pki_dir key in
    the opts directory, this method places the pub key in the accepted
    keys dir and removes it from the unaccepted keys dir if that is the case.
    '''
    for key_dir in 'minions', 'minions_pre', 'minions_rejected':
        key_path = os.path.join(pki_dir, key_dir)
        if not os.path.exists(key_path):
            os.makedirs(key_path)

    key = os.path.join(pki_dir, 'minions', id_)
    with salt.utils.files.fopen(key, 'w+') as fp_:
        fp_.write(salt.utils.stringutils.to_str(pub))

    oldkey = os.path.join(pki_dir, 'minions_pre', id_)
    if os.path.isfile(oldkey):
        with salt.utils.files.fopen(oldkey) as fp_:
            if fp_.read() == pub:
                os.remove(oldkey)


def remove_key(pki_dir, id_):
    '''
    This method removes a specified key from the accepted keys dir
    '''
    key = os.path.join(pki_dir, 'minions', id_)
    if os.path.isfile(key):
        os.remove(key)
        log.debug('Deleted \'%s\'', key)


def rename_key(pki_dir, id_, new_id):
    '''
    Rename a key, when an instance has also been renamed
    '''
    oldkey = os.path.join(pki_dir, 'minions', id_)
    newkey = os.path.join(pki_dir, 'minions', new_id)
    if os.path.isfile(oldkey):
        os.rename(oldkey, newkey)


def minion_config(opts, vm_):
    '''
    Return a minion's configuration for the provided options and VM
    '''

    # Don't start with a copy of the default minion opts; they're not always
    # what we need. Some default options are Null, let's set a reasonable default
    minion = {
        'master': 'salt',
        'log_level': 'info',
        'hash_type': 'sha256',
    }

    # Now, let's update it to our needs
    minion['id'] = vm_['name']
    master_finger = salt.config.get_cloud_config_value('master_finger', vm_, opts)
    if master_finger is not None:
        minion['master_finger'] = master_finger
    minion.update(
        # Get ANY defined minion settings, merging data, in the following order
        # 1. VM config
        # 2. Profile config
        # 3. Global configuration
        salt.config.get_cloud_config_value(
            'minion', vm_, opts, default={}, search_global=True
        )
    )

    make_master = salt.config.get_cloud_config_value('make_master', vm_, opts)
    if 'master' not in minion and make_master is not True:
        raise SaltCloudConfigError(
            'A master setting was not defined in the minion\'s configuration.'
        )

    # Get ANY defined grains settings, merging data, in the following order
    # 1. VM config
    # 2. Profile config
    # 3. Global configuration
    minion.setdefault('grains', {}).update(
        salt.config.get_cloud_config_value(
            'grains', vm_, opts, default={}, search_global=True
        )
    )
    return minion


def master_config(opts, vm_):
    '''
    Return a master's configuration for the provided options and VM
    '''
    # Let's get a copy of the salt master default options
    master = copy.deepcopy(salt.config.DEFAULT_MASTER_OPTS)
    # Some default options are Null, let's set a reasonable default
    master.update(
        log_level='info',
        log_level_logfile='info',
        hash_type='sha256'
    )

    # Get ANY defined master setting, merging data, in the following order
    # 1. VM config
    # 2. Profile config
    # 3. Global configuration
    master.update(
        salt.config.get_cloud_config_value(
            'master', vm_, opts, default={}, search_global=True
        )
    )
    return master


def salt_config_to_yaml(configuration, line_break='\n'):
    '''
    Return a salt configuration dictionary, master or minion, as a yaml dump
    '''
    return salt.utils.yaml.safe_dump(
        configuration,
        line_break=line_break,
        default_flow_style=False)


def bootstrap(vm_, opts=None):
    '''
    This is the primary entry point for logging into any system (POSIX or
    Windows) to install Salt. It will make the decision on its own as to which
    deploy function to call.
    '''
    if opts is None:
        opts = __opts__
    deploy_config = salt.config.get_cloud_config_value(
        'deploy',
        vm_, opts, default=False)
    inline_script_config = salt.config.get_cloud_config_value(
        'inline_script',
        vm_, opts, default=None)
    if deploy_config is False and inline_script_config is None:
        return {
            'Error': {
                'No Deploy': '\'deploy\' is not enabled. Not deploying.'
            }
        }

    if vm_.get('driver') == 'saltify':
        saltify_driver = True
    else:
        saltify_driver = False

    key_filename = salt.config.get_cloud_config_value(
        'key_filename', vm_, opts, search_global=False,
        default=salt.config.get_cloud_config_value(
            'ssh_keyfile', vm_, opts, search_global=False, default=None
        )
    )
    if key_filename is not None and not os.path.isfile(key_filename):
        raise SaltCloudConfigError(
            'The defined ssh_keyfile \'{0}\' does not exist'.format(
                key_filename
            )
        )
    has_ssh_agent = False
    if (opts.get('ssh_agent', False) and
            'SSH_AUTH_SOCK' in os.environ and
            stat.S_ISSOCK(os.stat(os.environ['SSH_AUTH_SOCK']).st_mode)):
        has_ssh_agent = True

    if (key_filename is None and
            salt.config.get_cloud_config_value(
                'password', vm_, opts, default=None
            ) is None and
            salt.config.get_cloud_config_value(
                'win_password', vm_, opts, default=None
            ) is None and
            has_ssh_agent is False):
        raise SaltCloudSystemExit(
            'Cannot deploy Salt in a VM if the \'key_filename\' setting '
            'is not set and there is no password set for the VM. '
            'Check the provider docs for \'change_password\' option if it '
            'is supported by your provider.'
        )

    ret = {}

    minion_conf = minion_config(opts, vm_)
    deploy_script_code = os_script(
        salt.config.get_cloud_config_value(
            'os', vm_, opts, default='bootstrap-salt'
        ),
        vm_, opts, minion_conf
    )

    ssh_username = salt.config.get_cloud_config_value(
        'ssh_username', vm_, opts, default='root'
    )

    if 'file_transport' not in opts:
        opts['file_transport'] = vm_.get('file_transport', 'sftp')

    # If we haven't generated any keys yet, do so now.
    if 'pub_key' not in vm_ and 'priv_key' not in vm_:
        log.debug('Generating keys for \'%s\'', vm_['name'])

        vm_['priv_key'], vm_['pub_key'] = gen_keys(
            salt.config.get_cloud_config_value(
                'keysize',
                vm_,
                opts
            )
        )

        key_id = vm_.get('name')
        if 'append_domain' in vm_:
            key_id = '.'.join([key_id, vm_['append_domain']])

        accept_key(
            opts['pki_dir'], vm_['pub_key'], key_id
        )

    if 'os' not in vm_:
        vm_['os'] = salt.config.get_cloud_config_value(
            'script',
            vm_,
            opts
        )

    # NOTE: deploy_kwargs is also used to pass inline_script variable content
    #       to run_inline_script function
    host = salt.config.get_cloud_config_value('ssh_host', vm_, opts)
    deploy_kwargs = {
        'opts': opts,
        'host': host,
        'port': salt.config.get_cloud_config_value(
            'ssh_port', vm_, opts, default=22
        ),
        'salt_host': vm_.get('salt_host', host),
        'username': ssh_username,
        'script': deploy_script_code,
        'inline_script': inline_script_config,
        'name': vm_['name'],
        'has_ssh_agent': has_ssh_agent,
        'tmp_dir': salt.config.get_cloud_config_value(
            'tmp_dir', vm_, opts, default='/tmp/.saltcloud'
        ),
        'vm_': vm_,
        'start_action': opts['start_action'],
        'parallel': opts['parallel'],
        'sock_dir': opts['sock_dir'],
        'conf_file': opts['conf_file'],
        'minion_pem': vm_['priv_key'],
        'minion_pub': vm_['pub_key'],
        'master_sign_pub_file': salt.config.get_cloud_config_value(
            'master_sign_pub_file', vm_, opts, default=None),
        'keep_tmp': opts['keep_tmp'],
        'sudo': salt.config.get_cloud_config_value(
            'sudo', vm_, opts, default=(ssh_username != 'root')
        ),
        'sudo_password': salt.config.get_cloud_config_value(
            'sudo_password', vm_, opts, default=None
        ),
        'tty': salt.config.get_cloud_config_value(
            'tty', vm_, opts, default=True
        ),
        'password': salt.config.get_cloud_config_value(
            'password', vm_, opts, search_global=False
        ),
        'key_filename': key_filename,
        'script_args': salt.config.get_cloud_config_value(
            'script_args', vm_, opts
        ),
        'script_env': salt.config.get_cloud_config_value(
            'script_env', vm_, opts
        ),
        'minion_conf': minion_conf,
        'force_minion_config': salt.config.get_cloud_config_value(
            'force_minion_config', vm_, opts, default=False
        ),
        'preseed_minion_keys': vm_.get('preseed_minion_keys', None),
        'display_ssh_output': salt.config.get_cloud_config_value(
            'display_ssh_output', vm_, opts, default=True
        ),
        'known_hosts_file': salt.config.get_cloud_config_value(
            'known_hosts_file', vm_, opts, default='/dev/null'
        ),
        'file_map': salt.config.get_cloud_config_value(
            'file_map', vm_, opts, default=None
        ),
        'maxtries': salt.config.get_cloud_config_value(
            'wait_for_passwd_maxtries', vm_, opts, default=15
        ),
        'preflight_cmds': salt.config.get_cloud_config_value(
            'preflight_cmds', vm_, opts, default=[]
        ),
        'cloud_grains': {'driver': vm_['driver'],
                         'provider': vm_['provider'],
                         'profile': vm_['profile']
                         }
    }

    inline_script_kwargs = deploy_kwargs.copy()  # make a copy at this point

    # forward any info about possible ssh gateway to deploy script
    # as some providers need also a 'gateway' configuration
    if 'gateway' in vm_:
        deploy_kwargs.update({'gateway': vm_['gateway']})

    # Deploy salt-master files, if necessary
    if salt.config.get_cloud_config_value('make_master', vm_, opts) is True:
        deploy_kwargs['make_master'] = True
        deploy_kwargs['master_pub'] = vm_['master_pub']
        deploy_kwargs['master_pem'] = vm_['master_pem']
        master_conf = master_config(opts, vm_)
        deploy_kwargs['master_conf'] = master_conf

        if master_conf.get('syndic_master', None):
            deploy_kwargs['make_syndic'] = True

    deploy_kwargs['make_minion'] = salt.config.get_cloud_config_value(
        'make_minion', vm_, opts, default=True
    )

    if saltify_driver:
        deploy_kwargs['wait_for_passwd_maxtries'] = 0  # No need to wait/retry with Saltify

    win_installer = salt.config.get_cloud_config_value(
        'win_installer', vm_, opts
    )
    if win_installer:
        deploy_kwargs['port'] = salt.config.get_cloud_config_value(
            'smb_port', vm_, opts, default=445
        )
        deploy_kwargs['win_installer'] = win_installer
        minion = minion_config(opts, vm_)
        deploy_kwargs['master'] = minion['master']
        deploy_kwargs['username'] = salt.config.get_cloud_config_value(
            'win_username', vm_, opts, default='Administrator'
        )
        win_pass = salt.config.get_cloud_config_value(
            'win_password', vm_, opts, default=''
        )
        if win_pass:
            deploy_kwargs['password'] = win_pass
        deploy_kwargs['use_winrm'] = salt.config.get_cloud_config_value(
            'use_winrm', vm_, opts, default=False
        )
        deploy_kwargs['winrm_port'] = salt.config.get_cloud_config_value(
            'winrm_port', vm_, opts, default=5986
        )
        deploy_kwargs['winrm_use_ssl'] = salt.config.get_cloud_config_value(
            'winrm_use_ssl', vm_, opts, default=True
        )
        deploy_kwargs['winrm_verify_ssl'] = salt.config.get_cloud_config_value(
            'winrm_verify_ssl', vm_, opts, default=True
        )
        if saltify_driver:
            deploy_kwargs['port_timeout'] = 1  # No need to wait/retry with Saltify

    # Store what was used to the deploy the VM
    event_kwargs = copy.deepcopy(deploy_kwargs)
    del event_kwargs['opts']
    del event_kwargs['minion_pem']
    del event_kwargs['minion_pub']
    del event_kwargs['sudo_password']
    if 'password' in event_kwargs:
        del event_kwargs['password']
    ret['deploy_kwargs'] = event_kwargs

    fire_event(
        'event',
        'executing deploy script',
        'salt/cloud/{0}/deploying'.format(vm_['name']),
        args={'kwargs': event_kwargs},
        sock_dir=opts.get(
            'sock_dir',
            os.path.join(__opts__['sock_dir'], 'master')),
        transport=opts.get('transport', 'zeromq')
    )

    if inline_script_config and deploy_config is False:
        inline_script_deployed = run_inline_script(**inline_script_kwargs)
        if inline_script_deployed is not False:
            log.info('Inline script(s) ha(s|ve) run on %s', vm_['name'])
        ret['deployed'] = False
        return ret
    else:
        if win_installer:
            deployed = deploy_windows(**deploy_kwargs)
        else:
            deployed = deploy_script(**deploy_kwargs)

        if inline_script_config:
            inline_script_deployed = run_inline_script(**inline_script_kwargs)
            if inline_script_deployed is not False:
                log.info('Inline script(s) ha(s|ve) run on %s', vm_['name'])

        if deployed is not False:
            ret['deployed'] = True
            if deployed is not True:
                ret.update(deployed)
            log.info('Salt installed on %s', vm_['name'])
            return ret

    log.error('Failed to start Salt on host %s', vm_['name'])
    return {
        'Error': {
            'Not Deployed': 'Failed to start Salt on host {0}'.format(
                vm_['name']
            )
        }
    }


def ssh_usernames(vm_, opts, default_users=None):
    '''
    Return the ssh_usernames. Defaults to a built-in list of users for trying.
    '''
    if default_users is None:
        default_users = ['root']

    usernames = salt.config.get_cloud_config_value(
        'ssh_username', vm_, opts
    )

    if not isinstance(usernames, list):
        usernames = [usernames]

    # get rid of None's or empty names
    usernames = [x for x in usernames if x]
    # Keep a copy of the usernames the user might have provided
    initial = usernames[:]

    # Add common usernames to the list to be tested
    for name in default_users:
        if name not in usernames:
            usernames.append(name)
    # Add the user provided usernames to the end of the list since enough time
    # might need to pass before the remote service is available for logins and
    # the proper username might have passed its iteration.
    # This has detected in a CentOS 5.7 EC2 image
    usernames.extend(initial)
    return usernames


def wait_for_fun(fun, timeout=900, **kwargs):
    '''
    Wait until a function finishes, or times out
    '''
    start = time.time()
    log.debug('Attempting function %s', fun)
    trycount = 0
    while True:
        trycount += 1
        try:
            response = fun(**kwargs)
            if not isinstance(response, bool):
                return response
        except Exception as exc:
            log.debug('Caught exception in wait_for_fun: %s', exc)
            time.sleep(1)
            log.debug('Retrying function %s on  (try %s)', fun, trycount)
        if time.time() - start > timeout:
            log.error('Function timed out: %s', timeout)
            return False


def wait_for_port(host, port=22, timeout=900, gateway=None):
    '''
    Wait until a connection to the specified port can be made on a specified
    host. This is usually port 22 (for SSH), but in the case of Windows
    installations, it might be port 445 (for psexec). It may also be an
    alternate port for SSH, depending on the base image.
    '''
    start = time.time()
    # Assign test ports because if a gateway is defined
    # we first want to test the gateway before the host.
    test_ssh_host = host
    test_ssh_port = port

    if gateway:
        ssh_gateway = gateway['ssh_gateway']
        ssh_gateway_port = 22
        if ':' in ssh_gateway:
            ssh_gateway, ssh_gateway_port = ssh_gateway.split(':')
        if 'ssh_gateway_port' in gateway:
            ssh_gateway_port = gateway['ssh_gateway_port']
        test_ssh_host = ssh_gateway
        test_ssh_port = ssh_gateway_port
        log.debug(
            'Attempting connection to host %s on port %s '
            'via gateway %s on port %s',
            host, port, ssh_gateway, ssh_gateway_port
        )
    else:
        log.debug('Attempting connection to host %s on port %s', host, port)
    trycount = 0
    while True:
        trycount += 1
        try:
            if socket.inet_pton(socket.AF_INET6, host):
                sock = socket.socket(socket.AF_INET6, socket.SOCK_STREAM)
            else:
                sock = socket.socket(socket.AF_INET, socket.SOCK_STREAM)
        except socket.error:
            sock = socket.socket(socket.AF_INET, socket.SOCK_STREAM)
        try:
            sock.settimeout(5)
            sock.connect((test_ssh_host, int(test_ssh_port)))
            # Stop any remaining reads/writes on the socket
            sock.shutdown(socket.SHUT_RDWR)
            # Close it!
            sock.close()
            break
        except socket.error as exc:
            log.debug('Caught exception in wait_for_port: %s', exc)
            time.sleep(1)
            if time.time() - start > timeout:
                log.error('Port connection timed out: %s', timeout)
                return False
            log.debug(
                'Retrying connection to %s %s on port %s (try %s)',
                'gateway' if gateway else 'host', test_ssh_host, test_ssh_port, trycount
            )
    if not gateway:
        return True
    # Let the user know that his gateway is good!
    log.debug('Gateway %s on port %s is reachable.', test_ssh_host, test_ssh_port)

    # Now we need to test the host via the gateway.
    # We will use netcat on the gateway to test the port
    ssh_args = []
    ssh_args.extend([
        # Don't add new hosts to the host key database
        '-oStrictHostKeyChecking=no',
        # Set hosts key database path to /dev/null, i.e., non-existing
        '-oUserKnownHostsFile=/dev/null',
        # Don't re-use the SSH connection. Less failures.
        '-oControlPath=none'
    ])
    # There should never be both a password and an ssh key passed in, so
    if 'ssh_gateway_key' in gateway:
        ssh_args.extend([
            # tell SSH to skip password authentication
            '-oPasswordAuthentication=no',
            '-oChallengeResponseAuthentication=no',
            # Make sure public key authentication is enabled
            '-oPubkeyAuthentication=yes',
            # do only use the provided identity file
            '-oIdentitiesOnly=yes',
            # No Keyboard interaction!
            '-oKbdInteractiveAuthentication=no',
            # Also, specify the location of the key file
            '-i {0}'.format(gateway['ssh_gateway_key'])
        ])
    # Netcat command testing remote port
    command = 'nc -z -w5 -q0 {0} {1}'.format(host, port)
    # SSH command
    pcmd = 'ssh {0} {1}@{2} -p {3} {4}'.format(
        ' '.join(ssh_args), gateway['ssh_gateway_user'], ssh_gateway,
        ssh_gateway_port, pipes.quote('date')
    )
    cmd = 'ssh {0} {1}@{2} -p {3} {4}'.format(
        ' '.join(ssh_args), gateway['ssh_gateway_user'], ssh_gateway,
        ssh_gateway_port, pipes.quote(command)
    )
    log.debug('SSH command: \'%s\'', cmd)

    kwargs = {'display_ssh_output': False,
              'password': gateway.get('ssh_gateway_password', None)}
    trycount = 0
    usable_gateway = False
    gateway_retries = 5
    while True:
        trycount += 1
        # test gateway usage
        if not usable_gateway:
            pstatus = _exec_ssh_cmd(pcmd, allow_failure=True, **kwargs)
            if pstatus == 0:
                usable_gateway = True
            else:
                gateway_retries -= 1
                log.error(
                    'Gateway usage seems to be broken, '
                    'password error ? Tries left: %s', gateway_retries)
            if not gateway_retries:
                raise SaltCloudExecutionFailure(
                    'SSH gateway is reachable but we can not login')
        # then try to reach out the target
        if usable_gateway:
            status = _exec_ssh_cmd(cmd, allow_failure=True, **kwargs)
            # Get the exit code of the SSH command.
            # If 0 then the port is open.
            if status == 0:
                return True
        time.sleep(1)
        if time.time() - start > timeout:
            log.error('Port connection timed out: %s', timeout)
            return False
        log.debug(
            'Retrying connection to host %s on port %s '
            'via gateway %s on port %s. (try %s)',
            host, port, ssh_gateway, ssh_gateway_port, trycount
        )


class Client(object):
    '''
    Wrap pypsexec.client.Client to fix some stability issues:

      - Set the service name from a keyword arg, this allows multiple service
        instances to be created in a single process.
      - Keep trying service and file deletes since they may not succeed on the
        first try. Raises an exception if they do not succeed after a timeout
        period.
    '''

    def __init__(self, server, username=None, password=None, port=445,
                 encrypt=True, service_name=None):
        self.service_name = service_name
        self._exe_file = "{0}.exe".format(self.service_name)
        self._client = PsExecClient(server, username, password, port, encrypt)
        self._client._service = ScmrService(self.service_name, self._client.session)

    def connect(self):
        return self._client.connect()

    def disconnect(self):
        return self._client.disconnect()

    def create_service(self):
        return self._client.create_service()

    def run_executable(self, *args, **kwargs):
        return self._client.run_executable(*args, **kwargs)

    def remove_service(self, wait_timeout=10, sleep_wait=1):
        '''
        Removes the PAExec service and executable that was created as part of
        the create_service function. This does not remove any older executables
        or services from previous runs, use cleanup() instead for that purpose.
        '''

        # Stops/remove the PAExec service and removes the executable
        log.debug("Deleting PAExec service at the end of the process")
        wait_start = time.time()
        while True:
            try:
                self._client._service.delete()
            except SCMRException as exc:
                log.debug("Exception encountered while deleting service %s", repr(exc))
                if time.time() - wait_start > wait_timeout:
                    raise exc
                time.sleep(sleep_wait)
                continue
            break

        # delete the PAExec executable
        smb_tree = TreeConnect(
            self._client.session,
            r"\\{0}\ADMIN$".format(self._client.connection.server_name)
        )
        log.info("Connecting to SMB Tree %s", smb_tree.share_name)
        smb_tree.connect()

        wait_start = time.time()
        while True:
            try:
                log.info("Creating open to PAExec file with delete on close flags")
                self._client._delete_file(smb_tree, self._exe_file)
            except SMBResponseException as exc:
                log.debug("Exception deleting file %s %s", self._exe_file, repr(exc))
                if time.time() - wait_start > wait_timeout:
                    raise exc
                time.sleep(sleep_wait)
                continue
            break
        log.info("Disconnecting from SMB Tree %s", smb_tree.share_name)
        smb_tree.disconnect()


def run_winexe_command(cmd, args, host, username, password, port=445):
    '''
    Run a command remotly via the winexe executable
    '''
    creds = "-U '{0}%{1}' //{2}".format(
        username,
        password,
        host
    )
    logging_creds = "-U '{0}%XXX-REDACTED-XXX' //{1}".format(
        username,
        host
    )
    cmd = 'winexe {0} {1} {2}'.format(creds, cmd, args)
    logging_cmd = 'winexe {0} {1} {2}'.format(logging_creds, cmd, args)
    return win_cmd(cmd, logging_command=logging_cmd)


def run_psexec_command(cmd, args, host, username, password, port=445):
    '''
    Run a command remotly using the psexec protocol
    '''
    if has_winexe() and not HAS_PSEXEC:
        ret_code = run_winexe_command(cmd, args, host, username, password, port)
        return None, None, ret_code
    service_name = 'PS-Exec-{0}'.format(uuid.uuid4())
    stdout, stderr, ret_code = '', '', None
    client = Client(host, username, password, port=port, encrypt=False, service_name=service_name)
    client.connect()
    try:
        client.create_service()
        stdout, stderr, ret_code = client.run_executable(cmd, args)
    finally:
        client.remove_service()
        client.disconnect()
    return stdout, stderr, ret_code


def wait_for_winexe(host, port, username, password, timeout=900):
    '''
    Wait until winexe connection can be established.
    '''
    start = time.time()
    log.debug(
        'Attempting winexe connection to host %s on port %s',
        host, port
    )
    try_count = 0
    while True:
        try_count += 1
        try:
            # Shell out to winexe to check %TEMP%
            ret_code = run_winexe_command(
                "sc", "query winexesvc", host, username, password, port
            )
            if ret_code == 0:
                log.debug('winexe connected...')
                return True
            log.debug('Return code was %s', ret_code)
        except socket.error as exc:
            log.debug('Caught exception in wait_for_winexesvc: %s', exc)

        if time.time() - start > timeout:
            return False
        time.sleep(1)


def wait_for_psexecsvc(host, port, username, password, timeout=900):
    '''
    Wait until psexec connection can be established.
    '''
    if has_winexe() and not HAS_PSEXEC:
        return wait_for_winexe(host, port, username, password, timeout)
    start = time.time()
    try_count = 0
    while True:
        try_count += 1
        ret_code = 1
        try:
            stdout, stderr, ret_code = run_psexec_command(
                'cmd.exe', '/c hostname', host, username, password, port=port
            )
        except Exception as exc:
            log.exception("Unable to execute command")
        if ret_code == 0:
            log.debug('psexec connected...')
            return True
        if time.time() - start > timeout:
            return False
        log.debug(
            'Retrying psexec connection to host {0} on port {1} '
            '(try {2})'.format(
                host,
                port,
                try_count
            )
        )
        time.sleep(1)


def wait_for_winrm(host, port, username, password, timeout=900, use_ssl=True, verify=True):
    '''
    Wait until WinRM connection can be established.
    '''
    # Ensure the winrm service is listening before attempting to connect
    wait_for_port(host=host, port=port, timeout=timeout)

    start = time.time()
    log.debug(
        'Attempting WinRM connection to host %s on port %s',
        host, port
    )
    transport = 'ssl'
    if not use_ssl:
        transport = 'ntlm'
    trycount = 0
    while True:
        trycount += 1
        try:
            winrm_kwargs = {'target': host,
                            'auth': (username, password),
                            'transport': transport}
            if not verify:
                log.debug("SSL validation for WinRM disabled.")
                winrm_kwargs['server_cert_validation'] = 'ignore'
            s = winrm.Session(**winrm_kwargs)
            if hasattr(s.protocol, 'set_timeout'):
                s.protocol.set_timeout(15)
            log.trace('WinRM endpoint url: %s', s.url)
            r = s.run_cmd('sc query winrm')
            if r.status_code == 0:
                log.debug('WinRM session connected...')
                return s
            log.debug('Return code was %s', r.status_code)
        except WinRMTransportError as exc:
            log.debug('Caught exception in wait_for_winrm: %s', exc)

        if time.time() - start > timeout:
            log.error('WinRM connection timed out: %s', timeout)
            return None
        log.debug(
            'Retrying WinRM connection to host %s on port %s (try %s)',
            host, port, trycount
        )
        time.sleep(1)


def validate_windows_cred_winexe(host,
                          username='Administrator',
                          password=None,
                          retries=10,
                          retry_delay=1):
    '''
    Check if the windows credentials are valid
    '''
    cmd = "winexe -U '{0}%{1}' //{2} \"hostname\"".format(
        username,
        password,
        host
    )
    logging_cmd = "winexe -U '{0}%XXX-REDACTED-XXX' //{1} \"hostname\"".format(
        username,
        host
    )
    for i in range(retries):
        ret_code = win_cmd(
            cmd,
            logging_command=logging_cmd
        )
    return ret_code == 0


def validate_windows_cred(host,
                          username='Administrator',
                          password=None,
                          retries=10,
                          retry_delay=1):
    '''
    Check if the windows credentials are valid
    '''
    for i in range(retries):
        ret_code = 1
        try:
            stdout, stderr, ret_code = run_psexec_command(
                'cmd.exe', '/c hostname', host, username, password, port=445
            )
        except Exception as exc:
            log.exception("Exceoption while executing psexec")
        if ret_code == 0:
            break
        time.sleep(retry_delay)
    return ret_code == 0


def wait_for_passwd(host, port=22, ssh_timeout=15, username='root',
                    password=None, key_filename=None, maxtries=15,
                    trysleep=1, display_ssh_output=True, gateway=None,
                    known_hosts_file='/dev/null', hard_timeout=None):
    '''
    Wait until ssh connection can be accessed via password or ssh key
    '''
    trycount = 0
    while trycount < maxtries:
        connectfail = False
        try:
            kwargs = {'hostname': host,
                      'port': port,
                      'username': username,
                      'password_retries': maxtries,
                      'timeout': ssh_timeout,
                      'display_ssh_output': display_ssh_output,
                      'known_hosts_file': known_hosts_file,
                      'ssh_timeout': ssh_timeout,
                      'hard_timeout': hard_timeout}
            kwargs.update(__ssh_gateway_config_dict(gateway))

            if key_filename:
                if not os.path.isfile(key_filename):
                    raise SaltCloudConfigError(
                        'The defined key_filename \'{0}\' does not exist'.format(
                            key_filename
                        )
                    )
                kwargs['key_filename'] = key_filename
                log.debug('Using %s as the key_filename', key_filename)
            elif password:
                kwargs['password'] = password
                log.debug('Using password authentication')

            trycount += 1
            log.debug(
                'Attempting to authenticate as %s (try %s of %s)',
                username, trycount, maxtries
            )

            status = root_cmd('date', tty=False, sudo=False, **kwargs)
            if status != 0:
                connectfail = True
                if trycount < maxtries:
                    time.sleep(trysleep)
                    continue

                log.error('Authentication failed: status code %s', status)
                return False
            if connectfail is False:
                return True
            return False
        except SaltCloudPasswordError:
            raise
        except Exception:
            if trycount >= maxtries:
                return False
            time.sleep(trysleep)


def deploy_windows(host,
                   port=445,
                   timeout=900,
                   username='Administrator',
                   password=None,
                   name=None,
                   sock_dir=None,
                   conf_file=None,
                   start_action=None,
                   parallel=False,
                   minion_pub=None,
                   minion_pem=None,
                   minion_conf=None,
                   keep_tmp=False,
                   script_args=None,
                   script_env=None,
                   port_timeout=15,
                   preseed_minion_keys=None,
                   win_installer=None,
                   master=None,
                   tmp_dir='C:\\salttmp',
                   opts=None,
                   master_sign_pub_file=None,
                   use_winrm=False,
                   winrm_port=5986,
                   winrm_use_ssl=True,
                   winrm_verify_ssl=True,
                   **kwargs):
    '''
    Copy the install files to a remote Windows box, and execute them
    '''
    if not isinstance(opts, dict):
        opts = {}

    if use_winrm and not HAS_WINRM:
        log.error('WinRM requested but module winrm could not be imported')
        return False

    if not use_winrm and has_winexe() and not HAS_PSEXEC:
        salt.utils.versions.warn_until(
            'Sodium',
            'Support for winexe has been deprecated and will be removed in '
            'Sodium, please install pypsexec instead.'
        )

    starttime = time.mktime(time.localtime())
    log.debug('Deploying %s at %s (Windows)', host, starttime)
    log.trace('HAS_WINRM: %s, use_winrm: %s', HAS_WINRM, use_winrm)

    port_available = wait_for_port(host=host, port=port, timeout=port_timeout * 60)

    if not port_available:
        return False

    service_available = False
    winrm_session = None

    if HAS_WINRM and use_winrm:
        winrm_session = wait_for_winrm(host=host, port=winrm_port,
                                       username=username, password=password,
                                       timeout=port_timeout * 60, use_ssl=winrm_use_ssl,
                                       verify=winrm_verify_ssl)
        if winrm_session is not None:
            service_available = True
    else:
        service_available = wait_for_psexecsvc(host=host, port=port,
                                               username=username, password=password,
                                               timeout=port_timeout * 60)

    if port_available and service_available:
        log.debug('SMB port %s on %s is available', port, host)
        log.debug('Logging into %s:%s as %s', host, port, username)
        newtimeout = timeout - (time.mktime(time.localtime()) - starttime)
        smb_conn = salt.utils.smb.get_conn(host, username, password)
        if smb_conn is False:
            log.error('Please install smbprotocol to enable SMB functionality')
            return False

        salt.utils.smb.mkdirs('salttemp', conn=smb_conn)
        salt.utils.smb.mkdirs('salt/conf/pki/minion', conn=smb_conn)

        if minion_pub:
            salt.utils.smb.put_str(minion_pub, 'salt\\conf\\pki\\minion\\minion.pub', conn=smb_conn)

        if minion_pem:
            salt.utils.smb.put_str(minion_pem, 'salt\\conf\\pki\\minion\\minion.pem', conn=smb_conn)

        if master_sign_pub_file:
            # Read master-sign.pub file
            log.debug("Copying master_sign.pub file from %s to minion", master_sign_pub_file)
            try:
                salt.utils.smb.put_file(
                    master_sign_pub_file,
                    'salt\\conf\\pki\\minion\\master_sign.pub',
                    'C$',
                    conn=smb_conn,
                )
            except Exception as e:
                log.debug("Exception copying master_sign.pub file %s to minion", master_sign_pub_file)

        # Copy over win_installer
        # win_installer refers to a file such as:
        # /root/Salt-Minion-0.17.0-win32-Setup.exe
        # ..which exists on the same machine as salt-cloud
        comps = win_installer.split('/')
        local_path = '/'.join(comps[:-1])
        installer = comps[-1]
        salt.utils.smb.put_file(
            win_installer,
            'salttemp\\{0}'.format(installer),
            'C$',
            conn=smb_conn,
        )

        if use_winrm:
            winrm_cmd(winrm_session, 'c:\\salttemp\\{0}'.format(installer), ['/S', '/master={0}'.format(master),
                                                                             '/minion-name={0}'.format(name)]
            )
        else:
            cmd = 'c:\\salttemp\\{0}'.format(installer)
            args = "/S /master={0} /minion-name={1}".format(master, name)
            stdout, stderr, ret_code = run_psexec_command(
                cmd, args, host, username, password
            )

            if ret_code != 0:
                raise Exception('Fail installer {0}'.format(ret_code))

        # Copy over minion_conf
        if minion_conf:
            if not isinstance(minion_conf, dict):
                # Let's not just fail regarding this change, specially
                # since we can handle it
                raise DeprecationWarning(
                    '`salt.utils.cloud.deploy_windows` now only accepts '
                    'dictionaries for its `minion_conf` parameter. '
                    'Loading YAML...'
                )
            minion_grains = minion_conf.pop('grains', {})
            if minion_grains:
                salt.utils.smb.put_str(
                    salt_config_to_yaml(minion_grains, line_break='\r\n'),
                    'salt\\conf\\grains',
                    conn=smb_conn
                )
            # Add special windows minion configuration
            # that must be in the minion config file
            windows_minion_conf = {
                'ipc_mode': 'tcp',
                'root_dir': 'c:\\salt',
                'pki_dir': '/conf/pki/minion',
                'multiprocessing': False,
            }
            minion_conf = dict(minion_conf, **windows_minion_conf)
            salt.utils.smb.put_str(
                salt_config_to_yaml(minion_conf, line_break='\r\n'),
                'salt\\conf\\minion',
                conn=smb_conn
            )
        # Delete C:\salttmp\ and installer file
        # Unless keep_tmp is True
        if not keep_tmp:
            if use_winrm:
                winrm_cmd(winrm_session, 'rmdir', ['/Q', '/S', 'C:\\salttemp\\'])
            else:
                salt.utils.smb.delete_file('salttemp\\{0}'.format(installer), 'C$', conn=smb_conn)
                salt.utils.smb.delete_directory('salttemp', 'C$', conn=smb_conn)
        # Shell out to psexec to ensure salt-minion service started
        if use_winrm:
            winrm_cmd(winrm_session, 'sc', ['stop', 'salt-minion'])
            time.sleep(5)
            winrm_cmd(winrm_session, 'sc', ['start', 'salt-minion'])
        else:
            stdout, stderr, ret_code = run_psexec_command(
                'cmd.exe', '/c sc stop salt-minion', host, username, password
            )
            if ret_code != 0:
                return False

            time.sleep(5)

            log.debug('Run psexec: sc start salt-minion')
            stdout, stderr, ret_code = run_psexec_command(
                'cmd.exe', '/c sc start salt-minion', host, username, password
            )
            if ret_code != 0:
                return False

        # Fire deploy action
        fire_event(
            'event',
            '{0} has been deployed at {1}'.format(name, host),
            'salt/cloud/{0}/deploy_windows'.format(name),
            args={'name': name},
            sock_dir=opts.get(
                'sock_dir',
                os.path.join(__opts__['sock_dir'], 'master')),
            transport=opts.get('transport', 'zeromq')
        )

        return True
    return False


def deploy_script(host,
                  port=22,
                  timeout=900,
                  username='root',
                  password=None,
                  key_filename=None,
                  script=None,
                  name=None,
                  sock_dir=None,
                  provider=None,
                  conf_file=None,
                  start_action=None,
                  make_master=False,
                  master_pub=None,
                  master_pem=None,
                  master_conf=None,
                  minion_pub=None,
                  minion_pem=None,
                  minion_conf=None,
                  keep_tmp=False,
                  script_args=None,
                  script_env=None,
                  ssh_timeout=15,
                  maxtries=15,
                  make_syndic=False,
                  make_minion=True,
                  display_ssh_output=True,
                  preseed_minion_keys=None,
                  parallel=False,
                  sudo_password=None,
                  sudo=False,
                  tty=None,
                  vm_=None,
                  opts=None,
                  tmp_dir='/tmp/.saltcloud',
                  file_map=None,
                  master_sign_pub_file=None,
                  cloud_grains=None,
                  force_minion_config=False,
                  **kwargs):
    '''
    Copy a deploy script to a remote server, execute it, and remove it
    '''
    if not isinstance(opts, dict):
        opts = {}
    vm_ = vm_ or {}  # if None, default to empty dict
    cloud_grains = cloud_grains or {}

    tmp_dir = '{0}-{1}'.format(tmp_dir.rstrip('/'), uuid.uuid4())
    deploy_command = salt.config.get_cloud_config_value(
        'deploy_command', vm_, opts,
        default=os.path.join(tmp_dir, 'deploy.sh'))
    if key_filename is not None and not os.path.isfile(key_filename):
        raise SaltCloudConfigError(
            'The defined key_filename \'{0}\' does not exist'.format(
                key_filename
            )
        )

    gateway = None
    if 'gateway' in kwargs:
        gateway = kwargs['gateway']

    starttime = time.localtime()
    log.debug(
        'Deploying %s at %s',
        host, time.strftime('%Y-%m-%d %H:%M:%S', starttime)
    )
    known_hosts_file = kwargs.get('known_hosts_file', '/dev/null')
    hard_timeout = opts.get('hard_timeout', None)

    if wait_for_port(host=host, port=port, gateway=gateway):
        log.debug('SSH port %s on %s is available', port, host)
        if wait_for_passwd(host, port=port, username=username,
                           password=password, key_filename=key_filename,
                           ssh_timeout=ssh_timeout,
                           display_ssh_output=display_ssh_output,
                           gateway=gateway, known_hosts_file=known_hosts_file,
                           maxtries=maxtries, hard_timeout=hard_timeout):

            log.debug('Logging into %s:%s as %s', host, port, username)
            ssh_kwargs = {
                'hostname': host,
                'port': port,
                'username': username,
                'timeout': ssh_timeout,
                'display_ssh_output': display_ssh_output,
                'sudo_password': sudo_password,
                'sftp': opts.get('use_sftp', False)
            }
            ssh_kwargs.update(__ssh_gateway_config_dict(gateway))
            if key_filename:
                log.debug('Using %s as the key_filename', key_filename)
                ssh_kwargs['key_filename'] = key_filename
            elif password and kwargs.get('has_ssh_agent', False) is False:
                ssh_kwargs['password'] = password

            if root_cmd('test -e \'{0}\''.format(tmp_dir), tty, sudo,
                        allow_failure=True, **ssh_kwargs):
                ret = root_cmd(('sh -c "( mkdir -p -m 700 \'{0}\' )"').format(tmp_dir),
                               tty, sudo, **ssh_kwargs)
                if ret:
                    raise SaltCloudSystemExit(
                        'Can\'t create temporary '
                        'directory in {0} !'.format(tmp_dir)
                    )
            if sudo:
                comps = tmp_dir.lstrip('/').rstrip('/').split('/')
                if len(comps) > 0:
                    if len(comps) > 1 or comps[0] != 'tmp':
                        ret = root_cmd(
                            'chown {0} "{1}"'.format(username, tmp_dir),
                            tty, sudo, **ssh_kwargs
                        )
                        if ret:
                            raise SaltCloudSystemExit(
                                'Cant set {0} ownership on {1}'.format(
                                    username, tmp_dir))

            if not isinstance(file_map, dict):
                file_map = {}

            # Copy an arbitrary group of files to the target system
            remote_dirs = []
            file_map_success = []
            file_map_fail = []
            for map_item in file_map:
                local_file = map_item
                remote_file = file_map[map_item]
                if not os.path.exists(map_item):
                    log.error(
                        'The local file "%s" does not exist, and will not be '
                        'copied to "%s" on the target system',
                        local_file, remote_file
                    )
                    file_map_fail.append({local_file: remote_file})
                    continue

                if os.path.isdir(local_file):
                    dir_name = os.path.basename(local_file)
                    remote_dir = os.path.join(os.path.dirname(remote_file),
                                              dir_name)
                else:
                    remote_dir = os.path.dirname(remote_file)

                if remote_dir not in remote_dirs:
                    root_cmd('mkdir -p \'{0}\''.format(remote_dir), tty, sudo, **ssh_kwargs)
                    if ssh_kwargs['username'] != 'root':
                        root_cmd(
                            'chown {0} \'{1}\''.format(
                                ssh_kwargs['username'], remote_dir
                            ),
                            tty, sudo, **ssh_kwargs
                        )
                    remote_dirs.append(remote_dir)
                ssh_file(
                    opts, remote_file, kwargs=ssh_kwargs, local_file=local_file
                )
                file_map_success.append({local_file: remote_file})

            # Minion configuration
            if minion_pem:
                ssh_file(opts, '{0}/minion.pem'.format(tmp_dir), minion_pem, ssh_kwargs)
                ret = root_cmd('chmod 600 \'{0}/minion.pem\''.format(tmp_dir),
                               tty, sudo, **ssh_kwargs)
                if ret:
                    raise SaltCloudSystemExit(
                        'Can\'t set perms on {0}/minion.pem'.format(tmp_dir))
            if minion_pub:
                ssh_file(opts, '{0}/minion.pub'.format(tmp_dir), minion_pub, ssh_kwargs)

            if master_sign_pub_file:
                ssh_file(opts, '{0}/master_sign.pub'.format(tmp_dir), kwargs=ssh_kwargs, local_file=master_sign_pub_file)

            if minion_conf:
                if not isinstance(minion_conf, dict):
                    # Let's not just fail regarding this change, specially
                    # since we can handle it
                    raise DeprecationWarning(
                        '`salt.utils.cloud.deploy_script now only accepts '
                        'dictionaries for it\'s `minion_conf` parameter. '
                        'Loading YAML...'
                    )
                minion_grains = minion_conf.pop('grains', {})
                if minion_grains:
                    ssh_file(
                        opts,
                        '{0}/grains'.format(tmp_dir),
                        salt_config_to_yaml(minion_grains),
                        ssh_kwargs
                    )
                if cloud_grains and opts.get('enable_cloud_grains', True):
                    minion_conf['grains'] = {'salt-cloud': cloud_grains}
                ssh_file(
                    opts,
                    '{0}/minion'.format(tmp_dir),
                    salt_config_to_yaml(minion_conf),
                    ssh_kwargs
                )

            # Master configuration
            if master_pem:
                ssh_file(opts, '{0}/master.pem'.format(tmp_dir), master_pem, ssh_kwargs)
                ret = root_cmd('chmod 600 \'{0}/master.pem\''.format(tmp_dir),
                               tty, sudo, **ssh_kwargs)
                if ret:
                    raise SaltCloudSystemExit(
                        'Cant set perms on {0}/master.pem'.format(tmp_dir))

            if master_pub:
                ssh_file(opts, '{0}/master.pub'.format(tmp_dir), master_pub, ssh_kwargs)

            if master_conf:
                if not isinstance(master_conf, dict):
                    # Let's not just fail regarding this change, specially
                    # since we can handle it
                    raise DeprecationWarning(
                        '`salt.utils.cloud.deploy_script now only accepts '
                        'dictionaries for it\'s `master_conf` parameter. '
                        'Loading from YAML ...'
                    )

                ssh_file(
                    opts,
                    '{0}/master'.format(tmp_dir),
                    salt_config_to_yaml(master_conf),
                    ssh_kwargs
                )

            # XXX: We need to make these paths configurable
            preseed_minion_keys_tempdir = '{0}/preseed-minion-keys'.format(
                tmp_dir)
            if preseed_minion_keys is not None:
                # Create remote temp dir
                ret = root_cmd(
                    'mkdir \'{0}\''.format(preseed_minion_keys_tempdir),
                    tty, sudo, **ssh_kwargs
                )
                if ret:
                    raise SaltCloudSystemExit(
                        'Cant create {0}'.format(preseed_minion_keys_tempdir))
                ret = root_cmd(
                    'chmod 700 \'{0}\''.format(preseed_minion_keys_tempdir),
                    tty, sudo, **ssh_kwargs
                )
                if ret:
                    raise SaltCloudSystemExit(
                        'Can\'t set perms on {0}'.format(
                            preseed_minion_keys_tempdir))
                if ssh_kwargs['username'] != 'root':
                    root_cmd(
                        'chown {0} \'{1}\''.format(
                            ssh_kwargs['username'], preseed_minion_keys_tempdir
                        ),
                        tty, sudo, **ssh_kwargs
                    )

                # Copy pre-seed minion keys
                for minion_id, minion_key in six.iteritems(preseed_minion_keys):
                    rpath = os.path.join(
                        preseed_minion_keys_tempdir, minion_id
                    )
                    ssh_file(opts, rpath, minion_key, ssh_kwargs)

                if ssh_kwargs['username'] != 'root':
                    root_cmd(
                        'chown -R root \'{0}\''.format(
                            preseed_minion_keys_tempdir
                        ),
                        tty, sudo, **ssh_kwargs
                    )
                    if ret:
                        raise SaltCloudSystemExit(
                            'Can\'t set ownership for {0}'.format(
                                preseed_minion_keys_tempdir))

            # Run any pre-flight commands before running deploy scripts
            preflight_cmds = kwargs.get('preflight_cmds', [])
            for command in preflight_cmds:
                cmd_ret = root_cmd(command, tty, sudo, **ssh_kwargs)
                if cmd_ret:
                    raise SaltCloudSystemExit(
                        'Pre-flight command failed: \'{0}\''.format(command)
                    )

            # The actual deploy script
            if script:
                # got strange escaping issues with sudoer, going onto a
                # subshell fixes that
                ssh_file(opts, '{0}/deploy.sh'.format(tmp_dir), script, ssh_kwargs)
                ret = root_cmd(
                    ('sh -c "( chmod +x \'{0}/deploy.sh\' )";'
                     'exit $?').format(tmp_dir),
                    tty, sudo, **ssh_kwargs)
                if ret:
                    raise SaltCloudSystemExit(
                        'Can\'t set perms on {0}/deploy.sh'.format(tmp_dir))

            time_used = time.mktime(time.localtime()) - time.mktime(starttime)
            newtimeout = timeout - time_used
            queue = None
            process = None
            # Consider this code experimental. It causes Salt Cloud to wait
            # for the minion to check in, and then fire a startup event.
            # Disabled if parallel because it doesn't work!
            if start_action and not parallel:
                queue = multiprocessing.Queue()
                process = multiprocessing.Process(
                    target=check_auth, kwargs=dict(
                        name=name, sock_dir=sock_dir,
                        timeout=newtimeout, queue=queue
                    )
                )
                log.debug('Starting new process to wait for salt-minion')
                process.start()

            # Run the deploy script
            if script:
                if 'bootstrap-salt' in script:
                    deploy_command += ' -c \'{0}\''.format(tmp_dir)
                    if force_minion_config:
                        deploy_command += ' -F'
                    if make_syndic is True:
                        deploy_command += ' -S'
                    if make_master is True:
                        deploy_command += ' -M'
                    if make_minion is False:
                        deploy_command += ' -N'
                    if keep_tmp is True:
                        deploy_command += ' -K'
                    if preseed_minion_keys is not None:
                        deploy_command += ' -k \'{0}\''.format(
                            preseed_minion_keys_tempdir
                        )
                if script_args:
                    deploy_command += ' {0}'.format(script_args)

                if script_env:
                    if not isinstance(script_env, dict):
                        raise SaltCloudSystemExit(
                            'The \'script_env\' configuration setting NEEDS '
                            'to be a dictionary not a {0}'.format(
                                type(script_env)
                            )
                        )
                    environ_script_contents = ['#!/bin/sh']
                    for key, value in six.iteritems(script_env):
                        environ_script_contents.append(
                            'setenv {0} \'{1}\' >/dev/null 2>&1 || '
                            'export {0}=\'{1}\''.format(key, value)
                        )
                    environ_script_contents.append(deploy_command)

                    # Upload our environ setter wrapper
                    ssh_file(
                        opts,
                        '{0}/environ-deploy-wrapper.sh'.format(tmp_dir),
                        '\n'.join(environ_script_contents),
                        ssh_kwargs
                    )
                    root_cmd(
                        'chmod +x \'{0}/environ-deploy-wrapper.sh\''.format(tmp_dir),
                        tty, sudo, **ssh_kwargs
                    )
                    # The deploy command is now our wrapper
                    deploy_command = '\'{0}/environ-deploy-wrapper.sh\''.format(
                        tmp_dir,
                    )
                if root_cmd(deploy_command, tty, sudo, **ssh_kwargs) != 0:
                    raise SaltCloudSystemExit(
                        'Executing the command \'{0}\' failed'.format(
                            deploy_command
                        )
                    )
                log.debug('Executed command \'%s\'', deploy_command)

                # Remove the deploy script
                if not keep_tmp:
                    root_cmd('rm -f \'{0}/deploy.sh\''.format(tmp_dir),
                             tty, sudo, **ssh_kwargs)
                    log.debug('Removed %s/deploy.sh', tmp_dir)
                    if script_env:
                        root_cmd(
                            'rm -f \'{0}/environ-deploy-wrapper.sh\''.format(
                                tmp_dir
                            ),
                            tty, sudo, **ssh_kwargs
                        )
                        log.debug('Removed %s/environ-deploy-wrapper.sh', tmp_dir)

            if keep_tmp:
                log.debug('Not removing deployment files from %s/', tmp_dir)
            else:
                # Remove minion configuration
                if minion_pub:
                    root_cmd('rm -f \'{0}/minion.pub\''.format(tmp_dir),
                             tty, sudo, **ssh_kwargs)
                    log.debug('Removed %s/minion.pub', tmp_dir)
                if minion_pem:
                    root_cmd('rm -f \'{0}/minion.pem\''.format(tmp_dir),
                             tty, sudo, **ssh_kwargs)
                    log.debug('Removed %s/minion.pem', tmp_dir)
                if minion_conf:
                    root_cmd('rm -f \'{0}/grains\''.format(tmp_dir),
                             tty, sudo, **ssh_kwargs)
                    log.debug('Removed %s/grains', tmp_dir)
                    root_cmd('rm -f \'{0}/minion\''.format(tmp_dir),
                             tty, sudo, **ssh_kwargs)
                    log.debug('Removed %s/minion', tmp_dir)
                if master_sign_pub_file:
                    root_cmd('rm -f {0}/master_sign.pub'.format(tmp_dir),
                             tty, sudo, **ssh_kwargs)
                    log.debug('Removed %s/master_sign.pub', tmp_dir)

                # Remove master configuration
                if master_pub:
                    root_cmd('rm -f \'{0}/master.pub\''.format(tmp_dir),
                             tty, sudo, **ssh_kwargs)
                    log.debug('Removed %s/master.pub', tmp_dir)
                if master_pem:
                    root_cmd('rm -f \'{0}/master.pem\''.format(tmp_dir),
                             tty, sudo, **ssh_kwargs)
                    log.debug('Removed %s/master.pem', tmp_dir)
                if master_conf:
                    root_cmd('rm -f \'{0}/master\''.format(tmp_dir),
                             tty, sudo, **ssh_kwargs)
                    log.debug('Removed %s/master', tmp_dir)

                # Remove pre-seed keys directory
                if preseed_minion_keys is not None:
                    root_cmd(
                        'rm -rf \'{0}\''.format(
                            preseed_minion_keys_tempdir
                        ), tty, sudo, **ssh_kwargs
                    )
                    log.debug('Removed %s', preseed_minion_keys_tempdir)

            if start_action and not parallel:
                queuereturn = queue.get()
                process.join()
                if queuereturn and start_action:
                    # client = salt.client.LocalClient(conf_file)
                    # output = client.cmd_iter(
                    # host, 'state.highstate', timeout=timeout
                    # )
                    # for line in output:
                    #    print(line)
                    log.info('Executing %s on the salt-minion', start_action)
                    root_cmd(
                        'salt-call {0}'.format(start_action),
                        tty, sudo, **ssh_kwargs
                    )
                    log.info(
                        'Finished executing %s on the salt-minion',
                        start_action
                    )
            # Fire deploy action
            fire_event(
                'event',
                '{0} has been deployed at {1}'.format(name, host),
                'salt/cloud/{0}/deploy_script'.format(name),
                args={
                    'name': name,
                    'host': host
                },
                sock_dir=opts.get(
                    'sock_dir',
                    os.path.join(__opts__['sock_dir'], 'master')),
                transport=opts.get('transport', 'zeromq')
            )
            if file_map_fail or file_map_success:
                return {
                    'File Upload Success': file_map_success,
                    'File Upload Failure': file_map_fail,
                }
            return True
    return False


def run_inline_script(host,
                      name=None,
                      port=22,
                      timeout=900,
                      username='root',
                      key_filename=None,
                      inline_script=None,
                      ssh_timeout=15,
                      display_ssh_output=True,
                      parallel=False,
                      sudo_password=None,
                      sudo=False,
                      password=None,
                      tty=None,
                      opts=None,
                      tmp_dir='/tmp/.saltcloud-inline_script',
                      **kwargs):
    '''
    Run the inline script commands, one by one
    :**kwargs: catch all other things we may get but don't actually need/use
    '''

    gateway = None
    if 'gateway' in kwargs:
        gateway = kwargs['gateway']

    starttime = time.mktime(time.localtime())
    log.debug('Deploying %s at %s', host, starttime)

    known_hosts_file = kwargs.get('known_hosts_file', '/dev/null')

    if wait_for_port(host=host, port=port, gateway=gateway):
        log.debug('SSH port %s on %s is available', port, host)
        newtimeout = timeout - (time.mktime(time.localtime()) - starttime)
        if wait_for_passwd(host, port=port, username=username,
                           password=password, key_filename=key_filename,
                           ssh_timeout=ssh_timeout,
                           display_ssh_output=display_ssh_output,
                           gateway=gateway, known_hosts_file=known_hosts_file):

            log.debug('Logging into %s:%s as %s', host, port, username)
            newtimeout = timeout - (time.mktime(time.localtime()) - starttime)
            ssh_kwargs = {
                'hostname': host,
                'port': port,
                'username': username,
                'timeout': ssh_timeout,
                'display_ssh_output': display_ssh_output,
                'sudo_password': sudo_password,
                'sftp': opts.get('use_sftp', False)
            }
            ssh_kwargs.update(__ssh_gateway_config_dict(gateway))
            if key_filename:
                log.debug('Using %s as the key_filename', key_filename)
                ssh_kwargs['key_filename'] = key_filename
            elif password and 'has_ssh_agent' in kwargs and kwargs['has_ssh_agent'] is False:
                ssh_kwargs['password'] = password

            # TODO: write some tests ???
            # TODO: check edge cases (e.g. ssh gateways, salt deploy disabled, etc.)
            if root_cmd('test -e \\"{0}\\"'.format(tmp_dir), tty, sudo,
                        allow_failure=True, **ssh_kwargs) and inline_script:
                log.debug('Found inline script to execute.')
                for cmd_line in inline_script:
                    log.info('Executing inline command: %s', cmd_line)
                    ret = root_cmd('sh -c "( {0} )"'.format(cmd_line),
                                   tty, sudo, allow_failure=True, **ssh_kwargs)
                    if ret:
                        log.info('[%s] Output: %s', cmd_line, ret)

    # TODO: ensure we send the correct return value
    return True


def filter_event(tag, data, defaults):
    '''
    Accept a tag, a dict and a list of default keys to return from the dict, and
    check them against the cloud configuration for that tag
    '''
    ret = {}
    keys = []
    use_defaults = True

    for ktag in __opts__.get('filter_events', {}):
        if tag != ktag:
            continue
        keys = __opts__['filter_events'][ktag]['keys']
        use_defaults = __opts__['filter_events'][ktag].get('use_defaults', True)

    if use_defaults is False:
        defaults = []

    # For PY3, if something like ".keys()" or ".values()" is used on a dictionary,
    # it returns a dict_view and not a list like in PY2. "defaults" should be passed
    # in with the correct data type, but don't stack-trace in case it wasn't.
    if not isinstance(defaults, list):
        defaults = list(defaults)

    defaults = list(set(defaults + keys))

    for key in defaults:
        if key in data:
            ret[key] = data[key]

    return ret


def fire_event(key, msg, tag, sock_dir, args=None, transport='zeromq'):
    '''
    Fire deploy action
    '''
    with salt.utils.event.get_event('master', sock_dir, transport, listen=False) as event:
        try:
            event.fire_event(msg, tag)
        except ValueError:
            # We're using at least a 0.17.x version of salt
            if isinstance(args, dict):
                args[key] = msg
            else:
                args = {key: msg}
            event.fire_event(args, tag)
        finally:
            event.destroy()

        # https://github.com/zeromq/pyzmq/issues/173#issuecomment-4037083
        # Assertion failed: get_load () == 0 (poller_base.cpp:32)
        time.sleep(0.025)


def _exec_ssh_cmd(cmd, error_msg=None, allow_failure=False, **kwargs):
    if error_msg is None:
        error_msg = 'A wrong password has been issued while establishing ssh session.'
    password_retries = kwargs.get('password_retries', 3)
    try:
        stdout, stderr = None, None
        proc = salt.utils.vt.Terminal(
            cmd,
            shell=True,
            log_stdout=True,
            log_stderr=True,
            stream_stdout=kwargs.get('display_ssh_output', True),
            stream_stderr=kwargs.get('display_ssh_output', True)
        )
        sent_password = 0
        while proc.has_unread_data:
            stdout, stderr = proc.recv()
            if stdout and SSH_PASSWORD_PROMP_RE.search(stdout):
                # if authenticating with an SSH key and 'sudo' is found
                # in the password prompt
                if ('key_filename' in kwargs and kwargs['key_filename']
                    and SSH_PASSWORD_PROMP_SUDO_RE.search(stdout)
                ):
                    proc.sendline(kwargs['sudo_password'])
                # elif authenticating via password and haven't exhausted our
                # password_retires
                elif (
                            kwargs.get('password', None)
                        and (sent_password < password_retries)
                ):
                    sent_password += 1
                    proc.sendline(kwargs['password'])
                # else raise an error as we are not authenticating properly
                #  * not authenticating with an SSH key
                #  * not authenticating with a Password
                else:
                    raise SaltCloudPasswordError(error_msg)
            # 0.0125 is really too fast on some systems
            time.sleep(0.5)
        if proc.exitstatus != 0 and allow_failure is False:
            raise SaltCloudSystemExit(
                'Command \'{0}\' failed. Exit code: {1}'.format(
                    cmd, proc.exitstatus
                )
            )
        return proc.exitstatus
    except salt.utils.vt.TerminalException as err:
        trace = traceback.format_exc()
        log.error(error_msg.format(cmd, err, trace))  # pylint: disable=str-format-in-logging
    finally:
        proc.close(terminate=True, kill=True)
    # Signal an error
    return 1


def scp_file(dest_path, contents=None, kwargs=None, local_file=None):
    '''
    Use scp or sftp to copy a file to a server
    '''
    file_to_upload = None
    try:
        if contents is not None:
            try:
                tmpfd, file_to_upload = tempfile.mkstemp()
                os.write(tmpfd, contents)
            finally:
                try:
                    os.close(tmpfd)
                except OSError as exc:
                    if exc.errno != errno.EBADF:
                        six.reraise(*sys.exc_info())

        log.debug('Uploading %s to %s', dest_path, kwargs['hostname'])

        ssh_args = [
            # Don't add new hosts to the host key database
            '-oStrictHostKeyChecking=no',
            # Set hosts key database path to /dev/null, i.e., non-existing
            '-oUserKnownHostsFile=/dev/null',
            # Don't re-use the SSH connection. Less failures.
            '-oControlPath=none'
        ]

        if local_file is not None:
            file_to_upload = local_file
            if os.path.isdir(local_file):
                ssh_args.append('-r')

        if 'key_filename' in kwargs:
            # There should never be both a password and an ssh key passed in, so
            ssh_args.extend([
                # tell SSH to skip password authentication
                '-oPasswordAuthentication=no',
                '-oChallengeResponseAuthentication=no',
                # Make sure public key authentication is enabled
                '-oPubkeyAuthentication=yes',
                # do only use the provided identity file
                '-oIdentitiesOnly=yes',
                # No Keyboard interaction!
                '-oKbdInteractiveAuthentication=no',
                # Also, specify the location of the key file
                '-i {0}'.format(kwargs['key_filename'])
            ])

        if 'port' in kwargs:
            ssh_args.append('-oPort={0}'.format(kwargs['port']))

        ssh_args.append(__ssh_gateway_arguments(kwargs))

        try:
            if socket.inet_pton(socket.AF_INET6, kwargs['hostname']):
                ipaddr = '[{0}]'.format(kwargs['hostname'])
            else:
                ipaddr = kwargs['hostname']
        except socket.error:
            ipaddr = kwargs['hostname']

        if file_to_upload is None:
            log.warning(
                'No source file to upload. Please make sure that either file '
                'contents or the path to a local file are provided.'
            )
        cmd = (
            'scp {0} {1} {2[username]}@{4}:{3} || '
            'echo "put {1} {3}" | sftp {0} {2[username]}@{4} || '
            'rsync -avz -e "ssh {0}" {1} {2[username]}@{2[hostname]}:{3}'.format(
                ' '.join(ssh_args), file_to_upload, kwargs, dest_path, ipaddr
            )
        )

        log.debug('SCP command: \'%s\'', cmd)
        retcode = _exec_ssh_cmd(cmd,
                                error_msg='Failed to upload file \'{0}\': {1}\n{2}',
                                password_retries=3,
                                **kwargs)
    finally:
        if contents is not None:
            try:
                os.remove(file_to_upload)
            except OSError as exc:
                if exc.errno != errno.ENOENT:
                    six.reraise(*sys.exc_info())
    return retcode


def ssh_file(opts, dest_path, contents=None, kwargs=None, local_file=None):
    '''
    Copies a file to the remote SSH target using either sftp or scp, as
    configured.
    '''
    if opts.get('file_transport', 'sftp') == 'sftp':
        return sftp_file(dest_path, contents, kwargs, local_file)
    return scp_file(dest_path, contents, kwargs, local_file)


def sftp_file(dest_path, contents=None, kwargs=None, local_file=None):
    '''
    Use sftp to upload a file to a server
    '''
    put_args = []

    if kwargs is None:
        kwargs = {}

    file_to_upload = None
    try:
        if contents is not None:
            try:
                tmpfd, file_to_upload = tempfile.mkstemp()
                if isinstance(contents, six.string_types):
                    os.write(tmpfd, contents.encode(__salt_system_encoding__))
                else:
                    os.write(tmpfd, contents)
            finally:
                try:
                    os.close(tmpfd)
                except OSError as exc:
                    if exc.errno != errno.EBADF:
                        six.reraise(*sys.exc_info())

        if local_file is not None:
            file_to_upload = local_file
            if os.path.isdir(local_file):
                put_args = ['-r']

        log.debug('Uploading %s to %s (sftp)', dest_path, kwargs.get('hostname'))

        ssh_args = [
            # Don't add new hosts to the host key database
            '-oStrictHostKeyChecking=no',
            # Set hosts key database path to /dev/null, i.e., non-existing
            '-oUserKnownHostsFile=/dev/null',
            # Don't re-use the SSH connection. Less failures.
            '-oControlPath=none'
        ]
        if 'key_filename' in kwargs:
            # There should never be both a password and an ssh key passed in, so
            ssh_args.extend([
                # tell SSH to skip password authentication
                '-oPasswordAuthentication=no',
                '-oChallengeResponseAuthentication=no',
                # Make sure public key authentication is enabled
                '-oPubkeyAuthentication=yes',
                # do only use the provided identity file
                '-oIdentitiesOnly=yes',
                # No Keyboard interaction!
                '-oKbdInteractiveAuthentication=no',
                # Also, specify the location of the key file
                '-oIdentityFile={0}'.format(kwargs['key_filename'])
            ])

        if 'port' in kwargs:
            ssh_args.append('-oPort={0}'.format(kwargs['port']))

        ssh_args.append(__ssh_gateway_arguments(kwargs))

        try:
            if socket.inet_pton(socket.AF_INET6, kwargs['hostname']):
                ipaddr = '[{0}]'.format(kwargs['hostname'])
            else:
                ipaddr = kwargs['hostname']
        except socket.error:
            ipaddr = kwargs['hostname']

        if file_to_upload is None:
            log.warning(
                'No source file to upload. Please make sure that either file '
                'contents or the path to a local file are provided.'
            )
        cmd = 'echo "put {0} {1} {2}" | sftp {3} {4[username]}@{5}'.format(
            ' '.join(put_args), file_to_upload, dest_path, ' '.join(ssh_args), kwargs, ipaddr
        )
        log.debug('SFTP command: \'%s\'', cmd)
        retcode = _exec_ssh_cmd(cmd,
                                error_msg='Failed to upload file \'{0}\': {1}\n{2}',
                                password_retries=3,
                                **kwargs)
    finally:
        if contents is not None:
            try:
                os.remove(file_to_upload)
            except OSError as exc:
                if exc.errno != errno.ENOENT:
                    six.reraise(*sys.exc_info())
    return retcode


def win_cmd(command, **kwargs):
    '''
    Wrapper for commands to be run against Windows boxes
    '''
    logging_command = kwargs.get('logging_command', None)

    try:
        proc = NonBlockingPopen(
            command,
            shell=True,
            stderr=subprocess.PIPE,
            stdout=subprocess.PIPE,
            stream_stds=kwargs.get('display_ssh_output', True),
            logging_command=logging_command,
        )

        if logging_command is None:
            log.debug(
                'Executing command(PID %s): \'%s\'',
                proc.pid, command
            )
        else:
            log.debug(
                'Executing command(PID %s): \'%s\'',
                proc.pid, logging_command
            )

        proc.poll_and_read_until_finish()
        proc.communicate()
        return proc.returncode
    except Exception as err:
        log.exception('Failed to execute command \'%s\'', logging_command)
    # Signal an error
    return 1


def winrm_cmd(session, command, flags, **kwargs):
    '''
    Wrapper for commands to be run against Windows boxes using WinRM.
    '''
    log.debug('Executing WinRM command: %s %s', command, flags)
    r = session.run_cmd(command, flags)
    return r.status_code


def root_cmd(command, tty, sudo, allow_failure=False, **kwargs):
    '''
    Wrapper for commands to be run as root
    '''
    logging_command = command
    sudo_password = kwargs.get('sudo_password', None)

    if sudo:
        if sudo_password is None:
            command = 'sudo {0}'.format(command)
            logging_command = command
        else:
            logging_command = 'sudo -S "XXX-REDACTED-XXX" {0}'.format(command)
            command = 'sudo -S {0}'.format(command)

        log.debug('Using sudo to run command %s', logging_command)

    ssh_args = []

    if tty:
        # Use double `-t` on the `ssh` command, it's necessary when `sudo` has
        # `requiretty` enforced.
        ssh_args.extend(['-t', '-t'])

    known_hosts_file = kwargs.get('known_hosts_file', '/dev/null')
    host_key_checking = 'no'
    if known_hosts_file != '/dev/null':
        host_key_checking = 'yes'

    ssh_args.extend([
        # Don't add new hosts to the host key database
        '-oStrictHostKeyChecking={0}'.format(host_key_checking),
        # Set hosts key database path to /dev/null, i.e., non-existing
        '-oUserKnownHostsFile={0}'.format(known_hosts_file),
        # Don't re-use the SSH connection. Less failures.
        '-oControlPath=none'
    ])

    if 'key_filename' in kwargs:
        # There should never be both a password and an ssh key passed in, so
        ssh_args.extend([
            # tell SSH to skip password authentication
            '-oPasswordAuthentication=no',
            '-oChallengeResponseAuthentication=no',
            # Make sure public key authentication is enabled
            '-oPubkeyAuthentication=yes',
            # do only use the provided identity file
            '-oIdentitiesOnly=yes',
            # No Keyboard interaction!
            '-oKbdInteractiveAuthentication=no',
            # Also, specify the location of the key file
            '-i {0}'.format(kwargs['key_filename'])
        ])
    if 'ssh_timeout' in kwargs:
        ssh_args.extend(['-oConnectTimeout={0}'.format(kwargs['ssh_timeout'])])

    ssh_args.extend([__ssh_gateway_arguments(kwargs)])

    if 'port' in kwargs:
        ssh_args.extend(['-p {0}'.format(kwargs['port'])])

    cmd = 'ssh {0} {1[username]}@{1[hostname]} '.format(
        ' '.join(ssh_args),
        kwargs
    )
    logging_command = cmd + logging_command
    cmd = cmd + pipes.quote(command)

    hard_timeout = kwargs.get('hard_timeout')
    if hard_timeout is not None:
        logging_command = 'timeout {0} {1}'.format(hard_timeout, logging_command)
        cmd = 'timeout {0} {1}'.format(hard_timeout, cmd)

    log.debug('SSH command: \'%s\'', logging_command)

    retcode = _exec_ssh_cmd(cmd, allow_failure=allow_failure, **kwargs)
    return retcode


def check_auth(name, sock_dir=None, queue=None, timeout=300):
    '''
    This function is called from a multiprocess instance, to wait for a minion
    to become available to receive salt commands
    '''
    with salt.utils.event.SaltEvent('master', sock_dir, listen=True) as event:
        starttime = time.mktime(time.localtime())
        newtimeout = timeout
        log.debug('In check_auth, waiting for %s to become available', name)
        while newtimeout > 0:
            newtimeout = timeout - (time.mktime(time.localtime()) - starttime)
            ret = event.get_event(full=True)
            if ret is None:
                continue
            if ret['tag'] == 'salt/minion/{0}/start'.format(name):
                queue.put(name)
                newtimeout = 0
                log.debug('Minion %s is ready to receive commands', name)


def ip_to_int(ip):
    '''
    Converts an IP address to an integer
    '''
    ret = 0
    for octet in ip.split('.'):
        ret = ret * 256 + int(octet)
    return ret


def is_public_ip(ip):
    '''
    Determines whether an IP address falls within one of the private IP ranges
    '''
    if ':' in ip:
        # ipv6
        if ip.startswith('fe80:'):
            # ipv6 link local
            return False
        return True
    addr = ip_to_int(ip)
    if 167772160 < addr < 184549375:
        # 10.0.0.0/8
        return False
    elif 3232235520 < addr < 3232301055:
        # 192.168.0.0/16
        return False
    elif 2886729728 < addr < 2887778303:
        # 172.16.0.0/12
        return False
    elif 2130706432 < addr < 2147483647:
        # 127.0.0.0/8
        return False
    return True


def check_name(name, safe_chars):
    '''
    Check whether the specified name contains invalid characters
    '''
    regexp = re.compile('[^{0}]'.format(safe_chars))
    if regexp.search(name):
        raise SaltCloudException(
            '{0} contains characters not supported by this cloud provider. '
            'Valid characters are: {1}'.format(
                name, safe_chars
            )
        )


def remove_sshkey(host, known_hosts=None):
    '''
    Remove a host from the known_hosts file
    '''
    if known_hosts is None:
        if 'HOME' in os.environ:
            known_hosts = '{0}/.ssh/known_hosts'.format(os.environ['HOME'])
        else:
            try:
                known_hosts = '{0}/.ssh/known_hosts'.format(
                    pwd.getpwuid(os.getuid()).pwd_dir
                )
            except Exception:
                pass

    if known_hosts is not None:
        log.debug(
            'Removing ssh key for %s from known hosts file %s',
            host, known_hosts
        )
    else:
        log.debug('Removing ssh key for %s from known hosts file', host)

    cmd = 'ssh-keygen -R {0}'.format(host)
    subprocess.call(cmd, shell=True)


def wait_for_ip(update_callback,
                update_args=None,
                update_kwargs=None,
                timeout=5 * 60,
                interval=5,
                interval_multiplier=1,
                max_failures=10):
    '''
    Helper function that waits for an IP address for a specific maximum amount
    of time.

    :param update_callback: callback function which queries the cloud provider
                            for the VM ip address. It must return None if the
                            required data, IP included, is not available yet.
    :param update_args: Arguments to pass to update_callback
    :param update_kwargs: Keyword arguments to pass to update_callback
    :param timeout: The maximum amount of time(in seconds) to wait for the IP
                    address.
    :param interval: The looping interval, i.e., the amount of time to sleep
                     before the next iteration.
    :param interval_multiplier: Increase the interval by this multiplier after
                                each request; helps with throttling
    :param max_failures: If update_callback returns ``False`` it's considered
                         query failure. This value is the amount of failures
                         accepted before giving up.
    :returns: The update_callback returned data
    :raises: SaltCloudExecutionTimeout

    '''
    if update_args is None:
        update_args = ()
    if update_kwargs is None:
        update_kwargs = {}

    duration = timeout
    while True:
        log.debug(
            'Waiting for VM IP. Giving up in 00:%02d:%02d.',
            int(timeout // 60), int(timeout % 60)
        )
        data = update_callback(*update_args, **update_kwargs)
        if data is False:
            log.debug(
                '\'update_callback\' has returned \'False\', which is '
                'considered a failure. Remaining Failures: %s.', max_failures
            )
            max_failures -= 1
            if max_failures <= 0:
                raise SaltCloudExecutionFailure(
                    'Too many failures occurred while waiting for '
                    'the IP address.'
                )
        elif data is not None:
            return data

        if timeout < 0:
            raise SaltCloudExecutionTimeout(
                'Unable to get IP for 00:{0:02d}:{1:02d}.'.format(
                    int(duration // 60),
                    int(duration % 60)
                )
            )
        time.sleep(interval)
        timeout -= interval

        if interval_multiplier > 1:
            interval *= interval_multiplier
            if interval > timeout:
                interval = timeout + 1
            log.info('Interval multiplier in effect; interval is '
                     'now %ss.', interval)


def list_nodes_select(nodes, selection, call=None):
    '''
    Return a list of the VMs that are on the provider, with select fields
    '''
    if call == 'action':
        raise SaltCloudSystemExit(
            'The list_nodes_select function must be called '
            'with -f or --function.'
        )

    if 'error' in nodes:
        raise SaltCloudSystemExit(
            'An error occurred while listing nodes: {0}'.format(
                nodes['error']['Errors']['Error']['Message']
            )
        )

    ret = {}
    for node in nodes:
        pairs = {}
        data = nodes[node]
        for key in data:
            if six.text_type(key) in selection:
                value = data[key]
                pairs[key] = value
        ret[node] = pairs

    return ret


def lock_file(filename, interval=.5, timeout=15):
    '''
    Lock a file; if it is already locked, then wait for it to become available
    before locking it.

    Note that these locks are only recognized by Salt Cloud, and not other
    programs or platforms.
    '''
    log.trace('Attempting to obtain lock for %s', filename)
    lock = filename + '.lock'
    start = time.time()
    while True:
        if os.path.exists(lock):
            if time.time() - start >= timeout:
                log.warning('Unable to obtain lock for %s', filename)
                return False
            time.sleep(interval)
        else:
            break

    with salt.utils.files.fopen(lock, 'a'):
        pass


def unlock_file(filename):
    '''
    Unlock a locked file

    Note that these locks are only recognized by Salt Cloud, and not other
    programs or platforms.
    '''
    log.trace('Removing lock for %s', filename)
    lock = filename + '.lock'
    try:
        os.remove(lock)
    except OSError as exc:
        log.trace('Unable to remove lock for %s: %s', filename, exc)


def cachedir_index_add(minion_id, profile, driver, provider, base=None):
    '''
    Add an entry to the cachedir index. This generally only needs to happen when
    a new instance is created. This entry should contain:

    .. code-block:: yaml

        - minion_id
        - profile used to create the instance
        - provider and driver name

    The intent of this function is to speed up lookups for the cloud roster for
    salt-ssh. However, other code that makes use of profile information can also
    make use of this function.
    '''
    base = init_cachedir(base)
    index_file = os.path.join(base, 'index.p')
    lock_file(index_file)

    if os.path.exists(index_file):
        mode = 'rb' if six.PY3 else 'r'
        with salt.utils.files.fopen(index_file, mode) as fh_:
            index = salt.utils.data.decode(msgpack.load(fh_, encoding=MSGPACK_ENCODING))
    else:
        index = {}

    prov_comps = provider.split(':')

    index.update({
        minion_id: {
            'id': minion_id,
            'profile': profile,
            'driver': driver,
            'provider': prov_comps[0],
        }
    })

    mode = 'wb' if six.PY3 else 'w'
    with salt.utils.files.fopen(index_file, mode) as fh_:
        msgpack.dump(index, fh_, encoding=MSGPACK_ENCODING)

    unlock_file(index_file)


def cachedir_index_del(minion_id, base=None):
    '''
    Delete an entry from the cachedir index. This generally only needs to happen
    when an instance is deleted.
    '''
    base = init_cachedir(base)
    index_file = os.path.join(base, 'index.p')
    lock_file(index_file)

    if os.path.exists(index_file):
        mode = 'rb' if six.PY3 else 'r'
        with salt.utils.files.fopen(index_file, mode) as fh_:
            index = salt.utils.data.decode(msgpack.load(fh_, encoding=MSGPACK_ENCODING))
    else:
        return

    if minion_id in index:
        del index[minion_id]

    mode = 'wb' if six.PY3 else 'w'
    with salt.utils.files.fopen(index_file, mode) as fh_:
        msgpack.dump(index, fh_, encoding=MSGPACK_ENCODING)

    unlock_file(index_file)


def init_cachedir(base=None):
    '''
    Initialize the cachedir needed for Salt Cloud to keep track of minions
    '''
    if base is None:
        base = __opts__['cachedir']
    needed_dirs = (base,
                   os.path.join(base, 'requested'),
                   os.path.join(base, 'active'))
    for dir_ in needed_dirs:
        if not os.path.exists(dir_):
            os.makedirs(dir_)
        os.chmod(base, 0o755)

    return base


# FIXME: This function seems used nowhere. Dead code?
def request_minion_cachedir(
        minion_id,
        opts=None,
        fingerprint='',
        pubkey=None,
        provider=None,
        base=None,
):
    '''
    Creates an entry in the requested/ cachedir. This means that Salt Cloud has
    made a request to a cloud provider to create an instance, but it has not
    yet verified that the instance properly exists.

    If the fingerprint is unknown, a raw pubkey can be passed in, and a
    fingerprint will be calculated. If both are empty, then the fingerprint
    will be set to None.
    '''
    if base is None:
        base = __opts__['cachedir']

    if not fingerprint and pubkey is not None:
        fingerprint = salt.utils.crypt.pem_finger(key=pubkey, sum_type=(opts and opts.get('hash_type') or 'sha256'))

    init_cachedir(base)

    data = {
        'minion_id': minion_id,
        'fingerprint': fingerprint,
        'provider': provider,
    }

    fname = '{0}.p'.format(minion_id)
    path = os.path.join(base, 'requested', fname)
    mode = 'wb' if six.PY3 else 'w'
    with salt.utils.files.fopen(path, mode) as fh_:
        msgpack.dump(data, fh_, encoding=MSGPACK_ENCODING)


def change_minion_cachedir(
        minion_id,
        cachedir,
        data=None,
        base=None,
):
    '''
    Changes the info inside a minion's cachedir entry. The type of cachedir
    must be specified (i.e., 'requested' or 'active'). A dict is also passed in
    which contains the data to be changed.

    Example:

        change_minion_cachedir(
            'myminion',
            'requested',
            {'fingerprint': '26:5c:8c:de:be:fe:89:c0:02:ed:27:65:0e:bb:be:60'},
        )
    '''
    if not isinstance(data, dict):
        return False

    if base is None:
        base = __opts__['cachedir']

    fname = '{0}.p'.format(minion_id)
    path = os.path.join(base, cachedir, fname)

    with salt.utils.files.fopen(path, 'r') as fh_:
        cache_data = salt.utils.data.decode(msgpack.load(fh_, encoding=MSGPACK_ENCODING))

    cache_data.update(data)

    with salt.utils.files.fopen(path, 'w') as fh_:
        msgpack.dump(cache_data, fh_, encoding=MSGPACK_ENCODING)


def activate_minion_cachedir(minion_id, base=None):
    '''
    Moves a minion from the requested/ cachedir into the active/ cachedir. This
    means that Salt Cloud has verified that a requested instance properly
    exists, and should be expected to exist from here on out.
    '''
    if base is None:
        base = __opts__['cachedir']

    fname = '{0}.p'.format(minion_id)
    src = os.path.join(base, 'requested', fname)
    dst = os.path.join(base, 'active')
    shutil.move(src, dst)


def delete_minion_cachedir(minion_id, provider, opts, base=None):
    '''
    Deletes a minion's entry from the cloud cachedir. It will search through
    all cachedirs to find the minion's cache file.
    Needs `update_cachedir` set to True.
    '''
    if isinstance(opts, dict):
        __opts__.update(opts)

    if __opts__.get('update_cachedir', False) is False:
        return

    if base is None:
        base = __opts__['cachedir']

    driver = next(six.iterkeys(__opts__['providers'][provider]))
    fname = '{0}.p'.format(minion_id)
    for cachedir in 'requested', 'active':
        path = os.path.join(base, cachedir, driver, provider, fname)
        log.debug('path: %s', path)
        if os.path.exists(path):
            os.remove(path)


def list_cache_nodes_full(opts=None, provider=None, base=None):
    '''
    Return a list of minion data from the cloud cache, rather from the cloud
    providers themselves. This is the cloud cache version of list_nodes_full().
    '''
    if opts is None:
        opts = __opts__
    if opts.get('update_cachedir', False) is False:
        return

    if base is None:
        base = os.path.join(opts['cachedir'], 'active')

    minions = {}
    # First, get a list of all drivers in use
    for driver in os.listdir(base):
        minions[driver] = {}
        prov_dir = os.path.join(base, driver)
        # Then, get a list of all providers per driver
        for prov in os.listdir(prov_dir):
            # If a specific provider is requested, filter out everyone else
            if provider and provider != prov:
                continue
            minions[driver][prov] = {}
            min_dir = os.path.join(prov_dir, prov)
            # Get a list of all nodes per provider
            for fname in os.listdir(min_dir):
                # Finally, get a list of full minion data
                fpath = os.path.join(min_dir, fname)
                minion_id = fname[:-2]  # strip '.p' from end of msgpack filename
                mode = 'rb' if six.PY3 else 'r'
                with salt.utils.files.fopen(fpath, mode) as fh_:
                    minions[driver][prov][minion_id] = salt.utils.data.decode(msgpack.load(fh_, encoding=MSGPACK_ENCODING))

    return minions


def update_bootstrap(config, url=None):
    '''
    Update the salt-bootstrap script

    url can be one of:

        - The URL to fetch the bootstrap script from
        - The absolute path to the bootstrap
        - The content of the bootstrap script
    '''
    default_url = config.get('bootstrap_script_url',
                             'https://bootstrap.saltstack.com')
    if not url:
        url = default_url
    if not url:
        raise ValueError('Cant get any source to update')
    if url.startswith('http') or '://' in url:
        log.debug('Updating the bootstrap-salt.sh script to latest stable')
        try:
            import requests
        except ImportError:
            return {'error': (
                'Updating the bootstrap-salt.sh script requires the '
                'Python requests library to be installed'
            )}
        req = requests.get(url)
        if req.status_code != 200:
            return {'error': (
                'Failed to download the latest stable version of the '
                'bootstrap-salt.sh script from {0}. HTTP error: '
                '{1}'.format(
                    url, req.status_code
                )
            )}
        script_content = req.text
        if url == default_url:
            script_name = 'bootstrap-salt.sh'
        else:
            script_name = os.path.basename(url)
    elif os.path.exists(url):
        with salt.utils.files.fopen(url) as fic:
            script_content = salt.utils.stringutils.to_unicode(fic.read())
        script_name = os.path.basename(url)
    # in last case, assuming we got a script content
    else:
        script_content = url
        script_name = '{0}.sh'.format(
            hashlib.sha1(script_content).hexdigest()
        )

    if not script_content:
        raise ValueError('No content in bootstrap script !')

    # Get the path to the built-in deploy scripts directory
    builtin_deploy_dir = os.path.join(
        os.path.dirname(__file__),
        'deploy'
    )

    # Compute the search path from the current loaded opts conf_file
    # value
    deploy_d_from_conf_file = os.path.join(
        os.path.dirname(config['conf_file']),
        'cloud.deploy.d'
    )

    # Compute the search path using the install time defined
    # syspaths.CONF_DIR
    deploy_d_from_syspaths = os.path.join(
        config['config_dir'],
        'cloud.deploy.d'
    )

    # Get a copy of any defined search paths, flagging them not to
    # create parent
    deploy_scripts_search_paths = []
    for entry in config.get('deploy_scripts_search_path', []):
        if entry.startswith(builtin_deploy_dir):
            # We won't write the updated script to the built-in deploy
            # directory
            continue

        if entry in (deploy_d_from_conf_file, deploy_d_from_syspaths):
            # Allow parent directories to be made
            deploy_scripts_search_paths.append((entry, True))
        else:
            deploy_scripts_search_paths.append((entry, False))

    # In case the user is not using defaults and the computed
    # 'cloud.deploy.d' from conf_file and syspaths is not included, add
    # them
    if deploy_d_from_conf_file not in deploy_scripts_search_paths:
        deploy_scripts_search_paths.append(
            (deploy_d_from_conf_file, True)
        )
    if deploy_d_from_syspaths not in deploy_scripts_search_paths:
        deploy_scripts_search_paths.append(
            (deploy_d_from_syspaths, True)
        )

    finished = []
    finished_full = []
    for entry, makedirs in deploy_scripts_search_paths:
        # This handles duplicate entries, which are likely to appear
        if entry in finished:
            continue
        else:
            finished.append(entry)

        if makedirs and not os.path.isdir(entry):
            try:
                os.makedirs(entry)
            except (OSError, IOError) as err:
                log.info('Failed to create directory \'%s\'', entry)
                continue

        if not is_writeable(entry):
            log.debug('The \'%s\' is not writeable. Continuing...', entry)
            continue

        deploy_path = os.path.join(entry, script_name)
        try:
            finished_full.append(deploy_path)
            with salt.utils.files.fopen(deploy_path, 'w') as fp_:
                fp_.write(salt.utils.stringutils.to_str(script_content))
        except (OSError, IOError) as err:
            log.debug('Failed to write the updated script: %s', err)
            continue

    return {'Success': {'Files updated': finished_full}}


def cache_node_list(nodes, provider, opts):
    '''
    If configured to do so, update the cloud cachedir with the current list of
    nodes. Also fires configured events pertaining to the node list.

    .. versionadded:: 2014.7.0
    '''
    if 'update_cachedir' not in opts or not opts['update_cachedir']:
        return

    base = os.path.join(init_cachedir(), 'active')
    driver = next(six.iterkeys(opts['providers'][provider]))
    prov_dir = os.path.join(base, driver, provider)
    if not os.path.exists(prov_dir):
        os.makedirs(prov_dir)

    # Check to see if any nodes in the cache are not in the new list
    missing_node_cache(prov_dir, nodes, provider, opts)

    for node in nodes:
        diff_node_cache(prov_dir, node, nodes[node], opts)
        path = os.path.join(prov_dir, '{0}.p'.format(node))
        mode = 'wb' if six.PY3 else 'w'
        with salt.utils.files.fopen(path, mode) as fh_:
            msgpack.dump(nodes[node], fh_, encoding=MSGPACK_ENCODING)


def cache_node(node, provider, opts):
    '''
    Cache node individually

    .. versionadded:: 2014.7.0
    '''
    if isinstance(opts, dict):
        __opts__.update(opts)

    if 'update_cachedir' not in __opts__ or not __opts__['update_cachedir']:
        return

    if not os.path.exists(os.path.join(__opts__['cachedir'], 'active')):
        init_cachedir()

    base = os.path.join(__opts__['cachedir'], 'active')
    provider, driver = provider.split(':')
    prov_dir = os.path.join(base, driver, provider)
    if not os.path.exists(prov_dir):
        os.makedirs(prov_dir)
    path = os.path.join(prov_dir, '{0}.p'.format(node['name']))
    mode = 'wb' if six.PY3 else 'w'
    with salt.utils.files.fopen(path, mode) as fh_:
        msgpack.dump(node, fh_, encoding=MSGPACK_ENCODING)


def missing_node_cache(prov_dir, node_list, provider, opts):
    '''
    Check list of nodes to see if any nodes which were previously known about
    in the cache have been removed from the node list.

    This function will only run if configured to do so in the main Salt Cloud
    configuration file (normally /etc/salt/cloud).

    .. code-block:: yaml

        diff_cache_events: True

    .. versionadded:: 2014.7.0
    '''
    cached_nodes = []
    for node in os.listdir(prov_dir):
        cached_nodes.append(os.path.splitext(node)[0])

    for node in cached_nodes:
        if node not in node_list:
            delete_minion_cachedir(node, provider, opts)
            if 'diff_cache_events' in opts and opts['diff_cache_events']:
                fire_event(
                    'event',
                    'cached node missing from provider',
                    'salt/cloud/{0}/cache_node_missing'.format(node),
                    args={'missing node': node},
                    sock_dir=opts.get(
                        'sock_dir',
                        os.path.join(__opts__['sock_dir'], 'master')),
                    transport=opts.get('transport', 'zeromq')
                )


def diff_node_cache(prov_dir, node, new_data, opts):
    '''
    Check new node data against current cache. If data differ, fire an event
    which consists of the new node data.

    This function will only run if configured to do so in the main Salt Cloud
    configuration file (normally /etc/salt/cloud).

    .. code-block:: yaml

        diff_cache_events: True

    .. versionadded:: 2014.7.0
    '''
    if 'diff_cache_events' not in opts or not opts['diff_cache_events']:
        return

    if node is None:
        return
    path = '{0}.p'.format(os.path.join(prov_dir, node))

    if not os.path.exists(path):
        event_data = _strip_cache_events(new_data, opts)

        fire_event(
            'event',
            'new node found',
            'salt/cloud/{0}/cache_node_new'.format(node),
            args={'new_data': event_data},
            sock_dir=opts.get(
                'sock_dir',
                os.path.join(__opts__['sock_dir'], 'master')),
            transport=opts.get('transport', 'zeromq')
        )
        return

    with salt.utils.files.fopen(path, 'r') as fh_:
        try:
            cache_data = salt.utils.data.decode(msgpack.load(fh_, encoding=MSGPACK_ENCODING))
        except ValueError:
            log.warning('Cache for %s was corrupt: Deleting', node)
            cache_data = {}

    # Perform a simple diff between the old and the new data, and if it differs,
    # return both dicts.
    # TODO: Return an actual diff
    diff = salt.utils.compat.cmp(new_data, cache_data)
    if diff != 0:
        fire_event(
            'event',
            'node data differs',
            'salt/cloud/{0}/cache_node_diff'.format(node),
            args={
                'new_data': _strip_cache_events(new_data, opts),
                'cache_data': _strip_cache_events(cache_data, opts),
            },
            sock_dir=opts.get(
                'sock_dir',
                os.path.join(__opts__['sock_dir'], 'master')),
            transport=opts.get('transport', 'zeromq')
        )


def _strip_cache_events(data, opts):
    '''
    Strip out user-configured sensitive event data. The fields to be stripped
    are configured in the main Salt Cloud configuration file, usually
    ``/etc/salt/cloud``.

    .. code-block: yaml

        cache_event_strip_fields:
          - password
          - priv_key

    .. versionadded:: 2014.7.0
    '''
    event_data = copy.deepcopy(data)
    strip_fields = opts.get('cache_event_strip_fields', [])
    for field in strip_fields:
        if field in event_data:
            del event_data[field]

    return event_data


def _salt_cloud_force_ascii(exc):
    '''
    Helper method to try its best to convert any Unicode text into ASCII
    without stack tracing since salt internally does not handle Unicode strings

    This method is not supposed to be used directly. Once
    `py:module: salt.utils.cloud` is imported this method register's with
    python's codecs module for proper automatic conversion in case of encoding
    errors.
    '''
    if not isinstance(exc, (UnicodeEncodeError, UnicodeTranslateError)):
        raise TypeError('Can\'t handle {0}'.format(exc))

    unicode_trans = {
        # Convert non-breaking space to space
        u'\xa0': u' ',
        # Convert en dash to dash
        u'\u2013': u'-',
    }

    if exc.object[exc.start:exc.end] in unicode_trans:
        return unicode_trans[exc.object[exc.start:exc.end]], exc.end

    # There's nothing else we can do, raise the exception
    raise exc


codecs.register_error('salt-cloud-force-ascii', _salt_cloud_force_ascii)


def retrieve_password_from_keyring(credential_id, username):
    '''
    Retrieve particular user's password for a specified credential set from system keyring.
    '''
    try:
        import keyring  # pylint: disable=import-error
        return keyring.get_password(credential_id, username)
    except ImportError:
        log.error('USE_KEYRING configured as a password, but no keyring module is installed')
        return False


def _save_password_in_keyring(credential_id, username, password):
    '''
    Saves provider password in system keyring
    '''
    try:
        import keyring  # pylint: disable=import-error
        return keyring.set_password(credential_id, username, password)
    except ImportError:
        log.error('Tried to store password in keyring, but no keyring module is installed')
        return False


def store_password_in_keyring(credential_id, username, password=None):
    '''
    Interactively prompts user for a password and stores it in system keyring
    '''
    try:
        # pylint: disable=import-error
        import keyring
        import keyring.errors
        # pylint: enable=import-error
        if password is None:
            prompt = 'Please enter password for {0}: '.format(credential_id)
            try:
                password = getpass.getpass(prompt)
            except EOFError:
                password = None

            if not password:
                # WE should raise something else here to be able to use this
                # as/from an API
                raise RuntimeError('Invalid password provided.')

        try:
            _save_password_in_keyring(credential_id, username, password)
        except keyring.errors.PasswordSetError as exc:
            log.debug('Problem saving password in the keyring: %s', exc)
    except ImportError:
        log.error('Tried to store password in keyring, but no keyring module is installed')
        return False


def _unwrap_dict(dictionary, index_string):
    '''
    Accepts index in form of a string
    Returns final value
    Example: dictionary = {'a': {'b': {'c': 'foobar'}}}
             index_string = 'a,b,c'
             returns 'foobar'
    '''
    index = index_string.split(',')
    for k in index:
        dictionary = dictionary[k]
    return dictionary


def run_func_until_ret_arg(fun, kwargs, fun_call=None,
                           argument_being_watched=None, required_argument_response=None):
    '''
    Waits until the function retrieves some required argument.
    NOTE: Tested with ec2 describe_volumes and describe_snapshots only.
    '''
    status = None
    while status != required_argument_response:
        f_result = fun(kwargs, call=fun_call)
        r_set = {}
        for d in f_result:
            if isinstance(d, list):
                d0 = d[0]
                if isinstance(d0, dict):
                    for k, v in six.iteritems(d0):
                        r_set[k] = v
        status = _unwrap_dict(r_set, argument_being_watched)
        log.debug(
            'Function: %s, Watched arg: %s, Response: %s',
            six.text_type(fun).split(' ')[1], argument_being_watched, status
        )
        time.sleep(5)

    return True


def get_salt_interface(vm_, opts):
    '''
    Return the salt_interface type to connect to. Either 'public_ips' (default)
    or 'private_ips'.
    '''
    salt_host = salt.config.get_cloud_config_value(
        'salt_interface', vm_, opts, default=False,
        search_global=False
    )

    if salt_host is False:
        salt_host = salt.config.get_cloud_config_value(
            'ssh_interface', vm_, opts, default='public_ips',
            search_global=False
        )

    return salt_host


def check_key_path_and_mode(provider, key_path):
    '''
    Checks that the key_path exists and the key_mode is either 0400 or 0600.

    Returns True or False.

    .. versionadded:: 2016.3.0

    provider
        The provider name that the key_path to check belongs to.

    key_path
        The key_path to ensure that it exists and to check adequate permissions
        against.
    '''
    if not os.path.exists(key_path):
        log.error(
            'The key file \'%s\' used in the \'%s\' provider configuration '
            'does not exist.\n', key_path, provider
        )
        return False

    key_mode = stat.S_IMODE(os.stat(key_path).st_mode)
    if key_mode not in (0o400, 0o600):
        log.error(
            'The key file \'%s\' used in the \'%s\' provider configuration '
            'needs to be set to mode 0400 or 0600.\n', key_path, provider
        )
        return False

    return True


def userdata_template(opts, vm_, userdata):
    '''
    Use the configured templating engine to template the userdata file
    '''
    # No userdata, no need to template anything
    if userdata is None:
        return userdata

    userdata_template = salt.config.get_cloud_config_value(
        'userdata_template', vm_, opts, search_global=False, default=None
    )
    if userdata_template is False:
        return userdata
    # Use the cloud profile's userdata_template, otherwise get it from the
    # master configuration file.
    renderer = opts.get('userdata_template') \
        if userdata_template is None \
        else userdata_template
    if renderer is None:
        return userdata
    else:
        render_opts = opts.copy()
        render_opts.update(vm_)
        rend = salt.loader.render(render_opts, {})
        blacklist = opts['renderer_blacklist']
        whitelist = opts['renderer_whitelist']
        templated = salt.template.compile_template(
            ':string:',
            rend,
            renderer,
            blacklist,
            whitelist,
            input_data=userdata,
        )
        if not isinstance(templated, six.string_types):
            # template renderers like "jinja" should return a StringIO
            try:
                templated = ''.join(templated.readlines())
            except AttributeError:
                log.warning(
                    'Templated userdata resulted in non-string result (%s), '
                    'converting to string', templated
                )
                templated = six.text_type(templated)

        return templated<|MERGE_RESOLUTION|>--- conflicted
+++ resolved
@@ -16,11 +16,6 @@
 import pipes
 import re
 import shutil
-<<<<<<< HEAD
-import uuid
-import hashlib
-=======
->>>>>>> a4671a10
 import socket
 import stat
 import subprocess
