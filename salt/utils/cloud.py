# -*- coding: utf-8 -*-
'''
Utility functions for salt.cloud
'''

# Import python libs
from __future__ import absolute_import
import os
import sys
import stat
import codecs
import shutil
import hashlib
import socket
import tempfile
import time
import subprocess
import multiprocessing
import logging
import pipes
import msgpack
import traceback
import copy
import re
import uuid


# Let's import pwd and catch the ImportError. We'll raise it if this is not
# Windows
try:
    import pwd
except ImportError:
    if not sys.platform.lower().startswith('win'):
        # We can't use salt.utils.is_windows() from the import a little down
        # because that will cause issues under windows at install time.
        raise

try:
    import salt.utils.smb

    HAS_SMB = True
except ImportError:
    HAS_SMB = False

# Import salt libs
import salt.crypt
import salt.client
import salt.config
import salt.utils
import salt.utils.event
from salt import syspaths
from salt.utils import vt
from salt.utils.nb_popen import NonBlockingPopen
from salt.utils.yamldumper import SafeOrderedDumper
from salt.utils.validate.path import is_writeable

# Import salt cloud libs
import salt.cloud
from salt.exceptions import (
    SaltCloudConfigError,
    SaltCloudException,
    SaltCloudSystemExit,
    SaltCloudExecutionTimeout,
    SaltCloudExecutionFailure,
    SaltCloudPasswordError
)

# Import third party libs
import salt.ext.six as six
<<<<<<< HEAD
from salt.ext.six.moves import range  # pylint: disable=import-error,redefined-builtin
=======
from salt.ext.six.moves import range  # pylint: disable=import-error,redefined-builtin,W0611
>>>>>>> 5448b720
from jinja2 import Template
import yaml

try:
    import getpass

    HAS_GETPASS = True
except ImportError:
    HAS_GETPASS = False

NSTATES = {
    0: 'running',
    1: 'rebooting',
    2: 'terminated',
    3: 'pending',
}

SSH_PASSWORD_PROMP_RE = re.compile(r'(?:.*)[Pp]assword(?: for .*)?:', re.M)

# Get logging started
log = logging.getLogger(__name__)


def __render_script(path, vm_=None, opts=None, minion=''):
    '''
    Return the rendered script
    '''
    log.info('Rendering deploy script: {0}'.format(path))
    try:
        with salt.utils.fopen(path, 'r') as fp_:
            template = Template(fp_.read())
            return str(template.render(opts=opts, vm=vm_, minion=minion))
    except AttributeError:
        # Specified renderer was not found
        with salt.utils.fopen(path, 'r') as fp_:
            return fp_.read()


def os_script(os_, vm_=None, opts=None, minion=''):
    '''
    Return the script as a string for the specific os
    '''
    if minion:
        minion = salt_config_to_yaml(minion)

    if os.path.isabs(os_):
        # The user provided an absolute path to the deploy script, let's use it
        return __render_script(os_, vm_, opts, minion)

    if os.path.isabs('{0}.sh'.format(os_)):
        # The user provided an absolute path to the deploy script, although no
        # extension was provided. Let's use it anyway.
        return __render_script('{0}.sh'.format(os_), vm_, opts, minion)

    for search_path in opts['deploy_scripts_search_path']:
        if os.path.isfile(os.path.join(search_path, os_)):
            return __render_script(
                os.path.join(search_path, os_), vm_, opts, minion
            )

        if os.path.isfile(os.path.join(search_path, '{0}.sh'.format(os_))):
            return __render_script(
                os.path.join(search_path, '{0}.sh'.format(os_)),
                vm_, opts, minion
            )
    # No deploy script was found, return an empty string
    return ''


def gen_keys(keysize=2048):
    '''
    Generate Salt minion keys and return them as PEM file strings
    '''
    # Mandate that keys are at least 2048 in size
    if keysize < 2048:
        keysize = 2048
    tdir = tempfile.mkdtemp()

    salt.crypt.gen_keys(tdir, 'minion', keysize)
    priv_path = os.path.join(tdir, 'minion.pem')
    pub_path = os.path.join(tdir, 'minion.pub')
    with salt.utils.fopen(priv_path) as fp_:
        priv = fp_.read()
    with salt.utils.fopen(pub_path) as fp_:
        pub = fp_.read()
    shutil.rmtree(tdir)
    return priv, pub


def accept_key(pki_dir, pub, id_):
    '''
    If the master config was available then we will have a pki_dir key in
    the opts directory, this method places the pub key in the accepted
    keys dir and removes it from the unaccepted keys dir if that is the case.
    '''
    for key_dir in ('minions', 'minions_pre', 'minions_rejected'):
        key_path = os.path.join(pki_dir, key_dir)
        if not os.path.exists(key_path):
            os.makedirs(key_path)

    key = os.path.join(pki_dir, 'minions', id_)
    with salt.utils.fopen(key, 'w+') as fp_:
        fp_.write(pub)

    oldkey = os.path.join(pki_dir, 'minions_pre', id_)
    if os.path.isfile(oldkey):
        with salt.utils.fopen(oldkey) as fp_:
            if fp_.read() == pub:
                os.remove(oldkey)


def remove_key(pki_dir, id_):
    '''
    This method removes a specified key from the accepted keys dir
    '''
    key = os.path.join(pki_dir, 'minions', id_)
    if os.path.isfile(key):
        os.remove(key)
        log.debug('Deleted {0!r}'.format(key))


def rename_key(pki_dir, id_, new_id):
    '''
    Rename a key, when an instance has also been renamed
    '''
    oldkey = os.path.join(pki_dir, 'minions', id_)
    newkey = os.path.join(pki_dir, 'minions', new_id)
    if os.path.isfile(oldkey):
        os.rename(oldkey, newkey)


def minion_config(opts, vm_):
    '''
    Return a minion's configuration for the provided options and VM
    '''

    # Let's get a copy of the salt minion default options
    minion = copy.deepcopy(salt.config.DEFAULT_MINION_OPTS)
    # Some default options are Null, let's set a reasonable default
    minion.update(
        log_level='info',
        log_level_logfile='info'
    )

    # Now, let's update it to our needs
    minion['id'] = vm_['name']
    master_finger = salt.config.get_cloud_config_value('master_finger', vm_, opts)
    if master_finger is not None:
        minion['master_finger'] = master_finger
    minion.update(
        # Get ANY defined minion settings, merging data, in the following order
        # 1. VM config
        # 2. Profile config
        # 3. Global configuration
        salt.config.get_cloud_config_value(
            'minion', vm_, opts, default={}, search_global=True
        )
    )

    make_master = salt.config.get_cloud_config_value('make_master', vm_, opts)
    if 'master' not in minion and make_master is not True:
        raise SaltCloudConfigError(
            'A master setting was not defined in the minion\'s configuration.'
        )

    # Get ANY defined grains settings, merging data, in the following order
    # 1. VM config
    # 2. Profile config
    # 3. Global configuration
    minion.setdefault('grains', {}).update(
        salt.config.get_cloud_config_value(
            'grains', vm_, opts, default={}, search_global=True
        )
    )
    return minion


def master_config(opts, vm_):
    '''
    Return a master's configuration for the provided options and VM
    '''
    # Let's get a copy of the salt master default options
    master = copy.deepcopy(salt.config.DEFAULT_MASTER_OPTS)
    # Some default options are Null, let's set a reasonable default
    master.update(
        log_level='info',
        log_level_logfile='info'
    )

    # Get ANY defined master setting, merging data, in the following order
    # 1. VM config
    # 2. Profile config
    # 3. Global configuration
    master.update(
        salt.config.get_cloud_config_value(
            'master', vm_, opts, default={}, search_global=True
        )
    )
    return master


def salt_config_to_yaml(configuration, line_break='\n'):
    '''
    Return a salt configuration dictionary, master or minion, as a yaml dump
    '''
    return yaml.dump(configuration,
                     line_break=line_break,
                     default_flow_style=False,
                     Dumper=SafeOrderedDumper)


def bootstrap(vm_, opts):
    '''
    This is the primary entry point for logging into any system (POSIX or
    Windows) to install Salt. It will make the decision on its own as to which
    deploy function to call.
    '''
    if salt.config.get_cloud_config_value('deploy', vm_, opts) is False \
            and not salt.config.get_cloud_config_value('inline_script', vm_, opts):
        return {
            'Error': {
                'No Deploy': '\'deploy\' is not enabled. Not deploying.'
            }
        }

    key_filename = salt.config.get_cloud_config_value(
        'key_filename', vm_, opts, search_global=False, default=None
    )
    if key_filename is not None and not os.path.isfile(key_filename):
        raise SaltCloudConfigError(
            'The defined ssh_keyfile {0!r} does not exist'.format(
                key_filename
            )
        )
    has_ssh_agent = False
    if opts.get('ssh_agent', False) and 'SSH_AUTH_SOCK' in os.environ:
        if stat.S_ISSOCK(os.stat(os.environ['SSH_AUTH_SOCK']).st_mode):
            has_ssh_agent = True

    if key_filename is None and ('password' not in vm_
                                 or not vm_['password']) and has_ssh_agent is False:
        raise SaltCloudSystemExit(
            'Cannot deploy salt in a VM if the \'ssh_keyfile\' setting '
            'is not set and there is no password set for the vm. '
            'Check your provider for the \'change_password\' option.'
        )

    ret = {}

    minion_conf = salt.utils.cloud.minion_config(opts, vm_)
    deploy_script_code = os_script(
        salt.config.get_cloud_config_value(
            'os', vm_, opts, default='bootstrap-salt'
        ),
        vm_, opts, minion_conf
    )

    inline_script_code = salt.config.get_cloud_config_value(
        'inline_script', vm_, opts, default=None
        )

    ssh_username = salt.config.get_cloud_config_value(
        'ssh_username', vm_, opts, default='root'
    )

    # NOTE: deploy_kwargs is also used to pass inline_script variable content
    #       to run_inline_script function
    deploy_kwargs = {
        'opts': opts,
        'host': vm_['ssh_host'],
        'salt_host': vm_.get('salt_host', vm_['ssh_host']),
        'username': ssh_username,
        'script': deploy_script_code,
        'inline_script': inline_script_code,
        'name': vm_['name'],
        'has_ssh_agent': has_ssh_agent,
        'tmp_dir': salt.config.get_cloud_config_value(
            'tmp_dir', vm_, opts, default='/tmp/.saltcloud'
        ),
        'deploy_command': salt.config.get_cloud_config_value(
            'deploy_command', vm_, opts,
            default='/tmp/.saltcloud/deploy.sh',
        ),
        'start_action': opts['start_action'],
        'parallel': opts['parallel'],
        'sock_dir': opts['sock_dir'],
        'conf_file': opts['conf_file'],
        'minion_pem': vm_['priv_key'],
        'minion_pub': vm_['pub_key'],
        'keep_tmp': opts['keep_tmp'],
        'sudo': salt.config.get_cloud_config_value(
            'sudo', vm_, opts, default=(ssh_username != 'root')
        ),
        'sudo_password': salt.config.get_cloud_config_value(
            'sudo_password', vm_, opts, default=None
        ),
        'tty': salt.config.get_cloud_config_value(
            'tty', vm_, opts, default=True
        ),
        'password': salt.config.get_cloud_config_value(
            'password', vm_, opts, search_global=False
        ),
        'key_filename': key_filename,
        'script_args': salt.config.get_cloud_config_value(
            'script_args', vm_, opts
        ),
        'script_env': salt.config.get_cloud_config_value(
            'script_env', vm_, opts
        ),
        'minion_conf': minion_conf,
        'preseed_minion_keys': vm_.get('preseed_minion_keys', None),
        'display_ssh_output': salt.config.get_cloud_config_value(
            'display_ssh_output', vm_, opts, default=True
        ),
        'known_hosts_file': salt.config.get_cloud_config_value(
            'known_hosts_file', vm_, opts, default='/dev/null'
        ),
        'file_map': salt.config.get_cloud_config_value(
            'file_map', vm_, opts, default=None
        ),
    }

    inline_script_kwargs = deploy_kwargs

    # forward any info about possible ssh gateway to deploy script
    # as some providers need also a 'gateway' configuration
    if 'gateway' in vm_:
        deploy_kwargs.update({'gateway': vm_['gateway']})

    # Deploy salt-master files, if necessary
    if salt.config.get_cloud_config_value('make_master', vm_, opts) is True:
        deploy_kwargs['make_master'] = True
        deploy_kwargs['master_pub'] = vm_['master_pub']
        deploy_kwargs['master_pem'] = vm_['master_pem']
        master_conf = salt.utils.cloud.master_config(opts, vm_)
        deploy_kwargs['master_conf'] = master_conf

        if master_conf.get('syndic_master', None):
            deploy_kwargs['make_syndic'] = True

    deploy_kwargs['make_minion'] = salt.config.get_cloud_config_value(
        'make_minion', vm_, opts, default=True
    )

    win_installer = salt.config.get_cloud_config_value(
        'win_installer', vm_, opts
    )
    if win_installer:
        deploy_kwargs['win_installer'] = win_installer
        minion = salt.utils.cloud.minion_config(opts, vm_)
        deploy_kwargs['master'] = minion['master']
        deploy_kwargs['username'] = salt.config.get_cloud_config_value(
            'win_username', vm_, opts, default='Administrator'
        )
        win_pass = salt.config.get_cloud_config_value(
            'win_password', vm_, opts, default=''
        )
        if win_pass:
            deploy_kwargs['password'] = win_pass

    # Store what was used to the deploy the VM
    event_kwargs = copy.deepcopy(deploy_kwargs)
    del event_kwargs['opts']
    del event_kwargs['minion_pem']
    del event_kwargs['minion_pub']
    del event_kwargs['sudo_password']
    if 'password' in event_kwargs:
        del event_kwargs['password']
    ret['deploy_kwargs'] = event_kwargs

    fire_event(
        'event',
        'executing deploy script',
        'salt/cloud/{0}/deploying'.format(vm_['name']),
        {'kwargs': event_kwargs},
        transport=opts.get('transport', 'zeromq')
    )

    deployed = False
    inline_script_deployed = False

    if salt.config.get_cloud_config_value('inline_script', vm_, opts) \
            and salt.config.get_cloud_config_value('deploy', vm_, opts) is False:

        if inline_script_code:
            inline_script_deployed = run_inline_script(**inline_script_kwargs)
            if inline_script_deployed is not False:
                log.info('Inline script(s) ha(s|ve) run on {0}'.format(vm_['name']))
        ret['deployed'] = False
        return ret

    else:

        if win_installer:
            deployed = deploy_windows(**deploy_kwargs)
        else:
            deployed = deploy_script(**deploy_kwargs)

        if inline_script_code:
            inline_script_deployed = run_inline_script(**inline_script_kwargs)
            if inline_script_deployed is not False:
                log.info('Inline script(s) ha(s|ve) run on {0}'.format(vm_['name']))

        if deployed is not False:
            ret['deployed'] = True
            if deployed is not True:
                ret.update(deployed)
            log.info('Salt installed on {0}'.format(vm_['name']))
            return ret

    log.error('Failed to start Salt on host {0}'.format(vm_['name']))
    return {
        'Error': {
            'Not Deployed': 'Failed to start Salt on host {0}'.format(
                vm_['name']
            )
        }
    }


def ssh_usernames(vm_, opts, default_users=None):
    '''
    Return the ssh_usernames. Defaults to a built-in list of users for trying.
    '''
    if default_users is None:
        default_users = ['root']

    usernames = salt.config.get_cloud_config_value(
        'ssh_username', vm_, opts
    )

    if not isinstance(usernames, list):
        usernames = [usernames]

    # get rid of None's or empty names
    usernames = [x for x in usernames if x]
    # Keep a copy of the usernames the user might have provided
    initial = usernames[:]

    # Add common usernames to the list to be tested
    for name in default_users:
        if name not in usernames:
            usernames.append(name)
    # Add the user provided usernames to the end of the list since enough time
    # might need to pass before the remote service is available for logins and
    # the proper username might have passed its iteration.
    # This has detected in a CentOS 5.7 EC2 image
    usernames.extend(initial)
    return usernames


def wait_for_fun(fun, timeout=900, **kwargs):
    '''
    Wait until a function finishes, or times out
    '''
    start = time.time()
    log.debug('Attempting function {0}'.format(fun))
    trycount = 0
    while True:
        trycount += 1
        try:
            response = fun(**kwargs)
            if not isinstance(response, bool):
                return response
        except Exception as exc:
            log.debug('Caught exception in wait_for_fun: {0}'.format(exc))
            time.sleep(1)
            log.debug(
                'Retrying function {0} on  (try {1})'.format(
                    fun, trycount
                )
            )
        if time.time() - start > timeout:
            log.error('Function timed out: {0}'.format(timeout))
            return False


def wait_for_port(host, port=22, timeout=900, gateway=None):
    '''
    Wait until a connection to the specified port can be made on a specified
    host. This is usually port 22 (for SSH), but in the case of Windows
    installations, it might be port 445 (for winexe). It may also be an
    alternate port for SSH, depending on the base image.
    '''
    start = time.time()
    # Assign test ports because if a gateway is defined
    # we first want to test the gateway before the host.
    test_ssh_host = host
    test_ssh_port = port
    if gateway:
        ssh_gateway = gateway['ssh_gateway']
        ssh_gateway_port = 22
        if ':' in ssh_gateway:
            ssh_gateway, ssh_gateway_port = ssh_gateway.split(':')
        if 'ssh_gateway_port' in gateway:
            ssh_gateway_port = gateway['ssh_gateway_port']
        test_ssh_host = ssh_gateway
        test_ssh_port = ssh_gateway_port
        log.debug(
            'Attempting connection to host {0} on port {1} '
            'via gateway {2} on port {3}'.format(
                host, port, ssh_gateway, ssh_gateway_port
            )
        )
    else:
        log.debug(
            'Attempting connection to host {0} on port {1}'.format(
                host, port
            )
        )
    trycount = 0
    while True:
        trycount += 1
        try:
            sock = socket.socket(socket.AF_INET, socket.SOCK_STREAM)
            sock.settimeout(30)
            sock.connect((test_ssh_host, test_ssh_port))
            # Stop any remaining reads/writes on the socket
            sock.shutdown(socket.SHUT_RDWR)
            # Close it!
            sock.close()
            break
        except socket.error as exc:
            log.debug('Caught exception in wait_for_port: {0}'.format(exc))
            time.sleep(1)
            if time.time() - start > timeout:
                log.error('Port connection timed out: {0}'.format(timeout))
                return False
            if not gateway:
                log.debug(
                    'Retrying connection to host {0} on port {1} '
                    '(try {2})'.format(
                        test_ssh_host, test_ssh_port, trycount
                    )
                )
            else:
                log.debug(
                    'Retrying connection to Gateway {0} on port {1} '
                    '(try {2})'.format(
                        test_ssh_host, test_ssh_port, trycount
                    )
                )
    if not gateway:
        return True
    # Let the user know that his gateway is good!
    log.debug(
        'Gateway {0} on port {1} '
        'is reachable.'.format(
            test_ssh_host, test_ssh_port
        )
    )

    # Now we need to test the host via the gateway.
    # We will use netcat on the gateway to test the port
    ssh_args = []
    ssh_args.extend([
        # Don't add new hosts to the host key database
        '-oStrictHostKeyChecking=no',
        # Set hosts key database path to /dev/null, i.e., non-existing
        '-oUserKnownHostsFile=/dev/null',
        # Don't re-use the SSH connection. Less failures.
        '-oControlPath=none'
    ])
    # There should never be both a password and an ssh key passed in, so
    if 'ssh_gateway_key' in gateway:
        ssh_args.extend([
            # tell SSH to skip password authentication
            '-oPasswordAuthentication=no',
            '-oChallengeResponseAuthentication=no',
            # Make sure public key authentication is enabled
            '-oPubkeyAuthentication=yes',
            # No Keyboard interaction!
            '-oKbdInteractiveAuthentication=no',
            # Also, specify the location of the key file
            '-i {0}'.format(gateway['ssh_gateway_key'])
        ])
    # Netcat command testing remote port
    command = 'nc -z -w5 -q0 {0} {1}'.format(host, port)
    # SSH command
    pcmd = 'ssh {0} {1}@{2} -p {3} {4}'.format(
        ' '.join(ssh_args), gateway['ssh_gateway_user'], ssh_gateway,
        ssh_gateway_port, pipes.quote('date')
    )
    cmd = 'ssh {0} {1}@{2} -p {3} {4}'.format(
        ' '.join(ssh_args), gateway['ssh_gateway_user'], ssh_gateway,
        ssh_gateway_port, pipes.quote(command)
    )
    log.debug('SSH command: {0!r}'.format(cmd))

    kwargs = {'display_ssh_output': False,
              'password': gateway.get('ssh_gateway_password', None)}
    trycount = 0
    usable_gateway = False
    gateway_retries = 5
    while True:
        trycount += 1
        # test gateway usage
        if not usable_gateway:
            pstatus = _exec_ssh_cmd(pcmd, allow_failure=True, **kwargs)
            if pstatus == 0:
                usable_gateway = True
            else:
                gateway_retries -= 1
                log.error(
                    'Gateway usage seems to be broken, '
                    'password error ? Tries left: {0}'.format(gateway_retries))
            if not gateway_retries:
                raise SaltCloudExecutionFailure(
                    'SSH gateway is reachable but we can not login')
        # then try to reach out the target
        if usable_gateway:
            status = _exec_ssh_cmd(cmd, allow_failure=True, **kwargs)
            # Get the exit code of the SSH command.
            # If 0 then the port is open.
            if status == 0:
                return True
        time.sleep(1)
        if time.time() - start > timeout:
            log.error('Port connection timed out: {0}'.format(timeout))
            return False
        log.debug(
            'Retrying connection to host {0} on port {1} '
            'via gateway {2} on port {3}. (try {4})'.format(
                host, port, ssh_gateway, ssh_gateway_port,
                trycount
            )
        )


def wait_for_winexesvc(host, port, username, password, timeout=900):
    '''
    Wait until winexe connection can be established.
    '''
    start = time.time()
    log.debug(
        'Attempting winexe connection to host {0} on port {1}'.format(
            host, port
        )
    )
    creds = "-U '{0}%{1}' //{2}".format(
            username, password, host)
    trycount = 0
    while True:
        trycount += 1
        try:
            # Shell out to winexe to check %TEMP%
            ret_code = win_cmd('winexe {0} "sc query winexesvc"'.format(creds))
            if ret_code == 0:
                log.debug('winexe connected...')
                return True
            log.debug('Return code was {0}'.format(ret_code))
            time.sleep(1)
        except socket.error as exc:
            log.debug('Caught exception in wait_for_winexesvc: {0}'.format(exc))
            time.sleep(1)
            if time.time() - start > timeout:
                log.error('winexe connection timed out: {0}'.format(timeout))
                return False
            log.debug(
                'Retrying winexe connection to host {0} on port {1} '
                '(try {2})'.format(
                    host, port, trycount
                )
            )


def validate_windows_cred(host, username='Administrator', password=None, retries=10,
                          retry_delay=1):
    '''
    Check if the windows credentials are valid
    '''
    for i in xrange(retries):
        retcode = win_cmd("winexe -U '{0}%{1}' //{2} \"hostname\"".format(
            username, password, host
        ))
        if retcode == 0:
            break
        time.sleep(retry_delay)
    return retcode == 0


def wait_for_passwd(host, port=22, ssh_timeout=15, username='root',
                    password=None, key_filename=None, maxtries=15,
                    trysleep=1, display_ssh_output=True, gateway=None,
                    known_hosts_file='/dev/null'):
    '''
    Wait until ssh connection can be accessed via password or ssh key
    '''
    trycount = 0
    while trycount < maxtries:
        connectfail = False
        try:
            kwargs = {'hostname': host,
                      'port': port,
                      'username': username,
                      'password_retries': maxtries,
                      'timeout': ssh_timeout,
                      'display_ssh_output': display_ssh_output,
                      'known_hosts_file': known_hosts_file}
            if gateway:
                kwargs['ssh_gateway'] = gateway['ssh_gateway']
                kwargs['ssh_gateway_key'] = gateway['ssh_gateway_key']
                kwargs['ssh_gateway_user'] = gateway['ssh_gateway_user']

            if key_filename:
                if not os.path.isfile(key_filename):
                    raise SaltCloudConfigError(
                        'The defined key_filename {0!r} does not exist'.format(
                            key_filename
                        )
                    )
                kwargs['key_filename'] = key_filename
                log.debug('Using {0} as the key_filename'.format(key_filename))
            elif password:
                kwargs['password'] = password
                log.debug('Using password authentication')

            trycount += 1
            log.debug(
                'Attempting to authenticate as {0} (try {1} of {2})'.format(
                    username, trycount, maxtries
                )
            )

            status = root_cmd('date', tty=False, sudo=False, **kwargs)
            if status != 0:
                connectfail = True
                if trycount < maxtries:
                    time.sleep(trysleep)
                    continue

                log.error(
                    'Authentication failed: status code {0}'.format(
                        status
                    )
                )
                return False
            if connectfail is False:
                return True
            return False
        except SaltCloudPasswordError:
            raise
        except Exception:
            if trycount >= maxtries:
                return False
            time.sleep(trysleep)


def deploy_windows(host,
                   port=445,
                   timeout=900,
                   username='Administrator',
                   password=None,
                   name=None,
                   sock_dir=None,
                   conf_file=None,
                   start_action=None,
                   parallel=False,
                   minion_pub=None,
                   minion_pem=None,
                   minion_conf=None,
                   keep_tmp=False,
                   script_args=None,
                   script_env=None,
                   port_timeout=15,
                   preseed_minion_keys=None,
                   win_installer=None,
                   master=None,
                   tmp_dir='C:\\salttmp',
                   opts=None,
                   **kwargs):
    '''
    Copy the install files to a remote Windows box, and execute them
    '''
    if not isinstance(opts, dict):
        opts = {}

    starttime = time.mktime(time.localtime())
    log.debug('Deploying {0} at {1} (Windows)'.format(host, starttime))
    if wait_for_port(host=host, port=port, timeout=port_timeout * 60) and \
            wait_for_winexesvc(host=host, port=port,
                               username=username, password=password,
                               timeout=port_timeout * 60):
        log.debug('SMB port {0} on {1} is available'.format(port, host))
        log.debug(
            'Logging into {0}:{1} as {2}'.format(
                host, port, username
            )
        )
        newtimeout = timeout - (time.mktime(time.localtime()) - starttime)

        smb_conn = salt.utils.smb.get_conn(host, username, password)

        creds = "-U '{0}%{1}' //{2}".format(
            username, password, host)
        salt.utils.smb.mkdirs('salttemp', conn=smb_conn)
        salt.utils.smb.mkdirs('salt/conf/pki/minion', conn=smb_conn)
        #  minion_pub, minion_pem
        kwargs = {'hostname': host,
                  'creds': creds}

        if minion_pub:
            salt.utils.smb.put_str(minion_pub, 'salt\\conf\\pki\\minion\\minion.pub', conn=smb_conn)

        if minion_pem:
            salt.utils.smb.put_str(minion_pem, 'salt\\conf\\pki\\minion\\minion.pem', conn=smb_conn)

        # Shell out to smbclient to copy over win_installer
        #  win_installer refers to a file such as:
        #  /root/Salt-Minion-0.17.0-win32-Setup.exe
        #  ..which exists on the same machine as salt-cloud
        comps = win_installer.split('/')
        local_path = '/'.join(comps[:-1])
        installer = comps[-1]
        with salt.utils.fopen(win_installer, 'rb') as inst_fh:
            smb_conn.putFile('C$', 'salttemp/{0}'.format(installer), inst_fh.read)
        # Shell out to winexe to execute win_installer
        #  We don't actually need to set the master and the minion here since
        #  the minion config file will be set next via impacket
        win_cmd('winexe {0} "c:\\salttemp\\{1} /S /master={2} /minion-name={3}"'.format(
            creds, installer, master, name
        ))

        # Copy over minion_conf
        if minion_conf:
            if not isinstance(minion_conf, dict):
                # Let's not just fail regarding this change, specially
                # since we can handle it
                raise DeprecationWarning(
                    '`salt.utils.cloud.deploy_windows` now only accepts '
                    'dictionaries for its `minion_conf` parameter. '
                    'Loading YAML...'
                )
            minion_grains = minion_conf.pop('grains', {})
            if minion_grains:
                salt.utils.smb.put_str(
                    salt_config_to_yaml(minion_grains, line_break='\r\n'),
                    'salt\\conf\\grains',
                    conn=smb_conn
                )
            # Add special windows minion configuration
            # that must be in the minion config file
            windows_minion_conf = {
                'ipc_mode': 'tcp',
                'root_dir': 'c:\\salt',
                'pki_dir': '/conf/pki/minion',
                'multiprocessing': False,
            }
            minion_conf = dict(minion_conf, **windows_minion_conf)
            salt.utils.smb.put_str(
                salt_config_to_yaml(minion_conf, line_break='\r\n'),
                'salt\\conf\\minion',
                conn=smb_conn
            )
        # Delete C:\salttmp\ and installer file
        # Unless keep_tmp is True
        if not keep_tmp:
            smb_conn.deleteFile('C$', 'salttemp/{0}'.format(installer))
            smb_conn.deleteDirectory('C$', 'salttemp')
        # Shell out to winexe to ensure salt-minion service started
        win_cmd('winexe {0} "sc stop salt-minion"'.format(
            creds,
        ))
        time.sleep(5)
        win_cmd('winexe {0} "sc start salt-minion"'.format(
            creds,
        ))

        # Fire deploy action
        fire_event(
            'event',
            '{0} has been deployed at {1}'.format(name, host),
            'salt/cloud/{0}/deploy_windows'.format(name),
            {'name': name},
            transport=opts.get('transport', 'zeromq')
        )

        return True
    return False


def deploy_script(host,
                  port=22,
                  timeout=900,
                  username='root',
                  password=None,
                  key_filename=None,
                  script=None,
                  name=None,
                  sock_dir=None,
                  provider=None,
                  conf_file=None,
                  start_action=None,
                  make_master=False,
                  master_pub=None,
                  master_pem=None,
                  master_conf=None,
                  minion_pub=None,
                  minion_pem=None,
                  minion_conf=None,
                  keep_tmp=False,
                  script_args=None,
                  script_env=None,
                  ssh_timeout=15,
                  make_syndic=False,
                  make_minion=True,
                  display_ssh_output=True,
                  preseed_minion_keys=None,
                  parallel=False,
                  sudo_password=None,
                  sudo=False,
                  tty=None,
                  deploy_command='/tmp/.saltcloud/deploy.sh',
                  opts=None,
                  tmp_dir='/tmp/.saltcloud',
                  file_map=None,
                  **kwargs):
    '''
    Copy a deploy script to a remote server, execute it, and remove it
    '''
    if not isinstance(opts, dict):
        opts = {}

    tmp_dir = '{0}-{1}'.format(tmp_dir, uuid.uuid4())
    deploy_command = os.path.join(tmp_dir, 'deploy.sh')
    if key_filename is not None and not os.path.isfile(key_filename):
        raise SaltCloudConfigError(
            'The defined key_filename {0!r} does not exist'.format(
                key_filename
            )
        )

    gateway = None
    if 'gateway' in kwargs:
        gateway = kwargs['gateway']

    starttime = time.mktime(time.localtime())
    log.debug('Deploying {0} at {1}'.format(host, starttime))

    known_hosts_file = kwargs.get('known_hosts_file', '/dev/null')

    if wait_for_port(host=host, port=port, gateway=gateway):
        log.debug('SSH port {0} on {1} is available'.format(port, host))
        newtimeout = timeout - (time.mktime(time.localtime()) - starttime)
        if wait_for_passwd(host, port=port, username=username,
                           password=password, key_filename=key_filename,
                           ssh_timeout=ssh_timeout,
                           display_ssh_output=display_ssh_output,
                           gateway=gateway, known_hosts_file=known_hosts_file):

            log.debug(
                'Logging into {0}:{1} as {2}'.format(
                    host, port, username
                )
            )
            newtimeout = timeout - (time.mktime(time.localtime()) - starttime)
            ssh_kwargs = {
                'hostname': host,
                'port': port,
                'username': username,
                'timeout': ssh_timeout,
                'display_ssh_output': display_ssh_output,
                'sudo_password': sudo_password,
                'sftp': opts.get('use_sftp', False)
            }
            if gateway:
                ssh_kwargs['ssh_gateway'] = gateway['ssh_gateway']
                ssh_kwargs['ssh_gateway_key'] = gateway['ssh_gateway_key']
                ssh_kwargs['ssh_gateway_user'] = gateway['ssh_gateway_user']
            if key_filename:
                log.debug('Using {0} as the key_filename'.format(key_filename))
                ssh_kwargs['key_filename'] = key_filename
            elif password and kwargs.get('has_ssh_agent', False) is False:
                log.debug('Using {0} as the password'.format(password))
                ssh_kwargs['password'] = password

            if root_cmd('test -e \\"{0}\\"'.format(tmp_dir), tty, sudo,
                        allow_failure=True, **ssh_kwargs):
                ret = root_cmd(('sh -c "( mkdir -p \\"{0}\\" &&'
                                ' chmod 700 \\"{0}\\" )"').format(tmp_dir),
                               tty, sudo, **ssh_kwargs)
                if ret:
                    raise SaltCloudSystemExit(
                        'Cant create temporary '
                        'directory in {0} !'.format(tmp_dir)
                    )
            if sudo:
                comps = tmp_dir.lstrip('/').rstrip('/').split('/')
                if len(comps) > 0:
                    if len(comps) > 1 or comps[0] != 'tmp':
                        ret = root_cmd(
                            'chown {0}. {1}'.format(username, tmp_dir),
                            tty, sudo, **ssh_kwargs
                        )
                        if ret:
                            raise SaltCloudSystemExit(
                                'Cant set {0} ownership on {1}'.format(
                                    username, tmp_dir))

            if not isinstance(file_map, dict):
                file_map = {}

            # Copy an arbitrary group of files to the target system
            remote_dirs = []
            file_map_success = []
            file_map_fail = []
            for map_item in file_map:
                local_file = map_item
                remote_file = file_map[map_item]
                if not os.path.exists(map_item):
                    log.error(
                        'The local file "{0}" does not exist, and will not be '
                        'copied to "{1}" on the target system'.format(
                            local_file, remote_file
                        )
                    )
                    file_map_fail.append({local_file: remote_file})
                    continue
                remote_dir = os.path.dirname(remote_file)
                if remote_dir not in remote_dirs:
                    root_cmd('mkdir -p {0}'.format(remote_dir), tty, sudo, **ssh_kwargs)
                    remote_dirs.append(remote_dir)
                sftp_file(
                    remote_file, kwargs=ssh_kwargs, local_file=local_file
                )
                file_map_success.append({local_file: remote_file})

            # Minion configuration
            if minion_pem:
                sftp_file('{0}/minion.pem'.format(tmp_dir), minion_pem, ssh_kwargs)
                ret = root_cmd('chmod 600 {0}/minion.pem'.format(tmp_dir),
                               tty, sudo, **ssh_kwargs)
                if ret:
                    raise SaltCloudSystemExit(
                        'Cant set perms on {0}/minion.pem'.format(tmp_dir))
            if minion_pub:
                sftp_file('{0}/minion.pub'.format(tmp_dir), minion_pub, ssh_kwargs)

            if minion_conf:
                if not isinstance(minion_conf, dict):
                    # Let's not just fail regarding this change, specially
                    # since we can handle it
                    raise DeprecationWarning(
                        '`salt.utils.cloud.deploy_script now only accepts '
                        'dictionaries for it\'s `minion_conf` parameter. '
                        'Loading YAML...'
                    )
                minion_grains = minion_conf.pop('grains', {})
                if minion_grains:
                    sftp_file(
                        '{0}/grains'.format(tmp_dir),
                        salt_config_to_yaml(minion_grains),
                        ssh_kwargs
                    )
                sftp_file(
                    '{0}/minion'.format(tmp_dir),
                    salt_config_to_yaml(minion_conf),
                    ssh_kwargs
                )

            # Master configuration
            if master_pem:
                sftp_file('{0}/master.pem'.format(tmp_dir), master_pem, ssh_kwargs)
                ret = root_cmd('chmod 600 {0}/master.pem'.format(tmp_dir),
                               tty, sudo, **ssh_kwargs)
                if ret:
                    raise SaltCloudSystemExit(
                        'Cant set perms on {0}/master.pem'.format(tmp_dir))

            if master_pub:
                sftp_file('{0}/master.pub'.format(tmp_dir), master_pub, ssh_kwargs)

            if master_conf:
                if not isinstance(master_conf, dict):
                    # Let's not just fail regarding this change, specially
                    # since we can handle it
                    raise DeprecationWarning(
                        '`salt.utils.cloud.deploy_script now only accepts '
                        'dictionaries for it\'s `master_conf` parameter. '
                        'Loading from YAML ...'
                    )

                sftp_file(
                    '{0}/master'.format(tmp_dir),
                    salt_config_to_yaml(master_conf),
                    ssh_kwargs
                )

            # XXX: We need to make these paths configurable
            preseed_minion_keys_tempdir = '{0}/preseed-minion-keys'.format(
                tmp_dir)
            if preseed_minion_keys is not None:
                # Create remote temp dir
                ret = root_cmd(
                    'mkdir "{0}"'.format(preseed_minion_keys_tempdir),
                    tty, sudo, **ssh_kwargs
                )
                if ret:
                    raise SaltCloudSystemExit(
                        'Cant create {0}'.format(preseed_minion_keys_tempdir))
                ret = root_cmd(
                    'chmod 700 "{0}"'.format(preseed_minion_keys_tempdir),
                    tty, sudo, **ssh_kwargs
                )
                if ret:
                    raise SaltCloudSystemExit(
                        'Cant set perms on {0}'.format(
                            preseed_minion_keys_tempdir))
                if ssh_kwargs['username'] != 'root':
                    root_cmd(
                        'chown {0} "{1}"'.format(
                            ssh_kwargs['username'], preseed_minion_keys_tempdir
                        ),
                        tty, sudo, **ssh_kwargs
                    )

                # Copy pre-seed minion keys
                for minion_id, minion_key in six.iteritems(preseed_minion_keys):
                    rpath = os.path.join(
                        preseed_minion_keys_tempdir, minion_id
                    )
                    sftp_file(rpath, minion_key, ssh_kwargs)

                if ssh_kwargs['username'] != 'root':
                    root_cmd(
                        'chown -R root "{0}"'.format(
                            preseed_minion_keys_tempdir
                        ),
                        tty, sudo, **ssh_kwargs
                    )
                    if ret:
                        raise SaltCloudSystemExit(
                            'Cant set owneship for {0}'.format(
                                preseed_minion_keys_tempdir))

            # The actual deploy script
            if script:
                # got strange escaping issues with sudoer, going onto a
                # subshell fixes that
                sftp_file('{0}/deploy.sh'.format(tmp_dir), script, ssh_kwargs)
                ret = root_cmd(
                    ('sh -c "( chmod +x \\"{0}/deploy.sh\\" )";'
                     'exit $?').format(tmp_dir),
                    tty, sudo, **ssh_kwargs)
                if ret:
                    raise SaltCloudSystemExit(
                        'Cant set perms on {0}/deploy.sh'.format(tmp_dir))

            newtimeout = timeout - (time.mktime(time.localtime()) - starttime)
            queue = None
            process = None
            # Consider this code experimental. It causes Salt Cloud to wait
            # for the minion to check in, and then fire a startup event.
            # Disabled if parallel because it doesn't work!
            if start_action and not parallel:
                queue = multiprocessing.Queue()
                process = multiprocessing.Process(
                    target=check_auth, kwargs=dict(
                        name=name, sock_dir=sock_dir,
                        timeout=newtimeout, queue=queue
                    )
                )
                log.debug('Starting new process to wait for salt-minion')
                process.start()

            # Run the deploy script
            if script:
                if 'bootstrap-salt' in script:
                    deploy_command += ' -c {0}'.format(tmp_dir)
                    if make_syndic is True:
                        deploy_command += ' -S'
                    if make_master is True:
                        deploy_command += ' -M'
                    if make_minion is False:
                        deploy_command += ' -N'
                    if keep_tmp is True:
                        deploy_command += ' -K'
                    if preseed_minion_keys is not None:
                        deploy_command += ' -k {0}'.format(
                            preseed_minion_keys_tempdir
                        )
                if script_args:
                    deploy_command += ' {0}'.format(script_args)

                if script_env:
                    if not isinstance(script_env, dict):
                        raise SaltCloudSystemExit(
                            'The \'script_env\' configuration setting NEEDS '
                            'to be a dictionary not a {0}'.format(
                                type(script_env)
                            )
                        )
                    environ_script_contents = ['#!/bin/sh']
                    for key, value in six.iteritems(script_env):
                        environ_script_contents.append(
                            'setenv {0} \'{1}\' >/dev/null 2>&1 || '
                            'export {0}=\'{1}\''.format(key, value)
                        )
                    environ_script_contents.append(deploy_command)

                    # Upload our environ setter wrapper
                    sftp_file(
                        '{0}/environ-deploy-wrapper.sh'.format(tmp_dir),
                        '\n'.join(environ_script_contents),
                        ssh_kwargs
                    )
                    root_cmd(
                        'chmod +x {0}/environ-deploy-wrapper.sh'.format(tmp_dir),
                        tty, sudo, **ssh_kwargs
                    )
                    # The deploy command is now our wrapper
                    deploy_command = '{0}/environ-deploy-wrapper.sh'.format(
                        tmp_dir,
                    )
                if root_cmd(deploy_command, tty, sudo, **ssh_kwargs) != 0:
                    raise SaltCloudSystemExit(
                        'Executing the command {0!r} failed'.format(
                            deploy_command
                        )
                    )
                log.debug('Executed command {0!r}'.format(deploy_command))

                # Remove the deploy script
                if not keep_tmp:
                    root_cmd('rm -f {0}/deploy.sh'.format(tmp_dir),
                             tty, sudo, **ssh_kwargs)
                    log.debug('Removed {0}/deploy.sh'.format(tmp_dir))
                    if script_env:
                        root_cmd(
                            'rm -f {0}/environ-deploy-wrapper.sh'.format(
                                tmp_dir
                            ),
                            tty, sudo, **ssh_kwargs
                        )
                        log.debug(
                            'Removed {0}/environ-deploy-wrapper.sh'.format(
                                tmp_dir
                            )
                        )

            if keep_tmp:
                log.debug(
                    'Not removing deployment files from {0}/'.format(tmp_dir)
                )
            else:
                # Remove minion configuration
                if minion_pub:
                    root_cmd('rm -f {0}/minion.pub'.format(tmp_dir),
                             tty, sudo, **ssh_kwargs)
                    log.debug('Removed {0}/minion.pub'.format(tmp_dir))
                if minion_pem:
                    root_cmd('rm -f {0}/minion.pem'.format(tmp_dir),
                             tty, sudo, **ssh_kwargs)
                    log.debug('Removed {0}/minion.pem'.format(tmp_dir))
                if minion_conf:
                    root_cmd('rm -f {0}/grains'.format(tmp_dir),
                             tty, sudo, **ssh_kwargs)
                    log.debug('Removed {0}/grains'.format(tmp_dir))
                    root_cmd('rm -f {0}/minion'.format(tmp_dir),
                             tty, sudo, **ssh_kwargs)
                    log.debug('Removed {0}/minion'.format(tmp_dir))

                # Remove master configuration
                if master_pub:
                    root_cmd('rm -f {0}/master.pub'.format(tmp_dir),
                             tty, sudo, **ssh_kwargs)
                    log.debug('Removed {0}/master.pub'.format(tmp_dir))
                if master_pem:
                    root_cmd('rm -f {0}/master.pem'.format(tmp_dir),
                             tty, sudo, **ssh_kwargs)
                    log.debug('Removed {0}/master.pem'.format(tmp_dir))
                if master_conf:
                    root_cmd('rm -f {0}/master'.format(tmp_dir),
                             tty, sudo, **ssh_kwargs)
                    log.debug('Removed {0}/master'.format(tmp_dir))

                # Remove pre-seed keys directory
                if preseed_minion_keys is not None:
                    root_cmd(
                        'rm -rf {0}'.format(
                            preseed_minion_keys_tempdir
                        ), tty, sudo, **ssh_kwargs
                    )
                    log.debug(
                        'Removed {0}'.format(preseed_minion_keys_tempdir)
                    )

            if start_action and not parallel:
                queuereturn = queue.get()
                process.join()
                if queuereturn and start_action:
                    # client = salt.client.LocalClient(conf_file)
                    # output = client.cmd_iter(
                    # host, 'state.highstate', timeout=timeout
                    # )
                    # for line in output:
                    #    print(line)
                    log.info(
                        'Executing {0} on the salt-minion'.format(
                            start_action
                        )
                    )
                    root_cmd(
                        'salt-call {0}'.format(start_action),
                        tty, sudo, **ssh_kwargs
                    )
                    log.info(
                        'Finished executing {0} on the salt-minion'.format(
                            start_action
                        )
                    )
            # Fire deploy action
            fire_event(
                'event',
                '{0} has been deployed at {1}'.format(name, host),
                'salt/cloud/{0}/deploy_script'.format(name),
                {
                    'name': name,
                    'host': host
                },
                transport=opts.get('transport', 'zeromq')
            )
            if file_map_fail or file_map_success:
                return {
                    'File Upload Success': file_map_success,
                    'File Upload Failure': file_map_fail,
                }
            return True
    return False


def run_inline_script(host,
                      name=None,
                      port=22,
                      timeout=900,
                      username='root',
                      key_filename=None,
                      inline_script=None,
                      ssh_timeout=15,
                      display_ssh_output=True,
                      parallel=False,
                      sudo_password=None,
                      sudo=False,
                      password=None,
                      tty=None,
                      opts=None,
                      tmp_dir='/tmp/.saltcloud-inline_script',
                      **kwargs):
    '''
    Run the inline script commands, one by one
    :**kwargs: catch all other things we may get but don't actually need/use
    '''

    gateway = None
    if 'gateway' in kwargs:
        gateway = kwargs['gateway']

    starttime = time.mktime(time.localtime())
    log.debug('Deploying {0} at {1}'.format(host, starttime))

    known_hosts_file = kwargs.get('known_hosts_file', '/dev/null')

    if wait_for_port(host=host, port=port, gateway=gateway):
        log.debug('SSH port {0} on {1} is available'.format(port, host))
        newtimeout = timeout - (time.mktime(time.localtime()) - starttime)
        if wait_for_passwd(host, port=port, username=username,
                           password=password, key_filename=key_filename,
                           ssh_timeout=ssh_timeout,
                           display_ssh_output=display_ssh_output,
                           gateway=gateway, known_hosts_file=known_hosts_file):

            log.debug(
                'Logging into {0}:{1} as {2}'.format(
                    host, port, username
                )
            )
            newtimeout = timeout - (time.mktime(time.localtime()) - starttime)
            ssh_kwargs = {
                'hostname': host,
                'port': port,
                'username': username,
                'timeout': ssh_timeout,
                'display_ssh_output': display_ssh_output,
                'sudo_password': sudo_password,
                'sftp': opts.get('use_sftp', False)
            }
            if gateway:
                ssh_kwargs['ssh_gateway'] = gateway['ssh_gateway']
                ssh_kwargs['ssh_gateway_key'] = gateway['ssh_gateway_key']
                ssh_kwargs['ssh_gateway_user'] = gateway['ssh_gateway_user']
            if key_filename:
                log.debug('Using {0} as the key_filename'.format(key_filename))
                ssh_kwargs['key_filename'] = key_filename
            elif password and 'has_ssh_agent' in kwargs and kwargs['has_ssh_agent'] is False:
                log.debug('Using {0} as the password'.format(password))
                ssh_kwargs['password'] = password

            # TODO: write some tests ???
            # TODO: check edge cases (e.g. ssh gateways, salt deploy disabled, etc.)
            if root_cmd('test -e \\"{0}\\"'.format(tmp_dir), tty, sudo,
                        allow_failure=True, **ssh_kwargs):
                if inline_script:
                    log.debug('Found inline script to execute.')
                    for cmd_line in inline_script:
                        log.info("Executing inline command: " + str(cmd_line))
                        ret = root_cmd('sh -c "( {0} )"'.format(cmd_line),
                                       tty, sudo, allow_failure=True, **ssh_kwargs)
                        if ret:
                            log.info("[" + str(cmd_line) + "] Output: " + str(ret))

    # TODO: ensure we send the correct return value
    return True


def fire_event(key, msg, tag, args=None, sock_dir=None, transport='zeromq'):
    # Fire deploy action
    if sock_dir is None:
        sock_dir = os.path.join(syspaths.SOCK_DIR, 'master')
    event = salt.utils.event.get_event(
        'master',
        sock_dir,
        transport,
        listen=False)
    try:
        event.fire_event(msg, tag)
    except ValueError:
        # We're using at least a 0.17.x version of salt
        if isinstance(args, dict):
            args[key] = msg
        else:
            args = {key: msg}
        event.fire_event(args, tag)

    # https://github.com/zeromq/pyzmq/issues/173#issuecomment-4037083
    # Assertion failed: get_load () == 0 (poller_base.cpp:32)
    time.sleep(0.025)


def _exec_ssh_cmd(cmd, error_msg=None, allow_failure=False, **kwargs):
    if error_msg is None:
        error_msg = 'A wrong password has been issued while establishing ssh session'
    password_retries = kwargs.get('password_retries', 3)
    try:
        stdout, stderr = None, None
        proc = vt.Terminal(
            cmd,
            shell=True,
            log_stdout=True,
            log_stderr=True,
            stream_stdout=kwargs.get('display_ssh_output', True),
            stream_stderr=kwargs.get('display_ssh_output', True)
        )
        sent_password = 0
        while proc.has_unread_data:
            stdout, stderr = proc.recv()
            if stdout and SSH_PASSWORD_PROMP_RE.search(stdout):
                if (
                            kwargs.get('password', None)
                        and (sent_password < password_retries)
                ):
                    sent_password += 1
                    proc.sendline(kwargs['password'])
                else:
                    raise SaltCloudPasswordError(error_msg)
            # 0.0125 is really too fast on some systems
            time.sleep(0.5)
        if proc.exitstatus != 0:
            if allow_failure is False:
                raise SaltCloudSystemExit(
                    'Command {0!r} failed. Exit code: {1}'.format(
                        cmd, proc.exitstatus
                    )
                )
        return proc.exitstatus
    except vt.TerminalException as err:
        trace = traceback.format_exc()
        log.error(error_msg.format(cmd, err, trace))
    finally:
        proc.close(terminate=True, kill=True)
    # Signal an error
    return 1


def scp_file(dest_path, contents, kwargs):
    '''
    Use scp or sftp to copy a file to a server
    '''
    tmpfh, tmppath = tempfile.mkstemp()
    with salt.utils.fopen(tmppath, 'w') as tmpfile:
        tmpfile.write(contents)

    log.debug('Uploading {0} to {1}'.format(dest_path, kwargs['hostname']))

    ssh_args = [
        # Don't add new hosts to the host key database
        '-oStrictHostKeyChecking=no',
        # Set hosts key database path to /dev/null, i.e., non-existing
        '-oUserKnownHostsFile=/dev/null',
        # Don't re-use the SSH connection. Less failures.
        '-oControlPath=none'
    ]
    if 'key_filename' in kwargs:
        # There should never be both a password and an ssh key passed in, so
        ssh_args.extend([
            # tell SSH to skip password authentication
            '-oPasswordAuthentication=no',
            '-oChallengeResponseAuthentication=no',
            # Make sure public key authentication is enabled
            '-oPubkeyAuthentication=yes',
            # No Keyboard interaction!
            '-oKbdInteractiveAuthentication=no',
            # Also, specify the location of the key file
            '-i {0}'.format(kwargs['key_filename'])
        ])

    if 'port' in kwargs:
        ssh_args.append('-oPort={0}'.format(kwargs['port']))

    if 'ssh_gateway' in kwargs:
        ssh_gateway = kwargs['ssh_gateway']
        ssh_gateway_port = 22
        ssh_gateway_key = ''
        ssh_gateway_user = 'root'
        if ':' in ssh_gateway:
            ssh_gateway, ssh_gateway_port = ssh_gateway.split(':')
        if 'ssh_gateway_port' in kwargs:
            ssh_gateway_port = kwargs['ssh_gateway_port']
        if 'ssh_gateway_key' in kwargs:
            ssh_gateway_key = '-i {0}'.format(kwargs['ssh_gateway_key'])
        if 'ssh_gateway_user' in kwargs:
            ssh_gateway_user = kwargs['ssh_gateway_user']

        ssh_args.append(
            # Setup ProxyCommand
            '-oProxyCommand="ssh {0} {1} {2} {3} {4}@{5} -p {6} nc -q0 %h %p"'.format(
                # Don't add new hosts to the host key database
                '-oStrictHostKeyChecking=no',
                # Set hosts key database path to /dev/null, i.e., non-existing
                '-oUserKnownHostsFile=/dev/null',
                # Don't re-use the SSH connection. Less failures.
                '-oControlPath=none',
                ssh_gateway_key,
                ssh_gateway_user,
                ssh_gateway,
                ssh_gateway_port
            )
        )
    if kwargs.get('use_sftp', False) is True:
        cmd = 'sftp {0} {2[username]}@{2[hostname]} <<< "put {1} {3}"'.format(
            ' '.join(ssh_args), tmppath, kwargs, dest_path
        )
        log.debug('SFTP command: {0!r}'.format(cmd))
    else:
        cmd = (
            'scp {0} {1} {2[username]}@{2[hostname]}:{3} || '
            'echo "put {1} {3}" | sftp {0} {2[username]}@{2[hostname]} || '
            'rsync -avz -e "ssh {0}" {1} {2[username]}@{2[hostname]}:{3}'.format(
                ' '.join(ssh_args), tmppath, kwargs, dest_path
            )
        )
        log.debug('SCP command: {0!r}'.format(cmd))
    retcode = _exec_ssh_cmd(cmd,
                            error_msg='Failed to upload file {0!r}: {1}\n{2}',
                            password_retries=3,
                            **kwargs)
    return retcode


def sftp_file(dest_path, contents=None, kwargs=None, local_file=None):
    '''
    Use sftp to upload a file to a server
    '''
    if kwargs is None:
        kwargs = {}

    if contents is not None:
        tmpfh, tmppath = tempfile.mkstemp()
        with salt.utils.fopen(tmppath, 'w') as tmpfile:
            tmpfile.write(contents)

    if local_file is not None:
        tmppath = local_file

    log.debug('Uploading {0} to {1} (sfcp)'.format(dest_path, kwargs.get('hostname')))

    ssh_args = [
        # Don't add new hosts to the host key database
        '-oStrictHostKeyChecking=no',
        # Set hosts key database path to /dev/null, i.e., non-existing
        '-oUserKnownHostsFile=/dev/null',
        # Don't re-use the SSH connection. Less failures.
        '-oControlPath=none'
    ]
    if 'key_filename' in kwargs:
        # There should never be both a password and an ssh key passed in, so
        ssh_args.extend([
            # tell SSH to skip password authentication
            '-oPasswordAuthentication=no',
            '-oChallengeResponseAuthentication=no',
            # Make sure public key authentication is enabled
            '-oPubkeyAuthentication=yes',
            # No Keyboard interaction!
            '-oKbdInteractiveAuthentication=no',
            # Also, specify the location of the key file
            '-oIdentityFile={0}'.format(kwargs['key_filename'])
        ])

    if 'port' in kwargs:
        ssh_args.append('-oPort={0}'.format(kwargs['port']))

    if 'ssh_gateway' in kwargs:
        ssh_gateway = kwargs['ssh_gateway']
        ssh_gateway_port = 22
        ssh_gateway_key = ''
        ssh_gateway_user = 'root'
        if ':' in ssh_gateway:
            ssh_gateway, ssh_gateway_port = ssh_gateway.split(':')
        if 'ssh_gateway_port' in kwargs:
            ssh_gateway_port = kwargs['ssh_gateway_port']
        if 'ssh_gateway_key' in kwargs:
            ssh_gateway_key = '-i {0}'.format(kwargs['ssh_gateway_key'])
        if 'ssh_gateway_user' in kwargs:
            ssh_gateway_user = kwargs['ssh_gateway_user']

        ssh_args.append(
            # Setup ProxyCommand
            '-oProxyCommand="ssh {0} {1} {2} {3} {4}@{5} -p {6} nc -q0 %h %p"'.format(
                # Don't add new hosts to the host key database
                '-oStrictHostKeyChecking=no',
                # Set hosts key database path to /dev/null, i.e., non-existing
                '-oUserKnownHostsFile=/dev/null',
                # Don't re-use the SSH connection. Less failures.
                '-oControlPath=none',
                ssh_gateway_key,
                ssh_gateway_user,
                ssh_gateway,
                ssh_gateway_port
            )
        )

    cmd = 'echo "put {0} {1}" | sftp {2} {3[username]}@{3[hostname]}'.format(
        tmppath, dest_path, ' '.join(ssh_args), kwargs
    )
    log.debug('SFTP command: {0!r}'.format(cmd))
    retcode = _exec_ssh_cmd(cmd,
                            error_msg='Failed to upload file {0!r}: {1}\n{2}',
                            password_retries=3,
                            **kwargs)
    return retcode


def win_cmd(command, **kwargs):
    '''
    Wrapper for commands to be run against Windows boxes
    '''
    try:
        proc = NonBlockingPopen(
            command,
            shell=True,
            stderr=subprocess.PIPE,
            stdout=subprocess.PIPE,
            stream_stds=kwargs.get('display_ssh_output', True),
        )
        log.debug(
            'Executing command(PID {0}): {1!r}'.format(
                proc.pid, command
            )
        )
        proc.poll_and_read_until_finish()
        proc.communicate()
        return proc.returncode
    except Exception as err:
        log.error(
            'Failed to execute command {0!r}: {1}\n'.format(
                command, err
            ),
            exc_info=True
        )
    # Signal an error
    return 1


def root_cmd(command, tty, sudo, allow_failure=False, **kwargs):
    '''
    Wrapper for commands to be run as root
    '''
    if sudo:
        if 'sudo_password' in kwargs and kwargs['sudo_password'] is not None:
            command = 'echo "{1}" | sudo -S {0}'.format(
                command,
                kwargs['sudo_password'],
            )
        else:
            command = 'sudo {0}'.format(command)
        log.debug('Using sudo to run command {0}'.format(command))

    ssh_args = []

    if tty:
        # Use double `-t` on the `ssh` command, it's necessary when `sudo` has
        # `requiretty` enforced.
        ssh_args.extend(['-t', '-t'])

    known_hosts_file = kwargs.get('known_hosts_file', '/dev/null')
    host_key_checking = 'no'
    if known_hosts_file != '/dev/null':
        host_key_checking = 'yes'

    ssh_args.extend([
        # Don't add new hosts to the host key database
        '-oStrictHostKeyChecking={0}'.format(host_key_checking),
        # Set hosts key database path to /dev/null, i.e., non-existing
        '-oUserKnownHostsFile={0}'.format(known_hosts_file),
        # Don't re-use the SSH connection. Less failures.
        '-oControlPath=none'
    ])

    if 'key_filename' in kwargs:
        # There should never be both a password and an ssh key passed in, so
        ssh_args.extend([
            # tell SSH to skip password authentication
            '-oPasswordAuthentication=no',
            '-oChallengeResponseAuthentication=no',
            # Make sure public key authentication is enabled
            '-oPubkeyAuthentication=yes',
            # No Keyboard interaction!
            '-oKbdInteractiveAuthentication=no',
            # Also, specify the location of the key file
            '-i {0}'.format(kwargs['key_filename'])
        ])

    if 'ssh_gateway' in kwargs:
        ssh_gateway = kwargs['ssh_gateway']
        ssh_gateway_port = 22
        ssh_gateway_key = ''
        ssh_gateway_user = 'root'
        if ':' in ssh_gateway:
            ssh_gateway, ssh_gateway_port = ssh_gateway.split(':')
        if 'ssh_gateway_port' in kwargs:
            ssh_gateway_port = kwargs['ssh_gateway_port']
        if 'ssh_gateway_key' in kwargs:
            ssh_gateway_key = '-i {0}'.format(kwargs['ssh_gateway_key'])
        if 'ssh_gateway_user' in kwargs:
            ssh_gateway_user = kwargs['ssh_gateway_user']

        ssh_args.extend([
            # Setup ProxyCommand
            '-oProxyCommand="ssh {0} {1} {2} {3} {4}@{5} -p {6} nc -q0 %h %p"'.format(
                # Don't add new hosts to the host key database
                '-oStrictHostKeyChecking=no',
                # Set hosts key database path to /dev/null, i.e., non-existing
                '-oUserKnownHostsFile=/dev/null',
                # Don't re-use the SSH connection. Less failures.
                '-oControlPath=none',
                ssh_gateway_key,
                ssh_gateway_user,
                ssh_gateway,
                ssh_gateway_port
            )
        ])
        log.info(
            'Using SSH gateway {0}@{1}:{2}'.format(
                ssh_gateway_user, ssh_gateway, ssh_gateway_port
            )
        )

    if 'port' in kwargs:
        ssh_args.extend(['-p {0}'.format(kwargs['port'])])

    cmd = 'ssh {0} {1[username]}@{1[hostname]} {2}'.format(
        ' '.join(ssh_args), kwargs, pipes.quote(command)
    )
    log.debug('SSH command: {0!r}'.format(cmd))
    retcode = _exec_ssh_cmd(cmd, allow_failure=allow_failure, **kwargs)
    return retcode


def check_auth(name, sock_dir=None, queue=None, timeout=300):
    '''
    This function is called from a multiprocess instance, to wait for a minion
    to become available to receive salt commands
    '''
    event = salt.utils.event.SaltEvent('master', sock_dir)
    starttime = time.mktime(time.localtime())
    newtimeout = timeout
    log.debug(
        'In check_auth, waiting for {0} to become available'.format(
            name
        )
    )
    while newtimeout > 0:
        newtimeout = timeout - (time.mktime(time.localtime()) - starttime)
        ret = event.get_event(full=True)
        if ret is None:
            continue
        if ret['tag'] == 'minion_start' and ret['data']['id'] == name:
            queue.put(name)
            newtimeout = 0
            log.debug('Minion {0} is ready to receive commands'.format(name))


def ip_to_int(ip):
    '''
    Converts an IP address to an integer
    '''
    ret = 0
    for octet in ip.split('.'):
        ret = ret * 256 + int(octet)
    return ret


def is_public_ip(ip):
    '''
    Determines whether an IP address falls within one of the private IP ranges
    '''
    addr = ip_to_int(ip)
    if addr > 167772160 and addr < 184549375:
        # 10.0.0.0/24
        return False
    elif addr > 3232235520 and addr < 3232301055:
        # 192.168.0.0/16
        return False
    elif addr > 2886729728 and addr < 2887778303:
        # 172.16.0.0/12
        return False
    return True


def check_name(name, safe_chars):
    '''
    Check whether the specified name contains invalid characters
    '''
    regexp = re.compile('[^{0}]'.format(safe_chars))
    if regexp.search(name):
        raise SaltCloudException(
            '{0} contains characters not supported by this cloud provider. '
            'Valid characters are: {1}'.format(
                name, safe_chars
            )
        )


def remove_sshkey(host, known_hosts=None):
    '''
    Remove a host from the known_hosts file
    '''
    if known_hosts is None:
        if 'HOME' in os.environ:
            known_hosts = '{0}/.ssh/known_hosts'.format(os.environ['HOME'])
        else:
            try:
                known_hosts = '{0}/.ssh/known_hosts'.format(
                    pwd.getpwuid(os.getuid()).pwd_dir
                )
            except Exception:
                pass

    if known_hosts is not None:
        log.debug(
            'Removing ssh key for {0} from known hosts file {1}'.format(
                host, known_hosts
            )
        )
    else:
        log.debug(
            'Removing ssh key for {0} from known hosts file'.format(host)
        )

    cmd = 'ssh-keygen -R {0}'.format(host)
    subprocess.call(cmd, shell=True)


def wait_for_ip(update_callback,
                update_args=None,
                update_kwargs=None,
                timeout=5 * 60,
                interval=5,
                interval_multiplier=1,
                max_failures=10):
    '''
    Helper function that waits for an IP address for a specific maximum amount
    of time.

    :param update_callback: callback function which queries the cloud provider
                            for the VM ip address. It must return None if the
                            required data, IP included, is not available yet.
    :param update_args: Arguments to pass to update_callback
    :param update_kwargs: Keyword arguments to pass to update_callback
    :param timeout: The maximum amount of time(in seconds) to wait for the IP
                    address.
    :param interval: The looping interval, i.e., the amount of time to sleep
                     before the next iteration.
    :param interval_multiplier: Increase the interval by this multiplier after
                                each request; helps with throttling
    :param max_failures: If update_callback returns ``False`` it's considered
                         query failure. This value is the amount of failures
                         accepted before giving up.
    :returns: The update_callback returned data
    :raises: SaltCloudExecutionTimeout

    '''
    if update_args is None:
        update_args = ()
    if update_kwargs is None:
        update_kwargs = {}

    duration = timeout
    while True:
        log.debug(
            'Waiting for VM IP. Giving up in 00:{0:02d}:{1:02d}'.format(
                int(timeout // 60),
                int(timeout % 60)
            )
        )
        data = update_callback(*update_args, **update_kwargs)
        if data is False:
            log.debug(
                'update_callback has returned False which is considered a '
                'failure. Remaining Failures: {0}'.format(max_failures)
            )
            max_failures -= 1
            if max_failures <= 0:
                raise SaltCloudExecutionFailure(
                    'Too much failures occurred while waiting for '
                    'the IP address'
                )
        elif data is not None:
            return data

        if timeout < 0:
            raise SaltCloudExecutionTimeout(
                'Unable to get IP for 00:{0:02d}:{1:02d}'.format(
                    int(duration // 60),
                    int(duration % 60)
                )
            )
        time.sleep(interval)
        timeout -= interval

        if interval_multiplier > 1:
            interval *= interval_multiplier
            if interval > timeout:
                interval = timeout + 1
            log.info('Interval multiplier in effect; interval is '
                     'now {0}s'.format(interval))


def simple_types_filter(data):
    '''
    Convert the data list, dictionary into simple types, i.e., int, float, string,
    bool, etc.
    '''
    if data is None:
        return data

    simpletypes_keys = (six.string_types, six.text_type, six.integer_types, float, bool)
    simpletypes_values = tuple(list(simpletypes_keys) + [list, tuple])

    if isinstance(data, (list, tuple)):
        simplearray = []
        for value in data:
            if value is not None:
                if isinstance(value, (dict, list)):
                    value = simple_types_filter(value)
                elif not isinstance(value, simpletypes_values):
                    value = repr(value)
            simplearray.append(value)
        return simplearray

    if isinstance(data, dict):
        simpledict = {}
        for key, value in six.iteritems(data):
            if key is not None and not isinstance(key, simpletypes_keys):
                key = repr(key)
            if value is not None and isinstance(value, (dict, list, tuple)):
                value = simple_types_filter(value)
            elif value is not None and not isinstance(value, simpletypes_values):
                value = repr(value)
            simpledict[key] = value
        return simpledict

    return data


def list_nodes_select(nodes, selection, call=None):
    '''
    Return a list of the VMs that are on the provider, with select fields
    '''
    if call == 'action':
        raise SaltCloudSystemExit(
            'The list_nodes_select function must be called '
            'with -f or --function.'
        )

    if 'error' in nodes:
        raise SaltCloudSystemExit(
            'An error occurred while listing nodes: {0}'.format(
                nodes['error']['Errors']['Error']['Message']
            )
        )

    ret = {}
    for node in nodes:
        pairs = {}
        data = nodes[node]
        for key in data:
            if str(key) in selection:
                value = data[key]
                pairs[key] = value
        ret[node] = pairs

    return ret


def cachedir_index_add(minion_id, profile, driver, provider, base=None):
    '''
    Add an entry to the cachedir index. This generally only needs to happen when
    a new instance is created. This entry should contain:

    .. code-block:: yaml

        - minion_id
        - profile used to create the instance
        - provider and driver name

    The intent of this function is to speed up lookups for the cloud roster for
    salt-ssh. However, other code that makes use of profile information can also
    make use of this function.
    '''
    base = init_cachedir(base)
    index_file = os.path.join(base, 'index.p')

    if os.path.exists(index_file):
        with salt.utils.fopen(index_file, 'r') as fh_:
            index = msgpack.load(fh_)
    else:
        index = {}

    prov_comps = provider.split(':')

    index.update({
        minion_id: {
            'id': minion_id,
            'profile': profile,
            'driver': driver,
            'provider': prov_comps[0],
        }
    })

    with salt.utils.fopen(index_file, 'w') as fh_:
        msgpack.dump(index, fh_)


def cachedir_index_del(minion_id, base=None):
    '''
    Delete an entry from the cachedir index. This generally only needs to happen
    when an instance is deleted.
    '''
    base = init_cachedir(base)
    index_file = os.path.join(base, 'index.p')

    if os.path.exists(index_file):
        with salt.utils.fopen(index_file, 'r') as fh_:
            index = msgpack.load(fh_)
    else:
        return

    if minion_id in index:
        del index[minion_id]

    with salt.utils.fopen(index_file, 'w') as fh_:
        msgpack.dump(index, fh_)


def init_cachedir(base=None):
    '''
    Initialize the cachedir needed for Salt Cloud to keep track of minions
    '''
    if base is None:
        base = os.path.join(syspaths.CACHE_DIR, 'cloud')
    needed_dirs = (base,
                   os.path.join(base, 'requested'),
                   os.path.join(base, 'active'))
    for dir_ in needed_dirs:
        if not os.path.exists(dir_):
            os.makedirs(dir_)
        os.chmod(base, 0o755)

    return base


def request_minion_cachedir(
        minion_id,
        fingerprint='',
        pubkey=None,
        provider=None,
        base=None,
):
    '''
    Creates an entry in the requested/ cachedir. This means that Salt Cloud has
    made a request to a cloud provider to create an instance, but it has not
    yet verified that the instance properly exists.

    If the fingerprint is unknown, a raw pubkey can be passed in, and a
    fingerprint will be calculated. If both are empty, then the fingerprint
    will be set to None.
    '''
    if base is None:
        base = os.path.join(syspaths.CACHE_DIR, 'cloud')

    if not fingerprint:
        if pubkey is not None:
            fingerprint = salt.utils.pem_finger(key=pubkey)

    init_cachedir(base)

    data = {
        'minion_id': minion_id,
        'fingerprint': fingerprint,
        'provider': provider,
    }

    fname = '{0}.p'.format(minion_id)
    path = os.path.join(base, 'requested', fname)
    with salt.utils.fopen(path, 'w') as fh_:
        msgpack.dump(data, fh_)


def change_minion_cachedir(
        minion_id,
        cachedir,
        data=None,
        base=None,
):
    '''
    Changes the info inside a minion's cachedir entry. The type of cachedir
    must be specified (i.e., 'requested' or 'active'). A dict is also passed in
    which contains the data to be changed.

    Example:

        change_minion_cachedir(
            'myminion',
            'requested',
            {'fingerprint': '26:5c:8c:de:be:fe:89:c0:02:ed:27:65:0e:bb:be:60'},
        )
    '''
    if not isinstance(data, dict):
        return False

    if base is None:
        base = os.path.join(syspaths.CACHE_DIR, 'cloud')

    fname = '{0}.p'.format(minion_id)
    path = os.path.join(base, cachedir, fname)

    with salt.utils.fopen(path, 'r') as fh_:
        cache_data = msgpack.load(fh_)

    cache_data.update(data)

    with salt.utils.fopen(path, 'w') as fh_:
        msgpack.dump(cache_data, fh_)


def activate_minion_cachedir(minion_id, base=None):
    '''
    Moves a minion from the requested/ cachedir into the active/ cachedir. This
    means that Salt Cloud has verified that a requested instance properly
    exists, and should be expected to exist from here on out.
    '''
    if base is None:
        base = os.path.join(syspaths.CACHE_DIR, 'cloud')

    fname = '{0}.p'.format(minion_id)
    src = os.path.join(base, 'requested', fname)
    dst = os.path.join(base, 'active')
    shutil.move(src, dst)


def delete_minion_cachedir(minion_id, provider, opts, base=None):
    '''
    Deletes a minion's entry from the cloud cachedir. It will search through
    all cachedirs to find the minion's cache file.
    Needs `update_cachedir` set to True.
    '''
    if opts.get('update_cachedir', False) is False:
        return

    if base is None:
        base = os.path.join(syspaths.CACHE_DIR, 'cloud')

    driver = next(six.iterkeys(opts['providers'][provider]))
    fname = '{0}.p'.format(minion_id)
    for cachedir in ('requested', 'active'):
        path = os.path.join(base, cachedir, driver, provider, fname)
        log.debug('path: {0}'.format(path))
        if os.path.exists(path):
            os.remove(path)


def list_cache_nodes_full(opts, provider=None, base=None):
    '''
    Return a list of minion data from the cloud cache, rather from the cloud
    providers themselves. This is the cloud cache version of list_nodes_full().
    '''
    if opts.get('update_cachedir', False) is False:
        return

    if base is None:
        base = os.path.join(syspaths.CACHE_DIR, 'cloud', 'active')

    minions = {}
    # First, get a list of all drivers in use
    for driver in os.listdir(base):
        minions[driver] = {}
        prov_dir = os.path.join(base, driver)
        # Then, get a list of all providers per driver
        for prov in os.listdir(prov_dir):
            # If a specific provider is requested, filter out everyone else
            if provider and provider != prov:
                continue
            minions[driver][prov] = {}
            min_dir = os.path.join(prov_dir, prov)
            # Get a list of all nodes per provider
            for minion_id in os.listdir(min_dir):
                # Finally, get a list of full minion data
                fname = '{0}.p'.format(minion_id)
                fpath = os.path.join(min_dir, fname)
                with salt.utils.fopen(fpath, 'r') as fh_:
                    minions[driver][prov][minion_id] = msgpack.load(fh_)

    return minions


def cache_nodes_ip(opts, base=None):
    '''
    Retrieve a list of all nodes from Salt Cloud cache, and any associated IP
    addresses. Returns a dict.
    '''
    if base is None:
        base = os.path.join(syspaths.CACHE_DIR, 'cloud')

    minions = list_cache_nodes_full(opts, base=base)


def update_bootstrap(config, url=None):
    '''
    Update the salt-bootstrap script

        url can be either:

            - The URL to fetch the bootstrap script from
            - The absolute path to the bootstrap
            - The content of the bootstrap script


    '''
    default_url = config.get('bootstrap_script_url',
                             'https://bootstrap.saltstack.com')
    if not url:
        url = default_url
    if not url:
        raise ValueError('Cant get any source to update')
    if (url.startswith('http')) or ('://' in url):
        log.debug('Updating the bootstrap-salt.sh script to latest stable')
        try:
            import requests
        except ImportError:
            return {'error': (
                'Updating the bootstrap-salt.sh script requires the '
                'Python requests library to be installed'
            )}
        req = requests.get(url)
        if req.status_code != 200:
            return {'error': (
                'Failed to download the latest stable version of the '
                'bootstrap-salt.sh script from {0}. HTTP error: '
                '{1}'.format(
                    url, req.status_code
                )
            )}
        script_content = req.text
        if url == default_url:
            script_name = 'bootstrap-salt.sh'
        else:
            script_name = os.path.basename(url)
    elif os.path.exists(url):
        with salt.utils.fopen(url) as fic:
            script_content = fic.read()
        script_name = os.path.basename(url)
    # in last case, assuming we got a script content
    else:
        script_content = url
        script_name = '{0}.sh'.format(
            hashlib.sha1(script_content).hexdigest()
        )

    if not script_content:
        raise ValueError('No content in bootstrap script !')

    # Get the path to the built-in deploy scripts directory
    builtin_deploy_dir = os.path.join(
        os.path.dirname(__file__),
        'deploy'
    )

    # Compute the search path from the current loaded opts conf_file
    # value
    deploy_d_from_conf_file = os.path.join(
        os.path.dirname(config['conf_file']),
        'cloud.deploy.d'
    )

    # Compute the search path using the install time defined
    # syspaths.CONF_DIR
    deploy_d_from_syspaths = os.path.join(
        syspaths.CONFIG_DIR,
        'cloud.deploy.d'
    )

    # Get a copy of any defined search paths, flagging them not to
    # create parent
    deploy_scripts_search_paths = []
    for entry in config.get('deploy_scripts_search_path', []):
        if entry.startswith(builtin_deploy_dir):
            # We won't write the updated script to the built-in deploy
            # directory
            continue

        if entry in (deploy_d_from_conf_file, deploy_d_from_syspaths):
            # Allow parent directories to be made
            deploy_scripts_search_paths.append((entry, True))
        else:
            deploy_scripts_search_paths.append((entry, False))

    # In case the user is not using defaults and the computed
    # 'cloud.deploy.d' from conf_file and syspaths is not included, add
    # them
    if deploy_d_from_conf_file not in deploy_scripts_search_paths:
        deploy_scripts_search_paths.append(
            (deploy_d_from_conf_file, True)
        )
    if deploy_d_from_syspaths not in deploy_scripts_search_paths:
        deploy_scripts_search_paths.append(
            (deploy_d_from_syspaths, True)
        )

    finished = []
    finished_full = []
    for entry, makedirs in deploy_scripts_search_paths:
        # This handles duplicate entries, which are likely to appear
        if entry in finished:
            continue
        else:
            finished.append(entry)

        if makedirs and not os.path.isdir(entry):
            try:
                os.makedirs(entry)
            except (OSError, IOError) as err:
                log.info(
                    'Failed to create directory {0!r}'.format(entry)
                )
                continue

        if not is_writeable(entry):
            log.debug(
                'The {0!r} is not writeable. Continuing...'.format(
                    entry
                )
            )
            continue

        deploy_path = os.path.join(entry, script_name)
        try:
            finished_full.append(deploy_path)
            with salt.utils.fopen(deploy_path, 'w') as fp_:
                fp_.write(script_content)
        except (OSError, IOError) as err:
            log.debug(
                'Failed to write the updated script: {0}'.format(err)
            )
            continue

    return {'Success': {'Files updated': finished_full}}


def cache_node_list(nodes, provider, opts):
    '''
    If configured to do so, update the cloud cachedir with the current list of
    nodes. Also fires configured events pertaining to the node list.

    .. versionadded:: 2014.7.0
    '''
    if 'update_cachedir' not in opts or not opts['update_cachedir']:
        return

    base = os.path.join(init_cachedir(), 'active')
    driver = next(six.iterkeys(opts['providers'][provider]))
    prov_dir = os.path.join(base, driver, provider)
    if not os.path.exists(prov_dir):
        os.makedirs(prov_dir)

    # Check to see if any nodes in the cache are not in the new list
    missing_node_cache(prov_dir, nodes, provider, opts)

    for node in nodes:
        diff_node_cache(prov_dir, node, nodes[node], opts)
        path = os.path.join(prov_dir, '{0}.p'.format(node))
        with salt.utils.fopen(path, 'w') as fh_:
            msgpack.dump(nodes[node], fh_)


def cache_node(node, provider, opts):
    '''
    Cache node individually

    .. versionadded:: 2014.7.0
    '''
    if 'update_cachedir' not in opts or not opts['update_cachedir']:
        return

    if not os.path.exists(os.path.join(syspaths.CACHE_DIR, 'cloud', 'active')):
        init_cachedir()

    base = os.path.join(syspaths.CACHE_DIR, 'cloud', 'active')
    provider, driver = provider.split(':')
    prov_dir = os.path.join(base, driver, provider)
    if not os.path.exists(prov_dir):
        os.makedirs(prov_dir)
    path = os.path.join(prov_dir, '{0}.p'.format(node['name']))
    with salt.utils.fopen(path, 'w') as fh_:
        msgpack.dump(node, fh_)


def missing_node_cache(prov_dir, node_list, provider, opts):
    '''
    Check list of nodes to see if any nodes which were previously known about
    in the cache have been removed from the node list.

    This function will only run if configured to do so in the main Salt Cloud
    configuration file (normally /etc/salt/cloud).

    .. code-block:: yaml

        diff_cache_events: True

    .. versionadded:: 2014.7.0
    '''
    cached_nodes = []
    for node in os.listdir(prov_dir):
        cached_nodes.append(node.replace('.p', ''))

    log.debug(sorted(cached_nodes))
    log.debug(sorted(node_list))
    for node in cached_nodes:
        if node not in node_list:
            delete_minion_cachedir(node, provider, opts)
            if 'diff_cache_events' in opts and opts['diff_cache_events']:
                fire_event(
                    'event',
                    'cached node missing from provider',
                    'salt/cloud/{0}/cache_node_missing'.format(node),
                    {'missing node': node},
                    transport=opts.get('transport', 'zeromq')
                )


def diff_node_cache(prov_dir, node, new_data, opts):
    '''
    Check new node data against current cache. If data differ, fire an event
    which consists of the new node data.

    This function will only run if configured to do so in the main Salt Cloud
    configuration file (normally /etc/salt/cloud).

    .. code-block:: yaml

        diff_cache_events: True

    .. versionadded:: 2014.7.0
    '''
    if 'diff_cache_events' not in opts or not opts['diff_cache_events']:
        return

    if node is None:
        return
    path = os.path.join(prov_dir, node)
    path = '{0}.p'.format(path)

    if not os.path.exists(path):
        event_data = _strip_cache_events(new_data, opts)

        fire_event(
            'event',
            'new node found',
            'salt/cloud/{0}/cache_node_new'.format(node),
            {'new_data': event_data},
            transport=opts.get('transport', 'zeromq')
        )
        return

    with salt.utils.fopen(path, 'r') as fh_:
        try:
            cache_data = msgpack.load(fh_)
        except ValueError:
            log.warning('Cache for {0} was corrupt: Deleting'.format(node))
            cache_data = {}

    # Perform a simple diff between the old and the new data, and if it differs,
    # return both dicts.
    # TODO: Return an actual diff
    diff = cmp(new_data, cache_data)
    if diff != 0:
        fire_event(
            'event',
            'node data differs',
            'salt/cloud/{0}/cache_node_diff'.format(node),
            {
                'new_data': _strip_cache_events(new_data, opts),
                'cache_data': _strip_cache_events(cache_data, opts),
            },
            transport=opts.get('transport', 'zeromq')
        )


def _strip_cache_events(data, opts):
    '''
    Strip out user-configured sensitive event data. The fields to be stripped
    are configured in the main Salt Cloud configuration file, usually
    ``/etc/salt/cloud``.

    .. code-block: yaml

        cache_event_strip_fields:
          - password
          - priv_key

    .. versionadded:: 2014.7.0
    '''
    event_data = copy.deepcopy(data)
    strip_fields = opts.get('cache_event_strip_fields', [])
    for field in strip_fields:
        if field in event_data:
            del event_data[field]

    return event_data


def _salt_cloud_force_ascii(exc):
    '''
    Helper method to try its best to convert any Unicode text into ASCII
    without stack tracing since salt internally does not handle Unicode strings

    This method is not supposed to be used directly. Once
    `py:module: salt.utils.cloud` is imported this method register's with
    python's codecs module for proper automatic conversion in case of encoding
    errors.
    '''
    if not isinstance(exc, (UnicodeEncodeError, UnicodeTranslateError)):
        raise TypeError('Can\'t handle {0}'.format(exc))

    unicode_trans = {
        u'\xa0': u' ',  # Convert non-breaking space to space
        u'\u2013': u'-',  # Convert en dash to dash
    }

    if exc.object[exc.start:exc.end] in unicode_trans:
        return unicode_trans[exc.object[exc.start:exc.end]], exc.end

    # There's nothing else we can do, raise the exception
    raise exc


codecs.register_error('salt-cloud-force-ascii', _salt_cloud_force_ascii)


def retrieve_password_from_keyring(credential_id, username):
    '''
    Retrieve particular user's password for a specified credential set from system keyring.
    '''
    try:
        import keyring  # pylint: disable=import-error
        return keyring.get_password(credential_id, username)
    except ImportError:
        log.error('USE_KEYRING configured as a password, but no keyring module is installed')
        return False


def _save_password_in_keyring(credential_id, username, password):
    '''
    Saves provider password in system keyring
    '''
    try:
        import keyring  # pylint: disable=import-error
        return keyring.set_password(credential_id, username, password)
    except ImportError:
        log.error('Tried to store password in keyring, but no keyring module is installed')
        return False


def store_password_in_keyring(credential_id, username, password=None):
    '''
    Interactively prompts user for a password and stores it in system keyring
    '''
    try:
        # pylint: disable=import-error
        import keyring
        import keyring.errors
        # pylint: enable=import-error
        if password is None:
            prompt = 'Please enter password for {0}: '.format(credential_id)
            try:
                password = getpass.getpass(prompt)
            except EOFError:
                password = None

            if not password:
                # WE should raise something else here to be able to use this
                # as/from an API
                raise RuntimeError('Invalid password provided.')

        try:
            _save_password_in_keyring(credential_id, username, password)
        except keyring.errors.PasswordSetError as exc:
            log.debug('Problem saving password in the keyring: {0}'.format(exc))
    except ImportError:
        log.error('Tried to store password in keyring, but no keyring module is installed')
        return False


def _unwrap_dict(dictionary, index_string):
    '''
    Accepts index in form of a string
    Returns final value
    Example: dictionary = {'a': {'b': {'c': 'foobar'}}}
             index_string = 'a,b,c'
             returns 'foobar'
    '''
    index = index_string.split(',')
    for k in index:
        dictionary = dictionary[k]
    return dictionary


def run_func_until_ret_arg(fun, kwargs, fun_call=None,
                           argument_being_watched=None, required_argument_response=None):
    '''
    Waits until the function retrieves some required argument.
    NOTE: Tested with ec2 describe_volumes and describe_snapshots only.
    '''
    status = None
    while status != required_argument_response:
        f_result = fun(kwargs, call=fun_call)
        r_set = {}
        for d in f_result:
            if isinstance(d, list):
                d0 = d[0]
                if isinstance(d0, dict):
                    for k, v in six.iteritems(d0):
                        r_set[k] = v
        status = _unwrap_dict(r_set, argument_being_watched)
        log.debug('Function: {0}, Watched arg: {1}, Response: {2}'.format(str(fun).split(' ')[1],
                                                                          argument_being_watched,
                                                                          status))
        time.sleep(5)

    return True<|MERGE_RESOLUTION|>--- conflicted
+++ resolved
@@ -67,11 +67,7 @@
 
 # Import third party libs
 import salt.ext.six as six
-<<<<<<< HEAD
-from salt.ext.six.moves import range  # pylint: disable=import-error,redefined-builtin
-=======
 from salt.ext.six.moves import range  # pylint: disable=import-error,redefined-builtin,W0611
->>>>>>> 5448b720
 from jinja2 import Template
 import yaml
 
