--- conflicted
+++ resolved
@@ -707,13 +707,8 @@
             host, port
         )
     )
-<<<<<<< HEAD
-    creds = '-U {0}%{1} //{2}'.format(
-        username, password, host)
-=======
     creds = "-U '{0}%{1}' //{2}".format(
             username, password, host)
->>>>>>> 9bb8216d
     trycount = 0
     while True:
         trycount += 1
@@ -744,13 +739,8 @@
     '''
     Check if the windows credentials are valid
     '''
-<<<<<<< HEAD
-    for _ in range(retries):
-        retcode = win_cmd('winexe -U {0}%{1} //{2} "hostname"'.format(
-=======
     for i in xrange(retries):
         retcode = win_cmd("winexe -U '{0}%{1}' //{2} \"hostname\"".format(
->>>>>>> 9bb8216d
             username, password, host
         ))
         if retcode == 0:
