--- conflicted
+++ resolved
@@ -1057,14 +1057,14 @@
 
             # Minion configuration
             if minion_pem:
-                scp_file('{0}/minion.pem'.format(tmp_dir), minion_pem, ssh_kwargs)
+                sftp_file('{0}/minion.pem'.format(tmp_dir), minion_pem, ssh_kwargs)
                 ret = root_cmd('chmod 600 {0}/minion.pem'.format(tmp_dir),
                                tty, sudo, **ssh_kwargs)
                 if ret:
                     raise SaltCloudSystemExit(
                         'Cant set perms on {0}/minion.pem'.format(tmp_dir))
             if minion_pub:
-                scp_file('{0}/minion.pub'.format(tmp_dir), minion_pub, ssh_kwargs)
+                sftp_file('{0}/minion.pub'.format(tmp_dir), minion_pub, ssh_kwargs)
 
             if minion_conf:
                 if not isinstance(minion_conf, dict):
@@ -1077,12 +1077,12 @@
                     )
                 minion_grains = minion_conf.pop('grains', {})
                 if minion_grains:
-                    scp_file(
+                    sftp_file(
                         '{0}/grains'.format(tmp_dir),
                         salt_config_to_yaml(minion_grains),
                         ssh_kwargs
                     )
-                scp_file(
+                sftp_file(
                     '{0}/minion'.format(tmp_dir),
                     salt_config_to_yaml(minion_conf),
                     ssh_kwargs
@@ -1090,7 +1090,7 @@
 
             # Master configuration
             if master_pem:
-                scp_file('{0}/master.pem'.format(tmp_dir), master_pem, ssh_kwargs)
+                sftp_file('{0}/master.pem'.format(tmp_dir), master_pem, ssh_kwargs)
                 ret = root_cmd('chmod 600 {0}/master.pem'.format(tmp_dir),
                                tty, sudo, **ssh_kwargs)
                 if ret:
@@ -1098,7 +1098,7 @@
                         'Cant set perms on {0}/master.pem'.format(tmp_dir))
 
             if master_pub:
-                scp_file('{0}/master.pub'.format(tmp_dir), master_pub, ssh_kwargs)
+                sftp_file('{0}/master.pub'.format(tmp_dir), master_pub, ssh_kwargs)
 
             if master_conf:
                 if not isinstance(master_conf, dict):
@@ -1110,7 +1110,7 @@
                         'Loading from YAML ...'
                     )
 
-                scp_file(
+                sftp_file(
                     '{0}/master'.format(tmp_dir),
                     salt_config_to_yaml(master_conf),
                     ssh_kwargs
@@ -1149,7 +1149,7 @@
                     rpath = os.path.join(
                         preseed_minion_keys_tempdir, minion_id
                     )
-                    scp_file(rpath, minion_key, ssh_kwargs)
+                    sftp_file(rpath, minion_key, ssh_kwargs)
 
                 if ssh_kwargs['username'] != 'root':
                     root_cmd(
@@ -1167,7 +1167,7 @@
             if script:
                 # got strange escaping issues with sudoer, going onto a
                 # subshell fixes that
-                scp_file('{0}/deploy.sh'.format(tmp_dir), script, ssh_kwargs)
+                sftp_file('{0}/deploy.sh'.format(tmp_dir), script, ssh_kwargs)
                 ret = root_cmd(
                     ('sh -c "( chmod +x \\"{0}/deploy.sh\\" )";'
                      'exit $?').format(tmp_dir),
@@ -1229,7 +1229,7 @@
                     environ_script_contents.append(deploy_command)
 
                     # Upload our environ setter wrapper
-                    scp_file(
+                    sftp_file(
                         '{0}/environ-deploy-wrapper.sh'.format(tmp_dir),
                         '\n'.join(environ_script_contents),
                         ssh_kwargs
@@ -1461,7 +1461,7 @@
         ])
 
     if 'port' in kwargs:
-        ssh_args.extend(['-P {0}'.format(kwargs['port'])])
+        ssh_args.append('-oPort={0}'.format(kwargs['port']))
 
     if 'ssh_gateway' in kwargs:
         ssh_gateway = kwargs['ssh_gateway']
@@ -1477,30 +1477,21 @@
         if 'ssh_gateway_user' in kwargs:
             ssh_gateway_user = kwargs['ssh_gateway_user']
 
-        ssh_args.extend([
+        ssh_args.append(
             # Setup ProxyCommand
             '-oProxyCommand="ssh {0} {1} {2} {3} {4}@{5} -p {6} nc -q0 %h %p"'.format(
-<<<<<<< HEAD
-            # Don't add new hosts to the host key database
-            '-oStrictHostKeyChecking=no',
-            # Set hosts key database path to /dev/null, ie, non-existing
-            '-oUserKnownHostsFile=/dev/null',
-            # Don't re-use the SSH connection. Less failures.
-            '-oControlPath=none',
-=======
                 # Don't add new hosts to the host key database
                 '-oStrictHostKeyChecking=no',
                 # Set hosts key database path to /dev/null, i.e., non-existing
                 '-oUserKnownHostsFile=/dev/null',
                 # Don't re-use the SSH connection. Less failures.
                 '-oControlPath=none',
->>>>>>> e9cda430
                 ssh_gateway_key,
                 ssh_gateway_user,
                 ssh_gateway,
                 ssh_gateway_port
             )
-        ])
+        )
     if kwargs.get('use_sftp', False) is True:
         cmd = 'sftp {0} {2[username]}@{2[hostname]} <<< "put {1} {3}"'.format(
             ' '.join(ssh_args), tmppath, kwargs, dest_path
