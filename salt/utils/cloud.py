# -*- coding: utf-8 -*-
'''
Utility functions for salt.cloud
'''

# Import python libs
import os
import sys
import codecs
import shutil
import socket
import tempfile
import time
import subprocess
import multiprocessing
import logging
import pipes
import json
import traceback
import copy
import re

# Let's import pwd and catch the ImportError. We'll raise it if this is not
# Windows
try:
    import pwd
except ImportError:
    if not sys.platform.lower().startswith('win'):
        # We can't use salt.utils.is_windows() from the import a little down
        # because that will cause issues under windows at install time.
        raise

# Import salt libs
import salt.crypt
import salt.client
import salt.config
import salt.utils
import salt.utils.event
from salt import syspaths
from salt.utils import vt
from salt.utils.nb_popen import NonBlockingPopen
from salt.utils.yamldumper import SafeOrderedDumper
<<<<<<< HEAD
from salt.utils.validate.path import is_writeable
=======
>>>>>>> dbed0be4

# Import salt cloud libs
import salt.cloud
from salt.cloud.exceptions import (
    SaltCloudConfigError,
    SaltCloudException,
    SaltCloudSystemExit,
    SaltCloudExecutionTimeout,
    SaltCloudExecutionFailure,
    SaltCloudPasswordError
)

# Import third party libs
from jinja2 import Template
import yaml

NSTATES = {
    0: 'running',
    1: 'rebooting',
    2: 'terminated',
    3: 'pending',
}

SSH_PASSWORD_PROMP_RE = re.compile(r'(?:.*)[Pp]assword(?: for .*)?:', re.M)

# Get logging started
log = logging.getLogger(__name__)


def __render_script(path, vm_=None, opts=None, minion=''):
    '''
    Return the rendered script
    '''
    log.info('Rendering deploy script: {0}'.format(path))
    try:
        with salt.utils.fopen(path, 'r') as fp_:
            template = Template(fp_.read())
            return str(template.render(opts=opts, vm=vm_, minion=minion))
    except AttributeError:
        # Specified renderer was not found
        with salt.utils.fopen(path, 'r') as fp_:
            return fp_.read()


def os_script(os_, vm_=None, opts=None, minion=''):
    '''
    Return the script as a string for the specific os
    '''
    if os.path.isabs(os_):
        # The user provided an absolute path to the deploy script, let's use it
        return __render_script(os_, vm_, opts, minion)

    if os.path.isabs('{0}.sh'.format(os_)):
        # The user provided an absolute path to the deploy script, although no
        # extension was provided. Let's use it anyway.
        return __render_script('{0}.sh'.format(os_), vm_, opts, minion)

    for search_path in opts['deploy_scripts_search_path']:
        if os.path.isfile(os.path.join(search_path, os_)):
            return __render_script(
                os.path.join(search_path, os_), vm_, opts, minion
            )

        if os.path.isfile(os.path.join(search_path, '{0}.sh'.format(os_))):
            return __render_script(
                os.path.join(search_path, '{0}.sh'.format(os_)),
                vm_, opts, minion
            )
    # No deploy script was found, return an empty string
    return ''


def gen_keys(keysize=2048):
    '''
    Generate Salt minion keys and return them as PEM file strings
    '''
    # Mandate that keys are at least 2048 in size
    if keysize < 2048:
        keysize = 2048
    tdir = tempfile.mkdtemp()

    salt.crypt.gen_keys(tdir, 'minion', keysize)
    priv_path = os.path.join(tdir, 'minion.pem')
    pub_path = os.path.join(tdir, 'minion.pub')
    with salt.utils.fopen(priv_path) as fp_:
        priv = fp_.read()
    with salt.utils.fopen(pub_path) as fp_:
        pub = fp_.read()
    shutil.rmtree(tdir)
    return priv, pub


def accept_key(pki_dir, pub, id_):
    '''
    If the master config was available then we will have a pki_dir key in
    the opts directory, this method places the pub key in the accepted
    keys dir and removes it from the unaccepted keys dir if that is the case.
    '''
    for key_dir in ('minions', 'minions_pre', 'minions_rejected'):
        key_path = os.path.join(pki_dir, key_dir)
        if not os.path.exists(key_path):
            os.makedirs(key_path)

    key = os.path.join(pki_dir, 'minions', id_)
    with salt.utils.fopen(key, 'w+') as fp_:
        fp_.write(pub)

    oldkey = os.path.join(pki_dir, 'minions_pre', id_)
    if os.path.isfile(oldkey):
        with salt.utils.fopen(oldkey) as fp_:
            if fp_.read() == pub:
                os.remove(oldkey)


def remove_key(pki_dir, id_):
    '''
    This method removes a specified key from the accepted keys dir
    '''
    key = os.path.join(pki_dir, 'minions', id_)
    if os.path.isfile(key):
        os.remove(key)
        log.debug('Deleted {0!r}'.format(key))


def rename_key(pki_dir, id_, new_id):
    '''
    Rename a key, when an instance has also been renamed
    '''
    oldkey = os.path.join(pki_dir, 'minions', id_)
    newkey = os.path.join(pki_dir, 'minions', new_id)
    if os.path.isfile(oldkey):
        os.rename(oldkey, newkey)


def minion_config(opts, vm_):
    '''
    Return a minion's configuration for the provided options and VM
    '''

    # Let's get a copy of the salt minion default options
    minion = salt.config.DEFAULT_MINION_OPTS.copy()
    # Some default options are Null, let's set a reasonable default
    minion.update(
        log_level='info',
        log_level_logfile='info'
    )

    # Now, let's update it to our needs
    minion['id'] = vm_['name']
    master_finger = salt.config.get_cloud_config_value('master_finger', vm_, opts)
    if master_finger is not None:
        minion['master_finger'] = master_finger
    minion.update(
        # Get ANY defined minion settings, merging data, in the following order
        # 1. VM config
        # 2. Profile config
        # 3. Global configuration
        salt.config.get_cloud_config_value(
            'minion', vm_, opts, default={}, search_global=True
        )
    )

    make_master = salt.config.get_cloud_config_value('make_master', vm_, opts)
    if 'master' not in minion and make_master is not True:
        raise SaltCloudConfigError(
            'A master setting was not defined in the minion\'s configuration.'
        )

    # Get ANY defined grains settings, merging data, in the following order
    # 1. VM config
    # 2. Profile config
    # 3. Global configuration
    minion.setdefault('grains', {}).update(
        salt.config.get_cloud_config_value(
            'grains', vm_, opts, default={}, search_global=True
        )
    )
    return minion


def master_config(opts, vm_):
    '''
    Return a master's configuration for the provided options and VM
    '''
    # Let's get a copy of the salt master default options
    master = salt.config.DEFAULT_MASTER_OPTS.copy()
    # Some default options are Null, let's set a reasonable default
    master.update(
        log_level='info',
        log_level_logfile='info'
    )

    # Get ANY defined master setting, merging data, in the following order
    # 1. VM config
    # 2. Profile config
    # 3. Global configuration
    master.update(
        salt.config.get_cloud_config_value(
            'master', vm_, opts, default={}, search_global=True
        )
    )
    return master


def salt_config_to_yaml(configuration, line_break='\n'):
    '''
    Return a salt configuration dictionary, master or minion, as a yaml dump
    '''
    return yaml.dump(configuration,
                     line_break=line_break,
                     default_flow_style=False,
                     Dumper=SafeOrderedDumper)
<<<<<<< HEAD


def bootstrap(vm_, opts):
    '''
    This is the primary entry point for logging into any system (POSIX or
    Windows) to install Salt. It will make the decision on its own as to which
    deploy function to call.
    '''
    if salt.config.get_cloud_config_value('deploy', vm_, opts) is False:
        return {
            'Error': {
                'No Deploy': '\'deploy\' is not enabled. Not deploying.'
            }
        }
    key_filename = salt.config.get_cloud_config_value(
        'key_filename', vm_, opts, search_global=False, default=None
    )
    if key_filename is not None and not os.path.isfile(key_filename):
        raise SaltCloudConfigError(
            'The defined ssh_keyfile {0!r} does not exist'.format(
                key_filename
            )
        )

    if key_filename is None and salt.utils.which('sshpass') is None:
        raise SaltCloudSystemExit(
            'Cannot deploy salt in a VM if the \'ssh_keyfile\' setting '
            'is not set and \'sshpass\' binary is not present on the '
            'system for the password.'
        )

    ret = {}

    deploy_script_code = os_script(vm_)

    ssh_username = salt.config.get_cloud_config_value(
        'ssh_username', vm_, __opts__, default='root'
    ),

    deploy_kwargs = {
        'opts': opts,
        'host': vm_['ssh_host'],
        'username': ssh_username,
        'script': deploy_script_code,
        'name': vm_['name'],
        'tmp_dir': salt.config.get_cloud_config_value(
            'tmp_dir', vm_, opts, default='/tmp/.saltcloud'
        ),
        'deploy_command': salt.config.get_cloud_config_value(
            'deploy_command', vm_, opts,
            default='/tmp/.saltcloud/deploy.sh',
        ),
        'start_action': opts['start_action'],
        'parallel': opts['parallel'],
        'sock_dir': opts['sock_dir'],
        'conf_file': opts['conf_file'],
        'minion_pem': vm_['priv_key'],
        'minion_pub': vm_['pub_key'],
        'keep_tmp': opts['keep_tmp'],
        'sudo': salt.config.get_cloud_config_value(
            'sudo', vm_, opts, default=(ssh_username != 'root')
        ),
        'sudo_password': salt.config.get_cloud_config_value(
            'sudo_password', vm_, opts, default=None
        ),
        'tty': salt.config.get_cloud_config_value(
            'tty', vm_, opts, default=True
        ),
        'password': salt.config.get_cloud_config_value(
            'password', vm_, opts, search_global=False
        ),
        'key_filename': key_filename,
        'script_args': salt.config.get_cloud_config_value(
            'script_args', vm_, opts
        ),
        'script_env': salt.config.get_cloud_config_value(
            'script_env', vm_, opts
        ),
        'minion_conf': salt.utils.cloud.minion_config(opts, vm_),
        'preseed_minion_keys': vm_.get('preseed_minion_keys', None),
        'display_ssh_output': salt.config.get_cloud_config_value(
            'display_ssh_output', vm_, opts, default=True
        )
    }
    # forward any info about possible ssh gateway to deploy script
    # as some providers need also a 'gateway' configuration
    if 'gateway' in vm_:
        deploy_kwargs.update({'gateway': vm_['gateway']})

    # Deploy salt-master files, if necessary
    if salt.config.get_cloud_config_value('make_master', vm_, opts) is True:
        deploy_kwargs['make_master'] = True
        deploy_kwargs['master_pub'] = vm_['master_pub']
        deploy_kwargs['master_pem'] = vm_['master_pem']
        master_conf = salt.utils.cloud.master_config(opts, vm_)
        deploy_kwargs['master_conf'] = master_conf

        if master_conf.get('syndic_master', None):
            deploy_kwargs['make_syndic'] = True

    deploy_kwargs['make_minion'] = salt.config.get_cloud_config_value(
        'make_minion', vm_, opts, default=True
    )

    win_installer = salt.config.get_cloud_config_value(
        'win_installer', vm_, opts
    )
    if win_installer:
        deploy_kwargs['win_installer'] = win_installer
        minion = salt.utils.cloud.minion_config(opts, vm_)
        deploy_kwargs['master'] = minion['master']
        deploy_kwargs['username'] = salt.config.get_cloud_config_value(
            'win_username', vm_, opts, default='Administrator'
        )
        deploy_kwargs['password'] = salt.config.get_cloud_config_value(
            'win_password', vm_, opts, default=''
        )

    # Store what was used to the deploy the VM
    event_kwargs = copy.deepcopy(deploy_kwargs)
    del event_kwargs['minion_pem']
    del event_kwargs['minion_pub']
    del event_kwargs['sudo_password']
    if 'password' in event_kwargs:
        del event_kwargs['password']
    ret['deploy_kwargs'] = event_kwargs

    fire_event(
        'event',
        'executing deploy script',
        'salt/cloud/{0}/deploying'.format(vm_['name']),
        {'kwargs': event_kwargs},
        transport=opts.get('transport', 'zeromq')
    )

    deployed = False
    if win_installer:
        deployed = deploy_windows(**deploy_kwargs)
    else:
        deployed = deploy_script(**deploy_kwargs)

    if deployed:
        ret['deployed'] = deployed
        log.info('Salt installed on {0}'.format(vm_['name']))
        return ret

    log.error('Failed to start Salt on host {0}'.format(vm_['name']))
    return {
        'Error': {
            'Not Deployed': 'Failed to start Salt on host {0}'.format(
                vm_['name']
            )
        }
    }


def ssh_usernames(vm_, opts, default_users=None):
    '''
    Return the ssh_usernames. Defaults to a built-in list of users for trying.
    '''
    if default_users is None:
        default_users = ['root']

    usernames = salt.config.get_cloud_config_value(
        'ssh_username', vm_, opts
    )

    if not isinstance(usernames, list):
        usernames = [usernames]

    # get rid of None's or empty names
    usernames = filter(lambda x: x, usernames)
    # Keep a copy of the usernames the user might have provided
    initial = usernames[:]

    # Add common usernames to the list to be tested
    for name in default_users:
        if name not in usernames:
            usernames.append(name)
    # Add the user provided usernames to the end of the list since enough time
    # might need to pass before the remote service is available for logins and
    # the proper username might have passed it's iteration.
    # This has detected in a CentOS 5.7 EC2 image
    usernames.extend(initial)
    return usernames
=======
>>>>>>> dbed0be4


def wait_for_fun(fun, timeout=900, **kwargs):
    '''
    Wait until a function finishes, or times out
    '''
    start = time.time()
    log.debug('Attempting function {0}'.format(fun))
    trycount = 0
    while True:
        trycount += 1
        try:
            response = fun(**kwargs)
            if type(response) is not bool:
                return response
        except Exception as exc:
            log.debug('Caught exception in wait_for_fun: {0}'.format(exc))
            time.sleep(1)
            if time.time() - start > timeout:
                log.error('Function timed out: {0}'.format(timeout))
                return False

            log.debug(
                'Retrying function {0} on  (try {1})'.format(
                    fun, trycount
                )
            )


def wait_for_port(host, port=22, timeout=900, gateway=None):
    '''
    Wait until a connection to the specified port can be made on a specified
    host. This is usually port 22 (for SSH), but in the case of Windows
    installations, it might be port 445 (for winexe). It may also be an
    alternate port for SSH, depending on the base image.
    '''
    start = time.time()
    # Assign test ports because if a gateway is defined
    # we first want to test the gateway before the host.
    test_ssh_host = host
    test_ssh_port = port
    if gateway:
        ssh_gateway = gateway['ssh_gateway']
        ssh_gateway_port = 22
        if ':' in ssh_gateway:
            ssh_gateway, ssh_gateway_port = ssh_gateway.split(':')
        if 'ssh_gateway_port' in gateway:
            ssh_gateway_port = gateway['ssh_gateway_port']
        test_ssh_host = ssh_gateway
        test_ssh_port = ssh_gateway_port
        log.debug(
            'Attempting connection to host {0} on port {1} '
            'via gateway {2} on port {3}'.format(
                host, port, ssh_gateway, ssh_gateway_port
            )
        )
    else:
        log.debug(
            'Attempting connection to host {0} on port {1}'.format(
                host, port
            )
        )
    trycount = 0
    while True:
        trycount += 1
        try:
            sock = socket.socket(socket.AF_INET, socket.SOCK_STREAM)
            sock.settimeout(30)
            sock.connect((test_ssh_host, test_ssh_port))
            # Stop any remaining reads/writes on the socket
            sock.shutdown(socket.SHUT_RDWR)
            # Close it!
            sock.close()
            break
        except socket.error as exc:
            log.debug('Caught exception in wait_for_port: {0}'.format(exc))
            time.sleep(1)
            if time.time() - start > timeout:
                log.error('Port connection timed out: {0}'.format(timeout))
                return False
            if not gateway:
                log.debug(
                    'Retrying connection to host {0} on port {1} '
                    '(try {2})'.format(
                        test_ssh_host, test_ssh_port, trycount
                    )
                )
            else:
                log.debug(
                    'Retrying connection to Gateway {0} on port {1} '
                    '(try {2})'.format(
                        test_ssh_host, test_ssh_port, trycount
                    )
                )
    if not gateway:
        return True
    # Let the user know that his gateway is good!
    log.debug(
        'Gateway {0} on port {1} '
        'is reachable.'.format(
            test_ssh_host, test_ssh_port
        )
    )

    # Now we need to test the host via the gateway.
    # We will use netcat on the gateway to test the port
    ssh_args = []
    ssh_args.extend([
        # Don't add new hosts to the host key database
        '-oStrictHostKeyChecking=no',
        # Set hosts key database path to /dev/null, ie, non-existing
        '-oUserKnownHostsFile=/dev/null',
        # Don't re-use the SSH connection. Less failures.
        '-oControlPath=none'
    ])
    # There should never be both a password and an ssh key passed in, so
    if 'ssh_gateway_key' in gateway:
        ssh_args.extend([
            # tell SSH to skip password authentication
            '-oPasswordAuthentication=no',
            '-oChallengeResponseAuthentication=no',
            # Make sure public key authentication is enabled
            '-oPubkeyAuthentication=yes',
            # No Keyboard interaction!
            '-oKbdInteractiveAuthentication=no',
            # Also, specify the location of the key file
            '-i {0}'.format(gateway['ssh_gateway_key'])
        ])
    # Netcat command testing remote port
    command = 'nc -z -w5 -q0 {0} {1}'.format(host, port)
    # SSH command
    pcmd = 'ssh {0} {1}@{2} -p {3} {4}'.format(
        ' '.join(ssh_args), gateway['ssh_gateway_user'], ssh_gateway,
        ssh_gateway_port, pipes.quote('date')
    )
    cmd = 'ssh {0} {1}@{2} -p {3} {4}'.format(
        ' '.join(ssh_args), gateway['ssh_gateway_user'], ssh_gateway,
        ssh_gateway_port, pipes.quote(command)
    )
    log.debug('SSH command: {0!r}'.format(cmd))

    kwargs = {'display_ssh_output': False,
              'password': gateway.get('ssh_gateway_password', None)}
    trycount = 0
    usable_gateway = False
    gateway_retries = 5
    while True:
        trycount += 1
        # test gateway usage
        if not usable_gateway:
            pstatus = _exec_ssh_cmd(pcmd, **kwargs)
            if pstatus == 0:
                usable_gateway = True
            else:
                gateway_retries -= 1
                log.error(
                    'Gateway usage seems to be broken, '
                    'password error ? Tries left: {0}'.format(gateway_retries))
            if not gateway_retries:
                raise SaltCloudExecutionFailure(
                    'SSH gateway is reachable but we can not login')
        # then try to reach out the target
        if usable_gateway:
            status = _exec_ssh_cmd(cmd, **kwargs)
            # Get the exit code of the SSH command.
            # If 0 then the port is open.
            if status == 0:
                return True
        time.sleep(1)
        if time.time() - start > timeout:
            log.error('Port connection timed out: {0}'.format(timeout))
            return False
        log.debug(
            'Retrying connection to host {0} on port {1} '
            'via gateway {2} on port {3}. (try {4})'.format(
                host, port, ssh_gateway, ssh_gateway_port,
                trycount
            )
        )


def wait_for_winexesvc(host, port, username, password, timeout=900, gateway=None):
    '''
    Wait until winexe connection can be established.
    '''
    start = time.time()
    log.debug(
        'Attempting winexe connection to host {0} on port {1}'.format(
            host, port
        )
    )
    creds = '-U {0}%{1} //{2}'.format(
            username, password, host)
    trycount = 0
    while True:
        trycount += 1
        try:
            # Shell out to winexe to check %TEMP%
            ret_code = win_cmd('winexe {0} "sc query winexesvc"'.format(creds))
            if ret_code == 0:
                log.debug('winexe connected...')
                return True
            log.debug('Return code was {0}'.format(ret_code))
            time.sleep(1)
        except socket.error as exc:
            log.debug('Caught exception in wait_for_winexesvc: {0}'.format(exc))
            time.sleep(1)
            if time.time() - start > timeout:
                log.error('winexe connection timed out: {0}'.format(timeout))
                return False
            log.debug(
                'Retrying winexe connection to host {0} on port {1} '
                '(try {2})'.format(
                    host, port, trycount
                )
            )


def validate_windows_cred(host, username='Administrator', password=None):
    '''
    Check if the windows credentials are valid
    '''
    retcode = win_cmd('winexe -U {0}%{1} //{2} "hostname"'.format(
        username, password, host
    ))
    return retcode == 0


def wait_for_passwd(host, port=22, ssh_timeout=15, username='root',
                    password=None, key_filename=None, maxtries=15,
                    trysleep=1, display_ssh_output=True, gateway=None):
    '''
    Wait until ssh connection can be accessed via password or ssh key
    '''
    trycount = 0
    while trycount < maxtries:
        connectfail = False
        try:
            kwargs = {'hostname': host,
                      'port': port,
                      'username': username,
                      'password_retries': maxtries,
                      'timeout': ssh_timeout,
                      'display_ssh_output': display_ssh_output}
            if gateway:
                kwargs['ssh_gateway'] = gateway['ssh_gateway']
                kwargs['ssh_gateway_key'] = gateway['ssh_gateway_key']
                kwargs['ssh_gateway_user'] = gateway['ssh_gateway_user']

            if key_filename:
                if not os.path.isfile(key_filename):
                    raise SaltCloudConfigError(
                        'The defined key_filename {0!r} does not exist'.format(
                            key_filename
                        )
                    )
                kwargs['key_filename'] = key_filename
                log.debug('Using {0} as the key_filename'.format(key_filename))
            elif password:
                kwargs['password'] = password
                log.debug('Using password authentication'.format(password))

            trycount += 1
            log.debug(
                'Attempting to authenticate as {0} (try {1} of {2})'.format(
                    username, trycount, maxtries
                )
            )

            status = root_cmd('date', tty=False, sudo=False, **kwargs)
            if status != 0:
                connectfail = True
                if trycount < maxtries:
                    time.sleep(trysleep)
                    continue

                log.error(
                    'Authentication failed: status code {0}'.format(
                        status
                    )
                )
                return False
            if connectfail is False:
                return True
            return False
        except SaltCloudPasswordError:
            raise
        except Exception:
            if trycount >= maxtries:
                return False
            time.sleep(trysleep)


def deploy_windows(host,
                   port=445,
                   timeout=900,
                   username='Administrator',
                   password=None,
                   name=None,
                   pub_key=None,
                   sock_dir=None,
                   conf_file=None,
                   start_action=None,
                   parallel=False,
                   minion_pub=None,
                   minion_pem=None,
                   minion_conf=None,
                   keep_tmp=False,
                   script_args=None,
                   script_env=None,
                   port_timeout=15,
                   preseed_minion_keys=None,
                   win_installer=None,
                   master=None,
                   tmp_dir='C:\\salttmp',
                   opts=None,
                   **kwargs):
    '''
    Copy the install files to a remote Windows box, and execute them
    '''
    if not isinstance(opts, dict):
        opts = {}

    starttime = time.mktime(time.localtime())
    log.debug('Deploying {0} at {1} (Windows)'.format(host, starttime))
    if wait_for_port(host=host, port=port, timeout=port_timeout * 60) and \
                wait_for_winexesvc(host=host, port=port,
                             username=username, password=password,
                             timeout=port_timeout * 60):
        log.debug('SMB port {0} on {1} is available'.format(port, host))
        newtimeout = timeout - (time.mktime(time.localtime()) - starttime)
        log.debug(
            'Logging into {0}:{1} as {2}'.format(
                host, port, username
            )
        )
        newtimeout = timeout - (time.mktime(time.localtime()) - starttime)
        creds = '-U {0}%{1} //{2}'.format(
            username, password, host)
        # Shell out to smbclient to create C:\salttmp\
        win_cmd('smbclient {0}/c$ -c "mkdir salttemp; exit;"'.format(creds))
        # Shell out to smbclient to create C:\salt\conf\pki\minion
        win_cmd('smbclient {0}/c$ -c "mkdir salt; mkdir salt\\conf; mkdir salt\\conf\\pki; mkdir salt\\conf\\pki\\minion; exit;"'.format(creds))
        # Shell out to smbclient to copy over minion keys
        ## minion_pub, minion_pem
        kwargs = {'hostname': host,
                  'creds': creds}

        if minion_pub:
            smb_file('salt\\conf\\pki\\minion\\minion.pub', minion_pub, kwargs)

        if minion_pem:
            smb_file('salt\\conf\\pki\\minion\\minion.pem', minion_pem, kwargs)

        # Shell out to smbclient to copy over win_installer
        ## win_installer refers to a file such as:
        ## /root/Salt-Minion-0.17.0-win32-Setup.exe
        ## ..which exists on the same machine as salt-cloud
        comps = win_installer.split('/')
        local_path = '/'.join(comps[:-1])
        installer = comps[-1]
        win_cmd('smbclient {0}/c$ -c "cd salttemp; prompt; lcd {1}; mput {2}; exit;"'.format(
            creds, local_path, installer
        ))
        # Shell out to winexe to execute win_installer
        ## We don't actually need to set the master and the minion here since
        ## the minion config file will be set next via smb_file
        win_cmd('winexe {0} "c:\\salttemp\\{1} /S /master={2} /minion-name={3}"'.format(
            creds, installer, master, name
        ))

        # Shell out to smbclient to copy over minion_conf
        if minion_conf:
            if not isinstance(minion_conf, dict):
                # Let's not just fail regarding this change, specially
                # since we can handle it
                raise DeprecationWarning(
                    '`salt.utils.cloud.deploy_windows` now only accepts '
                    'dictionaries for its `minion_conf` parameter. '
                    'Loading YAML...'
                )
            minion_grains = minion_conf.pop('grains', {})
            if minion_grains:
                smb_file(
                    'salt\\conf\\grains',
                    salt_config_to_yaml(minion_grains, line_break='\r\n'),
                    kwargs
                )
            # Add special windows minion configuration
            # that must be in the minion config file
            windows_minion_conf = {
                'ipc_mode': 'tcp',
                'root_dir': 'c:\\salt',
                'pki_dir': '/conf/pki/minion',
                'multiprocessing': False,
            }
            minion_conf = dict(minion_conf, **windows_minion_conf)
            smb_file(
                'salt\\conf\\minion',
                salt_config_to_yaml(minion_conf, line_break='\r\n'),
                kwargs
            )
        # Shell out to smbclient to delete C:\salttmp\ and installer file
        ## Unless keep_tmp is True
        if not keep_tmp:
            win_cmd('smbclient {0}/c$ -c "del salttemp\\{1}; prompt; exit;"'.format(
                creds,
                installer,
            ))
            win_cmd('smbclient {0}/c$ -c "rmdir salttemp; prompt; exit;"'.format(
                creds,
            ))
        # Shell out to winexe to ensure salt-minion service started
        win_cmd('winexe {0} "sc start salt-minion"'.format(
            creds,
        ))

        # Fire deploy action
        fire_event(
            'event',
            '{0} has been deployed at {1}'.format(name, host),
            'salt/cloud/{0}/deploy_windows'.format(name),
            {'name': name},
            transport=opts.get('transport', 'zeromq')
        )

        return True
    return False


def deploy_script(host,
                  port=22,
                  timeout=900,
                  username='root',
                  password=None,
                  key_filename=None,
                  script=None,
                  name=None,
                  pub_key=None,
                  sock_dir=None,
                  provider=None,
                  conf_file=None,
                  start_action=None,
                  make_master=False,
                  master_pub=None,
                  master_pem=None,
                  master_conf=None,
                  minion_pub=None,
                  minion_pem=None,
                  minion_conf=None,
                  keep_tmp=False,
                  script_args=None,
                  script_env=None,
                  ssh_timeout=15,
                  make_syndic=False,
                  make_minion=True,
                  display_ssh_output=True,
                  preseed_minion_keys=None,
                  parallel=False,
                  sudo_password=None,
                  sudo=False,
                  tty=None,
                  deploy_command='/tmp/.saltcloud/deploy.sh',
                  opts=None,
                  tmp_dir='/tmp/.saltcloud',
                  **kwargs):
    '''
    Copy a deploy script to a remote server, execute it, and remove it
    '''
    if not isinstance(opts, dict):
        opts = {}

    if key_filename is not None and not os.path.isfile(key_filename):
        raise SaltCloudConfigError(
            'The defined key_filename {0!r} does not exist'.format(
                key_filename
            )
        )

    gateway = None
    if 'gateway' in kwargs:
        gateway = kwargs['gateway']

    starttime = time.mktime(time.localtime())
    log.debug('Deploying {0} at {1}'.format(host, starttime))

    if wait_for_port(host=host, port=port, gateway=gateway):
        log.debug('SSH port {0} on {1} is available'.format(port, host))
        newtimeout = timeout - (time.mktime(time.localtime()) - starttime)
        if wait_for_passwd(host, port=port, username=username,
                           password=password, key_filename=key_filename,
                           ssh_timeout=ssh_timeout,
                           display_ssh_output=display_ssh_output,
                           gateway=gateway):

            def remote_exists(path):
                return not root_cmd('test -e \\"{0}\\"'.format(path),
                                    tty, sudo, **kwargs)
            log.debug(
                'Logging into {0}:{1} as {2}'.format(
                    host, port, username
                )
            )
            newtimeout = timeout - (time.mktime(time.localtime()) - starttime)
            kwargs = {
                'hostname': host,
                'port': port,
                'username': username,
                'timeout': ssh_timeout,
                'display_ssh_output': display_ssh_output,
                'sudo_password': sudo_password,
            }
            if gateway:
                kwargs['ssh_gateway'] = gateway['ssh_gateway']
                kwargs['ssh_gateway_key'] = gateway['ssh_gateway_key']
                kwargs['ssh_gateway_user'] = gateway['ssh_gateway_user']
            if key_filename:
                log.debug('Using {0} as the key_filename'.format(key_filename))
                kwargs['key_filename'] = key_filename
            elif password:
                log.debug('Using {0} as the password'.format(password))
                kwargs['password'] = password

            if not remote_exists(tmp_dir):
                ret = root_cmd(('sh -c "( mkdir -p \\"{0}\\" &&'
                                ' chmod 700 \\"{0}\\" )"').format(tmp_dir),
                               tty, sudo, **kwargs)
                if ret:
                    raise SaltCloudSystemExit(
                        'Cant create temporary '
                        'directory in {0} !'.format(tmp_dir)
                    )
            if sudo:
                comps = tmp_dir.lstrip('/').rstrip('/').split('/')
                if len(comps) > 0:
                    if len(comps) > 1 or comps[0] != 'tmp':
                        ret = root_cmd(
                            'chown {0}. {1}'.format(username, tmp_dir),
                            tty, sudo, **kwargs
                        )
                        if ret:
                            raise SaltCloudSystemExit(
                                'Cant set {0} ownership on {1}'.format(
                                    username, tmp_dir))

            # Minion configuration
            if minion_pem:
                scp_file('{0}/minion.pem'.format(tmp_dir), minion_pem, kwargs)
                ret = root_cmd('chmod 600 {0}/minion.pem'.format(tmp_dir),
                               tty, sudo, **kwargs)
                if ret:
                    raise SaltCloudSystemExit(
                        'Cant set perms on {0}/minion.pem'.format(tmp_dir))
            if minion_pub:
                scp_file('{0}/minion.pub'.format(tmp_dir), minion_pub, kwargs)

            if minion_conf:
                if not isinstance(minion_conf, dict):
                    # Let's not just fail regarding this change, specially
                    # since we can handle it
                    raise DeprecationWarning(
                        '`salt.utils.cloud.deploy_script now only accepts '
                        'dictionaries for it\'s `minion_conf` parameter. '
                        'Loading YAML...'
                    )
                minion_grains = minion_conf.pop('grains', {})
                if minion_grains:
                    scp_file(
                        '{0}/grains'.format(tmp_dir),
                        salt_config_to_yaml(minion_grains),
                        kwargs
                    )
                scp_file(
                    '{0}/minion'.format(tmp_dir),
                    salt_config_to_yaml(minion_conf),
                    kwargs
                )

            # Master configuration
            if master_pem:
                scp_file('{0}/master.pem'.format(tmp_dir), master_pem, kwargs)
                ret = root_cmd('chmod 600 {0}/master.pem'.format(tmp_dir),
                               tty, sudo, **kwargs)
                if ret:
                    raise SaltCloudSystemExit(
                        'Cant set perms on {0}/master.pem'.format(tmp_dir))

            if master_pub:
                scp_file('{0}/master.pub'.format(tmp_dir), master_pub, kwargs)

            if master_conf:
                if not isinstance(master_conf, dict):
                    # Let's not just fail regarding this change, specially
                    # since we can handle it
                    raise DeprecationWarning(
                        '`salt.utils.cloud.deploy_script now only accepts '
                        'dictionaries for it\'s `master_conf` parameter. '
                        'Loading from YAML ...'
                    )

                scp_file(
                    '{0}/master'.format(tmp_dir),
                    salt_config_to_yaml(master_conf),
                    kwargs
                )

            # XXX: We need to make these paths configurable
            preseed_minion_keys_tempdir = '{0}/preseed-minion-keys'.format(
                tmp_dir)
            if preseed_minion_keys is not None:
                # Create remote temp dir
                ret = root_cmd(
                    'mkdir "{0}"'.format(preseed_minion_keys_tempdir),
                    tty, sudo, **kwargs
                )
                if ret:
                    raise SaltCloudSystemExit(
                        'Cant create {0}'.format(preseed_minion_keys_tempdir))
                ret = root_cmd(
                    'chmod 700 "{0}"'.format(preseed_minion_keys_tempdir),
                    tty, sudo, **kwargs
                )
                if ret:
                    raise SaltCloudSystemExit(
                        'Cant set perms on {0}'.format(
                            preseed_minion_keys_tempdir))
                if kwargs['username'] != 'root':
                    root_cmd(
                        'chown {0} "{1}"'.format(
                            kwargs['username'], preseed_minion_keys_tempdir
                        ),
                        tty, sudo, **kwargs
                    )

                # Copy pre-seed minion keys
                for minion_id, minion_key in preseed_minion_keys.iteritems():
                    rpath = os.path.join(
                        preseed_minion_keys_tempdir, minion_id
                    )
                    scp_file(rpath, minion_key, kwargs)

                if kwargs['username'] != 'root':
                    root_cmd(
                        'chown -R root \\"{0}\\"'.format(
                            preseed_minion_keys_tempdir
                        ),
                        tty, sudo, **kwargs
                    )
                    if ret:
                        raise SaltCloudSystemExit(
                            'Cant set owneship for {0}'.format(
                                preseed_minion_keys_tempdir))

            # The actual deploy script
            if script:
                # got strange escaping issues with sudoer, going onto a
                # subshell fixes that
                scp_file('{0}/deploy.sh'.format(tmp_dir), script, kwargs)
                ret = root_cmd(
                    ('sh -c "( chmod +x \\"{0}/deploy.sh\\" )";'
                     'exit $?').format(tmp_dir),
                    tty, sudo, **kwargs)
                if ret:
                    raise SaltCloudSystemExit(
                        'Cant set perms on {0}/deploy.sh'.format(tmp_dir))

            newtimeout = timeout - (time.mktime(time.localtime()) - starttime)
            queue = None
            process = None
            # Consider this code experimental. It causes Salt Cloud to wait
            # for the minion to check in, and then fire a startup event.
            # Disabled if parallel because it doesn't work!
            if start_action and not parallel:
                queue = multiprocessing.Queue()
                process = multiprocessing.Process(
                    target=check_auth, kwargs=dict(
                        name=name, pub_key=pub_key, sock_dir=sock_dir,
                        timeout=newtimeout, queue=queue
                    )
                )
                log.debug('Starting new process to wait for salt-minion')
                process.start()

            # Run the deploy script
            if script:
                if 'bootstrap-salt' in script:
                    deploy_command += ' -c {0}'.format(tmp_dir)
                    if make_syndic is True:
                        deploy_command += ' -S'
                    if make_master is True:
                        deploy_command += ' -M'
                    if make_minion is False:
                        deploy_command += ' -N'
                    if keep_tmp is True:
                        deploy_command += ' -K'
                    if preseed_minion_keys is not None:
                        deploy_command += ' -k {0}'.format(
                            preseed_minion_keys_tempdir
                        )
                if script_args:
                    deploy_command += ' {0}'.format(script_args)

                if script_env:
                    if not isinstance(script_env, dict):
                        raise SaltCloudSystemExit(
                            'The \'script_env\' configuration setting NEEDS '
                            'to be a dictionary not a {0}'.format(
                                type(script_env)
                            )
                        )
                    environ_script_contents = ['#!/bin/sh']
                    for key, value in script_env.iteritems():
                        environ_script_contents.append(
                            'setenv {0} \'{1}\' >/dev/null 2>&1 || '
                            'export {0}=\'{1}\''.format(key, value)
                        )
                    environ_script_contents.append(deploy_command)

                    # Upload our environ setter wrapper
                    scp_file(
                        '{0}/environ-deploy-wrapper.sh'.format(tmp_dir),
                        '\n'.join(environ_script_contents),
                        kwargs
                    )
                    root_cmd(
                        'chmod +x {0}/environ-deploy-wrapper.sh'.format(tmp_dir),
                        tty, sudo, **kwargs
                    )
                    # The deploy command is now our wrapper
                    deploy_command = '{0}/environ-deploy-wrapper.sh'.format(
                        tmp_dir,
                    )
                if root_cmd(deploy_command, tty, sudo, **kwargs) != 0:
                    raise SaltCloudSystemExit(
                        'Executing the command {0!r} failed'.format(
                            deploy_command
                        )
                    )
                log.debug('Executed command {0!r}'.format(deploy_command))

                # Remove the deploy script
                if not keep_tmp:
                    root_cmd('rm -f {0}/deploy.sh'.format(tmp_dir),
                             tty, sudo, **kwargs)
                    log.debug('Removed {0}/deploy.sh'.format(tmp_dir))
                    if script_env:
                        root_cmd(
                            'rm -f {0}/environ-deploy-wrapper.sh'.format(
                                tmp_dir
                            ),
                            tty, sudo, **kwargs
                        )
                        log.debug(
                            'Removed {0}/environ-deploy-wrapper.sh'.format(
                                tmp_dir
                            )
                        )

            if keep_tmp:
                log.debug(
                    'Not removing deployment files from {0}/'.format(tmp_dir)
                )
            else:
                # Remove minion configuration
                if minion_pub:
                    root_cmd('rm -f {0}/minion.pub'.format(tmp_dir),
                             tty, sudo, **kwargs)
                    log.debug('Removed {0}/minion.pub'.format(tmp_dir))
                if minion_pem:
                    root_cmd('rm -f {0}/minion.pem'.format(tmp_dir),
                             tty, sudo, **kwargs)
                    log.debug('Removed {0}/minion.pem'.format(tmp_dir))
                if minion_conf:
                    root_cmd('rm -f {0}/grains'.format(tmp_dir),
                             tty, sudo, **kwargs)
                    log.debug('Removed {0}/grains'.format(tmp_dir))
                    root_cmd('rm -f {0}/minion'.format(tmp_dir),
                             tty, sudo, **kwargs)
                    log.debug('Removed {0}/minion'.format(tmp_dir))

                # Remove master configuration
                if master_pub:
                    root_cmd('rm -f {0}/master.pub'.format(tmp_dir),
                             tty, sudo, **kwargs)
                    log.debug('Removed {0}/master.pub'.format(tmp_dir))
                if master_pem:
                    root_cmd('rm -f {0}/master.pem'.format(tmp_dir),
                             tty, sudo, **kwargs)
                    log.debug('Removed {0}/master.pem'.format(tmp_dir))
                if master_conf:
                    root_cmd('rm -f {0}/master'.format(tmp_dir),
                             tty, sudo, **kwargs)
                    log.debug('Removed {0}/master'.format(tmp_dir))

                # Remove pre-seed keys directory
                if preseed_minion_keys is not None:
                    root_cmd(
                        'rm -rf {0}'.format(
                            preseed_minion_keys_tempdir
                        ), tty, sudo, **kwargs
                    )
                    log.debug(
                        'Removed {0}'.format(preseed_minion_keys_tempdir)
                    )

            if start_action and not parallel:
                queuereturn = queue.get()
                process.join()
                if queuereturn and start_action:
                    #client = salt.client.LocalClient(conf_file)
                    #output = client.cmd_iter(
                    #    host, 'state.highstate', timeout=timeout
                    #)
                    #for line in output:
                    #    print(line)
                    log.info(
                        'Executing {0} on the salt-minion'.format(
                            start_action
                        )
                    )
                    root_cmd(
                        'salt-call {0}'.format(start_action),
                        tty, sudo, **kwargs
                    )
                    log.info(
                        'Finished executing {0} on the salt-minion'.format(
                            start_action
                        )
                    )
            # Fire deploy action
            fire_event(
                'event',
                '{0} has been deployed at {1}'.format(name, host),
                'salt/cloud/{0}/deploy_script'.format(name),
                {
                    'name': name,
                    'host': host
                },
                transport=opts.get('transport', 'zeromq')
            )
            return True
    return False


def fire_event(key, msg, tag, args=None, sock_dir=None, transport='zeromq'):
    # Fire deploy action
    if sock_dir is None:
        sock_dir = os.path.join(syspaths.SOCK_DIR, 'master')
    event = salt.utils.event.get_event(
            'master',
            sock_dir,
            transport,
            listen=False)
    try:
        event.fire_event(msg, tag)
    except ValueError:
        # We're using develop or a 0.17.x version of salt
        if type(args) is dict:
            args[key] = msg
        else:
            args = {key: msg}
        event.fire_event(args, tag)

    # https://github.com/zeromq/pyzmq/issues/173#issuecomment-4037083
    # Assertion failed: get_load () == 0 (poller_base.cpp:32)
    time.sleep(0.025)


def _exec_ssh_cmd(cmd,
                  error_msg='Failed to execute command {0!r}: {1}\n{2}',
                  **kwargs):
    password_retries = kwargs.get('password_retries', 3)
    error_msg = (
        'A wrong password has been issued while establishing ssh session')
    try:
        stdout, stderr = None, None
        proc = vt.Terminal(
            cmd,
            shell=True,
            log_stdout=True,
            log_stderr=True,
            stream_stdout=kwargs.get('display_ssh_output', True),
            stream_stderr=kwargs.get('display_ssh_output', True))
        sent_password = 0
        while proc.isalive():
            stdout, stderr = proc.recv()
            if stdout and SSH_PASSWORD_PROMP_RE.search(stdout):
                if (
                    kwargs.get('password', None)
                    and (sent_password < password_retries)
                ):
                    sent_password += 1
                    proc.sendline(kwargs['password'])
                else:
                    raise SaltCloudPasswordError(error_msg)
            # 0.0125 is really too fast on some systems
            time.sleep(0.5)
        return proc.exitstatus
    except vt.TerminalException as err:
        trace = traceback.format_exc()
        log.error(error_msg.format(cmd, err, trace))
    finally:
        proc.terminate()
    # Signal an error
    return 1


def scp_file(dest_path, contents, kwargs):
    '''
    Use scp to copy a file to a server
    '''
    tmpfh, tmppath = tempfile.mkstemp()
    with salt.utils.fopen(tmppath, 'w') as tmpfile:
        tmpfile.write(contents)

    log.debug('Uploading {0} to {1} (scp)'.format(dest_path, kwargs['hostname']))

    ssh_args = [
        # Don't add new hosts to the host key database
        '-oStrictHostKeyChecking=no',
        # Set hosts key database path to /dev/null, ie, non-existing
        '-oUserKnownHostsFile=/dev/null',
        # Don't re-use the SSH connection. Less failures.
        '-oControlPath=none'
    ]
    if 'key_filename' in kwargs:
        # There should never be both a password and an ssh key passed in, so
        ssh_args.extend([
            # tell SSH to skip password authentication
            '-oPasswordAuthentication=no',
            '-oChallengeResponseAuthentication=no',
            # Make sure public key authentication is enabled
            '-oPubkeyAuthentication=yes',
            # No Keyboard interaction!
            '-oKbdInteractiveAuthentication=no',
            # Also, specify the location of the key file
            '-i {0}'.format(kwargs['key_filename'])
        ])

    if 'ssh_gateway' in kwargs:
        ssh_gateway = kwargs['ssh_gateway']
        ssh_gateway_port = 22
        ssh_gateway_key = ''
        ssh_gateway_user = 'root'
        if ':' in ssh_gateway:
            ssh_gateway, ssh_gateway_port = ssh_gateway.split(':')
        if 'ssh_gateway_port' in kwargs:
            ssh_gateway_port = kwargs['ssh_gateway_port']
        if 'ssh_gateway_key' in kwargs:
            ssh_gateway_key = '-i {0}'.format(kwargs['ssh_gateway_key'])
        if 'ssh_gateway_user' in kwargs:
            ssh_gateway_user = kwargs['ssh_gateway_user']

        ssh_args.extend([
            # Setup ProxyCommand
            '-oProxyCommand="ssh {0} {1}@{2} -p {3} nc -q0 %h %p"'.format(
                ssh_gateway_key,
                ssh_gateway_user,
                ssh_gateway,
                ssh_gateway_port
            )
        ])

    cmd = 'scp {0} {1} {2[username]}@{2[hostname]}:{3}'.format(
        ' '.join(ssh_args), tmppath, kwargs, dest_path
    )
    log.debug('SCP command: {0!r}'.format(cmd))
    retcode = _exec_ssh_cmd(cmd,
                            error_msg='Failed to upload file {0!r}: {1}\n{2}',
                            **kwargs)
    return retcode


def smb_file(dest_path, contents, kwargs):
    '''
    Use smbclient to copy a file to a server
    '''
    tmpfh, tmppath = tempfile.mkstemp()
    with salt.utils.fopen(tmppath, 'w') as tmpfile:
        tmpfile.write(contents)

    log.debug('Uploading {0} to {1} (smbclient)'.format(
        dest_path, kwargs['hostname'])
    )

    # Shell out to smbclient
    comps = tmppath.split('/')
    src_dir = '/'.join(comps[:-1])
    src_file = comps[-1]
    comps = dest_path.split('\\')
    dest_dir = '\\'.join(comps[:-1])
    dest_file = comps[-1]
    cmd = 'smbclient {0}/c$ -c "cd {3}; prompt; lcd {1}; del {4}; mput {2}; rename {2} {4}; exit;"'.format(
        kwargs['creds'], src_dir, src_file, dest_dir, dest_file
    )
    log.debug('SCP command: {0!r}'.format(cmd))
    win_cmd(cmd)


def win_cmd(command, **kwargs):
    '''
    Wrapper for commands to be run against Windows boxes
    '''
    try:
        proc = NonBlockingPopen(
            command,
            shell=True,
            stderr=subprocess.PIPE,
            stdout=subprocess.PIPE,
            stream_stds=kwargs.get('display_ssh_output', True),
        )
        log.debug(
            'Executing command(PID {0}): {1!r}'.format(
                proc.pid, command
            )
        )
        proc.poll_and_read_until_finish()
        proc.communicate()
        return proc.returncode
    except Exception as err:
        log.error(
            'Failed to execute command {0!r}: {1}\n'.format(
                command, err
            ),
            exc_info=True
        )
    # Signal an error
    return 1


def root_cmd(command, tty, sudo, **kwargs):
    '''
    Wrapper for commands to be run as root
    '''
    if sudo:
        if 'sudo_password' in kwargs and kwargs['sudo_password'] is not None:
            command = 'echo "{1}" | sudo -S {0}'.format(
                command,
                kwargs['sudo_password'],
            )
        else:
            command = 'sudo {0}'.format(command)
        log.debug('Using sudo to run command {0}'.format(command))

    ssh_args = []

    if tty:
        # Use double `-t` on the `ssh` command, it's necessary when `sudo` has
        # `requiretty` enforced.
        ssh_args.extend(['-t', '-t'])

    ssh_args.extend([
        # Don't add new hosts to the host key database
        '-oStrictHostKeyChecking=no',
        # Set hosts key database path to /dev/null, ie, non-existing
        '-oUserKnownHostsFile=/dev/null',
        # Don't re-use the SSH connection. Less failures.
        '-oControlPath=none'
    ])

    if 'key_filename' in kwargs:
        # There should never be both a password and an ssh key passed in, so
        ssh_args.extend([
            # tell SSH to skip password authentication
            '-oPasswordAuthentication=no',
            '-oChallengeResponseAuthentication=no',
            # Make sure public key authentication is enabled
            '-oPubkeyAuthentication=yes',
            # No Keyboard interaction!
            '-oKbdInteractiveAuthentication=no',
            # Also, specify the location of the key file
            '-i {0}'.format(kwargs['key_filename'])
        ])

    if 'ssh_gateway' in kwargs:
        ssh_gateway = kwargs['ssh_gateway']
        ssh_gateway_port = 22
        ssh_gateway_key = ''
        ssh_gateway_user = 'root'
        if ':' in ssh_gateway:
            ssh_gateway, ssh_gateway_port = ssh_gateway.split(':')
        if 'ssh_gateway_port' in kwargs:
            ssh_gateway_port = kwargs['ssh_gateway_port']
        if 'ssh_gateway_key' in kwargs:
            ssh_gateway_key = '-i {0}'.format(kwargs['ssh_gateway_key'])
        if 'ssh_gateway_user' in kwargs:
            ssh_gateway_user = kwargs['ssh_gateway_user']

        ssh_args.extend([
            # Setup ProxyCommand
            '-oProxyCommand="ssh {0} {1}@{2} -p {3} nc -q0 %h %p"'.format(
                ssh_gateway_key,
                ssh_gateway_user,
                ssh_gateway,
                ssh_gateway_port
            )
        ])
        log.info(
            'Using SSH gateway {0}@{1}:{2}'.format(
                ssh_gateway_user, ssh_gateway, ssh_gateway_port
            )
        )
    cmd = 'ssh {0} {1[username]}@{1[hostname]} {2}'.format(
        ' '.join(ssh_args), kwargs, pipes.quote(command)
    )
    log.debug('SSH command: {0!r}'.format(cmd))
    retcode = _exec_ssh_cmd(cmd, **kwargs)
    return retcode


def check_auth(name, pub_key=None, sock_dir=None, queue=None, timeout=300):
    '''
    This function is called from a multiprocess instance, to wait for a minion
    to become available to receive salt commands
    '''
    event = salt.utils.event.SaltEvent('master', sock_dir)
    starttime = time.mktime(time.localtime())
    newtimeout = timeout
    log.debug(
        'In check_auth, waiting for {0} to become available'.format(
            name
        )
    )
    while newtimeout > 0:
        newtimeout = timeout - (time.mktime(time.localtime()) - starttime)
        ret = event.get_event(full=True)
        if ret is None:
            continue
        if ret['tag'] == 'minion_start' and ret['data']['id'] == name:
            queue.put(name)
            newtimeout = 0
            log.debug('Minion {0} is ready to receive commands'.format(name))


def ip_to_int(ip):
    '''
    Converts an IP address to an integer
    '''
    ret = 0
    for octet in ip.split('.'):
        ret = ret * 256 + int(octet)
    return ret


def is_public_ip(ip):
    '''
    Determines whether an IP address falls within one of the private IP ranges
    '''
    addr = ip_to_int(ip)
    if addr > 167772160 and addr < 184549375:
        # 10.0.0.0/24
        return False
    elif addr > 3232235520 and addr < 3232301055:
        # 192.168.0.0/16
        return False
    elif addr > 2886729728 and addr < 2887778303:
        # 172.16.0.0/12
        return False
    return True


def check_name(name, safe_chars):
    '''
    Check whether the specified name contains invalid characters
    '''
    regexp = re.compile('[^{0}]'.format(safe_chars))
    if regexp.search(name):
        raise SaltCloudException(
            '{0} contains characters not supported by this cloud provider. '
            'Valid characters are: {1}'.format(
                name, safe_chars
            )
        )


def remove_sshkey(host, known_hosts=None):
    '''
    Remove a host from the known_hosts file
    '''
    if known_hosts is None:
        if 'HOME' in os.environ:
            known_hosts = '{0}/.ssh/known_hosts'.format(os.environ['HOME'])
        else:
            try:
                known_hosts = '{0}/.ssh/known_hosts'.format(
                    pwd.getpwuid(os.getuid()).pwd_dir
                )
            except Exception:
                pass

    if known_hosts is not None:
        log.debug(
            'Removing ssh key for {0} from known hosts file {1}'.format(
                host, known_hosts
            )
        )
    else:
        log.debug(
            'Removing ssh key for {0} from known hosts file'.format(host)
        )

    cmd = 'ssh-keygen -R {0}'.format(host)
    subprocess.call(cmd, shell=True)


def wait_for_ip(update_callback,
                update_args=None,
                update_kwargs=None,
                timeout=5 * 60,
                interval=5,
                interval_multiplier=1,
                max_failures=10):
    '''
    Helper function that waits for an IP address for a specific maximum amount
    of time.

    :param update_callback: callback function which queries the cloud provider
                            for the VM ip address. It must return None if the
                            required data, IP included, is not available yet.
    :param update_args: Arguments to pass to update_callback
    :param update_kwargs: Keyword arguments to pass to update_callback
    :param timeout: The maximum amount of time(in seconds) to wait for the IP
                    address.
    :param interval: The looping interval, ie, the amount of time to sleep
                     before the next iteration.
    :param interval_multiplier: Increase the interval by this multiplier after
                                each request; helps with throttling
    :param max_failures: If update_callback returns ``False`` it's considered
                         query failure. This value is the amount of failures
                         accepted before giving up.
    :returns: The update_callback returned data
    :raises: SaltCloudExecutionTimeout

    '''
    if update_args is None:
        update_args = ()
    if update_kwargs is None:
        update_kwargs = {}

    duration = timeout
    while True:
        log.debug(
            'Waiting for VM IP. Giving up in 00:{0:02d}:{1:02d}'.format(
                int(timeout // 60),
                int(timeout % 60)
            )
        )
        data = update_callback(*update_args, **update_kwargs)
        if data is False:
            log.debug(
                'update_callback has returned False which is considered a '
                'failure. Remaining Failures: {0}'.format(max_failures)
            )
            max_failures -= 1
            if max_failures <= 0:
                raise SaltCloudExecutionFailure(
                    'Too much failures occurred while waiting for '
                    'the IP address'
                )
        elif data is not None:
            return data

        if timeout < 0:
            raise SaltCloudExecutionTimeout(
                'Unable to get IP for 00:{0:02d}:{1:02d}'.format(
                    int(duration // 60),
                    int(duration % 60)
                )
            )
        time.sleep(interval)
        timeout -= interval

        if interval_multiplier > 1:
            interval *= interval_multiplier
            if interval > timeout:
                interval = timeout + 1
            log.info('Interval multiplier in effect; interval is '
                     'now {0}s'.format(interval))


def simple_types_filter(datadict):
    '''
    Convert the data dictionary into simple types, ie, int, float, string,
    bool, etc.
    '''
    if not isinstance(datadict, dict):
        # This function is only supposed to work on dictionaries
        return datadict

    simpletypes_keys = (str, unicode, int, long, float, bool)
    simpletypes_values = tuple(list(simpletypes_keys) + [list, tuple])
    simpledict = {}
    for key, value in datadict.iteritems():
        if key is not None and not isinstance(key, simpletypes_keys):
            key = repr(key)
        if value is not None and isinstance(value, dict):
            value = simple_types_filter(value)
        elif value is not None and not isinstance(value, simpletypes_values):
            value = repr(value)
        simpledict[key] = value
    return simpledict


def list_nodes_select(nodes, selection, call=None):
    '''
    Return a list of the VMs that are on the provider, with select fields
    '''
    if call == 'action':
        raise SaltCloudSystemExit(
            'The list_nodes_select function must be called '
            'with -f or --function.'
        )

    if 'error' in nodes:
        raise SaltCloudSystemExit(
            'An error occurred while listing nodes: {0}'.format(
                nodes['error']['Errors']['Error']['Message']
            )
        )

    ret = {}
    for node in nodes:
        pairs = {}
        data = nodes[node]
        for key in data:
            if str(key) in selection:
                value = data[key]
                pairs[key] = value
        ret[node] = pairs

    return ret


def init_cachedir(base=None):
    '''
    Initialize the cachedir needed for Salt Cloud to keep track of minions
    '''
    if base is None:
        base = os.path.join(syspaths.CACHE_DIR, 'cloud')
    needed_dirs = (base,
                   os.path.join(base, 'requested'),
                   os.path.join(base, 'active'))
    for dir_ in needed_dirs:
        if not os.path.exists(dir_):
            os.makedirs(dir_)
        os.chmod(base, 0755)


def request_minion_cachedir(
        minion_id,
        fingerprint='',
        pubkey=None,
        provider=None,
        base=None,
    ):
    '''
    Creates an entry in the requested/ cachedir. This means that Salt Cloud has
    made a request to a cloud provider to create an instance, but it has not
    yet verified that the instance properly exists.

    If the fingerprint is unknown, a raw pubkey can be passed in, and a
    fingerprint will be calculated. If both are empty, then the fingerprint
    will be set to None.
    '''
    if base is None:
        base = os.path.join(syspaths.CACHE_DIR, 'cloud')

    if not fingerprint:
        if pubkey is not None:
            fingerprint = salt.utils.pem_finger(key=pubkey)

    init_cachedir(base)

    data = {
        'minion_id': minion_id,
        'fingerprint': fingerprint,
        'provider': provider,
    }

    fname = '{0}.json'.format(minion_id)
    path = os.path.join(base, 'requested', fname)
    with salt.utils.fopen(path, 'w') as fh_:
        json.dump(data, fh_)


def change_minion_cachedir(
        minion_id,
        cachedir,
        data=None,
        base=None,
    ):
    '''
    Changes the info inside a minion's cachedir entry. The type of cachedir
    must be specified (i.e., 'requested' or 'active'). A dict is also passed in
    which contains the data to be changed.

    Example:

        change_minion_cachedir(
            'myminion',
            'requested',
            {'fingerprint': '26:5c:8c:de:be:fe:89:c0:02:ed:27:65:0e:bb:be:60'},
        )
    '''
    if not isinstance(data, dict):
        return False

    if base is None:
        base = os.path.join(syspaths.CACHE_DIR, 'cloud')

    fname = '{0}.json'.format(minion_id)
    path = os.path.join(base, cachedir, fname)

    with salt.utils.fopen(path, 'r') as fh_:
        cache_data = json.load(fh_)

    cache_data.update(data)

    with salt.utils.fopen(path, 'w') as fh_:
        json.dump(cache_data, fh_)


def activate_minion_cachedir(minion_id, base=None):
    '''
    Moves a minion from the requested/ cachedir into the active/ cachedir. This
    means that Salt Cloud has verified that a requested instance properly
    exists, and should be expected to exist from here on out.
    '''
    if base is None:
        base = os.path.join(syspaths.CACHE_DIR, 'cloud')

    fname = '{0}.json'.format(minion_id)
    src = os.path.join(base, 'requested', fname)
    dst = os.path.join(base, 'active')
    shutil.move(src, dst)


def delete_minion_cachedir(minion_id, base=None):
    '''
    Deletes a minion's entry from the cloud cachedir. It will search through
    all cachedirs to find the minion's cache file.
    '''
    if base is None:
        base = os.path.join(syspaths.CACHE_DIR, 'cloud')

    fname = '{0}.json'.format(minion_id)
    for cachedir in ('requested', 'active'):
        path = os.path.join(base, cachedir, fname)
        if os.path.exists(path):
            os.remove(path)


def update_bootstrap(config):
    '''
    Update the salt-bootstrap script
    '''
    log.debug('Updating the bootstrap-salt.sh script to latest stable')
    try:
        import requests
    except ImportError:
        return {'error': (
            'Updating the bootstrap-salt.sh script requires the '
            'Python requests library to be installed'
        )}
    url = 'https://raw.githubusercontent.com/saltstack/salt-bootstrap/stable/bootstrap-salt.sh'
    req = requests.get(url)
    if req.status_code != 200:
        return {'error': (
            'Failed to download the latest stable version of the '
            'bootstrap-salt.sh script from {0}. HTTP error: '
            '{1}'.format(
                url, req.status_code
            )
        )}

    # Get the path to the built-in deploy scripts directory
    builtin_deploy_dir = os.path.join(
        os.path.dirname(__file__),
        'deploy'
    )

    # Compute the search path from the current loaded opts conf_file
    # value
    deploy_d_from_conf_file = os.path.join(
        os.path.dirname(config['conf_file']),
        'cloud.deploy.d'
    )

    # Compute the search path using the install time defined
    # syspaths.CONF_DIR
    deploy_d_from_syspaths = os.path.join(
        syspaths.CONFIG_DIR,
        'cloud.deploy.d'
    )

    # Get a copy of any defined search paths, flagging them not to
    # create parent
    deploy_scripts_search_paths = []
    for entry in config.get('deploy_scripts_search_path', []):
        if entry.startswith(builtin_deploy_dir):
            # We won't write the updated script to the built-in deploy
            # directory
            continue

        if entry in (deploy_d_from_conf_file, deploy_d_from_syspaths):
            # Allow parent directories to be made
            deploy_scripts_search_paths.append((entry, True))
        else:
            deploy_scripts_search_paths.append((entry, False))

    # In case the user is not using defaults and the computed
    # 'cloud.deploy.d' from conf_file and syspaths is not included, add
    # them
    if deploy_d_from_conf_file not in deploy_scripts_search_paths:
        deploy_scripts_search_paths.append(
            (deploy_d_from_conf_file, True)
        )
    if deploy_d_from_syspaths not in deploy_scripts_search_paths:
        deploy_scripts_search_paths.append(
            (deploy_d_from_syspaths, True)
        )

    finished = []
    finished_full = []
    for entry, makedirs in deploy_scripts_search_paths:
        # This handles duplicate entries, which are likely to appear
        if entry in finished:
            continue
        else:
            finished.append(entry)

        if makedirs and not os.path.isdir(entry):
            try:
                os.makedirs(entry)
            except (OSError, IOError) as err:
                log.info(
                    'Failed to create directory {0!r}'.format(entry)
                )
                continue

        if not is_writeable(entry):
            log.debug(
                'The {0!r} is not writeable. Continuing...'.format(
                    entry
                )
            )
            continue

        deploy_path = os.path.join(entry, 'bootstrap-salt.sh')
        try:
            finished_full.append(deploy_path)
            with salt.utils.fopen(deploy_path, 'w') as fp_:
                fp_.write(req.text)
        except (OSError, IOError) as err:
            log.debug(
                'Failed to write the updated script: {0}'.format(err)
            )
            continue

    return {'Success': {'Files updated': finished_full}}


def _salt_cloud_force_ascii(exc):
    '''
    Helper method to try its best to convert any Unicode text into ASCII
    without stack tracing since salt internally does not handle Unicode strings

    This method is not supposed to be used directly. Once
    `py:module: salt.utils.cloud` is imported this method register's with
    python's codecs module for proper automatic conversion in case of encoding
    errors.
    '''
    if not isinstance(exc, (UnicodeEncodeError, UnicodeTranslateError)):
        raise TypeError('Can\'t handle {0}'.format(exc))

    unicode_trans = {
        u'\xa0': u' ',   # Convert non-breaking space to space
        u'\u2013': u'-',  # Convert en dash to dash
    }

    if exc.object[exc.start:exc.end] in unicode_trans:
        return unicode_trans[exc.object[exc.start:exc.end]], exc.end

    # There's nothing else we can do, raise the exception
    raise exc

codecs.register_error('salt-cloud-force-ascii', _salt_cloud_force_ascii)<|MERGE_RESOLUTION|>--- conflicted
+++ resolved
@@ -40,10 +40,6 @@
 from salt.utils import vt
 from salt.utils.nb_popen import NonBlockingPopen
 from salt.utils.yamldumper import SafeOrderedDumper
-<<<<<<< HEAD
-from salt.utils.validate.path import is_writeable
-=======
->>>>>>> dbed0be4
 
 # Import salt cloud libs
 import salt.cloud
@@ -256,194 +252,6 @@
                      line_break=line_break,
                      default_flow_style=False,
                      Dumper=SafeOrderedDumper)
-<<<<<<< HEAD
-
-
-def bootstrap(vm_, opts):
-    '''
-    This is the primary entry point for logging into any system (POSIX or
-    Windows) to install Salt. It will make the decision on its own as to which
-    deploy function to call.
-    '''
-    if salt.config.get_cloud_config_value('deploy', vm_, opts) is False:
-        return {
-            'Error': {
-                'No Deploy': '\'deploy\' is not enabled. Not deploying.'
-            }
-        }
-    key_filename = salt.config.get_cloud_config_value(
-        'key_filename', vm_, opts, search_global=False, default=None
-    )
-    if key_filename is not None and not os.path.isfile(key_filename):
-        raise SaltCloudConfigError(
-            'The defined ssh_keyfile {0!r} does not exist'.format(
-                key_filename
-            )
-        )
-
-    if key_filename is None and salt.utils.which('sshpass') is None:
-        raise SaltCloudSystemExit(
-            'Cannot deploy salt in a VM if the \'ssh_keyfile\' setting '
-            'is not set and \'sshpass\' binary is not present on the '
-            'system for the password.'
-        )
-
-    ret = {}
-
-    deploy_script_code = os_script(vm_)
-
-    ssh_username = salt.config.get_cloud_config_value(
-        'ssh_username', vm_, __opts__, default='root'
-    ),
-
-    deploy_kwargs = {
-        'opts': opts,
-        'host': vm_['ssh_host'],
-        'username': ssh_username,
-        'script': deploy_script_code,
-        'name': vm_['name'],
-        'tmp_dir': salt.config.get_cloud_config_value(
-            'tmp_dir', vm_, opts, default='/tmp/.saltcloud'
-        ),
-        'deploy_command': salt.config.get_cloud_config_value(
-            'deploy_command', vm_, opts,
-            default='/tmp/.saltcloud/deploy.sh',
-        ),
-        'start_action': opts['start_action'],
-        'parallel': opts['parallel'],
-        'sock_dir': opts['sock_dir'],
-        'conf_file': opts['conf_file'],
-        'minion_pem': vm_['priv_key'],
-        'minion_pub': vm_['pub_key'],
-        'keep_tmp': opts['keep_tmp'],
-        'sudo': salt.config.get_cloud_config_value(
-            'sudo', vm_, opts, default=(ssh_username != 'root')
-        ),
-        'sudo_password': salt.config.get_cloud_config_value(
-            'sudo_password', vm_, opts, default=None
-        ),
-        'tty': salt.config.get_cloud_config_value(
-            'tty', vm_, opts, default=True
-        ),
-        'password': salt.config.get_cloud_config_value(
-            'password', vm_, opts, search_global=False
-        ),
-        'key_filename': key_filename,
-        'script_args': salt.config.get_cloud_config_value(
-            'script_args', vm_, opts
-        ),
-        'script_env': salt.config.get_cloud_config_value(
-            'script_env', vm_, opts
-        ),
-        'minion_conf': salt.utils.cloud.minion_config(opts, vm_),
-        'preseed_minion_keys': vm_.get('preseed_minion_keys', None),
-        'display_ssh_output': salt.config.get_cloud_config_value(
-            'display_ssh_output', vm_, opts, default=True
-        )
-    }
-    # forward any info about possible ssh gateway to deploy script
-    # as some providers need also a 'gateway' configuration
-    if 'gateway' in vm_:
-        deploy_kwargs.update({'gateway': vm_['gateway']})
-
-    # Deploy salt-master files, if necessary
-    if salt.config.get_cloud_config_value('make_master', vm_, opts) is True:
-        deploy_kwargs['make_master'] = True
-        deploy_kwargs['master_pub'] = vm_['master_pub']
-        deploy_kwargs['master_pem'] = vm_['master_pem']
-        master_conf = salt.utils.cloud.master_config(opts, vm_)
-        deploy_kwargs['master_conf'] = master_conf
-
-        if master_conf.get('syndic_master', None):
-            deploy_kwargs['make_syndic'] = True
-
-    deploy_kwargs['make_minion'] = salt.config.get_cloud_config_value(
-        'make_minion', vm_, opts, default=True
-    )
-
-    win_installer = salt.config.get_cloud_config_value(
-        'win_installer', vm_, opts
-    )
-    if win_installer:
-        deploy_kwargs['win_installer'] = win_installer
-        minion = salt.utils.cloud.minion_config(opts, vm_)
-        deploy_kwargs['master'] = minion['master']
-        deploy_kwargs['username'] = salt.config.get_cloud_config_value(
-            'win_username', vm_, opts, default='Administrator'
-        )
-        deploy_kwargs['password'] = salt.config.get_cloud_config_value(
-            'win_password', vm_, opts, default=''
-        )
-
-    # Store what was used to the deploy the VM
-    event_kwargs = copy.deepcopy(deploy_kwargs)
-    del event_kwargs['minion_pem']
-    del event_kwargs['minion_pub']
-    del event_kwargs['sudo_password']
-    if 'password' in event_kwargs:
-        del event_kwargs['password']
-    ret['deploy_kwargs'] = event_kwargs
-
-    fire_event(
-        'event',
-        'executing deploy script',
-        'salt/cloud/{0}/deploying'.format(vm_['name']),
-        {'kwargs': event_kwargs},
-        transport=opts.get('transport', 'zeromq')
-    )
-
-    deployed = False
-    if win_installer:
-        deployed = deploy_windows(**deploy_kwargs)
-    else:
-        deployed = deploy_script(**deploy_kwargs)
-
-    if deployed:
-        ret['deployed'] = deployed
-        log.info('Salt installed on {0}'.format(vm_['name']))
-        return ret
-
-    log.error('Failed to start Salt on host {0}'.format(vm_['name']))
-    return {
-        'Error': {
-            'Not Deployed': 'Failed to start Salt on host {0}'.format(
-                vm_['name']
-            )
-        }
-    }
-
-
-def ssh_usernames(vm_, opts, default_users=None):
-    '''
-    Return the ssh_usernames. Defaults to a built-in list of users for trying.
-    '''
-    if default_users is None:
-        default_users = ['root']
-
-    usernames = salt.config.get_cloud_config_value(
-        'ssh_username', vm_, opts
-    )
-
-    if not isinstance(usernames, list):
-        usernames = [usernames]
-
-    # get rid of None's or empty names
-    usernames = filter(lambda x: x, usernames)
-    # Keep a copy of the usernames the user might have provided
-    initial = usernames[:]
-
-    # Add common usernames to the list to be tested
-    for name in default_users:
-        if name not in usernames:
-            usernames.append(name)
-    # Add the user provided usernames to the end of the list since enough time
-    # might need to pass before the remote service is available for logins and
-    # the proper username might have passed it's iteration.
-    # This has detected in a CentOS 5.7 EC2 image
-    usernames.extend(initial)
-    return usernames
-=======
->>>>>>> dbed0be4
 
 
 def wait_for_fun(fun, timeout=900, **kwargs):
