# -*- coding: utf-8 -*-
#
# Author: Bo Maryniuk <bo@suse.de>
#
# Copyright 2017 SUSE LLC
# Licensed under the Apache License, Version 2.0 (the "License");
# you may not use this file except in compliance with the License.
# You may obtain a copy of the License at
#
# http://www.apache.org/licenses/LICENSE-2.0
#
# Unless required by applicable law or agreed to in writing, software
# distributed under the License is distributed on an "AS IS" BASIS,
# WITHOUT WARRANTIES OR CONDITIONS OF ANY KIND, either express or implied.
# See the License for the specific language governing permissions and
# limitations under the License.

"""
Salt Service Discovery Protocol.
JSON-based service discovery protocol, used by minions to find running Master.
"""
from __future__ import absolute_import, print_function, unicode_literals

import copy
import datetime
import logging
import random
import socket
import time
from collections import OrderedDict

import salt.utils.json
import salt.utils.stringutils

_json = salt.utils.json.import_json()
if not hasattr(_json, "dumps"):
    _json = None

try:
    import asyncio

    asyncio.ported = False
except ImportError:
    try:
        # Python 2 doesn't have asyncio
        import trollius as asyncio

        asyncio.ported = True
    except ImportError:
        asyncio = None


class TimeOutException(Exception):
    pass


class TimeStampException(Exception):
    pass


class SSDPBase(object):
    """
    Salt Service Discovery Protocol.
    """

    log = logging.getLogger(__name__)

    # Fields
    SIGNATURE = "signature"
    ANSWER = "answer"
    PORT = "port"
    LISTEN_IP = "listen_ip"
    TIMEOUT = "timeout"

    # Default values
    DEFAULTS = {
        SIGNATURE: "__salt_master_service",
        PORT: 4520,
        LISTEN_IP: "0.0.0.0",
        TIMEOUT: 3,
        ANSWER: {},
    }

    @staticmethod
    def _is_available():
        """
        Return True if the USSDP dependencies are satisfied.
        :return:
        """
        return bool(asyncio and _json)

    @staticmethod
    def get_self_ip():
        """
        Find out localhost outside IP.

        :return:
        """
        sck = socket.socket(socket.AF_INET, socket.SOCK_DGRAM)
        try:
            sck.connect(("1.255.255.255", 1))  # Does not needs to be reachable
            ip_addr = sck.getsockname()[0]
        except Exception:  # pylint: disable=broad-except
            ip_addr = socket.gethostbyname(socket.gethostname())
        finally:
            sck.close()
        return ip_addr


class SSDPFactory(SSDPBase):
    """
    Socket protocol factory.
    """

    def __init__(self, **config):
        """
        Initialize

        :param config:
        """
        for attr in (self.SIGNATURE, self.ANSWER):
            setattr(self, attr, config.get(attr, self.DEFAULTS[attr]))
        self.disable_hidden = False
        self.transport = None
        self.my_ip = socket.gethostbyname(socket.gethostname())

    def __call__(self, *args, **kwargs):
        """
        Return instance on Factory call.
        :param args:
        :param kwargs:
        :return:
        """
        return self

    def connection_made(self, transport):
        """
        On connection.

        :param transport:
        :return:
        """
        self.transport = transport

    def _sendto(self, data, addr=None, attempts=10):
        """
        On multi-master environments, running on the same machine,
        transport sending to the destination can be allowed only at once.
        Since every machine will immediately respond, high chance to
        get sending fired at the same time, which will result to a PermissionError
        at socket level. We are attempting to send it in a different time.

        :param data:
        :param addr:
        :return:
        """
        tries = 0
        slp_time = lambda: 0.5 / random.randint(10, 30)
        slp = slp_time()
        while tries < attempts:
            try:
                self.transport.sendto(data, addr=addr)
                self.log.debug("Sent successfully")
                return
            except AttributeError as ex:
                self.log.debug("Permission error: %s", ex)
                time.sleep(slp)
                tries += 1
                slp += slp_time()

    def datagram_received(self, data, addr):
        """
        On datagram receive.

        :param data:
        :param addr:
        :return:
        """
        message = salt.utils.stringutils.to_unicode(data)
        if message.startswith(self.signature):
            try:
                timestamp = float(message[len(self.signature) :])
            except (TypeError, ValueError):
                self.log.debug(
                    "Received invalid timestamp in package from %s:%s", *addr
                )
                if self.disable_hidden:
                    self._sendto(
                        "{0}:E:{1}".format(self.signature, "Invalid timestamp"), addr
                    )
                return

            if datetime.datetime.fromtimestamp(timestamp) < (
                datetime.datetime.now() - datetime.timedelta(seconds=20)
            ):
                if self.disable_hidden:
                    self._sendto(
                        "{0}:E:{1}".format(self.signature, "Timestamp is too old"), addr
                    )
                self.log.debug("Received outdated package from %s:%s", *addr)
                return

            self.log.debug('Received "%s" from %s:%s', message, *addr)
            self._sendto(
                salt.utils.stringutils.to_bytes(
                    str(
                        "{0}:@:{1}"
                    ).format(  # future lint: disable=blacklisted-function
                        self.signature,
                        salt.utils.json.dumps(self.answer, _json_module=_json),
                    )
                ),
                addr,
            )
        else:
            if self.disable_hidden:
                self._sendto(
                    salt.utils.stringutils.to_bytes(
                        "{0}:E:{1}".format(self.signature, "Invalid packet signature"),
                        addr,
                    )
                )
            self.log.debug("Received bad signature from %s:%s", *addr)


class SSDPDiscoveryServer(SSDPBase):
    """
    Discovery service publisher.

    """

    @staticmethod
    def is_available():
        """
        Return availability of the Server.
        :return:
        """
        return SSDPBase._is_available()

    def __init__(self, **config):
        """
        Initialize.

        :param config:
        """
        self._config = copy.deepcopy(config)
        if self.ANSWER not in self._config:
            self._config[self.ANSWER] = {}
        self._config[self.ANSWER].update({"master": self.get_self_ip()})

    @staticmethod
    def create_datagram_endpoint(
        loop,
        protocol_factory,
        local_addr=None,
        remote_addr=None,
        family=0,
        proto=0,
        flags=0,
    ):
        """
        Create datagram connection.

        Based on code from Python 3.5 version, this method is used
        only in Python 2.7+ versions, since Trollius library did not
        ported UDP packets broadcast.
        """
        if not (local_addr or remote_addr):
            if not family:
                raise ValueError("unexpected address family")
            addr_pairs_info = (((family, proto), (None, None)),)
        else:
            addr_infos = OrderedDict()
            for idx, addr in ((0, local_addr), (1, remote_addr)):
                if addr is not None:
                    assert (
                        isinstance(addr, tuple) and len(addr) == 2
                    ), "2-tuple is expected"
                    infos = yield asyncio.coroutines.From(
                        loop.getaddrinfo(
                            *addr,
                            family=family,
                            type=socket.SOCK_DGRAM,
                            proto=proto,
                            flags=flags
                        )
                    )
                    if not infos:
                        raise socket.error("getaddrinfo() returned empty list")
                    for fam, _, pro, _, address in infos:
                        key = (fam, pro)
                        if key not in addr_infos:
                            addr_infos[key] = [None, None]
                        addr_infos[key][idx] = address
            addr_pairs_info = [
                (key, addr_pair)
                for key, addr_pair in addr_infos.items()
                if not (
                    (local_addr and addr_pair[0] is None)
                    or (remote_addr and addr_pair[1] is None)
                )
            ]
            if not addr_pairs_info:
                raise ValueError("can not get address information")
        exceptions = []
        for ((family, proto), (local_address, remote_address)) in addr_pairs_info:
            sock = r_addr = None
            try:
                sock = socket.socket(family=family, type=socket.SOCK_DGRAM, proto=proto)
                for opt in [socket.SO_REUSEADDR, socket.SO_BROADCAST]:
                    sock.setsockopt(socket.SOL_SOCKET, opt, 1)
                sock.setblocking(False)
                if local_addr:
                    sock.bind(local_address)
                if remote_addr:
                    yield asyncio.coroutines.From(
                        loop.sock_connect(sock, remote_address)
                    )
                    r_addr = remote_address
            except socket.error as exc:
                if sock is not None:
                    sock.close()
                exceptions.append(exc)
            except Exception:  # pylint: disable=broad-except
                if sock is not None:
                    sock.close()
                raise
            else:
                break
        else:
            raise exceptions[0]

        protocol = protocol_factory()
        waiter = asyncio.futures.Future(loop=loop)
        transport = loop._make_datagram_transport(sock, protocol, r_addr, waiter)
        try:
            yield asyncio.coroutines.From(waiter)
        except Exception:  # pylint: disable=broad-except
            transport.close()
            raise
        raise asyncio.coroutines.Return(transport, protocol)

    def run(self):
        """
        Run server.
        :return:
        """
        listen_ip = self._config.get(self.LISTEN_IP, self.DEFAULTS[self.LISTEN_IP])
        port = self._config.get(self.PORT, self.DEFAULTS[self.PORT])
        self.log.info(
            "Starting service discovery listener on udp://%s:%s", listen_ip, port
        )
        loop = asyncio.get_event_loop()
        protocol = SSDPFactory(answer=self._config[self.ANSWER])
        if asyncio.ported:
            transport, protocol = loop.run_until_complete(
                SSDPDiscoveryServer.create_datagram_endpoint(
                    loop, protocol, local_addr=(listen_ip, port)
                )
            )
        else:
            transport, protocol = loop.run_until_complete(
                loop.create_datagram_endpoint(
                    protocol, local_addr=(listen_ip, port), allow_broadcast=True
                )
            )
        try:
            loop.run_forever()
        finally:
            self.log.info("Stopping service discovery listener.")
            transport.close()
            loop.close()


class SSDPDiscoveryClient(SSDPBase):
    """
    Class to discover Salt Master via UDP broadcast.
    """

    @staticmethod
    def is_available():
        """
        Return availability of the Client
        :return:
        """
        return SSDPBase._is_available()

    def __init__(self, **config):
        """
        Initialize
        """
        self._config = config
        self._socket = socket.socket(socket.AF_INET, socket.SOCK_DGRAM)
        self._socket.setsockopt(socket.SOL_SOCKET, socket.SO_BROADCAST, 1)
        self._socket.settimeout(
            self._config.get(self.TIMEOUT, self.DEFAULTS[self.TIMEOUT])
        )

        for attr in [self.SIGNATURE, self.TIMEOUT, self.PORT]:
            setattr(self, attr, self._config.get(attr, self.DEFAULTS[attr]))

    def _query(self):
        """
        Query the broadcast for defined services.
        :return:
        """
        query = salt.utils.stringutils.to_bytes(
            "{}{}".format(self.signature, time.time())
        )
        self._socket.sendto(query, ("<broadcast>", self.port))

        return query

    def _collect_masters_map(self, response):
        """
        Collect masters map from the network.
        :return:
        """
        while True:
            try:
                data, addr = self._socket.recvfrom(0x400)
                if data:
                    if addr not in response:
                        response[addr] = []
                    response[addr].append(data)
                else:
                    break
<<<<<<< HEAD
            except Exception as err:  # pylint: disable=broad-except
                self.log.error("Discovery master collection failure: %s", err)
=======
            except Exception as err:
                if not response:
                    self.log.error('Discovery master collection failure: %s', err)
>>>>>>> 8abb7099
                break

    def discover(self):
        """
        Gather the information of currently declared servers.

        :return:
        """
        response = {}
        masters = {}
        self.log.info("Looking for a server discovery")
        self._query()
        self._collect_masters_map(response)
        if not response:
            msg = "No master has been discovered."
            self.log.info(msg)
        else:
            for addr, descriptions in response.items():
                for (
                    data
                ) in descriptions:  # Several masters can run at the same machine.
                    msg = salt.utils.stringutils.to_unicode(data)
                    if msg.startswith(self.signature):
                        msg = msg.split(self.signature)[-1]
                        self.log.debug(
                            "Service announcement at '%s:%s'. Response: '%s'",
                            addr[0],
                            addr[1],
                            msg,
                        )
                        if ":E:" in msg:
                            err = msg.split(":E:")[-1]
                            self.log.error(
                                "Error response from the service publisher at %s: %s",
                                addr,
                                err,
                            )
                            if "timestamp" in err:
                                self.log.error(
                                    "Publisher sent shifted timestamp from %s", addr
                                )
                        else:
                            if addr not in masters:
                                masters[addr] = []
                            masters[addr].append(
                                salt.utils.json.loads(
                                    msg.split(":@:")[-1], _json_module=_json
                                )
                            )
        return masters<|MERGE_RESOLUTION|>--- conflicted
+++ resolved
@@ -425,14 +425,9 @@
                     response[addr].append(data)
                 else:
                     break
-<<<<<<< HEAD
-            except Exception as err:  # pylint: disable=broad-except
-                self.log.error("Discovery master collection failure: %s", err)
-=======
             except Exception as err:
                 if not response:
                     self.log.error('Discovery master collection failure: %s', err)
->>>>>>> 8abb7099
                 break
 
     def discover(self):
