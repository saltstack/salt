# encoding: utf-8
"""
A collection of hashing and encoding utils.
"""
from __future__ import absolute_import, print_function, unicode_literals

# Import python libs
import base64
import hashlib
import hmac
import os
import random

import salt.utils.files
import salt.utils.platform
import salt.utils.stringutils

# Import Salt libs
from salt.ext import six
from salt.utils.decorators.jinja import jinja_filter


@jinja_filter("base64_encode")
def base64_b64encode(instr):
    """
    Encode a string as base64 using the "modern" Python interface.

    Among other possible differences, the "modern" encoder does not include
    newline ('\\n') characters in the encoded output.
    """
    return salt.utils.stringutils.to_unicode(
        base64.b64encode(salt.utils.stringutils.to_bytes(instr)),
        encoding="utf8" if salt.utils.platform.is_windows() else None,
    )


@jinja_filter("base64_decode")
def base64_b64decode(instr):
    """
    Decode a base64-encoded string using the "modern" Python interface.
    """
    decoded = base64.b64decode(salt.utils.stringutils.to_bytes(instr))
    try:
        return salt.utils.stringutils.to_unicode(
            decoded, encoding="utf8" if salt.utils.platform.is_windows() else None
        )
    except UnicodeDecodeError:
        return decoded


def base64_encodestring(instr):
    """
    Encode a byte-like object as base64 using the "modern" Python interface.

    Among other possible differences, the "modern" encoder includes
    a newline ('\\n') character after every 76 characters and always
    at the end of the encoded string.
    """
    # Handles PY2
    if six.PY2:
        return salt.utils.stringutils.to_unicode(
            base64.encodestring(salt.utils.stringutils.to_bytes(instr)),
            encoding="utf8" if salt.utils.platform.is_windows() else None,
        )

    # Handles PY3
    return salt.utils.stringutils.to_unicode(
        base64.encodebytes(salt.utils.stringutils.to_bytes(instr)),
        encoding="utf8" if salt.utils.platform.is_windows() else None,
    )


def base64_decodestring(instr):
    """
    Decode a base64-encoded byte-like object using the "modern" Python interface.
    """
    bvalue = salt.utils.stringutils.to_bytes(instr)

    if six.PY3:
        # Handle PY3
        decoded = base64.decodebytes(bvalue)
    else:
        # Handle PY2
        decoded = base64.decodestring(bvalue)

    try:
        return salt.utils.stringutils.to_unicode(
            decoded, encoding="utf8" if salt.utils.platform.is_windows() else None
        )
    except UnicodeDecodeError:
        return decoded


@jinja_filter("md5")
def md5_digest(instr):
    """
    Generate an md5 hash of a given string.
    """
    return salt.utils.stringutils.to_unicode(
        hashlib.md5(salt.utils.stringutils.to_bytes(instr)).hexdigest()
    )


<<<<<<< HEAD
@jinja_filter("sha1")
=======
@jinja_filter('sha1')
>>>>>>> 8abb7099
def sha1_digest(instr):
    """
    Generate an sha1 hash of a given string.
    """
    if six.PY3:
        b = salt.utils.stringutils.to_bytes(instr)
        return hashlib.sha1(b).hexdigest()
    return hashlib.sha1(instr).hexdigest()


@jinja_filter("sha256")
def sha256_digest(instr):
    """
    Generate a sha256 hash of a given string.
    """
    return salt.utils.stringutils.to_unicode(
        hashlib.sha256(salt.utils.stringutils.to_bytes(instr)).hexdigest()
    )


@jinja_filter("sha512")
def sha512_digest(instr):
    """
    Generate a sha512 hash of a given string
    """
    return salt.utils.stringutils.to_unicode(
        hashlib.sha512(salt.utils.stringutils.to_bytes(instr)).hexdigest()
    )


@jinja_filter("hmac")
def hmac_signature(string, shared_secret, challenge_hmac):
    """
    Verify a challenging hmac signature against a string / shared-secret
    Returns a boolean if the verification succeeded or failed.
    """
    msg = salt.utils.stringutils.to_bytes(string)
    key = salt.utils.stringutils.to_bytes(shared_secret)
    challenge = salt.utils.stringutils.to_bytes(challenge_hmac)
    hmac_hash = hmac.new(key, msg, hashlib.sha256)
    valid_hmac = base64.b64encode(hmac_hash.digest())
    return valid_hmac == challenge


<<<<<<< HEAD
@jinja_filter("hmac_compute")
def hmac_compute(string, shared_secret):
    """
    Create an hmac digest.
    """
    msg = salt.utils.stringutils.to_bytes(string)
    key = salt.utils.stringutils.to_bytes(shared_secret)
    hmac_hash = hmac.new(key, msg, hashlib.sha256).hexdigest()
    return hmac_hash


@jinja_filter("rand_str")
@jinja_filter("random_hash")
=======
@jinja_filter('random_hash')
>>>>>>> 8abb7099
def random_hash(size=9999999999, hash_type=None):
    """
    Return a hash of a randomized data from random.SystemRandom()
    """
    if not hash_type:
        hash_type = "md5"
    hasher = getattr(hashlib, hash_type)
    return hasher(
        salt.utils.stringutils.to_bytes(
            six.text_type(random.SystemRandom().randint(0, size))
        )
    ).hexdigest()


@jinja_filter("file_hashsum")
def get_hash(path, form="sha256", chunk_size=65536):
    """
    Get the hash sum of a file

    This is better than ``get_sum`` for the following reasons:
        - It does not read the entire file into memory.
        - It does not return a string on error. The returned value of
            ``get_sum`` cannot really be trusted since it is vulnerable to
            collisions: ``get_sum(..., 'xyz') == 'Hash xyz not supported'``
    """
    hash_type = hasattr(hashlib, form) and getattr(hashlib, form) or None
    if hash_type is None:
        raise ValueError("Invalid hash type: {0}".format(form))

    with salt.utils.files.fopen(path, "rb") as ifile:
        hash_obj = hash_type()
        # read the file in in chunks, not the entire file
        for chunk in iter(lambda: ifile.read(chunk_size), b""):
            hash_obj.update(chunk)
        return hash_obj.hexdigest()


class DigestCollector(object):
    """
    Class to collect digest of the file tree.
    """

    def __init__(self, form="sha256", buff=0x10000):
        """
        Constructor of the class.
        :param form:
        """
        self.__digest = hasattr(hashlib, form) and getattr(hashlib, form)() or None
        if self.__digest is None:
            raise ValueError("Invalid hash type: {0}".format(form))
        self.__buff = buff

    def add(self, path):
        """
        Update digest with the file content by path.

        :param path:
        :return:
        """
        with salt.utils.files.fopen(path, "rb") as ifile:
            for chunk in iter(lambda: ifile.read(self.__buff), b""):
                self.__digest.update(chunk)

    def digest(self):
        """
        Get digest.

        :return:
        """

        return salt.utils.stringutils.to_str(self.__digest.hexdigest() + os.linesep)<|MERGE_RESOLUTION|>--- conflicted
+++ resolved
@@ -101,11 +101,7 @@
     )
 
 
-<<<<<<< HEAD
-@jinja_filter("sha1")
-=======
 @jinja_filter('sha1')
->>>>>>> 8abb7099
 def sha1_digest(instr):
     """
     Generate an sha1 hash of a given string.
@@ -150,23 +146,7 @@
     return valid_hmac == challenge
 
 
-<<<<<<< HEAD
-@jinja_filter("hmac_compute")
-def hmac_compute(string, shared_secret):
-    """
-    Create an hmac digest.
-    """
-    msg = salt.utils.stringutils.to_bytes(string)
-    key = salt.utils.stringutils.to_bytes(shared_secret)
-    hmac_hash = hmac.new(key, msg, hashlib.sha256).hexdigest()
-    return hmac_hash
-
-
-@jinja_filter("rand_str")
-@jinja_filter("random_hash")
-=======
 @jinja_filter('random_hash')
->>>>>>> 8abb7099
 def random_hash(size=9999999999, hash_type=None):
     """
     Return a hash of a randomized data from random.SystemRandom()
