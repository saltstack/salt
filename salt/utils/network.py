# -*- coding: utf-8 -*-
'''
Define some generic socket functions for network modules
'''

# Import python libs
from __future__ import absolute_import
import os
import re
import shlex
import socket
import logging
import subprocess
from string import ascii_letters, digits

# Import 3rd-party libs
import salt.ext.six as six
from salt.ext.six.moves import range  # pylint: disable=import-error,redefined-builtin
# Attempt to import wmi
try:
    import wmi
    import salt.utils.winapi
except ImportError:
    pass

# Import salt libs
import salt.utils
<<<<<<< HEAD
=======
from salt._compat import subprocess
>>>>>>> 1ae9dcb7

log = logging.getLogger(__name__)

# pylint: disable=C0103


def sanitize_host(host):
    '''
    Sanitize host string.
    '''
    return ''.join([
        c for c in host[0:255] if c in (ascii_letters + digits + '.-')
    ])


def isportopen(host, port):
    '''
    Return status of a port

    CLI Example:

    .. code-block:: bash

        salt '*' network.isportopen 127.0.0.1 22
    '''

    if not 1 <= int(port) <= 65535:
        return False

    sock = socket.socket(socket.AF_INET, socket.SOCK_STREAM)
    out = sock.connect_ex((sanitize_host(host), int(port)))

    return out


def host_to_ip(host):
    '''
    Returns the IP address of a given hostname

    CLI Example:

    .. code-block:: bash

        salt '*' network.host_to_ip example.com
    '''
    try:
        family, socktype, proto, canonname, sockaddr = socket.getaddrinfo(
            host, 0, socket.AF_UNSPEC, socket.SOCK_STREAM)[0]

        if family == socket.AF_INET:
            ip, port = sockaddr
        elif family == socket.AF_INET6:
            ip, port, flow_info, scope_id = sockaddr

    except Exception:
        ip = None
    return ip


def _filter_localhost_names(name_list):
    '''
    Returns list without local hostnames and ip addresses.
    '''
    h = []
    re_filters = [
        'localhost.*',
        'ip6-.*',
        '127.*',
        r'0\.0\.0\.0',
        '::1.*',
        'fe00::.*',
        'fe02::.*',
        '1.0.0.*.ip6.arpa',
    ]
    for name in name_list:
        filtered = False
        for f in re_filters:
            if re.match(f, name):
                filtered = True
                break
        if not filtered:
            h.append(name)
    return h


def _sort_hostnames(hostname_list):
    '''
    sort minion ids favoring in order of:
        - FQDN
        - public ipaddress
        - localhost alias
        - private ipaddress
    '''
    # punish matches in order of preference
    punish = [
        'localhost.localdomain',
        'localhost.my.domain',
        'localhost4.localdomain4',
        'localhost',
        'ip6-localhost',
        'ip6-loopback',
        'ipv6-localhost',
        'ipv6-loopback',
        '127.0.2.1',
        '127.0.1.1',
        '127.0.0.1',
        '0.0.0.0',
        '::1',
        'fe00::',
        'fe02::',
    ]

    def _cmp_hostname(a, b):
        # should never have a space in hostname
        if ' ' in a:
            return 1
        if ' ' in b:
            return -1

        # punish localhost list
        if a in punish:
            if b in punish:
                return punish.index(a) - punish.index(b)
            return 1
        if b in punish:
            return -1

        # punish ipv6
        if ':' in a or ':' in b:
            return a.count(':') - b.count(':')

        # punish ipv4
        a_is_ipv4 = a.count('.') == 3 and not any(c.isalpha() for c in a)
        b_is_ipv4 = b.count('.') == 3 and not any(c.isalpha() for c in b)
        if a_is_ipv4 and a.startswith('127.'):
            return 1
        if b_is_ipv4 and b.startswith('127.'):
            return -1
        if a_is_ipv4 and not b_is_ipv4:
            return 1
        if a_is_ipv4 and b_is_ipv4:
            return 0
        if not a_is_ipv4 and b_is_ipv4:
            return -1

        # favor hosts with more dots
        diff = b.count('.') - a.count('.')
        if diff != 0:
            return diff

        # favor longest fqdn
        return len(b) - len(a)

    return sorted(hostname_list, cmp=_cmp_hostname)


def get_hostnames():
    '''
    Get list of hostnames using multiple strategies
    '''
    h = []
    h.append(socket.gethostname())
    h.append(socket.getfqdn())

    # try socket.getaddrinfo
    try:
        addrinfo = socket.getaddrinfo(
            socket.gethostname(), 0, socket.AF_UNSPEC, socket.SOCK_STREAM,
            socket.SOL_TCP, socket.AI_CANONNAME
        )
        for info in addrinfo:
            # info struct [family, socktype, proto, canonname, sockaddr]
            if len(info) >= 4:
                h.append(info[3])
    except socket.gaierror:
        pass

    # try /etc/hostname
    try:
        name = ''
        with salt.utils.fopen('/etc/hostname') as hfl:
            name = hfl.read()
        h.append(name)
    except (IOError, OSError):
        pass

    # try /etc/hosts
    try:
        with salt.utils.fopen('/etc/hosts') as hfl:
            for line in hfl:
                names = line.split()
                try:
                    ip = names.pop(0)
                except IndexError:
                    continue
                if ip.startswith('127.') or ip == '::1':
                    for name in names:
                        h.append(name)
    except (IOError, OSError):
        pass

    # try windows hosts
    if salt.utils.is_windows():
        try:
            windir = os.getenv('WINDIR')
            with salt.utils.fopen(windir + r'\system32\drivers\etc\hosts') as hfl:
                for line in hfl:
                    # skip commented or blank lines
                    if line[0] == '#' or len(line) <= 1:
                        continue
                    # process lines looking for '127.' in first column
                    try:
                        entry = line.split()
                        if entry[0].startswith('127.'):
                            for name in entry[1:]:  # try each name in the row
                                h.append(name)
                    except IndexError:
                        pass  # could not split line (malformed entry?)
        except (IOError, OSError):
            pass

    # strip spaces and ignore empty strings
    hosts = []
    for name in h:
        name = name.strip()
        if len(name) > 0:
            hosts.append(name)

    # remove duplicates
    hosts = list(set(hosts))
    return hosts


def generate_minion_id():
    '''
    Returns a minion id after checking multiple sources for a FQDN.
    If no FQDN is found you may get an ip address

    CLI Example:

    .. code-block:: bash

        salt '*' network.generate_minion_id
    '''
    possible_ids = get_hostnames()

    ip_addresses = [IPv4Address(addr) for addr
                    in salt.utils.network.ip_addrs(include_loopback=True)
                    if not addr.startswith('127.')]

    # include public and private ipaddresses
    for addr in ip_addresses:
        possible_ids.append(str(addr))

    possible_ids = _filter_localhost_names(possible_ids)

    # if no minion id
    if len(possible_ids) == 0:
        return 'noname'

    hosts = _sort_hostnames(possible_ids)
    return hosts[0]


def get_fqhostname():
    '''
    Returns the fully qualified hostname

    CLI Example:

    .. code-block:: bash

        salt '*' network.get_fqhostname
    '''
    l = []
    l.append(socket.getfqdn())

    # try socket.getaddrinfo
    try:
        addrinfo = socket.getaddrinfo(
            socket.gethostname(), 0, socket.AF_UNSPEC, socket.SOCK_STREAM,
            socket.SOL_TCP, socket.AI_CANONNAME
        )
        for info in addrinfo:
            # info struct [family, socktype, proto, canonname, sockaddr]
            if len(info) >= 4:
                l.append(info[3])
    except socket.gaierror:
        pass

    l = _sort_hostnames(l)
    if len(l) > 0:
        return l[0]

    return None


def ip_to_host(ip):
    '''
    Returns the hostname of a given IP

    CLI Example:

    .. code-block:: bash

        salt '*' network.ip_to_host 8.8.8.8
    '''
    try:
        hostname, aliaslist, ipaddrlist = socket.gethostbyaddr(ip)
    except Exception:
        hostname = None
    return hostname

# pylint: enable=C0103


def _validate_ip(af, ip):
    '''
    Common logic for IPv4
    '''
    if af == socket.AF_INET6 and not socket.has_ipv6:
        raise RuntimeError('IPv6 not supported')
    try:
        socket.inet_pton(af, ip)
    except AttributeError:
        if af == socket.AF_INET6:
            raise RuntimeError('socket.inet_pton not available')
        try:
            socket.inet_aton(ip)
        except socket.error:
            return False
    except (socket.error, TypeError):
        return False
    return True


def is_ip(ip):
    '''
    Returns a bool telling if the passed IP is a valid IPv4 or IPv6 address.

    Will raise a RuntimeError if IPv6 is not supported on the host.
    '''
    for af in (socket.AF_INET, socket.AF_INET6):
        if _validate_ip(af, ip):
            return True
    return False


def is_ipv4(ip):
    '''
    Returns a bool telling if the value passed to it was a valid IPv4 address
    '''
    return _validate_ip(socket.AF_INET, ip)


def is_ipv6(ip):
    '''
    Returns a bool telling if the value passed to it was a valid IPv6 address

    Will raise a RuntimeError if IPv6 is not supported on the host.
    '''
    return _validate_ip(socket.AF_INET6, ip)


def cidr_to_ipv4_netmask(cidr_bits):
    '''
    Returns an IPv4 netmask
    '''
    try:
        cidr_bits = int(cidr_bits)
        if not 1 <= cidr_bits <= 32:
            return ''
    except ValueError:
        return ''

    netmask = ''
    for idx in range(4):
        if idx:
            netmask += '.'
        if cidr_bits >= 8:
            netmask += '255'
            cidr_bits -= 8
        else:
            netmask += '{0:d}'.format(256 - (2 ** (8 - cidr_bits)))
            cidr_bits = 0
    return netmask


def _number_of_set_bits_to_ipv4_netmask(set_bits):  # pylint: disable=C0103
    '''
    Returns an IPv4 netmask from the integer representation of that mask.

    Ex. 0xffffff00 -> '255.255.255.0'
    '''
    return cidr_to_ipv4_netmask(_number_of_set_bits(set_bits))


# pylint: disable=C0103
def _number_of_set_bits(x):
    '''
    Returns the number of bits that are set in a 32bit int
    '''
    #Taken from http://stackoverflow.com/a/4912729. Many thanks!
    x -= (x >> 1) & 0x55555555
    x = ((x >> 2) & 0x33333333) + (x & 0x33333333)
    x = ((x >> 4) + x) & 0x0f0f0f0f
    x += x >> 8
    x += x >> 16
    return x & 0x0000003f

# pylint: enable=C0103


def _interfaces_ip(out):
    '''
    Uses ip to return a dictionary of interfaces with various information about
    each (up/down state, ip address, netmask, and hwaddr)
    '''
    ret = dict()

    def parse_network(value, cols):
        '''
        Return a tuple of ip, netmask, broadcast
        based on the current set of cols
        '''
        brd = None
        if '/' in value:  # we have a CIDR in this address
            ip, cidr = value.split('/')  # pylint: disable=C0103
        else:
            ip = value  # pylint: disable=C0103
            cidr = 32

        if type_ == 'inet':
            mask = cidr_to_ipv4_netmask(int(cidr))
            if 'brd' in cols:
                brd = cols[cols.index('brd') + 1]
        elif type_ == 'inet6':
            mask = cidr
        return (ip, mask, brd)

    groups = re.compile('\r?\n\\d').split(out)
    for group in groups:
        iface = None
        data = dict()

        for line in group.splitlines():
            if ' ' not in line:
                continue
            match = re.match(r'^\d*:\s+([\w.\-]+)(?:@)?([\w.\-]+)?:\s+<(.+)>', line)
            if match:
                iface, parent, attrs = match.groups()
                if 'UP' in attrs.split(','):
                    data['up'] = True
                else:
                    data['up'] = False
                if parent:
                    data['parent'] = parent
                continue

            cols = line.split()
            if len(cols) >= 2:
                type_, value = tuple(cols[0:2])
                iflabel = cols[-1:][0]
                if type_ in ('inet', 'inet6'):
                    if 'secondary' not in cols:
                        ipaddr, netmask, broadcast = parse_network(value, cols)
                        if type_ == 'inet':
                            if 'inet' not in data:
                                data['inet'] = list()
                            addr_obj = dict()
                            addr_obj['address'] = ipaddr
                            addr_obj['netmask'] = netmask
                            addr_obj['broadcast'] = broadcast
                            addr_obj['label'] = iflabel
                            data['inet'].append(addr_obj)
                        elif type_ == 'inet6':
                            if 'inet6' not in data:
                                data['inet6'] = list()
                            addr_obj = dict()
                            addr_obj['address'] = ipaddr
                            addr_obj['prefixlen'] = netmask
                            data['inet6'].append(addr_obj)
                    else:
                        if 'secondary' not in data:
                            data['secondary'] = list()
                        ip_, mask, brd = parse_network(value, cols)
                        data['secondary'].append({
                            'type': type_,
                            'address': ip_,
                            'netmask': mask,
                            'broadcast': brd,
                            'label': iflabel,
                        })
                        del ip_, mask, brd
                elif type_.startswith('link'):
                    data['hwaddr'] = value
        if iface:
            ret[iface] = data
            del iface, data
    return ret


def _interfaces_ifconfig(out):
    '''
    Uses ifconfig to return a dictionary of interfaces with various information
    about each (up/down state, ip address, netmask, and hwaddr)
    '''
    ret = dict()

    piface = re.compile(r'^([^\s:]+)')
    pmac = re.compile('.*?(?:HWaddr|ether|address:|lladdr) ([0-9a-fA-F:]+)')
    if salt.utils.is_sunos():
        pip = re.compile(r'.*?(?:inet\s+)([0-9]+\.[0-9]+\.[0-9]+\.[0-9]+)(.*)')
        pip6 = re.compile('.*?(?:inet6 )([0-9a-fA-F:]+)')
        pmask6 = re.compile(r'.*?(?:inet6 [0-9a-fA-F:]+/(\d+)).*')
    else:
        pip = re.compile(r'.*?(?:inet addr:|inet )(.*?)\s')
        pip6 = re.compile('.*?(?:inet6 addr: (.*?)/|inet6 )([0-9a-fA-F:]+)')
        pmask6 = re.compile(r'.*?(?:inet6 addr: [0-9a-fA-F:]+/(\d+)|prefixlen (\d+)).*')
    pmask = re.compile(r'.*?(?:Mask:|netmask )(?:((?:0x)?[0-9a-fA-F]{8})|([\d\.]+))')
    pupdown = re.compile('UP')
    pbcast = re.compile(r'.*?(?:Bcast:|broadcast )([\d\.]+)')

    groups = re.compile('\r?\n(?=\\S)').split(out)
    for group in groups:
        data = dict()
        iface = ''
        updown = False
        for line in group.splitlines():
            miface = piface.match(line)
            mmac = pmac.match(line)
            mip = pip.match(line)
            mip6 = pip6.match(line)
            mupdown = pupdown.search(line)
            if miface:
                iface = miface.group(1)
            if mmac:
                data['hwaddr'] = mmac.group(1)
            if mip:
                if 'inet' not in data:
                    data['inet'] = list()
                addr_obj = dict()
                addr_obj['address'] = mip.group(1)
                mmask = pmask.match(line)
                if mmask:
                    if mmask.group(1):
                        mmask = _number_of_set_bits_to_ipv4_netmask(
                            int(mmask.group(1), 16))
                    else:
                        mmask = mmask.group(2)
                    addr_obj['netmask'] = mmask
                mbcast = pbcast.match(line)
                if mbcast:
                    addr_obj['broadcast'] = mbcast.group(1)
                data['inet'].append(addr_obj)
            if mupdown:
                updown = True
            if mip6:
                if 'inet6' not in data:
                    data['inet6'] = list()
                addr_obj = dict()
                addr_obj['address'] = mip6.group(1) or mip6.group(2)
                mmask6 = pmask6.match(line)
                if mmask6:
                    addr_obj['prefixlen'] = mmask6.group(1) or mmask6.group(2)
                data['inet6'].append(addr_obj)
        data['up'] = updown
        if iface in ret:
            # SunOS optimization, where interfaces occur twice in 'ifconfig -a'
            # output with the same name: for ipv4 and then for ipv6 addr family.
            # Every instance has it's own 'UP' status and we assume that ipv4
            # status determines global interface status.
            #
            # merge items with higher priority for older values
            ret[iface] = dict(list(data.items()) + list(ret[iface].items()))
        else:
            ret[iface] = data
        del data
    return ret


def linux_interfaces():
    '''
    Obtain interface information for *NIX/BSD variants
    '''
    ifaces = dict()
    ip_path = salt.utils.which('ip')
    ifconfig_path = None if ip_path else salt.utils.which('ifconfig')
    if ip_path:
        cmd1 = subprocess.Popen(
            '{0} link show'.format(ip_path),
            shell=True,
            close_fds=True,
            stdout=subprocess.PIPE,
            stderr=subprocess.STDOUT).communicate()[0]
        cmd2 = subprocess.Popen(
            '{0} addr show'.format(ip_path),
            shell=True,
            close_fds=True,
            stdout=subprocess.PIPE,
            stderr=subprocess.STDOUT).communicate()[0]
        ifaces = _interfaces_ip(cmd1 + '\n' + cmd2)
    elif ifconfig_path:
        cmd = subprocess.Popen(
            '{0} -a'.format(ifconfig_path),
            shell=True,
            stdout=subprocess.PIPE,
            stderr=subprocess.STDOUT).communicate()[0]
        ifaces = _interfaces_ifconfig(cmd)
    return ifaces


def _interfaces_ipconfig(out):
    '''
    Returns a dictionary of interfaces with various information about each
    (up/down state, ip address, netmask, and hwaddr)

    NOTE: This is not used by any function and may be able to be removed in the
    future.
    '''
    ifaces = dict()
    iface = None
    adapter_iface_regex = re.compile(r'adapter (\S.+):$')

    for line in out.splitlines():
        if not line:
            continue
        # TODO what does Windows call Infiniband and 10/40gige adapters
        if line.startswith('Ethernet'):
            iface = ifaces[adapter_iface_regex.search(line).group(1)]
            iface['up'] = True
            addr = None
            continue
        if iface:
            key, val = line.split(',', 1)
            key = key.strip(' .')
            val = val.strip()
            if addr and key == 'Subnet Mask':
                addr['netmask'] = val
            elif key in ('IP Address', 'IPv4 Address'):
                if 'inet' not in iface:
                    iface['inet'] = list()
                addr = {'address': val.rstrip('(Preferred)'),
                        'netmask': None,
                        'broadcast': None}  # TODO find the broadcast
                iface['inet'].append(addr)
            elif 'IPv6 Address' in key:
                if 'inet6' not in iface:
                    iface['inet'] = list()
                # XXX What is the prefixlen!?
                addr = {'address': val.rstrip('(Preferred)'),
                        'prefixlen': None}
                iface['inet6'].append(addr)
            elif key == 'Physical Address':
                iface['hwaddr'] = val
            elif key == 'Media State':
                # XXX seen used for tunnel adaptors
                # might be useful
                iface['up'] = (val != 'Media disconnected')


def win_interfaces():
    '''
    Obtain interface information for Windows systems
    '''
    with salt.utils.winapi.Com():
        c = wmi.WMI()
        ifaces = {}
        for iface in c.Win32_NetworkAdapterConfiguration(IPEnabled=1):
            ifaces[iface.Description] = dict()
            if iface.MACAddress:
                ifaces[iface.Description]['hwaddr'] = iface.MACAddress
            if iface.IPEnabled:
                ifaces[iface.Description]['up'] = True
                for ip in iface.IPAddress:
                    if '.' in ip:
                        if 'inet' not in ifaces[iface.Description]:
                            ifaces[iface.Description]['inet'] = []
                        item = {'address': ip,
                                'label': iface.Description}
                        if iface.DefaultIPGateway:
                            broadcast = next((i for i in iface.DefaultIPGateway if '.' in i), '')
                            if broadcast:
                                item['broadcast'] = broadcast
                        if iface.IPSubnet:
                            netmask = next((i for i in iface.IPSubnet if '.' in i), '')
                            if netmask:
                                item['netmask'] = netmask
                        ifaces[iface.Description]['inet'].append(item)
                    if ':' in ip:
                        if 'inet6' not in ifaces[iface.Description]:
                            ifaces[iface.Description]['inet6'] = []
                        item = {'address': ip}
                        if iface.DefaultIPGateway:
                            broadcast = next((i for i in iface.DefaultIPGateway if ':' in i), '')
                            if broadcast:
                                item['broadcast'] = broadcast
                        if iface.IPSubnet:
                            netmask = next((i for i in iface.IPSubnet if ':' in i), '')
                            if netmask:
                                item['netmask'] = netmask
                        ifaces[iface.Description]['inet6'].append(item)
            else:
                ifaces[iface.Description]['up'] = False
    return ifaces


def interfaces():
    '''
    Return a dictionary of information about all the interfaces on the minion
    '''
    if salt.utils.is_windows():
        return win_interfaces()
    else:
        return linux_interfaces()


def get_net_start(ipaddr, netmask):
    ipaddr_octets = ipaddr.split('.')
    netmask_octets = netmask.split('.')
    net_start_octets = [str(int(ipaddr_octets[x]) & int(netmask_octets[x]))
                        for x in range(0, 4)]
    return '.'.join(net_start_octets)


def get_net_size(mask):
    '''
    Turns an IPv4 netmask into it's corresponding prefix length
    (255.255.255.0 -> 24 as in 192.168.1.10/24).
    '''
    binary_str = ''
    for octet in mask.split('.'):
        binary_str += bin(int(octet))[2:].zfill(8)
    return len(binary_str.rstrip('0'))


def calculate_subnet(ipaddr, netmask):
    '''
    Takes IP and netmask and returns the network in CIDR-notation.
    (The IP can be any IP inside this subnet.)
    '''
    return '{0}/{1}'.format(get_net_start(ipaddr, netmask),
                            get_net_size(netmask))


def _ipv4_to_bits(ipaddr):
    '''
    Accepts an IPv4 dotted quad and returns a string representing its binary
    counterpart
    '''
    return ''.join([bin(int(x))[2:].rjust(8, '0') for x in ipaddr.split('.')])


def _get_iface_info(iface):
    '''
    If `iface` is available, return interface info and no error, otherwise
    return no info and log and return an error
    '''
    iface_info = interfaces()

    if iface in iface_info.keys():
        return iface_info, False
    else:
        error_msg = ('Interface "{0}" not in available interfaces: "{1}"'
                     ''.format(iface, '", "'.join(iface_info.keys())))
        log.error(error_msg)
        return None, error_msg


def hw_addr(iface):
    '''
    Return the hardware address (a.k.a. MAC address) for a given interface
    '''
    iface_info, error = _get_iface_info(iface)

    if error is False:
        return iface_info.get(iface, {}).get('hwaddr', '')
    else:
        return error


def interface(iface):
    '''
    Return the details of `iface` or an error if it does not exist
    '''
    iface_info, error = _get_iface_info(iface)

    if error is False:
        return iface_info.get(iface, {}).get('inet', '')
    else:
        return error


def interface_ip(iface):
    '''
    Return `iface` IPv4 addr or an error if `iface` does not exist
    '''
    iface_info, error = _get_iface_info(iface)

    if error is False:
        return iface_info.get(iface, {}).get('inet', {})[0].get('address', '')
    else:
        return error


def subnets():
    '''
    Returns a list of subnets to which the host belongs
    '''
    ifaces = interfaces()
    subnetworks = []

    for ipv4_info in six.itervalues(ifaces):
        for ipv4 in ipv4_info.get('inet', []):
            if ipv4['address'] == '127.0.0.1':
                continue
            network = calculate_subnet(ipv4['address'], ipv4['netmask'])
            subnetworks.append(network)
    return subnetworks


def in_subnet(cidr, addrs=None):
    '''
    Returns True if host is within specified subnet, otherwise False
    '''
    try:
        netstart, netsize = cidr.split('/')
        netsize = int(netsize)
    except ValueError:
        log.error('Invalid CIDR \'{0}\''.format(cidr))
        return False

    netstart_bin = _ipv4_to_bits(netstart)

    if netsize < 32 and len(netstart_bin.rstrip('0')) > netsize:
        log.error('Invalid network starting IP \'{0}\' in CIDR '
                  '\'{1}\''.format(netstart, cidr))
        return False

    netstart_leftbits = netstart_bin[0:netsize]

    if addrs is None:
        addrs = ip_addrs()

    for ip_addr in addrs:
        if netsize == 32:
            if netstart == ip_addr:
                return True
        else:
            ip_leftbits = _ipv4_to_bits(ip_addr)[0:netsize]
            if netstart_leftbits == ip_leftbits:
                return True
    return False


def ip_in_subnet(ip_addr, cidr):
    '''
    Returns True if given IP is within specified subnet, otherwise False
    '''
    ipaddr = int(''.join(['%02x' % int(x) for x in ip_addr.split('.')]), 16)  # pylint: disable=E1321
    netstr, bits = cidr.split('/')
    netaddr = int(''.join(['%02x' % int(x) for x in netstr.split('.')]), 16)  # pylint: disable=E1321
    mask = (0xffffffff << (32 - int(bits))) & 0xffffffff
    return (ipaddr & mask) == (netaddr & mask)


def ip_addrs(interface=None, include_loopback=False, interface_data=None):
    '''
    Returns a list of IPv4 addresses assigned to the host. 127.0.0.1 is
    ignored, unless 'include_loopback=True' is indicated. If 'interface' is
    provided, then only IP addresses from that interface will be returned.
    '''
    ret = set()
    ifaces = interface_data \
        if isinstance(interface_data, dict) \
        else interfaces()
    if interface is None:
        target_ifaces = ifaces
    else:
        target_ifaces = dict([(k, v) for k, v in six.iteritems(ifaces)
                              if k == interface])
        if not target_ifaces:
            log.error('Interface {0} not found.'.format(interface))
    for ipv4_info in six.itervalues(target_ifaces):
        for ipv4 in ipv4_info.get('inet', []):
            loopback = in_subnet('127.0.0.0/8', [ipv4.get('address')]) or ipv4.get('label') == 'lo'
            if not loopback or include_loopback:
                ret.add(ipv4['address'])
        for secondary in ipv4_info.get('secondary', []):
            addr = secondary.get('address')
            if addr and secondary.get('type') == 'inet':
                if include_loopback or (not include_loopback and not in_subnet('127.0.0.0/8', [addr])):
                    ret.add(addr)
    return sorted(list(ret))


def ip_addrs6(interface=None, include_loopback=False, interface_data=None):
    '''
    Returns a list of IPv6 addresses assigned to the host. ::1 is ignored,
    unless 'include_loopback=True' is indicated. If 'interface' is provided,
    then only IP addresses from that interface will be returned.
    '''
    ret = set()
    ifaces = interface_data \
        if isinstance(interface_data, dict) \
        else interfaces()
    if interface is None:
        target_ifaces = ifaces
    else:
        target_ifaces = dict([(k, v) for k, v in six.iteritems(ifaces)
                              if k == interface])
        if not target_ifaces:
            log.error('Interface {0} not found.'.format(interface))
    for ipv6_info in six.itervalues(target_ifaces):
        for ipv6 in ipv6_info.get('inet6', []):
            if include_loopback or ipv6['address'] != '::1':
                ret.add(ipv6['address'])
        for secondary in ipv6_info.get('secondary', []):
            addr = secondary.get('address')
            if addr and secondary.get('type') == 'inet6':
                if include_loopback or addr != '::1':
                    ret.add(addr)
    return sorted(list(ret))


def hex2ip(hex_ip, invert=False):
    '''
    Convert a hex string to an ip, if a failure occurs the original hex is
    returned
    '''
    try:
        hip = int(hex_ip, 16)
    except ValueError:
        return hex_ip
    if invert:
        return '{3}.{2}.{1}.{0}'.format(hip >> 24 & 255,
                                        hip >> 16 & 255,
                                        hip >> 8 & 255,
                                        hip & 255)
    return '{0}.{1}.{2}.{3}'.format(hip >> 24 & 255,
                                    hip >> 16 & 255,
                                    hip >> 8 & 255,
                                    hip & 255)


def active_tcp():
    '''
    Return a dict describing all active tcp connections as quickly as possible
    '''
    ret = {}
    if os.path.isfile('/proc/net/tcp'):
        with salt.utils.fopen('/proc/net/tcp', 'rb') as fp_:
            for line in fp_:
                if line.strip().startswith('sl'):
                    continue
                ret.update(_parse_tcp_line(line))
        return ret
    return ret


def local_port_tcp(port):
    '''
    Return a set of remote ip addrs attached to the specified local port
    '''
    ret = set()
    if os.path.isfile('/proc/net/tcp'):
        with salt.utils.fopen('/proc/net/tcp', 'rb') as fp_:
            for line in fp_:
                if line.strip().startswith('sl'):
                    continue
                iret = _parse_tcp_line(line)
                sl = next(iter(iret))
                if iret[sl]['local_port'] == port:
                    ret.add(iret[sl]['remote_addr'])
        return ret
    else:  # Fallback to use 'lsof' if /proc not available
        ret = remotes_on_local_tcp_port(port)
    return ret


def remote_port_tcp(port):
    '''
    Return a set of ip addrs the current host is connected to on given port
    '''
    ret = set()
    if os.path.isfile('/proc/net/tcp'):
        with salt.utils.fopen('/proc/net/tcp', 'rb') as fp_:
            for line in fp_:
                if line.strip().startswith('sl'):
                    continue
                iret = _parse_tcp_line(line)
                sl = next(iter(iret))
                if iret[sl]['remote_port'] == port:
                    ret.add(iret[sl]['remote_addr'])
        return ret
    else:  # Fallback to use 'lsof' if /proc not available
        ret = remotes_on_remote_tcp_port(port)
    return ret


def _parse_tcp_line(line):
    '''
    Parse a single line from the contents of /proc/net/tcp
    '''
    ret = {}
    comps = line.strip().split()
    sl = comps[0].rstrip(':')
    ret[sl] = {}
    l_addr, l_port = comps[1].split(':')
    r_addr, r_port = comps[2].split(':')
    ret[sl]['local_addr'] = hex2ip(l_addr, True)
    ret[sl]['local_port'] = int(l_port, 16)
    ret[sl]['remote_addr'] = hex2ip(r_addr, True)
    ret[sl]['remote_port'] = int(r_port, 16)
    return ret


def _sunos_remotes_on(port, which_end):
    '''
    SunOS specific helper function.
    Returns set of ipv4 host addresses of remote established connections
    on local or remote tcp port.

    Parses output of shell 'netstat' to get connections

    [root@salt-master ~]# netstat -f inet -n
    TCP: IPv4
       Local Address        Remote Address    Swind Send-Q Rwind Recv-Q    State
       -------------------- -------------------- ----- ------ ----- ------ -----------
       10.0.0.101.4505      10.0.0.1.45329       1064800      0 1055864      0 ESTABLISHED
       10.0.0.101.4505      10.0.0.100.50798     1064800      0 1055864      0 ESTABLISHED
    '''
    remotes = set()
    try:
        data = subprocess.check_output(['netstat', '-f', 'inet', '-n'])  # pylint: disable=minimum-python-version
    except subprocess.CalledProcessError:
        log.error('Failed netstat')
        raise

    lines = data.split('\n')
    for line in lines:
        if 'ESTABLISHED' not in line:
            continue
        chunks = line.split()
        local_host, local_port = chunks[0].rsplit('.', 1)
        remote_host, remote_port = chunks[1].rsplit('.', 1)

        if which_end == 'remote_port' and int(remote_port) != port:
            continue
        if which_end == 'local_port' and int(local_port) != port:
            continue
        remotes.add(remote_host)
    return remotes


def _freebsd_remotes_on(port, which_end):
    '''
    Returns set of ipv4 host addresses of remote established connections
    on local tcp port port.

    Parses output of shell 'sockstat' (FreeBSD)
    to get connections

    $ sudo sockstat -4
    USER    COMMAND     PID     FD  PROTO  LOCAL ADDRESS    FOREIGN ADDRESS
    root    python2.7   1456    29  tcp4   *:4505           *:*
    root    python2.7   1445    17  tcp4   *:4506           *:*
    root    python2.7   1294    14  tcp4   127.0.0.1:11813  127.0.0.1:4505
    root    python2.7   1294    41  tcp4   127.0.0.1:61115  127.0.0.1:4506

    $ sudo sockstat -4 -c -p 4506
    USER    COMMAND     PID     FD  PROTO  LOCAL ADDRESS    FOREIGN ADDRESS
    root    python2.7   1294    41  tcp4   127.0.0.1:61115  127.0.0.1:4506
    '''

    port = int(port)
    remotes = set()

    try:
        cmd = shlex.split('sockstat -4 -c -p {0}'.format(port))
        data = subprocess.check_output(cmd)  # pylint: disable=minimum-python-version
    except subprocess.CalledProcessError as ex:
        log.error('Failed "sockstat" with returncode = {0}'.format(ex.returncode))
        raise

    lines = data.split('\n')

    for line in lines:
        chunks = line.split()
        if not chunks:
            continue
        # ['root', 'python2.7', '1456', '37', 'tcp4',
        #  '127.0.0.1:4505-', '127.0.0.1:55703']
        #print chunks
        if 'COMMAND' in chunks[1]:
            continue  # ignore header
        if len(chunks) < 2:
            continue
        local = chunks[5]
        remote = chunks[6]
        lhost, lport = local.split(':')
        rhost, rport = remote.split(':')
        if which_end == 'local' and int(lport) != port:  # ignore if local port not port
            continue
        if which_end == 'remote' and int(rport) != port:  # ignore if remote port not port
            continue

        remotes.add(rhost)

    return remotes


def _windows_remotes_on(port, which_end):
    r'''
    Windows specific helper function.
    Returns set of ipv4 host addresses of remote established connections
    on local or remote tcp port.

    Parses output of shell 'netstat' to get connections

    C:\>netstat -n

    Active Connections

       Proto  Local Address          Foreign Address        State
       TCP    10.2.33.17:3007        130.164.12.233:10123   ESTABLISHED
       TCP    10.2.33.17:3389        130.164.30.5:10378     ESTABLISHED
    '''
    remotes = set()
    try:
<<<<<<< HEAD
        data = subprocess.check_output(['netstat', '-n'])
=======
        data = subprocess.check_output(['netstat', '-n'])  # pylint: disable=minimum-python-version
>>>>>>> 1ae9dcb7
    except subprocess.CalledProcessError:
        log.error('Failed netstat')
        raise

    lines = data.split('\n')
    for line in lines:
        if 'ESTABLISHED' not in line:
            continue
        chunks = line.split()
        local_host, local_port = chunks[1].rsplit(':', 1)
        remote_host, remote_port = chunks[2].rsplit(':', 1)
        if which_end == 'remote_port' and int(remote_port) != port:
            continue
        if which_end == 'local_port' and int(local_port) != port:
            continue
        remotes.add(remote_host)
    return remotes


def remotes_on_local_tcp_port(port):
    '''
    Returns set of ipv4 host addresses of remote established connections
    on local tcp port port.

    Parses output of shell 'lsof'
    to get connections

    $ sudo lsof -i4TCP:4505 -n
    COMMAND   PID USER   FD   TYPE             DEVICE SIZE/OFF NODE NAME
    Python   9971 root   35u  IPv4 0x18a8464a29ca329d      0t0  TCP *:4505 (LISTEN)
    Python   9971 root   37u  IPv4 0x18a8464a29b2b29d      0t0  TCP 127.0.0.1:4505->127.0.0.1:55703 (ESTABLISHED)
    Python  10152 root   22u  IPv4 0x18a8464a29c8cab5      0t0  TCP 127.0.0.1:55703->127.0.0.1:4505 (ESTABLISHED)

    '''
    port = int(port)
    remotes = set()

    if salt.utils.is_sunos():
        return _sunos_remotes_on(port, 'local_port')
    if salt.utils.is_freebsd():
        return _freebsd_remotes_on(port, 'local_port')
    if salt.utils.is_windows():
        return _windows_remotes_on(port, 'local_port')

    try:
        data = subprocess.check_output(['lsof', '-i4TCP:{0:d}'.format(port), '-n'])  # pylint: disable=minimum-python-version
    except subprocess.CalledProcessError as ex:
        log.error('Failed "lsof" with returncode = {0}'.format(ex.returncode))
        raise

    lines = data.split('\n')
    for line in lines:
        chunks = line.split()
        if not chunks:
            continue
        # ['Python', '9971', 'root', '37u', 'IPv4', '0x18a8464a29b2b29d', '0t0',
        # 'TCP', '127.0.0.1:4505->127.0.0.1:55703', '(ESTABLISHED)']
        #print chunks
        if 'COMMAND' in chunks[0]:
            continue  # ignore header
        if 'ESTABLISHED' not in chunks[-1]:
            continue  # ignore if not ESTABLISHED
        # '127.0.0.1:4505->127.0.0.1:55703'
        local, remote = chunks[8].split('->')
        lhost, lport = local.split(':')
        if int(lport) != port:  # ignore if local port not port
            continue
        rhost, rport = remote.split(':')
        remotes.add(rhost)

    return remotes


def remotes_on_remote_tcp_port(port):
    '''
    Returns set of ipv4 host addresses which the current host is connected
    to on given port

    Parses output of shell 'lsof' to get connections

    $ sudo lsof -i4TCP:4505 -n
    COMMAND   PID USER   FD   TYPE             DEVICE SIZE/OFF NODE NAME
    Python   9971 root   35u  IPv4 0x18a8464a29ca329d      0t0  TCP *:4505 (LISTEN)
    Python   9971 root   37u  IPv4 0x18a8464a29b2b29d      0t0  TCP 127.0.0.1:4505->127.0.0.1:55703 (ESTABLISHED)
    Python  10152 root   22u  IPv4 0x18a8464a29c8cab5      0t0  TCP 127.0.0.1:55703->127.0.0.1:4505 (ESTABLISHED)

    '''
    port = int(port)
    remotes = set()

    if salt.utils.is_sunos():
        return _sunos_remotes_on(port, 'remote_port')
    if salt.utils.is_freebsd():
        return _freebsd_remotes_on(port, 'remote_port')
    if salt.utils.is_windows():
        return _windows_remotes_on(port, 'remote_port')

    try:
        data = subprocess.check_output(['lsof', '-i4TCP:{0:d}'.format(port), '-n'])  # pylint: disable=minimum-python-version
    except subprocess.CalledProcessError as ex:
        log.error('Failed "lsof" with returncode = {0}'.format(ex.returncode))
        raise

    lines = data.split('\n')
    for line in lines:
        chunks = line.split()
        if not chunks:
            continue
        # ['Python', '9971', 'root', '37u', 'IPv4', '0x18a8464a29b2b29d', '0t0',
        # 'TCP', '127.0.0.1:4505->127.0.0.1:55703', '(ESTABLISHED)']
        #print chunks
        if 'COMMAND' in chunks[0]:
            continue  # ignore header
        if 'ESTABLISHED' not in chunks[-1]:
            continue  # ignore if not ESTABLISHED
        # '127.0.0.1:4505->127.0.0.1:55703'
        local, remote = chunks[8].split('->')
        rhost, rport = remote.split(':')
        if int(rport) != port:  # ignore if local port not port
            continue
        rhost, rport = remote.split(':')
        remotes.add(rhost)

    return remotes


class IPv4Address(object):
    '''
    A very minimal subset of the IPv4Address object in the ip_address module.
    '''

    def __init__(self, address_str):
        self.address_str = address_str
        octets = self.address_str.split('.')
        if len(octets) != 4:
            raise ValueError(
                'IPv4 addresses must be in dotted-quad form.'
            )
        try:
            self.dotted_quad = [int(octet) for octet in octets]
        except ValueError as err:
            raise ValueError(
                'IPv4 addresses must be in dotted-quad form. {0}'.format(err)
            )

    def __str__(self):
        return self.address_str

    def __repr__(self):
        return 'IPv4Address("{0}")'.format(str(self))

    def __cmp__(self, other):
        return cmp(self.dotted_quad, other.dotted_quad)

    @property
    def is_private(self):
        '''
        :return: Returns True if the address is a non-routable IPv4 address.
                 Otherwise False.
        '''
        if 10 == self.dotted_quad[0]:
            return True
        if 172 == self.dotted_quad[0]:
            return 16 <= self.dotted_quad[1] <= 31
        if 192 == self.dotted_quad[0]:
            return 168 == self.dotted_quad[1]
        return False

    @property
    def is_loopback(self):
        '''
        :return: True if the address is a loopback address. Otherwise False.
        '''
        return 127 == self.dotted_quad[0]

    @property
    def reverse_pointer(self):
        '''
        :return: Reversed IP address
        '''
        return '.'.join(reversed(self.dotted_quad)) + '.in-addr.arpa.'<|MERGE_RESOLUTION|>--- conflicted
+++ resolved
@@ -25,10 +25,7 @@
 
 # Import salt libs
 import salt.utils
-<<<<<<< HEAD
-=======
 from salt._compat import subprocess
->>>>>>> 1ae9dcb7
 
 log = logging.getLogger(__name__)
 
@@ -1159,11 +1156,7 @@
     '''
     remotes = set()
     try:
-<<<<<<< HEAD
-        data = subprocess.check_output(['netstat', '-n'])
-=======
         data = subprocess.check_output(['netstat', '-n'])  # pylint: disable=minimum-python-version
->>>>>>> 1ae9dcb7
     except subprocess.CalledProcessError:
         log.error('Failed netstat')
         raise
