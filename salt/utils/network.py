# -*- coding: utf-8 -*-
'''
Define some generic socket functions for network modules
'''
from __future__ import absolute_import

# Import python libs
import socket
import subprocess
import re
import logging
import os
from string import ascii_letters, digits
from salt.ext.six.moves import range
import salt.ext.six as six

# Attempt to import wmi
try:
    import wmi
    import salt.utils.winapi
except ImportError:
    pass

# Import salt libs
import salt.utils


log = logging.getLogger(__name__)


# pylint: disable=C0103


def sanitize_host(host):
    '''
    Sanitize host string.
    '''
    return ''.join([
        c for c in host[0:255] if c in (ascii_letters + digits + '.-')
    ])


def isportopen(host, port):
    '''
    Return status of a port

    CLI Example:

    .. code-block:: bash

        salt '*' network.isportopen 127.0.0.1 22
    '''

    if not 1 <= int(port) <= 65535:
        return False

    sock = socket.socket(socket.AF_INET, socket.SOCK_STREAM)
    out = sock.connect_ex((sanitize_host(host), int(port)))

    return out


def host_to_ip(host):
    '''
    Returns the IP address of a given hostname

    CLI Example:

    .. code-block:: bash

        salt '*' network.host_to_ip example.com
    '''
    try:
        family, socktype, proto, canonname, sockaddr = socket.getaddrinfo(
            host, 0, socket.AF_UNSPEC, socket.SOCK_STREAM)[0]

        if family == socket.AF_INET:
            ip, port = sockaddr
        elif family == socket.AF_INET6:
            ip, port, flow_info, scope_id = sockaddr

    except Exception:
        ip = None
    return ip


def _filter_localhost_names(name_list):
    '''
    Returns list without local hostnames and ip addresses.
    '''
    h = []
    re_filters = [
        'localhost.*',
        'ip6-.*',
        '127.*',
        r'0\.0\.0\.0',
        '::1.*',
        'fe00::.*',
        'fe02::.*',
        '1.0.0.*.ip6.arpa',
    ]
    for name in name_list:
        filtered = False
        for f in re_filters:
            if re.match(f, name):
                filtered = True
                break
        if not filtered:
            h.append(name)
    return h


def _sort_hostnames(hostname_list):
    '''
    sort minion ids favoring in order of:
        - FQDN
        - public ipaddress
        - localhost alias
        - private ipaddress
    '''
    # punish matches in order of preference
    punish = [
        'localhost.localdomain',
        'localhost.my.domain',
        'localhost4.localdomain4',
        'localhost',
        'ip6-localhost',
        'ip6-loopback',
        '127.0.2.1',
        '127.0.1.1',
        '127.0.0.1',
        '0.0.0.0',
        '::1',
        'fe00::',
        'fe02::',
    ]

    def _cmp_hostname(a, b):
        # should never have a space in hostname
        if ' ' in a:
            return 1
        if ' ' in b:
            return -1

        # punish localhost list
        if a in punish:
            if b in punish:
                return punish.index(a) - punish.index(b)
            return 1
        if b in punish:
            return -1

        # punish ipv6
        if ':' in a or ':' in b:
            return a.count(':') - b.count(':')

        # punish ipv4
        a_is_ipv4 = a.count('.') == 3 and not any(c.isalpha() for c in a)
        b_is_ipv4 = b.count('.') == 3 and not any(c.isalpha() for c in b)
        if a_is_ipv4 and a.startswith('127.'):
            return 1
        if b_is_ipv4 and b.startswith('127.'):
            return -1
        if a_is_ipv4 and not b_is_ipv4:
            return 1
        if a_is_ipv4 and b_is_ipv4:
            return 0
        if not a_is_ipv4 and b_is_ipv4:
            return -1

        # favor hosts with more dots
        diff = b.count('.') - a.count('.')
        if diff != 0:
            return diff

        # favor longest fqdn
        return len(b) - len(a)

    return sorted(hostname_list, cmp=_cmp_hostname)


def get_hostnames():
    '''
    Get list of hostnames using multiple strategies
    '''
    h = []
    h.append(socket.gethostname())
    h.append(socket.getfqdn())

    # try socket.getaddrinfo
    try:
        addrinfo = socket.getaddrinfo(
            socket.gethostname(), 0, socket.AF_UNSPEC, socket.SOCK_STREAM,
            socket.SOL_TCP, socket.AI_CANONNAME
        )
        for info in addrinfo:
            # info struct [family, socktype, proto, canonname, sockaddr]
            if len(info) >= 4:
                h.append(info[3])
    except socket.gaierror:
        pass

    # try /etc/hostname
    try:
        name = ''
        with salt.utils.fopen('/etc/hostname') as hfl:
            name = hfl.read()
        h.append(name)
    except (IOError, OSError):
        pass

    # try /etc/hosts
    try:
        with salt.utils.fopen('/etc/hosts') as hfl:
            for line in hfl:
                names = line.split()
                try:
                    ip = names.pop(0)
                except IndexError:
                    continue
                if ip.startswith('127.') or ip == '::1':
                    for name in names:
                        h.append(name)
    except (IOError, OSError):
        pass

    # try windows hosts
    if salt.utils.is_windows():
        try:
            windir = os.getenv('WINDIR')
            with salt.utils.fopen(windir + r'\system32\drivers\etc\hosts') as hfl:
                for line in hfl:
                    # skip commented or blank lines
                    if line[0] == '#' or len(line) <= 1:
                        continue
                    # process lines looking for '127.' in first column
                    try:
                        entry = line.split()
                        if entry[0].startswith('127.'):
                            for name in entry[1:]:  # try each name in the row
                                h.append(name)
                    except IndexError:
                        pass  # could not split line (malformed entry?)
        except (IOError, OSError):
            pass

    # strip spaces and ignore empty strings
    hosts = []
    for name in h:
        name = name.strip()
        if len(name) > 0:
            hosts.append(name)

    # remove duplicates
    hosts = list(set(hosts))
    return hosts


def generate_minion_id():
    '''
    Returns a minion id after checking multiple sources for a FQDN.
    If no FQDN is found you may get an ip address

    CLI Example:

    .. code-block:: bash

        salt '*' network.generate_minion_id
    '''
    possible_ids = get_hostnames()

    ip_addresses = [IPv4Address(addr) for addr
                    in salt.utils.network.ip_addrs(include_loopback=True)
                    if not addr.startswith('127.')]

    # include public and private ipaddresses
    for addr in ip_addresses:
        possible_ids.append(str(addr))

    possible_ids = _filter_localhost_names(possible_ids)

    # if no minion id
    if len(possible_ids) == 0:
        return 'noname'

    hosts = _sort_hostnames(possible_ids)
    return hosts[0]


def get_fqhostname():
    '''
    Returns the fully qualified hostname

    CLI Example:

    .. code-block:: bash

        salt '*' network.get_fqhostname
    '''
    l = []
    l.append(socket.getfqdn())

    # try socket.getaddrinfo
    try:
        addrinfo = socket.getaddrinfo(
            socket.gethostname(), 0, socket.AF_UNSPEC, socket.SOCK_STREAM,
            socket.SOL_TCP, socket.AI_CANONNAME
        )
        for info in addrinfo:
            # info struct [family, socktype, proto, canonname, sockaddr]
            if len(info) >= 4:
                l.append(info[3])
    except socket.gaierror:
        pass

    l = _sort_hostnames(l)
    if len(l) > 0:
        return l[0]

    return None


def ip_to_host(ip):
    '''
    Returns the hostname of a given IP

    CLI Example:

    .. code-block:: bash

        salt '*' network.ip_to_host 8.8.8.8
    '''
    try:
        hostname, aliaslist, ipaddrlist = socket.gethostbyaddr(ip)
    except Exception:
        hostname = None
    return hostname

# pylint: enable=C0103


def cidr_to_ipv4_netmask(cidr_bits):
    '''
    Returns an IPv4 netmask
    '''
    try:
        cidr_bits = int(cidr_bits)
        if not 1 <= cidr_bits <= 32:
            return ''
    except ValueError:
        return ''

    netmask = ''
    for idx in range(4):
        if idx:
            netmask += '.'
        if cidr_bits >= 8:
            netmask += '255'
            cidr_bits -= 8
        else:
            netmask += '{0:d}'.format(256 - (2 ** (8 - cidr_bits)))
            cidr_bits = 0
    return netmask


def _number_of_set_bits_to_ipv4_netmask(set_bits):  # pylint: disable=C0103
    '''
    Returns an IPv4 netmask from the integer representation of that mask.

    Ex. 0xffffff00 -> '255.255.255.0'
    '''
    return cidr_to_ipv4_netmask(_number_of_set_bits(set_bits))


# pylint: disable=C0103
def _number_of_set_bits(x):
    '''
    Returns the number of bits that are set in a 32bit int
    '''
    #Taken from http://stackoverflow.com/a/4912729. Many thanks!
    x -= (x >> 1) & 0x55555555
    x = ((x >> 2) & 0x33333333) + (x & 0x33333333)
    x = ((x >> 4) + x) & 0x0f0f0f0f
    x += x >> 8
    x += x >> 16
    return x & 0x0000003f

# pylint: enable=C0103


def _interfaces_ip(out):
    '''
    Uses ip to return a dictionary of interfaces with various information about
    each (up/down state, ip address, netmask, and hwaddr)
    '''
    ret = dict()

    def parse_network(value, cols):
        '''
        Return a tuple of ip, netmask, broadcast
        based on the current set of cols
        '''
        brd = None
        if '/' in value:  # we have a CIDR in this address
            ip, cidr = value.split('/')  # pylint: disable=C0103
        else:
            ip = value  # pylint: disable=C0103
            cidr = 32

        if type_ == 'inet':
            mask = cidr_to_ipv4_netmask(int(cidr))
            if 'brd' in cols:
                brd = cols[cols.index('brd') + 1]
        elif type_ == 'inet6':
            mask = cidr
        return (ip, mask, brd)

    groups = re.compile('\r?\n\\d').split(out)
    for group in groups:
        iface = None
        data = dict()

        for line in group.splitlines():
            if ' ' not in line:
                continue
            match = re.match(r'^\d*:\s+([\w.\-]+)(?:@)?([\w.\-]+)?:\s+<(.+)>', line)
            if match:
                iface, parent, attrs = match.groups()
                if 'UP' in attrs.split(','):
                    data['up'] = True
                else:
                    data['up'] = False
                if parent:
                    data['parent'] = parent
                continue

            cols = line.split()
            if len(cols) >= 2:
                type_, value = tuple(cols[0:2])
                iflabel = cols[-1:][0]
                if type_ in ('inet', 'inet6'):
                    if 'secondary' not in cols:
                        ipaddr, netmask, broadcast = parse_network(value, cols)
                        if type_ == 'inet':
                            if 'inet' not in data:
                                data['inet'] = list()
                            addr_obj = dict()
                            addr_obj['address'] = ipaddr
                            addr_obj['netmask'] = netmask
                            addr_obj['broadcast'] = broadcast
                            addr_obj['label'] = iflabel
                            data['inet'].append(addr_obj)
                        elif type_ == 'inet6':
                            if 'inet6' not in data:
                                data['inet6'] = list()
                            addr_obj = dict()
                            addr_obj['address'] = ipaddr
                            addr_obj['prefixlen'] = netmask
                            data['inet6'].append(addr_obj)
                    else:
                        if 'secondary' not in data:
                            data['secondary'] = list()
                        ip_, mask, brd = parse_network(value, cols)
                        data['secondary'].append({
                            'type': type_,
                            'address': ip_,
                            'netmask': mask,
                            'broadcast': brd,
                            'label': iflabel,
                        })
                        del ip_, mask, brd
                elif type_.startswith('link'):
                    data['hwaddr'] = value
        if iface:
            ret[iface] = data
            del iface, data
    return ret


def _interfaces_ifconfig(out):
    '''
    Uses ifconfig to return a dictionary of interfaces with various information
    about each (up/down state, ip address, netmask, and hwaddr)
    '''
    ret = dict()

    piface = re.compile(r'^([^\s:]+)')
    pmac = re.compile('.*?(?:HWaddr|ether|address:|lladdr) ([0-9a-fA-F:]+)')
    if salt.utils.is_sunos():
        pip = re.compile(r'.*?(?:inet\s+)([0-9]+\.[0-9]+\.[0-9]+\.[0-9]+)(.*)')
        pip6 = re.compile('.*?(?:inet6 )([0-9a-fA-F:]+)')
        pmask6 = re.compile(r'.*?(?:inet6 [0-9a-fA-F:]+/(\d+)).*')
    else:
        pip = re.compile(r'.*?(?:inet addr:|inet )(.*?)\s')
        pip6 = re.compile('.*?(?:inet6 addr: (.*?)/|inet6 )([0-9a-fA-F:]+)')
        pmask6 = re.compile(r'.*?(?:inet6 addr: [0-9a-fA-F:]+/(\d+)|prefixlen (\d+)).*')
    pmask = re.compile(r'.*?(?:Mask:|netmask )(?:((?:0x)?[0-9a-fA-F]{8})|([\d\.]+))')
    pupdown = re.compile('UP')
    pbcast = re.compile(r'.*?(?:Bcast:|broadcast )([\d\.]+)')

    groups = re.compile('\r?\n(?=\\S)').split(out)
    for group in groups:
        data = dict()
        iface = ''
        updown = False
        for line in group.splitlines():
            miface = piface.match(line)
            mmac = pmac.match(line)
            mip = pip.match(line)
            mip6 = pip6.match(line)
            mupdown = pupdown.search(line)
            if miface:
                iface = miface.group(1)
            if mmac:
                data['hwaddr'] = mmac.group(1)
            if mip:
                if 'inet' not in data:
                    data['inet'] = list()
                addr_obj = dict()
                addr_obj['address'] = mip.group(1)
                mmask = pmask.match(line)
                if mmask:
                    if mmask.group(1):
                        mmask = _number_of_set_bits_to_ipv4_netmask(
                            int(mmask.group(1), 16))
                    else:
                        mmask = mmask.group(2)
                    addr_obj['netmask'] = mmask
                mbcast = pbcast.match(line)
                if mbcast:
                    addr_obj['broadcast'] = mbcast.group(1)
                data['inet'].append(addr_obj)
            if mupdown:
                updown = True
            if mip6:
                if 'inet6' not in data:
                    data['inet6'] = list()
                addr_obj = dict()
                addr_obj['address'] = mip6.group(1) or mip6.group(2)
                mmask6 = pmask6.match(line)
                if mmask6:
                    addr_obj['prefixlen'] = mmask6.group(1) or mmask6.group(2)
                data['inet6'].append(addr_obj)
        data['up'] = updown
        if iface in ret:
            # SunOS optimization, where interfaces occur twice in 'ifconfig -a'
            # output with the same name: for ipv4 and then for ipv6 addr family.
            # Every instance has it's own 'UP' status and we assume that ipv4
            # status determines global interface status.
            #
            # merge items with higher priority for older values
            ret[iface] = dict(data.items() + ret[iface].items())
        else:
            ret[iface] = data
        del data
    return ret


def linux_interfaces():
    '''
    Obtain interface information for *NIX/BSD variants
    '''
    ifaces = dict()
    ip_path = salt.utils.which('ip')
    ifconfig_path = None if ip_path else salt.utils.which('ifconfig')
    if ip_path:
        cmd1 = subprocess.Popen(
            '{0} link show'.format(ip_path),
            shell=True,
            close_fds=True,
            stdout=subprocess.PIPE,
            stderr=subprocess.STDOUT).communicate()[0]
        cmd2 = subprocess.Popen(
            '{0} addr show'.format(ip_path),
            shell=True,
            close_fds=True,
            stdout=subprocess.PIPE,
            stderr=subprocess.STDOUT).communicate()[0]
        ifaces = _interfaces_ip(cmd1 + '\n' + cmd2)
    elif ifconfig_path:
        cmd = subprocess.Popen(
            '{0} -a'.format(ifconfig_path),
            shell=True,
            stdout=subprocess.PIPE,
            stderr=subprocess.STDOUT).communicate()[0]
        ifaces = _interfaces_ifconfig(cmd)
    return ifaces


def _interfaces_ipconfig(out):
    '''
    Returns a dictionary of interfaces with various information about each
    (up/down state, ip address, netmask, and hwaddr)

    NOTE: This is not used by any function and may be able to be removed in the
    future.
    '''
    ifaces = dict()
    iface = None
    adapter_iface_regex = re.compile(r'adapter (\S.+):$')

    for line in out.splitlines():
        if not line:
            continue
        # TODO what does Windows call Infiniband and 10/40gige adapters
        if line.startswith('Ethernet'):
            iface = ifaces[adapter_iface_regex.search(line).group(1)]
            iface['up'] = True
            addr = None
            continue
        if iface:
            key, val = line.split(',', 1)
            key = key.strip(' .')
            val = val.strip()
            if addr and key == 'Subnet Mask':
                addr['netmask'] = val
            elif key in ('IP Address', 'IPv4 Address'):
                if 'inet' not in iface:
                    iface['inet'] = list()
                addr = {'address': val.rstrip('(Preferred)'),
                        'netmask': None,
                        'broadcast': None}  # TODO find the broadcast
                iface['inet'].append(addr)
            elif 'IPv6 Address' in key:
                if 'inet6' not in iface:
                    iface['inet'] = list()
                # XXX What is the prefixlen!?
                addr = {'address': val.rstrip('(Preferred)'),
                        'prefixlen': None}
                iface['inet6'].append(addr)
            elif key == 'Physical Address':
                iface['hwaddr'] = val
            elif key == 'Media State':
                # XXX seen used for tunnel adaptors
                # might be useful
                iface['up'] = (val != 'Media disconnected')


def win_interfaces():
    '''
    Obtain interface information for Windows systems
    '''
    with salt.utils.winapi.Com():
        c = wmi.WMI()
        ifaces = {}
        for iface in c.Win32_NetworkAdapterConfiguration(IPEnabled=1):
            ifaces[iface.Description] = dict()
            if iface.MACAddress:
                ifaces[iface.Description]['hwaddr'] = iface.MACAddress
            if iface.IPEnabled:
                ifaces[iface.Description]['up'] = True
                for ip in iface.IPAddress:
                    if '.' in ip:
                        if 'inet' not in ifaces[iface.Description]:
                            ifaces[iface.Description]['inet'] = []
                        item = {'address': ip,
                                'label': iface.Description}
                        if iface.DefaultIPGateway:
                            broadcast = next((i for i in iface.DefaultIPGateway if '.' in i), '')
                            if broadcast:
                                item['broadcast'] = broadcast
                        if iface.IPSubnet:
                            netmask = next((i for i in iface.IPSubnet if '.' in i), '')
                            if netmask:
                                item['netmask'] = netmask
                        ifaces[iface.Description]['inet'].append(item)
                    if ':' in ip:
                        if 'inet6' not in ifaces[iface.Description]:
                            ifaces[iface.Description]['inet6'] = []
                        item = {'address': ip}
                        if iface.DefaultIPGateway:
                            broadcast = next((i for i in iface.DefaultIPGateway if ':' in i), '')
                            if broadcast:
                                item['broadcast'] = broadcast
                        if iface.IPSubnet:
                            netmask = next((i for i in iface.IPSubnet if ':' in i), '')
                            if netmask:
                                item['netmask'] = netmask
                        ifaces[iface.Description]['inet6'].append(item)
            else:
                ifaces[iface.Description]['up'] = False
    return ifaces


def interfaces():
    '''
    Return a dictionary of information about all the interfaces on the minion
    '''
    if salt.utils.is_windows():
        return win_interfaces()
    else:
        return linux_interfaces()


def get_net_start(ipaddr, netmask):
    ipaddr_octets = ipaddr.split('.')
    netmask_octets = netmask.split('.')
    net_start_octets = [str(int(ipaddr_octets[x]) & int(netmask_octets[x]))
                        for x in range(0, 4)]
    return '.'.join(net_start_octets)


def get_net_size(mask):
    binary_str = ''
    for octet in mask.split('.'):
        binary_str += bin(int(octet))[2:].zfill(8)
    return len(binary_str.rstrip('0'))


def calculate_subnet(ipaddr, netmask):
    return '{0}/{1}'.format(get_net_start(ipaddr, netmask),
                            get_net_size(netmask))


def _ipv4_to_bits(ipaddr):
    '''
    Accepts an IPv4 dotted quad and returns a string representing its binary
    counterpart
    '''
    return ''.join([bin(int(x))[2:].rjust(8, '0') for x in ipaddr.split('.')])


def hw_addr(iface):
    '''
    Return the hardware address (a.k.a. MAC address) for a given interface
    '''
    return interfaces().get(iface, {}).get('hwaddr', '')


def interface(iface):
    '''
    Return the interface details
    '''
    return interfaces().get(iface, {}).get('inet', '')


def interface_ip(iface):
    '''
    Return the interface details
    '''
    return interfaces().get(iface, {}).get('inet', {})[0].get('address', {})


def subnets():
    '''
    Returns a list of subnets to which the host belongs
    '''
    ifaces = interfaces()
    subnetworks = []

    for ipv4_info in six.itervalues(ifaces):
        for ipv4 in ipv4_info.get('inet', []):
            if ipv4['address'] == '127.0.0.1':
                continue
            network = calculate_subnet(ipv4['address'], ipv4['netmask'])
            subnetworks.append(network)
    return subnetworks


def in_subnet(cidr, addrs=None):
    '''
    Returns True if host is within specified subnet, otherwise False
    '''
    try:
        netstart, netsize = cidr.split('/')
        netsize = int(netsize)
    except Exception:
        log.error('Invalid CIDR \'{0}\''.format(cidr))
        return False

    netstart_bin = _ipv4_to_bits(netstart)

    if netsize < 32 and len(netstart_bin.rstrip('0')) > netsize:
        log.error('Invalid network starting IP \'{0}\' in CIDR '
                  '\'{1}\''.format(netstart, cidr))
        return False

    netstart_leftbits = netstart_bin[0:netsize]

    if addrs is None:
        addrs = ip_addrs()

    for ip_addr in addrs:
        if netsize == 32:
            if netstart == ip_addr:
                return True
        else:
            ip_leftbits = _ipv4_to_bits(ip_addr)[0:netsize]
            if netstart_leftbits == ip_leftbits:
                return True
    return False


<<<<<<< HEAD
def ip_addrs(interface=None, include_loopback=False, interface_data=None):
=======
def ip_in_subnet(ip_addr, cidr):
    '''
    Returns True if given IP is within specified subnet, otherwise False
    '''
    ipaddr = int(''.join(['%02x' % int(x) for x in ip_addr.split('.')]), 16)  # pylint: disable=E1321
    netstr, bits = cidr.split('/')
    netaddr = int(''.join(['%02x' % int(x) for x in netstr.split('.')]), 16)  # pylint: disable=E1321
    mask = (0xffffffff << (32 - int(bits))) & 0xffffffff
    return (ipaddr & mask) == (netaddr & mask)


def ip_addrs(interface=None, include_loopback=False):
>>>>>>> e354b693
    '''
    Returns a list of IPv4 addresses assigned to the host. 127.0.0.1 is
    ignored, unless 'include_loopback=True' is indicated. If 'interface' is
    provided, then only IP addresses from that interface will be returned.
    '''
    ret = set()
    ifaces = interface_data \
        if isinstance(interface_data, dict) \
        else interfaces()
    if interface is None:
        target_ifaces = ifaces
    else:
        target_ifaces = dict([(k, v) for k, v in six.iteritems(ifaces)
                              if k == interface])
        if not target_ifaces:
            log.error('Interface {0} not found.'.format(interface))
    for ipv4_info in six.itervalues(target_ifaces):
        for ipv4 in ipv4_info.get('inet', []):
            loopback = in_subnet('127.0.0.0/8', [ipv4.get('address')]) or ipv4.get('label') == 'lo'
            if not loopback or include_loopback:
                ret.add(ipv4['address'])
        for secondary in ipv4_info.get('secondary', []):
            addr = secondary.get('address')
            if addr and secondary.get('type') == 'inet':
                if include_loopback or (not include_loopback and not in_subnet('127.0.0.0/8', [addr])):
                    ret.add(addr)
    return sorted(list(ret))


def ip_addrs6(interface=None, include_loopback=False, interface_data=None):
    '''
    Returns a list of IPv6 addresses assigned to the host. ::1 is ignored,
    unless 'include_loopback=True' is indicated. If 'interface' is provided,
    then only IP addresses from that interface will be returned.
    '''
    ret = set()
    ifaces = interface_data \
        if isinstance(interface_data, dict) \
        else interfaces()
    if interface is None:
        target_ifaces = ifaces
    else:
        target_ifaces = dict([(k, v) for k, v in six.iteritems(ifaces)
                              if k == interface])
        if not target_ifaces:
            log.error('Interface {0} not found.'.format(interface))
    for ipv6_info in six.itervalues(target_ifaces):
        for ipv6 in ipv6_info.get('inet6', []):
            if include_loopback or ipv6['address'] != '::1':
                ret.add(ipv6['address'])
        for secondary in ipv6_info.get('secondary', []):
            addr = secondary.get('address')
            if addr and secondary.get('type') == 'inet6':
                if include_loopback or addr != '::1':
                    ret.add(addr)
    return sorted(list(ret))


def hex2ip(hex_ip, invert=False):
    '''
    Convert a hex string to an ip, if a failure occurs the original hex is
    returned
    '''
    try:
        hip = int(hex_ip, 16)
    except ValueError:
        return hex_ip
    if invert:
        return '{3}.{2}.{1}.{0}'.format(hip >> 24 & 255,
                                        hip >> 16 & 255,
                                        hip >> 8 & 255,
                                        hip & 255)
    return '{0}.{1}.{2}.{3}'.format(hip >> 24 & 255,
                                    hip >> 16 & 255,
                                    hip >> 8 & 255,
                                    hip & 255)


def active_tcp():
    '''
    Return a dict describing all active tcp connections as quickly as possible
    '''
    ret = {}
    if os.path.isfile('/proc/net/tcp'):
        with salt.utils.fopen('/proc/net/tcp', 'rb') as fp_:
            for line in fp_:
                if line.strip().startswith('sl'):
                    continue
                ret.update(_parse_tcp_line(line))
        return ret
    return ret


def local_port_tcp(port):
    '''
    Return a set of remote ip addrs attached to the specified local port
    '''
    ret = set()
    if os.path.isfile('/proc/net/tcp'):
        with salt.utils.fopen('/proc/net/tcp', 'rb') as fp_:
            for line in fp_:
                if line.strip().startswith('sl'):
                    continue
                iret = _parse_tcp_line(line)
                sl = next(iter(iret))
                if iret[sl]['local_port'] == port:
                    ret.add(iret[sl]['remote_addr'])
        return ret
    else:  # Fallback to use 'lsof' if /proc not available
        ret = remotes_on_local_tcp_port(port)
    return ret


def remote_port_tcp(port):
    '''
    Return a set of ip addrs the current host is connected to on given port
    '''
    ret = set()
    if os.path.isfile('/proc/net/tcp'):
        with salt.utils.fopen('/proc/net/tcp', 'rb') as fp_:
            for line in fp_:
                if line.strip().startswith('sl'):
                    continue
                iret = _parse_tcp_line(line)
                sl = next(iter(iret))
                if iret[sl]['remote_port'] == port:
                    ret.add(iret[sl]['remote_addr'])
        return ret
    else:  # Fallback to use 'lsof' if /proc not available
        ret = remotes_on_remote_tcp_port(port)
    return ret


def _parse_tcp_line(line):
    '''
    Parse a single line from the contents of /proc/net/tcp
    '''
    ret = {}
    comps = line.strip().split()
    sl = comps[0].rstrip(':')
    ret[sl] = {}
    l_addr, l_port = comps[1].split(':')
    r_addr, r_port = comps[2].split(':')
    ret[sl]['local_addr'] = hex2ip(l_addr, True)
    ret[sl]['local_port'] = int(l_port, 16)
    ret[sl]['remote_addr'] = hex2ip(r_addr, True)
    ret[sl]['remote_port'] = int(r_port, 16)
    return ret


def _sunos_remotes_on(port, which_end):
    '''
    SunOS specific helper function.
    Returns set of ipv4 host addresses of remote established connections
    on local or remote tcp port.

    Parses output of shell 'netstat' to get connections

    [root@salt-master ~]# netstat -f inet -n
    TCP: IPv4
       Local Address        Remote Address    Swind Send-Q Rwind Recv-Q    State
       -------------------- -------------------- ----- ------ ----- ------ -----------
       10.0.0.101.4505      10.0.0.1.45329       1064800      0 1055864      0 ESTABLISHED
       10.0.0.101.4505      10.0.0.100.50798     1064800      0 1055864      0 ESTABLISHED
    '''
    remotes = set()
    try:
        data = subprocess.check_output(['netstat', '-f', 'inet', '-n'])
    except subprocess.CalledProcessError:
        log.error('Failed netstat')
        raise

    lines = data.split('\n')
    for line in lines:
        if 'ESTABLISHED' not in line:
            continue
        chunks = line.split()
        local_host, local_port = chunks[0].rsplit('.', 1)
        remote_host, remote_port = chunks[1].rsplit('.', 1)

        if which_end == 'remote_port' and int(remote_port) != port:
            continue
        if which_end == 'local_port' and int(local_port) != port:
            continue
        remotes.add(remote_host)
    return remotes


def _freebsd_remotes_on(port, which_end):
    '''
    Returns set of ipv4 host addresses of remote established connections
    on local tcp port port.

    Parses output of shell 'sockstat' (FreeBSD)
    to get connections

    $ sudo sockstat -4
    USER    COMMAND     PID     FD  PROTO  LOCAL ADDRESS    FOREIGN ADDRESS
    root    python2.7   1456    29  tcp4   *:4505           *:*
    root    python2.7   1445    17  tcp4   *:4506           *:*
    root    python2.7   1294    14  tcp4   127.0.0.1:11813  127.0.0.1:4505
    root    python2.7   1294    41  tcp4   127.0.0.1:61115  127.0.0.1:4506

    $ sudo sockstat -4 -c -p 4506
    USER    COMMAND     PID     FD  PROTO  LOCAL ADDRESS    FOREIGN ADDRESS
    root    python2.7   1294    41  tcp4   127.0.0.1:61115  127.0.0.1:4506
    '''

    port = int(port)
    remotes = set()

    try:
        data = subprocess.check_output(['sockstat', '-4', '-c', '-p {0}'.format(port)])
    except subprocess.CalledProcessError as ex:
        log.error('Failed "sockstat" with returncode = {0}'.format(ex.returncode))
        raise

    lines = data.split('\n')

    for line in lines:
        chunks = line.split()
        if not chunks:
            continue
        # ['root', 'python2.7', '1456', '37', 'tcp4',
        #  '127.0.0.1:4505-', '127.0.0.1:55703']
        #print chunks
        if 'COMMAND' in chunks[1]:
            continue  # ignore header
        if len(chunks) < 2:
            continue
        local = chunks[5]
        remote = chunks[6]
        lhost, lport = local.split(':')
        rhost, rport = remote.split(':')
        if which_end == 'local' and int(lport) != port:  # ignore if local port not port
            continue
        if which_end == 'remote' and int(rport) != port:  # ignore if remote port not port
            continue

        remotes.add(rhost)

    return remotes


def remotes_on_local_tcp_port(port):
    '''
    Returns set of ipv4 host addresses of remote established connections
    on local tcp port port.

    Parses output of shell 'lsof'
    to get connections

    $ sudo lsof -i4TCP:4505 -n
    COMMAND   PID USER   FD   TYPE             DEVICE SIZE/OFF NODE NAME
    Python   9971 root   35u  IPv4 0x18a8464a29ca329d      0t0  TCP *:4505 (LISTEN)
    Python   9971 root   37u  IPv4 0x18a8464a29b2b29d      0t0  TCP 127.0.0.1:4505->127.0.0.1:55703 (ESTABLISHED)
    Python  10152 root   22u  IPv4 0x18a8464a29c8cab5      0t0  TCP 127.0.0.1:55703->127.0.0.1:4505 (ESTABLISHED)

    '''
    port = int(port)
    remotes = set()

    if salt.utils.is_sunos():
        return _sunos_remotes_on(port, 'local_port')
    if salt.utils.is_freebsd():
        return _freebsd_remotes_on(port, 'local_port')

    try:
        data = subprocess.check_output(['lsof', '-i4TCP:{0:d}'.format(port), '-n'])
    except subprocess.CalledProcessError as ex:
        log.error('Failed "lsof" with returncode = {0}'.format(ex.returncode))
        raise

    lines = data.split('\n')
    for line in lines:
        chunks = line.split()
        if not chunks:
            continue
        # ['Python', '9971', 'root', '37u', 'IPv4', '0x18a8464a29b2b29d', '0t0',
        # 'TCP', '127.0.0.1:4505->127.0.0.1:55703', '(ESTABLISHED)']
        #print chunks
        if 'COMMAND' in chunks[0]:
            continue  # ignore header
        if 'ESTABLISHED' not in chunks[-1]:
            continue  # ignore if not ESTABLISHED
        # '127.0.0.1:4505->127.0.0.1:55703'
        local, remote = chunks[8].split('->')
        lhost, lport = local.split(':')
        if int(lport) != port:  # ignore if local port not port
            continue
        rhost, rport = remote.split(':')
        remotes.add(rhost)

    return remotes


def remotes_on_remote_tcp_port(port):
    '''
    Returns set of ipv4 host addresses which the current host is connected
    to on given port

    Parses output of shell 'lsof' to get connections

    $ sudo lsof -i4TCP:4505 -n
    COMMAND   PID USER   FD   TYPE             DEVICE SIZE/OFF NODE NAME
    Python   9971 root   35u  IPv4 0x18a8464a29ca329d      0t0  TCP *:4505 (LISTEN)
    Python   9971 root   37u  IPv4 0x18a8464a29b2b29d      0t0  TCP 127.0.0.1:4505->127.0.0.1:55703 (ESTABLISHED)
    Python  10152 root   22u  IPv4 0x18a8464a29c8cab5      0t0  TCP 127.0.0.1:55703->127.0.0.1:4505 (ESTABLISHED)

    '''
    port = int(port)
    remotes = set()

    if salt.utils.is_sunos():
        return _sunos_remotes_on(port, 'remote_port')
    if salt.utils.is_freebsd():
        return _freebsd_remotes_on(port, 'remote_port')

    try:
        data = subprocess.check_output(['lsof', '-i4TCP:{0:d}'.format(port), '-n'])
    except subprocess.CalledProcessError as ex:
        log.error('Failed "lsof" with returncode = {0}'.format(ex.returncode))
        raise

    lines = data.split('\n')
    for line in lines:
        chunks = line.split()
        if not chunks:
            continue
        # ['Python', '9971', 'root', '37u', 'IPv4', '0x18a8464a29b2b29d', '0t0',
        # 'TCP', '127.0.0.1:4505->127.0.0.1:55703', '(ESTABLISHED)']
        #print chunks
        if 'COMMAND' in chunks[0]:
            continue  # ignore header
        if 'ESTABLISHED' not in chunks[-1]:
            continue  # ignore if not ESTABLISHED
        # '127.0.0.1:4505->127.0.0.1:55703'
        local, remote = chunks[8].split('->')
        rhost, rport = remote.split(':')
        if int(rport) != port:  # ignore if local port not port
            continue
        rhost, rport = remote.split(':')
        remotes.add(rhost)

    return remotes


class IPv4Address(object):
    '''
    A very minimal subset of the IPv4Address object in the ip_address module.
    '''

    def __init__(self, address_str):
        self.address_str = address_str
        octets = self.address_str.split('.')
        if len(octets) != 4:
            raise ValueError(
                'IPv4 addresses must be in dotted-quad form.'
            )
        try:
            self.dotted_quad = [int(octet) for octet in octets]
        except ValueError as err:
            raise ValueError(
                'IPv4 addresses must be in dotted-quad form. {0}'.format(err)
            )

    def __str__(self):
        return self.address_str

    def __repr__(self):
        return 'IPv4Address("{0}")'.format(str(self))

    def __cmp__(self, other):
        return cmp(self.dotted_quad, other.dotted_quad)

    @property
    def is_private(self):
        '''
        :return: Returns True if the address is a non-routable IPv4 address.
                 Otherwise False.
        '''
        if 10 == self.dotted_quad[0]:
            return True
        if 172 == self.dotted_quad[0]:
            return 16 <= self.dotted_quad[1] <= 31
        if 192 == self.dotted_quad[0]:
            return 168 == self.dotted_quad[1]
        return False

    @property
    def is_loopback(self):
        '''
        :return: True if the address is a loopback address. Otherwise False.
        '''
        return 127 == self.dotted_quad[0]

    @property
    def reverse_pointer(self):
        '''
        :return: Reversed IP address
        '''
        return '.'.join(reversed(self.dotted_quad)) + '.in-addr.arpa.'<|MERGE_RESOLUTION|>--- conflicted
+++ resolved
@@ -1,4 +1,4 @@
-# -*- coding: utf-8 -*-
+    # -*- coding: utf-8 -*-
 '''
 Define some generic socket functions for network modules
 '''
@@ -791,9 +791,6 @@
     return False
 
 
-<<<<<<< HEAD
-def ip_addrs(interface=None, include_loopback=False, interface_data=None):
-=======
 def ip_in_subnet(ip_addr, cidr):
     '''
     Returns True if given IP is within specified subnet, otherwise False
@@ -805,8 +802,7 @@
     return (ipaddr & mask) == (netaddr & mask)
 
 
-def ip_addrs(interface=None, include_loopback=False):
->>>>>>> e354b693
+def ip_addrs(interface=None, include_loopback=False, interface_data=None):
     '''
     Returns a list of IPv4 addresses assigned to the host. 127.0.0.1 is
     ignored, unless 'include_loopback=True' is indicated. If 'interface' is
