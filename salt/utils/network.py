# -*- coding: utf-8 -*-
'''
Define some generic socket functions for network modules
'''

# Import python libs
import socket
import subprocess
import re
import logging
import os
from string import ascii_letters, digits

# Attempt to import wmi
try:
    import wmi
    import salt.utils.winapi
except ImportError:
    pass

# Import salt libs
import salt.utils


log = logging.getLogger(__name__)


# pylint: disable=C0103


def sanitize_host(host):
    '''
    Sanitize host string.
    '''
    return ''.join([
        c for c in host[0:255] if c in (ascii_letters + digits + '.-')
    ])


def isportopen(host, port):
    '''
    Return status of a port

    CLI Example::

        salt '*' network.isportopen 127.0.0.1 22
    '''

    if not 1 <= int(port) <= 65535:
        return False

    sock = socket.socket(socket.AF_INET, socket.SOCK_STREAM)
    out = sock.connect_ex((sanitize_host(host), int(port)))

    return out


def host_to_ip(host):
    '''
    Returns the IP address of a given hostname

    CLI Example::

        salt '*' network.host_to_ip example.com
    '''
    try:
        family, socktype, proto, canonname, sockaddr = socket.getaddrinfo(
            host, 0, socket.AF_UNSPEC, socket.SOCK_STREAM)[0]

        if family == socket.AF_INET:
            ip, port = sockaddr
        elif family == socket.AF_INET6:
            ip, port, flow_info, scope_id = sockaddr

    except Exception:
        ip = None
    return ip


def get_fqhostname():
    '''
    Returns the fully qualified hostname

    CLI Example::

        salt '*' network.get_fqhostname
    '''
    h_name = socket.gethostname()
    if h_name.find('.') >= 0:
        return h_name
    else:
        h_fqdn = socket.getfqdn()
        try:
            addrinfo = socket.getaddrinfo(
                h_name, 0, socket.AF_UNSPEC, socket.SOCK_STREAM,
                socket.SOL_TCP, socket.AI_CANONNAME
            )[0]
        except IndexError:
            # Handle possible empty struct returns
            return h_fqdn
        except socket.gaierror:
            return h_fqdn
        else:
            # Struct contanis the following elements:
            #     family, socktype, proto, canonname, sockaddr
            try:
                # Prevent returning an empty string by falling back to
                # socket.getfqdn()
                return addrinfo[3] or h_fqdn
            except IndexError:
                return h_fqdn


def ip_to_host(ip):
    '''
    Returns the hostname of a given IP

    CLI Example::

        salt '*' network.ip_to_host 8.8.8.8
    '''
    try:
        hostname, aliaslist, ipaddrlist = socket.gethostbyaddr(ip)
    except Exception:
        hostname = None
    return hostname

# pylint: enable=C0103


def cidr_to_ipv4_netmask(cidr_bits):
    '''
    Returns an IPv4 netmask
    '''
    try:
        cidr_bits = int(cidr_bits)
        if not 1 <= cidr_bits <= 32:
            return ''
    except ValueError:
        return ''

    netmask = ''
    for idx in range(4):
        if idx:
            netmask += '.'
        if cidr_bits >= 8:
            netmask += '255'
            cidr_bits -= 8
        else:
            netmask += '{0:d}'.format(256 - (2 ** (8 - cidr_bits)))
            cidr_bits = 0
    return netmask


def _number_of_set_bits_to_ipv4_netmask(set_bits):  # pylint: disable=C0103
    '''
    Returns an IPv4 netmask from the integer representation of that mask.

    Ex. 0xffffff00 -> '255.255.255.0'
    '''
    return cidr_to_ipv4_netmask(_number_of_set_bits(set_bits))


# pylint: disable=C0103
def _number_of_set_bits(x):
    '''
    Returns the number of bits that are set in a 32bit int
    '''
    #Taken from http://stackoverflow.com/a/4912729. Many thanks!
    x -= (x >> 1) & 0x55555555
    x = ((x >> 2) & 0x33333333) + (x & 0x33333333)
    x = ((x >> 4) + x) & 0x0f0f0f0f
    x += x >> 8
    x += x >> 16
    return x & 0x0000003f

# pylint: enable=C0103


def _interfaces_ip(out):
    '''
    Uses ip to return a dictionary of interfaces with various information about
    each (up/down state, ip address, netmask, and hwaddr)
    '''
    ret = dict()

    def parse_network(value, cols):
        '''
        Return a tuple of ip, netmask, broadcast
        based on the current set of cols
        '''
        brd = None
        if '/' in value:  # we have a CIDR in this address
            ip, cidr = value.split('/')  # pylint: disable=C0103
        else:
            ip = value  # pylint: disable=C0103
            cidr = 32

        if type_ == 'inet':
            mask = cidr_to_ipv4_netmask(int(cidr))
            if 'brd' in cols:
                brd = cols[cols.index('brd') + 1]
        elif type_ == 'inet6':
            mask = cidr
        return (ip, mask, brd)

    groups = re.compile('\r?\n\\d').split(out)
    for group in groups:
        iface = None
        data = dict()

        for line in group.splitlines():
            if not ' ' in line:
                continue
<<<<<<< HEAD
            match = re.match(r'^\d*:\s+([\w.\-]+)(?:@)?([\w.\-]+)?:\s+<(.+)>', line)
=======
            match = re.match(r'^\d*:\s+([\w.-]+)(?:@)?([\w.-]+)?:\s+<(.+)>', line)
>>>>>>> dbed0be4
            if match:
                iface, parent, attrs = match.groups()
                if 'UP' in attrs.split(','):
                    data['up'] = True
                else:
                    data['up'] = False
                if parent:
                    data['parent'] = parent
                continue

            cols = line.split()
            if len(cols) >= 2:
                type_, value = tuple(cols[0:2])
                iflabel = cols[-1:][0]
                if type_ in ('inet', 'inet6'):
                    if 'secondary' not in cols:
                        ipaddr, netmask, broadcast = parse_network(value, cols)
                        if type_ == 'inet':
                            if 'inet' not in data:
                                data['inet'] = list()
                            addr_obj = dict()
                            addr_obj['address'] = ipaddr
                            addr_obj['netmask'] = netmask
                            addr_obj['broadcast'] = broadcast
                            addr_obj['label'] = iflabel
                            data['inet'].append(addr_obj)
                        elif type_ == 'inet6':
                            if 'inet6' not in data:
                                data['inet6'] = list()
                            addr_obj = dict()
                            addr_obj['address'] = ipaddr
                            addr_obj['prefixlen'] = netmask
                            data['inet6'].append(addr_obj)
                    else:
                        if 'secondary' not in data:
                            data['secondary'] = list()
                        ip_, mask, brd = parse_network(value, cols)
                        data['secondary'].append({
                            'type': type_,
                            'address': ip_,
                            'netmask': mask,
                            'broadcast': brd,
                            'label': iflabel,
                        })
                        del ip_, mask, brd
                elif type_.startswith('link'):
                    data['hwaddr'] = value
        if iface:
            ret[iface] = data
            del iface, data
    return ret


def _interfaces_ifconfig(out):
    '''
    Uses ifconfig to return a dictionary of interfaces with various information
    about each (up/down state, ip address, netmask, and hwaddr)
    '''
    ret = dict()

    piface = re.compile(r'^([^\s:]+)')
    pmac = re.compile('.*?(?:HWaddr|ether|address:|lladdr) ([0-9a-fA-F:]+)')
    pip = re.compile(r'.*?(?:inet addr:|inet )(.*?)\s')
    pip6 = re.compile('.*?(?:inet6 addr: (.*?)/|inet6 )([0-9a-fA-F:]+)')
    pmask = re.compile(r'.*?(?:Mask:|netmask )(?:((?:0x)?[0-9a-fA-F]{8})|([\d\.]+))')
    pmask6 = re.compile(r'.*?(?:inet6 addr: [0-9a-fA-F:]+/(\d+)|prefixlen (\d+)).*')
    pupdown = re.compile('UP')
    pbcast = re.compile(r'.*?(?:Bcast:|broadcast )([\d\.]+)')

    groups = re.compile('\r?\n(?=\\S)').split(out)
    for group in groups:
        data = dict()
        iface = ''
        updown = False
        for line in group.splitlines():
            miface = piface.match(line)
            mmac = pmac.match(line)
            mip = pip.match(line)
            mip6 = pip6.match(line)
            mupdown = pupdown.search(line)
            if miface:
                iface = miface.group(1)
            if mmac:
                data['hwaddr'] = mmac.group(1)
            if mip:
                if 'inet' not in data:
                    data['inet'] = list()
                addr_obj = dict()
                addr_obj['address'] = mip.group(1)
                mmask = pmask.match(line)
                if mmask:
                    if mmask.group(1):
                        mmask = _number_of_set_bits_to_ipv4_netmask(
                            int(mmask.group(1), 16))
                    else:
                        mmask = mmask.group(2)
                    addr_obj['netmask'] = mmask
                mbcast = pbcast.match(line)
                if mbcast:
                    addr_obj['broadcast'] = mbcast.group(1)
                data['inet'].append(addr_obj)
            if mupdown:
                updown = True
            if mip6:
                if 'inet6' not in data:
                    data['inet6'] = list()
                addr_obj = dict()
                addr_obj['address'] = mip6.group(1) or mip6.group(2)
                mmask6 = pmask6.match(line)
                if mmask6:
                    addr_obj['prefixlen'] = mmask6.group(1) or mmask6.group(2)
                data['inet6'].append(addr_obj)
        data['up'] = updown
        ret[iface] = data
        del data
    return ret


def linux_interfaces():
    '''
    Obtain interface information for *NIX/BSD variants
    '''
    ifaces = dict()
    ip_path = salt.utils.which('ip')
    ifconfig_path = None if ip_path else salt.utils.which('ifconfig')
    if ip_path:
        cmd1 = subprocess.Popen(
            '{0} link show'.format(ip_path),
            shell=True,
            close_fds=True,
            stdout=subprocess.PIPE,
            stderr=subprocess.STDOUT).communicate()[0]
        cmd2 = subprocess.Popen(
            '{0} addr show'.format(ip_path),
            shell=True,
            close_fds=True,
            stdout=subprocess.PIPE,
            stderr=subprocess.STDOUT).communicate()[0]
        ifaces = _interfaces_ip(cmd1 + '\n' + cmd2)
    elif ifconfig_path:
        cmd = subprocess.Popen(
            '{0} -a'.format(ifconfig_path),
            shell=True,
            stdout=subprocess.PIPE,
            stderr=subprocess.STDOUT).communicate()[0]
        ifaces = _interfaces_ifconfig(cmd)
    return ifaces


def _interfaces_ipconfig(out):
    '''
    Returns a dictionary of interfaces with various information about each
    (up/down state, ip address, netmask, and hwaddr)

    NOTE: This is not used by any function and may be able to be removed in the
    future.
    '''
    ifaces = dict()
    iface = None
    adapter_iface_regex = re.compile(r'adapter (\S.+):$')

    for line in out.splitlines():
        if not line:
            continue
        # TODO what does Windows call Infiniband and 10/40gige adapters
        if line.startswith('Ethernet'):
            iface = ifaces[adapter_iface_regex.search(line).group(1)]
            iface['up'] = True
            addr = None
            continue
        if iface:
            key, val = line.split(',', 1)
            key = key.strip(' .')
            val = val.strip()
            if addr and key == 'Subnet Mask':
                addr['netmask'] = val
            elif key in ('IP Address', 'IPv4 Address'):
                if 'inet' not in iface:
                    iface['inet'] = list()
                addr = {'address': val.rstrip('(Preferred)'),
                        'netmask': None,
                        'broadcast': None}  # TODO find the broadcast
                iface['inet'].append(addr)
            elif 'IPv6 Address' in key:
                if 'inet6' not in iface:
                    iface['inet'] = list()
                # XXX What is the prefixlen!?
                addr = {'address': val.rstrip('(Preferred)'),
                        'prefixlen': None}
                iface['inet6'].append(addr)
            elif key == 'Physical Address':
                iface['hwaddr'] = val
            elif key == 'Media State':
                # XXX seen used for tunnel adaptors
                # might be useful
                iface['up'] = (val != 'Media disconnected')


def win_interfaces():
    '''
    Obtain interface information for Windows systems
    '''
    with salt.utils.winapi.Com():
        c = wmi.WMI()
        ifaces = {}
        for iface in c.Win32_NetworkAdapterConfiguration(IPEnabled=1):
            ifaces[iface.Description] = dict()
            if iface.MACAddress:
                ifaces[iface.Description]['hwaddr'] = iface.MACAddress
            if iface.IPEnabled:
                ifaces[iface.Description]['up'] = True
                for ip in iface.IPAddress:
                    if '.' in ip:
                        if 'inet' not in ifaces[iface.Description]:
                            ifaces[iface.Description]['inet'] = []
                        item = {'address': ip,
                                'label': iface.Description}
                        if iface.DefaultIPGateway:
                            broadcast = next((i for i in iface.DefaultIPGateway if '.' in i), '')
                            if broadcast:
                                item['broadcast'] = broadcast
                        if iface.IPSubnet:
                            netmask = next((i for i in iface.IPSubnet if '.' in i), '')
                            if netmask:
                                item['netmask'] = netmask
                        ifaces[iface.Description]['inet'].append(item)
                    if ':' in ip:
                        if 'inet6' not in ifaces[iface.Description]:
                            ifaces[iface.Description]['inet6'] = []
                        item = {'address': ip}
                        if iface.DefaultIPGateway:
                            broadcast = next((i for i in iface.DefaultIPGateway if ':' in i), '')
                            if broadcast:
                                item['broadcast'] = broadcast
                        if iface.IPSubnet:
                            netmask = next((i for i in iface.IPSubnet if ':' in i), '')
                            if netmask:
                                item['netmask'] = netmask
                        ifaces[iface.Description]['inet6'].append(item)
            else:
                ifaces[iface.Description]['up'] = False
    return ifaces


def interfaces():
    '''
    Return a dictionary of information about all the interfaces on the minion
    '''
    if salt.utils.is_windows():
        return win_interfaces()
    else:
        return linux_interfaces()


def get_net_start(ipaddr, netmask):
    ipaddr_octets = ipaddr.split('.')
    netmask_octets = netmask.split('.')
    net_start_octets = [str(int(ipaddr_octets[x]) & int(netmask_octets[x]))
                        for x in range(0, 4)]
    return '.'.join(net_start_octets)


def get_net_size(mask):
    binary_str = ''
    for octet in mask.split('.'):
        binary_str += bin(int(octet))[2:].zfill(8)
    return len(binary_str.rstrip('0'))


def calculate_subnet(ipaddr, netmask):
    return '{0}/{1}'.format(get_net_start(ipaddr, netmask),
                            get_net_size(netmask))


def _ipv4_to_bits(ipaddr):
    '''
    Accepts an IPv4 dotted quad and returns a string representing its binary
    counterpart
    '''
    return ''.join([bin(int(x))[2:].rjust(8, '0') for x in ipaddr.split('.')])


def hw_addr(iface):
    '''
    Return the hardware address (a.k.a. MAC address) for a given interface
    '''
    return interfaces().get(iface, {}).get('hwaddr', '')


def subnets():
    '''
    Returns a list of subnets to which the host belongs
    '''
    ifaces = interfaces()
    subnetworks = []

    for ipv4_info in ifaces.values():
        for ipv4 in ipv4_info.get('inet', []):
            if ipv4['address'] == '127.0.0.1':
                continue
            network = calculate_subnet(ipv4['address'], ipv4['netmask'])
            subnetworks.append(network)
    return subnetworks


def in_subnet(cidr, addrs=None):
    '''
    Returns True if host is within specified subnet, otherwise False
    '''
    try:
        netstart, netsize = cidr.split('/')
        netsize = int(netsize)
    except Exception:
        log.error('Invalid CIDR \'{0}\''.format(cidr))
        return False

    netstart_bin = _ipv4_to_bits(netstart)

    if netsize < 32 and len(netstart_bin.rstrip('0')) > netsize:
        log.error('Invalid network starting IP \'{0}\' in CIDR '
                  '\'{1}\''.format(netstart, cidr))
        return False

    netstart_leftbits = netstart_bin[0:netsize]

    if addrs is None:
        addrs = ip_addrs()

    for ip_addr in addrs:
        if netsize == 32:
            if netstart == ip_addr:
                return True
        else:
            ip_leftbits = _ipv4_to_bits(ip_addr)[0:netsize]
            if netstart_leftbits == ip_leftbits:
                return True
    return False


def ip_addrs(interface=None, include_loopback=False):
    '''
    Returns a list of IPv4 addresses assigned to the host. 127.0.0.1 is
    ignored, unless 'include_loopback=True' is indicated. If 'interface' is
    provided, then only IP addresses from that interface will be returned.
    '''
    ret = set()
    ifaces = interfaces()
    if interface is None:
        target_ifaces = ifaces
    else:
        target_ifaces = dict([(k, v) for k, v in ifaces.iteritems()
                              if k == interface])
        if not target_ifaces:
            log.error('Interface {0} not found.'.format(interface))
    for ipv4_info in target_ifaces.values():
        for ipv4 in ipv4_info.get('inet', []):
            if include_loopback \
                    or (not include_loopback
                        and ipv4['address'] != '127.0.0.1'):
                ret.add(ipv4['address'])
        for secondary in ipv4_info.get('secondary', []):
            addr = secondary.get('address')
            if addr and secondary.get('type') == 'inet':
                if include_loopback \
                        or (not include_loopback
                            and addr != '127.0.0.1'):
                    ret.add(addr)
    return sorted(list(ret))


def ip_addrs6(interface=None, include_loopback=False):
    '''
    Returns a list of IPv6 addresses assigned to the host. ::1 is ignored,
    unless 'include_loopback=True' is indicated. If 'interface' is provided,
    then only IP addresses from that interface will be returned.
    '''
    ret = set()
    ifaces = interfaces()
    if interface is None:
        target_ifaces = ifaces
    else:
        target_ifaces = dict([(k, v) for k, v in ifaces.iteritems()
                              if k == interface])
        if not target_ifaces:
            log.error('Interface {0} not found.'.format(interface))
    for ipv6_info in target_ifaces.values():
        for ipv6 in ipv6_info.get('inet6', []):
            if include_loopback \
                    or (not include_loopback and ipv6['address'] != '::1'):
                ret.add(ipv6['address'])
        for secondary in ipv6_info.get('secondary', []):
            addr = secondary.get('address')
            if addr and secondary.get('type') == 'inet6':
                if include_loopback \
                        or (not include_loopback and addr != '::1'):
                    ret.add(addr)
    return sorted(list(ret))


def hex2ip(hex_ip, invert=False):
    '''
    Convert a hex string to an ip, if a failure occurs the original hex is
    returned
    '''
    try:
        hip = int(hex_ip, 16)
    except ValueError:
        return hex_ip
    if invert:
        return '{3}.{2}.{1}.{0}'.format(hip >> 24 & 255,
                                        hip >> 16 & 255,
                                        hip >> 8 & 255,
                                        hip & 255)
    return '{0}.{1}.{2}.{3}'.format(hip >> 24 & 255,
                                    hip >> 16 & 255,
                                    hip >> 8 & 255,
                                    hip & 255)


def active_tcp():
    '''
    Return a dict describing all active tcp connections as quickly as possible
    '''
    ret = {}
    if os.path.isfile('/proc/net/tcp'):
        with open('/proc/net/tcp', 'rb') as fp_:
            for line in fp_:
                if line.strip().startswith('sl'):
                    continue
                ret.update(_parse_tcp_line(line))
        return ret
    return ret


def local_port_tcp(port):
    '''
    Return a set of remote ip addrs attached to the specified local port
    '''
    ret = set()
    if os.path.isfile('/proc/net/tcp'):
        with open('/proc/net/tcp', 'rb') as fp_:
            for line in fp_:
                if line.strip().startswith('sl'):
                    continue
                iret = _parse_tcp_line(line)
                sl = iter(iret).next()
                if iret[sl]['local_port'] == port:
                    ret.add(iret[sl]['remote_addr'])
        return ret
    else:  # Fallback to use 'lsof' if /proc not available
        ret = remotes_on_local_tcp_port(port)
    return ret


def _parse_tcp_line(line):
    '''
    Parse a single line from the contents of /proc/net/tcp
    '''
    ret = {}
    comps = line.strip().split()
    sl = comps[0].rstrip(':')
    ret[sl] = {}
    l_addr, l_port = comps[1].split(':')
    r_addr, r_port = comps[2].split(':')
    ret[sl]['local_addr'] = hex2ip(l_addr, True)
    ret[sl]['local_port'] = int(l_port, 16)
    ret[sl]['remote_addr'] = hex2ip(r_addr, True)
    ret[sl]['remote_port'] = int(r_port, 16)
    return ret


def remotes_on_local_tcp_port(port):
    '''
    Returns set of ipv4 host addresses of remote established connections
    on local tcp port port.

    Parses output of shell 'lsof' to get connections

    $ sudo lsof -i4TCP:4505 -n
    COMMAND   PID USER   FD   TYPE             DEVICE SIZE/OFF NODE NAME
    Python   9971 root   35u  IPv4 0x18a8464a29ca329d      0t0  TCP *:4505 (LISTEN)
    Python   9971 root   37u  IPv4 0x18a8464a29b2b29d      0t0  TCP 127.0.0.1:4505->127.0.0.1:55703 (ESTABLISHED)
    Python  10152 root   22u  IPv4 0x18a8464a29c8cab5      0t0  TCP 127.0.0.1:55703->127.0.0.1:4505 (ESTABLISHED)

    '''
    port = int(port)
    remotes = set()

    try:
        data = subprocess.check_output(['lsof', '-i4TCP:{0:d}'.format(port), '-n'])
    except subprocess.CalledProcessError as ex:
        log.error('Failed "lsof" with returncode = {0}'.format(ex.returncode))
        raise

    lines = data.split('\n')
    for line in lines:
        chunks = line.split()
        if not chunks:
            continue
        # ['Python', '9971', 'root', '37u', 'IPv4', '0x18a8464a29b2b29d', '0t0',
        # 'TCP', '127.0.0.1:4505->127.0.0.1:55703', '(ESTABLISHED)']
        #print chunks
        if 'COMMAND' in chunks[0]:
            continue  # ignore header
        if 'ESTABLISHED' not in chunks[-1]:
            continue  # ignore if not ESTABLISHED
        # '127.0.0.1:4505->127.0.0.1:55703'
        local, remote = chunks[8].split('->')
        lhost, lport = local.split(':')
        if int(lport) != port:  # ignore if local port not port
            continue
        rhost, rport = remote.split(':')
        remotes.add(rhost)

    return remotes


class IPv4Address(object):
    '''
    A very minimal subset of the IPv4Address object in the ip_address module.
    '''

    def __init__(self, address_str):
        self.address_str = address_str
        octets = self.address_str.split('.')
        if len(octets) != 4:
            raise ValueError(
                'IPv4 addresses must be in dotted-quad form.'
            )
        try:
            self.dotted_quad = [int(octet) for octet in octets]
        except ValueError as err:
            raise ValueError(
                'IPv4 addresses must be in dotted-quad form. {0}'.format(err)
            )

    def __str__(self):
        return self.address_str

    def __repr__(self):
        return 'IPv4Address("{0}")'.format(str(self))

    def __cmp__(self, other):
        return cmp(self.dotted_quad, other.dotted_quad)

    @property
    def is_private(self):
        '''
        :return: Returns True if the address is a non-routable IPv4 address.
                 Otherwise False.
        '''
        if 10 == self.dotted_quad[0]:
            return True
        if 172 == self.dotted_quad[0]:
            return 16 <= self.dotted_quad[1] <= 31
        if 192 == self.dotted_quad[0]:
            return 168 == self.dotted_quad[1]
        return False

    @property
    def is_loopback(self):
        '''
        :return: True if the address is a loopback address. Otherwise False.
        '''
        return 127 == self.dotted_quad[0]<|MERGE_RESOLUTION|>--- conflicted
+++ resolved
@@ -212,11 +212,7 @@
         for line in group.splitlines():
             if not ' ' in line:
                 continue
-<<<<<<< HEAD
-            match = re.match(r'^\d*:\s+([\w.\-]+)(?:@)?([\w.\-]+)?:\s+<(.+)>', line)
-=======
             match = re.match(r'^\d*:\s+([\w.-]+)(?:@)?([\w.-]+)?:\s+<(.+)>', line)
->>>>>>> dbed0be4
             if match:
                 iface, parent, attrs = match.groups()
                 if 'UP' in attrs.split(','):
