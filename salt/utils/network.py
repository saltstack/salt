# -*- coding: utf-8 -*-
'''
Define some generic socket functions for network modules
'''

# Import python libs
from __future__ import absolute_import, unicode_literals, print_function
import itertools
import os
import re
import types
import socket
import logging
import platform
import random
import subprocess
from string import ascii_letters, digits

# Import 3rd-party libs
from salt.ext import six
from salt.ext.six.moves import range  # pylint: disable=import-error,redefined-builtin
# Attempt to import wmi
try:
    import wmi
    import salt.utils.winapi
except ImportError:
    pass

# Import salt libs
import salt.utils.args
import salt.utils.files
import salt.utils.path
import salt.utils.platform
import salt.utils.stringutils
import salt.utils.zeromq
from salt._compat import ipaddress
from salt.exceptions import SaltClientError, SaltSystemExit
from salt.utils.decorators.jinja import jinja_filter
from salt.utils.versions import LooseVersion

# inet_pton does not exist in Windows, this is a workaround
if salt.utils.platform.is_windows():
    from salt.ext import win_inet_pton  # pylint: disable=unused-import

log = logging.getLogger(__name__)

try:
    import ctypes
    import ctypes.util
    libc = ctypes.cdll.LoadLibrary(ctypes.util.find_library("c"))
    res_init = libc.__res_init
except (ImportError, OSError, AttributeError, TypeError):
    pass

# pylint: disable=C0103


def sanitize_host(host):
    '''
    Sanitize host string.
    '''
    return ''.join([
        c for c in host[0:255] if c in (ascii_letters + digits + '.-_')
    ])


def isportopen(host, port):
    '''
    Return status of a port
    '''

    if not 1 <= int(port) <= 65535:
        return False

    sock = socket.socket(socket.AF_INET, socket.SOCK_STREAM)
    out = sock.connect_ex((sanitize_host(host), int(port)))

    return out


def host_to_ips(host):
    '''
    Returns a list of IP addresses of a given hostname or None if not found.
    '''
    ips = []
    try:
        for family, socktype, proto, canonname, sockaddr in socket.getaddrinfo(
                host, 0, socket.AF_UNSPEC, socket.SOCK_STREAM):
            if family == socket.AF_INET:
                ip, port = sockaddr
            elif family == socket.AF_INET6:
                ip, port, flow_info, scope_id = sockaddr
            ips.append(ip)
        if not ips:
            ips = None
    except Exception:
        ips = None
    return ips


def _generate_minion_id():
    '''
    Get list of possible host names and convention names.

    :return:
    '''
    # There are three types of hostnames:
    # 1. Network names. How host is accessed from the network.
    # 2. Host aliases. They might be not available in all the network or only locally (/etc/hosts)
    # 3. Convention names, an internal nodename.

    class DistinctList(list):
        '''
        List, which allows one to append only distinct objects.
        Needs to work on Python 2.6, because of collections.OrderedDict only since 2.7 version.
        Override 'filter()' for custom filtering.
        '''
        localhost_matchers = [r'localhost.*', r'ip6-.*', r'127[.]\d', r'0\.0\.0\.0',
                              r'::1.*', r'ipv6-.*', r'fe00::.*', r'fe02::.*', r'1.0.0.*.ip6.arpa']

        def append(self, p_object):
            if p_object and p_object not in self and not self.filter(p_object):
                super(self.__class__, self).append(p_object)
            return self

        def extend(self, iterable):
            for obj in iterable:
                self.append(obj)
            return self

        def filter(self, element):
            'Returns True if element needs to be filtered'
            for rgx in self.localhost_matchers:
                if re.match(rgx, element):
                    return True

        def first(self):
            return self and self[0] or None

    hosts = DistinctList().append(socket.getfqdn()).append(platform.node()).append(socket.gethostname())
    if not hosts:
        try:
            for a_nfo in socket.getaddrinfo(hosts.first() or 'localhost', None, socket.AF_INET,
                                            socket.SOCK_RAW, socket.IPPROTO_IP, socket.AI_CANONNAME):
                if len(a_nfo) > 3:
                    hosts.append(a_nfo[3])
        except socket.gaierror:
            log.warning('Cannot resolve address {addr} info via socket: {message}'.format(
                addr=hosts.first() or 'localhost (N/A)', message=socket.gaierror)
            )
    # Universal method for everywhere (Linux, Slowlaris, Windows etc)
    for f_name in ('/etc/hostname', '/etc/nodename', '/etc/hosts',
                   r'{win}\system32\drivers\etc\hosts'.format(win=os.getenv('WINDIR'))):
        try:
            with salt.utils.files.fopen(f_name) as f_hdl:
                for line in f_hdl:
                    line = salt.utils.stringutils.to_unicode(line)
                    hst = line.strip().split('#')[0].strip().split()
                    if hst:
                        if hst[0][:4] in ('127.', '::1') or len(hst) == 1:
                            hosts.extend(hst)
        except IOError:
            pass

    # include public and private ipaddresses
    return hosts.extend([addr for addr in ip_addrs()
                         if not ipaddress.ip_address(addr).is_loopback])


def generate_minion_id():
    '''
    Return only first element of the hostname from all possible list.

    :return:
    '''
    try:
        ret = salt.utils.stringutils.to_unicode(_generate_minion_id().first())
    except TypeError:
        ret = None
    return ret or 'localhost'


def get_socket(addr, type=socket.SOCK_STREAM, proto=0):
    '''
    Return a socket object for the addr
    IP-version agnostic
    '''

    version = ipaddress.ip_address(addr).version
    if version == 4:
        family = socket.AF_INET
    elif version == 6:
        family = socket.AF_INET6
    return socket.socket(family, type, proto)


def get_fqhostname():
    '''
    Returns the fully qualified hostname
    '''
    # try getaddrinfo()
    fqdn = None
    try:
        addrinfo = socket.getaddrinfo(
            socket.gethostname(), 0, socket.AF_UNSPEC, socket.SOCK_STREAM,
            socket.SOL_TCP, socket.AI_CANONNAME
        )
        for info in addrinfo:
            # info struct [family, socktype, proto, canonname, sockaddr]
            # On Windows `canonname` can be an empty string
            # This can cause the function to return `None`
            if len(info) > 3 and info[3]:
                fqdn = info[3]
                break
    except socket.gaierror:
        pass  # NOTE: this used to log.error() but it was later disabled
    except socket.error as err:
        log.debug('socket.getaddrinfo() failure while finding fqdn: %s', err)
    if fqdn is None:
        fqdn = socket.getfqdn()
    return fqdn


def ip_to_host(ip):
    '''
    Returns the hostname of a given IP
    '''
    try:
        hostname, aliaslist, ipaddrlist = socket.gethostbyaddr(ip)
    except Exception as exc:
        log.debug('salt.utils.network.ip_to_host(%r) failed: %s', ip, exc)
        hostname = None
    return hostname

# pylint: enable=C0103


def is_reachable_host(entity_name):
    '''
    Returns a bool telling if the entity name is a reachable host (IPv4/IPv6/FQDN/etc).
    :param hostname:
    :return:
    '''
    try:
        assert type(socket.getaddrinfo(entity_name, 0, 0, 0, 0)) == list
        ret = True
    except socket.gaierror:
        ret = False

    return ret


def is_ip(ip):
    '''
    Returns a bool telling if the passed IP is a valid IPv4 or IPv6 address.
    '''
    return is_ipv4(ip) or is_ipv6(ip)


def is_ipv4(ip):
    '''
    Returns a bool telling if the value passed to it was a valid IPv4 address
    '''
    try:
        return ipaddress.ip_address(ip).version == 4
    except ValueError:
        return False


def is_ipv6(ip):
    '''
    Returns a bool telling if the value passed to it was a valid IPv6 address
    '''
    try:
        return ipaddress.ip_address(ip).version == 6
    except ValueError:
        return False


def is_subnet(cidr):
    '''
    Returns a bool telling if the passed string is an IPv4 or IPv6 subnet
    '''
    return is_ipv4_subnet(cidr) or is_ipv6_subnet(cidr)


def is_ipv4_subnet(cidr):
    '''
    Returns a bool telling if the passed string is an IPv4 subnet
    '''
    try:
        return '/' in cidr and bool(ipaddress.IPv4Network(cidr))
    except Exception:
        return False


def is_ipv6_subnet(cidr):
    '''
    Returns a bool telling if the passed string is an IPv6 subnet
    '''
    try:
        return '/' in cidr and bool(ipaddress.IPv6Network(cidr))
    except Exception:
        return False


@jinja_filter('is_ip')
def is_ip_filter(ip, options=None):
    '''
    Returns a bool telling if the passed IP is a valid IPv4 or IPv6 address.
    '''
    return is_ipv4_filter(ip, options=options) or is_ipv6_filter(ip, options=options)


def _ip_options_global(ip_obj, version):
    return not ip_obj.is_private


def _ip_options_multicast(ip_obj, version):
    return ip_obj.is_multicast


def _ip_options_loopback(ip_obj, version):
    return ip_obj.is_loopback


def _ip_options_link_local(ip_obj, version):
    return ip_obj.is_link_local


def _ip_options_private(ip_obj, version):
    return ip_obj.is_private


def _ip_options_reserved(ip_obj, version):
    return ip_obj.is_reserved


def _ip_options_site_local(ip_obj, version):
    if version == 6:
        return ip_obj.is_site_local
    return False


def _ip_options_unspecified(ip_obj, version):
    return ip_obj.is_unspecified


def _ip_options(ip_obj, version, options=None):

    # will process and IP options
    options_fun_map = {
        'global': _ip_options_global,
        'link-local': _ip_options_link_local,
        'linklocal': _ip_options_link_local,
        'll': _ip_options_link_local,
        'link_local': _ip_options_link_local,
        'loopback': _ip_options_loopback,
        'lo': _ip_options_loopback,
        'multicast': _ip_options_multicast,
        'private': _ip_options_private,
        'public': _ip_options_global,
        'reserved': _ip_options_reserved,
        'site-local': _ip_options_site_local,
        'sl': _ip_options_site_local,
        'site_local': _ip_options_site_local,
        'unspecified': _ip_options_unspecified
    }

    if not options:
        return six.text_type(ip_obj)  # IP version already checked

    options_list = [option.strip() for option in options.split(',')]

    for option, fun in options_fun_map.items():
        if option in options_list:
            fun_res = fun(ip_obj, version)
            if not fun_res:
                return None
                # stop at first failed test
            # else continue
    return six.text_type(ip_obj)


def _is_ipv(ip, version, options=None):

    if not version:
        version = 4

    if version not in (4, 6):
        return None

    try:
        ip_obj = ipaddress.ip_address(ip)
    except ValueError:
        # maybe it is an IP network
        try:
            ip_obj = ipaddress.ip_interface(ip)
        except ValueError:
            # nope, still not :(
            return None

    if not ip_obj.version == version:
        return None

    # has the right version, let's move on
    return _ip_options(ip_obj, version, options=options)


@jinja_filter('is_ipv4')
def is_ipv4_filter(ip, options=None):
    '''
    Returns a bool telling if the value passed to it was a valid IPv4 address.

    ip
        The IP address.

    net: False
        Consider IP addresses followed by netmask.

    options
        CSV of options regarding the nature of the IP address. E.g.: loopback, multicast, private etc.
    '''
    _is_ipv4 = _is_ipv(ip, 4, options=options)
    return isinstance(_is_ipv4, six.string_types)


@jinja_filter('is_ipv6')
def is_ipv6_filter(ip, options=None):
    '''
    Returns a bool telling if the value passed to it was a valid IPv6 address.

    ip
        The IP address.

    net: False
        Consider IP addresses followed by netmask.

    options
        CSV of options regarding the nature of the IP address. E.g.: loopback, multicast, private etc.
    '''
    _is_ipv6 = _is_ipv(ip, 6, options=options)
    return isinstance(_is_ipv6, six.string_types)


def _ipv_filter(value, version, options=None):

    if version not in (4, 6):
        return

    if isinstance(value, (six.string_types, six.text_type, six.binary_type)):
        return _is_ipv(value, version, options=options)  # calls is_ipv4 or is_ipv6 for `value`
    elif isinstance(value, (list, tuple, types.GeneratorType)):
        # calls is_ipv4 or is_ipv6 for each element in the list
        # os it filters and returns only those elements having the desired IP version
        return [
            _is_ipv(addr, version, options=options)
            for addr in value
            if _is_ipv(addr, version, options=options) is not None
        ]
    return None


@jinja_filter('ipv4')
def ipv4(value, options=None):
    '''
    Filters a list and returns IPv4 values only.
    '''
    return _ipv_filter(value, 4, options=options)


@jinja_filter('ipv6')
def ipv6(value, options=None):
    '''
    Filters a list and returns IPv6 values only.
    '''
    return _ipv_filter(value, 6, options=options)


@jinja_filter('ipaddr')
def ipaddr(value, options=None):
    '''
    Filters and returns only valid IP objects.
    '''
    ipv4_obj = ipv4(value, options=options)
    ipv6_obj = ipv6(value, options=options)
    if ipv4_obj is None or ipv6_obj is None:
        # an IP address can be either IPv4 either IPv6
        # therefofe if the value passed as arg is not a list, at least one of the calls above will return None
        # if one of them is none, means that we should return only one of them
        return ipv4_obj or ipv6_obj  # one of them
    else:
        return ipv4_obj + ipv6_obj  # extend lists


def _filter_ipaddr(value, options, version=None):
    ipaddr_filter_out = None
    if version:
        if version == 4:
            ipaddr_filter_out = ipv4(value, options)
        elif version == 6:
            ipaddr_filter_out = ipv6(value, options)
    else:
        ipaddr_filter_out = ipaddr(value, options)
    if not ipaddr_filter_out:
        return
    if not isinstance(ipaddr_filter_out, (list, tuple, types.GeneratorType)):
        ipaddr_filter_out = [ipaddr_filter_out]
    return ipaddr_filter_out


@jinja_filter('ip_host')
def ip_host(value, options=None, version=None):
    '''
    Returns the interfaces IP address, e.g.: 192.168.0.1/28.
    '''
    ipaddr_filter_out = _filter_ipaddr(value, options=options, version=version)
    if not ipaddr_filter_out:
        return
    if not isinstance(value, (list, tuple, types.GeneratorType)):
        return six.text_type(ipaddress.ip_interface(ipaddr_filter_out[0]))
    return [six.text_type(ipaddress.ip_interface(ip_a)) for ip_a in ipaddr_filter_out]


def _network_hosts(ip_addr_entry):
    return [
        six.text_type(host)
        for host in ipaddress.ip_network(ip_addr_entry, strict=False).hosts()
    ]


@jinja_filter('network_hosts')
def network_hosts(value, options=None, version=None):
    '''
    Return the list of hosts within a network.

    .. note::

        When running this command with a large IPv6 network, the command will
        take a long time to gather all of the hosts.
    '''
    ipaddr_filter_out = _filter_ipaddr(value, options=options, version=version)
    if not ipaddr_filter_out:
        return
    if not isinstance(value, (list, tuple, types.GeneratorType)):
        return _network_hosts(ipaddr_filter_out[0])
    return [
        _network_hosts(ip_a)
        for ip_a in ipaddr_filter_out
    ]


def _network_size(ip_addr_entry):
    return ipaddress.ip_network(ip_addr_entry, strict=False).num_addresses


@jinja_filter('network_size')
def network_size(value, options=None, version=None):
    '''
    Get the size of a network.
    '''
    ipaddr_filter_out = _filter_ipaddr(value, options=options, version=version)
    if not ipaddr_filter_out:
        return
    if not isinstance(value, (list, tuple, types.GeneratorType)):
        return _network_size(ipaddr_filter_out[0])
    return [
        _network_size(ip_a)
        for ip_a in ipaddr_filter_out
    ]


def natural_ipv4_netmask(ip, fmt='prefixlen'):
    '''
    Returns the "natural" mask of an IPv4 address
    '''
    bits = _ipv4_to_bits(ip)

    if bits.startswith('11'):
        mask = '24'
    elif bits.startswith('1'):
        mask = '16'
    else:
        mask = '8'

    if fmt == 'netmask':
        return cidr_to_ipv4_netmask(mask)
    else:
        return '/' + mask


def rpad_ipv4_network(ip):
    '''
    Returns an IP network address padded with zeros.

    Ex: '192.168.3' -> '192.168.3.0'
        '10.209' -> '10.209.0.0'
    '''
    return '.'.join(itertools.islice(itertools.chain(ip.split('.'), '0000'), 0,
                                     4))


def cidr_to_ipv4_netmask(cidr_bits):
    '''
    Returns an IPv4 netmask
    '''
    try:
        cidr_bits = int(cidr_bits)
        if not 1 <= cidr_bits <= 32:
            return ''
    except ValueError:
        return ''

    netmask = ''
    for idx in range(4):
        if idx:
            netmask += '.'
        if cidr_bits >= 8:
            netmask += '255'
            cidr_bits -= 8
        else:
            netmask += '{0:d}'.format(256 - (2 ** (8 - cidr_bits)))
            cidr_bits = 0
    return netmask


def _number_of_set_bits_to_ipv4_netmask(set_bits):  # pylint: disable=C0103
    '''
    Returns an IPv4 netmask from the integer representation of that mask.

    Ex. 0xffffff00 -> '255.255.255.0'
    '''
    return cidr_to_ipv4_netmask(_number_of_set_bits(set_bits))


# pylint: disable=C0103
def _number_of_set_bits(x):
    '''
    Returns the number of bits that are set in a 32bit int
    '''
    # Taken from http://stackoverflow.com/a/4912729. Many thanks!
    x -= (x >> 1) & 0x55555555
    x = ((x >> 2) & 0x33333333) + (x & 0x33333333)
    x = ((x >> 4) + x) & 0x0f0f0f0f
    x += x >> 8
    x += x >> 16
    return x & 0x0000003f

# pylint: enable=C0103


def _interfaces_ip(out):
    '''
    Uses ip to return a dictionary of interfaces with various information about
    each (up/down state, ip address, netmask, and hwaddr)
    '''
    ret = dict()

    def parse_network(value, cols):
        '''
        Return a tuple of ip, netmask, broadcast
        based on the current set of cols
        '''
        brd = None
        scope = None
        if '/' in value:  # we have a CIDR in this address
            ip, cidr = value.split('/')  # pylint: disable=C0103
        else:
            ip = value  # pylint: disable=C0103
            cidr = 32

        if type_ == 'inet':
            mask = cidr_to_ipv4_netmask(int(cidr))
            if 'brd' in cols:
                brd = cols[cols.index('brd') + 1]
        elif type_ == 'inet6':
            mask = cidr
            if 'scope' in cols:
                scope = cols[cols.index('scope') + 1]
        return (ip, mask, brd, scope)

    groups = re.compile('\r?\n\\d').split(out)
    for group in groups:
        iface = None
        data = dict()

        for line in group.splitlines():
            if ' ' not in line:
                continue
            match = re.match(r'^\d*:\s+([\w.\-]+)(?:@)?([\w.\-]+)?:\s+<(.+)>', line)
            if match:
                iface, parent, attrs = match.groups()
                if 'UP' in attrs.split(','):
                    data['up'] = True
                else:
                    data['up'] = False
                if parent:
                    data['parent'] = parent
                continue

            cols = line.split()
            if len(cols) >= 2:
                type_, value = tuple(cols[0:2])
                iflabel = cols[-1:][0]
                if type_ in ('inet', 'inet6'):
                    if 'secondary' not in cols:
                        ipaddr, netmask, broadcast, scope = parse_network(value, cols)
                        if type_ == 'inet':
                            if 'inet' not in data:
                                data['inet'] = list()
                            addr_obj = dict()
                            addr_obj['address'] = ipaddr
                            addr_obj['netmask'] = netmask
                            addr_obj['broadcast'] = broadcast
                            addr_obj['label'] = iflabel
                            data['inet'].append(addr_obj)
                        elif type_ == 'inet6':
                            if 'inet6' not in data:
                                data['inet6'] = list()
                            addr_obj = dict()
                            addr_obj['address'] = ipaddr
                            addr_obj['prefixlen'] = netmask
                            addr_obj['scope'] = scope
                            data['inet6'].append(addr_obj)
                    else:
                        if 'secondary' not in data:
                            data['secondary'] = list()
                        ip_, mask, brd, scp = parse_network(value, cols)
                        data['secondary'].append({
                            'type': type_,
                            'address': ip_,
                            'netmask': mask,
                            'broadcast': brd,
                            'label': iflabel,
                        })
                        del ip_, mask, brd, scp
                elif type_.startswith('link'):
                    data['hwaddr'] = value
        if iface:
            ret[iface] = data
            del iface, data
    return ret


def _interfaces_ifconfig(out):
    '''
    Uses ifconfig to return a dictionary of interfaces with various information
    about each (up/down state, ip address, netmask, and hwaddr)
    '''
    ret = dict()

    piface = re.compile(r'^([^\s:]+)')
    pmac = re.compile('.*?(?:HWaddr|ether|address:|lladdr) ([0-9a-fA-F:]+)')
    if salt.utils.platform.is_sunos():
        pip = re.compile(r'.*?(?:inet\s+)([0-9]+\.[0-9]+\.[0-9]+\.[0-9]+)(.*)')
        pip6 = re.compile('.*?(?:inet6 )([0-9a-fA-F:]+)')
        pmask6 = re.compile(r'.*?(?:inet6 [0-9a-fA-F:]+/(\d+)).*')
    else:
        pip = re.compile(r'.*?(?:inet addr:|inet [^\d]*)(.*?)\s')
        pip6 = re.compile('.*?(?:inet6 addr: (.*?)/|inet6 )([0-9a-fA-F:]+)')
        pmask6 = re.compile(r'.*?(?:inet6 addr: [0-9a-fA-F:]+/(\d+)|prefixlen (\d+))(?: Scope:([a-zA-Z]+)| scopeid (0x[0-9a-fA-F]))?')
    pmask = re.compile(r'.*?(?:Mask:|netmask )(?:((?:0x)?[0-9a-fA-F]{8})|([\d\.]+))')
    pupdown = re.compile('UP')
    pbcast = re.compile(r'.*?(?:Bcast:|broadcast )([\d\.]+)')

    groups = re.compile('\r?\n(?=\\S)').split(out)
    for group in groups:
        data = dict()
        iface = ''
        updown = False
        for line in group.splitlines():
            miface = piface.match(line)
            mmac = pmac.match(line)
            mip = pip.match(line)
            mip6 = pip6.match(line)
            mupdown = pupdown.search(line)
            if miface:
                iface = miface.group(1)
            if mmac:
                data['hwaddr'] = mmac.group(1)
                if salt.utils.platform.is_sunos():
                    expand_mac = []
                    for chunk in data['hwaddr'].split(':'):
                        expand_mac.append('0{0}'.format(chunk) if len(chunk) < 2 else '{0}'.format(chunk))
                    data['hwaddr'] = ':'.join(expand_mac)
            if mip:
                if 'inet' not in data:
                    data['inet'] = list()
                addr_obj = dict()
                addr_obj['address'] = mip.group(1)
                mmask = pmask.match(line)
                if mmask:
                    if mmask.group(1):
                        mmask = _number_of_set_bits_to_ipv4_netmask(
                            int(mmask.group(1), 16))
                    else:
                        mmask = mmask.group(2)
                    addr_obj['netmask'] = mmask
                mbcast = pbcast.match(line)
                if mbcast:
                    addr_obj['broadcast'] = mbcast.group(1)
                data['inet'].append(addr_obj)
            if mupdown:
                updown = True
            if mip6:
                if 'inet6' not in data:
                    data['inet6'] = list()
                addr_obj = dict()
                addr_obj['address'] = mip6.group(1) or mip6.group(2)
                mmask6 = pmask6.match(line)
                if mmask6:
                    addr_obj['prefixlen'] = mmask6.group(1) or mmask6.group(2)
                    if not salt.utils.platform.is_sunos():
                        ipv6scope = mmask6.group(3) or mmask6.group(4)
                        addr_obj['scope'] = ipv6scope.lower() if ipv6scope is not None else ipv6scope
                # SunOS sometimes has ::/0 as inet6 addr when using addrconf
                if not salt.utils.platform.is_sunos() \
                        or addr_obj['address'] != '::' \
                        and addr_obj['prefixlen'] != 0:
                    data['inet6'].append(addr_obj)
        data['up'] = updown
        if iface in ret:
            # SunOS optimization, where interfaces occur twice in 'ifconfig -a'
            # output with the same name: for ipv4 and then for ipv6 addr family.
            # Every instance has it's own 'UP' status and we assume that ipv4
            # status determines global interface status.
            #
            # merge items with higher priority for older values
            # after that merge the inet and inet6 sub items for both
            ret[iface] = dict(list(data.items()) + list(ret[iface].items()))
            if 'inet' in data:
                ret[iface]['inet'].extend(x for x in data['inet'] if x not in ret[iface]['inet'])
            if 'inet6' in data:
                ret[iface]['inet6'].extend(x for x in data['inet6'] if x not in ret[iface]['inet6'])
        else:
            ret[iface] = data
        del data
    return ret


def linux_interfaces():
    '''
    Obtain interface information for *NIX/BSD variants
    '''
    ifaces = dict()
    ip_path = salt.utils.path.which('ip')
    ifconfig_path = None if ip_path else salt.utils.path.which('ifconfig')
    if ip_path:
        cmd1 = subprocess.Popen(
            '{0} link show'.format(ip_path),
            shell=True,
            close_fds=True,
            stdout=subprocess.PIPE,
            stderr=subprocess.STDOUT).communicate()[0]
        cmd2 = subprocess.Popen(
            '{0} addr show'.format(ip_path),
            shell=True,
            close_fds=True,
            stdout=subprocess.PIPE,
            stderr=subprocess.STDOUT).communicate()[0]
        ifaces = _interfaces_ip("{0}\n{1}".format(
            salt.utils.stringutils.to_str(cmd1),
            salt.utils.stringutils.to_str(cmd2)))
    elif ifconfig_path:
        cmd = subprocess.Popen(
            '{0} -a'.format(ifconfig_path),
            shell=True,
            stdout=subprocess.PIPE,
            stderr=subprocess.STDOUT).communicate()[0]
        ifaces = _interfaces_ifconfig(salt.utils.stringutils.to_str(cmd))
    return ifaces


def _netbsd_interfaces_ifconfig(out):
    '''
    Uses ifconfig to return a dictionary of interfaces with various information
    about each (up/down state, ip address, netmask, and hwaddr)
    '''
    ret = dict()

    piface = re.compile(r'^([^\s:]+)')
    pmac = re.compile('.*?address: ([0-9a-f:]+)')

    pip = re.compile(r'.*?inet [^\d]*(.*?)/([\d]*)\s')
    pip6 = re.compile(r'.*?inet6 ([0-9a-f:]+)%([a-zA-Z0-9]*)/([\d]*)\s')

    pupdown = re.compile('UP')
    pbcast = re.compile(r'.*?broadcast ([\d\.]+)')

    groups = re.compile('\r?\n(?=\\S)').split(out)
    for group in groups:
        data = dict()
        iface = ''
        updown = False
        for line in group.splitlines():
            miface = piface.match(line)
            mmac = pmac.match(line)
            mip = pip.match(line)
            mip6 = pip6.match(line)
            mupdown = pupdown.search(line)
            if miface:
                iface = miface.group(1)
            if mmac:
                data['hwaddr'] = mmac.group(1)
            if mip:
                if 'inet' not in data:
                    data['inet'] = list()
                addr_obj = dict()
                addr_obj['address'] = mip.group(1)
                mmask = mip.group(2)
                if mip.group(2):
                    addr_obj['netmask'] = cidr_to_ipv4_netmask(mip.group(2))
                mbcast = pbcast.match(line)
                if mbcast:
                    addr_obj['broadcast'] = mbcast.group(1)
                data['inet'].append(addr_obj)
            if mupdown:
                updown = True
            if mip6:
                if 'inet6' not in data:
                    data['inet6'] = list()
                addr_obj = dict()
                addr_obj['address'] = mip6.group(1)
                mmask6 = mip6.group(3)
                addr_obj['scope'] = mip6.group(2)
                addr_obj['prefixlen'] = mip6.group(3)
                data['inet6'].append(addr_obj)
        data['up'] = updown
        ret[iface] = data
        del data
    return ret


def netbsd_interfaces():
    '''
    Obtain interface information for NetBSD >= 8 where the ifconfig
    output diverged from other BSD variants (Netmask is now part of the
    address)
    '''
    # NetBSD versions prior to 8.0 can still use linux_interfaces()
    if LooseVersion(os.uname()[2]) < LooseVersion('8.0'):
        return linux_interfaces()

    ifconfig_path = salt.utils.path.which('ifconfig')
    cmd = subprocess.Popen(
        '{0} -a'.format(ifconfig_path),
        shell=True,
        stdout=subprocess.PIPE,
        stderr=subprocess.STDOUT).communicate()[0]
    return _netbsd_interfaces_ifconfig(salt.utils.stringutils.to_str(cmd))


def _interfaces_ipconfig(out):
    '''
    Returns a dictionary of interfaces with various information about each
    (up/down state, ip address, netmask, and hwaddr)

    NOTE: This is not used by any function and may be able to be removed in the
    future.
    '''
    ifaces = dict()
    iface = None
    adapter_iface_regex = re.compile(r'adapter (\S.+):$')

    for line in out.splitlines():
        if not line:
            continue
        # TODO what does Windows call Infiniband and 10/40gige adapters
        if line.startswith('Ethernet'):
            iface = ifaces[adapter_iface_regex.search(line).group(1)]
            iface['up'] = True
            addr = None
            continue
        if iface:
            key, val = line.split(',', 1)
            key = key.strip(' .')
            val = val.strip()
            if addr and key == 'Subnet Mask':
                addr['netmask'] = val
            elif key in ('IP Address', 'IPv4 Address'):
                if 'inet' not in iface:
                    iface['inet'] = list()
                addr = {'address': val.rstrip('(Preferred)'),
                        'netmask': None,
                        'broadcast': None}  # TODO find the broadcast
                iface['inet'].append(addr)
            elif 'IPv6 Address' in key:
                if 'inet6' not in iface:
                    iface['inet'] = list()
                # XXX What is the prefixlen!?
                addr = {'address': val.rstrip('(Preferred)'),
                        'prefixlen': None}
                iface['inet6'].append(addr)
            elif key == 'Physical Address':
                iface['hwaddr'] = val
            elif key == 'Media State':
                # XXX seen used for tunnel adaptors
                # might be useful
                iface['up'] = (val != 'Media disconnected')


def win_interfaces():
    '''
    Obtain interface information for Windows systems
    '''
    with salt.utils.winapi.Com():
        c = wmi.WMI()
        ifaces = {}
        for iface in c.Win32_NetworkAdapterConfiguration(IPEnabled=1):
            ifaces[iface.Description] = dict()
            if iface.MACAddress:
                ifaces[iface.Description]['hwaddr'] = iface.MACAddress
            if iface.IPEnabled:
                ifaces[iface.Description]['up'] = True
                for ip in iface.IPAddress:
                    if '.' in ip:
                        if 'inet' not in ifaces[iface.Description]:
                            ifaces[iface.Description]['inet'] = []
                        item = {'address': ip,
                                'label': iface.Description}
                        if iface.DefaultIPGateway:
                            broadcast = next((i for i in iface.DefaultIPGateway if '.' in i), '')
                            if broadcast:
                                item['broadcast'] = broadcast
                        if iface.IPSubnet:
                            netmask = next((i for i in iface.IPSubnet if '.' in i), '')
                            if netmask:
                                item['netmask'] = netmask
                        ifaces[iface.Description]['inet'].append(item)
                    if ':' in ip:
                        if 'inet6' not in ifaces[iface.Description]:
                            ifaces[iface.Description]['inet6'] = []
                        item = {'address': ip}
                        if iface.DefaultIPGateway:
                            broadcast = next((i for i in iface.DefaultIPGateway if ':' in i), '')
                            if broadcast:
                                item['broadcast'] = broadcast
                        if iface.IPSubnet:
                            netmask = next((i for i in iface.IPSubnet if ':' in i), '')
                            if netmask:
                                item['netmask'] = netmask
                        ifaces[iface.Description]['inet6'].append(item)
            else:
                ifaces[iface.Description]['up'] = False
    return ifaces


def interfaces():
    '''
    Return a dictionary of information about all the interfaces on the minion
    '''
    if salt.utils.platform.is_windows():
        return win_interfaces()
    elif salt.utils.platform.is_netbsd():
        return netbsd_interfaces()
    else:
        return linux_interfaces()


def get_net_start(ipaddr, netmask):
    '''
    Return the address of the network
    '''
    net = ipaddress.ip_network('{0}/{1}'.format(ipaddr, netmask), strict=False)
    return six.text_type(net.network_address)


def get_net_size(mask):
    '''
    Turns an IPv4 netmask into it's corresponding prefix length
    (255.255.255.0 -> 24 as in 192.168.1.10/24).
    '''
    binary_str = ''
    for octet in mask.split('.'):
        binary_str += bin(int(octet))[2:].zfill(8)
    return len(binary_str.rstrip('0'))


def calc_net(ipaddr, netmask=None):
    '''
    Takes IP (CIDR notation supported) and optionally netmask
    and returns the network in CIDR-notation.
    (The IP can be any IP inside the subnet)
    '''
    if netmask is not None:
        ipaddr = '{0}/{1}'.format(ipaddr, netmask)

    return six.text_type(ipaddress.ip_network(ipaddr, strict=False))


def _ipv4_to_bits(ipaddr):
    '''
    Accepts an IPv4 dotted quad and returns a string representing its binary
    counterpart
    '''
    return ''.join([bin(int(x))[2:].rjust(8, '0') for x in ipaddr.split('.')])


def _get_iface_info(iface):
    '''
    If `iface` is available, return interface info and no error, otherwise
    return no info and log and return an error
    '''
    iface_info = interfaces()

    if iface in iface_info.keys():
        return iface_info, False
    else:
        error_msg = ('Interface "{0}" not in available interfaces: "{1}"'
                     ''.format(iface, '", "'.join(iface_info.keys())))
        log.error(error_msg)
        return None, error_msg


def _hw_addr_aix(iface):
    '''
    Return the hardware address (a.k.a. MAC address) for a given interface on AIX
    MAC address not available in through interfaces
    '''
    cmd = subprocess.Popen(
        'entstat -d {0} | grep \'Hardware Address\''.format(iface),
        shell=True,
        stdout=subprocess.PIPE,
        stderr=subprocess.STDOUT).communicate()[0]

    if cmd:
        comps = cmd.split(' ')
        if len(comps) == 3:
            mac_addr = comps[2].strip('\'').strip()
            return mac_addr

    error_msg = ('Interface "{0}" either not available or does not contain a hardware address'.format(iface))
    log.error(error_msg)
    return error_msg


def hw_addr(iface):
    '''
    Return the hardware address (a.k.a. MAC address) for a given interface

    .. versionchanged:: 2016.11.4
        Added support for AIX

    '''
    if salt.utils.platform.is_aix():
        return _hw_addr_aix

    iface_info, error = _get_iface_info(iface)

    if error is False:
        return iface_info.get(iface, {}).get('hwaddr', '')
    else:
        return error


def interface(iface):
    '''
    Return the details of `iface` or an error if it does not exist
    '''
    iface_info, error = _get_iface_info(iface)

    if error is False:
        return iface_info.get(iface, {}).get('inet', '')
    else:
        return error


def interface_ip(iface):
    '''
    Return `iface` IPv4 addr or an error if `iface` does not exist
    '''
    iface_info, error = _get_iface_info(iface)

    if error is False:
        inet = iface_info.get(iface, {}).get('inet', None)
        return inet[0].get('address', '') if inet else ''
    else:
        return error


def _subnets(proto='inet', interfaces_=None):
    '''
    Returns a list of subnets to which the host belongs
    '''
    if interfaces_ is None:
        ifaces = interfaces()
    elif isinstance(interfaces_, list):
        ifaces = {}
        for key, value in six.iteritems(interfaces()):
            if key in interfaces_:
                ifaces[key] = value
    else:
        ifaces = {interfaces_: interfaces().get(interfaces_, {})}

    ret = set()

    if proto == 'inet':
        subnet = 'netmask'
        dflt_cidr = 32
    elif proto == 'inet6':
        subnet = 'prefixlen'
        dflt_cidr = 128
    else:
        log.error('Invalid proto {0} calling subnets()'.format(proto))
        return

    for ip_info in six.itervalues(ifaces):
        addrs = ip_info.get(proto, [])
        addrs.extend([addr for addr in ip_info.get('secondary', []) if addr.get('type') == proto])

        for intf in addrs:
            if subnet in intf:
                intf = ipaddress.ip_interface('{0}/{1}'.format(intf['address'], intf[subnet]))
            else:
                intf = ipaddress.ip_interface('{0}/{1}'.format(intf['address'], dflt_cidr))
            if not intf.is_loopback:
                ret.add(intf.network)
    return [six.text_type(net) for net in sorted(ret)]


def subnets(interfaces=None):
    '''
    Returns a list of IPv4 subnets to which the host belongs
    '''
    return _subnets('inet', interfaces_=interfaces)


def subnets6():
    '''
    Returns a list of IPv6 subnets to which the host belongs
    '''
    return _subnets('inet6')


def in_subnet(cidr, addr=None):
    '''
    Returns True if host or (any of) addrs is within specified subnet, otherwise False
    '''
    try:
        cidr = ipaddress.ip_network(cidr)
    except ValueError:
        log.error('Invalid CIDR \'%s\'', cidr)
        return False

    if addr is None:
        addr = ip_addrs()
        addr.extend(ip_addrs6())
    elif not isinstance(addr, (list, tuple)):
        addr = (addr,)

    return any(ipaddress.ip_address(item) in cidr for item in addr)


def _ip_addrs(interface=None, include_loopback=False, interface_data=None, proto='inet'):
    '''
    Return the full list of IP adresses matching the criteria

    proto = inet|inet6
    '''
    ret = set()

    ifaces = interface_data \
        if isinstance(interface_data, dict) \
        else interfaces()
    if interface is None:
        target_ifaces = ifaces
    else:
        target_ifaces = dict([(k, v) for k, v in six.iteritems(ifaces)
                              if k == interface])
        if not target_ifaces:
            log.error('Interface {0} not found.'.format(interface))
    for ip_info in six.itervalues(target_ifaces):
        addrs = ip_info.get(proto, [])
        addrs.extend([addr for addr in ip_info.get('secondary', []) if addr.get('type') == proto])

        for addr in addrs:
            addr = ipaddress.ip_address(addr.get('address'))
            if not addr.is_loopback or include_loopback:
                ret.add(addr)
    return [six.text_type(addr) for addr in sorted(ret)]


def ip_addrs(interface=None, include_loopback=False, interface_data=None):
    '''
    Returns a list of IPv4 addresses assigned to the host. 127.0.0.1 is
    ignored, unless 'include_loopback=True' is indicated. If 'interface' is
    provided, then only IP addresses from that interface will be returned.
    '''
    return _ip_addrs(interface, include_loopback, interface_data, 'inet')


def ip_addrs6(interface=None, include_loopback=False, interface_data=None):
    '''
    Returns a list of IPv6 addresses assigned to the host. ::1 is ignored,
    unless 'include_loopback=True' is indicated. If 'interface' is provided,
    then only IP addresses from that interface will be returned.
    '''
    return _ip_addrs(interface, include_loopback, interface_data, 'inet6')


def hex2ip(hex_ip, invert=False):
    '''
    Convert a hex string to an ip, if a failure occurs the original hex is
    returned. If 'invert=True' assume that ip from /proc/net/<proto>
    '''
    if len(hex_ip) == 32:  # ipv6
        ip = []
        for i in range(0, 32, 8):
            ip_part = hex_ip[i:i + 8]
            ip_part = [ip_part[x:x + 2] for x in range(0, 8, 2)]
            if invert:
                ip.append("{0[3]}{0[2]}:{0[1]}{0[0]}".format(ip_part))
            else:
                ip.append("{0[0]}{0[1]}:{0[2]}{0[3]}".format(ip_part))
        try:
            address = ipaddress.IPv6Address(":".join(ip))
            if address.ipv4_mapped:
                return str(address.ipv4_mapped)
            else:
                return address.compressed
        except ipaddress.AddressValueError as ex:
            log.error('hex2ip - ipv6 address error: {0}'.format(ex))
            return hex_ip

    try:
        hip = int(hex_ip, 16)
    except ValueError:
        return hex_ip
    if invert:
        return '{3}.{2}.{1}.{0}'.format(hip >> 24 & 255,
                                        hip >> 16 & 255,
                                        hip >> 8 & 255,
                                        hip & 255)
    return '{0}.{1}.{2}.{3}'.format(hip >> 24 & 255,
                                    hip >> 16 & 255,
                                    hip >> 8 & 255,
                                    hip & 255)


def mac2eui64(mac, prefix=None):
    '''
    Convert a MAC address to a EUI64 identifier
    or, with prefix provided, a full IPv6 address
    '''
    # http://tools.ietf.org/html/rfc4291#section-2.5.1
    eui64 = re.sub(r'[.:-]', '', mac).lower()
    eui64 = eui64[0:6] + 'fffe' + eui64[6:]
    eui64 = hex(int(eui64[0:2], 16) | 2)[2:].zfill(2) + eui64[2:]

    if prefix is None:
        return ':'.join(re.findall(r'.{4}', eui64))
    else:
        try:
            net = ipaddress.ip_network(prefix, strict=False)
            euil = int('0x{0}'.format(eui64), 16)
            return '{0}/{1}'.format(net[euil], net.prefixlen)
        except Exception:
            return


def active_tcp():
    '''
    Return a dict describing all active tcp connections as quickly as possible
    '''
    ret = {}
    for statf in ['/proc/net/tcp', '/proc/net/tcp6']:
        if os.path.isfile(statf):
            with salt.utils.files.fopen(statf, 'rb') as fp_:
                for line in fp_:
                    line = salt.utils.stringutils.to_unicode(line)
                    if line.strip().startswith('sl'):
                        continue
                    iret = _parse_tcp_line(line)
                    sl = next(iter(iret))
                    if iret[sl]['state'] == 1:  # 1 is ESTABLISHED
                        del iret[sl]['state']
                        ret[len(ret)] = iret[sl]
    return ret


def local_port_tcp(port):
    '''
    Return a set of remote ip addrs attached to the specified local port
    '''
    ret = _remotes_on(port, 'local_port')
    return ret


def remote_port_tcp(port):
    '''
    Return a set of ip addrs the current host is connected to on given port
    '''
    ret = _remotes_on(port, 'remote_port')
    return ret


def _remotes_on(port, which_end):
    '''
    Return a set of ip addrs active tcp connections
    '''
    port = int(port)
    ret = set()

    proc_available = False
    for statf in ['/proc/net/tcp', '/proc/net/tcp6']:
        if os.path.isfile(statf):
            proc_available = True
            with salt.utils.files.fopen(statf, 'r') as fp_:
                for line in fp_:
                    line = salt.utils.stringutils.to_unicode(line)
                    if line.strip().startswith('sl'):
                        continue
                    iret = _parse_tcp_line(line)
                    sl = next(iter(iret))
                    if iret[sl][which_end] == port and iret[sl]['state'] == 1:  # 1 is ESTABLISHED
                        ret.add(iret[sl]['remote_addr'])

    if not proc_available:  # Fallback to use OS specific tools
        if salt.utils.platform.is_sunos():
            return _sunos_remotes_on(port, which_end)
        if salt.utils.platform.is_freebsd():
            return _freebsd_remotes_on(port, which_end)
        if salt.utils.platform.is_netbsd():
            return _netbsd_remotes_on(port, which_end)
        if salt.utils.platform.is_openbsd():
            return _openbsd_remotes_on(port, which_end)
        if salt.utils.platform.is_windows():
            return _windows_remotes_on(port, which_end)
        if salt.utils.platform.is_aix():
            return _aix_remotes_on(port, which_end)

        return _linux_remotes_on(port, which_end)

    return ret


def _parse_tcp_line(line):
    '''
    Parse a single line from the contents of /proc/net/tcp or /proc/net/tcp6
    '''
    ret = {}
    comps = line.strip().split()
    sl = comps[0].rstrip(':')
    ret[sl] = {}
    l_addr, l_port = comps[1].split(':')
    r_addr, r_port = comps[2].split(':')
    ret[sl]['local_addr'] = hex2ip(l_addr, True)
    ret[sl]['local_port'] = int(l_port, 16)
    ret[sl]['remote_addr'] = hex2ip(r_addr, True)
    ret[sl]['remote_port'] = int(r_port, 16)
    ret[sl]['state'] = int(comps[3], 16)
    return ret


def _sunos_remotes_on(port, which_end):
    '''
    SunOS specific helper function.
    Returns set of ipv4 host addresses of remote established connections
    on local or remote tcp port.

    Parses output of shell 'netstat' to get connections

    [root@salt-master ~]# netstat -f inet -n
    TCP: IPv4
       Local Address        Remote Address    Swind Send-Q Rwind Recv-Q    State
       -------------------- -------------------- ----- ------ ----- ------ -----------
       10.0.0.101.4505      10.0.0.1.45329       1064800      0 1055864      0 ESTABLISHED
       10.0.0.101.4505      10.0.0.100.50798     1064800      0 1055864      0 ESTABLISHED
    '''
    remotes = set()
    try:
        data = subprocess.check_output(['netstat', '-f', 'inet', '-n'])  # pylint: disable=minimum-python-version
    except subprocess.CalledProcessError:
        log.error('Failed netstat')
        raise

    lines = salt.utils.stringutils.to_str(data).split('\n')
    for line in lines:
        if 'ESTABLISHED' not in line:
            continue
        chunks = line.split()
        local_host, local_port = chunks[0].rsplit('.', 1)
        remote_host, remote_port = chunks[1].rsplit('.', 1)

        if which_end == 'remote_port' and int(remote_port) != port:
            continue
        if which_end == 'local_port' and int(local_port) != port:
            continue
        remotes.add(remote_host)
    return remotes


def _freebsd_remotes_on(port, which_end):
    '''
    Returns set of ipv4 host addresses of remote established connections
    on local tcp port port.

    Parses output of shell 'sockstat' (FreeBSD)
    to get connections

    $ sudo sockstat -4
    USER    COMMAND     PID     FD  PROTO  LOCAL ADDRESS    FOREIGN ADDRESS
    root    python2.7   1456    29  tcp4   *:4505           *:*
    root    python2.7   1445    17  tcp4   *:4506           *:*
    root    python2.7   1294    14  tcp4   127.0.0.1:11813  127.0.0.1:4505
    root    python2.7   1294    41  tcp4   127.0.0.1:61115  127.0.0.1:4506

    $ sudo sockstat -4 -c -p 4506
    USER    COMMAND     PID     FD  PROTO  LOCAL ADDRESS    FOREIGN ADDRESS
    root    python2.7   1294    41  tcp4   127.0.0.1:61115  127.0.0.1:4506
    '''

    port = int(port)
    remotes = set()

    try:
        cmd = salt.utils.args.shlex_split('sockstat -4 -c -p {0}'.format(port))
        data = subprocess.check_output(cmd)  # pylint: disable=minimum-python-version
    except subprocess.CalledProcessError as ex:
        log.error('Failed "sockstat" with returncode = {0}'.format(ex.returncode))
        raise

    lines = salt.utils.stringutils.to_str(data).split('\n')

    for line in lines:
        chunks = line.split()
        if not chunks:
            continue
        # ['root', 'python2.7', '1456', '37', 'tcp4',
        #  '127.0.0.1:4505-', '127.0.0.1:55703']
        # print chunks
        if 'COMMAND' in chunks[1]:
            continue  # ignore header
        if len(chunks) < 2:
            continue
        # sockstat -4 -c -p 4506 does this with high PIDs:
        # USER     COMMAND    PID   FD PROTO  LOCAL ADDRESS         FOREIGN ADDRESS
        # salt-master python2.781106 35 tcp4  192.168.12.34:4506    192.168.12.45:60143
        local = chunks[-2]
        remote = chunks[-1]
        lhost, lport = local.split(':')
        rhost, rport = remote.split(':')
        if which_end == 'local' and int(lport) != port:  # ignore if local port not port
            continue
        if which_end == 'remote' and int(rport) != port:  # ignore if remote port not port
            continue

        remotes.add(rhost)

    return remotes


def _netbsd_remotes_on(port, which_end):
    '''
    Returns set of ipv4 host addresses of remote established connections
    on local tcp port port.

    Parses output of shell 'sockstat' (NetBSD)
    to get connections

    $ sudo sockstat -4 -n
    USER    COMMAND     PID     FD  PROTO  LOCAL ADDRESS    FOREIGN ADDRESS
    root    python2.7   1456    29  tcp    *.4505           *.*
    root    python2.7   1445    17  tcp    *.4506           *.*
    root    python2.7   1294    14  tcp    127.0.0.1.11813  127.0.0.1.4505
    root    python2.7   1294    41  tcp    127.0.0.1.61115  127.0.0.1.4506

    $ sudo sockstat -4 -c -n -p 4506
    USER    COMMAND     PID     FD  PROTO  LOCAL ADDRESS    FOREIGN ADDRESS
    root    python2.7   1294    41  tcp    127.0.0.1.61115  127.0.0.1.4506
    '''

    port = int(port)
    remotes = set()

    try:
        cmd = salt.utils.args.shlex_split('sockstat -4 -c -n -p {0}'.format(port))
        data = subprocess.check_output(cmd)  # pylint: disable=minimum-python-version
    except subprocess.CalledProcessError as ex:
        log.error('Failed "sockstat" with returncode = {0}'.format(ex.returncode))
        raise

    lines = salt.utils.stringutils.to_str(data).split('\n')

    for line in lines:
        chunks = line.split()
        if not chunks:
            continue
        # ['root', 'python2.7', '1456', '37', 'tcp',
        #  '127.0.0.1.4505-', '127.0.0.1.55703']
        # print chunks
        if 'COMMAND' in chunks[1]:
            continue  # ignore header
        if len(chunks) < 2:
            continue
        local = chunks[5].split('.')
        lport = local.pop()
        lhost = '.'.join(local)
        remote = chunks[6].split('.')
        rport = remote.pop()
        rhost = '.'.join(remote)
        if which_end == 'local' and int(lport) != port:  # ignore if local port not port
            continue
        if which_end == 'remote' and int(rport) != port:  # ignore if remote port not port
            continue

        remotes.add(rhost)

    return remotes


def _openbsd_remotes_on(port, which_end):
    '''
    OpenBSD specific helper function.
    Returns set of ipv4 host addresses of remote established connections
    on local or remote tcp port.

    Parses output of shell 'netstat' to get connections

    $ netstat -nf inet
    Active Internet connections
    Proto   Recv-Q Send-Q  Local Address          Foreign Address        (state)
    tcp          0      0  10.0.0.101.4505        10.0.0.1.45329         ESTABLISHED
    tcp          0      0  10.0.0.101.4505        10.0.0.100.50798       ESTABLISHED
    '''
    remotes = set()
    try:
        data = subprocess.check_output(['netstat', '-nf', 'inet'])  # pylint: disable=minimum-python-version
    except subprocess.CalledProcessError:
        log.error('Failed netstat')
        raise

    lines = data.split('\n')
    for line in lines:
        if 'ESTABLISHED' not in line:
            continue
        chunks = line.split()
        local_host, local_port = chunks[3].rsplit('.', 1)
        remote_host, remote_port = chunks[4].rsplit('.', 1)

        if which_end == 'remote_port' and int(remote_port) != port:
            continue
        if which_end == 'local_port' and int(local_port) != port:
            continue
        remotes.add(remote_host)
    return remotes


def _windows_remotes_on(port, which_end):
    r'''
    Windows specific helper function.
    Returns set of ipv4 host addresses of remote established connections
    on local or remote tcp port.

    Parses output of shell 'netstat' to get connections

    C:\>netstat -n

    Active Connections

       Proto  Local Address          Foreign Address        State
       TCP    10.2.33.17:3007        130.164.12.233:10123   ESTABLISHED
       TCP    10.2.33.17:3389        130.164.30.5:10378     ESTABLISHED
    '''
    remotes = set()
    try:
        data = subprocess.check_output(['netstat', '-n'])  # pylint: disable=minimum-python-version
    except subprocess.CalledProcessError:
        log.error('Failed netstat')
        raise

    lines = salt.utils.stringutils.to_str(data).split('\n')
    for line in lines:
        if 'ESTABLISHED' not in line:
            continue
        chunks = line.split()
        local_host, local_port = chunks[1].rsplit(':', 1)
        remote_host, remote_port = chunks[2].rsplit(':', 1)
        if which_end == 'remote_port' and int(remote_port) != port:
            continue
        if which_end == 'local_port' and int(local_port) != port:
            continue
        remotes.add(remote_host)
    return remotes


def _linux_remotes_on(port, which_end):
    '''
    Linux specific helper function.
    Returns set of ip host addresses of remote established connections
    on local tcp port port.

    Parses output of shell 'lsof'
    to get connections

    $ sudo lsof -iTCP:4505 -n
    COMMAND   PID USER   FD   TYPE             DEVICE SIZE/OFF NODE NAME
    Python   9971 root   35u  IPv4 0x18a8464a29ca329d      0t0  TCP *:4505 (LISTEN)
    Python   9971 root   37u  IPv4 0x18a8464a29b2b29d      0t0  TCP 127.0.0.1:4505->127.0.0.1:55703 (ESTABLISHED)
    Python  10152 root   22u  IPv4 0x18a8464a29c8cab5      0t0  TCP 127.0.0.1:55703->127.0.0.1:4505 (ESTABLISHED)
    Python  10153 root   22u  IPv4 0x18a8464a29c8cab5      0t0  TCP [fe80::249a]:4505->[fe80::150]:59367 (ESTABLISHED)

    '''
    remotes = set()

    try:
        data = subprocess.check_output(
            ['lsof', '-iTCP:{0:d}'.format(port), '-n', '-P']  # pylint: disable=minimum-python-version
        )
    except subprocess.CalledProcessError as ex:
        if ex.returncode == 1:
            # Lsof return 1 if any error was detected, including the failure
            # to locate Internet addresses, and it is not an error in this case.
            log.warning('"lsof" returncode = 1, likely no active TCP sessions.')
            return remotes
        log.error('Failed "lsof" with returncode = {0}'.format(ex.returncode))
        raise

    lines = salt.utils.stringutils.to_str(data).split('\n')
    for line in lines:
        chunks = line.split()
        if not chunks:
            continue
        # ['Python', '9971', 'root', '37u', 'IPv4', '0x18a8464a29b2b29d', '0t0',
        # 'TCP', '127.0.0.1:4505->127.0.0.1:55703', '(ESTABLISHED)']
        # print chunks
        if 'COMMAND' in chunks[0]:
            continue  # ignore header
        if 'ESTABLISHED' not in chunks[-1]:
            continue  # ignore if not ESTABLISHED
        # '127.0.0.1:4505->127.0.0.1:55703'
        local, remote = chunks[8].split('->')
        _, lport = local.rsplit(':', 1)
        rhost, rport = remote.rsplit(':', 1)
        if which_end == 'remote_port' and int(rport) != port:
            continue
        if which_end == 'local_port' and int(lport) != port:
            continue
        remotes.add(rhost.strip("[]"))

    return remotes


def _aix_remotes_on(port, which_end):
    '''
    AIX specific helper function.
    Returns set of ipv4 host addresses of remote established connections
    on local or remote tcp port.

    Parses output of shell 'netstat' to get connections

    root@la68pp002_pub:/opt/salt/lib/python2.7/site-packages/salt/modules# netstat -f inet -n
    Active Internet connections
    Proto Recv-Q Send-Q  Local Address          Foreign Address        (state)
    tcp4       0      0  172.29.149.95.50093    209.41.78.13.4505      ESTABLISHED
    tcp4       0      0  127.0.0.1.9514         *.*                    LISTEN
    tcp4       0      0  127.0.0.1.9515         *.*                    LISTEN
    tcp4       0      0  127.0.0.1.199          127.0.0.1.32779        ESTABLISHED
    tcp4       0      0  127.0.0.1.32779        127.0.0.1.199          ESTABLISHED
    tcp4       0     40  172.29.149.95.22       172.29.96.83.41022     ESTABLISHED
    tcp4       0      0  172.29.149.95.22       172.29.96.83.41032     ESTABLISHED
    tcp4       0      0  127.0.0.1.32771        127.0.0.1.32775        ESTABLISHED
    tcp        0      0  127.0.0.1.32775        127.0.0.1.32771        ESTABLISHED
    tcp4       0      0  127.0.0.1.32771        127.0.0.1.32776        ESTABLISHED
    tcp        0      0  127.0.0.1.32776        127.0.0.1.32771        ESTABLISHED
    tcp4       0      0  127.0.0.1.32771        127.0.0.1.32777        ESTABLISHED
    tcp        0      0  127.0.0.1.32777        127.0.0.1.32771        ESTABLISHED
    tcp4       0      0  127.0.0.1.32771        127.0.0.1.32778        ESTABLISHED
    tcp        0      0  127.0.0.1.32778        127.0.0.1.32771        ESTABLISHED
    '''
    remotes = set()
    try:
        data = subprocess.check_output(['netstat', '-f', 'inet', '-n'])  # pylint: disable=minimum-python-version
    except subprocess.CalledProcessError:
        log.error('Failed netstat')
        raise

    lines = salt.utils.stringutils.to_str(data).split('\n')
    for line in lines:
        if 'ESTABLISHED' not in line:
            continue
        chunks = line.split()
        local_host, local_port = chunks[3].rsplit('.', 1)
        remote_host, remote_port = chunks[4].rsplit('.', 1)

        if which_end == 'remote_port' and int(remote_port) != port:
            continue
        if which_end == 'local_port' and int(local_port) != port:
            continue
        remotes.add(remote_host)
    return remotes


@jinja_filter('gen_mac')
def gen_mac(prefix='AC:DE:48'):
    '''
    Generates a MAC address with the defined OUI prefix.

    Common prefixes:

     - ``00:16:3E`` -- Xen
     - ``00:18:51`` -- OpenVZ
     - ``00:50:56`` -- VMware (manually generated)
     - ``52:54:00`` -- QEMU/KVM
     - ``AC:DE:48`` -- PRIVATE

    References:

     - http://standards.ieee.org/develop/regauth/oui/oui.txt
     - https://www.wireshark.org/tools/oui-lookup.html
     - https://en.wikipedia.org/wiki/MAC_address
    '''
    return '{0}:{1:02X}:{2:02X}:{3:02X}'.format(prefix,
                                                random.randint(0, 0xff),
                                                random.randint(0, 0xff),
                                                random.randint(0, 0xff))


@jinja_filter('mac_str_to_bytes')
def mac_str_to_bytes(mac_str):
    '''
    Convert a MAC address string into bytes. Works with or without separators:

    b1 = mac_str_to_bytes('08:00:27:13:69:77')
    b2 = mac_str_to_bytes('080027136977')
    assert b1 == b2
    assert isinstance(b1, bytes)
    '''
    if len(mac_str) == 12:
        pass
    elif len(mac_str) == 17:
        sep = mac_str[2]
        mac_str = mac_str.replace(sep, '')
    else:
        raise ValueError('Invalid MAC address')
    chars = (int(mac_str[s:s+2], 16) for s in range(0, 12, 2))
    return bytes(chars) if six.PY3 else b''.join(chr(x) for x in chars)


def refresh_dns():
    '''
    issue #21397: force glibc to re-read resolv.conf
    '''
    try:
        res_init()
    except NameError:
        # Exception raised loading the library, thus res_init is not defined
        pass


@jinja_filter('connection_check')
def connection_check(addr, port=80, safe=False, ipv6=None, transport=None):
    '''
    Provides a convenient alias for the dns_check filter.
    '''
    return dns_check(addr, port, safe, ipv6, transport)


@jinja_filter('dns_check')
<<<<<<< HEAD
def dns_check(addr, port=80, safe=False, ipv6=None, transport=None):
=======
def dns_check(addr, port=80, safe=False, ipv6=None, attempt_connect=True):
>>>>>>> 71323796
    '''
    Return the ip resolved by dns, but do not exit on failure, only raise an
    exception. Obeys system preference for IPv4/6 address resolution - this
    can be overridden by the ipv6 flag.
    Tries to connect to the address before considering it useful. If no address
    can be reached, the first one resolved is used as a fallback.
    '''
    error = False
    lookup = addr
    seen_ipv6 = False
    family = socket.AF_INET6 if ipv6 else socket.AF_INET if ipv6 is False else socket.AF_UNSPEC

    hostnames = []
    try:
        refresh_dns()
        hostnames = socket.getaddrinfo(addr, port, family, socket.SOCK_STREAM)
    except TypeError:
        err = ('Attempt to resolve address \'{0}\' failed. Invalid or unresolveable address').format(lookup)
        raise SaltSystemExit(code=42, msg=err)
    except socket.error:
        error = True

    # If ipv6 is set to True, attempt another lookup using the IPv4 family,
    # just in case we're attempting to lookup an IPv4 IP
    # as an IPv6 hostname.
    if error and ipv6:
        try:
            refresh_dns()
            hostnames = socket.getaddrinfo(addr, port,
                                           socket.AF_INET,
                                           socket.SOCK_STREAM)
        except TypeError:
            err = ('Attempt to resolve address \'{0}\' failed. Invalid or unresolveable address').format(lookup)
            raise SaltSystemExit(code=42, msg=err)
        except socket.error:
            error = True

    try:
        if not hostnames:
            error = True
        else:
            resolved = False
            candidates = []
            for h in hostnames:
                # Input is IP address, passed through unchanged, just return it
                if h[4][0] == addr:
                    resolved = salt.utils.zeromq.ip_bracket(addr)
                    break

<<<<<<< HEAD
                #Don't use brackets around interface if using tcp transport
                candidate_addr = h[4][0] if transport == 'tcp' else salt.utils.zeromq.ip_bracket(h[4][0])
                candidates.append(candidate_addr)
=======
                candidate_addr = salt.utils.zeromq.ip_bracket(h[4][0])
>>>>>>> 71323796

                # sometimes /etc/hosts contains ::1 localhost
                if not ipv6 and candidate_addr == '[::1]':
                    continue

                candidates.append(candidate_addr)

                if attempt_connect:
                    try:
                        s = socket.socket(h[0], socket.SOCK_STREAM)
                        s.settimeout(2)
                        s.connect((candidate_addr.strip('[]'), h[4][1]))
                        s.close()

                        resolved = candidate_addr
                        break
                    except socket.error:
                        pass
            if not resolved:
                if len(candidates) > 0:
                    resolved = candidates[0]
                else:
                    error = True
    except TypeError:
        err = ('Attempt to resolve address \'{0}\' failed. Invalid or unresolveable address').format(lookup)
        raise SaltSystemExit(code=42, msg=err)
    except socket.error:
        error = True

    if error:
        err = ('DNS lookup or connection check of \'{0}\' failed.').format(addr)
        if safe:
            if salt.log.is_console_configured():
                # If logging is not configured it also means that either
                # the master or minion instance calling this hasn't even
                # started running
                log.error(err)
            raise SaltClientError()
        raise SaltSystemExit(code=42, msg=err)
    return resolved<|MERGE_RESOLUTION|>--- conflicted
+++ resolved
@@ -1857,11 +1857,7 @@
 
 
 @jinja_filter('dns_check')
-<<<<<<< HEAD
-def dns_check(addr, port=80, safe=False, ipv6=None, transport=None):
-=======
-def dns_check(addr, port=80, safe=False, ipv6=None, attempt_connect=True):
->>>>>>> 71323796
+def dns_check(addr, port=80, safe=False, ipv6=None, transport=None, attempt_connect=True):
     '''
     Return the ip resolved by dns, but do not exit on failure, only raise an
     exception. Obeys system preference for IPv4/6 address resolution - this
@@ -1911,13 +1907,9 @@
                     resolved = salt.utils.zeromq.ip_bracket(addr)
                     break
 
-<<<<<<< HEAD
                 #Don't use brackets around interface if using tcp transport
                 candidate_addr = h[4][0] if transport == 'tcp' else salt.utils.zeromq.ip_bracket(h[4][0])
                 candidates.append(candidate_addr)
-=======
-                candidate_addr = salt.utils.zeromq.ip_bracket(h[4][0])
->>>>>>> 71323796
 
                 # sometimes /etc/hosts contains ::1 localhost
                 if not ipv6 and candidate_addr == '[::1]':
