--- conflicted
+++ resolved
@@ -12,33 +12,11 @@
 import collections
 
 import salt.utils.context
-<<<<<<< HEAD
-import yaml  # pylint: disable=blacklisted-import
-from salt.utils.odict import OrderedDict
-
-try:
-    from yaml import CDumper as Dumper
-    from yaml import CSafeDumper as SafeDumper
-except ImportError:
-    from yaml import Dumper
-    from yaml import SafeDumper
-
-
-__all__ = [
-    "OrderedDumper",
-    "SafeOrderedDumper",
-    "IndentedSafeOrderedDumper",
-    "get_dumper",
-    "dump",
-    "safe_dump",
-]
-=======
 import salt.utils.thread_local_proxy
 from salt.utils.odict import OrderedDict
 
 __all__ = ['OrderedDumper', 'SafeOrderedDumper', 'IndentedSafeOrderedDumper',
            'get_dumper', 'dump', 'safe_dump']
->>>>>>> 8abb7099
 
 
 class IndentMixin(Dumper):
@@ -102,10 +80,6 @@
     "tag:yaml.org,2002:timestamp", OrderedDumper.represent_scalar
 )
 SafeOrderedDumper.add_representer(
-<<<<<<< HEAD
-    "tag:yaml.org,2002:timestamp", SafeOrderedDumper.represent_scalar
-)
-=======
     'tag:yaml.org,2002:timestamp',
     SafeOrderedDumper.represent_scalar)
 
@@ -125,7 +99,6 @@
 SafeOrderedDumper.add_representer(
     salt.utils.thread_local_proxy.ThreadLocalProxy,
     represent_thread_local_proxy)
->>>>>>> 8abb7099
 
 
 def get_dumper(dumper_name):
