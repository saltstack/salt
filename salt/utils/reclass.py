--- conflicted
+++ resolved
@@ -28,12 +28,6 @@
     if "inventory_base_uri" in opts:
         return
 
-<<<<<<< HEAD
-    base_roots = config.get("file_roots", {}).get("base", [])
-    if len(base_roots) > 0:
-        opts["inventory_base_uri"] = base_roots[0]
-=======
     base_roots = config.get('file_roots', {}).get('base', [])
     if base_roots:
-        opts['inventory_base_uri'] = base_roots[0]
->>>>>>> 8abb7099
+        opts['inventory_base_uri'] = base_roots[0]