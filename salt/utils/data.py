# -*- coding: utf-8 -*-
"""
Functions for manipulating, inspecting, or otherwise working with data types
and data structures.
"""

from __future__ import absolute_import, print_function, unicode_literals

# Import Python libs
import copy
import fnmatch
import functools
import logging
import re
import functools

# Import Salt libs
import salt.utils.dictupdate
import salt.utils.stringutils
import salt.utils.yaml
from salt.defaults import DEFAULT_TARGET_DELIM
from salt.exceptions import SaltException
from salt.ext import six

# Import 3rd-party libs
from salt.ext.six.moves import range  # pylint: disable=redefined-builtin
from salt.ext.six.moves import zip  # pylint: disable=redefined-builtin
from salt.utils.decorators.jinja import jinja_filter
from salt.utils.odict import OrderedDict

try:
    from collections.abc import Mapping, MutableMapping, Sequence
except ImportError:
    # pylint: disable=no-name-in-module
    from collections import Mapping, MutableMapping, Sequence

    # pylint: enable=no-name-in-module


try:
    import jmespath
except ImportError:
    jmespath = None

try:
    import jmespath
except ImportError:
    jmespath = None

log = logging.getLogger(__name__)


class CaseInsensitiveDict(MutableMapping):
    """
    Inspired by requests' case-insensitive dict implementation, but works with
    non-string keys as well.
    """

    def __init__(self, init=None, **kwargs):
        """
        Force internal dict to be ordered to ensure a consistent iteration
        order, irrespective of case.
        """
        self._data = OrderedDict()
        self.update(init or {}, **kwargs)

    def __len__(self):
        return len(self._data)

    def __setitem__(self, key, value):
        # Store the case-sensitive key so it is available for dict iteration
        self._data[to_lowercase(key)] = (key, value)

    def __delitem__(self, key):
        del self._data[to_lowercase(key)]

    def __getitem__(self, key):
        return self._data[to_lowercase(key)][1]

    def __iter__(self):
        return (item[0] for item in six.itervalues(self._data))

    def __eq__(self, rval):
        if not isinstance(rval, Mapping):
            # Comparing to non-mapping type (e.g. int) is always False
            return False
        return dict(self.items_lower()) == dict(CaseInsensitiveDict(rval).items_lower())

    def __repr__(self):
        return repr(dict(six.iteritems(self)))

    def items_lower(self):
        """
        Returns a generator iterating over keys and values, with the keys all
        being lowercase.
        """
        return ((key, val[1]) for key, val in six.iteritems(self._data))

    def copy(self):
        """
        Returns a copy of the object
        """
        return CaseInsensitiveDict(six.iteritems(self._data))


def __change_case(data, attr, preserve_dict_class=False):
    """
    Calls data.attr() if data has an attribute/method called attr.
    Processes data recursively if data is a Mapping or Sequence.
    For Mapping, processes both keys and values.
    """
    try:
        return getattr(data, attr)()
    except AttributeError:
        pass

    data_type = data.__class__

    if isinstance(data, Mapping):
        return (data_type if preserve_dict_class else dict)(
            (
                __change_case(key, attr, preserve_dict_class),
                __change_case(val, attr, preserve_dict_class),
            )
            for key, val in six.iteritems(data)
        )
    if isinstance(data, Sequence):
        return data_type(
            __change_case(item, attr, preserve_dict_class) for item in data
        )
    return data


def to_lowercase(data, preserve_dict_class=False):
    """
    Recursively changes everything in data to lowercase.
    """
    return __change_case(data, "lower", preserve_dict_class)


def to_uppercase(data, preserve_dict_class=False):
    """
    Recursively changes everything in data to uppercase.
    """
    return __change_case(data, "upper", preserve_dict_class)


@jinja_filter("compare_dicts")
def compare_dicts(old=None, new=None):
    """
    Compare before and after results from various salt functions, returning a
    dict describing the changes that were made.
    """
    ret = {}
    for key in set((new or {})).union((old or {})):
        if key not in old:
            # New key
            ret[key] = {"old": "", "new": new[key]}
        elif key not in new:
            # Key removed
            ret[key] = {"new": "", "old": old[key]}
        elif new[key] != old[key]:
            # Key modified
            ret[key] = {"old": old[key], "new": new[key]}
    return ret


@jinja_filter("compare_lists")
def compare_lists(old=None, new=None):
    """
    Compare before and after results from various salt functions, returning a
    dict describing the changes that were made
<<<<<<< HEAD
    """
    ret = {}
    for item in new:
        if item not in old:
            ret.setdefault("new", []).append(item)
    for item in old:
        if item not in new:
            ret.setdefault("old", []).append(item)
=======
    '''
    ret = {}
    for item in new:
        if item not in old:
            ret.setdefault('new', []).append(item)
    for item in old:
        if item not in new:
            ret.setdefault('old', []).append(item)
>>>>>>> 8abb7099
    return ret


def decode(
    data,
    encoding=None,
    errors="strict",
    keep=False,
    normalize=False,
    preserve_dict_class=False,
    preserve_tuples=False,
    to_str=False,
):
    """
    Generic function which will decode whichever type is passed, if necessary.
    Optionally use to_str=True to ensure strings are str types and not unicode
    on Python 2.

    If `strict` is True, and `keep` is False, and we fail to decode, a
    UnicodeDecodeError will be raised. Passing `keep` as True allows for the
    original value to silently be returned in cases where decoding fails. This
    can be useful for cases where the data passed to this function is likely to
    contain binary blobs, such as in the case of cp.recv.

    If `normalize` is True, then unicodedata.normalize() will be used to
    normalize unicode strings down to a single code point per glyph. It is
    recommended not to normalize unless you know what you're doing. For
    instance, if `data` contains a dictionary, it is possible that normalizing
    will lead to data loss because the following two strings will normalize to
    the same value:

    - u'\\u044f\\u0438\\u0306\\u0446\\u0430.txt'
    - u'\\u044f\\u0439\\u0446\\u0430.txt'

    One good use case for normalization is in the test suite. For example, on
    some platforms such as Mac OS, os.listdir() will produce the first of the
    two strings above, in which "й" is represented as two code points (i.e. one
    for the base character, and one for the breve mark). Normalizing allows for
    a more reliable test case.
    """
    _decode_func = (
        salt.utils.stringutils.to_unicode
        if not to_str
        else salt.utils.stringutils.to_str
    )
    if isinstance(data, Mapping):
        return decode_dict(
            data,
            encoding,
            errors,
            keep,
            normalize,
            preserve_dict_class,
            preserve_tuples,
            to_str,
        )
    if isinstance(data, list):
        return decode_list(
            data,
            encoding,
            errors,
            keep,
            normalize,
            preserve_dict_class,
            preserve_tuples,
            to_str,
        )
    if isinstance(data, tuple):
        return (
            decode_tuple(
                data, encoding, errors, keep, normalize, preserve_dict_class, to_str
            )
            if preserve_tuples
            else decode_list(
                data,
                encoding,
                errors,
                keep,
                normalize,
                preserve_dict_class,
                preserve_tuples,
                to_str,
            )
        )
    try:
        data = _decode_func(data, encoding, errors, normalize)
    except TypeError:
        # to_unicode raises a TypeError when input is not a
        # string/bytestring/bytearray. This is expected and simply means we
        # are going to leave the value as-is.
        pass
    except UnicodeDecodeError:
        if not keep:
            raise
    return data


def decode_dict(
    data,
    encoding=None,
    errors="strict",
    keep=False,
    normalize=False,
    preserve_dict_class=False,
    preserve_tuples=False,
    to_str=False,
):
    """
    Decode all string values to Unicode. Optionally use to_str=True to ensure
    strings are str types and not unicode on Python 2.
    """
    _decode_func = (
        salt.utils.stringutils.to_unicode
        if not to_str
        else salt.utils.stringutils.to_str
    )
    # Make sure we preserve OrderedDicts
    ret = data.__class__() if preserve_dict_class else {}
    for key, value in six.iteritems(data):
        if isinstance(key, tuple):
            key = (
                decode_tuple(
                    key, encoding, errors, keep, normalize, preserve_dict_class, to_str
                )
                if preserve_tuples
                else decode_list(
                    key,
                    encoding,
                    errors,
                    keep,
                    normalize,
                    preserve_dict_class,
                    preserve_tuples,
                    to_str,
                )
            )
        else:
            try:
                key = _decode_func(key, encoding, errors, normalize)
            except TypeError:
                # to_unicode raises a TypeError when input is not a
                # string/bytestring/bytearray. This is expected and simply
                # means we are going to leave the value as-is.
                pass
            except UnicodeDecodeError:
                if not keep:
                    raise

        if isinstance(value, list):
            value = decode_list(
                value,
                encoding,
                errors,
                keep,
                normalize,
                preserve_dict_class,
                preserve_tuples,
                to_str,
            )
        elif isinstance(value, tuple):
            value = (
                decode_tuple(
                    value,
                    encoding,
                    errors,
                    keep,
                    normalize,
                    preserve_dict_class,
                    to_str,
                )
                if preserve_tuples
                else decode_list(
                    value,
                    encoding,
                    errors,
                    keep,
                    normalize,
                    preserve_dict_class,
                    preserve_tuples,
                    to_str,
                )
            )
        elif isinstance(value, Mapping):
            value = decode_dict(
                value,
                encoding,
                errors,
                keep,
                normalize,
                preserve_dict_class,
                preserve_tuples,
                to_str,
            )
        else:
            try:
                value = _decode_func(value, encoding, errors, normalize)
            except TypeError:
                # to_unicode raises a TypeError when input is not a
                # string/bytestring/bytearray. This is expected and simply
                # means we are going to leave the value as-is.
                pass
            except UnicodeDecodeError:
                if not keep:
                    raise

        ret[key] = value
    return ret


def decode_list(
    data,
    encoding=None,
    errors="strict",
    keep=False,
    normalize=False,
    preserve_dict_class=False,
    preserve_tuples=False,
    to_str=False,
):
    """
    Decode all string values to Unicode. Optionally use to_str=True to ensure
    strings are str types and not unicode on Python 2.
    """
    _decode_func = (
        salt.utils.stringutils.to_unicode
        if not to_str
        else salt.utils.stringutils.to_str
    )
    ret = []
    for item in data:
        if isinstance(item, list):
            item = decode_list(
                item,
                encoding,
                errors,
                keep,
                normalize,
                preserve_dict_class,
                preserve_tuples,
                to_str,
            )
        elif isinstance(item, tuple):
            item = (
                decode_tuple(
                    item, encoding, errors, keep, normalize, preserve_dict_class, to_str
                )
                if preserve_tuples
                else decode_list(
                    item,
                    encoding,
                    errors,
                    keep,
                    normalize,
                    preserve_dict_class,
                    preserve_tuples,
                    to_str,
                )
            )
        elif isinstance(item, Mapping):
            item = decode_dict(
                item,
                encoding,
                errors,
                keep,
                normalize,
                preserve_dict_class,
                preserve_tuples,
                to_str,
            )
        else:
            try:
                item = _decode_func(item, encoding, errors, normalize)
            except TypeError:
                # to_unicode raises a TypeError when input is not a
                # string/bytestring/bytearray. This is expected and simply
                # means we are going to leave the value as-is.
                pass
            except UnicodeDecodeError:
                if not keep:
                    raise

        ret.append(item)
    return ret


def decode_tuple(
    data,
    encoding=None,
    errors="strict",
    keep=False,
    normalize=False,
    preserve_dict_class=False,
    to_str=False,
):
    """
    Decode all string values to Unicode. Optionally use to_str=True to ensure
    strings are str types and not unicode on Python 2.
    """
    return tuple(
        decode_list(
            data, encoding, errors, keep, normalize, preserve_dict_class, True, to_str
        )
    )


def encode(
    data,
    encoding=None,
    errors="strict",
    keep=False,
    preserve_dict_class=False,
    preserve_tuples=False,
):
    """
    Generic function which will encode whichever type is passed, if necessary

    If `strict` is True, and `keep` is False, and we fail to encode, a
    UnicodeEncodeError will be raised. Passing `keep` as True allows for the
    original value to silently be returned in cases where encoding fails. This
    can be useful for cases where the data passed to this function is likely to
    contain binary blobs.
    """
    if isinstance(data, Mapping):
        return encode_dict(
            data, encoding, errors, keep, preserve_dict_class, preserve_tuples
        )
    if isinstance(data, list):
        return encode_list(
            data, encoding, errors, keep, preserve_dict_class, preserve_tuples
        )
    if isinstance(data, tuple):
        return (
            encode_tuple(data, encoding, errors, keep, preserve_dict_class)
            if preserve_tuples
            else encode_list(
                data, encoding, errors, keep, preserve_dict_class, preserve_tuples
            )
        )
    try:
        return salt.utils.stringutils.to_bytes(data, encoding, errors)
    except TypeError:
        # to_bytes raises a TypeError when input is not a
        # string/bytestring/bytearray. This is expected and simply
        # means we are going to leave the value as-is.
        pass
    except UnicodeEncodeError:
        if not keep:
            raise
    return data


@jinja_filter("json_decode_dict")  # Remove this for Aluminium
@jinja_filter("json_encode_dict")
def encode_dict(
    data,
    encoding=None,
    errors="strict",
    keep=False,
    preserve_dict_class=False,
    preserve_tuples=False,
):
    """
    Encode all string values to bytes
    """
    ret = data.__class__() if preserve_dict_class else {}
    for key, value in six.iteritems(data):
        if isinstance(key, tuple):
            key = (
                encode_tuple(key, encoding, errors, keep, preserve_dict_class)
                if preserve_tuples
                else encode_list(
                    key, encoding, errors, keep, preserve_dict_class, preserve_tuples
                )
            )
        else:
            try:
                key = salt.utils.stringutils.to_bytes(key, encoding, errors)
            except TypeError:
                # to_bytes raises a TypeError when input is not a
                # string/bytestring/bytearray. This is expected and simply
                # means we are going to leave the value as-is.
                pass
            except UnicodeEncodeError:
                if not keep:
                    raise

        if isinstance(value, list):
            value = encode_list(
                value, encoding, errors, keep, preserve_dict_class, preserve_tuples
            )
        elif isinstance(value, tuple):
            value = (
                encode_tuple(value, encoding, errors, keep, preserve_dict_class)
                if preserve_tuples
                else encode_list(
                    value, encoding, errors, keep, preserve_dict_class, preserve_tuples
                )
            )
        elif isinstance(value, Mapping):
            value = encode_dict(
                value, encoding, errors, keep, preserve_dict_class, preserve_tuples
            )
        else:
            try:
                value = salt.utils.stringutils.to_bytes(value, encoding, errors)
            except TypeError:
                # to_bytes raises a TypeError when input is not a
                # string/bytestring/bytearray. This is expected and simply
                # means we are going to leave the value as-is.
                pass
            except UnicodeEncodeError:
                if not keep:
                    raise

        ret[key] = value
    return ret


@jinja_filter("json_decode_list")  # Remove this for Aluminium
@jinja_filter("json_encode_list")
def encode_list(
    data,
    encoding=None,
    errors="strict",
    keep=False,
    preserve_dict_class=False,
    preserve_tuples=False,
):
    """
    Encode all string values to bytes
    """
    ret = []
    for item in data:
        if isinstance(item, list):
            item = encode_list(
                item, encoding, errors, keep, preserve_dict_class, preserve_tuples
            )
        elif isinstance(item, tuple):
            item = (
                encode_tuple(item, encoding, errors, keep, preserve_dict_class)
                if preserve_tuples
                else encode_list(
                    item, encoding, errors, keep, preserve_dict_class, preserve_tuples
                )
            )
        elif isinstance(item, Mapping):
            item = encode_dict(
                item, encoding, errors, keep, preserve_dict_class, preserve_tuples
            )
        else:
            try:
                item = salt.utils.stringutils.to_bytes(item, encoding, errors)
            except TypeError:
                # to_bytes raises a TypeError when input is not a
                # string/bytestring/bytearray. This is expected and simply
                # means we are going to leave the value as-is.
                pass
            except UnicodeEncodeError:
                if not keep:
                    raise

        ret.append(item)
    return ret


def encode_tuple(
    data, encoding=None, errors="strict", keep=False, preserve_dict_class=False
):
    """
    Encode all string values to Unicode
    """
    return tuple(encode_list(data, encoding, errors, keep, preserve_dict_class, True))


@jinja_filter("exactly_n_true")
def exactly_n(iterable, amount=1):
    """
    Tests that exactly N items in an iterable are "truthy" (neither None,
    False, nor 0).
    """
    i = iter(iterable)
    return all(any(i) for j in range(amount)) and not any(i)


@jinja_filter("exactly_one_true")
def exactly_one(iterable):
    """
    Check if only one item is not None, False, or 0 in an iterable.
    """
    return exactly_n(iterable)


def filter_by(lookup_dict, lookup, traverse, merge=None, default="default", base=None):
    """
    Common code to filter data structures like grains and pillar
    """
    ret = None
    # Default value would be an empty list if lookup not found
    val = traverse_dict_and_list(traverse, lookup, [])

    # Iterate over the list of values to match against patterns in the
    # lookup_dict keys
    for each in val if isinstance(val, list) else [val]:
        for key in lookup_dict:
            test_key = key if isinstance(key, six.string_types) else six.text_type(key)
            test_each = (
                each if isinstance(each, six.string_types) else six.text_type(each)
            )
            if fnmatch.fnmatchcase(test_each, test_key):
                ret = lookup_dict[key]
                break
        if ret is not None:
            break

    if ret is None:
        ret = lookup_dict.get(default, None)

    if base and base in lookup_dict:
        base_values = lookup_dict[base]
        if ret is None:
            ret = base_values

        elif isinstance(base_values, Mapping):
            if not isinstance(ret, Mapping):
                raise SaltException(
                    "filter_by default and look-up values must both be " "dictionaries."
                )
            ret = salt.utils.dictupdate.update(copy.deepcopy(base_values), ret)

    if merge:
        if not isinstance(merge, Mapping):
            raise SaltException("filter_by merge argument must be a dictionary.")

        if ret is None:
            ret = merge
        else:
            salt.utils.dictupdate.update(ret, copy.deepcopy(merge))

    return ret


def traverse_dict(data, key, default=None, delimiter=DEFAULT_TARGET_DELIM):
    """
    Traverse a dict using a colon-delimited (or otherwise delimited, using the
    'delimiter' param) target string. The target 'foo:bar:baz' will return
    data['foo']['bar']['baz'] if this value exists, and will otherwise return
    the dict in the default argument.
    """
    ptr = data
    try:
        for each in key.split(delimiter):
            ptr = ptr[each]
    except (KeyError, IndexError, TypeError):
        # Encountered a non-indexable value in the middle of traversing
        return default
    return ptr


@jinja_filter("traverse")
def traverse_dict_and_list(data, key, default=None, delimiter=DEFAULT_TARGET_DELIM):
    """
    Traverse a dict or list using a colon-delimited (or otherwise delimited,
    using the 'delimiter' param) target string. The target 'foo:bar:0' will
    return data['foo']['bar'][0] if this value exists, and will otherwise
    return the dict in the default argument.
    Function will automatically determine the target type.
    The target 'foo:bar:0' will return data['foo']['bar'][0] if data like
    {'foo':{'bar':['baz']}} , if data like {'foo':{'bar':{'0':'baz'}}}
    then return data['foo']['bar']['0']
    """
    ptr = data
    for each in key.split(delimiter):
        if isinstance(ptr, list):
            try:
                idx = int(each)
            except ValueError:
                embed_match = False
                # Index was not numeric, lets look at any embedded dicts
                for embedded in (x for x in ptr if isinstance(x, dict)):
                    try:
                        ptr = embedded[each]
                        embed_match = True
                        break
                    except KeyError:
                        pass
                if not embed_match:
                    # No embedded dicts matched, return the default
                    return default
            else:
                try:
                    ptr = ptr[idx]
                except IndexError:
                    return default
        else:
            try:
                ptr = ptr[each]
            except (KeyError, TypeError):
                return default
    return ptr


def subdict_match(
    data, expr, delimiter=DEFAULT_TARGET_DELIM, regex_match=False, exact_match=False
):
    """
    Check for a match in a dictionary using a delimiter character to denote
    levels of subdicts, and also allowing the delimiter character to be
    matched. Thus, 'foo:bar:baz' will match data['foo'] == 'bar:baz' and
    data['foo']['bar'] == 'baz'. The latter would take priority over the
    former, as more deeply-nested matches are tried first.
    """

    def _match(target, pattern, regex_match=False, exact_match=False):
        # The reason for using six.text_type first and _then_ using
        # to_unicode as a fallback is because we want to eventually have
        # unicode types for comparison below. If either value is numeric then
        # six.text_type will turn it into a unicode string. However, if the
        # value is a PY2 str type with non-ascii chars, then the result will be
        # a UnicodeDecodeError. In those cases, we simply use to_unicode to
        # decode it to unicode. The reason we can't simply use to_unicode to
        # begin with is that (by design) to_unicode will raise a TypeError if a
        # non-string/bytestring/bytearray value is passed.
        try:
            target = six.text_type(target).lower()
        except UnicodeDecodeError:
            target = salt.utils.stringutils.to_unicode(target).lower()
        try:
            pattern = six.text_type(pattern).lower()
        except UnicodeDecodeError:
            pattern = salt.utils.stringutils.to_unicode(pattern).lower()

        if regex_match:
            try:
                return re.match(pattern, target)
            except Exception:  # pylint: disable=broad-except
                log.error("Invalid regex '%s' in match", pattern)
                return False
        else:
            return (
                target == pattern if exact_match else fnmatch.fnmatch(target, pattern)
            )

    def _dict_match(target, pattern, regex_match=False, exact_match=False):
        ret = False
        wildcard = pattern.startswith("*:")
        if wildcard:
            pattern = pattern[2:]

        if pattern == "*":
            # We are just checking that the key exists
            ret = True
        if not ret and pattern in target:
            # We might want to search for a key
            ret = True
        if not ret and subdict_match(
            target, pattern, regex_match=regex_match, exact_match=exact_match
        ):
            ret = True
        if not ret and wildcard:
            for key in target:
                if isinstance(target[key], dict):
                    if _dict_match(
                        target[key],
                        pattern,
                        regex_match=regex_match,
                        exact_match=exact_match,
                    ):
                        return True
                elif isinstance(target[key], list):
                    for item in target[key]:
                        if _match(
                            item,
                            pattern,
                            regex_match=regex_match,
                            exact_match=exact_match,
                        ):
                            return True
                elif _match(
                    target[key],
                    pattern,
                    regex_match=regex_match,
                    exact_match=exact_match,
                ):
                    return True
        return ret

    splits = expr.split(delimiter)
    num_splits = len(splits)
    if num_splits == 1:
        # Delimiter not present, this can't possibly be a match
        return False

    # If we have 4 splits, then we have three delimiters. Thus, the indexes we
    # want to use are 3, 2, and 1, in that order.
    for idx in range(num_splits - 1, 0, -1):
        key = delimiter.join(splits[:idx])
        if key == "*":
            # We are matching on everything under the top level, so we need to
            # treat the match as the entire data being passed in
            matchstr = expr
            match = data
        else:
            matchstr = delimiter.join(splits[idx:])
            match = traverse_dict_and_list(data, key, {}, delimiter=delimiter)
        log.debug(
            "Attempting to match '%s' in '%s' using delimiter '%s'",
            matchstr,
            key,
            delimiter,
        )
        if match == {}:
            continue
        if isinstance(match, dict):
            if _dict_match(
                match, matchstr, regex_match=regex_match, exact_match=exact_match
            ):
                return True
            continue
        if isinstance(match, (list, tuple)):
            # We are matching a single component to a single list member
            for member in match:
                if isinstance(member, dict):
                    if _dict_match(
                        member,
                        matchstr,
                        regex_match=regex_match,
                        exact_match=exact_match,
                    ):
                        return True
                if _match(
                    member, matchstr, regex_match=regex_match, exact_match=exact_match
                ):
                    return True
            continue
        if _match(match, matchstr, regex_match=regex_match, exact_match=exact_match):
            return True
    return False


@jinja_filter("substring_in_list")
def substr_in_list(string_to_search_for, list_to_search):
    """
    Return a boolean value that indicates whether or not a given
    string is present in any of the strings which comprise a list
    """
    return any(string_to_search_for in s for s in list_to_search)


def is_dictlist(data):
    """
    Returns True if data is a list of one-element dicts (as found in many SLS
    schemas), otherwise returns False
    """
    if isinstance(data, list):
        for element in data:
            if isinstance(element, dict):
                if len(element) != 1:
                    return False
            else:
                return False
        return True
    return False


def repack_dictlist(data, strict=False, recurse=False, key_cb=None, val_cb=None):
    """
    Takes a list of one-element dicts (as found in many SLS schemas) and
    repacks into a single dictionary.
    """
    if isinstance(data, six.string_types):
        try:
            data = salt.utils.yaml.safe_load(data)
        except salt.utils.yaml.parser.ParserError as err:
            log.error(err)
            return {}

    if key_cb is None:
        key_cb = lambda x: x
    if val_cb is None:
        val_cb = lambda x, y: y

    valid_non_dict = (six.string_types, six.integer_types, float)
    if isinstance(data, list):
        for element in data:
            if isinstance(element, valid_non_dict):
                continue
            if isinstance(element, dict):
                if len(element) != 1:
                    log.error(
                        "Invalid input for repack_dictlist: key/value pairs "
                        "must contain only one element (data passed: %s).",
                        element,
                    )
                    return {}
            else:
                log.error(
                    "Invalid input for repack_dictlist: element %s is "
                    "not a string/dict/numeric value",
                    element,
                )
                return {}
    else:
        log.error(
            "Invalid input for repack_dictlist, data passed is not a list " "(%s)", data
        )
        return {}

    ret = {}
    for element in data:
        if isinstance(element, valid_non_dict):
            ret[key_cb(element)] = None
        else:
            key = next(iter(element))
            val = element[key]
            if is_dictlist(val):
                if recurse:
                    ret[key_cb(key)] = repack_dictlist(val, recurse=recurse)
                elif strict:
                    log.error(
                        "Invalid input for repack_dictlist: nested dictlist "
                        "found, but recurse is set to False"
                    )
                    return {}
                else:
                    ret[key_cb(key)] = val_cb(key, val)
            else:
                ret[key_cb(key)] = val_cb(key, val)
    return ret


@jinja_filter("is_list")
def is_list(value):
    """
    Check if a variable is a list.
    """
    return isinstance(value, list)


@jinja_filter("is_iter")
def is_iter(thing, ignore=six.string_types):
    """
    Test if an object is iterable, but not a string type.

    Test if an object is an iterator or is iterable itself. By default this
    does not return True for string objects.

    The `ignore` argument defaults to a list of string types that are not
    considered iterable. This can be used to also exclude things like
    dictionaries or named tuples.

    Based on https://bitbucket.org/petershinners/yter
    """
    if ignore and isinstance(thing, ignore):
        return False
    try:
        iter(thing)
        return True
    except TypeError:
        return False


@jinja_filter("sorted_ignorecase")
def sorted_ignorecase(to_sort):
    """
    Sort a list of strings ignoring case.

    >>> L = ['foo', 'Foo', 'bar', 'Bar']
    >>> sorted(L)
    ['Bar', 'Foo', 'bar', 'foo']
    >>> sorted(L, key=lambda x: x.lower())
    ['bar', 'Bar', 'foo', 'Foo']
    >>>
    """
    return sorted(to_sort, key=lambda x: x.lower())


def is_true(value=None):
    """
    Returns a boolean value representing the "truth" of the value passed. The
    rules for what is a "True" value are:

        1. Integer/float values greater than 0
        2. The string values "True" and "true"
        3. Any object for which bool(obj) returns True
    """
    # First, try int/float conversion
    try:
        value = int(value)
    except (ValueError, TypeError):
        pass
    try:
        value = float(value)
    except (ValueError, TypeError):
        pass

    # Now check for truthiness
    if isinstance(value, (six.integer_types, float)):
        return value > 0
    if isinstance(value, six.string_types):
        return six.text_type(value).lower() == "true"
    return bool(value)


@jinja_filter("mysql_to_dict")
def mysql_to_dict(data, key):
    """
    Convert MySQL-style output to a python dictionary
    """
    ret = {}
    headers = [""]
    for line in data:
        if not line:
            continue
        if line.startswith("+"):
            continue
        comps = line.split("|")
        for comp in range(len(comps)):
            comps[comp] = comps[comp].strip()
        if len(headers) > 1:
            index = len(headers) - 1
            row = {}
            for field in range(index):
                if field < 1:
                    continue
                row[headers[field]] = salt.utils.stringutils.to_num(comps[field])
            ret[row[key]] = row
        else:
            headers = comps
    return ret


def simple_types_filter(data):
    """
    Convert the data list, dictionary into simple types, i.e., int, float, string,
    bool, etc.
    """
    if data is None:
        return data

    simpletypes_keys = (six.string_types, six.text_type, six.integer_types, float, bool)
    simpletypes_values = tuple(list(simpletypes_keys) + [list, tuple])

    if isinstance(data, (list, tuple)):
        simplearray = []
        for value in data:
            if value is not None:
                if isinstance(value, (dict, list)):
                    value = simple_types_filter(value)
                elif not isinstance(value, simpletypes_values):
                    value = repr(value)
            simplearray.append(value)
        return simplearray

    if isinstance(data, dict):
        simpledict = {}
        for key, value in six.iteritems(data):
            if key is not None and not isinstance(key, simpletypes_keys):
                key = repr(key)
            if value is not None and isinstance(value, (dict, list, tuple)):
                value = simple_types_filter(value)
            elif value is not None and not isinstance(value, simpletypes_values):
                value = repr(value)
            simpledict[key] = value
        return simpledict

    return data


def stringify(data):
    """
    Given an iterable, returns its items as a list, with any non-string items
    converted to unicode strings.
    """
    ret = []
    for item in data:
        if six.PY2 and isinstance(item, str):
            item = salt.utils.stringutils.to_unicode(item)
        elif not isinstance(item, six.string_types):
            item = six.text_type(item)
        ret.append(item)
    return ret


<<<<<<< HEAD
@jinja_filter("json_query")
def json_query(data, expr):
    """
    Query data using JMESPath language (http://jmespath.org).

    Requires the https://github.com/jmespath/jmespath.py library.

    :param data: A complex data structure to query
    :param expr: A JMESPath expression (query)
    :returns: The query result

    .. code-block:: jinja

        {"services": [
            {"name": "http", "host": "1.2.3.4", "port": 80},
            {"name": "smtp", "host": "1.2.3.5", "port": 25},
            {"name": "ssh",  "host": "1.2.3.6", "port": 22},
        ]} | json_query("services[].port") }}

    will be rendered as:

    .. code-block:: text

        [80, 25, 22]
    """
    if jmespath is None:
        err = "json_query requires jmespath module installed"
=======
@jinja_filter('json_query')
def json_query(data, expr):
    '''
    Query data using JMESPath language (http://jmespath.org).
    '''
    if jmespath is None:
        err = 'json_query requires jmespath module installed'
>>>>>>> 8abb7099
        log.error(err)
        raise RuntimeError(err)
    return jmespath.search(expr, data)


def _is_not_considered_falsey(value, ignore_types=()):
<<<<<<< HEAD
    """
=======
    '''
>>>>>>> 8abb7099
    Helper function for filter_falsey to determine if something is not to be
    considered falsey.

    :param any value: The value to consider
    :param list ignore_types: The types to ignore when considering the value.

    :return bool
<<<<<<< HEAD
    """
=======
    '''
>>>>>>> 8abb7099
    return isinstance(value, bool) or type(value) in ignore_types or value


def filter_falsey(data, recurse_depth=None, ignore_types=()):
<<<<<<< HEAD
    """
=======
    '''
>>>>>>> 8abb7099
    Helper function to remove items from an iterable with falsey value.
    Removes ``None``, ``{}`` and ``[]``, 0, '' (but does not remove ``False``).
    Recurses into sub-iterables if ``recurse`` is set to ``True``.

    :param dict/list data: Source iterable (dict, OrderedDict, list, set, ...) to process.
    :param int recurse_depth: Recurse this many levels into values that are dicts
        or lists to also process those. Default: 0 (do not recurse)
    :param list ignore_types: Contains types that can be falsey but must not
        be filtered. Default: Only booleans are not filtered.

    :return type(data)

<<<<<<< HEAD
    .. versionadded:: 3000
    """
    filter_element = (
        functools.partial(
            filter_falsey, recurse_depth=recurse_depth - 1, ignore_types=ignore_types
        )
        if recurse_depth
        else lambda x: x
    )

    if isinstance(data, dict):
        processed_elements = [
            (key, filter_element(value)) for key, value in six.iteritems(data)
        ]
        return type(data)(
            [
                (key, value)
                for key, value in processed_elements
                if _is_not_considered_falsey(value, ignore_types=ignore_types)
            ]
        )
    if is_iter(data):
        processed_elements = (filter_element(value) for value in data)
        return type(data)(
            [
                value
                for value in processed_elements
                if _is_not_considered_falsey(value, ignore_types=ignore_types)
            ]
        )
    return data


def recursive_diff(
    old, new, ignore_keys=None, ignore_order=False, ignore_missing_keys=False
):
    """
    Performs a recursive diff on mappings and/or iterables and returns the result
    in a {'old': values, 'new': values}-style.
    Compares dicts and sets unordered (obviously), OrderedDicts and Lists ordered
    (but only if both ``old`` and ``new`` are of the same type),
    all other Mapping types unordered, and all other iterables ordered.

    :param mapping/iterable old: Mapping or Iterable to compare from.
    :param mapping/iterable new: Mapping or Iterable to compare to.
    :param list ignore_keys: List of keys to ignore when comparing Mappings.
    :param bool ignore_order: Compare ordered mapping/iterables as if they were unordered.
    :param bool ignore_missing_keys: Do not return keys only present in ``old``
        but missing in ``new``. Only works for regular dicts.

    :return dict: Returns dict with keys 'old' and 'new' containing the differences.
    """
    ignore_keys = ignore_keys or []
    res = {}
    ret_old = copy.deepcopy(old)
    ret_new = copy.deepcopy(new)
    if (
        isinstance(old, OrderedDict)
        and isinstance(new, OrderedDict)
        and not ignore_order
    ):
        append_old, append_new = [], []
        if len(old) != len(new):
            min_length = min(len(old), len(new))
            # The list coercion is required for Py3
            append_old = list(old.keys())[min_length:]
            append_new = list(new.keys())[min_length:]
        # Compare ordered
        for (key_old, key_new) in zip(old, new):
            if key_old == key_new:
                if key_old in ignore_keys:
                    del ret_old[key_old]
                    del ret_new[key_new]
                else:
                    res = recursive_diff(
                        old[key_old],
                        new[key_new],
                        ignore_keys=ignore_keys,
                        ignore_order=ignore_order,
                        ignore_missing_keys=ignore_missing_keys,
                    )
                    if not res:  # Equal
                        del ret_old[key_old]
                        del ret_new[key_new]
                    else:
                        ret_old[key_old] = res["old"]
                        ret_new[key_new] = res["new"]
            else:
                if key_old in ignore_keys:
                    del ret_old[key_old]
                if key_new in ignore_keys:
                    del ret_new[key_new]
        # If the OrderedDicts were of inequal length, add the remaining key/values.
        for item in append_old:
            ret_old[item] = old[item]
        for item in append_new:
            ret_new[item] = new[item]
        ret = {"old": ret_old, "new": ret_new} if ret_old or ret_new else {}
    elif isinstance(old, Mapping) and isinstance(new, Mapping):
        # Compare unordered
        for key in set(list(old) + list(new)):
            if key in ignore_keys:
                ret_old.pop(key, None)
                ret_new.pop(key, None)
            elif ignore_missing_keys and key in old and key not in new:
                del ret_old[key]
            elif key in old and key in new:
                res = recursive_diff(
                    old[key],
                    new[key],
                    ignore_keys=ignore_keys,
                    ignore_order=ignore_order,
                    ignore_missing_keys=ignore_missing_keys,
                )
                if not res:  # Equal
                    del ret_old[key]
                    del ret_new[key]
                else:
                    ret_old[key] = res["old"]
                    ret_new[key] = res["new"]
        ret = {"old": ret_old, "new": ret_new} if ret_old or ret_new else {}
    elif isinstance(old, set) and isinstance(new, set):
        ret = {"old": old - new, "new": new - old} if old - new or new - old else {}
    elif is_iter(old) and is_iter(new):
        # Create a list so we can edit on an index-basis.
        list_old = list(ret_old)
        list_new = list(ret_new)
        if ignore_order:
            for item_old in old:
                for item_new in new:
                    res = recursive_diff(
                        item_old,
                        item_new,
                        ignore_keys=ignore_keys,
                        ignore_order=ignore_order,
                        ignore_missing_keys=ignore_missing_keys,
                    )
                    if not res:
                        list_old.remove(item_old)
                        list_new.remove(item_new)
                        continue
        else:
            remove_indices = []
            for index, (iter_old, iter_new) in enumerate(zip(old, new)):
                res = recursive_diff(
                    iter_old,
                    iter_new,
                    ignore_keys=ignore_keys,
                    ignore_order=ignore_order,
                    ignore_missing_keys=ignore_missing_keys,
                )
                if not res:  # Equal
                    remove_indices.append(index)
                else:
                    list_old[index] = res["old"]
                    list_new[index] = res["new"]
            for index in reversed(remove_indices):
                list_old.pop(index)
                list_new.pop(index)
        # Instantiate a new whatever-it-was using the list as iterable source.
        # This may not be the most optimized in way of speed and memory usage,
        # but it will work for all iterable types.
        ret = (
            {"old": type(old)(list_old), "new": type(new)(list_new)}
            if list_old or list_new
            else {}
        )
    else:
        ret = {} if old == new else {"old": ret_old, "new": ret_new}
    return ret
=======
    .. version-added:: Neon
    '''
    filter_element = (
        functools.partial(filter_falsey,
                          recurse_depth=recurse_depth-1,
                          ignore_types=ignore_types)
        if recurse_depth else lambda x: x
    )

    if isinstance(data, dict):
        processed_elements = [(key, filter_element(value)) for key, value in six.iteritems(data)]
        return type(data)([
            (key, value)
            for key, value in processed_elements
            if _is_not_considered_falsey(value, ignore_types=ignore_types)
        ])
    elif hasattr(data, '__iter__') and not isinstance(data, six.string_types):
        processed_elements = (filter_element(value) for value in data)
        return type(data)([
            value for value in processed_elements
            if _is_not_considered_falsey(value, ignore_types=ignore_types)
        ])
    return data
>>>>>>> 8abb7099
<|MERGE_RESOLUTION|>--- conflicted
+++ resolved
@@ -170,7 +170,6 @@
     """
     Compare before and after results from various salt functions, returning a
     dict describing the changes that were made
-<<<<<<< HEAD
     """
     ret = {}
     for item in new:
@@ -179,16 +178,6 @@
     for item in old:
         if item not in new:
             ret.setdefault("old", []).append(item)
-=======
-    '''
-    ret = {}
-    for item in new:
-        if item not in old:
-            ret.setdefault('new', []).append(item)
-    for item in old:
-        if item not in new:
-            ret.setdefault('old', []).append(item)
->>>>>>> 8abb7099
     return ret
 
 
@@ -1172,35 +1161,6 @@
     return ret
 
 
-<<<<<<< HEAD
-@jinja_filter("json_query")
-def json_query(data, expr):
-    """
-    Query data using JMESPath language (http://jmespath.org).
-
-    Requires the https://github.com/jmespath/jmespath.py library.
-
-    :param data: A complex data structure to query
-    :param expr: A JMESPath expression (query)
-    :returns: The query result
-
-    .. code-block:: jinja
-
-        {"services": [
-            {"name": "http", "host": "1.2.3.4", "port": 80},
-            {"name": "smtp", "host": "1.2.3.5", "port": 25},
-            {"name": "ssh",  "host": "1.2.3.6", "port": 22},
-        ]} | json_query("services[].port") }}
-
-    will be rendered as:
-
-    .. code-block:: text
-
-        [80, 25, 22]
-    """
-    if jmespath is None:
-        err = "json_query requires jmespath module installed"
-=======
 @jinja_filter('json_query')
 def json_query(data, expr):
     '''
@@ -1208,18 +1168,13 @@
     '''
     if jmespath is None:
         err = 'json_query requires jmespath module installed'
->>>>>>> 8abb7099
         log.error(err)
         raise RuntimeError(err)
     return jmespath.search(expr, data)
 
 
 def _is_not_considered_falsey(value, ignore_types=()):
-<<<<<<< HEAD
-    """
-=======
     '''
->>>>>>> 8abb7099
     Helper function for filter_falsey to determine if something is not to be
     considered falsey.
 
@@ -1227,20 +1182,12 @@
     :param list ignore_types: The types to ignore when considering the value.
 
     :return bool
-<<<<<<< HEAD
-    """
-=======
     '''
->>>>>>> 8abb7099
     return isinstance(value, bool) or type(value) in ignore_types or value
 
 
 def filter_falsey(data, recurse_depth=None, ignore_types=()):
-<<<<<<< HEAD
-    """
-=======
     '''
->>>>>>> 8abb7099
     Helper function to remove items from an iterable with falsey value.
     Removes ``None``, ``{}`` and ``[]``, 0, '' (but does not remove ``False``).
     Recurses into sub-iterables if ``recurse`` is set to ``True``.
@@ -1253,178 +1200,6 @@
 
     :return type(data)
 
-<<<<<<< HEAD
-    .. versionadded:: 3000
-    """
-    filter_element = (
-        functools.partial(
-            filter_falsey, recurse_depth=recurse_depth - 1, ignore_types=ignore_types
-        )
-        if recurse_depth
-        else lambda x: x
-    )
-
-    if isinstance(data, dict):
-        processed_elements = [
-            (key, filter_element(value)) for key, value in six.iteritems(data)
-        ]
-        return type(data)(
-            [
-                (key, value)
-                for key, value in processed_elements
-                if _is_not_considered_falsey(value, ignore_types=ignore_types)
-            ]
-        )
-    if is_iter(data):
-        processed_elements = (filter_element(value) for value in data)
-        return type(data)(
-            [
-                value
-                for value in processed_elements
-                if _is_not_considered_falsey(value, ignore_types=ignore_types)
-            ]
-        )
-    return data
-
-
-def recursive_diff(
-    old, new, ignore_keys=None, ignore_order=False, ignore_missing_keys=False
-):
-    """
-    Performs a recursive diff on mappings and/or iterables and returns the result
-    in a {'old': values, 'new': values}-style.
-    Compares dicts and sets unordered (obviously), OrderedDicts and Lists ordered
-    (but only if both ``old`` and ``new`` are of the same type),
-    all other Mapping types unordered, and all other iterables ordered.
-
-    :param mapping/iterable old: Mapping or Iterable to compare from.
-    :param mapping/iterable new: Mapping or Iterable to compare to.
-    :param list ignore_keys: List of keys to ignore when comparing Mappings.
-    :param bool ignore_order: Compare ordered mapping/iterables as if they were unordered.
-    :param bool ignore_missing_keys: Do not return keys only present in ``old``
-        but missing in ``new``. Only works for regular dicts.
-
-    :return dict: Returns dict with keys 'old' and 'new' containing the differences.
-    """
-    ignore_keys = ignore_keys or []
-    res = {}
-    ret_old = copy.deepcopy(old)
-    ret_new = copy.deepcopy(new)
-    if (
-        isinstance(old, OrderedDict)
-        and isinstance(new, OrderedDict)
-        and not ignore_order
-    ):
-        append_old, append_new = [], []
-        if len(old) != len(new):
-            min_length = min(len(old), len(new))
-            # The list coercion is required for Py3
-            append_old = list(old.keys())[min_length:]
-            append_new = list(new.keys())[min_length:]
-        # Compare ordered
-        for (key_old, key_new) in zip(old, new):
-            if key_old == key_new:
-                if key_old in ignore_keys:
-                    del ret_old[key_old]
-                    del ret_new[key_new]
-                else:
-                    res = recursive_diff(
-                        old[key_old],
-                        new[key_new],
-                        ignore_keys=ignore_keys,
-                        ignore_order=ignore_order,
-                        ignore_missing_keys=ignore_missing_keys,
-                    )
-                    if not res:  # Equal
-                        del ret_old[key_old]
-                        del ret_new[key_new]
-                    else:
-                        ret_old[key_old] = res["old"]
-                        ret_new[key_new] = res["new"]
-            else:
-                if key_old in ignore_keys:
-                    del ret_old[key_old]
-                if key_new in ignore_keys:
-                    del ret_new[key_new]
-        # If the OrderedDicts were of inequal length, add the remaining key/values.
-        for item in append_old:
-            ret_old[item] = old[item]
-        for item in append_new:
-            ret_new[item] = new[item]
-        ret = {"old": ret_old, "new": ret_new} if ret_old or ret_new else {}
-    elif isinstance(old, Mapping) and isinstance(new, Mapping):
-        # Compare unordered
-        for key in set(list(old) + list(new)):
-            if key in ignore_keys:
-                ret_old.pop(key, None)
-                ret_new.pop(key, None)
-            elif ignore_missing_keys and key in old and key not in new:
-                del ret_old[key]
-            elif key in old and key in new:
-                res = recursive_diff(
-                    old[key],
-                    new[key],
-                    ignore_keys=ignore_keys,
-                    ignore_order=ignore_order,
-                    ignore_missing_keys=ignore_missing_keys,
-                )
-                if not res:  # Equal
-                    del ret_old[key]
-                    del ret_new[key]
-                else:
-                    ret_old[key] = res["old"]
-                    ret_new[key] = res["new"]
-        ret = {"old": ret_old, "new": ret_new} if ret_old or ret_new else {}
-    elif isinstance(old, set) and isinstance(new, set):
-        ret = {"old": old - new, "new": new - old} if old - new or new - old else {}
-    elif is_iter(old) and is_iter(new):
-        # Create a list so we can edit on an index-basis.
-        list_old = list(ret_old)
-        list_new = list(ret_new)
-        if ignore_order:
-            for item_old in old:
-                for item_new in new:
-                    res = recursive_diff(
-                        item_old,
-                        item_new,
-                        ignore_keys=ignore_keys,
-                        ignore_order=ignore_order,
-                        ignore_missing_keys=ignore_missing_keys,
-                    )
-                    if not res:
-                        list_old.remove(item_old)
-                        list_new.remove(item_new)
-                        continue
-        else:
-            remove_indices = []
-            for index, (iter_old, iter_new) in enumerate(zip(old, new)):
-                res = recursive_diff(
-                    iter_old,
-                    iter_new,
-                    ignore_keys=ignore_keys,
-                    ignore_order=ignore_order,
-                    ignore_missing_keys=ignore_missing_keys,
-                )
-                if not res:  # Equal
-                    remove_indices.append(index)
-                else:
-                    list_old[index] = res["old"]
-                    list_new[index] = res["new"]
-            for index in reversed(remove_indices):
-                list_old.pop(index)
-                list_new.pop(index)
-        # Instantiate a new whatever-it-was using the list as iterable source.
-        # This may not be the most optimized in way of speed and memory usage,
-        # but it will work for all iterable types.
-        ret = (
-            {"old": type(old)(list_old), "new": type(new)(list_new)}
-            if list_old or list_new
-            else {}
-        )
-    else:
-        ret = {} if old == new else {"old": ret_old, "new": ret_new}
-    return ret
-=======
     .. version-added:: Neon
     '''
     filter_element = (
@@ -1447,5 +1222,4 @@
             value for value in processed_elements
             if _is_not_considered_falsey(value, ignore_types=ignore_types)
         ])
-    return data
->>>>>>> 8abb7099
+    return data