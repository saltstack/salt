# -*- coding: utf-8 -*-
"""
Utilities for working with etcd

.. versionadded:: 2014.7.0

:depends:  - python-etcd

This library sets up a client object for etcd, using the configuration passed
into the client() function. Normally, this is __opts__. Optionally, a profile
may be passed in. The following configurations are both valid:

.. code-block:: yaml

    # No profile name
    etcd.host: 127.0.0.1
    etcd.port: 2379
    etcd.username: larry  # Optional; requires etcd.password to be set
    etcd.password: 123pass  # Optional; requires etcd.username to be set
    etcd.ca: /path/to/your/ca_cert/ca.pem # Optional
    etcd.client_key: /path/to/your/client_key/client-key.pem # Optional; requires etcd.ca and etcd.client_cert to be set
    etcd.client_cert: /path/to/your/client_cert/client.pem # Optional; requires etcd.ca and etcd.client_key to be set

    # One or more profiles defined
    my_etcd_config:
      etcd.host: 127.0.0.1
      etcd.port: 2379
      etcd.username: larry  # Optional; requires etcd.password to be set
      etcd.password: 123pass  # Optional; requires etcd.username to be set
      etcd.ca: /path/to/your/ca_cert/ca.pem # Optional
      etcd.client_key: /path/to/your/client_key/client-key.pem # Optional; requires etcd.ca and etcd.client_cert to be set
      etcd.client_cert: /path/to/your/client_cert/client.pem # Optional; requires etcd.ca and etcd.client_key to be set

Once configured, the client() function is passed a set of opts, and optionally,
the name of a profile to be used.

.. code-block:: python

    import salt.utils.etcd_utils
    client = salt.utils.etcd_utils.client(__opts__, profile='my_etcd_config')

You may also use the newer syntax and bypass the generator function.

.. code-block:: python

    import salt.utils.etcd_utils
    client = salt.utils.etcd_utils.EtcdClient(__opts__, profile='my_etcd_config')

It should be noted that some usages of etcd require a profile to be specified,
rather than top-level configurations. This being the case, it is better to
always use a named configuration profile, as shown above.
"""
from __future__ import absolute_import, print_function, unicode_literals

# Import python libs
import logging

from salt.exceptions import CommandExecutionError

# Import salt libs
from salt.ext import six

# Import third party libs
try:
    import etcd
    from urllib3.exceptions import ReadTimeoutError, MaxRetryError

    HAS_LIBS = True
except ImportError:
    HAS_LIBS = False

# Set up logging
log = logging.getLogger(__name__)


class EtcdUtilWatchTimeout(Exception):
    """
    A watch timed out without returning a result
    """


class EtcdClient(object):
    def __init__(
        self,
        opts,
        profile=None,
        host=None,
        port=None,
        username=None,
        password=None,
        ca=None,
        client_key=None,
        client_cert=None,
        **kwargs
    ):
        opts_pillar = opts.get("pillar", {})
        opts_master = opts_pillar.get("master", {})

        opts_merged = {}
        opts_merged.update(opts_master)
        opts_merged.update(opts_pillar)
        opts_merged.update(opts)

        if profile:
            self.conf = opts_merged.get(profile, {})
        else:
            self.conf = opts_merged

        host = host or self.conf.get("etcd.host", "127.0.0.1")
        port = port or self.conf.get("etcd.port", 2379)
        username = username or self.conf.get("etcd.username")
        password = password or self.conf.get("etcd.password")
        ca_cert = ca or self.conf.get("etcd.ca")
        cli_key = client_key or self.conf.get("etcd.client_key")
        cli_cert = client_cert or self.conf.get("etcd.client_cert")

        auth = {}
        if username and password:
            auth = {
                "username": six.text_type(username),
                "password": six.text_type(password),
            }

        certs = {}
        if ca_cert and not (cli_cert or cli_key):
            certs = {"ca_cert": six.text_type(ca_cert), "protocol": "https"}

        if ca_cert and cli_cert and cli_key:
            cert = (cli_cert, cli_key)
            certs = {
                "ca_cert": six.text_type(ca_cert),
                "cert": cert,
                "protocol": "https",
            }

        xargs = auth.copy()
        xargs.update(certs)

        if HAS_LIBS:
            self.client = etcd.Client(host, port, **xargs)
        else:
            raise CommandExecutionError(
                "(unable to import etcd, " "module most likely not installed)"
            )

    def watch(self, key, recurse=False, timeout=0, index=None):
        ret = {"key": key, "value": None, "changed": False, "mIndex": 0, "dir": False}
        try:
            result = self.read(
                key, recursive=recurse, wait=True, timeout=timeout, waitIndex=index
            )
        except EtcdUtilWatchTimeout:
            try:
                result = self.read(key)
            except etcd.EtcdKeyNotFound:
                log.debug("etcd: key was not created while watching")
                return ret
            except ValueError:
                return {}
            if result and getattr(result, "dir"):
                ret["dir"] = True
            ret["value"] = getattr(result, "value")
            ret["mIndex"] = getattr(result, "modifiedIndex")
            return ret
        except (etcd.EtcdConnectionFailed, MaxRetryError):
            # This gets raised when we can't contact etcd at all
            log.error(
                "etcd: failed to perform 'watch' operation on key %s due to connection error",
                key,
            )
            return {}
        except ValueError:
            return {}

        if result is None:
            return {}

        if recurse:
            ret["key"] = getattr(result, "key", None)
        ret["value"] = getattr(result, "value", None)
        ret["dir"] = getattr(result, "dir", None)
        ret["changed"] = True
        ret["mIndex"] = getattr(result, "modifiedIndex")
        return ret

    def get(self, key, recurse=False):
        try:
            result = self.read(key, recursive=recurse)
        except etcd.EtcdKeyNotFound:
            # etcd already logged that the key wasn't found, no need to do
            # anything here but return
            return None
        except etcd.EtcdConnectionFailed:
            log.error(
                "etcd: failed to perform 'get' operation on key %s due to connection error",
                key,
            )
            return None
        except ValueError:
            return None

        return getattr(result, "value", None)

    def read(self, key, recursive=False, wait=False, timeout=None, waitIndex=None):
        try:
            if waitIndex:
                result = self.client.read(
                    key,
                    recursive=recursive,
                    wait=wait,
                    timeout=timeout,
                    waitIndex=waitIndex,
                )
            else:
                result = self.client.read(
                    key, recursive=recursive, wait=wait, timeout=timeout
                )
        except (etcd.EtcdConnectionFailed, etcd.EtcdKeyNotFound) as err:
            log.error("etcd: %s", err)
            raise
        except ReadTimeoutError:
            # For some reason, we have to catch this directly.  It falls through
            # from python-etcd because it's trying to catch
            # urllib3.exceptions.ReadTimeoutError and strangely, doesn't catch.
            # This can occur from a watch timeout that expires, so it may be 'expected'
            # behavior. See issue #28553
            if wait:
                # Wait timeouts will throw ReadTimeoutError, which isn't bad
                log.debug("etcd: Timed out while executing a wait")
                raise EtcdUtilWatchTimeout("Watch on {0} timed out".format(key))
            log.error("etcd: Timed out")
            raise etcd.EtcdConnectionFailed("Connection failed")
        except MaxRetryError as err:
            # Same issue as ReadTimeoutError.  When it 'works', python-etcd
            # throws EtcdConnectionFailed, so we'll do that for it.
            log.error("etcd: Could not connect")
            raise etcd.EtcdConnectionFailed("Could not connect to etcd server")
        except etcd.EtcdException as err:
            # EtcdValueError inherits from ValueError, so we don't want to accidentally
            # catch this below on ValueError and give a bogus error message
            log.error('etcd: %s', err)
            raise
        except ValueError:
            # python-etcd doesn't fully support python 2.6 and ends up throwing this for *any* exception because
            # it uses the newer {} format syntax
            log.error(
                "etcd: error. python-etcd does not fully support python 2.6, no error information available"
            )
            raise
        except Exception as err:  # pylint: disable=broad-except
            log.error("etcd: uncaught exception %s", err)
            raise
        return result

<<<<<<< HEAD
    def _flatten(self, data, path=""):
        if len(data.keys()) == 0:
=======
    def _flatten(self, data, path=''):
        if not data:
>>>>>>> 8abb7099
            return {path: {}}
        path = path.strip("/")
        flat = {}
        for k, v in six.iteritems(data):
            k = k.strip("/")
            if path:
                p = "/{0}/{1}".format(path, k)
            else:
                p = "/{0}".format(k)
            if isinstance(v, dict):
                ret = self._flatten(v, p)
                flat.update(ret)
            else:
                flat[p] = v
        return flat

    def update(self, fields, path=""):
        if not isinstance(fields, dict):
            log.error("etcd.update: fields is not type dict")
            return None
        fields = self._flatten(fields, path)
        keys = {}
        for k, v in six.iteritems(fields):
            is_dir = False
            if isinstance(v, dict):
                is_dir = True
            keys[k] = self.write(k, v, directory=is_dir)
        return keys

    def set(self, key, value, ttl=None, directory=False):
        return self.write(key, value, ttl=ttl, directory=directory)

    def write(self, key, value, ttl=None, directory=False):
        if directory:
            return self.write_directory(key, value, ttl)
        return self.write_file(key, value, ttl)

    def write_file(self, key, value, ttl=None):
        try:
            result = self.client.write(key, value, ttl=ttl, dir=False)
        except (etcd.EtcdNotFile, etcd.EtcdRootReadOnly, ValueError) as err:
            # If EtcdNotFile is raised, then this key is a directory and
            # really this is a name collision.
<<<<<<< HEAD
            log.error("etcd: %s", err)
=======
            log.error('etcd: %s', err)
>>>>>>> 8abb7099
            return None
        except MaxRetryError as err:
            log.error("etcd: Could not connect to etcd server: %s", err)
            return None
        except Exception as err:  # pylint: disable=broad-except
            log.error("etcd: uncaught exception %s", err)
            raise

<<<<<<< HEAD
        return getattr(result, "value")

    def write_directory(self, key, value, ttl=None):
        if value is not None:
            log.info("etcd: non-empty value passed for directory: %s", value)
=======
        return getattr(result, 'value')

    def write_directory(self, key, value, ttl=None):
        if value is not None:
            log.info('etcd: non-empty value passed for directory: %s', value)
>>>>>>> 8abb7099
        try:
            # directories can't have values, but have to have it passed
            result = self.client.write(key, None, ttl=ttl, dir=True)
        except etcd.EtcdNotFile:
            # When a directory already exists, python-etcd raises an EtcdNotFile
            # exception. In this case, we just catch and return True for success.
<<<<<<< HEAD
            log.info("etcd: directory already exists: %s", key)
=======
            log.info('etcd: directory already exists: %s', key)
>>>>>>> 8abb7099
            return True
        except (etcd.EtcdNotDir, etcd.EtcdRootReadOnly, ValueError) as err:
            # If EtcdNotDir is raised, then the specified path is a file and
            # thus this is an error.
<<<<<<< HEAD
            log.error("etcd: %s", err)
=======
            log.error('etcd: %s', err)
>>>>>>> 8abb7099
            return None
        except MaxRetryError as err:
            log.error("etcd: Could not connect to etcd server: %s", err)
            return None
<<<<<<< HEAD
        except Exception as err:  # pylint: disable=broad-except
            log.error("etcd: uncaught exception %s", err)
            raise

        return getattr(result, "dir")
=======
        except Exception as err:
            log.error('etcd: uncaught exception %s', err)
            raise

        return getattr(result, 'dir')
>>>>>>> 8abb7099

    def ls(self, path):
        ret = {}
        try:
            items = self.read(path)
        except (etcd.EtcdKeyNotFound, ValueError):
            return {}
        except etcd.EtcdConnectionFailed:
            log.error(
                "etcd: failed to perform 'ls' operation on path %s due to connection error",
                path,
            )
            return None

        for item in items.children:
            if item.dir is True:
                if item.key == path:
                    continue
                dir_name = "{0}/".format(item.key)
                ret[dir_name] = {}
            else:
                ret[item.key] = item.value
        return {path: ret}

    def rm(self, key, recurse=False):
        return self.delete(key, recurse)

    def delete(self, key, recursive=False):
        try:
            if self.client.delete(key, recursive=recursive):
                return True
            else:
                return False
        except (
            etcd.EtcdNotFile,
            etcd.EtcdRootReadOnly,
            etcd.EtcdDirNotEmpty,
            etcd.EtcdKeyNotFound,
            ValueError,
        ) as err:
            log.error("etcd: %s", err)
            return None
        except MaxRetryError as err:
            log.error("etcd: Could not connect to etcd server: %s", err)
            return None
        except Exception as err:  # pylint: disable=broad-except
            log.error("etcd: uncaught exception %s", err)
            raise

    def tree(self, path):
        """
        .. versionadded:: 2014.7.0

        Recurse through etcd and return all values
        """
        ret = {}
        try:
            items = self.read(path)
        except (etcd.EtcdKeyNotFound, ValueError):
            return None
        except etcd.EtcdConnectionFailed:
            log.error(
                "etcd: failed to perform 'tree' operation on path %s due to connection error",
                path,
            )
            return None

        for item in items.children:
            comps = six.text_type(item.key).split("/")
            if item.dir is True:
                if item.key == path:
                    continue
                ret[comps[-1]] = self.tree(item.key)
            else:
                ret[comps[-1]] = item.value
        return ret


def get_conn(opts, profile=None, **kwargs):
    client = EtcdClient(opts, profile, **kwargs)
    return client


def tree(client, path):
    return client.tree(path)<|MERGE_RESOLUTION|>--- conflicted
+++ resolved
@@ -252,13 +252,8 @@
             raise
         return result
 
-<<<<<<< HEAD
-    def _flatten(self, data, path=""):
-        if len(data.keys()) == 0:
-=======
     def _flatten(self, data, path=''):
         if not data:
->>>>>>> 8abb7099
             return {path: {}}
         path = path.strip("/")
         flat = {}
@@ -302,11 +297,7 @@
         except (etcd.EtcdNotFile, etcd.EtcdRootReadOnly, ValueError) as err:
             # If EtcdNotFile is raised, then this key is a directory and
             # really this is a name collision.
-<<<<<<< HEAD
-            log.error("etcd: %s", err)
-=======
             log.error('etcd: %s', err)
->>>>>>> 8abb7099
             return None
         except MaxRetryError as err:
             log.error("etcd: Could not connect to etcd server: %s", err)
@@ -315,56 +306,32 @@
             log.error("etcd: uncaught exception %s", err)
             raise
 
-<<<<<<< HEAD
-        return getattr(result, "value")
-
-    def write_directory(self, key, value, ttl=None):
-        if value is not None:
-            log.info("etcd: non-empty value passed for directory: %s", value)
-=======
         return getattr(result, 'value')
 
     def write_directory(self, key, value, ttl=None):
         if value is not None:
             log.info('etcd: non-empty value passed for directory: %s', value)
->>>>>>> 8abb7099
         try:
             # directories can't have values, but have to have it passed
             result = self.client.write(key, None, ttl=ttl, dir=True)
         except etcd.EtcdNotFile:
             # When a directory already exists, python-etcd raises an EtcdNotFile
             # exception. In this case, we just catch and return True for success.
-<<<<<<< HEAD
-            log.info("etcd: directory already exists: %s", key)
-=======
             log.info('etcd: directory already exists: %s', key)
->>>>>>> 8abb7099
             return True
         except (etcd.EtcdNotDir, etcd.EtcdRootReadOnly, ValueError) as err:
             # If EtcdNotDir is raised, then the specified path is a file and
             # thus this is an error.
-<<<<<<< HEAD
-            log.error("etcd: %s", err)
-=======
             log.error('etcd: %s', err)
->>>>>>> 8abb7099
             return None
         except MaxRetryError as err:
             log.error("etcd: Could not connect to etcd server: %s", err)
             return None
-<<<<<<< HEAD
-        except Exception as err:  # pylint: disable=broad-except
-            log.error("etcd: uncaught exception %s", err)
-            raise
-
-        return getattr(result, "dir")
-=======
         except Exception as err:
             log.error('etcd: uncaught exception %s', err)
             raise
 
         return getattr(result, 'dir')
->>>>>>> 8abb7099
 
     def ls(self, path):
         ret = {}
