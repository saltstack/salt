# -*- coding: utf-8 -*-
"""
Common functions for working with RPM packages
"""

# Import python libs
from __future__ import absolute_import, print_function, unicode_literals

import collections
import datetime
import logging
import platform
import subprocess
<<<<<<< HEAD

import salt.utils.path
=======
import platform
>>>>>>> 8abb7099
import salt.utils.stringutils
import salt.utils.path

# Import 3rd-party libs
from salt.ext import six

log = logging.getLogger(__name__)

# These arches compiled from the rpmUtils.arch python module source
ARCHES_64 = ("x86_64", "athlon", "amd64", "ia32e", "ia64", "geode")
ARCHES_32 = ("i386", "i486", "i586", "i686")
ARCHES_PPC = ("ppc", "ppc64", "ppc64le", "ppc64iseries", "ppc64pseries")
ARCHES_S390 = ("s390", "s390x")
ARCHES_SPARC = ("sparc", "sparcv8", "sparcv9", "sparcv9v", "sparc64", "sparc64v")
ARCHES_ALPHA = (
    "alpha",
    "alphaev4",
    "alphaev45",
    "alphaev5",
    "alphaev56",
    "alphapca56",
    "alphaev6",
    "alphaev67",
    "alphaev68",
    "alphaev7",
)
ARCHES_ARM = ("armv5tel", "armv5tejl", "armv6l", "armv7l")
ARCHES_SH = ("sh3", "sh4", "sh4a")

ARCHES = (
    ARCHES_64
    + ARCHES_32
    + ARCHES_PPC
    + ARCHES_S390
    + ARCHES_ALPHA
    + ARCHES_ARM
    + ARCHES_SH
)

# EPOCHNUM can't be used until RHEL5 is EOL as it is not present
QUERYFORMAT = "%{NAME}_|-%{EPOCH}_|-%{VERSION}_|-%{RELEASE}_|-%{ARCH}_|-%{REPOID}_|-%{INSTALLTIME}"

# on some archs, the rpm _host_cpu macro doesn't match the pkg name arch
ARCHMAP = {'powerpc64le': 'ppc64le'}


def get_osarch():
    """
    Get the os architecture using rpm --eval
<<<<<<< HEAD
    """
    if salt.utils.path.which("rpm"):
=======
    '''
    if salt.utils.path.which('rpm'):
>>>>>>> 8abb7099
        ret = subprocess.Popen(
            'rpm --eval "%{_host_cpu}"',
            shell=True,
            close_fds=True,
            stdout=subprocess.PIPE,
<<<<<<< HEAD
            stderr=subprocess.PIPE,
        ).communicate()[0]
    else:
        ret = "".join([x for x in platform.uname()[-2:] if x][-1:])

    return salt.utils.stringutils.to_str(ret).strip() or "unknown"
=======
            stderr=subprocess.PIPE).communicate()[0]
    else:
        ret = ''.join([x for x in platform.uname()[-2:] if x][-1:])

    return salt.utils.stringutils.to_str(ret).strip() or 'unknown'
>>>>>>> 8abb7099


def check_32(arch, osarch=None):
    """
    Returns True if both the OS arch and the passed arch are 32-bit
    """
    if osarch is None:
        osarch = get_osarch()
    return all(x in ARCHES_32 for x in (osarch, arch))


def pkginfo(name, version, arch, repoid, install_date=None, install_date_time_t=None):
    """
    Build and return a pkginfo namedtuple
    """
    pkginfo_tuple = collections.namedtuple(
        "PkgInfo",
        ("name", "version", "arch", "repoid", "install_date", "install_date_time_t"),
    )
    return pkginfo_tuple(name, version, arch, repoid, install_date, install_date_time_t)


def resolve_name(name, arch, osarch=None):
    """
    Resolve the package name and arch into a unique name referred to by salt.
    For example, on a 64-bit OS, a 32-bit package will be pkgname.i386.
    """
    if osarch is None:
        osarch = get_osarch()

<<<<<<< HEAD
    if not check_32(arch, osarch) and arch not in (osarch, "noarch"):
        name += ".{0}".format(arch)
=======
    if not check_32(arch, osarch) and arch not in (ARCHMAP.get(osarch, osarch), 'noarch'):
        name += '.{0}'.format(arch)
>>>>>>> 8abb7099
    return name


def parse_pkginfo(line, osarch=None):
    """
    A small helper to parse an rpm/repoquery command's output. Returns a
    pkginfo namedtuple.
    """
    try:
        name, epoch, version, release, arch, repoid, install_time = line.split("_|-")
    # Handle unpack errors (should never happen with the queryformat we are
    # using, but can't hurt to be careful).
    except ValueError:
        return None

    name = resolve_name(name, arch, osarch)
    if release:
        version += "-{0}".format(release)
    if epoch not in ("(none)", "0"):
        version = ":".join((epoch, version))

    if install_time not in ("(none)", "0"):
        install_date = (
            datetime.datetime.utcfromtimestamp(int(install_time)).isoformat() + "Z"
        )
        install_date_time_t = int(install_time)
    else:
        install_date = None
        install_date_time_t = None

    return pkginfo(name, version, arch, repoid, install_date, install_date_time_t)


def combine_comments(comments):
    """
    Given a list of comments, strings, a single comment or a single string,
    return a single string of text containing all of the comments, prepending
    the '#' and joining with newlines as necessary.
    """
    if not isinstance(comments, list):
        comments = [comments]
    ret = []
    for comment in comments:
        if not isinstance(comment, six.string_types):
            comment = str(comment)
        # Normalize for any spaces (or lack thereof) after the #
        ret.append("# {0}\n".format(comment.lstrip("#").lstrip()))
    return "".join(ret)


def version_to_evr(verstring):
    """
    Split the package version string into epoch, version and release.
    Return this as tuple.

    The epoch is always not empty. The version and the release can be an empty
    string if such a component could not be found in the version string.

    "2:1.0-1.2" => ('2', '1.0', '1.2)
    "1.0" => ('0', '1.0', '')
    "" => ('0', '', '')
    """
    if verstring in [None, ""]:
        return "0", "", ""

    idx_e = verstring.find(":")
    if idx_e != -1:
        try:
            epoch = six.text_type(int(verstring[:idx_e]))
        except ValueError:
            # look, garbage in the epoch field, how fun, kill it
            epoch = "0"  # this is our fallback, deal
    else:
        epoch = "0"
    idx_r = verstring.find("-")
    if idx_r != -1:
        version = verstring[idx_e + 1 : idx_r]
        release = verstring[idx_r + 1 :]
    else:
        version = verstring[idx_e + 1 :]
        release = ""

    return epoch, version, release<|MERGE_RESOLUTION|>--- conflicted
+++ resolved
@@ -11,12 +11,7 @@
 import logging
 import platform
 import subprocess
-<<<<<<< HEAD
-
-import salt.utils.path
-=======
 import platform
->>>>>>> 8abb7099
 import salt.utils.stringutils
 import salt.utils.path
 
@@ -66,32 +61,18 @@
 def get_osarch():
     """
     Get the os architecture using rpm --eval
-<<<<<<< HEAD
-    """
-    if salt.utils.path.which("rpm"):
-=======
     '''
     if salt.utils.path.which('rpm'):
->>>>>>> 8abb7099
         ret = subprocess.Popen(
             'rpm --eval "%{_host_cpu}"',
             shell=True,
             close_fds=True,
             stdout=subprocess.PIPE,
-<<<<<<< HEAD
-            stderr=subprocess.PIPE,
-        ).communicate()[0]
-    else:
-        ret = "".join([x for x in platform.uname()[-2:] if x][-1:])
-
-    return salt.utils.stringutils.to_str(ret).strip() or "unknown"
-=======
             stderr=subprocess.PIPE).communicate()[0]
     else:
         ret = ''.join([x for x in platform.uname()[-2:] if x][-1:])
 
     return salt.utils.stringutils.to_str(ret).strip() or 'unknown'
->>>>>>> 8abb7099
 
 
 def check_32(arch, osarch=None):
@@ -122,13 +103,8 @@
     if osarch is None:
         osarch = get_osarch()
 
-<<<<<<< HEAD
-    if not check_32(arch, osarch) and arch not in (osarch, "noarch"):
-        name += ".{0}".format(arch)
-=======
     if not check_32(arch, osarch) and arch not in (ARCHMAP.get(osarch, osarch), 'noarch'):
         name += '.{0}'.format(arch)
->>>>>>> 8abb7099
     return name
 
 
