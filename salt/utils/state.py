# -*- coding: utf-8 -*-
"""
Utility functions for state functions

.. versionadded:: 2018.3.0
"""

# Import Python Libs
from __future__ import absolute_import, print_function, unicode_literals

import copy

import salt.state
from salt.exceptions import CommandExecutionError

# Import Salt libs
from salt.ext import six

_empty = object()


def gen_tag(low):
    """
    Generate the running dict tag string from the low data structure
    """
    return "{0[state]}_|-{0[__id__]}_|-{0[name]}_|-{0[fun]}".format(low)


def search_onfail_requisites(sid, highstate):
    """
    For a particular low chunk, search relevant onfail related states
    """
    onfails = []
    if "_|-" in sid:
        st = salt.state.split_low_tag(sid)
    else:
        st = {"__id__": sid}
    for fstate, fchunks in six.iteritems(highstate):
        if fstate == st["__id__"]:
            continue
        else:
            for mod_, fchunk in six.iteritems(fchunks):
                if not isinstance(mod_, six.string_types) or mod_.startswith("__"):
                    continue
                else:
                    if not isinstance(fchunk, list):
                        continue
                    else:
                        # bydefault onfail will fail, but you can
                        # set onfail_stop: False to prevent the highstate
                        # to stop if you handle it
                        onfail_handled = False
                        for fdata in fchunk:
                            if not isinstance(fdata, dict):
                                continue
                            onfail_handled = fdata.get("onfail_stop", True) is False
                            if onfail_handled:
                                break
                        if not onfail_handled:
                            continue
                        for fdata in fchunk:
                            if not isinstance(fdata, dict):
                                continue
                            for knob, fvalue in six.iteritems(fdata):
                                if knob != "onfail":
                                    continue
                                for freqs in fvalue:
                                    for fmod, fid in six.iteritems(freqs):
                                        if not (
                                            fid == st["__id__"]
                                            and fmod == st.get("state", fmod)
                                        ):
                                            continue
                                        onfails.append((fstate, mod_, fchunk))
    return onfails


def check_onfail_requisites(state_id, state_result, running, highstate):
    """
    When a state fail and is part of a highstate, check
    if there is onfail requisites.
    When we find onfail requisites, we will consider the state failed
    only if at least one of those onfail requisites also failed

    Returns:

        True: if onfail handlers succeeded
        False: if one on those handler failed
        None: if the state does not have onfail requisites

    """
    nret = None
    if state_id and state_result and highstate and isinstance(highstate, dict):
        onfails = search_onfail_requisites(state_id, highstate)
        if onfails:
            for handler in onfails:
                fstate, mod_, fchunk = handler
                for rstateid, rstate in six.iteritems(running):
                    if "_|-" in rstateid:
                        st = salt.state.split_low_tag(rstateid)
                    # in case of simple state, try to guess
                    else:
                        id_ = rstate.get("__id__", rstateid)
                        if not id_:
                            raise ValueError("no state id")
                        st = {"__id__": id_, "state": mod_}
                    if mod_ == st["state"] and fstate == st["__id__"]:
                        ofresult = rstate.get("result", _empty)
                        if ofresult in [False, True]:
                            nret = ofresult
                        if ofresult is False:
                            # as soon as we find an errored onfail, we stop
                            break
                # consider that if we parsed onfailes without changing
                # the ret, that we have failed
                if nret is None:
                    nret = False
    return nret


def check_result(running, recurse=False, highstate=None):
    """
    Check the total return value of the run and determine if the running
    dict has any issues
    """
    if not isinstance(running, dict):
        return False

    if not running:
        return False

    ret = True
    for state_id, state_result in six.iteritems(running):
        expected_type = dict
        # The __extend__ state is a list
        if "__extend__" == state_id:
            expected_type = list
        if not recurse and not isinstance(state_result, expected_type):
            ret = False
        if ret and isinstance(state_result, dict):
            result = state_result.get("result", _empty)
            if result is False:
                ret = False
            # only override return value if we are not already failed
            elif result is _empty and isinstance(state_result, dict) and ret:
                ret = check_result(state_result, recurse=True, highstate=highstate)
        # if we detect a fail, check for onfail requisites
        if not ret:
            # ret can be None in case of no onfail reqs, recast it to bool
            ret = bool(
                check_onfail_requisites(state_id, state_result, running, highstate)
            )
        # return as soon as we got a failure
        if not ret:
            break
    return ret


def merge_subreturn(original_return, sub_return, subkey=None):
    """
    Update an existing state return (`original_return`) in place
    with another state return (`sub_return`), i.e. for a subresource.

    Returns:
        dict: The updated state return.

    The existing state return does not need to have all the required fields,
    as this is meant to be called from the internals of a state function,
    but any existing data will be kept and respected.

    It is important after using this function to check the return value
    to see if it is False, in which case the main state should return.
    Prefer to check `_ret['result']` instead of `ret['result']`,
    as the latter field may not yet be populated.

    Code Example:

    .. code-block:: python
        def state_func(name, config, alarm=None):
            ret = {'name': name, 'comment': '', 'changes': {}}
            if alarm:
                _ret = __states__['subresource.managed'](alarm)
                __utils__['state.merge_subreturn'](ret, _ret)
                if _ret['result'] is False:
                    return ret
    """
    if not subkey:
        subkey = sub_return["name"]

    if sub_return["result"] is False:
        # True or None stay the same
        original_return["result"] = sub_return["result"]

    sub_comment = sub_return["comment"]
    if not isinstance(sub_comment, list):
        sub_comment = [sub_comment]
    original_return.setdefault("comment", [])
    if isinstance(original_return["comment"], list):
        original_return["comment"].extend(sub_comment)
    else:
        if original_return["comment"]:
            # Skip for empty original comments
            original_return["comment"] += "\n"
        original_return["comment"] += "\n".join(sub_comment)

    if sub_return["changes"]:  # changes always exists
        original_return.setdefault("changes", {})
        original_return["changes"][subkey] = sub_return["changes"]

    return original_return


def get_sls_opts(opts, **kwargs):
    """
    Return a copy of the opts for use, optionally load a local config on top
    """
    opts = copy.deepcopy(opts)

    if "localconfig" in kwargs:
        return salt.config.minion_config(kwargs["localconfig"], defaults=opts)

    if "saltenv" in kwargs:
        saltenv = kwargs["saltenv"]
        if saltenv is not None:
            if not isinstance(saltenv, six.string_types):
                saltenv = six.text_type(saltenv)
            if opts["lock_saltenv"] and saltenv != opts["saltenv"]:
                raise CommandExecutionError(
                    "lock_saltenv is enabled, saltenv cannot be changed"
                )
            opts["saltenv"] = kwargs["saltenv"]

<<<<<<< HEAD
    if "pillarenv" in kwargs or opts.get("pillarenv_from_saltenv", False):
        pillarenv = kwargs.get("pillarenv") or kwargs.get("saltenv")
        if pillarenv is not None and not isinstance(pillarenv, six.string_types):
            opts["pillarenv"] = six.text_type(pillarenv)
        else:
            opts["pillarenv"] = pillarenv
=======
    pillarenv = None
    if kwargs.get('pillarenv'):
        pillarenv = kwargs.get('pillarenv')
    if opts.get('pillarenv_from_saltenv') and not pillarenv:
        pillarenv = kwargs.get('saltenv')
    if pillarenv is not None and not isinstance(pillarenv, six.string_types):
        opts['pillarenv'] = six.text_type(pillarenv)
    else:
        opts['pillarenv'] = pillarenv
>>>>>>> 8abb7099

    return opts<|MERGE_RESOLUTION|>--- conflicted
+++ resolved
@@ -230,14 +230,6 @@
                 )
             opts["saltenv"] = kwargs["saltenv"]
 
-<<<<<<< HEAD
-    if "pillarenv" in kwargs or opts.get("pillarenv_from_saltenv", False):
-        pillarenv = kwargs.get("pillarenv") or kwargs.get("saltenv")
-        if pillarenv is not None and not isinstance(pillarenv, six.string_types):
-            opts["pillarenv"] = six.text_type(pillarenv)
-        else:
-            opts["pillarenv"] = pillarenv
-=======
     pillarenv = None
     if kwargs.get('pillarenv'):
         pillarenv = kwargs.get('pillarenv')
@@ -247,6 +239,5 @@
         opts['pillarenv'] = six.text_type(pillarenv)
     else:
         opts['pillarenv'] = pillarenv
->>>>>>> 8abb7099
 
     return opts