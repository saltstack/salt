--- conflicted
+++ resolved
@@ -122,12 +122,9 @@
 RED_BOLD = '\033[01;31m'
 ENDC = '\033[0m'
 
-<<<<<<< HEAD
-=======
 #KWARG_REGEX = re.compile(r'^([^\d\W][\w.-]*)=(?!=)(.*)$', re.UNICODE)  # python 3
 KWARG_REGEX = re.compile(r'^([^\d\W][\w.-]*)=(?!=)(.*)$')
 
->>>>>>> 9d0722d6
 log = logging.getLogger(__name__)
 
 
@@ -2113,10 +2110,6 @@
         # Just return an empty list
         return []
     group_names = None
-<<<<<<< HEAD
-    ugroups = set()
-=======
->>>>>>> 9d0722d6
     if not isinstance(user, string_types):
         raise Exception
     if hasattr(os, 'getgrouplist'):
@@ -2124,10 +2117,7 @@
         log.trace('Trying os.getgrouplist for {0!r}'.format(user))
         try:
             group_names = list(os.getgrouplist(user, pwd.getpwnam(user).pw_gid))
-<<<<<<< HEAD
-=======
             log.trace('os.getgrouplist for user {0!r}: {1!r}'.format(user, group_names))
->>>>>>> 9d0722d6
         except Exception:
             pass
     else:
@@ -2136,10 +2126,7 @@
         try:
             import pysss
             group_names = list(pysss.getgrouplist(user))
-<<<<<<< HEAD
-=======
             log.trace('pysss.getgrouplist for user {0!r}: {1!r}'.format(user, group_names))
->>>>>>> 9d0722d6
         except Exception:
             pass
     if group_names is None:
@@ -2155,11 +2142,7 @@
         except KeyError:
             # If for some reason the user does not have a default group
             pass
-<<<<<<< HEAD
-    ugroups.update(group_names)
-=======
         log.trace('Generic group list for user {0!r}: {1!r}'.format(user, group_names))
->>>>>>> 9d0722d6
     if include_default is False:
         # Historically, saltstack code for getting group lists did not
         # include the default group. Some things may only want
@@ -2167,20 +2150,11 @@
         # default group.
         try:
             default_group = grp.getgrgid(pwd.getpwnam(user).pw_gid).gr_name
-<<<<<<< HEAD
-            ugroups.remove(default_group)
-        except KeyError:
-            # If for some reason the user does not have a default group
-            pass
-    log.trace('Group list for user {0!r}: {1!r}'.format(user, sorted(ugroups)))
-    return sorted(ugroups)
-=======
             group_names.remove(default_group)
         except KeyError:
             # If for some reason the user does not have a default group
             pass
     return sorted(set(group_names))
->>>>>>> 9d0722d6
 
 
 def get_group_dict(user=None, include_default=True):
