# -*- coding: utf-8 -*-
'''
Some of the utils used by salt
'''

# Import python libs
from __future__ import absolute_import, print_function
import contextlib
import copy
import collections
import datetime
import distutils.version  # pylint: disable=import-error,no-name-in-module
import errno
import fnmatch
import hashlib
import imp
import json
import logging
import os
import pprint
import random
import re
import shlex
import shutil
import socket
import stat
import sys
import pstats
import tempfile
import time
import types
import warnings
import string
import subprocess

# Import 3rd-party libs
import salt.ext.six as six
# pylint: disable=import-error
from salt.ext.six.moves.urllib.parse import urlparse  # pylint: disable=no-name-in-module
# pylint: disable=redefined-builtin
from salt.ext.six.moves import range
from salt.ext.six.moves import zip
from salt.ext.six.moves import map
from stat import S_IMODE
# pylint: enable=import-error,redefined-builtin


try:
    import cProfile
    HAS_CPROFILE = True
except ImportError:
    HAS_CPROFILE = False

# Try to load pwd, fallback to getpass if unsuccessful
# Import 3rd-party libs
try:
    import Crypto.Random
    HAS_CRYPTO = True
except ImportError:
    HAS_CRYPTO = False

try:
    import pwd
except ImportError:
    import getpass
    pwd = None

try:
    import timelib
    HAS_TIMELIB = True
except ImportError:
    HAS_TIMELIB = False

try:
    import parsedatetime

    HAS_PARSEDATETIME = True
except ImportError:
    HAS_PARSEDATETIME = False

try:
    import fcntl
    HAS_FCNTL = True
except ImportError:
    # fcntl is not available on windows
    HAS_FCNTL = False

try:
    import win32api
    HAS_WIN32API = True
except ImportError:
    HAS_WIN32API = False

try:
    import grp
    HAS_GRP = True
except ImportError:
    # grp is not available on windows
    HAS_GRP = False

try:
    import pwd
    HAS_PWD = True
except ImportError:
    # pwd is not available on windows
    HAS_PWD = False

try:
    import setproctitle
    HAS_SETPROCTITLE = True
except ImportError:
    HAS_SETPROCTITLE = False

try:
    import ctypes
    import ctypes.util
    libc = ctypes.cdll.LoadLibrary(ctypes.util.find_library("c"))
    res_init = libc.__res_init
    HAS_RESINIT = True
except (ImportError, OSError, AttributeError):
    HAS_RESINIT = False

# Import salt libs
from salt.defaults import DEFAULT_TARGET_DELIM
import salt.defaults.exitcodes
import salt.log
import salt.version
from salt.utils.decorators import memoize as real_memoize
from salt.textformat import TextFormat
from salt.exceptions import (
    CommandExecutionError, SaltClientError,
    CommandNotFoundError, SaltSystemExit,
    SaltInvocationError
)


log = logging.getLogger(__name__)
_empty = object()


def safe_rm(tgt):
    '''
    Safely remove a file
    '''
    try:
        os.remove(tgt)
    except (IOError, OSError):
        pass


def is_empty(filename):
    '''
    Is a file empty?
    '''
    try:
        return os.stat(filename).st_size == 0
    except OSError:
        # Non-existent file or permission denied to the parent dir
        return False


def get_color_theme(theme):
    '''
    Return the color theme to use
    '''
    # Keep the heavy lifting out of the module space
    import yaml
    if not os.path.isfile(theme):
        log.warning('The named theme {0} if not available'.format(theme))
    try:
        with fopen(theme, 'rb') as fp_:
            colors = yaml.safe_load(fp_.read())
            ret = {}
            for color in colors:
                ret[color] = '\033[{0}m'.format(colors[color])
            if not isinstance(colors, dict):
                log.warning('The theme file {0} is not a dict'.format(theme))
                return {}
            return ret
    except Exception:
        log.warning('Failed to read the color theme {0}'.format(theme))
        return {}


def get_colors(use=True, theme=None):
    '''
    Return the colors as an easy to use dict.  Pass `False` to deactivate all
    colors by setting them to empty strings.  Pass a string containing only the
    name of a single color to be used in place of all colors.  Examples:

    .. code-block:: python

        colors = get_colors()  # enable all colors
        no_colors = get_colors(False)  # disable all colors
        red_colors = get_colors('RED')  # set all colors to red
    '''

    colors = {
        'BLACK': TextFormat('black'),
        'DARK_GRAY': TextFormat('bold', 'black'),
        'RED': TextFormat('red'),
        'LIGHT_RED': TextFormat('bold', 'red'),
        'GREEN': TextFormat('green'),
        'LIGHT_GREEN': TextFormat('bold', 'green'),
        'YELLOW': TextFormat('yellow'),
        'LIGHT_YELLOW': TextFormat('bold', 'yellow'),
        'BLUE': TextFormat('blue'),
        'LIGHT_BLUE': TextFormat('bold', 'blue'),
        'MAGENTA': TextFormat('magenta'),
        'LIGHT_MAGENTA': TextFormat('bold', 'magenta'),
        'CYAN': TextFormat('cyan'),
        'LIGHT_CYAN': TextFormat('bold', 'cyan'),
        'LIGHT_GRAY': TextFormat('white'),
        'WHITE': TextFormat('bold', 'white'),
        'DEFAULT_COLOR': TextFormat('default'),
        'ENDC': TextFormat('reset'),
    }
    if theme:
        colors.update(get_color_theme(theme))

    if not use:
        for color in colors:
            colors[color] = ''
    if isinstance(use, str):
        # Try to set all of the colors to the passed color
        if use in colors:
            for color in colors:
                # except for color reset
                if color == 'ENDC':
                    continue
                colors[color] = colors[use]

    return colors


def get_context(template, line, num_lines=5, marker=None):
    '''
    Returns debugging context around a line in a given string

    Returns:: string
    '''
    template_lines = template.splitlines()
    num_template_lines = len(template_lines)

    # in test, a single line template would return a crazy line number like,
    # 357.  do this sanity check and if the given line is obviously wrong, just
    # return the entire template
    if line > num_template_lines:
        return template

    context_start = max(0, line - num_lines - 1)  # subt 1 for 0-based indexing
    context_end = min(num_template_lines, line + num_lines)
    error_line_in_context = line - context_start - 1  # subtr 1 for 0-based idx

    buf = []
    if context_start > 0:
        buf.append('[...]')
        error_line_in_context += 1

    buf.extend(template_lines[context_start:context_end])

    if context_end < num_template_lines:
        buf.append('[...]')

    if marker:
        buf[error_line_in_context] += marker

    # warning: jinja content may contain unicode strings
    # instead of utf-8.
    buf = [i.encode('UTF-8') if isinstance(i, six.text_type) else i for i in buf]

    return '---\n{0}\n---'.format('\n'.join(buf))


def get_user():
    '''
    Get the current user
    '''
    if pwd is not None:
        return pwd.getpwuid(os.geteuid()).pw_name
    else:
        return getpass.getuser()


def get_uid(user=None):
    """
    Get the uid for a given user name. If no user given,
    the current euid will be returned. If the user
    does not exist, None will be returned. On
    systems which do not support pwd or os.geteuid
    it will return None.
    """
    if pwd is None:
        result = None
    elif user is None:
        try:
            result = os.geteuid()
        except AttributeError:
            result = None
    else:
        try:
            u_struct = pwd.getpwnam(user)
        except KeyError:
            result = None
        else:
            result = u_struct.pw_uid
    return result


def get_gid(group=None):
    """
    Get the gid for a given group name. If no group given,
    the current egid will be returned. If the group
    does not exist, None will be returned. On
    systems which do not support grp or os.getegid
    it will return None.
    """
    if grp is None:
        result = None
    elif group is None:
        try:
            result = os.getegid()
        except AttributeError:
            result = None
    else:
        try:
            g_struct = grp.getgrnam(group)
        except KeyError:
            result = None
        else:
            result = g_struct.gr_gid
    return result


def get_specific_user():
    '''
    Get a user name for publishing. If you find the user is "root" attempt to be
    more specific
    '''
    user = get_user()
    env_vars = ('SUDO_USER',)
    if user == 'root':
        for evar in env_vars:
            if evar in os.environ:
                return 'sudo_{0}'.format(os.environ[evar])
    return user


def reinit_crypto():
    '''
    When a fork arrises, pycrypto needs to reinit
    From its doc::

        Caveat: For the random number generator to work correctly,
        you must call Random.atfork() in both the parent and
        child processes after using os.fork()

    '''
    if HAS_CRYPTO:
        Crypto.Random.atfork()


def daemonize(redirect_out=True):
    '''
    Daemonize a process
    '''
    try:
        pid = os.fork()
        if pid > 0:
            # exit first parent
            reinit_crypto()
            sys.exit(salt.defaults.exitcodes.EX_OK)
    except OSError as exc:
        log.error(
            'fork #1 failed: {0} ({1})'.format(exc.errno, exc.strerror)
        )
        sys.exit(salt.defaults.exitcodes.EX_GENERIC)

    # decouple from parent environment
    os.chdir('/')
    # noinspection PyArgumentList
    os.setsid()
    os.umask(18)

    # do second fork
    try:
        pid = os.fork()
        if pid > 0:
            reinit_crypto()
            sys.exit(salt.defaults.exitcodes.EX_OK)
    except OSError as exc:
        log.error(
            'fork #2 failed: {0} ({1})'.format(
                exc.errno, exc.strerror
            )
        )
        sys.exit(salt.defaults.exitcodes.EX_GENERIC)

    reinit_crypto()

    # A normal daemonization redirects the process output to /dev/null.
    # Unfortunately when a python multiprocess is called the output is
    # not cleanly redirected and the parent process dies when the
    # multiprocessing process attempts to access stdout or err.
    if redirect_out:
        with fopen('/dev/null', 'r+') as dev_null:
            os.dup2(dev_null.fileno(), sys.stdin.fileno())
            os.dup2(dev_null.fileno(), sys.stdout.fileno())
            os.dup2(dev_null.fileno(), sys.stderr.fileno())


def daemonize_if(opts):
    '''
    Daemonize a module function process if multiprocessing is True and the
    process is not being called by salt-call
    '''
    if 'salt-call' in sys.argv[0]:
        return
    if not opts.get('multiprocessing', True):
        return
    if sys.platform.startswith('win'):
        return
    daemonize(False)


def profile_func(filename=None):
    '''
    Decorator for adding profiling to a nested function in Salt
    '''
    def proffunc(fun):
        def profiled_func(*args, **kwargs):
            logging.info('Profiling function {0}'.format(fun.__name__))
            try:
                profiler = cProfile.Profile()
                retval = profiler.runcall(fun, *args, **kwargs)
                profiler.dump_stats((filename or '{0}_func.profile'
                                     .format(fun.__name__)))
            except IOError:
                logging.exception(
                    'Could not open profile file {0}'.format(filename)
                )

            return retval
        return profiled_func
    return proffunc


def rand_str(size=9999999999, hash_type=None):
    '''
    Return a random string
    '''
    if not hash_type:
        hash_type = 'md5'
    hasher = getattr(hashlib, hash_type)
    return hasher(str(random.SystemRandom().randint(0, size))).hexdigest()


def which(exe=None):
    '''
    Python clone of /usr/bin/which
    '''
    def _is_executable_file_or_link(exe):
        # check for os.X_OK doesn't suffice because directory may executable
        return (os.access(exe, os.X_OK) and
                (os.path.isfile(exe) or os.path.islink(exe)))

    if exe:
        if _is_executable_file_or_link(exe):
            # executable in cwd or fullpath
            return exe

        # default path based on busybox's default
        default_path = '/bin:/sbin:/usr/bin:/usr/sbin:/usr/local/bin'
        search_path = os.environ.get('PATH', default_path)
        path_ext = os.environ.get('PATHEXT', '.EXE')
        ext_list = path_ext.split(';')

        @real_memoize
        def _exe_has_ext():
            '''
            Do a case insensitive test if exe has a file extension match in
            PATHEXT
            '''
            for ext in ext_list:
                try:
                    pattern = r'.*\.' + ext.lstrip('.') + r'$'
                    re.match(pattern, exe, re.I).groups()
                    return True
                except AttributeError:
                    continue
            return False

        search_path = search_path.split(os.pathsep)
        if not is_windows():
            # Add any dirs in the default_path which are not in search_path. If
            # there was no PATH variable found in os.environ, then this will be
            # a no-op. This ensures that all dirs in the default_path are
            # searched, which lets salt.utils.which() work well when invoked by
            # salt-call running from cron (which, depending on platform, may
            # have a severely limited PATH).
            search_path.extend(
                [
                    x for x in default_path.split(os.pathsep)
                    if x not in search_path
                ]
            )
        for path in search_path:
            full_path = os.path.join(path, exe)
            if _is_executable_file_or_link(full_path):
                return full_path
            elif is_windows() and not _exe_has_ext():
                # On Windows, check for any extensions in PATHEXT.
                # Allows both 'cmd' and 'cmd.exe' to be matched.
                for ext in ext_list:
                    # Windows filesystem is case insensitive so we
                    # safely rely on that behavior
                    if _is_executable_file_or_link(full_path + ext):
                        return full_path + ext
        log.trace(
            '{0!r} could not be found in the following search '
            'path: {1!r}'.format(
                exe, search_path
            )
        )
    else:
        log.error(
            'No executable was passed to be searched by salt.utils.which()'
        )
    return None


def which_bin(exes):
    '''
    Scan over some possible executables and return the first one that is found
    '''
    if not isinstance(exes, collections.Iterable):
        return None
    for exe in exes:
        path = which(exe)
        if not path:
            continue
        return path
    return None


def activate_profile(test=True):
    pr = None
    if test:
        if HAS_CPROFILE:
            pr = cProfile.Profile()
            pr.enable()
        else:
<<<<<<< HEAD
            log.error('cProfile is not avalaible on your platform')
=======
            log.error('cProfile is not available on your platform')
>>>>>>> 67ea7e29
    return pr


def output_profile(pr, stats_path='/tmp/stats', stop=False, id_=None):
    if pr is not None and HAS_CPROFILE:
        try:
            pr.disable()
            if not os.path.isdir(stats_path):
                os.makedirs(stats_path)
            date = datetime.datetime.now().isoformat()
            if id_ is None:
                id_ = rand_str(size=32)
            ficp = os.path.join(stats_path, '{0}.{1}.pstats'.format(id_, date))
            fico = os.path.join(stats_path, '{0}.{1}.dot'.format(id_, date))
            ficn = os.path.join(stats_path, '{0}.{1}.stats'.format(id_, date))
            if not os.path.exists(ficp):
                pr.dump_stats(ficp)
                with open(ficn, 'w') as fic:
                    pstats.Stats(pr, stream=fic).sort_stats('cumulative')
            log.info('PROFILING: {0} generated'.format(ficp))
            log.info('PROFILING (cumulative): {0} generated'.format(ficn))
            pyprof = which('pyprof2calltree')
            cmd = [pyprof, '-i', ficp, '-o', fico]
            if pyprof:
                failed = False
                try:
                    pro = subprocess.Popen(
                        cmd, shell=False,
                        stdout=subprocess.PIPE, stderr=subprocess.PIPE)
                except OSError:
                    failed = True
                if pro.returncode:
                    failed = True
                if failed:
                    log.error('PROFILING (dot problem')
                else:
                    log.info('PROFILING (dot): {0} generated'.format(fico))
                log.trace('pyprof2calltree output:')
                log.trace(pro.stdout.read().strip() +
                          pro.stderr.read().strip())
            else:
                log.info('You can run {0} for additional stats.'.format(cmd))
        finally:
            if not stop:
                pr.enable()
    return pr



def list_files(directory):
    '''
    Return a list of all files found under directory
    '''
    ret = set()
    ret.add(directory)
    for root, dirs, files in safe_walk(directory):
        for name in files:
            ret.add(os.path.join(root, name))
        for name in dirs:
            ret.add(os.path.join(root, name))

    return list(ret)


def gen_mac(prefix='AC:DE:48'):
    '''
    Generates a MAC address with the defined OUI prefix.

    Common prefixes:

     - ``00:16:3E`` -- Xen
     - ``00:18:51`` -- OpenVZ
     - ``00:50:56`` -- VMware (manually generated)
     - ``52:54:00`` -- QEMU/KVM
     - ``AC:DE:48`` -- PRIVATE

    References:

     - http://standards.ieee.org/develop/regauth/oui/oui.txt
     - https://www.wireshark.org/tools/oui-lookup.html
     - https://en.wikipedia.org/wiki/MAC_address
    '''
    return '{0}:{1:02X}:{2:02X}:{3:02X}'.format(prefix,
                                                random.randint(0, 0xff),
                                                random.randint(0, 0xff),
                                                random.randint(0, 0xff))


def ip_bracket(addr):
    '''
    Convert IP address representation to ZMQ (URL) format. ZMQ expects
    brackets around IPv6 literals, since they are used in URLs.
    '''
    if addr and ':' in addr and not addr.startswith('['):
        return '[{0}]'.format(addr)
    return addr


def dns_check(addr, safe=False, ipv6=False):
    '''
    Return the ip resolved by dns, but do not exit on failure, only raise an
    exception. Obeys system preference for IPv4/6 address resolution.
    '''
    error = False
    try:
        # issue #21397: force glibc to re-read resolv.conf
        if HAS_RESINIT:
            res_init()
        hostnames = socket.getaddrinfo(
            addr, None, socket.AF_UNSPEC, socket.SOCK_STREAM
        )
        if not hostnames:
            error = True
        else:
            addr = False
            for h in hostnames:
                if h[0] == socket.AF_INET or (h[0] == socket.AF_INET6 and ipv6):
                    addr = ip_bracket(h[4][0])
                    break
            if not addr:
                error = True
    except TypeError:
        err = ('Attempt to resolve address \'{0}\' failed. Invalid or unresolveable address').format(addr)
        raise SaltSystemExit(code=42, msg=err)
    except socket.error:
        error = True

    if error:
        err = ('DNS lookup of \'{0}\' failed.').format(addr)
        if safe:
            if salt.log.is_console_configured():
                # If logging is not configured it also means that either
                # the master or minion instance calling this hasn't even
                # started running
                log.error(err)
            raise SaltClientError()
        raise SaltSystemExit(code=42, msg=err)
    return addr


def required_module_list(docstring=None):
    '''
    Return a list of python modules required by a salt module that aren't
    in stdlib and don't exist on the current pythonpath.
    '''
    if not docstring:
        return []
    ret = []
    modules = parse_docstring(docstring).get('deps', [])
    for mod in modules:
        try:
            imp.find_module(mod)
        except ImportError:
            ret.append(mod)
    return ret


def required_modules_error(name, docstring):
    '''
    Pretty print error messages in critical salt modules which are
    missing deps not always in stdlib such as win32api on windows.
    '''
    modules = required_module_list(docstring)
    if not modules:
        return ''
    filename = os.path.basename(name).split('.')[0]
    msg = '\'{0}\' requires these python modules: {1}'
    return msg.format(filename, ', '.join(modules))


def get_accumulator_dir(cachedir):
    '''
    Return the directory that accumulator data is stored in, creating it if it
    doesn't exist.
    '''
    fn_ = os.path.join(cachedir, 'accumulator')
    if not os.path.isdir(fn_):
        # accumulator_dir is not present, create it
        os.makedirs(fn_)
    return fn_


def check_or_die(command):
    '''
    Simple convenience function for modules to use for gracefully blowing up
    if a required tool is not available in the system path.

    Lazily import `salt.modules.cmdmod` to avoid any sort of circular
    dependencies.
    '''
    if command is None:
        raise CommandNotFoundError('\'None\' is not a valid command.')

    if not which(command):
        raise CommandNotFoundError(command)


def backup_minion(path, bkroot):
    '''
    Backup a file on the minion
    '''
    dname, bname = os.path.split(path)
    if salt.utils.is_windows():
        src_dir = dname.replace(':', '_')
    else:
        src_dir = dname[1:]
    if not salt.utils.is_windows():
        fstat = os.stat(path)
    msecs = str(int(time.time() * 1000000))[-6:]
    if salt.utils.is_windows():
        # ':' is an illegal filesystem path character on Windows
        stamp = time.strftime('%a_%b_%d_%H-%M-%S_%Y')
    else:
        stamp = time.strftime('%a_%b_%d_%H:%M:%S_%Y')
    stamp = '{0}{1}_{2}'.format(stamp[:-4], msecs, stamp[-4:])
    bkpath = os.path.join(bkroot,
                          src_dir,
                          '{0}_{1}'.format(bname, stamp))
    if not os.path.isdir(os.path.dirname(bkpath)):
        os.makedirs(os.path.dirname(bkpath))
    shutil.copyfile(path, bkpath)
    if not salt.utils.is_windows():
        os.chown(bkpath, fstat.st_uid, fstat.st_gid)
        os.chmod(bkpath, fstat.st_mode)


def path_join(*parts):
    '''
    This functions tries to solve some issues when joining multiple absolute
    paths on both *nix and windows platforms.

    See tests/unit/utils/path_join_test.py for some examples on what's being
    talked about here.
    '''
    # Normalize path converting any os.sep as needed
    parts = [os.path.normpath(p) for p in parts]

    root = parts.pop(0)
    if not parts:
        return root

    if is_windows():
        if len(root) == 1:
            root += ':'
        root = root.rstrip(os.sep) + os.sep

    return os.path.normpath(os.path.join(
        root, *[p.lstrip(os.sep) for p in parts]
    ))


def pem_finger(path=None, key=None, sum_type='md5'):
    '''
    Pass in either a raw pem string, or the path on disk to the location of a
    pem file, and the type of cryptographic hash to use. The default is md5.
    The fingerprint of the pem will be returned.

    If neither a key nor a path are passed in, a blank string will be returned.
    '''
    if not key:
        if not os.path.isfile(path):
            return ''

        with fopen(path, 'rb') as fp_:
            key = ''.join(fp_.readlines()[1:-1])

    pre = getattr(hashlib, sum_type)(key).hexdigest()
    finger = ''
    for ind in range(len(pre)):
        if ind % 2:
            # Is odd
            finger += '{0}:'.format(pre[ind])
        else:
            finger += pre[ind]
    return finger.rstrip(':')


def build_whitespace_split_regex(text):
    '''
    Create a regular expression at runtime which should match ignoring the
    addition or deletion of white space or line breaks, unless between commas

    Example:

    .. code-block:: yaml

    >>> import re
    >>> from salt.utils import *
    >>> regex = build_whitespace_split_regex(
    ...     """if [ -z "$debian_chroot" ] && [ -r /etc/debian_chroot ]; then"""
    ... )

    >>> regex
    '(?:[\\s]+)?if(?:[\\s]+)?\\[(?:[\\s]+)?\\-z(?:[\\s]+)?\\"\\$debian'
    '\\_chroot\\"(?:[\\s]+)?\\](?:[\\s]+)?\\&\\&(?:[\\s]+)?\\[(?:[\\s]+)?'
    '\\-r(?:[\\s]+)?\\/etc\\/debian\\_chroot(?:[\\s]+)?\\]\\;(?:[\\s]+)?'
    'then(?:[\\s]+)?'
    >>> re.search(
    ...     regex,
    ...     """if [ -z "$debian_chroot" ] && [ -r /etc/debian_chroot ]; then"""
    ... )

    <_sre.SRE_Match object at 0xb70639c0>
    >>>

    '''
    def __build_parts(text):
        lexer = shlex.shlex(text)
        lexer.whitespace_split = True
        lexer.commenters = ''
        if '\'' in text:
            lexer.quotes = '"'
        elif '"' in text:
            lexer.quotes = '\''
        return list(lexer)

    regex = r''
    for line in text.splitlines():
        parts = [re.escape(s) for s in __build_parts(line)]
        regex += r'(?:[\s]+)?{0}(?:[\s]+)?'.format(r'(?:[\s]+)?'.join(parts))
    return r'(?m)^{0}$'.format(regex)


def format_call(fun,
                data,
                initial_ret=None,
                expected_extra_kws=()):
    '''
    Build the required arguments and keyword arguments required for the passed
    function.

    :param fun: The function to get the argspec from
    :param data: A dictionary containing the required data to build the
                 arguments and keyword arguments.
    :param initial_ret: The initial return data pre-populated as dictionary or
                        None
    :param expected_extra_kws: Any expected extra keyword argument names which
                               should not trigger a :ref:`SaltInvocationError`
    :returns: A dictionary with the function required arguments and keyword
              arguments.
    '''
    ret = initial_ret is not None and initial_ret or {}

    ret['args'] = []
    ret['kwargs'] = {}

    aspec = salt.utils.args.get_function_argspec(fun)

    arg_data = arg_lookup(fun)
    args = arg_data['args']
    kwargs = arg_data['kwargs']

    # Since we WILL be changing the data dictionary, let's change a copy of it
    data = data.copy()

    missing_args = []

    for key in kwargs:
        try:
            kwargs[key] = data.pop(key)
        except KeyError:
            # Let's leave the default value in place
            pass

    while args:
        arg = args.pop(0)
        try:
            ret['args'].append(data.pop(arg))
        except KeyError:
            missing_args.append(arg)

    if missing_args:
        used_args_count = len(ret['args']) + len(args)
        args_count = used_args_count + len(missing_args)
        raise SaltInvocationError(
            '{0} takes at least {1} argument{2} ({3} given)'.format(
                fun.__name__,
                args_count,
                args_count > 1 and 's' or '',
                used_args_count
            )
        )

    ret['kwargs'].update(kwargs)

    if aspec.keywords:
        # The function accepts **kwargs, any non expected extra keyword
        # arguments will made available.
        for key, value in six.iteritems(data):
            if key in expected_extra_kws:
                continue
            ret['kwargs'][key] = value

        # No need to check for extra keyword arguments since they are all
        # **kwargs now. Return
        return ret

    # Did not return yet? Lets gather any remaining and unexpected keyword
    # arguments
    extra = {}
    for key, value in six.iteritems(data):
        if key in expected_extra_kws:
            continue
        extra[key] = copy.deepcopy(value)

    # We'll be showing errors to the users until Salt Carbon comes out, after
    # which, errors will be raised instead.
    warn_until(
        'Carbon',
        'It\'s time to start raising `SaltInvocationError` instead of '
        'returning warnings',
        # Let's not show the deprecation warning on the console, there's no
        # need.
        _dont_call_warnings=True
    )

    if extra:
        # Found unexpected keyword arguments, raise an error to the user
        if len(extra) == 1:
            msg = '{0[0]!r} is an invalid keyword argument for {1!r}'.format(
                list(extra.keys()),
                ret.get(
                    # In case this is being called for a state module
                    'full',
                    # Not a state module, build the name
                    '{0}.{1}'.format(fun.__module__, fun.__name__)
                )
            )
        else:
            msg = '{0} and {1!r} are invalid keyword arguments for {2!r}'.format(
                ', '.join(['{0!r}'.format(e) for e in extra][:-1]),
                list(extra.keys())[-1],
                ret.get(
                    # In case this is being called for a state module
                    'full',
                    # Not a state module, build the name
                    '{0}.{1}'.format(fun.__module__, fun.__name__)
                )
            )

        # Return a warning to the user explaining what's going on
        ret.setdefault('warnings', []).append(
            '{0}. If you were trying to pass additional data to be used '
            'in a template context, please populate \'context\' with '
            '\'key: value\' pairs. Your approach will work until Salt '
            'Carbon is out.{1}'.format(
                msg,
                '' if 'full' not in ret else ' Please update your state files.'
            )
        )

        # Lets pack the current extra kwargs as template context
        ret.setdefault('context', {}).update(extra)
    return ret


def arg_lookup(fun):
    '''
    Return a dict containing the arguments and default arguments to the
    function.
    '''
    ret = {'kwargs': {}}
    aspec = salt.utils.args.get_function_argspec(fun)
    if aspec.defaults:
        ret['kwargs'] = dict(zip(aspec.args[::-1], aspec.defaults[::-1]))
    ret['args'] = [arg for arg in aspec.args if arg not in ret['kwargs']]
    return ret


def istextfile(fp_, blocksize=512):
    '''
    Uses heuristics to guess whether the given file is text or binary,
    by reading a single block of bytes from the file.
    If more than 30% of the chars in the block are non-text, or there
    are NUL ('\x00') bytes in the block, assume this is a binary file.
    '''
    PY3 = sys.version_info[0] == 3  # pylint: disable=C0103
    int2byte = (lambda x: bytes((x,))) if PY3 else chr
    text_characters = (
        b''.join(int2byte(i) for i in range(32, 127)) +
        b'\n\r\t\f\b')
    try:
        block = fp_.read(blocksize)
    except AttributeError:
        # This wasn't an open filehandle, so treat it as a file path and try to
        # open the file
        try:
            with fopen(fp_, 'rb') as fp2_:
                block = fp2_.read(blocksize)
        except IOError:
            # Unable to open file, bail out and return false
            return False
    if b'\x00' in block:
        # Files with null bytes are binary
        return False
    elif not block:
        # An empty file is considered a valid text file
        return True

    nontext = block.translate(None, text_characters)
    return float(len(nontext)) / len(block) <= 0.30


def isorted(to_sort):
    '''
    Sort a list of strings ignoring case.

    >>> L = ['foo', 'Foo', 'bar', 'Bar']
    >>> sorted(L)
    ['Bar', 'Foo', 'bar', 'foo']
    >>> sorted(L, key=lambda x: x.lower())
    ['bar', 'Bar', 'foo', 'Foo']
    >>>
    '''
    return sorted(to_sort, key=lambda x: x.lower())


def mysql_to_dict(data, key):
    '''
    Convert MySQL-style output to a python dictionary
    '''
    ret = {}
    headers = ['']
    for line in data:
        if not line:
            continue
        if line.startswith('+'):
            continue
        comps = line.split('|')
        for comp in range(len(comps)):
            comps[comp] = comps[comp].strip()
        if len(headers) > 1:
            index = len(headers) - 1
            row = {}
            for field in range(index):
                if field < 1:
                    continue
                else:
                    row[headers[field]] = str_to_num(comps[field])
            ret[row[key]] = row
        else:
            headers = comps
    return ret


def contains_whitespace(text):
    '''
    Returns True if there are any whitespace characters in the string
    '''
    return any(x.isspace() for x in text)


def str_to_num(text):
    '''
    Convert a string to a number.
    Returns an integer if the string represents an integer, a floating
    point number if the string is a real number, or the string unchanged
    otherwise.
    '''
    try:
        return int(text)
    except ValueError:
        try:
            return float(text)
        except ValueError:
            return text


def fopen(*args, **kwargs):
    '''
    Wrapper around open() built-in to set CLOEXEC on the fd.

    This flag specifies that the file descriptor should be closed when an exec
    function is invoked;
    When a file descriptor is allocated (as with open or dup), this bit is
    initially cleared on the new file descriptor, meaning that descriptor will
    survive into the new program after exec.

    NB! We still have small race condition between open and fcntl.

    '''
    # Remove lock from kwargs if present
    lock = kwargs.pop('lock', False)

    if lock is True:
        warn_until(
            'Beryllium',
            'The \'lock\' keyword argument is deprecated and will be '
            'removed in Salt Beryllium. Please use '
            '\'salt.utils.flopen()\' for file locking while calling '
            '\'salt.utils.fopen()\'.'
        )
        return flopen(*args, **kwargs)

    # ensure 'binary' mode is always used on windows
    if is_windows():
        if len(args) > 1:
            args = list(args)
            if 'b' not in args[1]:
                args[1] += 'b'
        elif kwargs.get('mode', None):
            if 'b' not in kwargs['mode']:
                kwargs['mode'] += 'b'
        else:
            # the default is to read
            kwargs['mode'] = 'rb'

    fhandle = open(*args, **kwargs)
    if is_fcntl_available():
        # modify the file descriptor on systems with fcntl
        # unix and unix-like systems only
        try:
            FD_CLOEXEC = fcntl.FD_CLOEXEC   # pylint: disable=C0103
        except AttributeError:
            FD_CLOEXEC = 1                  # pylint: disable=C0103
        old_flags = fcntl.fcntl(fhandle.fileno(), fcntl.F_GETFD)
        fcntl.fcntl(fhandle.fileno(), fcntl.F_SETFD, old_flags | FD_CLOEXEC)

    return fhandle


@contextlib.contextmanager
def flopen(*args, **kwargs):
    '''
    Shortcut for fopen with lock and context manager
    '''
    with fopen(*args, **kwargs) as fhandle:
        try:
            if is_fcntl_available(check_sunos=True):
                fcntl.flock(fhandle.fileno(), fcntl.LOCK_SH)
            yield fhandle
        finally:
            if is_fcntl_available(check_sunos=True):
                fcntl.flock(fhandle.fileno(), fcntl.LOCK_UN)


@contextlib.contextmanager
def fpopen(*args, **kwargs):
    '''
    Shortcut for fopen with extra uid, gid and mode options.

    Supported optional Keyword Arguments:

      mode: explicit mode to set. Mode is anything os.chmod
            would accept as input for mode. Works only on unix/unix
            like systems.

      uid: the uid to set, if not set, or it is None or -1 no changes are
           made. Same applies if the path is already owned by this
           uid. Must be int. Works only on unix/unix like systems.

      gid: the gid to set, if not set, or it is None or -1 no changes are
           made. Same applies if the path is already owned by this
           gid. Must be int. Works only on unix/unix like systems.

    '''
    # Remove uid, gid and mode from kwargs if present
    uid = kwargs.pop('uid', -1)  # -1 means no change to current uid
    gid = kwargs.pop('gid', -1)  # -1 means no change to current gid
    mode = kwargs.pop('mode', None)
    with fopen(*args, **kwargs) as fhandle:
        path = args[0]
        d_stat = os.stat(path)

        if hasattr(os, 'chown'):
            # if uid and gid are both -1 then go ahead with
            # no changes at all
            if (d_stat.st_uid != uid or d_stat.st_gid != gid) and \
                    [i for i in (uid, gid) if i != -1]:
                os.chown(path, uid, gid)

        if mode is not None:
            mode_part = S_IMODE(d_stat.st_mode)
            if mode_part != mode:
                os.chmod(path, (d_stat.st_mode ^ mode_part) | mode)

        yield fhandle


def expr_match(line, expr):
    '''
    Evaluate a line of text against an expression. First try a full-string
    match, next try globbing, and then try to match assuming expr is a regular
    expression. Originally designed to match minion IDs for
    whitelists/blacklists.
    '''
    if line == expr:
        return True
    if fnmatch.fnmatch(line, expr):
        return True
    try:
        if re.match(r'\A{0}\Z'.format(expr), line):
            return True
    except re.error:
        pass
    return False


def check_whitelist_blacklist(value, whitelist=None, blacklist=None):
    '''
    Check a whitelist and/or blacklist to see if the value matches it.
    '''
    if not any((whitelist, blacklist)):
        return True
    in_whitelist = False
    in_blacklist = False
    if whitelist:
        try:
            for expr in whitelist:
                if expr_match(value, expr):
                    in_whitelist = True
                    break
        except TypeError:
            log.error('Non-iterable whitelist {0}'.format(whitelist))
            whitelist = None
    else:
        whitelist = None

    if blacklist:
        try:
            for expr in blacklist:
                if expr_match(value, expr):
                    in_blacklist = True
                    break
        except TypeError:
            log.error('Non-iterable blacklist {0}'.format(whitelist))
            blacklist = None
    else:
        blacklist = None

    if whitelist and not blacklist:
        ret = in_whitelist
    elif blacklist and not whitelist:
        ret = not in_blacklist
    elif whitelist and blacklist:
        ret = in_whitelist and not in_blacklist
    else:
        ret = True

    return ret


def subdict_match(data,
                  expr,
                  delimiter=DEFAULT_TARGET_DELIM,
                  regex_match=False,
                  exact_match=False):
    '''
    Check for a match in a dictionary using a delimiter character to denote
    levels of subdicts, and also allowing the delimiter character to be
    matched. Thus, 'foo:bar:baz' will match data['foo'] == 'bar:baz' and
    data['foo']['bar'] == 'baz'. The former would take priority over the
    latter.
    '''
    def _match(target, pattern, regex_match=False, exact_match=False):
        if regex_match:
            try:
                return re.match(pattern.lower(), str(target).lower())
            except Exception:
                log.error('Invalid regex {0!r} in match'.format(pattern))
                return False
        elif exact_match:
            return str(target).lower() == pattern.lower()
        else:
            return fnmatch.fnmatch(str(target).lower(), pattern.lower())

    def _dict_match(target, pattern, regex_match=False, exact_match=False):
        if pattern.startswith('*:'):
            pattern = pattern[2:]

        if pattern == '*':
            # We are just checking that the key exists
            return True
        elif pattern in target:
            # We might want to search for a key
            return True
        elif subdict_match(target,
                         pattern,
                         regex_match=regex_match,
                         exact_match=exact_match):
            return True
        for key in target.keys():
            if _match(key,
                      pattern,
                      regex_match=regex_match,
                      exact_match=exact_match):
                return True
            if isinstance(target[key], dict):
                if _dict_match(target[key],
                               pattern,
                               regex_match=regex_match,
                               exact_match=exact_match):
                    return True
            elif isinstance(target[key], list):
                for item in target[key]:
                    if _match(item,
                              pattern,
                              regex_match=regex_match,
                              exact_match=exact_match):
                        return True
        return False

    for idx in range(1, expr.count(delimiter) + 1):
        splits = expr.split(delimiter)
        key = delimiter.join(splits[:idx])
        matchstr = delimiter.join(splits[idx:])
        log.debug('Attempting to match {0!r} in {1!r} using delimiter '
                  '{2!r}'.format(matchstr, key, delimiter))
        match = traverse_dict_and_list(data, key, {}, delimiter=delimiter)
        if match == {}:
            continue
        if isinstance(match, dict):
            if _dict_match(match,
                           matchstr,
                           regex_match=regex_match,
                           exact_match=exact_match):
                return True
            continue
        if isinstance(match, list):
            # We are matching a single component to a single list member
            for member in match:
                if isinstance(member, dict):
                    if _dict_match(member,
                                   matchstr,
                                   regex_match=regex_match,
                                   exact_match=exact_match):
                        return True
                if _match(member,
                          matchstr,
                          regex_match=regex_match,
                          exact_match=exact_match):
                    return True
            continue
        if _match(match,
                  matchstr,
                  regex_match=regex_match,
                  exact_match=exact_match):
            return True
    return False


def traverse_dict(data, key, default, delimiter=DEFAULT_TARGET_DELIM):
    '''
    Traverse a dict using a colon-delimited (or otherwise delimited, using the
    'delimiter' param) target string. The target 'foo:bar:baz' will return
    data['foo']['bar']['baz'] if this value exists, and will otherwise return
    the dict in the default argument.
    '''
    try:
        for each in key.split(delimiter):
            data = data[each]
    except (KeyError, IndexError, TypeError):
        # Encountered a non-indexable value in the middle of traversing
        return default
    return data


def traverse_dict_and_list(data, key, default, delimiter=DEFAULT_TARGET_DELIM):
    '''
    Traverse a dict or list using a colon-delimited (or otherwise delimited,
    using the 'delimiter' param) target string. The target 'foo:bar:0' will
    return data['foo']['bar'][0] if this value exists, and will otherwise
    return the dict in the default argument.
    Function will automatically determine the target type.
    The target 'foo:bar:0' will return data['foo']['bar'][0] if data like
    {'foo':{'bar':['baz']}} , if data like {'foo':{'bar':{'0':'baz'}}}
    then return data['foo']['bar']['0']
    '''
    for each in key.split(delimiter):
        if isinstance(data, list):
            try:
                idx = int(each)
            except ValueError:
                embed_match = False
                # Index was not numeric, lets look at any embedded dicts
                for embedded in (x for x in data if isinstance(x, dict)):
                    try:
                        data = embedded[each]
                        embed_match = True
                        break
                    except KeyError:
                        pass
                if not embed_match:
                    # No embedded dicts matched, return the default
                    return default
            else:
                try:
                    data = data[idx]
                except IndexError:
                    return default
        else:
            try:
                data = data[each]
            except (KeyError, TypeError):
                return default
    return data


def mkstemp(*args, **kwargs):
    '''
    Helper function which does exactly what `tempfile.mkstemp()` does but
    accepts another argument, `close_fd`, which, by default, is true and closes
    the fd before returning the file path. Something commonly done throughout
    Salt's code.
    '''
    close_fd = kwargs.pop('close_fd', True)
    fd_, fpath = tempfile.mkstemp(*args, **kwargs)
    if close_fd is False:
        return (fd_, fpath)
    os.close(fd_)
    del fd_
    return fpath


def clean_kwargs(**kwargs):
    '''
    Return a dict without any of the __pub* keys (or any other keys starting
    with a dunder) from the kwargs dict passed into the execution module
    functions. These keys are useful for tracking what was used to invoke
    the function call, but they may not be desierable to have if passing the
    kwargs forward wholesale.
    '''
    ret = {}
    for key, val in six.iteritems(kwargs):
        if not key.startswith('__'):
            ret[key] = val
    return ret


@real_memoize
def is_windows():
    '''
    Simple function to return if a host is Windows or not
    '''
    return sys.platform.startswith('win')


def sanitize_win_path_string(winpath):
    '''
    Remove illegal path characters for windows
    '''
    intab = '<>:|?*'
    outtab = '_' * len(intab)
    trantab = string.maketrans(intab, outtab)
    if isinstance(winpath, str):
        winpath = winpath.translate(trantab)
    elif isinstance(winpath, six.text_type):
        winpath = winpath.translate(dict((ord(c), u'_') for c in intab))
    return winpath


@real_memoize
def is_linux():
    '''
    Simple function to return if a host is Linux or not.
    Note for a proxy minion, we need to return something else
    '''
    import __main__ as main
    # This is a hack.  If a proxy minion is started by other
    # means, e.g. a custom script that creates the minion objects
    # then this will fail.
    is_proxy = False
    try:
        if 'salt-proxy-minion' in main.__file__:
            is_proxy = True
    except AttributeError:
        pass
    if is_proxy:
        return False
    else:
        return sys.platform.startswith('linux')


@real_memoize
def is_darwin():
    '''
    Simple function to return if a host is Darwin (OS X) or not
    '''
    return sys.platform.startswith('darwin')


@real_memoize
def is_sunos():
    '''
    Simple function to return if host is SunOS or not
    '''
    return sys.platform.startswith('sunos')


@real_memoize
def is_freebsd():
    '''
    Simple function to return if host is FreeBSD or not
    '''
    return sys.platform.startswith('freebsd')


def is_fcntl_available(check_sunos=False):
    '''
    Simple function to check if the `fcntl` module is available or not.

    If `check_sunos` is passed as `True` an additional check to see if host is
    SunOS is also made. For additional information see: http://goo.gl/159FF8
    '''
    if check_sunos and is_sunos():
        return False
    return HAS_FCNTL


def check_include_exclude(path_str, include_pat=None, exclude_pat=None):
    '''
    Check for glob or regexp patterns for include_pat and exclude_pat in the
    'path_str' string and return True/False conditions as follows.
      - Default: return 'True' if no include_pat or exclude_pat patterns are
        supplied
      - If only include_pat or exclude_pat is supplied: return 'True' if string
        passes the include_pat test or fails exclude_pat test respectively
      - If both include_pat and exclude_pat are supplied: return 'True' if
        include_pat matches AND exclude_pat does not match
    '''
    ret = True  # -- default true
    # Before pattern match, check if it is regexp (E@'') or glob(default)
    if include_pat:
        if re.match('E@', include_pat):
            retchk_include = True if re.search(
                include_pat[2:],
                path_str
            ) else False
        else:
            retchk_include = True if fnmatch.fnmatch(
                path_str,
                include_pat
            ) else False

    if exclude_pat:
        if re.match('E@', exclude_pat):
            retchk_exclude = False if re.search(
                exclude_pat[2:],
                path_str
            ) else True
        else:
            retchk_exclude = False if fnmatch.fnmatch(
                path_str,
                exclude_pat
            ) else True

    # Now apply include/exclude conditions
    if include_pat and not exclude_pat:
        ret = retchk_include
    elif exclude_pat and not include_pat:
        ret = retchk_exclude
    elif include_pat and exclude_pat:
        ret = retchk_include and retchk_exclude
    else:
        ret = True

    return ret


def gen_state_tag(low):
    '''
    Generate the running dict tag string from the low data structure
    '''
    return '{0[state]}_|-{0[__id__]}_|-{0[name]}_|-{0[fun]}'.format(low)


def check_state_result(running):
    '''
    Check the total return value of the run and determine if the running
    dict has any issues
    '''
    if not isinstance(running, dict):
        return False

    if not running:
        return False

    ret = True
    for state_result in six.itervalues(running):
        if not isinstance(state_result, dict):
            # return false when hosts return a list instead of a dict
            ret = False
        if ret:
            result = state_result.get('result', _empty)
            if result is False:
                ret = False
            # only override return value if we are not already failed
            elif (
                result is _empty
                and isinstance(state_result, dict)
                and ret
            ):
                ret = check_state_result(state_result)
        # return as soon as we got a failure
        if not ret:
            break
    return ret


def test_mode(**kwargs):
    '''
    Examines the kwargs passed and returns True if any kwarg which matching
    "Test" in any variation on capitalization (i.e. "TEST", "Test", "TeSt",
    etc) contains a True value (as determined by salt.utils.is_true).
    '''
    for arg, value in six.iteritems(kwargs):
        try:
            if arg.lower() == 'test' and is_true(value):
                return True
        except AttributeError:
            continue
    return False


def is_true(value=None):
    '''
    Returns a boolean value representing the "truth" of the value passed. The
    rules for what is a "True" value are:

        1. Integer/float values greater than 0
        2. The string values "True" and "true"
        3. Any object for which bool(obj) returns True
    '''
    # First, try int/float conversion
    try:
        value = int(value)
    except (ValueError, TypeError):
        pass
    try:
        value = float(value)
    except (ValueError, TypeError):
        pass

    # Now check for truthiness
    if isinstance(value, (int, float)):
        return value > 0
    elif isinstance(value, six.string_types):
        return str(value).lower() == 'true'
    else:
        return bool(value)


def exactly_n(l, n=1):
    '''
    Tests that exactly N items in an iterable are "truthy" (neither None,
    False, nor 0).
    '''
    i = iter(l)
    return all(any(i) for j in range(n)) and not any(i)


def exactly_one(l):
    return exactly_n(l)


def rm_rf(path):
    '''
    Platform-independent recursive delete. Includes code from
    http://stackoverflow.com/a/2656405
    '''
    def _onerror(func, path, exc_info):
        '''
        Error handler for `shutil.rmtree`.

        If the error is due to an access error (read only file)
        it attempts to add write permission and then retries.

        If the error is for another reason it re-raises the error.

        Usage : `shutil.rmtree(path, onerror=onerror)`
        '''
        if is_windows() and not os.access(path, os.W_OK):
            # Is the error an access error ?
            os.chmod(path, stat.S_IWUSR)
            func(path)
        else:
            raise

    shutil.rmtree(path, onerror=_onerror)


def option(value, default='', opts=None, pillar=None):
    '''
    Pass in a generic option and receive the value that will be assigned
    '''
    if opts is None:
        opts = {}
    if pillar is None:
        pillar = {}
    sources = (
        (opts, value),
        (pillar, 'master:{0}'.format(value)),
        (pillar, value),
    )
    for source, val in sources:
        out = traverse_dict_and_list(source, val, default)
        if out is not default:
            return out
    return default


def parse_docstring(docstring):
    '''
    Parse a docstring into its parts.

    Currently only parses dependencies, can be extended to parse whatever is
    needed.

    Parses into a dictionary:
        {
            'full': full docstring,
            'deps': list of dependencies (empty list if none)
        }
    '''
    # First try with regex search for :depends:
    ret = {}
    ret['full'] = docstring
    regex = r'([ \t]*):depends:[ \t]+- (\w+)[^\n]*\n(\1[ \t]+- (\w+)[^\n]*\n)*'
    match = re.search(regex, docstring, re.M)
    if match:
        deps = []
        regex = r'- (\w+)'
        for line in match.group(0).strip().splitlines():
            deps.append(re.search(regex, line).group(1))
        ret['deps'] = deps
        return ret
    # Try searching for a one-liner instead
    else:
        txt = 'Required python modules: '
        data = docstring.splitlines()
        dep_list = list(x for x in data if x.strip().startswith(txt))
        if not dep_list:
            ret['deps'] = []
            return ret
        deps = dep_list[0].replace(txt, '').strip().split(', ')
        ret['deps'] = deps
        return ret


def print_cli(msg):
    '''
    Wrapper around print() that suppresses tracebacks on broken pipes (i.e.
    when salt output is piped to less and less is stopped prematurely).
    '''
    try:
        try:
            print(msg)
        except UnicodeEncodeError:
            print(msg.encode('utf-8'))
    except IOError as exc:
        if exc.errno != errno.EPIPE:
            raise


def safe_walk(top, topdown=True, onerror=None, followlinks=True, _seen=None):
    '''
    A clone of the python os.walk function with some checks for recursive
    symlinks. Unlike os.walk this follows symlinks by default.
    '''
    islink, join, isdir = os.path.islink, os.path.join, os.path.isdir
    if _seen is None:
        _seen = set()

    # We may not have read permission for top, in which case we can't
    # get a list of the files the directory contains.  os.path.walk
    # always suppressed the exception then, rather than blow up for a
    # minor reason when (say) a thousand readable directories are still
    # left to visit.  That logic is copied here.
    try:
        # Note that listdir and error are globals in this module due
        # to earlier import-*.
        names = os.listdir(top)
    except os.error as err:
        if onerror is not None:
            onerror(err)
        return

    if followlinks:
        status = os.stat(top)
        # st_ino is always 0 on some filesystems (FAT, NTFS); ignore them
        if status.st_ino != 0:
            node = (status.st_dev, status.st_ino)
            if node in _seen:
                return
            _seen.add(node)

    dirs, nondirs = [], []
    for name in names:
        full_path = join(top, name)
        if isdir(full_path):
            dirs.append(name)
        else:
            nondirs.append(name)

    if topdown:
        yield top, dirs, nondirs
    for name in dirs:
        new_path = join(top, name)
        if followlinks or not islink(new_path):
            for x in safe_walk(new_path, topdown, onerror, followlinks, _seen):
                yield x
    if not topdown:
        yield top, dirs, nondirs


def get_hash(path, form='md5', chunk_size=65536):
    '''
    Get the hash sum of a file

    This is better than ``get_sum`` for the following reasons:
        - It does not read the entire file into memory.
        - It does not return a string on error. The returned value of
            ``get_sum`` cannot really be trusted since it is vulnerable to
            collisions: ``get_sum(..., 'xyz') == 'Hash xyz not supported'``
    '''
    try:
        hash_type = getattr(hashlib, form)
    except AttributeError:
        raise ValueError('Invalid hash type: {0}'.format(form))
    with salt.utils.fopen(path, 'rb') as ifile:
        hash_obj = hash_type()
        # read the file in in chunks, not the entire file
        for chunk in iter(lambda: ifile.read(chunk_size), b''):
            hash_obj.update(chunk)
        return hash_obj.hexdigest()


def namespaced_function(function, global_dict, defaults=None):
    '''
    Redefine(clone) a function under a different globals() namespace scope
    '''
    if defaults is None:
        defaults = function.__defaults__

    new_namespaced_function = types.FunctionType(
        function.__code__,
        global_dict,
        name=function.__name__,
        argdefs=defaults
    )
    new_namespaced_function.__dict__.update(function.__dict__)
    return new_namespaced_function


def _win_console_event_handler(event):
    if event == 5:
        # Do nothing on CTRL_LOGOFF_EVENT
        return True
    return False


def enable_ctrl_logoff_handler():
    if HAS_WIN32API:
        win32api.SetConsoleCtrlHandler(_win_console_event_handler, 1)


def date_cast(date):
    '''
    Casts any object into a datetime.datetime object

    date
      any datetime, time string representation...
    '''
    if date is None:
        return datetime.datetime.now()
    elif isinstance(date, datetime.datetime):
        return date

    # fuzzy date
    try:
        if isinstance(date, six.string_types):
            try:
                if HAS_TIMELIB:
                    return timelib.strtodatetime(date)
            except ValueError:
                pass

            # not parsed yet, obviously a timestamp?
            if date.isdigit():
                date = int(date)
            else:
                date = float(date)

        return datetime.datetime.fromtimestamp(date)
    except Exception:
        if HAS_TIMELIB:
            raise ValueError('Unable to parse {0}'.format(date))

        raise RuntimeError('Unable to parse {0}.'
            ' Consider installing timelib'.format(date))


def date_format(date=None, format="%Y-%m-%d"):
    '''
    Converts date into a time-based string

    date
      any datetime, time string representation...

    format
       :ref:`strftime<http://docs.python.org/2/library/datetime.html#datetime.datetime.strftime>` format

    >>> import datetime
    >>> src = datetime.datetime(2002, 12, 25, 12, 00, 00, 00)
    >>> date_format(src)
    '2002-12-25'
    >>> src = '2002/12/25'
    >>> date_format(src)
    '2002-12-25'
    >>> src = 1040814000
    >>> date_format(src)
    '2002-12-25'
    >>> src = '1040814000'
    >>> date_format(src)
    '2002-12-25'
    '''
    return date_cast(date).strftime(format)


def warn_until(version,
               message,
               category=DeprecationWarning,
               stacklevel=None,
               _version_info_=None,
               _dont_call_warnings=False):
    '''
    Helper function to raise a warning, by default, a ``DeprecationWarning``,
    until the provided ``version``, after which, a ``RuntimeError`` will
    be raised to remind the developers to remove the warning because the
    target version has been reached.

    :param version: The version info or name after which the warning becomes a
                    ``RuntimeError``. For example ``(0, 17)`` or ``Hydrogen``
                    or an instance of :class:`salt.version.SaltStackVersion`.
    :param message: The warning message to be displayed.
    :param category: The warning class to be thrown, by default
                     ``DeprecationWarning``
    :param stacklevel: There should be no need to set the value of
                       ``stacklevel``. Salt should be able to do the right thing.
    :param _version_info_: In order to reuse this function for other SaltStack
                           projects, they need to be able to provide the
                           version info to compare to.
    :param _dont_call_warnings: This parameter is used just to get the
                                functionality until the actual error is to be
                                issued. When we're only after the salt version
                                checks to raise a ``RuntimeError``.
    '''
    if not isinstance(version, (tuple,
                                six.string_types,
                                salt.version.SaltStackVersion)):
        raise RuntimeError(
            'The \'version\' argument should be passed as a tuple, string or '
            'an instance of \'salt.version.SaltStackVersion\'.'
        )
    elif isinstance(version, tuple):
        version = salt.version.SaltStackVersion(*version)
    elif isinstance(version, six.string_types):
        version = salt.version.SaltStackVersion.from_name(version)

    if stacklevel is None:
        # Attribute the warning to the calling function, not to warn_until()
        stacklevel = 2

    if _version_info_ is None:
        _version_info_ = salt.version.__version_info__

    _version_ = salt.version.SaltStackVersion(*_version_info_)

    if _version_ >= version:
        import inspect
        caller = inspect.getframeinfo(sys._getframe(stacklevel - 1))
        raise RuntimeError(
            'The warning triggered on filename {filename!r}, line number '
            '{lineno}, is supposed to be shown until version '
            '{until_version} is released. Current version is now '
            '{salt_version}. Please remove the warning.'.format(
                filename=caller.filename,
                lineno=caller.lineno,
                until_version=version.formatted_version,
                salt_version=_version_.formatted_version
            ),
        )

    if _dont_call_warnings is False:
        def _formatwarning(message,
                           category,
                           filename,
                           lineno,
                           line=None):  # pylint: disable=W0613
            '''
            Replacement for warnings.formatwarning that disables the echoing of
            the 'line' parameter.
            '''
            return '{0}:{1}: {2}: {3}'.format(
                filename, lineno, category.__name__, message
            )
        saved = warnings.formatwarning
        warnings.formatwarning = _formatwarning
        warnings.warn(
            message.format(version=version.formatted_version),
            category,
            stacklevel=stacklevel
        )
        warnings.formatwarning = saved


def kwargs_warn_until(kwargs,
                      version,
                      category=DeprecationWarning,
                      stacklevel=None,
                      _version_info_=None,
                      _dont_call_warnings=False):
    '''
    Helper function to raise a warning (by default, a ``DeprecationWarning``)
    when unhandled keyword arguments are passed to function, until the
    provided ``version_info``, after which, a ``RuntimeError`` will be raised
    to remind the developers to remove the ``**kwargs`` because the target
    version has been reached.
    This function is used to help deprecate unused legacy ``**kwargs`` that
    were added to function parameters lists to preserve backwards compatibility
    when removing a parameter. See
    :doc:`the deprecation development docs </topics/development/deprecations>`
    for the modern strategy for deprecating a function parameter.

    :param kwargs: The caller's ``**kwargs`` argument value (a ``dict``).
    :param version: The version info or name after which the warning becomes a
                    ``RuntimeError``. For example ``(0, 17)`` or ``Hydrogen``
                    or an instance of :class:`salt.version.SaltStackVersion`.
    :param category: The warning class to be thrown, by default
                     ``DeprecationWarning``
    :param stacklevel: There should be no need to set the value of
                       ``stacklevel``. Salt should be able to do the right thing.
    :param _version_info_: In order to reuse this function for other SaltStack
                           projects, they need to be able to provide the
                           version info to compare to.
    :param _dont_call_warnings: This parameter is used just to get the
                                functionality until the actual error is to be
                                issued. When we're only after the salt version
                                checks to raise a ``RuntimeError``.
    '''
    if not isinstance(version, (tuple,
                                six.string_types,
                                salt.version.SaltStackVersion)):
        raise RuntimeError(
            'The \'version\' argument should be passed as a tuple, string or '
            'an instance of \'salt.version.SaltStackVersion\'.'
        )
    elif isinstance(version, tuple):
        version = salt.version.SaltStackVersion(*version)
    elif isinstance(version, six.string_types):
        version = salt.version.SaltStackVersion.from_name(version)

    if stacklevel is None:
        # Attribute the warning to the calling function,
        # not to kwargs_warn_until() or warn_until()
        stacklevel = 3

    if _version_info_ is None:
        _version_info_ = salt.version.__version_info__

    _version_ = salt.version.SaltStackVersion(*_version_info_)

    if kwargs or _version_.info >= version.info:
        arg_names = ', '.join('{0!r}'.format(key) for key in kwargs)
        warn_until(
            version,
            message='The following parameter(s) have been deprecated and '
                    'will be removed in {0!r}: {1}.'.format(version.string,
                                                            arg_names),
            category=category,
            stacklevel=stacklevel,
            _version_info_=_version_.info,
            _dont_call_warnings=_dont_call_warnings
        )


def version_cmp(pkg1, pkg2):
    '''
    Compares two version strings using distutils.version.LooseVersion. This is
    a fallback for providers which don't have a version comparison utility
    built into them.  Return -1 if version1 < version2, 0 if version1 ==
    version2, and 1 if version1 > version2. Return None if there was a problem
    making the comparison.
    '''
    try:
        # pylint: disable=no-member
        if distutils.version.LooseVersion(pkg1) < \
                distutils.version.LooseVersion(pkg2):
            return -1
        elif distutils.version.LooseVersion(pkg1) == \
                distutils.version.LooseVersion(pkg2):
            return 0
        elif distutils.version.LooseVersion(pkg1) > \
                distutils.version.LooseVersion(pkg2):
            return 1
        # pylint: disable=no-member
    except Exception as exc:
        log.exception(exc)
    return None


def compare_versions(ver1='', oper='==', ver2='', cmp_func=None):
    '''
    Compares two version numbers. Accepts a custom function to perform the
    cmp-style version comparison, otherwise uses version_cmp().
    '''
    cmp_map = {'<': (-1,), '<=': (-1, 0), '==': (0,),
               '>=': (0, 1), '>': (1,)}
    if oper not in ['!='] and oper not in cmp_map:
        log.error('Invalid operator "{0}" for version '
                  'comparison'.format(oper))
        return False

    if cmp_func is None:
        cmp_func = version_cmp

    cmp_result = cmp_func(ver1, ver2)
    if cmp_result is None:
        return False

    if oper == '!=':
        return cmp_result not in cmp_map['==']
    else:
        return cmp_result in cmp_map[oper]


def compare_dicts(old=None, new=None):
    '''
    Compare before and after results from various salt functions, returning a
    dict describing the changes that were made.
    '''
    ret = {}
    for key in set((new or {})).union((old or {})):
        if key not in old:
            # New key
            ret[key] = {'old': '',
                        'new': new[key]}
        elif key not in new:
            # Key removed
            ret[key] = {'new': '',
                        'old': old[key]}
        elif new[key] != old[key]:
            # Key modified
            ret[key] = {'old': old[key],
                        'new': new[key]}
    return ret


def argspec_report(functions, module=''):
    '''
    Pass in a functions dict as it is returned from the loader and return the
    argspec function signatures
    '''
    ret = {}
    # TODO: cp.get_file will also match cp.get_file_str. this is the
    # same logic as sys.doc, and it is not working as expected, see
    # issue #3614
    _use_fnmatch = False
    if '*' in module:
        target_mod = module
        _use_fnmatch = True
    elif module:
        # allow both "sys" and "sys." to match sys, without also matching
        # sysctl
        target_module = module + '.' if not module.endswith('.') else module
    else:
        target_module = ''
    if _use_fnmatch:
        for fun in fnmatch.filter(functions, target_mod):
            try:
                aspec = salt.utils.args.get_function_argspec(functions[fun])
            except TypeError:
                # this happens if not callable
                continue

            args, varargs, kwargs, defaults = aspec

            ret[fun] = {}
            ret[fun]['args'] = args if args else None
            ret[fun]['defaults'] = defaults if defaults else None
            ret[fun]['varargs'] = True if varargs else None
            ret[fun]['kwargs'] = True if kwargs else None

    else:
        for fun in functions:
            if fun == module or fun.startswith(target_module):
                try:
                    aspec = salt.utils.args.get_function_argspec(functions[fun])
                except TypeError:
                    # this happens if not callable
                    continue

                args, varargs, kwargs, defaults = aspec

                ret[fun] = {}
                ret[fun]['args'] = args if args else None
                ret[fun]['defaults'] = defaults if defaults else None
                ret[fun]['varargs'] = True if varargs else None
                ret[fun]['kwargs'] = True if kwargs else None

    return ret


def decode_list(data):
    '''
    JSON decodes as unicode, Jinja needs bytes...
    '''
    rv = []
    for item in data:
        if isinstance(item, six.text_type) and six.PY2:
            item = item.encode('utf-8')
        elif isinstance(item, list):
            item = decode_list(item)
        elif isinstance(item, dict):
            item = decode_dict(item)
        rv.append(item)
    return rv


def decode_dict(data):
    '''
    JSON decodes as unicode, Jinja needs bytes...
    '''
    rv = {}
    for key, value in six.iteritems(data):
        if isinstance(key, six.text_type) and six.PY2:
            key = key.encode('utf-8')
        if isinstance(value, six.text_type) and six.PY2:
            value = value.encode('utf-8')
        elif isinstance(value, list):
            value = decode_list(value)
        elif isinstance(value, dict):
            value = decode_dict(value)
        rv[key] = value
    return rv


def find_json(raw):
    '''
    Pass in a raw string and load the json when is starts. This allows for a
    string to start with garbage and end with json but be cleanly loaded
    '''
    ret = {}
    for ind in range(len(raw)):
        working = '\n'.join(raw.splitlines()[ind:])
        try:
            ret = json.loads(working, object_hook=decode_dict)
        except ValueError:
            continue
        if ret:
            return ret
    if not ret:
        # Not json, raise an error
        raise ValueError


def is_bin_file(path):
    '''
    Detects if the file is a binary, returns bool. Returns True if the file is
    a bin, False if the file is not and None if the file is not available.
    '''
    if not os.path.isfile(path):
        return None
    try:
        with fopen(path, 'r') as fp_:
            return is_bin_str(fp_.read(2048))
    except os.error:
        return None


def is_bin_str(data):
    '''
    Detects if the passed string of data is bin or text
    '''
    if '\0' in data:
        return True
    if not data:
        return False

    text_characters = ''.join(list(map(chr, list(range(32, 127)))) + list('\n\r\t\b'))
    _null_trans = string.maketrans('', '')
    # Get the non-text characters (maps a character to itself then
    # use the 'remove' option to get rid of the text characters.)
    text = data.translate(_null_trans, text_characters)

    # If more than 30% non-text characters, then
    # this is considered a binary file
    if len(text) / len(data) > 0.30:
        return True
    return False


def is_dictlist(data):
    '''
    Returns True if data is a list of one-element dicts (as found in many SLS
    schemas), otherwise returns False
    '''
    if isinstance(data, list):
        for element in data:
            if isinstance(element, dict):
                if len(element) != 1:
                    return False
            else:
                return False
        return True
    return False


def repack_dictlist(data):
    '''
    Takes a list of one-element dicts (as found in many SLS schemas) and
    repacks into a single dictionary.
    '''
    if isinstance(data, six.string_types):
        try:
            import yaml
            data = yaml.safe_load(data)
        except yaml.parser.ParserError as err:
            log.error(err)
            return {}
    if not isinstance(data, list) \
            or [x for x in data
                if not isinstance(x, (six.string_types, int, float, dict))]:
        log.error('Invalid input: {0}'.format(pprint.pformat(data)))
        log.error('Input must be a list of strings/dicts')
        return {}
    ret = {}
    for element in data:
        if isinstance(element, (six.string_types, int, float)):
            ret[element] = None
        else:
            if len(element) != 1:
                log.error('Invalid input: key/value pairs must contain '
                          'only one element (data passed: {0}).'
                          .format(element))
                return {}
            ret.update(element)
    return ret


def get_group_list(user=None, include_default=True):
    '''
    Returns a list of all of the system group names of which the user
    is a member.
    '''
    if HAS_GRP is False or HAS_PWD is False:
        # We don't work on platforms that don't have grp and pwd
        # Just return an empty list
        return []
    group_names = None
    ugroups = set()
    if not isinstance(user, six.string_types):
        raise Exception
    if hasattr(os, 'getgrouplist'):
        # Try os.getgrouplist, available in python >= 3.3
        log.trace('Trying os.getgrouplist for {0!r}'.format(user))
        try:
            group_names = [
                grp.getgrgid(grpid).gr_name for grpid in
                os.getgrouplist(user, pwd.getpwnam(user).pw_gid)
            ]
        except Exception:
            pass
    else:
        # Try pysss.getgrouplist
        log.trace('Trying pysss.getgrouplist for {0!r}'.format(user))
        try:
            import pysss  # pylint: disable=import-error
            group_names = list(pysss.getgrouplist(user))
        except Exception:
            pass
    if group_names is None:
        # Fall back to generic code
        # Include the user's default group to behave like
        # os.getgrouplist() and pysss.getgrouplist() do
        log.trace('Trying generic group list for {0!r}'.format(user))
        group_names = [g.gr_name for g in grp.getgrall() if user in g.gr_mem]
        try:
            default_group = grp.getgrgid(pwd.getpwnam(user).pw_gid).gr_name
            if default_group not in group_names:
                group_names.append(default_group)
        except KeyError:
            # If for some reason the user does not have a default group
            pass
    ugroups.update(group_names)
    if include_default is False:
        # Historically, saltstack code for getting group lists did not
        # include the default group. Some things may only want
        # supplemental groups, so include_default=False omits the users
        # default group.
        try:
            default_group = grp.getgrgid(pwd.getpwnam(user).pw_gid).gr_name
            ugroups.remove(default_group)
        except KeyError:
            # If for some reason the user does not have a default group
            pass
    log.trace('Group list for user {0!r}: {1!r}'.format(user, sorted(ugroups)))
    return sorted(ugroups)


def get_group_dict(user=None, include_default=True):
    '''
    Returns a dict of all of the system groups as keys, and group ids
    as values, of which the user is a member.
    E.g.: {'staff': 501, 'sudo': 27}
    '''
    if HAS_GRP is False or HAS_PWD is False:
        # We don't work on platforms that don't have grp and pwd
        # Just return an empty dict
        return {}
    group_dict = {}
    group_names = get_group_list(user, include_default=include_default)
    for group in group_names:
        group_dict.update({group: grp.getgrnam(group).gr_gid})
    return group_dict


def get_gid_list(user=None, include_default=True):
    '''
    Returns a list of all of the system group IDs of which the user
    is a member.
    '''
    if HAS_GRP is False or HAS_PWD is False:
        # We don't work on platforms that don't have grp and pwd
        # Just return an empty list
        return []
    gid_list = [
            gid for (group, gid) in
            six.iteritems(salt.utils.get_group_dict(user, include_default=include_default))
    ]
    return sorted(set(gid_list))


def total_seconds(td):
    '''
    Takes a timedelta and returns the total number of seconds
    represented by the object. Wrapper for the total_seconds()
    method which does not exist in versions of Python < 2.7.
    '''
    return (td.microseconds + (td.seconds + td.days * 24 * 3600) * 10**6) / 10**6


def import_json():
    '''
    Import a json module, starting with the quick ones and going down the list)
    '''
    for fast_json in ('ujson', 'yajl', 'json'):
        try:
            mod = __import__(fast_json)
            log.trace('loaded {0} json lib'.format(fast_json))
            return mod
        except ImportError:
            continue


def appendproctitle(name):
    '''
    Append "name" to the current process title
    '''
    if HAS_SETPROCTITLE:
        setproctitle.setproctitle(setproctitle.getproctitle() + ' ' + name)


def chugid(runas):
    '''
    Change the current process to belong to
    the imputed user (and the groups he belongs to)
    '''
    uinfo = pwd.getpwnam(runas)
    supgroups = []
    supgroups_seen = set()

    # The line below used to exclude the current user's primary gid.
    # However, when root belongs to more than one group
    # this causes root's primary group of '0' to be dropped from
    # his grouplist.  On FreeBSD, at least, this makes some
    # command executions fail with 'access denied'.
    #
    # The Python documentation says that os.setgroups sets only
    # the supplemental groups for a running process.  On FreeBSD
    # this does not appear to be strictly true.
    group_list = get_group_dict(runas, include_default=True)
    if sys.platform == 'darwin':
        group_list = dict((k, v) for k, v in six.iteritems(group_list)
                          if not k.startswith('_'))
    for group_name in group_list:
        gid = group_list[group_name]
        if (gid not in supgroups_seen
           and not supgroups_seen.add(gid)):
            supgroups.append(gid)

    if os.getgid() != uinfo.pw_gid:
        try:
            os.setgid(uinfo.pw_gid)
        except OSError as err:
            raise CommandExecutionError(
                'Failed to change from gid {0} to {1}. Error: {2}'.format(
                    os.getgid(), uinfo.pw_gid, err
                )
            )

    # Set supplemental groups
    if sorted(os.getgroups()) != sorted(supgroups):
        try:
            os.setgroups(supgroups)
        except OSError as err:
            raise CommandExecutionError(
                'Failed to set supplemental groups to {0}. Error: {1}'.format(
                    supgroups, err
                )
            )

    if os.getuid() != uinfo.pw_uid:
        try:
            os.setuid(uinfo.pw_uid)
        except OSError as err:
            raise CommandExecutionError(
                'Failed to change from uid {0} to {1}. Error: {2}'.format(
                    os.getuid(), uinfo.pw_uid, err
                )
            )


def chugid_and_umask(runas, umask):
    '''
    Helper method for for subprocess.Popen to initialise uid/gid and umask
    for the new process.
    '''
    if runas is not None:
        chugid(runas)
    if umask is not None:
        os.umask(umask)


def rand_string(size=32):
    key = os.urandom(size)
    return key.encode('base64').replace('\n', '')


def relpath(path, start='.'):
    '''
    Work around Python bug #5117, which is not (and will not be) patched in
    Python 2.6 (http://bugs.python.org/issue5117)
    '''
    if sys.version_info < (2, 7) and 'posix' in sys.builtin_module_names:
        # The below code block is based on posixpath.relpath from Python 2.7,
        # which has the fix for this bug.
        if not path:
            raise ValueError('no path specified')

        start_list = [
            x for x in os.path.abspath(start).split(os.path.sep) if x
        ]
        path_list = [
            x for x in os.path.abspath(path).split(os.path.sep) if x
        ]

        # work out how much of the filepath is shared by start and path.
        i = len(os.path.commonprefix([start_list, path_list]))

        rel_list = [os.path.pardir] * (len(start_list)-i) + path_list[i:]
        if not rel_list:
            return os.path.curdir
        return os.path.join(*rel_list)

    return os.path.relpath(path, start=start)


def human_size_to_bytes(human_size):
    '''
    Convert human-readable units to bytes
    '''
    size_exp_map = {'K': 1, 'M': 2, 'G': 3, 'T': 4, 'P': 5}
    human_size_str = str(human_size)
    match = re.match(r'^(\d+)([KMGTP])?$', human_size_str)
    if not match:
        raise ValueError(
            'Size must be all digits, with an optional unit type '
            '(K, M, G, T, or P)'
        )
    size_num = int(match.group(1))
    unit_multiplier = 1024 ** size_exp_map.get(match.group(2), 0)
    return size_num * unit_multiplier<|MERGE_RESOLUTION|>--- conflicted
+++ resolved
@@ -550,11 +550,7 @@
             pr = cProfile.Profile()
             pr.enable()
         else:
-<<<<<<< HEAD
-            log.error('cProfile is not avalaible on your platform')
-=======
             log.error('cProfile is not available on your platform')
->>>>>>> 67ea7e29
     return pr
 
 
