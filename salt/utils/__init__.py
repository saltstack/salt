--- conflicted
+++ resolved
@@ -1023,11 +1023,7 @@
     lock = kwargs.pop('lock', False)
     uid = kwargs.pop('uid', -1)  # -1 means no change to current uid
     gid = kwargs.pop('gid', -1)  # -1 means no change to current gid
-<<<<<<< HEAD
     mode = kwargs.pop('mode', None)
-=======
-    mode = kwargs.pop('mode', False)
->>>>>>> a544f613
 
     fhandle = open(*args, **kwargs)
     if is_fcntl_available():
