# -*- coding: utf-8 -*-
'''
Some of the utils used by salt
'''

# Import python libs
from __future__ import absolute_import, print_function
import contextlib
import copy
import collections
import datetime
import distutils.version  # pylint: disable=import-error,no-name-in-module
import errno
import fnmatch
import hashlib
import imp
import json
import logging
import os
import pprint
import random
import re
import shlex
import shutil
import socket
import stat
import sys
import tempfile
import time
import types
import warnings
import string
import locale
<<<<<<< HEAD
from calendar import month_abbr as months
=======
>>>>>>> 6ed603c3

# Import 3rd-party libs
import salt.ext.six as six
# pylint: disable=import-error
from salt.ext.six.moves.urllib.parse import urlparse  # pylint: disable=no-name-in-module
# pylint: disable=redefined-builtin
from salt.ext.six.moves import range
from salt.ext.six.moves import zip
from salt.ext.six.moves import map
from stat import S_IMODE
# pylint: enable=import-error,redefined-builtin

# Try to load pwd, fallback to getpass if unsuccessful
try:
    import pwd
except ImportError:
    import getpass
    pwd = None

try:
    import timelib
    HAS_TIMELIB = True
except ImportError:
    HAS_TIMELIB = False

try:
    import parsedatetime

    HAS_PARSEDATETIME = True
except ImportError:
    HAS_PARSEDATETIME = False

try:
    import fcntl
    HAS_FCNTL = True
except ImportError:
    # fcntl is not available on windows
    HAS_FCNTL = False

try:
    import win32api
    HAS_WIN32API = True
except ImportError:
    HAS_WIN32API = False

try:
    import grp
    HAS_GRP = True
except ImportError:
    # grp is not available on windows
    HAS_GRP = False

try:
    import pwd
    HAS_PWD = True
except ImportError:
    # pwd is not available on windows
    HAS_PWD = False

try:
    import setproctitle
    HAS_SETPROCTITLE = True
except ImportError:
    HAS_SETPROCTITLE = False

# Import salt libs
from salt.defaults import DEFAULT_TARGET_DELIM
import salt.defaults.exitcodes
import salt.log
import salt.version
from salt.utils.decorators import memoize as real_memoize
from salt.textformat import TextFormat
from salt.exceptions import (
    CommandExecutionError, SaltClientError,
    CommandNotFoundError, SaltSystemExit,
    SaltInvocationError
)


log = logging.getLogger(__name__)
_empty = object()


def safe_rm(tgt):
    '''
    Safely remove a file
    '''
    try:
        os.remove(tgt)
    except (IOError, OSError):
        pass


def is_empty(filename):
    '''
    Is a file empty?
    '''
    try:
        return os.stat(filename).st_size == 0
    except OSError:
        # Non-existent file or permission denied to the parent dir
        return False


def get_color_theme(theme):
    '''
    Return the color theme to use
    '''
    # Keep the heavy lifting out of the module space
    import yaml
    if not os.path.isfile(theme):
        log.warning('The named theme {0} if not available'.format(theme))
    try:
        with fopen(theme, 'rb') as fp_:
            colors = yaml.safe_load(fp_.read())
            ret = {}
            for color in colors:
                ret[color] = '\033[{0}m'.format(colors[color])
            if not isinstance(colors, dict):
                log.warning('The theme file {0} is not a dict'.format(theme))
                return {}
            return ret
    except Exception:
        log.warning('Failed to read the color theme {0}'.format(theme))
        return {}


def get_colors(use=True, theme=None):
    '''
    Return the colors as an easy to use dict.  Pass `False` to deactivate all
    colors by setting them to empty strings.  Pass a string containing only the
    name of a single color to be used in place of all colors.  Examples:

    .. code-block:: python

        colors = get_colors()  # enable all colors
        no_colors = get_colors(False)  # disable all colors
        red_colors = get_colors('RED')  # set all colors to red
    '''

    colors = {
        'BLACK': TextFormat('black'),
        'DARK_GRAY': TextFormat('bold', 'black'),
        'RED': TextFormat('red'),
        'LIGHT_RED': TextFormat('bold', 'red'),
        'GREEN': TextFormat('green'),
        'LIGHT_GREEN': TextFormat('bold', 'green'),
        'YELLOW': TextFormat('yellow'),
        'LIGHT_YELLOW': TextFormat('bold', 'yellow'),
        'BLUE': TextFormat('blue'),
        'LIGHT_BLUE': TextFormat('bold', 'blue'),
        'MAGENTA': TextFormat('magenta'),
        'LIGHT_MAGENTA': TextFormat('bold', 'magenta'),
        'CYAN': TextFormat('cyan'),
        'LIGHT_CYAN': TextFormat('bold', 'cyan'),
        'LIGHT_GRAY': TextFormat('white'),
        'WHITE': TextFormat('bold', 'white'),
        'DEFAULT_COLOR': TextFormat('default'),
        'ENDC': TextFormat('reset'),
    }
    if theme:
        colors.update(get_color_theme(theme))

    if not use:
        for color in colors:
            colors[color] = ''
    if isinstance(use, str):
        # Try to set all of the colors to the passed color
        if use in colors:
            for color in colors:
                # except for color reset
                if color == 'ENDC':
                    continue
                colors[color] = colors[use]

    return colors


def get_context(template, line, num_lines=5, marker=None):
    '''
    Returns debugging context around a line in a given string

    Returns:: string
    '''
    template_lines = template.splitlines()
    num_template_lines = len(template_lines)

    # in test, a single line template would return a crazy line number like,
    # 357.  do this sanity check and if the given line is obviously wrong, just
    # return the entire template
    if line > num_template_lines:
        return template

    context_start = max(0, line - num_lines - 1)  # subt 1 for 0-based indexing
    context_end = min(num_template_lines, line + num_lines)
    error_line_in_context = line - context_start - 1  # subtr 1 for 0-based idx

    buf = []
    if context_start > 0:
        buf.append('[...]')
        error_line_in_context += 1

    buf.extend(template_lines[context_start:context_end])

    if context_end < num_template_lines:
        buf.append('[...]')

    if marker:
        buf[error_line_in_context] += marker

    # warning: jinja content may contain unicode strings
    # instead of utf-8.
    buf = [i.encode('UTF-8') if isinstance(i, six.text_type) else i for i in buf]

    return '---\n{0}\n---'.format('\n'.join(buf))


def get_user():
    '''
    Get the current user
    '''
    if pwd is not None:
        return pwd.getpwuid(os.geteuid()).pw_name
    else:
        return getpass.getuser()


def get_uid(user=None):
    """
    Get the uid for a given user name. If no user given,
    the current euid will be returned. If the user
    does not exist, None will be returned. On
    systems which do not support pwd or os.geteuid
    it will return None.
    """
    if pwd is None:
        result = None
    elif user is None:
        try:
            result = os.geteuid()
        except AttributeError:
            result = None
    else:
        try:
            u_struct = pwd.getpwnam(user)
        except KeyError:
            result = None
        else:
            result = u_struct.pw_uid
    return result


def get_gid(group=None):
    """
    Get the gid for a given group name. If no group given,
    the current egid will be returned. If the group
    does not exist, None will be returned. On
    systems which do not support grp or os.getegid
    it will return None.
    """
    if grp is None:
        result = None
    elif group is None:
        try:
            result = os.getegid()
        except AttributeError:
            result = None
    else:
        try:
            g_struct = grp.getgrnam(group)
        except KeyError:
            result = None
        else:
            result = g_struct.gr_gid
    return result


def get_specific_user():
    '''
    Get a user name for publishing. If you find the user is "root" attempt to be
    more specific
    '''
    user = get_user()
    env_vars = ('SUDO_USER',)
    if user == 'root':
        for evar in env_vars:
            if evar in os.environ:
                return 'sudo_{0}'.format(os.environ[evar])
    return user


def daemonize(redirect_out=True):
    '''
    Daemonize a process
    '''
    try:
        pid = os.fork()
        if pid > 0:
            # exit first parent
            sys.exit(salt.defaults.exitcodes.EX_OK)
    except OSError as exc:
        log.error(
            'fork #1 failed: {0} ({1})'.format(exc.errno, exc.strerror)
        )
        sys.exit(salt.defaults.exitcodes.EX_GENERIC)

    # decouple from parent environment
    os.chdir('/')
    # noinspection PyArgumentList
    os.setsid()
    os.umask(18)

    # do second fork
    try:
        pid = os.fork()
        if pid > 0:
            sys.exit(salt.defaults.exitcodes.EX_OK)
    except OSError as exc:
        log.error(
            'fork #2 failed: {0} ({1})'.format(
                exc.errno, exc.strerror
            )
        )
        sys.exit(salt.defaults.exitcodes.EX_GENERIC)

    # A normal daemonization redirects the process output to /dev/null.
    # Unfortunately when a python multiprocess is called the output is
    # not cleanly redirected and the parent process dies when the
    # multiprocessing process attempts to access stdout or err.
    if redirect_out:
        with fopen('/dev/null', 'r+') as dev_null:
            os.dup2(dev_null.fileno(), sys.stdin.fileno())
            os.dup2(dev_null.fileno(), sys.stdout.fileno())
            os.dup2(dev_null.fileno(), sys.stderr.fileno())


def daemonize_if(opts):
    '''
    Daemonize a module function process if multiprocessing is True and the
    process is not being called by salt-call
    '''
    if 'salt-call' in sys.argv[0]:
        return
    if not opts.get('multiprocessing', True):
        return
    if sys.platform.startswith('win'):
        return
    daemonize(False)


def profile_func(filename=None):
    '''
    Decorator for adding profiling to a nested function in Salt
    '''
    def proffunc(fun):
        def profiled_func(*args, **kwargs):
            import cProfile
            logging.info('Profiling function {0}'.format(fun.__name__))
            try:
                profiler = cProfile.Profile()
                retval = profiler.runcall(fun, *args, **kwargs)
                profiler.dump_stats((filename or '{0}_func.profile'
                                     .format(fun.__name__)))
            except IOError:
                logging.exception(
                    'Could not open profile file {0}'.format(filename)
                )

            return retval
        return profiled_func
    return proffunc


def which(exe=None):
    '''
    Python clone of /usr/bin/which
    '''
    def _is_executable_file_or_link(exe):
        # check for os.X_OK doesn't suffice because directory may executable
        return (os.access(exe, os.X_OK) and
                (os.path.isfile(exe) or os.path.islink(exe)))

    if exe:
        if _is_executable_file_or_link(exe):
            # executable in cwd or fullpath
            return exe

        # default path based on busybox's default
        default_path = '/bin:/sbin:/usr/bin:/usr/sbin:/usr/local/bin'
        search_path = os.environ.get('PATH', default_path)
        path_ext = os.environ.get('PATHEXT', '.EXE')
        ext_list = path_ext.split(';')

        @real_memoize
        def _exe_has_ext():
            '''
            Do a case insensitive test if exe has a file extension match in
            PATHEXT
            '''
            for ext in ext_list:
                try:
                    pattern = r'.*\.' + ext.lstrip('.') + r'$'
                    re.match(pattern, exe, re.I).groups()
                    return True
                except AttributeError:
                    continue
            return False

        search_path = search_path.split(os.pathsep)
        if not is_windows():
            # Add any dirs in the default_path which are not in search_path. If
            # there was no PATH variable found in os.environ, then this will be
            # a no-op. This ensures that all dirs in the default_path are
            # searched, which lets salt.utils.which() work well when invoked by
            # salt-call running from cron (which, depending on platform, may
            # have a severely limited PATH).
            search_path.extend(
                [
                    x for x in default_path.split(os.pathsep)
                    if x not in search_path
                ]
            )
        for path in search_path:
            full_path = os.path.join(path, exe)
            if _is_executable_file_or_link(full_path):
                return full_path
            elif is_windows() and not _exe_has_ext():
                # On Windows, check for any extensions in PATHEXT.
                # Allows both 'cmd' and 'cmd.exe' to be matched.
                for ext in ext_list:
                    # Windows filesystem is case insensitive so we
                    # safely rely on that behavior
                    if _is_executable_file_or_link(full_path + ext):
                        return full_path + ext
        log.trace(
            '{0!r} could not be found in the following search '
            'path: {1!r}'.format(
                exe, search_path
            )
        )
    else:
        log.error(
            'No executable was passed to be searched by salt.utils.which()'
        )
    return None


def which_bin(exes):
    '''
    Scan over some possible executables and return the first one that is found
    '''
    if not isinstance(exes, collections.Iterable):
        return None
    for exe in exes:
        path = which(exe)
        if not path:
            continue
        return path
    return None


def list_files(directory):
    '''
    Return a list of all files found under directory
    '''
    ret = set()
    ret.add(directory)
    for root, dirs, files in safe_walk(directory):
        for name in files:
            ret.add(os.path.join(root, name))
        for name in dirs:
            ret.add(os.path.join(root, name))

    return list(ret)


def gen_mac(prefix='AC:DE:48'):
    '''
    Generates a MAC address with the defined OUI prefix.

    Common prefixes:

     - ``00:16:3E`` -- Xen
     - ``00:18:51`` -- OpenVZ
     - ``00:50:56`` -- VMware (manually generated)
     - ``52:54:00`` -- QEMU/KVM
     - ``AC:DE:48`` -- PRIVATE

    References:

     - http://standards.ieee.org/develop/regauth/oui/oui.txt
     - https://www.wireshark.org/tools/oui-lookup.html
     - https://en.wikipedia.org/wiki/MAC_address
    '''
    return '{0}:{1:02X}:{2:02X}:{3:02X}'.format(prefix,
                                                random.randint(0, 0xff),
                                                random.randint(0, 0xff),
                                                random.randint(0, 0xff))


def ip_bracket(addr):
    '''
    Convert IP address representation to ZMQ (URL) format. ZMQ expects
    brackets around IPv6 literals, since they are used in URLs.
    '''
    if addr and ':' in addr and not addr.startswith('['):
        return '[{0}]'.format(addr)
    return addr


def dns_check(addr, safe=False, ipv6=False):
    '''
    Return the ip resolved by dns, but do not exit on failure, only raise an
    exception. Obeys system preference for IPv4/6 address resolution.
    '''
    error = False
    try:
        hostnames = socket.getaddrinfo(
            addr, None, socket.AF_UNSPEC, socket.SOCK_STREAM
        )
        if not hostnames:
            error = True
        else:
            addr = False
            for h in hostnames:
                if h[0] == socket.AF_INET or (h[0] == socket.AF_INET6 and ipv6):
                    addr = ip_bracket(h[4][0])
                    break
            if not addr:
                error = True
    except TypeError:
        err = ('Attempt to resolve address \'{0}\' failed. Invalid or unresolveable address').format(addr)
        raise SaltSystemExit(code=42, msg=err)
    except socket.error:
        error = True

    if error:
        err = ('DNS lookup of \'{0}\' failed.').format(addr)
        if safe:
            if salt.log.is_console_configured():
                # If logging is not configured it also means that either
                # the master or minion instance calling this hasn't even
                # started running
                log.error(err)
            raise SaltClientError()
        raise SaltSystemExit(code=42, msg=err)
    return addr


def required_module_list(docstring=None):
    '''
    Return a list of python modules required by a salt module that aren't
    in stdlib and don't exist on the current pythonpath.
    '''
    if not docstring:
        return []
    ret = []
    modules = parse_docstring(docstring).get('deps', [])
    for mod in modules:
        try:
            imp.find_module(mod)
        except ImportError:
            ret.append(mod)
    return ret


def required_modules_error(name, docstring):
    '''
    Pretty print error messages in critical salt modules which are
    missing deps not always in stdlib such as win32api on windows.
    '''
    modules = required_module_list(docstring)
    if not modules:
        return ''
    filename = os.path.basename(name).split('.')[0]
    msg = '\'{0}\' requires these python modules: {1}'
    return msg.format(filename, ', '.join(modules))


def get_accumulator_dir(cachedir):
    '''
    Return the directory that accumulator data is stored in, creating it if it
    doesn't exist.
    '''
    fn_ = os.path.join(cachedir, 'accumulator')
    if not os.path.isdir(fn_):
        # accumulator_dir is not present, create it
        os.makedirs(fn_)
    return fn_


def check_or_die(command):
    '''
    Simple convenience function for modules to use for gracefully blowing up
    if a required tool is not available in the system path.

    Lazily import `salt.modules.cmdmod` to avoid any sort of circular
    dependencies.
    '''
    if command is None:
        raise CommandNotFoundError('\'None\' is not a valid command.')

    if not which(command):
        raise CommandNotFoundError(command)


def backup_minion(path, bkroot):
    '''
    Backup a file on the minion
    '''
    dname, bname = os.path.split(path)
    if salt.utils.is_windows():
        src_dir = dname.replace(':', '_')
    else:
        src_dir = dname[1:]
    if not salt.utils.is_windows():
        fstat = os.stat(path)
    msecs = str(int(time.time() * 1000000))[-6:]
    if salt.utils.is_windows():
        # ':' is an illegal filesystem path character on Windows
        stamp = time.strftime('%a_%b_%d_%H-%M-%S_%Y')
    else:
        stamp = time.strftime('%a_%b_%d_%H:%M:%S_%Y')
    stamp = '{0}{1}_{2}'.format(stamp[:-4], msecs, stamp[-4:])
    bkpath = os.path.join(bkroot,
                          src_dir,
                          '{0}_{1}'.format(bname, stamp))
    if not os.path.isdir(os.path.dirname(bkpath)):
        os.makedirs(os.path.dirname(bkpath))
    shutil.copyfile(path, bkpath)
    if not salt.utils.is_windows():
        os.chown(bkpath, fstat.st_uid, fstat.st_gid)
        os.chmod(bkpath, fstat.st_mode)


def path_join(*parts):
    '''
    This functions tries to solve some issues when joining multiple absolute
    paths on both *nix and windows platforms.

    See tests/unit/utils/path_join_test.py for some examples on what's being
    talked about here.
    '''
    # Normalize path converting any os.sep as needed
    parts = [os.path.normpath(p) for p in parts]

    root = parts.pop(0)
    if not parts:
        return root

    if is_windows():
        if len(root) == 1:
            root += ':'
        root = root.rstrip(os.sep) + os.sep

    return os.path.normpath(os.path.join(
        root, *[p.lstrip(os.sep) for p in parts]
    ))


def pem_finger(path=None, key=None, sum_type='md5'):
    '''
    Pass in either a raw pem string, or the path on disk to the location of a
    pem file, and the type of cryptographic hash to use. The default is md5.
    The fingerprint of the pem will be returned.

    If neither a key nor a path are passed in, a blank string will be returned.
    '''
    if not key:
        if not os.path.isfile(path):
            return ''

        with fopen(path, 'rb') as fp_:
            key = ''.join(fp_.readlines()[1:-1])

    pre = getattr(hashlib, sum_type)(key).hexdigest()
    finger = ''
    for ind in range(len(pre)):
        if ind % 2:
            # Is odd
            finger += '{0}:'.format(pre[ind])
        else:
            finger += pre[ind]
    return finger.rstrip(':')


def build_whitespace_split_regex(text):
    '''
    Create a regular expression at runtime which should match ignoring the
    addition or deletion of white space or line breaks, unless between commas

    Example:

    .. code-block:: yaml

    >>> import re
    >>> from salt.utils import *
    >>> regex = build_whitespace_split_regex(
    ...     """if [ -z "$debian_chroot" ] && [ -r /etc/debian_chroot ]; then"""
    ... )

    >>> regex
    '(?:[\\s]+)?if(?:[\\s]+)?\\[(?:[\\s]+)?\\-z(?:[\\s]+)?\\"\\$debian'
    '\\_chroot\\"(?:[\\s]+)?\\](?:[\\s]+)?\\&\\&(?:[\\s]+)?\\[(?:[\\s]+)?'
    '\\-r(?:[\\s]+)?\\/etc\\/debian\\_chroot(?:[\\s]+)?\\]\\;(?:[\\s]+)?'
    'then(?:[\\s]+)?'
    >>> re.search(
    ...     regex,
    ...     """if [ -z "$debian_chroot" ] && [ -r /etc/debian_chroot ]; then"""
    ... )

    <_sre.SRE_Match object at 0xb70639c0>
    >>>

    '''
    def __build_parts(text):
        lexer = shlex.shlex(text)
        lexer.whitespace_split = True
        lexer.commenters = ''
        if '\'' in text:
            lexer.quotes = '"'
        elif '"' in text:
            lexer.quotes = '\''
        return list(lexer)

    regex = r''
    for line in text.splitlines():
        parts = [re.escape(s) for s in __build_parts(line)]
        regex += r'(?:[\s]+)?{0}(?:[\s]+)?'.format(r'(?:[\s]+)?'.join(parts))
    return r'(?m)^{0}$'.format(regex)


def format_call(fun,
                data,
                initial_ret=None,
                expected_extra_kws=()):
    '''
    Build the required arguments and keyword arguments required for the passed
    function.

    :param fun: The function to get the argspec from
    :param data: A dictionary containing the required data to build the
                 arguments and keyword arguments.
    :param initial_ret: The initial return data pre-populated as dictionary or
                        None
    :param expected_extra_kws: Any expected extra keyword argument names which
                               should not trigger a :ref:`SaltInvocationError`
    :returns: A dictionary with the function required arguments and keyword
              arguments.
    '''
    ret = initial_ret is not None and initial_ret or {}

    ret['args'] = []
    ret['kwargs'] = {}

    aspec = salt.utils.args.get_function_argspec(fun)

    arg_data = arg_lookup(fun)
    args = arg_data['args']
    kwargs = arg_data['kwargs']

    # Since we WILL be changing the data dictionary, let's change a copy of it
    data = data.copy()

    missing_args = []

    for key in kwargs:
        try:
            kwargs[key] = data.pop(key)
        except KeyError:
            # Let's leave the default value in place
            pass

    while args:
        arg = args.pop(0)
        try:
            ret['args'].append(data.pop(arg))
        except KeyError:
            missing_args.append(arg)

    if missing_args:
        used_args_count = len(ret['args']) + len(args)
        args_count = used_args_count + len(missing_args)
        raise SaltInvocationError(
            '{0} takes at least {1} argument{2} ({3} given)'.format(
                fun.__name__,
                args_count,
                args_count > 1 and 's' or '',
                used_args_count
            )
        )

    ret['kwargs'].update(kwargs)

    if aspec.keywords:
        # The function accepts **kwargs, any non expected extra keyword
        # arguments will made available.
        for key, value in six.iteritems(data):
            if key in expected_extra_kws:
                continue
            ret['kwargs'][key] = value

        # No need to check for extra keyword arguments since they are all
        # **kwargs now. Return
        return ret

    # Did not return yet? Lets gather any remaining and unexpected keyword
    # arguments
    extra = {}
    for key, value in six.iteritems(data):
        if key in expected_extra_kws:
            continue
        extra[key] = copy.deepcopy(value)

    # We'll be showing errors to the users until Salt Carbon comes out, after
    # which, errors will be raised instead.
    warn_until(
        'Carbon',
        'It\'s time to start raising `SaltInvocationError` instead of '
        'returning warnings',
        # Let's not show the deprecation warning on the console, there's no
        # need.
        _dont_call_warnings=True
    )

    if extra:
        # Found unexpected keyword arguments, raise an error to the user
        if len(extra) == 1:
            msg = '{0[0]!r} is an invalid keyword argument for {1!r}'.format(
                list(extra.keys()),
                ret.get(
                    # In case this is being called for a state module
                    'full',
                    # Not a state module, build the name
                    '{0}.{1}'.format(fun.__module__, fun.__name__)
                )
            )
        else:
            msg = '{0} and {1!r} are invalid keyword arguments for {2!r}'.format(
                ', '.join(['{0!r}'.format(e) for e in extra][:-1]),
                list(extra.keys())[-1],
                ret.get(
                    # In case this is being called for a state module
                    'full',
                    # Not a state module, build the name
                    '{0}.{1}'.format(fun.__module__, fun.__name__)
                )
            )

        # Return a warning to the user explaining what's going on
        ret.setdefault('warnings', []).append(
            '{0}. If you were trying to pass additional data to be used '
            'in a template context, please populate \'context\' with '
            '\'key: value\' pairs. Your approach will work until Salt '
            'Carbon is out.{1}'.format(
                msg,
                '' if 'full' not in ret else ' Please update your state files.'
            )
        )

        # Lets pack the current extra kwargs as template context
        ret.setdefault('context', {}).update(extra)
    return ret


def arg_lookup(fun):
    '''
    Return a dict containing the arguments and default arguments to the
    function.
    '''
    ret = {'kwargs': {}}
    aspec = salt.utils.args.get_function_argspec(fun)
    if aspec.defaults:
        ret['kwargs'] = dict(zip(aspec.args[::-1], aspec.defaults[::-1]))
    ret['args'] = [arg for arg in aspec.args if arg not in ret['kwargs']]
    return ret


def istextfile(fp_, blocksize=512):
    '''
    Uses heuristics to guess whether the given file is text or binary,
    by reading a single block of bytes from the file.
    If more than 30% of the chars in the block are non-text, or there
    are NUL ('\x00') bytes in the block, assume this is a binary file.
    '''
    PY3 = sys.version_info[0] == 3  # pylint: disable=C0103
    int2byte = (lambda x: bytes((x,))) if PY3 else chr
    text_characters = (
        b''.join(int2byte(i) for i in range(32, 127)) +
        b'\n\r\t\f\b')
    try:
        block = fp_.read(blocksize)
    except AttributeError:
        # This wasn't an open filehandle, so treat it as a file path and try to
        # open the file
        try:
            with fopen(fp_, 'rb') as fp2_:
                block = fp2_.read(blocksize)
        except IOError:
            # Unable to open file, bail out and return false
            return False
    if b'\x00' in block:
        # Files with null bytes are binary
        return False
    elif not block:
        # An empty file is considered a valid text file
        return True

    nontext = block.translate(None, text_characters)
    return float(len(nontext)) / len(block) <= 0.30


def isorted(to_sort):
    '''
    Sort a list of strings ignoring case.

    >>> L = ['foo', 'Foo', 'bar', 'Bar']
    >>> sorted(L)
    ['Bar', 'Foo', 'bar', 'foo']
    >>> sorted(L, key=lambda x: x.lower())
    ['bar', 'Bar', 'foo', 'Foo']
    >>>
    '''
    return sorted(to_sort, key=lambda x: x.lower())


def mysql_to_dict(data, key):
    '''
    Convert MySQL-style output to a python dictionary
    '''
    ret = {}
    headers = ['']
    for line in data:
        if not line:
            continue
        if line.startswith('+'):
            continue
        comps = line.split('|')
        for comp in range(len(comps)):
            comps[comp] = comps[comp].strip()
        if len(headers) > 1:
            index = len(headers) - 1
            row = {}
            for field in range(index):
                if field < 1:
                    continue
                else:
                    row[headers[field]] = str_to_num(comps[field])
            ret[row[key]] = row
        else:
            headers = comps
    return ret


def contains_whitespace(text):
    '''
    Returns True if there are any whitespace characters in the string
    '''
    return any(x.isspace() for x in text)


def str_to_num(text):
    '''
    Convert a string to a number.
    Returns an integer if the string represents an integer, a floating
    point number if the string is a real number, or the string unchanged
    otherwise.
    '''
    try:
        return int(text)
    except ValueError:
        try:
            return float(text)
        except ValueError:
            return text


def fopen(*args, **kwargs):
    '''
    Wrapper around open() built-in to set CLOEXEC on the fd.

    This flag specifies that the file descriptor should be closed when an exec
    function is invoked;
    When a file descriptor is allocated (as with open or dup), this bit is
    initially cleared on the new file descriptor, meaning that descriptor will
    survive into the new program after exec.

    NB! We still have small race condition between open and fcntl.

    '''
    # Remove lock, uid, gid and mode from kwargs if present
    lock = kwargs.pop('lock', False)

    if lock is True:
        warn_until(
            'Beryllium',
            'The \'lock\' keyword argument is deprecated and will be '
            'removed in Salt Beryllium. Please use '
            '\'salt.utils.flopen()\' for file locking while calling '
            '\'salt.utils.fopen()\'.'
        )
        return flopen(*args, **kwargs)

    fhandle = open(*args, **kwargs)
    if is_fcntl_available():
        # modify the file descriptor on systems with fcntl
        # unix and unix-like systems only
        try:
            FD_CLOEXEC = fcntl.FD_CLOEXEC   # pylint: disable=C0103
        except AttributeError:
            FD_CLOEXEC = 1                  # pylint: disable=C0103
        old_flags = fcntl.fcntl(fhandle.fileno(), fcntl.F_GETFD)
        fcntl.fcntl(fhandle.fileno(), fcntl.F_SETFD, old_flags | FD_CLOEXEC)

    return fhandle


@contextlib.contextmanager
def flopen(*args, **kwargs):
    '''
    Shortcut for fopen with lock and context manager
    '''
    with fopen(*args, **kwargs) as fhandle:
        try:
            if is_fcntl_available(check_sunos=True):
                fcntl.flock(fhandle.fileno(), fcntl.LOCK_SH)
            yield fhandle
        finally:
            if is_fcntl_available(check_sunos=True):
                fcntl.flock(fhandle.fileno(), fcntl.LOCK_UN)


@contextlib.contextmanager
def fpopen(*args, **kwargs):
    '''
    Shortcut for fopen with extra uid, gid and mode options.

    Supported optional Keyword Arguments:

      mode: explicit mode to set. Mode is anything os.chmod
            would accept as input for mode. Works only on unix/unix
            like systems.

      uid: the uid to set, if not set, or it is None or -1 no changes are
           made. Same applies if the path is already owned by this
           uid. Must be int. Works only on unix/unix like systems.

      gid: the gid to set, if not set, or it is None or -1 no changes are
           made. Same applies if the path is already owned by this
           gid. Must be int. Works only on unix/unix like systems.

    '''
    # Remove uid, gid and mode from kwargs if present
    uid = kwargs.pop('uid', -1)  # -1 means no change to current uid
    gid = kwargs.pop('gid', -1)  # -1 means no change to current gid
    mode = kwargs.pop('mode', None)
    with fopen(*args, **kwargs) as fhandle:
        path = args[0]
        d_stat = os.stat(path)

        if hasattr(os, 'chown'):
            # if uid and gid are both -1 then go ahead with
            # no changes at all
            if (d_stat.st_uid != uid or d_stat.st_gid != gid) and \
                    [i for i in (uid, gid) if i != -1]:
                os.chown(path, uid, gid)

        if mode is not None:
            mode_part = S_IMODE(d_stat.st_mode)
            if mode_part != mode:
                os.chmod(path, (d_stat.st_mode ^ mode_part) | mode)

        yield fhandle


def expr_match(line, expr):
    '''
    Evaluate a line of text against an expression. First try a full-string
    match, next try globbing, and then try to match assuming expr is a regular
    expression. Originally designed to match minion IDs for
    whitelists/blacklists.
    '''
    if line == expr:
        return True
    if fnmatch.fnmatch(line, expr):
        return True
    try:
        if re.match(r'\A{0}\Z'.format(expr), line):
            return True
    except re.error:
        pass
    return False


def check_whitelist_blacklist(value, whitelist=None, blacklist=None):
    '''
    Check a whitelist and/or blacklist to see if the value matches it.
    '''
    if not any((whitelist, blacklist)):
        return True
    in_whitelist = False
    in_blacklist = False
    if whitelist:
        try:
            for expr in whitelist:
                if expr_match(value, expr):
                    in_whitelist = True
                    break
        except TypeError:
            log.error('Non-iterable whitelist {0}'.format(whitelist))
            whitelist = None
    else:
        whitelist = None

    if blacklist:
        try:
            for expr in blacklist:
                if expr_match(value, expr):
                    in_blacklist = True
                    break
        except TypeError:
            log.error('Non-iterable blacklist {0}'.format(whitelist))
            blacklist = None
    else:
        blacklist = None

    if whitelist and not blacklist:
        ret = in_whitelist
    elif blacklist and not whitelist:
        ret = not in_blacklist
    elif whitelist and blacklist:
        ret = in_whitelist and not in_blacklist
    else:
        ret = True

    return ret


def subdict_match(data,
                  expr,
                  delimiter=DEFAULT_TARGET_DELIM,
                  regex_match=False,
                  exact_match=False):
    '''
    Check for a match in a dictionary using a delimiter character to denote
    levels of subdicts, and also allowing the delimiter character to be
    matched. Thus, 'foo:bar:baz' will match data['foo'] == 'bar:baz' and
    data['foo']['bar'] == 'baz'. The former would take priority over the
    latter.
    '''
    def _match(target, pattern, regex_match=False, exact_match=False):
        if regex_match:
            try:
                return re.match(pattern.lower(), str(target).lower())
            except Exception:
                log.error('Invalid regex {0!r} in match'.format(pattern))
                return False
        elif exact_match:
            return str(target).lower() == pattern.lower()
        else:
            return fnmatch.fnmatch(str(target).lower(), pattern.lower())

    for idx in range(1, expr.count(delimiter) + 1):
        splits = expr.split(delimiter)
        key = delimiter.join(splits[:idx])
        matchstr = delimiter.join(splits[idx:])
        log.debug('Attempting to match {0!r} in {1!r} using delimiter '
                  '{2!r}'.format(matchstr, key, delimiter))
        match = traverse_dict_and_list(data, key, {}, delimiter=delimiter)
        if match == {}:
            continue
        if isinstance(match, dict):
            if matchstr == '*':
                # We are just checking that the key exists
                return True
            continue
        if isinstance(match, list):
            # We are matching a single component to a single list member
            for member in match:
                if isinstance(member, dict):
                    if matchstr.startswith('*:'):
                        matchstr = matchstr[2:]
                    if subdict_match(member,
                                     matchstr,
                                     regex_match=regex_match,
                                     exact_match=exact_match):
                        return True
                if _match(member,
                          matchstr,
                          regex_match=regex_match,
                          exact_match=exact_match):
                    return True
            continue
        if _match(match,
                  matchstr,
                  regex_match=regex_match,
                  exact_match=exact_match):
            return True
    return False


def traverse_dict(data, key, default, delimiter=DEFAULT_TARGET_DELIM):
    '''
    Traverse a dict using a colon-delimited (or otherwise delimited, using the
    'delimiter' param) target string. The target 'foo:bar:baz' will return
    data['foo']['bar']['baz'] if this value exists, and will otherwise return
    the dict in the default argument.
    '''
    try:
        for each in key.split(delimiter):
            data = data[each]
    except (KeyError, IndexError, TypeError):
        # Encountered a non-indexable value in the middle of traversing
        return default
    return data


def traverse_dict_and_list(data, key, default, delimiter=DEFAULT_TARGET_DELIM):
    '''
    Traverse a dict or list using a colon-delimited (or otherwise delimited,
    using the 'delimiter' param) target string. The target 'foo:bar:0' will
    return data['foo']['bar'][0] if this value exists, and will otherwise
    return the dict in the default argument.
    Function will automatically determine the target type.
    The target 'foo:bar:0' will return data['foo']['bar'][0] if data like
    {'foo':{'bar':['baz']}} , if data like {'foo':{'bar':{'0':'baz'}}}
    then return data['foo']['bar']['0']
    '''
    for each in key.split(delimiter):
        if isinstance(data, list):
            try:
                idx = int(each)
            except ValueError:
                embed_match = False
                # Index was not numeric, lets look at any embedded dicts
                for embedded in (x for x in data if isinstance(x, dict)):
                    try:
                        data = embedded[each]
                        embed_match = True
                        break
                    except KeyError:
                        pass
                if not embed_match:
                    # No embedded dicts matched, return the default
                    return default
            else:
                try:
                    data = data[idx]
                except IndexError:
                    return default
        else:
            try:
                data = data[each]
            except (KeyError, TypeError):
                return default
    return data


def mkstemp(*args, **kwargs):
    '''
    Helper function which does exactly what `tempfile.mkstemp()` does but
    accepts another argument, `close_fd`, which, by default, is true and closes
    the fd before returning the file path. Something commonly done throughout
    Salt's code.
    '''
    close_fd = kwargs.pop('close_fd', True)
    fd_, fpath = tempfile.mkstemp(*args, **kwargs)
    if close_fd is False:
        return (fd_, fpath)
    os.close(fd_)
    del fd_
    return fpath


def clean_kwargs(**kwargs):
    '''
    Clean out the __pub* keys from the kwargs dict passed into the execution
    module functions. The __pub* keys are useful for tracking what was used to
    invoke the function call, but they may not be desierable to have if
    passing the kwargs forward wholesale.
    '''
    ret = {}
    for key, val in six.iteritems(kwargs):
        if not key.startswith('__pub'):
            ret[key] = val
    return ret


@real_memoize
def is_windows():
    '''
    Simple function to return if a host is Windows or not
    '''
    return sys.platform.startswith('win')


def sanitize_win_path_string(winpath):
    '''
    Remove illegal path characters for windows
    '''
    intab = '<>:|?*'
    outtab = '_' * len(intab)
    trantab = string.maketrans(intab, outtab)
    if isinstance(winpath, str):
        winpath = winpath.translate(trantab)
    elif isinstance(winpath, six.text_type):
        winpath = winpath.translate(dict((ord(c), u'_') for c in intab))
    return winpath


@real_memoize
def is_linux():
    '''
    Simple function to return if a host is Linux or not.
    Note for a proxy minion, we need to return something else
    '''
    import __main__ as main
    # This is a hack.  If a proxy minion is started by other
    # means, e.g. a custom script that creates the minion objects
    # then this will fail.
    is_proxy = False
    try:
        if 'salt-proxy-minion' in main.__file__:
            is_proxy = True
    except AttributeError:
        pass
    if is_proxy:
        return False
    else:
        return sys.platform.startswith('linux')


@real_memoize
def is_darwin():
    '''
    Simple function to return if a host is Darwin (OS X) or not
    '''
    return sys.platform.startswith('darwin')


@real_memoize
def is_sunos():
    '''
    Simple function to return if host is SunOS or not
    '''
    return sys.platform.startswith('sunos')


@real_memoize
def is_freebsd():
    '''
    Simple function to return if host is FreeBSD or not
    '''
    return sys.platform.startswith('freebsd')


def is_fcntl_available(check_sunos=False):
    '''
    Simple function to check if the `fcntl` module is available or not.

    If `check_sunos` is passed as `True` an additional check to see if host is
    SunOS is also made. For additional information see: http://goo.gl/159FF8
    '''
    if check_sunos and is_sunos():
        return False
    return HAS_FCNTL


def check_include_exclude(path_str, include_pat=None, exclude_pat=None):
    '''
    Check for glob or regexp patterns for include_pat and exclude_pat in the
    'path_str' string and return True/False conditions as follows.
      - Default: return 'True' if no include_pat or exclude_pat patterns are
        supplied
      - If only include_pat or exclude_pat is supplied: return 'True' if string
        passes the include_pat test or fails exclude_pat test respectively
      - If both include_pat and exclude_pat are supplied: return 'True' if
        include_pat matches AND exclude_pat does not match
    '''
    ret = True  # -- default true
    # Before pattern match, check if it is regexp (E@'') or glob(default)
    if include_pat:
        if re.match('E@', include_pat):
            retchk_include = True if re.search(
                include_pat[2:],
                path_str
            ) else False
        else:
            retchk_include = True if fnmatch.fnmatch(
                path_str,
                include_pat
            ) else False

    if exclude_pat:
        if re.match('E@', exclude_pat):
            retchk_exclude = False if re.search(
                exclude_pat[2:],
                path_str
            ) else True
        else:
            retchk_exclude = False if fnmatch.fnmatch(
                path_str,
                exclude_pat
            ) else True

    # Now apply include/exclude conditions
    if include_pat and not exclude_pat:
        ret = retchk_include
    elif exclude_pat and not include_pat:
        ret = retchk_exclude
    elif include_pat and exclude_pat:
        ret = retchk_include and retchk_exclude
    else:
        ret = True

    return ret


def gen_state_tag(low):
    '''
    Generate the running dict tag string from the low data structure
    '''
    return '{0[state]}_|-{0[__id__]}_|-{0[name]}_|-{0[fun]}'.format(low)


def check_state_result(running):
    '''
    Check the total return value of the run and determine if the running
    dict has any issues
    '''
    if not isinstance(running, dict):
        return False

    if not running:
        return False

    ret = True
    for state_result in six.itervalues(running):
        if not isinstance(state_result, dict):
            # return false when hosts return a list instead of a dict
            ret = False
        if ret:
            result = state_result.get('result', _empty)
            if result is False:
                ret = False
            # only override return value if we are not already failed
            elif (
                result is _empty
                and isinstance(state_result, dict)
                and ret
            ):
                ret = check_state_result(state_result)
        # return as soon as we got a failure
        if not ret:
            break
    return ret


def test_mode(**kwargs):
    '''
    Examines the kwargs passed and returns True if any kwarg which matching
    "Test" in any variation on capitalization (i.e. "TEST", "Test", "TeSt",
    etc) contains a True value (as determined by salt.utils.is_true).
    '''
    for arg, value in six.iteritems(kwargs):
        try:
            if arg.lower() == 'test' and is_true(value):
                return True
        except AttributeError:
            continue
    return False


def is_true(value=None):
    '''
    Returns a boolean value representing the "truth" of the value passed. The
    rules for what is a "True" value are:

        1. Integer/float values greater than 0
        2. The string values "True" and "true"
        3. Any object for which bool(obj) returns True
    '''
    # First, try int/float conversion
    try:
        value = int(value)
    except (ValueError, TypeError):
        pass
    try:
        value = float(value)
    except (ValueError, TypeError):
        pass

    # Now check for truthiness
    if isinstance(value, (int, float)):
        return value > 0
    elif isinstance(value, six.string_types):
        return str(value).lower() == 'true'
    else:
        return bool(value)


def rm_rf(path):
    '''
    Platform-independent recursive delete. Includes code from
    http://stackoverflow.com/a/2656405
    '''
    def _onerror(func, path, exc_info):
        '''
        Error handler for `shutil.rmtree`.

        If the error is due to an access error (read only file)
        it attempts to add write permission and then retries.

        If the error is for another reason it re-raises the error.

        Usage : `shutil.rmtree(path, onerror=onerror)`
        '''
        if is_windows() and not os.access(path, os.W_OK):
            # Is the error an access error ?
            os.chmod(path, stat.S_IWUSR)
            func(path)
        else:
            raise

    shutil.rmtree(path, onerror=_onerror)


def option(value, default='', opts=None, pillar=None):
    '''
    Pass in a generic option and receive the value that will be assigned
    '''
    if opts is None:
        opts = {}
    if pillar is None:
        pillar = {}
    sources = (
        (opts, value),
        (pillar, 'master:{0}'.format(value)),
        (pillar, value),
    )
    for source, val in sources:
        out = traverse_dict_and_list(source, val, default)
        if out is not default:
            return out
    return default


def valid_url(url, protos):
    '''
    Return true if the passed URL is in the list of accepted protos
    '''
    if urlparse(url).scheme in protos:
        return True
    return False


def strip_proto(uri):
    '''
    Return a copy of the string with the protocol designation stripped, if one
    was present.
    '''
    return re.sub('^[^:/]+://', '', uri)


def parse_docstring(docstring):
    '''
    Parse a docstring into its parts.

    Currently only parses dependencies, can be extended to parse whatever is
    needed.

    Parses into a dictionary:
        {
            'full': full docstring,
            'deps': list of dependencies (empty list if none)
        }
    '''
    # First try with regex search for :depends:
    ret = {}
    ret['full'] = docstring
    regex = r'([ \t]*):depends:[ \t]+- (\w+)[^\n]*\n(\1[ \t]+- (\w+)[^\n]*\n)*'
    match = re.search(regex, docstring, re.M)
    if match:
        deps = []
        regex = r'- (\w+)'
        for line in match.group(0).strip().splitlines():
            deps.append(re.search(regex, line).group(1))
        ret['deps'] = deps
        return ret
    # Try searching for a one-liner instead
    else:
        txt = 'Required python modules: '
        data = docstring.splitlines()
        dep_list = list(x for x in data if x.strip().startswith(txt))
        if not dep_list:
            ret['deps'] = []
            return ret
        deps = dep_list[0].replace(txt, '').strip().split(', ')
        ret['deps'] = deps
        return ret


def print_cli(msg):
    '''
    Wrapper around print() that suppresses tracebacks on broken pipes (i.e.
    when salt output is piped to less and less is stopped prematurely).
    '''
    try:
        try:
            print(msg)
        except UnicodeEncodeError:
            print(msg.encode('utf-8'))
    except IOError as exc:
        if exc.errno != errno.EPIPE:
            raise


def safe_walk(top, topdown=True, onerror=None, followlinks=True, _seen=None):
    '''
    A clone of the python os.walk function with some checks for recursive
    symlinks. Unlike os.walk this follows symlinks by default.
    '''
    islink, join, isdir = os.path.islink, os.path.join, os.path.isdir
    if _seen is None:
        _seen = set()

    # We may not have read permission for top, in which case we can't
    # get a list of the files the directory contains.  os.path.walk
    # always suppressed the exception then, rather than blow up for a
    # minor reason when (say) a thousand readable directories are still
    # left to visit.  That logic is copied here.
    try:
        # Note that listdir and error are globals in this module due
        # to earlier import-*.
        names = os.listdir(top)
    except os.error as err:
        if onerror is not None:
            onerror(err)
        return

    if followlinks:
        status = os.stat(top)
        # st_ino is always 0 on some filesystems (FAT, NTFS); ignore them
        if status.st_ino != 0:
            node = (status.st_dev, status.st_ino)
            if node in _seen:
                return
            _seen.add(node)

    dirs, nondirs = [], []
    for name in names:
        full_path = join(top, name)
        if isdir(full_path):
            dirs.append(name)
        else:
            nondirs.append(name)

    if topdown:
        yield top, dirs, nondirs
    for name in dirs:
        new_path = join(top, name)
        if followlinks or not islink(new_path):
            for x in safe_walk(new_path, topdown, onerror, followlinks, _seen):
                yield x
    if not topdown:
        yield top, dirs, nondirs


def get_hash(path, form='md5', chunk_size=65536):
    '''
    Get the hash sum of a file

    This is better than ``get_sum`` for the following reasons:
        - It does not read the entire file into memory.
        - It does not return a string on error. The returned value of
            ``get_sum`` cannot really be trusted since it is vulnerable to
            collisions: ``get_sum(..., 'xyz') == 'Hash xyz not supported'``
    '''
    try:
        hash_type = getattr(hashlib, form)
    except AttributeError:
        raise ValueError('Invalid hash type: {0}'.format(form))
    with salt.utils.fopen(path, 'rb') as ifile:
        hash_obj = hash_type()
        # read the file in in chunks, not the entire file
        for chunk in iter(lambda: ifile.read(chunk_size), b''):
            hash_obj.update(chunk)
        return hash_obj.hexdigest()


def namespaced_function(function, global_dict, defaults=None):
    '''
    Redefine(clone) a function under a different globals() namespace scope
    '''
    if defaults is None:
        defaults = function.__defaults__

    new_namespaced_function = types.FunctionType(
        function.__code__,
        global_dict,
        name=function.__name__,
        argdefs=defaults
    )
    new_namespaced_function.__dict__.update(function.__dict__)
    return new_namespaced_function


def _win_console_event_handler(event):
    if event == 5:
        # Do nothing on CTRL_LOGOFF_EVENT
        return True
    return False


def enable_ctrl_logoff_handler():
    if HAS_WIN32API:
        win32api.SetConsoleCtrlHandler(_win_console_event_handler, 1)


def date_cast(date):
    '''
    Casts any object into a datetime.datetime object

    date
      any datetime, time string representation...
    '''
    if date is None:
        return datetime.datetime.now()
    elif isinstance(date, datetime.datetime):
        return date

    # fuzzy date
    try:
        if isinstance(date, six.string_types):
            try:
                if HAS_TIMELIB:
                    return timelib.strtodatetime(date)
            except ValueError:
                pass

            # not parsed yet, obviously a timestamp?
            if date.isdigit():
                date = int(date)
            else:
                date = float(date)

        return datetime.datetime.fromtimestamp(date)
    except Exception:
        if HAS_TIMELIB:
            raise ValueError('Unable to parse {0}'.format(date))

        raise RuntimeError('Unable to parse {0}.'
            ' Consider installing timelib'.format(date))


def date_format(date=None, format="%Y-%m-%d"):
    '''
    Converts date into a time-based string

    date
      any datetime, time string representation...

    format
       :ref:`strftime<http://docs.python.org/2/library/datetime.html#datetime.datetime.strftime>` format

    >>> import datetime
    >>> src = datetime.datetime(2002, 12, 25, 12, 00, 00, 00)
    >>> date_format(src)
    '2002-12-25'
    >>> src = '2002/12/25'
    >>> date_format(src)
    '2002-12-25'
    >>> src = 1040814000
    >>> date_format(src)
    '2002-12-25'
    >>> src = '1040814000'
    >>> date_format(src)
    '2002-12-25'
    '''
    return date_cast(date).strftime(format)


def warn_until(version,
               message,
               category=DeprecationWarning,
               stacklevel=None,
               _version_info_=None,
               _dont_call_warnings=False):
    '''
    Helper function to raise a warning, by default, a ``DeprecationWarning``,
    until the provided ``version``, after which, a ``RuntimeError`` will
    be raised to remind the developers to remove the warning because the
    target version has been reached.

    :param version: The version info or name after which the warning becomes a
                    ``RuntimeError``. For example ``(0, 17)`` or ``Hydrogen``
                    or an instance of :class:`salt.version.SaltStackVersion`.
    :param message: The warning message to be displayed.
    :param category: The warning class to be thrown, by default
                     ``DeprecationWarning``
    :param stacklevel: There should be no need to set the value of
                       ``stacklevel``. Salt should be able to do the right thing.
    :param _version_info_: In order to reuse this function for other SaltStack
                           projects, they need to be able to provide the
                           version info to compare to.
    :param _dont_call_warnings: This parameter is used just to get the
                                functionality until the actual error is to be
                                issued. When we're only after the salt version
                                checks to raise a ``RuntimeError``.
    '''
    if not isinstance(version, (tuple,
                                six.string_types,
                                salt.version.SaltStackVersion)):
        raise RuntimeError(
            'The \'version\' argument should be passed as a tuple, string or '
            'an instance of \'salt.version.SaltStackVersion\'.'
        )
    elif isinstance(version, tuple):
        version = salt.version.SaltStackVersion(*version)
    elif isinstance(version, six.string_types):
        version = salt.version.SaltStackVersion.from_name(version)

    if stacklevel is None:
        # Attribute the warning to the calling function, not to warn_until()
        stacklevel = 2

    if _version_info_ is None:
        _version_info_ = salt.version.__version_info__

    _version_ = salt.version.SaltStackVersion(*_version_info_)

    if _version_ >= version:
        import inspect
        caller = inspect.getframeinfo(sys._getframe(stacklevel - 1))
        raise RuntimeError(
            'The warning triggered on filename {filename!r}, line number '
            '{lineno}, is supposed to be shown until version '
            '{until_version} is released. Current version is now '
            '{salt_version}. Please remove the warning.'.format(
                filename=caller.filename,
                lineno=caller.lineno,
                until_version=version.formatted_version,
                salt_version=_version_.formatted_version
            ),
        )

    if _dont_call_warnings is False:
        def _formatwarning(message,
                           category,
                           filename,
                           lineno,
                           line=None):  # pylint: disable=W0613
            '''
            Replacement for warnings.formatwarning that disables the echoing of
            the 'line' parameter.
            '''
            return '{0}:{1}: {2}: {3}'.format(
                filename, lineno, category.__name__, message
            )
        saved = warnings.formatwarning
        warnings.formatwarning = _formatwarning
        warnings.warn(
            message.format(version=version.formatted_version),
            category,
            stacklevel=stacklevel
        )
        warnings.formatwarning = saved


def kwargs_warn_until(kwargs,
                      version,
                      category=DeprecationWarning,
                      stacklevel=None,
                      _version_info_=None,
                      _dont_call_warnings=False):
    '''
    Helper function to raise a warning (by default, a ``DeprecationWarning``)
    when unhandled keyword arguments are passed to function, until the
    provided ``version_info``, after which, a ``RuntimeError`` will be raised
    to remind the developers to remove the ``**kwargs`` because the target
    version has been reached.
    This function is used to help deprecate unused legacy ``**kwargs`` that
    were added to function parameters lists to preserve backwards compatibility
    when removing a parameter. See
    :doc:`the deprecation development docs </topics/development/deprecations>`
    for the modern strategy for deprecating a function parameter.

    :param kwargs: The caller's ``**kwargs`` argument value (a ``dict``).
    :param version: The version info or name after which the warning becomes a
                    ``RuntimeError``. For example ``(0, 17)`` or ``Hydrogen``
                    or an instance of :class:`salt.version.SaltStackVersion`.
    :param category: The warning class to be thrown, by default
                     ``DeprecationWarning``
    :param stacklevel: There should be no need to set the value of
                       ``stacklevel``. Salt should be able to do the right thing.
    :param _version_info_: In order to reuse this function for other SaltStack
                           projects, they need to be able to provide the
                           version info to compare to.
    :param _dont_call_warnings: This parameter is used just to get the
                                functionality until the actual error is to be
                                issued. When we're only after the salt version
                                checks to raise a ``RuntimeError``.
    '''
    if not isinstance(version, (tuple,
                                six.string_types,
                                salt.version.SaltStackVersion)):
        raise RuntimeError(
            'The \'version\' argument should be passed as a tuple, string or '
            'an instance of \'salt.version.SaltStackVersion\'.'
        )
    elif isinstance(version, tuple):
        version = salt.version.SaltStackVersion(*version)
    elif isinstance(version, six.string_types):
        version = salt.version.SaltStackVersion.from_name(version)

    if stacklevel is None:
        # Attribute the warning to the calling function,
        # not to kwargs_warn_until() or warn_until()
        stacklevel = 3

    if _version_info_ is None:
        _version_info_ = salt.version.__version_info__

    _version_ = salt.version.SaltStackVersion(*_version_info_)

    if kwargs or _version_.info >= version.info:
        arg_names = ', '.join('{0!r}'.format(key) for key in kwargs)
        warn_until(
            version,
            message='The following parameter(s) have been deprecated and '
                    'will be removed in {0!r}: {1}.'.format(version.string,
                                                            arg_names),
            category=category,
            stacklevel=stacklevel,
            _version_info_=_version_.info,
            _dont_call_warnings=_dont_call_warnings
        )


def version_cmp(pkg1, pkg2):
    '''
    Compares two version strings using distutils.version.LooseVersion. This is
    a fallback for providers which don't have a version comparison utility
    built into them.  Return -1 if version1 < version2, 0 if version1 ==
    version2, and 1 if version1 > version2. Return None if there was a problem
    making the comparison.
    '''
    try:
        # pylint: disable=no-member
        if distutils.version.LooseVersion(pkg1) < \
                distutils.version.LooseVersion(pkg2):
            return -1
        elif distutils.version.LooseVersion(pkg1) == \
                distutils.version.LooseVersion(pkg2):
            return 0
        elif distutils.version.LooseVersion(pkg1) > \
                distutils.version.LooseVersion(pkg2):
            return 1
        # pylint: disable=no-member
    except Exception as exc:
        log.exception(exc)
    return None


def compare_versions(ver1='', oper='==', ver2='', cmp_func=None):
    '''
    Compares two version numbers. Accepts a custom function to perform the
    cmp-style version comparison, otherwise uses version_cmp().
    '''
    cmp_map = {'<': (-1,), '<=': (-1, 0), '==': (0,),
               '>=': (0, 1), '>': (1,)}
    if oper not in ['!='] and oper not in cmp_map:
        log.error('Invalid operator "{0}" for version '
                  'comparison'.format(oper))
        return False

    if cmp_func is None:
        cmp_func = version_cmp

    cmp_result = cmp_func(ver1, ver2)
    if cmp_result is None:
        return False

    if oper == '!=':
        return cmp_result not in cmp_map['==']
    else:
        return cmp_result in cmp_map[oper]


def compare_dicts(old=None, new=None):
    '''
    Compare before and after results from various salt functions, returning a
    dict describing the changes that were made.
    '''
    ret = {}
    for key in set((new or {})).union((old or {})):
        if key not in old:
            # New key
            ret[key] = {'old': '',
                        'new': new[key]}
        elif key not in new:
            # Key removed
            ret[key] = {'new': '',
                        'old': old[key]}
        elif new[key] != old[key]:
            # Key modified
            ret[key] = {'old': old[key],
                        'new': new[key]}
    return ret


def argspec_report(functions, module=''):
    '''
    Pass in a functions dict as it is returned from the loader and return the
    argspec function signatures
    '''
    ret = {}
    # TODO: cp.get_file will also match cp.get_file_str. this is the
    # same logic as sys.doc, and it is not working as expected, see
    # issue #3614
    _use_fnmatch = False
    if '*' in module:
        target_mod = module
        _use_fnmatch = True
    elif module:
        # allow both "sys" and "sys." to match sys, without also matching
        # sysctl
        target_module = module + '.' if not module.endswith('.') else module
    else:
        target_module = ''
    if _use_fnmatch:
        for fun in fnmatch.filter(functions, target_mod):
            try:
                aspec = salt.utils.args.get_function_argspec(functions[fun])
            except TypeError:
                # this happens if not callable
                continue

            args, varargs, kwargs, defaults = aspec

            ret[fun] = {}
            ret[fun]['args'] = args if args else None
            ret[fun]['defaults'] = defaults if defaults else None
            ret[fun]['varargs'] = True if varargs else None
            ret[fun]['kwargs'] = True if kwargs else None

    else:
        for fun in functions:
            if fun == module or fun.startswith(target_module):
                try:
                    aspec = salt.utils.args.get_function_argspec(functions[fun])
                except TypeError:
                    # this happens if not callable
                    continue

                args, varargs, kwargs, defaults = aspec

                ret[fun] = {}
                ret[fun]['args'] = args if args else None
                ret[fun]['defaults'] = defaults if defaults else None
                ret[fun]['varargs'] = True if varargs else None
                ret[fun]['kwargs'] = True if kwargs else None

    return ret


def decode_list(data):
    '''
    JSON decodes as unicode, Jinja needs bytes...
    '''
    rv = []
    for item in data:
        if isinstance(item, six.text_type):
            item = item.encode('utf-8')
        elif isinstance(item, list):
            item = decode_list(item)
        elif isinstance(item, dict):
            item = decode_dict(item)
        rv.append(item)
    return rv


def decode_dict(data):
    '''
    JSON decodes as unicode, Jinja needs bytes...
    '''
    rv = {}
    for key, value in six.iteritems(data):
        if isinstance(key, six.text_type):
            key = key.encode('utf-8')
        if isinstance(value, six.text_type):
            value = value.encode('utf-8')
        elif isinstance(value, list):
            value = decode_list(value)
        elif isinstance(value, dict):
            value = decode_dict(value)
        rv[key] = value
    return rv


def find_json(raw):
    '''
    Pass in a raw string and load the json when is starts. This allows for a
    string to start with garbage and end with json but be cleanly loaded
    '''
    ret = {}
    for ind in range(len(raw)):
        working = '\n'.join(raw.splitlines()[ind:])
        try:
            ret = json.loads(working, object_hook=decode_dict)
        except ValueError:
            continue
        if ret:
            return ret
    if not ret:
        # Not json, raise an error
        raise ValueError


def is_bin_file(path):
    '''
    Detects if the file is a binary, returns bool. Returns True if the file is
    a bin, False if the file is not and None if the file is not available.
    '''
    if not os.path.isfile(path):
        return None
    try:
        with fopen(path, 'r') as fp_:
            return is_bin_str(fp_.read(2048))
    except os.error:
        return None


def is_bin_str(data):
    '''
    Detects if the passed string of data is bin or text
    '''
    if '\0' in data:
        return True
    if not data:
        return False

    text_characters = ''.join(list(map(chr, list(range(32, 127)))) + list('\n\r\t\b'))
    _null_trans = string.maketrans('', '')
    # Get the non-text characters (maps a character to itself then
    # use the 'remove' option to get rid of the text characters.)
    text = data.translate(_null_trans, text_characters)

    # If more than 30% non-text characters, then
    # this is considered a binary file
    if len(text) / len(data) > 0.30:
        return True
    return False


def repack_dictlist(data):
    '''
    Takes a list of one-element dicts (as found in many SLS schemas) and
    repacks into a single dictionary.
    '''
    if isinstance(data, six.string_types):
        try:
            import yaml
            data = yaml.safe_load(data)
        except yaml.parser.ParserError as err:
            log.error(err)
            return {}
    if not isinstance(data, list) \
            or [x for x in data
                if not isinstance(x, (six.string_types, int, float, dict))]:
        log.error('Invalid input: {0}'.format(pprint.pformat(data)))
        log.error('Input must be a list of strings/dicts')
        return {}
    ret = {}
    for element in data:
        if isinstance(element, (six.string_types, int, float)):
            ret[element] = None
        else:
            if len(element) != 1:
                log.error('Invalid input: key/value pairs must contain '
                          'only one element (data passed: {0}).'
                          .format(element))
                return {}
            ret.update(element)
    return ret


def get_group_list(user=None, include_default=True):
    '''
    Returns a list of all of the system group names of which the user
    is a member.
    '''
    if HAS_GRP is False or HAS_PWD is False:
        # We don't work on platforms that don't have grp and pwd
        # Just return an empty list
        return []
    group_names = None
    ugroups = set()
    if not isinstance(user, six.string_types):
        raise Exception
    if hasattr(os, 'getgrouplist'):
        # Try os.getgrouplist, available in python >= 3.3
        log.trace('Trying os.getgrouplist for {0!r}'.format(user))
        try:
            group_names = list(os.getgrouplist(user, pwd.getpwnam(user).pw_gid))
        except Exception:
            pass
    else:
        # Try pysss.getgrouplist
        log.trace('Trying pysss.getgrouplist for {0!r}'.format(user))
        try:
            import pysss  # pylint: disable=import-error
            group_names = list(pysss.getgrouplist(user))
        except Exception:
            pass
    if group_names is None:
        # Fall back to generic code
        # Include the user's default group to behave like
        # os.getgrouplist() and pysss.getgrouplist() do
        log.trace('Trying generic group list for {0!r}'.format(user))
        group_names = [g.gr_name for g in grp.getgrall() if user in g.gr_mem]
        try:
            default_group = grp.getgrgid(pwd.getpwnam(user).pw_gid).gr_name
            if default_group not in group_names:
                group_names.append(default_group)
        except KeyError:
            # If for some reason the user does not have a default group
            pass
    ugroups.update(group_names)
    if include_default is False:
        # Historically, saltstack code for getting group lists did not
        # include the default group. Some things may only want
        # supplemental groups, so include_default=False omits the users
        # default group.
        try:
            default_group = grp.getgrgid(pwd.getpwnam(user).pw_gid).gr_name
            ugroups.remove(default_group)
        except KeyError:
            # If for some reason the user does not have a default group
            pass
    log.trace('Group list for user {0!r}: {1!r}'.format(user, sorted(ugroups)))
    return sorted(ugroups)


def get_group_dict(user=None, include_default=True):
    '''
    Returns a dict of all of the system groups as keys, and group ids
    as values, of which the user is a member.
    E.g.: {'staff': 501, 'sudo': 27}
    '''
    if HAS_GRP is False or HAS_PWD is False:
        # We don't work on platforms that don't have grp and pwd
        # Just return an empty dict
        return {}
    group_dict = {}
    group_names = get_group_list(user, include_default=include_default)
    for group in group_names:
        group_dict.update({group: grp.getgrnam(group).gr_gid})
    return group_dict


def get_gid_list(user=None, include_default=True):
    '''
    Returns a list of all of the system group IDs of which the user
    is a member.
    '''
    if HAS_GRP is False or HAS_PWD is False:
        # We don't work on platforms that don't have grp and pwd
        # Just return an empty list
        return []
    gid_list = [
            gid for (group, gid) in
            six.iteritems(salt.utils.get_group_dict(user, include_default=include_default))
    ]
    return sorted(set(gid_list))


def total_seconds(td):
    '''
    Takes a timedelta and returns the total number of seconds
    represented by the object. Wrapper for the total_seconds()
    method which does not exist in versions of Python < 2.7.
    '''
    return (td.microseconds + (td.seconds + td.days * 24 * 3600) * 10**6) / 10**6


def import_json():
    '''
    Import a json module, starting with the quick ones and going down the list)
    '''
    for fast_json in ('ujson', 'yajl', 'json'):
        try:
            mod = __import__(fast_json)
            log.trace('loaded {0} json lib'.format(fast_json))
            return mod
        except ImportError:
            continue


def appendproctitle(name):
    '''
    Append "name" to the current process title
    '''
    if HAS_SETPROCTITLE:
        setproctitle.setproctitle(setproctitle.getproctitle() + ' ' + name)


def chugid(runas):
    '''
    Change the current process to belong to
    the imputed user (and the groups he belongs to)
    '''
    uinfo = pwd.getpwnam(runas)
    supgroups = []
    supgroups_seen = set()

    # The line below used to exclude the current user's primary gid.
    # However, when root belongs to more than one group
    # this causes root's primary group of '0' to be dropped from
    # his grouplist.  On FreeBSD, at least, this makes some
    # command executions fail with 'access denied'.
    #
    # The Python documentation says that os.setgroups sets only
    # the supplemental groups for a running process.  On FreeBSD
    # this does not appear to be strictly true.
    group_list = get_group_dict(runas, include_default=True)
    if sys.platform == 'darwin':
        group_list = dict((k, v) for k, v in six.iteritems(group_list)
                          if not k.startswith('_'))
    for group_name in group_list:
        gid = group_list[group_name]
        if (gid not in supgroups_seen
           and not supgroups_seen.add(gid)):
            supgroups.append(gid)

    if os.getgid() != uinfo.pw_gid:
        try:
            os.setgid(uinfo.pw_gid)
        except OSError as err:
            raise CommandExecutionError(
                'Failed to change from gid {0} to {1}. Error: {2}'.format(
                    os.getgid(), uinfo.pw_gid, err
                )
            )

    # Set supplemental groups
    if sorted(os.getgroups()) != sorted(supgroups):
        try:
            os.setgroups(supgroups)
        except OSError as err:
            raise CommandExecutionError(
                'Failed to set supplemental groups to {0}. Error: {1}'.format(
                    supgroups, err
                )
            )

    if os.getuid() != uinfo.pw_uid:
        try:
            os.setuid(uinfo.pw_uid)
        except OSError as err:
            raise CommandExecutionError(
                'Failed to change from uid {0} to {1}. Error: {2}'.format(
                    os.getuid(), uinfo.pw_uid, err
                )
            )


def chugid_and_umask(runas, umask):
    '''
    Helper method for for subprocess.Popen to initialise uid/gid and umask
    for the new process.
    '''
    if runas is not None:
        chugid(runas)
    if umask is not None:
        os.umask(umask)


def rand_string(size=32):
    key = os.urandom(size)
    return key.encode('base64').replace('\n', '')


@real_memoize
def get_encodings():
    '''
    return a list of string encodings to try
    '''
    encodings = []
    loc = locale.getdefaultlocale()[-1]
    if loc:
        encodings.append(loc)
    encodings.append(sys.getdefaultencoding())
    encodings.extend(['utf-8', 'latin-1'])
    return encodings


def sdecode(string_):
    '''
    Since we don't know where a string is coming from and that string will
    need to be safely decoded, this function will attempt to decode the string
    until if has a working string that does not stack trace
    '''
    if not isinstance(string_, str):
        return string_
    encodings = get_encodings()
    for encoding in encodings:
        try:
            decoded = string_.decode(encoding)
            # Make sure unicode string ops work
            u' ' + decoded  # pylint: disable=W0104
            return decoded
        except UnicodeDecodeError:
            continue
    return string_


def relpath(path, start='.'):
    '''
    Work around Python bug #5117, which is not (and will not be) patched in
    Python 2.6 (http://bugs.python.org/issue5117)
    '''
    if sys.version_info < (2, 7) and 'posix' in sys.builtin_module_names:
        # The below code block is based on posixpath.relpath from Python 2.7,
        # which has the fix for this bug.
        if not path:
            raise ValueError('no path specified')

        start_list = [
            x for x in os.path.abspath(start).split(os.path.sep) if x
        ]
        path_list = [
            x for x in os.path.abspath(path).split(os.path.sep) if x
        ]

        # work out how much of the filepath is shared by start and path.
        i = len(os.path.commonprefix([start_list, path_list]))

        rel_list = [os.path.pardir] * (len(start_list)-i) + path_list[i:]
        if not rel_list:
            return os.path.curdir
        return os.path.join(*rel_list)

    return os.path.relpath(path, start=start)<|MERGE_RESOLUTION|>--- conflicted
+++ resolved
@@ -31,10 +31,7 @@
 import warnings
 import string
 import locale
-<<<<<<< HEAD
 from calendar import month_abbr as months
-=======
->>>>>>> 6ed603c3
 
 # Import 3rd-party libs
 import salt.ext.six as six
