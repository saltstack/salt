# -*- coding: utf-8 -*-
"""
Functions to work with JSON
"""

from __future__ import absolute_import, unicode_literals

# Import Python libs
import json  # future lint: blacklisted-module
import logging
import sys

# Import Salt libs
import salt.utils.data
import salt.utils.stringutils
from salt.utils.thread_local_proxy import ThreadLocalProxy

# Import 3rd-party libs
from salt.ext import six

log = logging.getLogger(__name__)


# One to one mappings
JSONEncoder = json.JSONEncoder


def __split(raw):
    """
    Performs a splitlines on the string. This function exists to make mocking
    possible in unit tests, since the member functions of the str/unicode
    builtins cannot be mocked.
    """
    return raw.splitlines()


def find_json(raw):
    """
    Pass in a raw string and load the json when it starts. This allows for a
    string to start with garbage and end with json but be cleanly loaded
    """
    ret = {}
    lines = __split(raw)
    for ind, _ in enumerate(lines):
        try:
            working = "\n".join(lines[ind:])
        except UnicodeDecodeError:
            working = "\n".join(salt.utils.data.decode(lines[ind:]))

        try:
            ret = json.loads(working)  # future lint: blacklisted-function
        except ValueError:
            continue
        if ret:
            return ret
    if not ret:
        # Not json, raise an error
        raise ValueError


def import_json():
    """
    Import a json module, starting with the quick ones and going down the list)
    """
    for fast_json in ("ujson", "yajl", "json"):
        try:
            mod = __import__(fast_json)
            log.trace("loaded %s json lib", fast_json)
            return mod
        except ImportError:
            continue


def load(fp, **kwargs):
    """
    .. versionadded:: 2018.3.0

    Wraps json.load

    You can pass an alternate json module (loaded via import_json() above)
    using the _json_module argument)
    """
    return kwargs.pop("_json_module", json).load(fp, **kwargs)


def loads(s, **kwargs):
    """
    .. versionadded:: 2018.3.0

    Wraps json.loads and prevents a traceback in the event that a bytestring is
    passed to the function. (Python < 3.6 cannot load bytestrings)

    You can pass an alternate json module (loaded via import_json() above)
    using the _json_module argument)
    """
    json_module = kwargs.pop("_json_module", json)
    try:
        return json_module.loads(s, **kwargs)
    except TypeError as exc:
        # json.loads cannot load bytestrings in Python < 3.6
        if six.PY3 and isinstance(s, bytes):
            return json_module.loads(salt.utils.stringutils.to_unicode(s), **kwargs)
        else:
            six.reraise(*sys.exc_info())


def dump(obj, fp, **kwargs):
    """
    .. versionadded:: 2018.3.0

    Wraps json.dump, and assumes that ensure_ascii is False (unless explicitly
    passed as True) for unicode compatibility. Note that setting it to True
    will mess up any unicode characters, as they will be dumped as the string
    literal version of the unicode code point.

    On Python 2, encodes the result to a str since json.dump does not want
    unicode types.

    You can pass an alternate json module (loaded via import_json() above)
    using the _json_module argument)
<<<<<<< HEAD
    """
    json_module = kwargs.pop("_json_module", json)
    if "ensure_ascii" not in kwargs:
        kwargs["ensure_ascii"] = False
=======
    '''
    json_module = kwargs.pop('_json_module', json)
    orig_enc_func = kwargs.pop('default', lambda x: x)

    def _enc_func(obj):
        obj = ThreadLocalProxy.unproxy(obj)
        return orig_enc_func(obj)

    if 'ensure_ascii' not in kwargs:
        kwargs['ensure_ascii'] = False
>>>>>>> 8abb7099
    if six.PY2:
        obj = salt.utils.data.encode(obj)
    return json_module.dump(obj, fp, default=_enc_func, **kwargs)  # future lint: blacklisted-function


def dumps(obj, **kwargs):
    """
    .. versionadded:: 2018.3.0

    Wraps json.dumps, and assumes that ensure_ascii is False (unless explicitly
    passed as True) for unicode compatibility. Note that setting it to True
    will mess up any unicode characters, as they will be dumped as the string
    literal version of the unicode code point.

    On Python 2, encodes the result to a str since json.dumps does not want
    unicode types.

    You can pass an alternate json module (loaded via import_json() above)
    using the _json_module argument)
<<<<<<< HEAD
    """
    json_module = kwargs.pop("_json_module", json)
    if "ensure_ascii" not in kwargs:
        kwargs["ensure_ascii"] = False
=======
    '''
    json_module = kwargs.pop('_json_module', json)
    orig_enc_func = kwargs.pop('default', lambda x: x)

    def _enc_func(obj):
        obj = ThreadLocalProxy.unproxy(obj)
        return orig_enc_func(obj)

    if 'ensure_ascii' not in kwargs:
        kwargs['ensure_ascii'] = False
>>>>>>> 8abb7099
    if six.PY2:
        obj = salt.utils.data.encode(obj)
    return json_module.dumps(obj, default=_enc_func, **kwargs)  # future lint: blacklisted-function<|MERGE_RESOLUTION|>--- conflicted
+++ resolved
@@ -118,12 +118,6 @@
 
     You can pass an alternate json module (loaded via import_json() above)
     using the _json_module argument)
-<<<<<<< HEAD
-    """
-    json_module = kwargs.pop("_json_module", json)
-    if "ensure_ascii" not in kwargs:
-        kwargs["ensure_ascii"] = False
-=======
     '''
     json_module = kwargs.pop('_json_module', json)
     orig_enc_func = kwargs.pop('default', lambda x: x)
@@ -134,7 +128,6 @@
 
     if 'ensure_ascii' not in kwargs:
         kwargs['ensure_ascii'] = False
->>>>>>> 8abb7099
     if six.PY2:
         obj = salt.utils.data.encode(obj)
     return json_module.dump(obj, fp, default=_enc_func, **kwargs)  # future lint: blacklisted-function
@@ -154,12 +147,6 @@
 
     You can pass an alternate json module (loaded via import_json() above)
     using the _json_module argument)
-<<<<<<< HEAD
-    """
-    json_module = kwargs.pop("_json_module", json)
-    if "ensure_ascii" not in kwargs:
-        kwargs["ensure_ascii"] = False
-=======
     '''
     json_module = kwargs.pop('_json_module', json)
     orig_enc_func = kwargs.pop('default', lambda x: x)
@@ -170,7 +157,6 @@
 
     if 'ensure_ascii' not in kwargs:
         kwargs['ensure_ascii'] = False
->>>>>>> 8abb7099
     if six.PY2:
         obj = salt.utils.data.encode(obj)
     return json_module.dumps(obj, default=_enc_func, **kwargs)  # future lint: blacklisted-function