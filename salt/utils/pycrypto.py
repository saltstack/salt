# -*- coding: utf-8 -*-
"""
Use pycrypto to generate random passwords on the fly.
"""

# Import python libraries
from __future__ import absolute_import, print_function, unicode_literals

import logging
import random
import re
import string

# Import salt libs
import salt.utils.stringutils
from salt.exceptions import CommandExecutionError, SaltInvocationError
from salt.ext import six

# Import 3rd-party libs
try:
    try:
        from M2Crypto.Rand import rand_bytes as get_random_bytes
    except ImportError:
        try:
            from Cryptodome.Random import get_random_bytes  # pylint: disable=E0611
        except ImportError:
            from Crypto.Random import get_random_bytes  # pylint: disable=E0611
    HAS_RANDOM = True
except ImportError:
    HAS_RANDOM = False

try:
    import crypt

    HAS_CRYPT = True
except ImportError:
    HAS_CRYPT = False

try:
    import passlib.context

    HAS_PASSLIB = True
except ImportError:
    HAS_PASSLIB = False

log = logging.getLogger(__name__)


def secure_password(length=20, use_random=True):
    """
    Generate a secure password.
    """
    try:
        length = int(length)
        pw = ""
        while len(pw) < length:
            if HAS_RANDOM and use_random:
                while True:
                    try:
                        char = salt.utils.stringutils.to_str(get_random_bytes(1))
                        break
                    except UnicodeDecodeError:
                        continue
                pw += re.sub(
                    salt.utils.stringutils.to_str(r"[\W_]"),
                    str(),  # future lint: disable=blacklisted-function
                    char,
                )
            else:
                pw += random.SystemRandom().choice(string.ascii_letters + string.digits)
        return pw
    except Exception as exc:  # pylint: disable=broad-except
        log.exception("Failed to generate secure passsword")
        raise CommandExecutionError(six.text_type(exc))


if HAS_CRYPT:
    methods = {m.name.lower(): m for m in crypt.methods}
else:
    methods = {}
known_methods = ["sha512", "sha256", "blowfish", "md5", "crypt"]


def _gen_hash_passlib(crypt_salt=None, password=None, algorithm=None):
    """
    Generate a /etc/shadow-compatible hash for a non-local system
    """
    # these are the passlib equivalents to the 'known_methods' defined in crypt
    schemes = ["sha512_crypt", "sha256_crypt", "bcrypt", "md5_crypt", "des_crypt"]

    ctx = passlib.context.CryptContext(schemes=schemes)

    kwargs = {"secret": password, "scheme": schemes[known_methods.index(algorithm)]}
    if crypt_salt and "$" in crypt_salt:
        # this salt has a rounds specifier.
        #  passlib takes it as a separate parameter, split it out
        roundsstr, split_salt = crypt_salt.split("$")
        rounds = int(roundsstr.split("=")[-1])
        kwargs.update({"salt": split_salt, "rounds": rounds})
    else:
        # relaxed = allow salts that are too long
        kwargs.update({"salt": crypt_salt, "relaxed": True})
    return ctx.hash(**kwargs)


def _gen_hash_crypt(crypt_salt=None, password=None, algorithm=None):
    """
    Generate /etc/shadow hash using the native crypt module
    """
    if crypt_salt is None:
        # setting crypt_salt to the algorithm makes crypt generate
        #  a salt compatible with the specified algorithm.
        crypt_salt = methods[algorithm]
    else:
        if algorithm != "crypt":
            # all non-crypt algorithms are specified as part of the salt
            crypt_salt = "${}${}".format(methods[algorithm].ident, crypt_salt)

    return crypt.crypt(password, crypt_salt)


def gen_hash(crypt_salt=None, password=None, algorithm=None):
    """
    Generate /etc/shadow hash
    """
    if password is None:
        password = secure_password()

    if algorithm is None:
<<<<<<< HEAD
        # prefer the most secure natively supported method
        algorithm = crypt.methods[0].name.lower() if HAS_CRYPT else known_methods[0]

    if algorithm == "crypt" and crypt_salt and len(crypt_salt) != 2:
        log.warning("Hash salt is too long for 'crypt' hash.")

    if HAS_CRYPT and algorithm in methods:
        return _gen_hash_crypt(
            crypt_salt=crypt_salt, password=password, algorithm=algorithm
        )
    elif HAS_PASSLIB and algorithm in known_methods:
        return _gen_hash_passlib(
            crypt_salt=crypt_salt, password=password, algorithm=algorithm
        )
    else:
        raise SaltInvocationError(
            "Cannot hash using '{0}' hash algorithm. Natively supported "
            "algorithms are: {1}. If passlib is installed ({3}), the supported "
            "algorithms are: {2}.".format(
                algorithm, list(methods), known_methods, HAS_PASSLIB
=======
        # use the most secure natively supported method
        algorithm = crypt.methods[0].name.lower() if HAS_CRYPT else known_methods[0]

    if algorithm not in methods:
        if force and HAS_PASSLIB:
            return _fallback_gen_hash(crypt_salt, password, algorithm)
        else:
            raise SaltInvocationError(
                "Algorithm '{}' is not natively supported by this platform, use force=True with passlib installed to override.".format(
                    algorithm
                )
            )

    if crypt_salt is None:
        crypt_salt = methods[algorithm]
    elif methods[algorithm].ident:
        crypt_salt = "${}${}".format(methods[algorithm].ident, crypt_salt)
    else:  # method is crypt (DES)
        if len(crypt_salt) != 2:
            raise ValueError(
                "Invalid salt for hash, 'crypt' salt must be 2 characters."
>>>>>>> 557fea96
            )
        )<|MERGE_RESOLUTION|>--- conflicted
+++ resolved
@@ -127,7 +127,6 @@
         password = secure_password()
 
     if algorithm is None:
-<<<<<<< HEAD
         # prefer the most secure natively supported method
         algorithm = crypt.methods[0].name.lower() if HAS_CRYPT else known_methods[0]
 
@@ -145,31 +144,8 @@
     else:
         raise SaltInvocationError(
             "Cannot hash using '{0}' hash algorithm. Natively supported "
-            "algorithms are: {1}. If passlib is installed ({3}), the supported "
-            "algorithms are: {2}.".format(
-                algorithm, list(methods), known_methods, HAS_PASSLIB
-=======
-        # use the most secure natively supported method
-        algorithm = crypt.methods[0].name.lower() if HAS_CRYPT else known_methods[0]
-
-    if algorithm not in methods:
-        if force and HAS_PASSLIB:
-            return _fallback_gen_hash(crypt_salt, password, algorithm)
-        else:
-            raise SaltInvocationError(
-                "Algorithm '{}' is not natively supported by this platform, use force=True with passlib installed to override.".format(
-                    algorithm
-                )
-            )
-
-    if crypt_salt is None:
-        crypt_salt = methods[algorithm]
-    elif methods[algorithm].ident:
-        crypt_salt = "${}${}".format(methods[algorithm].ident, crypt_salt)
-    else:  # method is crypt (DES)
-        if len(crypt_salt) != 2:
-            raise ValueError(
-                "Invalid salt for hash, 'crypt' salt must be 2 characters."
->>>>>>> 557fea96
+            "algorithms are: {1}. If passlib is installed ({2}), the supported "
+            "algorithms are: {3}.".format(
+                algorithm, list(methods), HAS_PASSLIB, known_methods
             )
         )