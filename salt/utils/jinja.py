--- conflicted
+++ resolved
@@ -180,16 +180,10 @@
                 tpldir = environment.globals.get("tpldir", tpldir)
                 tplfile = template
             tpldata = {
-<<<<<<< HEAD
-                "tplfile": tplfile,
-                "tpldir": "." if tpldir == "" else tpldir,
-                "tpldot": tpldir.replace("/", "."),
-=======
                 'tplfile': tplfile,
                 'tpldir': '.' if tpldir == '' else tpldir,
                 'tpldot': tpldir.replace('/', '.'),
                 'tplroot': tpldir.split('/')[0],
->>>>>>> 8abb7099
             }
             environment.globals.update(tpldata)
 
@@ -358,13 +352,8 @@
         return val.lower() in ("yes", "1", "true")
     if isinstance(val, six.integer_types):
         return val > 0
-<<<<<<< HEAD
-    if not isinstance(val, Hashable):
-        return len(val) > 0
-=======
     if not isinstance(val, collections.Hashable):
         return bool(val)
->>>>>>> 8abb7099
     return False
 
 
