--- conflicted
+++ resolved
@@ -59,11 +59,7 @@
             # raised, otherwise we would have already returned (or raised some
             # other exception).
             raise exc  # pylint: disable=raising-bad-type
-<<<<<<< HEAD
         raise TypeError("expected str, bytes, or bytearray not {}".format(type(s)))
-=======
-        raise TypeError('expected str, bytes, or bytearray not {}'.format(type(s)))
->>>>>>> 8abb7099
     else:
         return to_str(s, encoding, errors)
 
@@ -122,12 +118,8 @@
             # raised, otherwise we would have already returned (or raised some
             # other exception).
             raise exc  # pylint: disable=raising-bad-type
-<<<<<<< HEAD
         # pylint: enable=incompatible-py3-code,undefined-variable
         raise TypeError("expected str, bytes, or bytearray not {}".format(type(s)))
-=======
-        raise TypeError('expected str, bytes, or bytearray not {}'.format(type(s)))
->>>>>>> 8abb7099
 
 
 def to_unicode(s, encoding=None, errors="strict", normalize=False):
@@ -153,21 +145,12 @@
             return _normalize(s)
         elif isinstance(s, (bytes, bytearray)):
             return _normalize(to_str(s, encoding, errors))
-<<<<<<< HEAD
         raise TypeError("expected str, bytes, or bytearray not {}".format(type(s)))
-=======
-        raise TypeError('expected str, bytes, or bytearray not {}'.format(type(s)))
->>>>>>> 8abb7099
     else:
         # This needs to be str and not six.string_types, since if the string is
         # already a unicode type, it does not need to be decoded (and doing so
         # will raise an exception).
-<<<<<<< HEAD
-        # pylint: disable=incompatible-py3-code
-        if isinstance(s, unicode):  # pylint: disable=E0602
-=======
         if isinstance(s, unicode):  # pylint: disable=incompatible-py3-code,undefined-variable
->>>>>>> 8abb7099
             return _normalize(s)
         elif isinstance(s, (str, bytearray)):
             for enc in encoding:
@@ -180,12 +163,8 @@
             # raised, otherwise we would have already returned (or raised some
             # other exception).
             raise exc  # pylint: disable=raising-bad-type
-<<<<<<< HEAD
         # pylint: enable=incompatible-py3-code
         raise TypeError("expected str, bytes, or bytearray not {}".format(type(s)))
-=======
-        raise TypeError('expected str, bytes, or bytearray not {}'.format(type(s)))
->>>>>>> 8abb7099
 
 
 @jinja_filter("str_to_num")
@@ -498,26 +477,6 @@
         passes the include_pat test or fails exclude_pat test respectively
       - If both include_pat and exclude_pat are supplied: return 'True' if
         include_pat matches AND exclude_pat does not match
-<<<<<<< HEAD
-    """
-
-    def _pat_check(path_str, check_pat):
-        if re.match("E@", check_pat):
-            return True if re.search(check_pat[2:], path_str) else False
-        else:
-            return True if fnmatch.fnmatch(path_str, check_pat) else False
-
-    ret = True  # -- default true
-    # Before pattern match, check if it is regexp (E@'') or glob(default)
-    if include_pat:
-        if isinstance(include_pat, list):
-            for include_line in include_pat:
-                retchk_include = _pat_check(path_str, include_line)
-                if retchk_include:
-                    break
-        else:
-            retchk_include = _pat_check(path_str, include_pat)
-=======
     '''
     def _pat_check(path_str, check_pat):
         if re.match('E@', check_pat):
@@ -530,7 +489,6 @@
                 path_str,
                 check_pat
             ) else False
->>>>>>> 8abb7099
 
     ret = True  # -- default true
     # Before pattern match, check if it is regexp (E@'') or glob(default)
@@ -645,51 +603,28 @@
     )
 
 
-<<<<<<< HEAD
-@jinja_filter("to_snake_case")
-def camel_to_snake_case(camel_input):
-    """
-=======
 @jinja_filter('to_snake_case')
 def camel_to_snake_case(camel_input):
     '''
->>>>>>> 8abb7099
     Converts camelCase (or CamelCase) to snake_case.
     From https://codereview.stackexchange.com/questions/185966/functions-to-convert-camelcase-strings-to-snake-case
 
     :param str camel_input: The camelcase or CamelCase string to convert to snake_case
 
     :return str
-<<<<<<< HEAD
-    """
-    res = camel_input[0].lower()
-    for i, letter in enumerate(camel_input[1:], 1):
-        if letter.isupper():
-            if camel_input[i - 1].islower() or (
-                i != len(camel_input) - 1 and camel_input[i + 1].islower()
-            ):
-                res += "_"
-=======
     '''
     res = camel_input[0].lower()
     for i, letter in enumerate(camel_input[1:], 1):
         if letter.isupper():
             if camel_input[i-1].islower() or (i != len(camel_input)-1 and camel_input[i+1].islower()):
                 res += '_'
->>>>>>> 8abb7099
         res += letter.lower()
     return res
 
 
-<<<<<<< HEAD
-@jinja_filter("to_camelcase")
-def snake_to_camel_case(snake_input, uppercamel=False):
-    """
-=======
 @jinja_filter('to_camelcase')
 def snake_to_camel_case(snake_input, uppercamel=False):
     '''
->>>>>>> 8abb7099
     Converts snake_case to camelCase (or CamelCase if uppercamel is ``True``).
     Inspired by https://codereview.stackexchange.com/questions/85311/transform-snake-case-to-camelcase
 
@@ -697,16 +632,8 @@
     :param bool uppercamel: Whether or not to convert to CamelCase instead
 
     :return str
-<<<<<<< HEAD
-    """
-    words = snake_input.split("_")
-    if uppercamel:
-        words[0] = words[0].capitalize()
-    return words[0] + "".join(word.capitalize() for word in words[1:])
-=======
     '''
     words = snake_input.split('_')
     if uppercamel:
         words[0] = words[0].capitalize()
-    return words[0] + ''.join(word.capitalize() for word in words[1:])
->>>>>>> 8abb7099
+    return words[0] + ''.join(word.capitalize() for word in words[1:])