--- conflicted
+++ resolved
@@ -465,10 +465,9 @@
         passes the include_pat test or fails exclude_pat test respectively
       - If both include_pat and exclude_pat are supplied: return 'True' if
         include_pat matches AND exclude_pat does not match
-<<<<<<< HEAD
-    '''
+    """
     def _pat_check(path_str, check_pat):
-        if re.match('E@', check_pat):
+        if re.match("E@", check_pat):
             return True if re.search(
                 check_pat[2:],
                 path_str
@@ -478,16 +477,6 @@
                 path_str,
                 check_pat
             ) else False
-=======
-    """
-    ret = True  # -- default true
-    # Before pattern match, check if it is regexp (E@'') or glob(default)
-    if include_pat:
-        if re.match("E@", include_pat):
-            retchk_include = True if re.search(include_pat[2:], path_str) else False
-        else:
-            retchk_include = True if fnmatch.fnmatch(path_str, include_pat) else False
->>>>>>> de4b70d8
 
     ret = True  # -- default true
     # Before pattern match, check if it is regexp (E@'') or glob(default)
@@ -501,7 +490,6 @@
             retchk_include = _pat_check(path_str, include_pat)
 
     if exclude_pat:
-<<<<<<< HEAD
         if isinstance(exclude_pat, list):
             for exclude_line in exclude_pat:
                 retchk_exclude = not _pat_check(path_str, exclude_line)
@@ -509,12 +497,6 @@
                     break
         else:
             retchk_exclude = not _pat_check(path_str, exclude_pat)
-=======
-        if re.match("E@", exclude_pat):
-            retchk_exclude = False if re.search(exclude_pat[2:], path_str) else True
-        else:
-            retchk_exclude = False if fnmatch.fnmatch(path_str, exclude_pat) else True
->>>>>>> de4b70d8
 
     # Now apply include/exclude conditions
     if include_pat and not exclude_pat:
