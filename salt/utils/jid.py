--- conflicted
+++ resolved
@@ -35,18 +35,12 @@
         opts = {}
     global LAST_JID_DATETIME  # pylint: disable=global-statement
 
-<<<<<<< HEAD
-    jid_dt = _utc_now()
-    if not opts.get("unique_jid", False):
-        return "{0:%Y%m%d%H%M%S%f}".format(jid_dt)
-=======
     if opts.get('utc_jid', False):
         jid_dt = datetime.datetime.utcnow()
     else:
         jid_dt = datetime.datetime.now()
     if not opts.get('unique_jid', False):
         return '{0:%Y%m%d%H%M%S%f}'.format(jid_dt)
->>>>>>> 8abb7099
     if LAST_JID_DATETIME and LAST_JID_DATETIME >= jid_dt:
         jid_dt = LAST_JID_DATETIME + datetime.timedelta(microseconds=1)
     LAST_JID_DATETIME = jid_dt
