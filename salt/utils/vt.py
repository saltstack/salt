--- conflicted
+++ resolved
@@ -381,73 +381,6 @@
 
         kill = terminate
     else:
-<<<<<<< HEAD
-        # ----- Linux Methods ----------------------------------------------->
-        # ----- Internal API ------------------------------------------------>
-        def _spawn(self):
-            self.pid, self.child_fd, self.child_fde = self.__fork_ptys()
-
-            if isinstance(self.args, str):
-                args = [self.args]
-            elif self.args:
-                args = list(self.args)
-            else:
-                args = []
-
-            if self.shell and self.args:
-                self.args = ["/bin/sh", "-c", " ".join(args)]
-            elif self.shell:
-                self.args = ["/bin/sh"]
-            else:
-                self.args = args
-
-            if self.executable:
-                self.args[0] = self.executable
-
-            if self.executable is None:
-                self.executable = self.args[0]
-
-            if self.pid == 0:
-                # Child
-                self.stdin = sys.stdin.fileno()
-                self.stdout = sys.stdout.fileno()
-                self.stderr = sys.stderr.fileno()
-
-                # Set the terminal size
-                self.child_fd = self.stdin
-
-                if os.isatty(self.child_fd):
-                    # Only try to set the window size if the parent IS a tty
-                    try:
-                        self.setwinsize(self.rows, self.cols)
-                    except OSError as err:
-                        log.warning(
-                            "Failed to set the VT terminal size: %s",
-                            err,
-                            exc_info_on_loglevel=logging.DEBUG,
-                        )
-
-                # Do not allow child to inherit open file descriptors from
-                # parent
-                max_fd = resource.getrlimit(resource.RLIMIT_NOFILE)
-                try:
-                    os.closerange(pty.STDERR_FILENO + 1, max_fd[0])
-                except OSError:
-                    pass
-
-                if self.cwd is not None:
-                    os.chdir(self.cwd)
-
-                if self.preexec_fn:
-                    self.preexec_fn()
-
-                if self.env is None:
-                    os.execvp(self.executable, self.args)
-                else:
-                    os.execvpe(self.executable, self.args, self.env)
-
-            # Parent
-=======
 
         def _spawn(self):
             if not isinstance(self.args, str) and self.shell is True:
@@ -474,7 +407,6 @@
             self.child_fd = parent
             self.child_fde = err_parent
             self.pid = proc.pid
->>>>>>> adc23f3b
             self.closed = False
             self.terminated = False
 
