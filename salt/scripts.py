# -*- coding: utf-8 -*-
"""
This module contains the function calls to execute command line scripts
"""

# Import python libs
from __future__ import absolute_import, print_function, unicode_literals

import functools
import logging
import os
import signal
import sys
import threading
import time
import traceback
from random import randint

import salt.defaults.exitcodes  # pylint: disable=unused-import
import salt.ext.six as six

# Import salt libs
from salt.exceptions import SaltClientError, SaltReqTimeoutError, SaltSystemExit

log = logging.getLogger(__name__)


def _handle_interrupt(exc, original_exc, hardfail=False, trace=""):
    """
    if hardfailing:
        If we got the original stacktrace, log it
        If all cases, raise the original exception
        but this is logically part the initial
        stack.
    else just let salt exit gracefully

    """
    if hardfail:
        if trace:
            log.error(trace)
        raise original_exc
    else:
        raise exc


def _handle_signals(client, signum, sigframe):
    try:
        # This raises AttributeError on Python 3.4 and 3.5 if there is no current exception.
        # Ref: https://bugs.python.org/issue23003
        trace = traceback.format_exc()
    except AttributeError:
        trace = ""
    try:
        hardcrash = client.options.hard_crash
    except (AttributeError, KeyError):
        hardcrash = False

    if signum == signal.SIGINT:
        exit_msg = "\nExiting gracefully on Ctrl-c"
        try:
<<<<<<< HEAD
            jid = client.local_client.pub_data["jid"]
            exit_msg += (
                "\n"
                "This job's jid is: {0}\n"
                "The minions may not have all finished running and any remaining "
                "minions will return upon completion. To look up the return data "
                "for this job later, run the following command:\n\n"
                "salt-run jobs.lookup_jid {0}".format(jid)
=======
            jid = client.local_client.pub_data['jid']
            target = client.local_client.target_data
            exit_msg += (
                '\n'
                'This job\'s jid is: {0}\n'
                'The minions may not have all finished running and any remaining '
                'minions will return upon completion.\n\n'
                'To look up the return data for this job later, run the '
                'following command:\n'
                'salt-run jobs.lookup_jid {0}'.format(jid)
>>>>>>> 8abb7099
            )
            if target:
                exit_msg += (
                    '\n\n'
                    'To set up the state run to safely exit, run the following command:\n'
                    'salt {0} state.soft_kill {1}'.format(target, jid)
                )
        except (AttributeError, KeyError):
            pass
    else:
        exit_msg = None

    _handle_interrupt(
        SystemExit(exit_msg),
        Exception("\nExiting with hard crash on Ctrl-c"),
        hardcrash,
        trace=trace,
    )


def _install_signal_handlers(client):
    # Install the SIGINT/SIGTERM handlers if not done so far
    if signal.getsignal(signal.SIGINT) is signal.SIG_DFL:
        # No custom signal handling was added, install our own
        signal.signal(signal.SIGINT, functools.partial(_handle_signals, client))

    if signal.getsignal(signal.SIGTERM) is signal.SIG_DFL:
        # No custom signal handling was added, install our own
        signal.signal(signal.SIGINT, functools.partial(_handle_signals, client))


def salt_master():
    """
    Start the salt master.
    """
    import salt.cli.daemons

    # Fix for setuptools generated scripts, so that it will
    # work with multiprocessing fork emulation.
    # (see multiprocessing.forking.get_preparation_data())
    if __name__ != "__main__":
        sys.modules["__main__"] = sys.modules[__name__]

    # REMOVEME after Python 2.7 support is dropped (also the six import)
    if six.PY2:
        from salt.utils.versions import warn_until

        # Message borrowed from pip's deprecation warning
        warn_until(
            "Sodium",
            "Python 2.7 will reach the end of its life on January 1st,"
            " 2020. Please upgrade your Python as Python 2.7 won't be"
            " maintained after that date.  Salt will drop support for"
            " Python 2.7 in the Sodium release or later.",
        )
    # END REMOVEME
    master = salt.cli.daemons.Master()
    master.start()


def minion_process():
    """
    Start a minion process
    """
    import salt.utils.platform
    import salt.utils.process
    import salt.cli.daemons

    # salt_minion spawns this function in a new process

    salt.utils.process.appendproctitle("KeepAlive")

    def handle_hup(manager, sig, frame):
        manager.minion.reload()

    lock = threading.RLock()

    def suicide_when_without_parent(parent_pid):
        """
        Have the minion suicide if the parent process is gone

        NOTE: small race issue where the parent PID could be replace
        with another process with same PID!
        """
        while lock.acquire(blocking=False):
            lock.release()
            time.sleep(5)
            try:
                # check pid alive (Unix only trick!)
                if os.getuid() == 0 and not salt.utils.platform.is_windows():
                    os.kill(parent_pid, 0)
            except OSError as exc:
                # forcibly exit, regular sys.exit raises an exception-- which
                # isn't sufficient in a thread
                log.error("Minion process encountered exception: %s", exc)
                os._exit(salt.defaults.exitcodes.EX_GENERIC)

    try:
        if not salt.utils.platform.is_windows():
            thread = threading.Thread(
                target=suicide_when_without_parent, args=(os.getppid(),)
            )
            thread.start()

        minion = salt.cli.daemons.Minion()
        signal.signal(signal.SIGHUP, functools.partial(handle_hup, minion))
        minion.start()
    except (SaltClientError, SaltReqTimeoutError, SaltSystemExit) as exc:
        lock.acquire(blocking=True)
        log.warning(
            "Fatal functionality error caught by minion handler:\n", exc_info=True
        )
        log.warning("** Restarting minion **")
        delay = 60
        if minion is not None and hasattr(minion, "config"):
            delay = minion.config.get("random_reauth_delay", 60)
        delay = randint(1, delay)
        log.info("waiting random_reauth_delay %ss", delay)
        time.sleep(delay)
        sys.exit(salt.defaults.exitcodes.SALT_KEEPALIVE)
    finally:
        lock.acquire(blocking=True)


def salt_minion():
    """
    Start the salt minion in a subprocess.
    Auto restart minion on error.
    """
    import signal

    import salt.utils.platform
    import salt.utils.process

    salt.utils.process.notify_systemd()

    import salt.cli.daemons
    import multiprocessing

    # Fix for setuptools generated scripts, so that it will
    # work with multiprocessing fork emulation.
    # (see multiprocessing.forking.get_preparation_data())
    if __name__ != "__main__":
        sys.modules["__main__"] = sys.modules[__name__]

    if "" in sys.path:
        sys.path.remove("")

    if salt.utils.platform.is_windows():
        minion = salt.cli.daemons.Minion()
        minion.start()
        return
    # REMOVEME after Python 2.7 support is dropped (also the six import)
    elif six.PY2:
        from salt.utils.versions import warn_until

        # Message borrowed from pip's deprecation warning
        warn_until(
            "Sodium",
            "Python 2.7 will reach the end of its life on January 1st,"
            " 2020. Please upgrade your Python as Python 2.7 won't be"
            " maintained after that date.  Salt will drop support for"
            " Python 2.7 in the Sodium release or later.",
        )
    # END REMOVEME

    if "--disable-keepalive" in sys.argv:
        sys.argv.remove("--disable-keepalive")
        minion = salt.cli.daemons.Minion()
        minion.start()
        return

    def escalate_signal_to_process(
        pid, signum, sigframe
    ):  # pylint: disable=unused-argument
        """
        Escalate the signal received to the multiprocessing process that
        is actually running the minion
        """
        # escalate signal
        os.kill(pid, signum)

    # keep one minion subprocess running
    prev_sigint_handler = signal.getsignal(signal.SIGINT)
    prev_sigterm_handler = signal.getsignal(signal.SIGTERM)
    while True:
        try:
            process = multiprocessing.Process(target=minion_process)
            process.start()
            signal.signal(
                signal.SIGTERM,
                functools.partial(escalate_signal_to_process, process.pid),
            )
            signal.signal(
                signal.SIGINT,
                functools.partial(escalate_signal_to_process, process.pid),
            )
            signal.signal(
                signal.SIGHUP,
                functools.partial(escalate_signal_to_process, process.pid),
            )
        except Exception:  # pylint: disable=broad-except
            # if multiprocessing does not work
            minion = salt.cli.daemons.Minion()
            minion.start()
            break

        process.join()

        # Process exited or was terminated. Since we're going to try to restart
        # it, we MUST, reset signal handling to the previous handlers
        signal.signal(signal.SIGINT, prev_sigint_handler)
        signal.signal(signal.SIGTERM, prev_sigterm_handler)

        if not process.exitcode == salt.defaults.exitcodes.SALT_KEEPALIVE:
            sys.exit(process.exitcode)
        # ontop of the random_reauth_delay already preformed
        # delay extra to reduce flooding and free resources
        # NOTE: values are static but should be fine.
        time.sleep(2 + randint(1, 10))
        # need to reset logging because new minion objects
        # cause extra log handlers to accumulate
        rlogger = logging.getLogger()
        for handler in rlogger.handlers:
            rlogger.removeHandler(handler)
        logging.basicConfig()


def proxy_minion_process(queue):
    """
    Start a proxy minion process
    """
    import salt.cli.daemons
    import salt.utils.platform

    # salt_minion spawns this function in a new process

    lock = threading.RLock()

    def suicide_when_without_parent(parent_pid):
        """
        Have the minion suicide if the parent process is gone

        NOTE: there is a small race issue where the parent PID could be replace
        with another process with the same PID!
        """
        while lock.acquire(blocking=False):
            lock.release()
            time.sleep(5)
            try:
                # check pid alive (Unix only trick!)
                os.kill(parent_pid, 0)
            except OSError:
                # forcibly exit, regular sys.exit raises an exception-- which
                # isn't sufficient in a thread
                os._exit(999)

    try:
        if not salt.utils.platform.is_windows():
            thread = threading.Thread(
                target=suicide_when_without_parent, args=(os.getppid(),)
            )
            thread.start()

        restart = False
        proxyminion = None
        status = salt.defaults.exitcodes.EX_OK
        proxyminion = salt.cli.daemons.ProxyMinion()
        proxyminion.start()
        # pylint: disable=broad-except
    except (Exception, SaltClientError, SaltReqTimeoutError, SaltSystemExit,) as exc:
        # pylint: enable=broad-except
        log.error("Proxy Minion failed to start: ", exc_info=True)
        restart = True
        # status is superfluous since the process will be restarted
        status = salt.defaults.exitcodes.SALT_KEEPALIVE
    except SystemExit as exc:
        restart = False
        status = exc.code
    finally:
        lock.acquire(blocking=True)

    if restart is True:
        log.warning("** Restarting proxy minion **")
        delay = 60
        if proxyminion is not None:
            if hasattr(proxyminion, "config"):
                delay = proxyminion.config.get("random_reauth_delay", 60)
        random_delay = randint(1, delay)
        log.info("Sleeping random_reauth_delay of %s seconds", random_delay)
        # preform delay after minion resources have been cleaned
        queue.put(random_delay)
    else:
        queue.put(0)
    sys.exit(status)


def salt_proxy():
    """
    Start a proxy minion.
    """
    import salt.cli.daemons
    import salt.utils.platform
    import multiprocessing

    if "" in sys.path:
        sys.path.remove("")

    if salt.utils.platform.is_windows():
        proxyminion = salt.cli.daemons.ProxyMinion()
        proxyminion.start()
        return

    if "--disable-keepalive" in sys.argv:
        sys.argv.remove("--disable-keepalive")
        proxyminion = salt.cli.daemons.ProxyMinion()
        proxyminion.start()
        return

    # keep one minion subprocess running
    while True:
        try:
            queue = multiprocessing.Queue()
        except Exception:  # pylint: disable=broad-except
            # This breaks in containers
            proxyminion = salt.cli.daemons.ProxyMinion()
            proxyminion.start()
            return
        process = multiprocessing.Process(target=proxy_minion_process, args=(queue,))
        process.start()
        try:
            process.join()
            try:
                restart_delay = queue.get(block=False)
            except Exception:  # pylint: disable=broad-except
                if process.exitcode == 0:
                    # Minion process ended naturally, Ctrl+C or --version
                    break
                restart_delay = 60
            if restart_delay == 0:
                # Minion process ended naturally, Ctrl+C, --version, etc.
                sys.exit(process.exitcode)
            # delay restart to reduce flooding and allow network resources to close
            time.sleep(restart_delay)
        except KeyboardInterrupt:
            break
        # need to reset logging because new minion objects
        # cause extra log handlers to accumulate
        rlogger = logging.getLogger()
        for handler in rlogger.handlers:
            rlogger.removeHandler(handler)
        logging.basicConfig()


def salt_syndic():
    """
    Start the salt syndic.
    """
    import salt.utils.process

    salt.utils.process.notify_systemd()

    import salt.cli.daemons

    pid = os.getpid()
    try:
        syndic = salt.cli.daemons.Syndic()
        syndic.start()
    except KeyboardInterrupt:
        os.kill(pid, 15)


def salt_key():
    """
    Manage the authentication keys with salt-key.
    """
    import salt.cli.key

    try:
        client = salt.cli.key.SaltKey()
        _install_signal_handlers(client)
        client.run()
    except Exception as err:  # pylint: disable=broad-except
        sys.stderr.write("Error: {0}\n".format(err))


def salt_cp():
    """
    Publish commands to the salt system from the command line on the
    master.
    """
    import salt.cli.cp

    client = salt.cli.cp.SaltCPCli()
    _install_signal_handlers(client)
    client.run()


def salt_call():
    """
    Directly call a salt command in the modules, does not require a running
    salt minion to run.
    """
    import salt.cli.call

    if "" in sys.path:
        sys.path.remove("")
    client = salt.cli.call.SaltCall()
    _install_signal_handlers(client)
    client.run()


def salt_run():
    """
    Execute a salt convenience routine.
    """
    import salt.cli.run

    if "" in sys.path:
        sys.path.remove("")
    client = salt.cli.run.SaltRun()
    _install_signal_handlers(client)
    client.run()


def salt_ssh():
    """
    Execute the salt-ssh system
    """
    import salt.cli.ssh

    if "" in sys.path:
        sys.path.remove("")
    try:
        client = salt.cli.ssh.SaltSSH()
        _install_signal_handlers(client)
        client.run()
    except SaltClientError as err:
        trace = traceback.format_exc()
        try:
            hardcrash = client.options.hard_crash
        except (AttributeError, KeyError):
            hardcrash = False
        _handle_interrupt(SystemExit(err), err, hardcrash, trace=trace)


def salt_cloud():
    """
    The main function for salt-cloud
    """
    # Define 'salt' global so we may use it after ImportError. Otherwise,
    # UnboundLocalError will be raised.
    global salt  # pylint: disable=W0602

    try:
        # Late-imports for CLI performance
        import salt.cloud
        import salt.cloud.cli
    except ImportError as e:
        # No salt cloud on Windows
        log.error("Error importing salt cloud: %s", e)
        print("salt-cloud is not available in this system")
        sys.exit(salt.defaults.exitcodes.EX_UNAVAILABLE)
    if "" in sys.path:
        sys.path.remove("")

    client = salt.cloud.cli.SaltCloud()
    _install_signal_handlers(client)
    client.run()


def salt_api():
    """
    The main function for salt-api
    """
    import salt.utils.process

    salt.utils.process.notify_systemd()

    import salt.cli.api

    sapi = salt.cli.api.SaltAPI()  # pylint: disable=E1120
    sapi.start()


def salt_main():
    """
    Publish commands to the salt system from the command line on the
    master.
    """
    import salt.cli.salt

    if "" in sys.path:
        sys.path.remove("")
    client = salt.cli.salt.SaltCMD()
    _install_signal_handlers(client)
    client.run()


def salt_spm():
    """
    The main function for spm, the Salt Package Manager

    .. versionadded:: 2015.8.0
    """
    import salt.cli.spm

    spm = salt.cli.spm.SPM()  # pylint: disable=E1120
    spm.run()


def salt_extend(extension, name, description, salt_dir, merge):
    """
    Quickstart for developing on the saltstack installation

    .. versionadded:: 2016.11.0
    """
    import salt.utils.extend
<<<<<<< HEAD

    salt.utils.extend.run(
        extension=extension,
        name=name,
        description=description,
        salt_dir=salt_dir,
        merge=merge,
    )


def salt_unity():
    """
    Change the args and redirect to another salt script
    """
    avail = []
    for fun in dir(sys.modules[__name__]):
        if fun.startswith("salt"):
            avail.append(fun[5:])
    if len(sys.argv) < 2:
        msg = "Must pass in a salt command, available commands are:"
        for cmd in avail:
            msg += "\n{0}".format(cmd)
        print(msg)
        sys.exit(1)
    cmd = sys.argv[1]
    if cmd not in avail:
        # Fall back to the salt command
        sys.argv[0] = "salt"
        s_fun = salt_main
    else:
        sys.argv[0] = "salt-{0}".format(cmd)
        sys.argv.pop(1)
        s_fun = getattr(sys.modules[__name__], "salt_{0}".format(cmd))
    s_fun()
=======
    salt.utils.extend.run(extension=extension,
                          name=name,
                          description=description,
                          salt_dir=salt_dir,
                          merge=merge)


def salt_support():
    '''
    Run Salt Support that collects system data, logs etc for debug and support purposes.
    :return:
    '''

    import salt.cli.support.collector
    if '' in sys.path:
        sys.path.remove('')
    client = salt.cli.support.collector.SaltSupport()
    _install_signal_handlers(client)
    client.run()
>>>>>>> 8abb7099
<|MERGE_RESOLUTION|>--- conflicted
+++ resolved
@@ -58,16 +58,6 @@
     if signum == signal.SIGINT:
         exit_msg = "\nExiting gracefully on Ctrl-c"
         try:
-<<<<<<< HEAD
-            jid = client.local_client.pub_data["jid"]
-            exit_msg += (
-                "\n"
-                "This job's jid is: {0}\n"
-                "The minions may not have all finished running and any remaining "
-                "minions will return upon completion. To look up the return data "
-                "for this job later, run the following command:\n\n"
-                "salt-run jobs.lookup_jid {0}".format(jid)
-=======
             jid = client.local_client.pub_data['jid']
             target = client.local_client.target_data
             exit_msg += (
@@ -78,7 +68,6 @@
                 'To look up the return data for this job later, run the '
                 'following command:\n'
                 'salt-run jobs.lookup_jid {0}'.format(jid)
->>>>>>> 8abb7099
             )
             if target:
                 exit_msg += (
@@ -597,42 +586,6 @@
     .. versionadded:: 2016.11.0
     """
     import salt.utils.extend
-<<<<<<< HEAD
-
-    salt.utils.extend.run(
-        extension=extension,
-        name=name,
-        description=description,
-        salt_dir=salt_dir,
-        merge=merge,
-    )
-
-
-def salt_unity():
-    """
-    Change the args and redirect to another salt script
-    """
-    avail = []
-    for fun in dir(sys.modules[__name__]):
-        if fun.startswith("salt"):
-            avail.append(fun[5:])
-    if len(sys.argv) < 2:
-        msg = "Must pass in a salt command, available commands are:"
-        for cmd in avail:
-            msg += "\n{0}".format(cmd)
-        print(msg)
-        sys.exit(1)
-    cmd = sys.argv[1]
-    if cmd not in avail:
-        # Fall back to the salt command
-        sys.argv[0] = "salt"
-        s_fun = salt_main
-    else:
-        sys.argv[0] = "salt-{0}".format(cmd)
-        sys.argv.pop(1)
-        s_fun = getattr(sys.modules[__name__], "salt_{0}".format(cmd))
-    s_fun()
-=======
     salt.utils.extend.run(extension=extension,
                           name=name,
                           description=description,
@@ -651,5 +604,4 @@
         sys.path.remove('')
     client = salt.cli.support.collector.SaltSupport()
     _install_signal_handlers(client)
-    client.run()
->>>>>>> 8abb7099
+    client.run()