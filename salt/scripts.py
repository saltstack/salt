--- conflicted
+++ resolved
@@ -598,7 +598,6 @@
         sys.argv[0] = "salt-{}".format(cmd)
         sys.argv.pop(1)
         s_fun = getattr(sys.modules[__name__], "salt_{}".format(cmd))
-<<<<<<< HEAD
     s_fun()
 
 
@@ -614,7 +613,4 @@
         sys.path.remove("")
     client = salt.cli.support.collector.SaltSupport()
     _install_signal_handlers(client)
-    client.run()
-=======
-    s_fun()
->>>>>>> ca51161a
+    client.run()