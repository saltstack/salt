"""
This module contains the function calls to execute command line scripts
"""

<<<<<<< HEAD
=======

>>>>>>> 95b4f6d1
import functools
import logging
import os
import signal
import sys
import threading
import time
import traceback
from random import randint

import salt.defaults.exitcodes
from salt.exceptions import SaltClientError, SaltReqTimeoutError, SaltSystemExit

log = logging.getLogger(__name__)

if sys.version_info < (3,):
    raise SystemExit(salt.defaults.exitcodes.EX_GENERIC)


def _handle_interrupt(exc, original_exc, hardfail=False, trace=""):
    """
    if hardfailing:
        If we got the original stacktrace, log it
        If all cases, raise the original exception
        but this is logically part the initial
        stack.
    else just let salt exit gracefully

    """
    if hardfail:
        if trace:
            log.error(trace)
        raise original_exc
    else:
        raise exc


def _handle_signals(client, signum, sigframe):
    try:
        # This raises AttributeError on Python 3.4 and 3.5 if there is no current exception.
        # Ref: https://bugs.python.org/issue23003
        trace = traceback.format_exc()
    except AttributeError:
        trace = ""
    try:
        hardcrash = client.options.hard_crash
    except (AttributeError, KeyError):
        hardcrash = False

    if signum == signal.SIGINT:
        exit_msg = "\nExiting gracefully on Ctrl-c"
        try:
            jid = client.local_client.pub_data["jid"]
            exit_msg += (
                "\n"
                "This job's jid is: {0}\n"
                "The minions may not have all finished running and any remaining "
                "minions will return upon completion. To look up the return data "
                "for this job later, run the following command:\n\n"
                "salt-run jobs.lookup_jid {0}".format(jid)
            )
        except (AttributeError, KeyError):
            pass
    else:
        exit_msg = None

    _handle_interrupt(
        SystemExit(exit_msg),
        Exception("\nExiting with hard crash on Ctrl-c"),
        hardcrash,
        trace=trace,
    )


def _install_signal_handlers(client):
    # Install the SIGINT/SIGTERM handlers if not done so far
    if signal.getsignal(signal.SIGINT) is signal.SIG_DFL:
        # No custom signal handling was added, install our own
        signal.signal(signal.SIGINT, functools.partial(_handle_signals, client))

    if signal.getsignal(signal.SIGTERM) is signal.SIG_DFL:
        # No custom signal handling was added, install our own
        signal.signal(signal.SIGINT, functools.partial(_handle_signals, client))


def salt_master():
    """
    Start the salt master.
    """
    import salt.cli.daemons

    # Fix for setuptools generated scripts, so that it will
    # work with multiprocessing fork emulation.
    # (see multiprocessing.forking.get_preparation_data())
    if __name__ != "__main__":
        sys.modules["__main__"] = sys.modules[__name__]

    master = salt.cli.daemons.Master()
    master.start()


def minion_process():
    """
    Start a minion process
    """
    import salt.utils.platform
    import salt.utils.process
    import salt.cli.daemons

    # salt_minion spawns this function in a new process

    salt.utils.process.appendproctitle("KeepAlive")

    def handle_hup(manager, sig, frame):
        manager.minion.reload()

    lock = threading.RLock()

    def suicide_when_without_parent(parent_pid):
        """
        Have the minion suicide if the parent process is gone

        NOTE: small race issue where the parent PID could be replace
        with another process with same PID!
        """
        while lock.acquire(blocking=False):
            lock.release()
            time.sleep(5)
            try:
                # check pid alive (Unix only trick!)
                if os.getuid() == 0 and not salt.utils.platform.is_windows():
                    os.kill(parent_pid, 0)
            except OSError as exc:
                # forcibly exit, regular sys.exit raises an exception-- which
                # isn't sufficient in a thread
                log.error("Minion process encountered exception: %s", exc)
                os._exit(salt.defaults.exitcodes.EX_GENERIC)

    try:
        if not salt.utils.platform.is_windows():
            thread = threading.Thread(
                target=suicide_when_without_parent, args=(os.getppid(),)
            )
            thread.start()

        minion = salt.cli.daemons.Minion()
        signal.signal(signal.SIGHUP, functools.partial(handle_hup, minion))
        minion.start()
    except (SaltClientError, SaltReqTimeoutError, SaltSystemExit) as exc:
        lock.acquire(blocking=True)
        log.warning(
            "Fatal functionality error caught by minion handler:\n", exc_info=True
        )
        log.warning("** Restarting minion **")
        delay = 60
        if minion is not None and hasattr(minion, "config"):
            delay = minion.config.get("random_reauth_delay", 60)
        delay = randint(1, delay)
        log.info("waiting random_reauth_delay %ss", delay)
        time.sleep(delay)
        sys.exit(salt.defaults.exitcodes.SALT_KEEPALIVE)
    finally:
        lock.acquire(blocking=True)


def salt_minion():
    """
    Start the salt minion in a subprocess.
    Auto restart minion on error.
    """
    import signal

    import salt.utils.platform
    import salt.utils.process

    salt.utils.process.notify_systemd()

    import salt.cli.daemons
    import multiprocessing

    # Fix for setuptools generated scripts, so that it will
    # work with multiprocessing fork emulation.
    # (see multiprocessing.forking.get_preparation_data())
    if __name__ != "__main__":
        sys.modules["__main__"] = sys.modules[__name__]

    if "" in sys.path:
        sys.path.remove("")

    if salt.utils.platform.is_windows():
        minion = salt.cli.daemons.Minion()
        minion.start()
        return

    if "--disable-keepalive" in sys.argv:
        sys.argv.remove("--disable-keepalive")
        minion = salt.cli.daemons.Minion()
        minion.start()
        return

    def escalate_signal_to_process(
        pid, signum, sigframe
    ):  # pylint: disable=unused-argument
        """
        Escalate the signal received to the multiprocessing process that
        is actually running the minion
        """
        # escalate signal
        os.kill(pid, signum)

    # keep one minion subprocess running
    prev_sigint_handler = signal.getsignal(signal.SIGINT)
    prev_sigterm_handler = signal.getsignal(signal.SIGTERM)
    while True:
        try:
            process = multiprocessing.Process(target=minion_process)
            process.start()
            signal.signal(
                signal.SIGTERM,
                functools.partial(escalate_signal_to_process, process.pid),
            )
            signal.signal(
                signal.SIGINT,
                functools.partial(escalate_signal_to_process, process.pid),
            )
            signal.signal(
                signal.SIGHUP,
                functools.partial(escalate_signal_to_process, process.pid),
            )
        except Exception:  # pylint: disable=broad-except
            # if multiprocessing does not work
            minion = salt.cli.daemons.Minion()
            minion.start()
            break

        process.join()

        # Process exited or was terminated. Since we're going to try to restart
        # it, we MUST, reset signal handling to the previous handlers
        signal.signal(signal.SIGINT, prev_sigint_handler)
        signal.signal(signal.SIGTERM, prev_sigterm_handler)

        if not process.exitcode == salt.defaults.exitcodes.SALT_KEEPALIVE:
            sys.exit(process.exitcode)
        # ontop of the random_reauth_delay already preformed
        # delay extra to reduce flooding and free resources
        # NOTE: values are static but should be fine.
        time.sleep(2 + randint(1, 10))
        # need to reset logging because new minion objects
        # cause extra log handlers to accumulate
        rlogger = logging.getLogger()
        for handler in rlogger.handlers:
            rlogger.removeHandler(handler)
        logging.basicConfig()


def proxy_minion_process(queue):
    """
    Start a proxy minion process
    """
    import salt.cli.daemons
    import salt.utils.platform

    # salt_minion spawns this function in a new process

    lock = threading.RLock()

    def suicide_when_without_parent(parent_pid):
        """
        Have the minion suicide if the parent process is gone

        NOTE: there is a small race issue where the parent PID could be replace
        with another process with the same PID!
        """
        while lock.acquire(blocking=False):
            lock.release()
            time.sleep(5)
            try:
                # check pid alive (Unix only trick!)
                os.kill(parent_pid, 0)
            except OSError:
                # forcibly exit, regular sys.exit raises an exception-- which
                # isn't sufficient in a thread
                os._exit(999)

    try:
        if not salt.utils.platform.is_windows():
            thread = threading.Thread(
                target=suicide_when_without_parent, args=(os.getppid(),)
            )
            thread.start()

        restart = False
        proxyminion = None
        status = salt.defaults.exitcodes.EX_OK
        proxyminion = salt.cli.daemons.ProxyMinion()
        proxyminion.start()
        # pylint: disable=broad-except
    except (Exception, SaltClientError, SaltReqTimeoutError, SaltSystemExit,) as exc:
        # pylint: enable=broad-except
        log.error("Proxy Minion failed to start: ", exc_info=True)
        restart = True
        # status is superfluous since the process will be restarted
        status = salt.defaults.exitcodes.SALT_KEEPALIVE
    except SystemExit as exc:
        restart = False
        status = exc.code
    finally:
        lock.acquire(blocking=True)

    if restart is True:
        log.warning("** Restarting proxy minion **")
        delay = 60
        if proxyminion is not None:
            if hasattr(proxyminion, "config"):
                delay = proxyminion.config.get("random_reauth_delay", 60)
        random_delay = randint(1, delay)
        log.info("Sleeping random_reauth_delay of %s seconds", random_delay)
        # preform delay after minion resources have been cleaned
        queue.put(random_delay)
    else:
        queue.put(0)
    sys.exit(status)


def salt_proxy():
    """
    Start a proxy minion.
    """
    import salt.cli.daemons
    import salt.utils.platform
    import multiprocessing

    if "" in sys.path:
        sys.path.remove("")

    if salt.utils.platform.is_windows():
        proxyminion = salt.cli.daemons.ProxyMinion()
        proxyminion.start()
        return

    if "--disable-keepalive" in sys.argv:
        sys.argv.remove("--disable-keepalive")
        proxyminion = salt.cli.daemons.ProxyMinion()
        proxyminion.start()
        return

    # keep one minion subprocess running
    while True:
        try:
            queue = multiprocessing.Queue()
        except Exception:  # pylint: disable=broad-except
            # This breaks in containers
            proxyminion = salt.cli.daemons.ProxyMinion()
            proxyminion.start()
            return
        process = multiprocessing.Process(target=proxy_minion_process, args=(queue,))
        process.start()
        try:
            process.join()
            try:
                restart_delay = queue.get(block=False)
            except Exception:  # pylint: disable=broad-except
                if process.exitcode == 0:
                    # Minion process ended naturally, Ctrl+C or --version
                    break
                restart_delay = 60
            if restart_delay == 0:
                # Minion process ended naturally, Ctrl+C, --version, etc.
                sys.exit(process.exitcode)
            # delay restart to reduce flooding and allow network resources to close
            time.sleep(restart_delay)
        except KeyboardInterrupt:
            break
        # need to reset logging because new minion objects
        # cause extra log handlers to accumulate
        rlogger = logging.getLogger()
        for handler in rlogger.handlers:
            rlogger.removeHandler(handler)
        logging.basicConfig()


def salt_syndic():
    """
    Start the salt syndic.
    """
    import salt.utils.process

    salt.utils.process.notify_systemd()

    import salt.cli.daemons

    pid = os.getpid()
    try:
        syndic = salt.cli.daemons.Syndic()
        syndic.start()
    except KeyboardInterrupt:
        os.kill(pid, 15)


def salt_key():
    """
    Manage the authentication keys with salt-key.
    """
    import salt.cli.key

    try:
        client = salt.cli.key.SaltKey()
        _install_signal_handlers(client)
        client.run()
    except Exception as err:  # pylint: disable=broad-except
        sys.stderr.write("Error: {}\n".format(err))


def salt_cp():
    """
    Publish commands to the salt system from the command line on the
    master.
    """
    import salt.cli.cp

    client = salt.cli.cp.SaltCPCli()
    _install_signal_handlers(client)
    client.run()


def salt_call():
    """
    Directly call a salt command in the modules, does not require a running
    salt minion to run.
    """
    import salt.cli.call

    try:
        from salt.transport import zeromq
    except ImportError:
        zeromq = None

    try:
        if "" in sys.path:
            sys.path.remove("")
        client = salt.cli.call.SaltCall()
        _install_signal_handlers(client)
        client.run()
    finally:
        if zeromq is not None:
            zeromq.AsyncZeroMQReqChannel.force_close_all_instances()


def salt_run():
    """
    Execute a salt convenience routine.
    """
    import salt.cli.run

    if "" in sys.path:
        sys.path.remove("")
    client = salt.cli.run.SaltRun()
    _install_signal_handlers(client)
    client.run()


def salt_ssh():
    """
    Execute the salt-ssh system
    """
    import salt.cli.ssh

    if "" in sys.path:
        sys.path.remove("")
    try:
        client = salt.cli.ssh.SaltSSH()
        _install_signal_handlers(client)
        client.run()
    except SaltClientError as err:
        trace = traceback.format_exc()
        try:
            hardcrash = client.options.hard_crash
        except (AttributeError, KeyError):
            hardcrash = False
        _handle_interrupt(SystemExit(err), err, hardcrash, trace=trace)


def salt_cloud():
    """
    The main function for salt-cloud
    """
    # Define 'salt' global so we may use it after ImportError. Otherwise,
    # UnboundLocalError will be raised.
    global salt  # pylint: disable=W0602

    try:
        # Late-imports for CLI performance
        import salt.cloud
        import salt.cloud.cli
    except ImportError as e:
        # No salt cloud on Windows
        log.error("Error importing salt cloud: %s", e)
        print("salt-cloud is not available in this system")
        sys.exit(salt.defaults.exitcodes.EX_UNAVAILABLE)
    if "" in sys.path:
        sys.path.remove("")

    client = salt.cloud.cli.SaltCloud()
    _install_signal_handlers(client)
    client.run()


def salt_api():
    """
    The main function for salt-api
    """
    import salt.utils.process

    salt.utils.process.notify_systemd()

    import salt.cli.api

    sapi = salt.cli.api.SaltAPI()  # pylint: disable=E1120
    sapi.start()


def salt_main():
    """
    Publish commands to the salt system from the command line on the
    master.
    """
    import salt.cli.salt

    if "" in sys.path:
        sys.path.remove("")
    client = salt.cli.salt.SaltCMD()
    _install_signal_handlers(client)
    client.run()


def salt_spm():
    """
    The main function for spm, the Salt Package Manager

    .. versionadded:: 2015.8.0
    """
    import salt.cli.spm

    spm = salt.cli.spm.SPM()  # pylint: disable=E1120
    spm.run()


def salt_extend(extension, name, description, salt_dir, merge):
    """
    Quickstart for developing on the saltstack installation

    .. versionadded:: 2016.11.0
    """
    import salt.utils.extend

    salt.utils.extend.run(
        extension=extension,
        name=name,
        description=description,
        salt_dir=salt_dir,
        merge=merge,
    )


def salt_unity():
    """
    Change the args and redirect to another salt script
    """
    avail = []
    for fun in dir(sys.modules[__name__]):
        if fun.startswith("salt"):
            avail.append(fun[5:])
    if len(sys.argv) < 2:
        msg = "Must pass in a salt command, available commands are:"
        for cmd in avail:
            msg += "\n{}".format(cmd)
        print(msg)
        sys.exit(1)
    cmd = sys.argv[1]
    if cmd not in avail:
        # Fall back to the salt command
        sys.argv[0] = "salt"
        s_fun = salt_main
    else:
        sys.argv[0] = "salt-{}".format(cmd)
        sys.argv.pop(1)
        s_fun = getattr(sys.modules[__name__], "salt_{}".format(cmd))
<<<<<<< HEAD
    s_fun()


def salt_support():
    """
    Run Salt Support that collects system data, logs etc for debug and support purposes.
    :return:
    """

    import salt.cli.support.collector

    if "" in sys.path:
        sys.path.remove("")
    client = salt.cli.support.collector.SaltSupport()
    _install_signal_handlers(client)
    client.run()
=======
    s_fun()
>>>>>>> 95b4f6d1
<|MERGE_RESOLUTION|>--- conflicted
+++ resolved
@@ -2,10 +2,6 @@
 This module contains the function calls to execute command line scripts
 """
 
-<<<<<<< HEAD
-=======
-
->>>>>>> 95b4f6d1
 import functools
 import logging
 import os
@@ -594,7 +590,6 @@
         sys.argv[0] = "salt-{}".format(cmd)
         sys.argv.pop(1)
         s_fun = getattr(sys.modules[__name__], "salt_{}".format(cmd))
-<<<<<<< HEAD
     s_fun()
 
 
@@ -610,7 +605,4 @@
         sys.path.remove("")
     client = salt.cli.support.collector.SaltSupport()
     _install_signal_handlers(client)
-    client.run()
-=======
-    s_fun()
->>>>>>> 95b4f6d1
+    client.run()