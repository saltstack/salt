--- conflicted
+++ resolved
@@ -1,11 +1,6 @@
 # -*- coding: utf-8 -*-
-<<<<<<< HEAD
-"""
-Grains for Cisco NX OS Switches Proxy minions
-=======
 '''
 Grains for Cisco NX-OS minions
->>>>>>> 8abb7099
 
 .. versionadded: 2016.11.0
 
@@ -21,11 +16,8 @@
 
 # Import Salt Libs
 import salt.utils.platform
-<<<<<<< HEAD
-=======
 import salt.utils.nxos
 from salt.exceptions import NxosClientError
->>>>>>> 8abb7099
 
 log = logging.getLogger(__name__)
 
@@ -35,22 +27,6 @@
 
 def __virtual__():
     try:
-<<<<<<< HEAD
-        if salt.utils.platform.is_proxy() and __opts__["proxy"]["proxytype"] == "nxos":
-            return __virtualname__
-    except KeyError:
-        pass
-
-    return False
-
-
-def proxy_functions(proxy=None):
-    if proxy is None:
-        return {}
-    if proxy["nxos.initialized"]() is False:
-        return {}
-    return {"nxos": proxy["nxos.grains"]()}
-=======
         salt.utils.nxos.version_info()
     except NxosClientError as err:
         return False, err
@@ -67,5 +43,4 @@
         return {'nxos': proxy['nxos.grains']()}
     else:
         data = salt.utils.nxos.version_info()
-        return salt.utils.nxos.system_info(data)
->>>>>>> 8abb7099
+        return salt.utils.nxos.system_info(data)