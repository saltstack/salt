--- conflicted
+++ resolved
@@ -23,12 +23,9 @@
 import sys
 import time
 import uuid
-<<<<<<< HEAD
-=======
 import zlib
 from errno import EACCES, EPERM
 import datetime
->>>>>>> 8abb7099
 import warnings
 from errno import EACCES, EPERM
 
@@ -95,8 +92,6 @@
 except ImportError:
     from distro import linux_distribution
 
-<<<<<<< HEAD
-=======
 # Import salt libs
 import salt.exceptions
 import salt.log
@@ -111,7 +106,6 @@
 import salt.utils.versions
 from salt.ext import six
 from salt.ext.six.moves import range
->>>>>>> 8abb7099
 
 if salt.utils.platform.is_windows():
     import salt.utils.win_osinfo
@@ -188,35 +182,14 @@
     cpuinfo = "/proc/cpuinfo"
     # Parse over the cpuinfo file
     if os.path.isfile(cpuinfo):
-<<<<<<< HEAD
-        with salt.utils.files.fopen(cpuinfo, "r") as _fp:
-=======
         with salt.utils.files.fopen(cpuinfo, 'r') as _fp:
             grains['num_cpus'] = 0
->>>>>>> 8abb7099
             for line in _fp:
                 comps = line.split(":")
                 if not len(comps) > 1:
                     continue
                 key = comps[0].strip()
                 val = comps[1].strip()
-<<<<<<< HEAD
-                if key == "processor":
-                    grains["num_cpus"] = int(val) + 1
-                # head -2 /proc/cpuinfo
-                # vendor_id       : IBM/S390
-                # # processors    : 2
-                elif key == "# processors":
-                    grains["num_cpus"] = int(val)
-                elif key == "vendor_id":
-                    grains["cpu_model"] = val
-                elif key == "model name":
-                    grains["cpu_model"] = val
-                elif key == "flags":
-                    grains["cpu_flags"] = val.split()
-                elif key == "Features":
-                    grains["cpu_flags"] = val.split()
-=======
                 if key == 'processor':
                     grains['num_cpus'] += 1
                 elif key == 'model name':
@@ -225,7 +198,6 @@
                     grains['cpu_flags'] = val.split()
                 elif key == 'Features':
                     grains['cpu_flags'] = val.split()
->>>>>>> 8abb7099
                 # ARM support - /proc/cpuinfo
                 #
                 # Processor       : ARMv6-compatible processor rev 7 (v6l)
@@ -321,11 +293,7 @@
 
     gpus = []
     for gpu in devs:
-<<<<<<< HEAD
-        vendor_strings = re.split("[^A-Za-z0-9]", gpu["Vendor"].lower())
-=======
         vendor_strings = re.split('[^A-Za-z0-9]', gpu['Vendor'].lower())
->>>>>>> 8abb7099
         # default vendor to 'unknown', overwrite if we match a known one
         vendor = "unknown"
         for name in known_vendors:
@@ -1068,7 +1036,6 @@
             try:
                 with salt.utils.files.fopen("/proc/1/cgroup", "r") as fhr:
                     fhr_contents = fhr.read()
-<<<<<<< HEAD
                 if ":/lxc/" in fhr_contents:
                     grains["virtual"] = "container"
                     grains["virtual_subtype"] = "LXC"
@@ -1083,21 +1050,6 @@
                     ):
                         grains["virtual"] = "container"
                         grains["virtual_subtype"] = "Docker"
-=======
-                if ':/lxc/' in fhr_contents:
-                    grains['virtual'] = 'container'
-                    grains['virtual_subtype'] = 'LXC'
-                elif ':/kubepods/' in fhr_contents:
-                    grains['virtual_subtype'] = 'kubernetes'
-                elif ':/libpod_parent/' in fhr_contents:
-                    grains['virtual_subtype'] = 'libpod'
-                else:
-                    if any(x in fhr_contents
-                           for x in (':/system.slice/docker', ':/docker/',
-                                     ':/docker-ce/')):
-                        grains['virtual'] = 'container'
-                        grains['virtual_subtype'] = 'Docker'
->>>>>>> 8abb7099
             except IOError:
                 pass
         if os.path.isfile("/proc/cpuinfo"):
@@ -1215,11 +1167,6 @@
     if grains.get("virtual_subtype") and grains["virtual"] == "physical":
         grains["virtual"] = "virtual"
 
-    # If we have a virtual_subtype, we're virtual, but maybe we couldn't
-    # figure out what specific virtual type we were?
-    if grains.get('virtual_subtype') and grains['virtual'] == 'physical':
-        grains['virtual'] = 'virtual'
-
     for command in failed_commands:
         log.info(
             "Although '%s' was found in path, the current user "
@@ -2080,18 +2027,6 @@
                         for line in ifile:
                             # ALT Linux Sisyphus (unstable)
                             comps = line.split()
-<<<<<<< HEAD
-                            if comps[0] == "ALT":
-                                grains["lsb_distrib_release"] = comps[2]
-                                grains["lsb_distrib_codename"] = (
-                                    comps[3].replace("(", "").replace(")", "")
-                                )
-                elif os.path.isfile("/etc/centos-release"):
-                    log.trace("Parsing distrib info from /etc/centos-release")
-                    # CentOS Linux
-                    grains["lsb_distrib_id"] = "CentOS"
-                    with salt.utils.files.fopen("/etc/centos-release") as ifile:
-=======
                             if comps[0] == 'ALT':
                                 grains['lsb_distrib_release'] = comps[2]
                                 grains['lsb_distrib_codename'] = \
@@ -2109,7 +2044,6 @@
                                     break
                     grains.setdefault('lsb_distrib_id', 'CentOS')
                     with salt.utils.files.fopen('/etc/centos-release') as ifile:
->>>>>>> 8abb7099
                         for line in ifile:
                             # Need to pull out the version and codename
                             # in the case of custom content in /etc/centos-release
@@ -2152,13 +2086,8 @@
         # Use the already intelligent platform module to get distro info
         # (though apparently it's not intelligent enough to strip quotes)
         log.trace(
-<<<<<<< HEAD
-            "Getting OS name, release, and codename from "
-            "platform.linux_distribution()"
-=======
             'Getting OS name, release, and codename from '
             'distro.linux_distribution()'
->>>>>>> 8abb7099
         )
         (osname, osrelease, oscodename) = [
             x.strip('"').strip("'") for x in linux_distribution()
@@ -2483,19 +2412,9 @@
     grains = {}
     fqdns = set()
 
-<<<<<<< HEAD
-    addresses = salt.utils.network.ip_addrs(
-        include_loopback=False, interface_data=_INTERFACES
-    )
-    addresses.extend(
-        salt.utils.network.ip_addrs6(include_loopback=False, interface_data=_INTERFACES)
-    )
-    err_message = "An exception occurred resolving address '%s': %s"
-=======
     addresses = salt.utils.network.ip_addrs(include_loopback=False, interface_data=_get_interfaces())
     addresses.extend(salt.utils.network.ip_addrs6(include_loopback=False, interface_data=_get_interfaces()))
     err_message = 'Exception during resolving address: %s'
->>>>>>> 8abb7099
     for ip in addresses:
         try:
             name, aliaslist, addresslist = socket.gethostbyaddr(ip)
@@ -2509,12 +2428,7 @@
         except (socket.error, socket.gaierror, socket.timeout) as err:
             log.error(err_message, ip, err)
 
-<<<<<<< HEAD
-    grains["fqdns"] = sorted(list(fqdns))
-    return grains
-=======
     return {"fqdns": sorted(list(fqdns))}
->>>>>>> 8abb7099
 
 
 def ip_fqdn():
@@ -3082,61 +2996,28 @@
     return grains
 
 
-<<<<<<< HEAD
-def get_server_id():
-    """
-    Provides an integer based on the FQDN of a machine.
-    Useful as server-id in MySQL replication or anywhere else you'll need an ID
-    like this.
-    """
-    # Provides:
-    #   server_id
-
-    if salt.utils.platform.is_proxy():
-        return {}
-    id_ = __opts__.get("id", "")
-=======
 def _get_hash_by_shell():
     '''
     Shell-out Python 3 for compute reliable hash
     :return:
     '''
     id_ = __opts__.get('id', '')
->>>>>>> 8abb7099
     id_hash = None
     py_ver = sys.version_info[:2]
     if py_ver >= (3, 3):
         # Python 3.3 enabled hash randomization, so we need to shell out to get
         # a reliable hash.
-<<<<<<< HEAD
-        id_hash = __salt__["cmd.run"](
-            [sys.executable, "-c", 'print(hash("{0}"))'.format(id_)],
-            env={"PYTHONHASHSEED": "0"},
-        )
-        try:
-            id_hash = int(id_hash)
-        except (TypeError, ValueError):
-            log.debug(
-                "Failed to hash the ID to get the server_id grain. Result of "
-                "hash command: %s",
-                id_hash,
-            )
-=======
         id_hash = __salt__['cmd.run']([sys.executable, '-c', 'print(hash("{0}"))'.format(id_)],
                                       env={'PYTHONHASHSEED': '0'})
         try:
             id_hash = int(id_hash)
         except (TypeError, ValueError):
             log.debug('Failed to hash the ID to get the server_id grain. Result of hash command: %s', id_hash)
->>>>>>> 8abb7099
             id_hash = None
     if id_hash is None:
         # Python < 3.3 or error encountered above
         id_hash = hash(id_)
 
-<<<<<<< HEAD
-    return {"server_id": abs(id_hash % (2 ** 31))}
-=======
     return abs(id_hash % (2 ** 31))
 
 
@@ -3164,7 +3045,6 @@
         server_id = {'server_id': id_hash}
 
     return server_id
->>>>>>> 8abb7099
 
 
 def get_master():
@@ -3224,28 +3104,6 @@
 
 
 def kernelparams():
-<<<<<<< HEAD
-    """
-    Return the kernel boot parameters
-    """
-    try:
-        with salt.utils.files.fopen("/proc/cmdline", "r") as fhr:
-            cmdline = fhr.read()
-            grains = {"kernelparams": []}
-            for data in [
-                item.split("=") for item in salt.utils.args.shlex_split(cmdline)
-            ]:
-                value = None
-                if len(data) == 2:
-                    value = data[1].strip('"')
-
-                grains["kernelparams"] += [(data[0], value)]
-    except IOError as exc:
-        grains = {}
-        log.debug("Failed to read /proc/cmdline: %s", exc)
-
-    return grains
-=======
     '''
     Return the kernel boot parameters
     '''
@@ -3267,5 +3125,4 @@
             grains = {}
             log.debug('Failed to read /proc/cmdline: %s', exc)
 
-        return grains
->>>>>>> 8abb7099
+        return grains