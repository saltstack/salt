--- conflicted
+++ resolved
@@ -1640,13 +1640,10 @@
     "AIX": "AIX",
     "TurnKey": "Debian",
     "Pop": "Debian",
-<<<<<<< HEAD
     "AstraLinuxCE": "Debian",
     "AstraLinuxSE": "Debian",
-=======
     "Alinux": "RedHat",
     "Mendel": "Debian",
->>>>>>> 5a0e10fe
 }
 
 # Matches any possible format:
