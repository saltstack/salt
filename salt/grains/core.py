"""
The static grains, these are the core, or built in grains.

When grains are loaded they are not loaded in the same way that modules are
loaded, grain functions are detected and executed, the functions MUST
return a dict which will be applied to the main grains dict. This module
will always be executed first, so that any grains loaded here in the core
module can be overwritten just by returning dict keys with the same value
as those returned here
"""

import datetime
import hashlib
import locale
import logging
import os
import platform
import re
import socket
import subprocess
import sys
import time
import uuid
from errno import EACCES, EPERM

import distro
import salt.exceptions
import salt.log

# Solve the Chicken and egg problem where grains need to run before any
# of the modules are loaded and are generally available for any usage.
import salt.modules.cmdmod
import salt.modules.network
import salt.modules.smbios
import salt.utils.args
import salt.utils.dns
import salt.utils.files
import salt.utils.network
import salt.utils.path
import salt.utils.pkg.rpm
import salt.utils.platform
import salt.utils.stringutils
from salt.ext.six.moves import range
from salt.utils.network import _get_interfaces


# rewrite distro.linux_distribution to allow best=True kwarg in version(), needed to get the minor version numbers in CentOS
def _linux_distribution():
    return (
        distro.id(),
        distro.version(best=True),
        distro.codename(),
    )


try:
    import dateutil.tz  # pylint: disable=import-error

    _DATEUTIL_TZ = True
except ImportError:
    _DATEUTIL_TZ = False

log = logging.getLogger(__name__)

HAS_WMI = False
if salt.utils.platform.is_windows():
    import salt.utils.win_osinfo

    # attempt to import the python wmi module
    # the Windows minion uses WMI for some of its grains
    try:
        import win32api
        import wmi  # pylint: disable=import-error

        import salt.utils.win_reg
        import salt.utils.winapi

        HAS_WMI = True
    except ImportError:
        log.exception(
            "Unable to import Python wmi module, some core grains " "will be missing"
        )


__proxyenabled__ = ["*"]
__FQDN__ = None

__salt__ = {
    "cmd.run": salt.modules.cmdmod._run_quiet,
    "cmd.retcode": salt.modules.cmdmod._retcode_quiet,
    "cmd.run_all": salt.modules.cmdmod._run_all_quiet,
    "smbios.records": salt.modules.smbios.records,
    "smbios.get": salt.modules.smbios.get,
    "network.fqdns": salt.modules.network.fqdns,
}

HAS_UNAME = hasattr(os, "uname")


# Possible value for h_errno defined in netdb.h
HOST_NOT_FOUND = 1
NO_DATA = 4


def _parse_junos_showver(txt):
    showver = {}
    for l in txt.splitlines():
        decoded_line = l.decode("utf-8")
        if decoded_line.startswith("Model"):
            showver["model"] = decoded_line.split(" ")[1]
        if decoded_line.startswith("Junos"):
            showver["osrelease"] = decoded_line.split(" ")[1]
            showver["osmajorrelease"] = decoded_line.split(".")[0]
            showver["osrelease_info"] = decoded_line.split(".")
        if decoded_line.startswith("JUNOS OS Kernel"):
            showver["kernelversion"] = decoded_line
            relno = re.search(r"\[(.*)\]", decoded_line)
            if relno:
                showver["kernelrelease"] = relno.group(1)
    return showver


def _windows_cpudata():
    """
    Return some CPU information on Windows minions
    """
    # Provides:
    #   num_cpus
    #   cpu_model
    grains = {}
    if "NUMBER_OF_PROCESSORS" in os.environ:
        # Cast to int so that the logic isn't broken when used as a
        # conditional in templating. Also follows _linux_cpudata()
        try:
            grains["num_cpus"] = int(os.environ["NUMBER_OF_PROCESSORS"])
        except ValueError:
            grains["num_cpus"] = 1
    grains["cpu_model"] = salt.utils.win_reg.read_value(
        hive="HKEY_LOCAL_MACHINE",
        key="HARDWARE\\DESCRIPTION\\System\\CentralProcessor\\0",
        vname="ProcessorNameString",
    ).get("vdata")
    return grains


def _linux_cpudata():
    """
    Return some CPU information for Linux minions
    """
    # Provides:
    #   num_cpus
    #   cpu_model
    #   cpu_flags
    grains = {}
    cpuinfo = "/proc/cpuinfo"
    # Parse over the cpuinfo file
    if os.path.isfile(cpuinfo):
        with salt.utils.files.fopen(cpuinfo, "r") as _fp:
            for line in _fp:
                comps = line.split(":")
                if not len(comps) > 1:
                    continue
                key = comps[0].strip()
                val = comps[1].strip()
                if key == "processor":
                    grains["num_cpus"] = int(val) + 1
                # head -2 /proc/cpuinfo
                # vendor_id       : IBM/S390
                # # processors    : 2
                elif key == "# processors":
                    grains["num_cpus"] = int(val)
                elif key == "vendor_id":
                    grains["cpu_model"] = val
                elif key == "model name":
                    grains["cpu_model"] = val
                elif key == "flags":
                    grains["cpu_flags"] = val.split()
                elif key == "Features":
                    grains["cpu_flags"] = val.split()
                # ARM support - /proc/cpuinfo
                #
                # Processor       : ARMv6-compatible processor rev 7 (v6l)
                # BogoMIPS        : 697.95
                # Features        : swp half thumb fastmult vfp edsp java tls
                # CPU implementer : 0x41
                # CPU architecture: 7
                # CPU variant     : 0x0
                # CPU part        : 0xb76
                # CPU revision    : 7
                #
                # Hardware        : BCM2708
                # Revision        : 0002
                # Serial          : 00000000
                elif key == "Processor":
                    grains["cpu_model"] = val.split("-")[0]
                    grains["num_cpus"] = 1
    if "num_cpus" not in grains:
        grains["num_cpus"] = 0
    if "cpu_model" not in grains:
        grains["cpu_model"] = "Unknown"
    if "cpu_flags" not in grains:
        grains["cpu_flags"] = []
    return grains


def _linux_gpu_data():
    """
    num_gpus: int
    gpus:
      - vendor: nvidia|amd|ati|...
        model: string
    """
    if __opts__.get("enable_lspci", True) is False:
        return {}

    if __opts__.get("enable_gpu_grains", True) is False:
        return {}

    lspci = salt.utils.path.which("lspci")
    if not lspci:
        log.debug(
            "The `lspci` binary is not available on the system. GPU grains "
            "will not be available."
        )
        return {}

    # dominant gpu vendors to search for (MUST be lowercase for matching below)
    known_vendors = [
        "nvidia",
        "amd",
        "ati",
        "intel",
        "cirrus logic",
        "vmware",
        "matrox",
        "aspeed",
    ]
    gpu_classes = ("vga compatible controller", "3d controller", "display controller")

    devs = []
    try:
        lspci_out = __salt__["cmd.run"]("{} -vmm".format(lspci))

        cur_dev = {}
        error = False
        # Add a blank element to the lspci_out.splitlines() list,
        # otherwise the last device is not evaluated as a cur_dev and ignored.
        lspci_list = lspci_out.splitlines()
        lspci_list.append("")
        for line in lspci_list:
            # check for record-separating empty lines
            if line == "":
                if cur_dev.get("Class", "").lower() in gpu_classes:
                    devs.append(cur_dev)
                cur_dev = {}
                continue
            if re.match(r"^\w+:\s+.*", line):
                key, val = line.split(":", 1)
                cur_dev[key.strip()] = val.strip()
            else:
                error = True
                log.debug("Unexpected lspci output: '%s'", line)

        if error:
            log.warning(
                "Error loading grains, unexpected linux_gpu_data output, "
                "check that you have a valid shell configured and "
                "permissions to run lspci command"
            )
    except OSError:
        pass

    gpus = []
    for gpu in devs:
        vendor_strings = re.split("[^A-Za-z0-9]", gpu["Vendor"].lower())
        # default vendor to 'unknown', overwrite if we match a known one
        vendor = "unknown"
        for name in known_vendors:
            # search for an 'expected' vendor name in the list of strings
            if name in vendor_strings:
                vendor = name
                break
        gpus.append({"vendor": vendor, "model": gpu["Device"]})

    grains = {}
    grains["num_gpus"] = len(gpus)
    grains["gpus"] = gpus
    return grains


def _netbsd_gpu_data():
    """
    num_gpus: int
    gpus:
      - vendor: nvidia|amd|ati|...
        model: string
    """
    known_vendors = [
        "nvidia",
        "amd",
        "ati",
        "intel",
        "cirrus logic",
        "vmware",
        "matrox",
        "aspeed",
    ]

    gpus = []
    try:
        pcictl_out = __salt__["cmd.run"]("pcictl pci0 list")

        for line in pcictl_out.splitlines():
            for vendor in known_vendors:
                vendor_match = re.match(
                    r"[0-9:]+ ({}) (.+) \(VGA .+\)".format(vendor), line, re.IGNORECASE
                )
                if vendor_match:
                    gpus.append(
                        {
                            "vendor": vendor_match.group(1),
                            "model": vendor_match.group(2),
                        }
                    )
    except OSError:
        pass

    grains = {}
    grains["num_gpus"] = len(gpus)
    grains["gpus"] = gpus
    return grains


def _osx_gpudata():
    """
    num_gpus: int
    gpus:
      - vendor: nvidia|amd|ati|...
        model: string
    """

    gpus = []
    try:
        pcictl_out = __salt__["cmd.run"]("system_profiler SPDisplaysDataType")

        for line in pcictl_out.splitlines():
            fieldname, _, fieldval = line.partition(": ")
            if fieldname.strip() == "Chipset Model":
                vendor, _, model = fieldval.partition(" ")
                vendor = vendor.lower()
                gpus.append({"vendor": vendor, "model": model})

    except OSError:
        pass

    grains = {}
    grains["num_gpus"] = len(gpus)
    grains["gpus"] = gpus
    return grains


def _bsd_cpudata(osdata):
    """
    Return CPU information for BSD-like systems
    """
    # Provides:
    #   cpuarch
    #   num_cpus
    #   cpu_model
    #   cpu_flags
    sysctl = salt.utils.path.which("sysctl")
    arch = salt.utils.path.which("arch")
    cmds = {}

    if sysctl:
        cmds.update(
            {
                "num_cpus": "{} -n hw.ncpu".format(sysctl),
                "cpuarch": "{} -n hw.machine".format(sysctl),
                "cpu_model": "{} -n hw.model".format(sysctl),
            }
        )

    if arch and osdata["kernel"] == "OpenBSD":
        cmds["cpuarch"] = "{} -s".format(arch)

    if osdata["kernel"] == "Darwin":
        cmds["cpu_model"] = "{} -n machdep.cpu.brand_string".format(sysctl)
        cmds["cpu_flags"] = "{} -n machdep.cpu.features".format(sysctl)

    grains = {k: __salt__["cmd.run"](v) for k, v in cmds.items()}

    if "cpu_flags" in grains and isinstance(grains["cpu_flags"], str):
        grains["cpu_flags"] = grains["cpu_flags"].split(" ")

    if osdata["kernel"] == "NetBSD":
        grains["cpu_flags"] = []
        for line in __salt__["cmd.run"]("cpuctl identify 0").splitlines():
            cpu_match = re.match(r"cpu[0-9]:\ features[0-9]?\ .+<(.+)>", line)
            if cpu_match:
                flag = cpu_match.group(1).split(",")
                grains["cpu_flags"].extend(flag)

    if osdata["kernel"] == "FreeBSD" and os.path.isfile("/var/run/dmesg.boot"):
        grains["cpu_flags"] = []
        # TODO: at least it needs to be tested for BSD other then FreeBSD
        with salt.utils.files.fopen("/var/run/dmesg.boot", "r") as _fp:
            cpu_here = False
            for line in _fp:
                if line.startswith("CPU: "):
                    cpu_here = True  # starts CPU descr
                    continue
                if cpu_here:
                    if not line.startswith(" "):
                        break  # game over
                    if "Features" in line:
                        start = line.find("<")
                        end = line.find(">")
                        if start > 0 and end > 0:
                            flag = line[start + 1 : end].split(",")
                            grains["cpu_flags"].extend(flag)
    try:
        grains["num_cpus"] = int(grains["num_cpus"])
    except ValueError:
        grains["num_cpus"] = 1

    return grains


def _sunos_cpudata():
    """
    Return the CPU information for Solaris-like systems
    """
    # Provides:
    #   cpuarch
    #   num_cpus
    #   cpu_model
    #   cpu_flags
    grains = {}
    grains["cpu_flags"] = []

    grains["cpuarch"] = __salt__["cmd.run"]("isainfo -k")
    psrinfo = "/usr/sbin/psrinfo 2>/dev/null"
    grains["num_cpus"] = len(
        __salt__["cmd.run"](psrinfo, python_shell=True).splitlines()
    )
    kstat_info = "kstat -p cpu_info:*:*:brand"
    for line in __salt__["cmd.run"](kstat_info).splitlines():
        match = re.match(r"(\w+:\d+:\w+\d+:\w+)\s+(.+)", line)
        if match:
            grains["cpu_model"] = match.group(2)
    isainfo = "isainfo -n -v"
    for line in __salt__["cmd.run"](isainfo).splitlines():
        match = re.match(r"^\s+(.+)", line)
        if match:
            cpu_flags = match.group(1).split()
            grains["cpu_flags"].extend(cpu_flags)

    return grains


def _aix_cpudata():
    """
    Return CPU information for AIX systems
    """
    # Provides:
    #   cpuarch
    #   num_cpus
    #   cpu_model
    #   cpu_flags
    grains = {}
    cmd = salt.utils.path.which("prtconf")
    if cmd:
        data = __salt__["cmd.run"]("{}".format(cmd)) + os.linesep
        for dest, regstring in (
            ("cpuarch", r"(?im)^\s*Processor\s+Type:\s+(\S+)"),
            ("cpu_flags", r"(?im)^\s*Processor\s+Version:\s+(\S+)"),
            ("cpu_model", r"(?im)^\s*Processor\s+Implementation\s+Mode:\s+(.*)"),
            ("num_cpus", r"(?im)^\s*Number\s+Of\s+Processors:\s+(\S+)"),
        ):
            for regex in [re.compile(r) for r in [regstring]]:
                res = regex.search(data)
                if res and len(res.groups()) >= 1:
                    grains[dest] = res.group(1).strip().replace("'", "")
    else:
        log.error("The 'prtconf' binary was not found in $PATH.")
    return grains


def _linux_memdata():
    """
    Return the memory information for Linux-like systems
    """
    grains = {"mem_total": 0, "swap_total": 0}

    meminfo = "/proc/meminfo"
    if os.path.isfile(meminfo):
        with salt.utils.files.fopen(meminfo, "r") as ifile:
            for line in ifile:
                comps = line.rstrip("\n").split(":")
                if not len(comps) > 1:
                    continue
                if comps[0].strip() == "MemTotal":
                    # Use floor division to force output to be an integer
                    grains["mem_total"] = int(comps[1].split()[0]) // 1024
                if comps[0].strip() == "SwapTotal":
                    # Use floor division to force output to be an integer
                    grains["swap_total"] = int(comps[1].split()[0]) // 1024
    return grains


def _osx_memdata():
    """
    Return the memory information for BSD-like systems
    """
    grains = {"mem_total": 0, "swap_total": 0}

    sysctl = salt.utils.path.which("sysctl")
    if sysctl:
        mem = __salt__["cmd.run"]("{} -n hw.memsize".format(sysctl))
        swap_total = (
            __salt__["cmd.run"]("{} -n vm.swapusage".format(sysctl))
            .split()[2]
            .replace(",", ".")
        )
        if swap_total.endswith("K"):
            _power = 2 ** 10
        elif swap_total.endswith("M"):
            _power = 2 ** 20
        elif swap_total.endswith("G"):
            _power = 2 ** 30
        swap_total = float(swap_total[:-1]) * _power

        grains["mem_total"] = int(mem) // 1024 // 1024
        grains["swap_total"] = int(swap_total) // 1024 // 1024
    return grains


def _bsd_memdata(osdata):
    """
    Return the memory information for BSD-like systems
    """
    grains = {"mem_total": 0, "swap_total": 0}

    sysctl = salt.utils.path.which("sysctl")
    if sysctl:
        mem = __salt__["cmd.run"]("{} -n hw.physmem".format(sysctl))
        if osdata["kernel"] == "NetBSD" and mem.startswith("-"):
            mem = __salt__["cmd.run"]("{} -n hw.physmem64".format(sysctl))
        grains["mem_total"] = int(mem) // 1024 // 1024

        if osdata["kernel"] in ["OpenBSD", "NetBSD"]:
            swapctl = salt.utils.path.which("swapctl")
            swap_data = __salt__["cmd.run"]("{} -sk".format(swapctl))
            if swap_data == "no swap devices configured":
                swap_total = 0
            else:
                swap_total = swap_data.split(" ")[1]
        else:
            swap_total = __salt__["cmd.run"]("{} -n vm.swap_total".format(sysctl))
        grains["swap_total"] = int(swap_total) // 1024 // 1024
    return grains


def _sunos_memdata():
    """
    Return the memory information for SunOS-like systems
    """
    grains = {"mem_total": 0, "swap_total": 0}

    prtconf = "/usr/sbin/prtconf 2>/dev/null"
    for line in __salt__["cmd.run"](prtconf, python_shell=True).splitlines():
        comps = line.split(" ")
        if comps[0].strip() == "Memory" and comps[1].strip() == "size:":
            grains["mem_total"] = int(comps[2].strip())

    swap_cmd = salt.utils.path.which("swap")
    swap_data = __salt__["cmd.run"]("{} -s".format(swap_cmd)).split()
    try:
        swap_avail = int(swap_data[-2][:-1])
        swap_used = int(swap_data[-4][:-1])
        swap_total = (swap_avail + swap_used) // 1024
    except ValueError:
        swap_total = None
    grains["swap_total"] = swap_total
    return grains


def _aix_memdata():
    """
    Return the memory information for AIX systems
    """
    grains = {"mem_total": 0, "swap_total": 0}
    prtconf = salt.utils.path.which("prtconf")
    if prtconf:
        for line in __salt__["cmd.run"](prtconf, python_shell=True).splitlines():
            comps = [x for x in line.strip().split(" ") if x]
            if len(comps) > 2 and "Memory" in comps[0] and "Size" in comps[1]:
                grains["mem_total"] = int(comps[2])
                break
    else:
        log.error("The 'prtconf' binary was not found in $PATH.")

    swap_cmd = salt.utils.path.which("swap")
    if swap_cmd:
        swap_data = __salt__["cmd.run"]("{} -s".format(swap_cmd)).split()
        try:
            swap_total = (int(swap_data[-2]) + int(swap_data[-6])) * 4
        except ValueError:
            swap_total = None
        grains["swap_total"] = swap_total
    else:
        log.error("The 'swap' binary was not found in $PATH.")
    return grains


def _windows_memdata():
    """
    Return the memory information for Windows systems
    """
    grains = {"mem_total": 0}
    # get the Total Physical memory as reported by msinfo32
    tot_bytes = win32api.GlobalMemoryStatusEx()["TotalPhys"]
    # return memory info in gigabytes
    grains["mem_total"] = int(tot_bytes / (1024 ** 2))
    return grains


def _memdata(osdata):
    """
    Gather information about the system memory
    """
    # Provides:
    #   mem_total
    #   swap_total, for supported systems.
    grains = {"mem_total": 0}
    if osdata["kernel"] == "Linux":
        grains.update(_linux_memdata())
    elif osdata["kernel"] in ("FreeBSD", "OpenBSD", "NetBSD"):
        grains.update(_bsd_memdata(osdata))
    elif osdata["kernel"] == "Darwin":
        grains.update(_osx_memdata())
    elif osdata["kernel"] == "SunOS":
        grains.update(_sunos_memdata())
    elif osdata["kernel"] == "AIX":
        grains.update(_aix_memdata())
    elif osdata["kernel"] == "Windows" and HAS_WMI:
        grains.update(_windows_memdata())
    return grains


def _aix_get_machine_id():
    """
    Parse the output of lsattr -El sys0 for os_uuid
    """
    grains = {}
    cmd = salt.utils.path.which("lsattr")
    if cmd:
        data = __salt__["cmd.run"]("{} -El sys0".format(cmd)) + os.linesep
        uuid_regexes = [re.compile(r"(?im)^\s*os_uuid\s+(\S+)\s+(.*)")]
        for regex in uuid_regexes:
            res = regex.search(data)
            if res and len(res.groups()) >= 1:
                grains["machine_id"] = res.group(1).strip()
                break
    else:
        log.error("The 'lsattr' binary was not found in $PATH.")
    return grains


def _windows_virtual(osdata):
    """
    Returns what type of virtual hardware is under the hood, kvm or physical
    """
    # Provides:
    #   virtual
    #   virtual_subtype
    grains = dict()
    if osdata["kernel"] != "Windows":
        return grains

    grains["virtual"] = osdata.get("virtual", "physical")

    # It is possible that the 'manufacturer' and/or 'productname' grains
    # exist but have a value of None.
    manufacturer = osdata.get("manufacturer", "")
    if manufacturer is None:
        manufacturer = ""
    productname = osdata.get("productname", "")
    if productname is None:
        productname = ""

    if "QEMU" in manufacturer:
        # FIXME: Make this detect between kvm or qemu
        grains["virtual"] = "kvm"
    if "Bochs" in manufacturer:
        grains["virtual"] = "kvm"
    # Product Name: (oVirt) www.ovirt.org
    # Red Hat Community virtualization Project based on kvm
    elif "oVirt" in productname:
        grains["virtual"] = "kvm"
        grains["virtual_subtype"] = "oVirt"
    # Red Hat Enterprise Virtualization
    elif "RHEV Hypervisor" in productname:
        grains["virtual"] = "kvm"
        grains["virtual_subtype"] = "rhev"
    # Product Name: VirtualBox
    elif "VirtualBox" in productname:
        grains["virtual"] = "VirtualBox"
    # Product Name: VMware Virtual Platform
    elif "VMware Virtual Platform" in productname:
        grains["virtual"] = "VMware"
    # Manufacturer: Microsoft Corporation
    # Product Name: Virtual Machine
    elif "Microsoft" in manufacturer and "Virtual Machine" in productname:
        grains["virtual"] = "VirtualPC"
    # Manufacturer: Parallels Software International Inc.
    elif "Parallels Software" in manufacturer:
        grains["virtual"] = "Parallels"
    # Apache CloudStack
    elif "CloudStack KVM Hypervisor" in productname:
        grains["virtual"] = "kvm"
        grains["virtual_subtype"] = "cloudstack"
    return grains


def _virtual(osdata):
    """
    Returns what type of virtual hardware is under the hood, kvm or physical
    """
    # This is going to be a monster, if you are running a vm you can test this
    # grain with please submit patches!
    # Provides:
    #   virtual
    #   virtual_subtype

    grains = {"virtual": osdata.get("virtual", "physical")}

    # Skip the below loop on platforms which have none of the desired cmds
    # This is a temporary measure until we can write proper virtual hardware
    # detection.
    skip_cmds = ("AIX",)

    # list of commands to be executed to determine the 'virtual' grain
    _cmds = ["systemd-detect-virt", "virt-what", "dmidecode"]
    # test first for virt-what, which covers most of the desired functionality
    # on most platforms
    if not salt.utils.platform.is_windows() and osdata["kernel"] not in skip_cmds:
        if salt.utils.path.which("virt-what"):
            _cmds = ["virt-what"]

    # Check if enable_lspci is True or False
    if __opts__.get("enable_lspci", True) is True:
        # /proc/bus/pci does not exists, lspci will fail
        if os.path.exists("/proc/bus/pci"):
            _cmds += ["lspci"]

    # Add additional last resort commands
    if osdata["kernel"] in skip_cmds:
        _cmds = ()

    # Quick backout for BrandZ (Solaris LX Branded zones)
    # Don't waste time trying other commands to detect the virtual grain
    if (
        HAS_UNAME
        and osdata["kernel"] == "Linux"
        and "BrandZ virtual linux" in os.uname()
    ):
        grains["virtual"] = "zone"
        return grains

    failed_commands = set()
    for command in _cmds:
        args = []
        if osdata["kernel"] == "Darwin":
            command = "system_profiler"
            args = ["SPDisplaysDataType"]
        elif osdata["kernel"] == "SunOS":
            virtinfo = salt.utils.path.which("virtinfo")
            if virtinfo:
                try:
                    ret = __salt__["cmd.run_all"](virtinfo)
                except salt.exceptions.CommandExecutionError:
                    if salt.log.is_logging_configured():
                        failed_commands.add(virtinfo)
                else:
                    if ret["stdout"].endswith("not supported"):
                        command = "prtdiag"
                    else:
                        command = "virtinfo"
                        args.append("-c current list -H -o name")
            else:
                command = "prtdiag"

        cmd = salt.utils.path.which(command)

        if not cmd:
            continue

        cmd = "{} {}".format(cmd, " ".join(args))

        try:
            ret = __salt__["cmd.run_all"](cmd)

            if ret["retcode"] > 0:
                if salt.log.is_logging_configured():
                    # systemd-detect-virt always returns > 0 on non-virtualized
                    # systems
                    # prtdiag only works in the global zone, skip if it fails
                    if (
                        salt.utils.platform.is_windows()
                        or "systemd-detect-virt" in cmd
                        or "prtdiag" in cmd
                    ):
                        continue
                    failed_commands.add(command)
                continue
        except salt.exceptions.CommandExecutionError:
            if salt.log.is_logging_configured():
                if salt.utils.platform.is_windows():
                    continue
                failed_commands.add(command)
            continue

        output = ret["stdout"]
        if command == "system_profiler":
            macoutput = output.lower()
            if "0x1ab8" in macoutput:
                grains["virtual"] = "Parallels"
            if "parallels" in macoutput:
                grains["virtual"] = "Parallels"
            if "vmware" in macoutput:
                grains["virtual"] = "VMware"
            if "0x15ad" in macoutput:
                grains["virtual"] = "VMware"
            if "virtualbox" in macoutput:
                grains["virtual"] = "VirtualBox"
            # Break out of the loop so the next log message is not issued
            break
        elif command == "systemd-detect-virt":
            if output in (
                "qemu",
                "kvm",
                "oracle",
                "xen",
                "bochs",
                "chroot",
                "uml",
                "systemd-nspawn",
            ):
                grains["virtual"] = output
                break
            elif "vmware" in output:
                grains["virtual"] = "VMware"
                break
            elif "microsoft" in output:
                grains["virtual"] = "VirtualPC"
                break
            elif "lxc" in output:
                grains["virtual"] = "LXC"
                break
            elif "systemd-nspawn" in output:
                grains["virtual"] = "LXC"
                break
        elif command == "virt-what":
            for line in output.splitlines():
                if line in ("kvm", "qemu", "uml", "xen", "lxc"):
                    grains["virtual"] = line
                    break
                elif "vmware" in line:
                    grains["virtual"] = "VMware"
                    break
                elif "parallels" in line:
                    grains["virtual"] = "Parallels"
                    break
                elif "hyperv" in line:
                    grains["virtual"] = "HyperV"
                    break
        elif command == "dmidecode":
            # Product Name: VirtualBox
            if "Vendor: QEMU" in output:
                # FIXME: Make this detect between kvm or qemu
                grains["virtual"] = "kvm"
            if "Manufacturer: QEMU" in output:
                grains["virtual"] = "kvm"
            if "Vendor: Bochs" in output:
                grains["virtual"] = "kvm"
            if "Manufacturer: Bochs" in output:
                grains["virtual"] = "kvm"
            if "BHYVE" in output:
                grains["virtual"] = "bhyve"
            # Product Name: (oVirt) www.ovirt.org
            # Red Hat Community virtualization Project based on kvm
            elif "Manufacturer: oVirt" in output:
                grains["virtual"] = "kvm"
                grains["virtual_subtype"] = "ovirt"
            # Red Hat Enterprise Virtualization
            elif "Product Name: RHEV Hypervisor" in output:
                grains["virtual"] = "kvm"
                grains["virtual_subtype"] = "rhev"
            elif "VirtualBox" in output:
                grains["virtual"] = "VirtualBox"
            # Product Name: VMware Virtual Platform
            elif "VMware" in output:
                grains["virtual"] = "VMware"
            # Manufacturer: Microsoft Corporation
            # Product Name: Virtual Machine
            elif ": Microsoft" in output and "Virtual Machine" in output:
                grains["virtual"] = "VirtualPC"
            # Manufacturer: Parallels Software International Inc.
            elif "Parallels Software" in output:
                grains["virtual"] = "Parallels"
            elif "Manufacturer: Google" in output:
                grains["virtual"] = "kvm"
            # Proxmox KVM
            elif "Vendor: SeaBIOS" in output:
                grains["virtual"] = "kvm"
            # Break out of the loop, lspci parsing is not necessary
            break
        elif command == "lspci":
            # dmidecode not available or the user does not have the necessary
            # permissions
            model = output.lower()
            if "vmware" in model:
                grains["virtual"] = "VMware"
            # 00:04.0 System peripheral: InnoTek Systemberatung GmbH
            #         VirtualBox Guest Service
            elif "virtualbox" in model:
                grains["virtual"] = "VirtualBox"
            elif "qemu" in model:
                grains["virtual"] = "kvm"
            elif "virtio" in model:
                grains["virtual"] = "kvm"
            # Break out of the loop so the next log message is not issued
            break
        elif command == "prtdiag":
            model = output.lower().split("\n")[0]
            if "vmware" in model:
                grains["virtual"] = "VMware"
            elif "virtualbox" in model:
                grains["virtual"] = "VirtualBox"
            elif "qemu" in model:
                grains["virtual"] = "kvm"
            elif "joyent smartdc hvm" in model:
                grains["virtual"] = "kvm"
            break
        elif command == "virtinfo":
            if output == "logical-domain":
                grains["virtual"] = "LDOM"
                roles = []
                for role in ("control", "io", "root", "service"):
                    subtype_cmd = "{} -c current get -H -o value {}-role".format(
                        command, role
                    )
                    ret = __salt__["cmd.run"]("{}".format(subtype_cmd))
                    if ret == "true":
                        roles.append(role)
                if roles:
                    grains["virtual_subtype"] = roles
            elif output == "non-global-zone":
                grains["virtual"] = "zone"
                grains["virtual_subtype"] = "non-global"
            elif output == "kernel-zone":
                grains["virtual"] = "zone"
                grains["virtual_subtype"] = "kernel"
            elif output == "vmware":
                grains["virtual"] = "VMware"
            break

    choices = ("Linux", "HP-UX")
    isdir = os.path.isdir
    sysctl = salt.utils.path.which("sysctl")
    if osdata["kernel"] in choices:
        if os.path.isdir("/proc"):
            try:
                self_root = os.stat("/")
                init_root = os.stat("/proc/1/root/.")
                if self_root != init_root:
                    grains["virtual_subtype"] = "chroot"
            except OSError:
                pass
        if isdir("/proc/vz"):
            if os.path.isfile("/proc/vz/version"):
                grains["virtual"] = "openvzhn"
            elif os.path.isfile("/proc/vz/veinfo"):
                grains["virtual"] = "openvzve"
                # a posteriori, it's expected for these to have failed:
                failed_commands.discard("lspci")
                failed_commands.discard("dmidecode")
        # Provide additional detection for OpenVZ
        if os.path.isfile("/proc/self/status"):
            with salt.utils.files.fopen("/proc/self/status") as status_file:
                vz_re = re.compile(r"^envID:\s+(\d+)$")
                for line in status_file:
                    vz_match = vz_re.match(line.rstrip("\n"))
                    if vz_match and int(vz_match.groups()[0]) != 0:
                        grains["virtual"] = "openvzve"
                    elif vz_match and int(vz_match.groups()[0]) == 0:
                        grains["virtual"] = "openvzhn"
        if isdir("/proc/sys/xen") or isdir("/sys/bus/xen") or isdir("/proc/xen"):
            if os.path.isfile("/proc/xen/xsd_kva"):
                # Tested on CentOS 5.3 / 2.6.18-194.26.1.el5xen
                # Tested on CentOS 5.4 / 2.6.18-164.15.1.el5xen
                grains["virtual_subtype"] = "Xen Dom0"
            else:
                if osdata.get("productname", "") == "HVM domU":
                    # Requires dmidecode!
                    grains["virtual_subtype"] = "Xen HVM DomU"
                elif os.path.isfile("/proc/xen/capabilities") and os.access(
                    "/proc/xen/capabilities", os.R_OK
                ):
                    with salt.utils.files.fopen("/proc/xen/capabilities") as fhr:
                        if "control_d" not in fhr.read():
                            # Tested on CentOS 5.5 / 2.6.18-194.3.1.el5xen
                            grains["virtual_subtype"] = "Xen PV DomU"
                        else:
                            # Shouldn't get to this, but just in case
                            grains["virtual_subtype"] = "Xen Dom0"
                # Tested on Fedora 10 / 2.6.27.30-170.2.82 with xen
                # Tested on Fedora 15 / 2.6.41.4-1 without running xen
                elif isdir("/sys/bus/xen"):
                    if "xen:" in __salt__["cmd.run"]("dmesg").lower():
                        grains["virtual_subtype"] = "Xen PV DomU"
                    elif os.path.isfile("/sys/bus/xen/drivers/xenconsole"):
                        # An actual DomU will have the xenconsole driver
                        grains["virtual_subtype"] = "Xen PV DomU"
            # If a Dom0 or DomU was detected, obviously this is xen
            if "dom" in grains.get("virtual_subtype", "").lower():
                grains["virtual"] = "xen"
        # Check container type after hypervisors, to avoid variable overwrite on containers running in virtual environment.
        if os.path.isfile("/proc/1/cgroup"):
            try:
                with salt.utils.files.fopen("/proc/1/cgroup", "r") as fhr:
                    fhr_contents = fhr.read()
                if ":/lxc/" in fhr_contents:
                    grains["virtual"] = "container"
                    grains["virtual_subtype"] = "LXC"
                elif ":/kubepods/" in fhr_contents:
                    grains["virtual_subtype"] = "kubernetes"
                elif ":/libpod_parent/" in fhr_contents:
                    grains["virtual_subtype"] = "libpod"
                else:
                    if any(
                        x in fhr_contents
                        for x in (":/system.slice/docker", ":/docker/", ":/docker-ce/")
                    ):
                        grains["virtual"] = "container"
                        grains["virtual_subtype"] = "Docker"
            except OSError:
                pass
        if os.path.isfile("/proc/cpuinfo"):
            with salt.utils.files.fopen("/proc/cpuinfo", "r") as fhr:
                if "QEMU Virtual CPU" in fhr.read():
                    grains["virtual"] = "kvm"
        if os.path.isfile("/sys/devices/virtual/dmi/id/product_name"):
            try:
                with salt.utils.files.fopen(
                    "/sys/devices/virtual/dmi/id/product_name", "rb"
                ) as fhr:
                    output = salt.utils.stringutils.to_unicode(
                        fhr.read(), errors="replace"
                    )
                    if "VirtualBox" in output:
                        grains["virtual"] = "VirtualBox"
                    elif "RHEV Hypervisor" in output:
                        grains["virtual"] = "kvm"
                        grains["virtual_subtype"] = "rhev"
                    elif "oVirt Node" in output:
                        grains["virtual"] = "kvm"
                        grains["virtual_subtype"] = "ovirt"
                    elif "Google" in output:
                        grains["virtual"] = "gce"
                    elif "BHYVE" in output:
                        grains["virtual"] = "bhyve"
            except UnicodeDecodeError:
                # Some firmwares provide non-valid 'product_name'
                # files, ignore them
                log.debug(
                    "The content in /sys/devices/virtual/dmi/id/product_name is not valid"
                )
            except OSError:
                pass
    elif osdata["kernel"] == "FreeBSD":
        kenv = salt.utils.path.which("kenv")
        if kenv:
            product = __salt__["cmd.run"]("{} smbios.system.product".format(kenv))
            maker = __salt__["cmd.run"]("{} smbios.system.maker".format(kenv))
            if product.startswith("VMware"):
                grains["virtual"] = "VMware"
            if product.startswith("VirtualBox"):
                grains["virtual"] = "VirtualBox"
            if maker.startswith("Xen"):
                grains["virtual_subtype"] = "{} {}".format(maker, product)
                grains["virtual"] = "xen"
            if maker.startswith("Microsoft") and product.startswith("Virtual"):
                grains["virtual"] = "VirtualPC"
            if maker.startswith("OpenStack"):
                grains["virtual"] = "OpenStack"
            if maker.startswith("Bochs"):
                grains["virtual"] = "kvm"
        if sysctl:
            hv_vendor = __salt__["cmd.run"]("{} -n hw.hv_vendor".format(sysctl))
            model = __salt__["cmd.run"]("{} -n hw.model".format(sysctl))
            jail = __salt__["cmd.run"]("{} -n security.jail.jailed".format(sysctl))
            if "bhyve" in hv_vendor:
                grains["virtual"] = "bhyve"
            elif "QEMU Virtual CPU" in model:
                grains["virtual"] = "kvm"
            if jail == "1":
                grains["virtual_subtype"] = "jail"
    elif osdata["kernel"] == "OpenBSD":
        if "manufacturer" in osdata:
            if osdata["manufacturer"] in ["QEMU", "Red Hat", "Joyent"]:
                grains["virtual"] = "kvm"
            if osdata["manufacturer"] == "OpenBSD":
                grains["virtual"] = "vmm"
    elif osdata["kernel"] == "NetBSD":
        if sysctl:
            if "QEMU Virtual CPU" in __salt__["cmd.run"](
                "{} -n machdep.cpu_brand".format(sysctl)
            ):
                grains["virtual"] = "kvm"
            elif "invalid" not in __salt__["cmd.run"](
                "{} -n machdep.xen.suspend".format(sysctl)
            ):
                grains["virtual"] = "Xen PV DomU"
            elif "VMware" in __salt__["cmd.run"](
                "{} -n machdep.dmi.system-vendor".format(sysctl)
            ):
                grains["virtual"] = "VMware"
            # NetBSD has Xen dom0 support
            elif (
                __salt__["cmd.run"]("{} -n machdep.idle-mechanism".format(sysctl))
                == "xen"
            ):
                if os.path.isfile("/var/run/xenconsoled.pid"):
                    grains["virtual_subtype"] = "Xen Dom0"
    elif osdata["kernel"] == "SunOS":
        # we did not get any data from virtinfo or prtdiag
        # check the zonename here as fallback
        zonename = salt.utils.path.which("zonename")
        if zonename:
            zone = __salt__["cmd.run"]("{}".format(zonename))
            if zone != "global":
                grains["virtual"] = "zone"

        # last ditch efford to check the brand identifier
        elif os.path.isdir("/.SUNWnative"):
            grains["virtual"] = "zone"

    # If we have a virtual_subtype, we're virtual, but maybe we couldn't
    # figure out what specific virtual type we were?
    if grains.get("virtual_subtype") and grains["virtual"] == "physical":
        grains["virtual"] = "virtual"

    for command in failed_commands:
        log.info(
            "Although '%s' was found in path, the current user "
            "cannot execute it. Grains output might not be "
            "accurate.",
            command,
        )
    return grains


def _virtual_hv(osdata):
    """
    Returns detailed hypervisor information from sysfs
    Currently this seems to be used only by Xen
    """
    grains = {}

    # Bail early if we're not running on Xen
    try:
        if "xen" not in osdata["virtual"]:
            return grains
    except KeyError:
        return grains

    # Try to get the exact hypervisor version from sysfs
    try:
        version = {}
        for fn in ("major", "minor", "extra"):
            with salt.utils.files.fopen(
                "/sys/hypervisor/version/{}".format(fn), "r"
            ) as fhr:
                version[fn] = salt.utils.stringutils.to_unicode(fhr.read().strip())
        grains["virtual_hv_version"] = "{}.{}{}".format(
            version["major"], version["minor"], version["extra"]
        )
        grains["virtual_hv_version_info"] = [
            version["major"],
            version["minor"],
            version["extra"],
        ]
    except (OSError, KeyError):
        pass

    # Try to read and decode the supported feature set of the hypervisor
    # Based on https://github.com/brendangregg/Misc/blob/master/xen/xen-features.py
    # Table data from include/xen/interface/features.h
    xen_feature_table = {
        0: "writable_page_tables",
        1: "writable_descriptor_tables",
        2: "auto_translated_physmap",
        3: "supervisor_mode_kernel",
        4: "pae_pgdir_above_4gb",
        5: "mmu_pt_update_preserve_ad",
        7: "gnttab_map_avail_bits",
        8: "hvm_callback_vector",
        9: "hvm_safe_pvclock",
        10: "hvm_pirqs",
        11: "dom0",
        12: "grant_map_identity",
        13: "memory_op_vnode_supported",
        14: "ARM_SMCCC_supported",
    }
    try:
        with salt.utils.files.fopen("/sys/hypervisor/properties/features", "r") as fhr:
            features = salt.utils.stringutils.to_unicode(fhr.read().strip())
        enabled_features = []
        for bit, feat in xen_feature_table.items():
            if int(features, 16) & (1 << bit):
                enabled_features.append(feat)
        grains["virtual_hv_features"] = features
        grains["virtual_hv_features_list"] = enabled_features
    except (OSError, KeyError):
        pass

    return grains


def _ps(osdata):
    """
    Return the ps grain
    """
    grains = {}
    bsd_choices = ("FreeBSD", "NetBSD", "OpenBSD", "MacOS")
    if osdata["os"] in bsd_choices:
        grains["ps"] = "ps auxwww"
    elif osdata["os_family"] == "Solaris":
        grains["ps"] = "/usr/ucb/ps auxwww"
    elif osdata["os"] == "Windows":
        grains["ps"] = "tasklist.exe"
    elif osdata.get("virtual", "") == "openvzhn":
        grains["ps"] = (
            'ps -fH -p $(grep -l "^envID:[[:space:]]*0\\$" '
            '/proc/[0-9]*/status | sed -e "s=/proc/\\([0-9]*\\)/.*=\\1=")  '
            "| awk '{ $7=\"\"; print }'"
        )
    elif osdata["os_family"] == "AIX":
        grains["ps"] = "/usr/bin/ps auxww"
    elif osdata["os_family"] == "NILinuxRT":
        grains["ps"] = "ps -o user,pid,ppid,tty,time,comm"
    else:
        grains["ps"] = "ps -efHww"
    return grains


def _clean_value(key, val):
    """
    Clean out well-known bogus values.
    If it isn't clean (for example has value 'None'), return None.
    Otherwise, return the original value.

    NOTE: This logic also exists in the smbios module. This function is
          for use when not using smbios to retrieve the value.
    """
    if val is None or not val or re.match("none", val, flags=re.IGNORECASE):
        return None
    elif "uuid" in key:
        # Try each version (1-5) of RFC4122 to check if it's actually a UUID
        for uuidver in range(1, 5):
            try:
                uuid.UUID(val, version=uuidver)
                return val
            except ValueError:
                continue
        log.trace("HW %s value %s is an invalid UUID", key, val.replace("\n", " "))
        return None
    elif re.search("serial|part|version", key):
        # 'To be filled by O.E.M.
        # 'Not applicable' etc.
        # 'Not specified' etc.
        # 0000000, 1234567 etc.
        # begone!
        if (
            re.match(r"^[0]+$", val)
            or re.match(r"[0]?1234567[8]?[9]?[0]?", val)
            or re.search(
                r"sernum|part[_-]?number|specified|filled|applicable",
                val,
                flags=re.IGNORECASE,
            )
        ):
            return None
    elif re.search("asset|manufacturer", key):
        # AssetTag0. Manufacturer04. Begone.
        if re.search(
            r"manufacturer|to be filled|available|asset|^no(ne|t)",
            val,
            flags=re.IGNORECASE,
        ):
            return None
    else:
        # map unspecified, undefined, unknown & whatever to None
        if re.search(r"to be filled", val, flags=re.IGNORECASE) or re.search(
            r"un(known|specified)|no(t|ne)? (asset|provided|defined|available|present|specified)",
            val,
            flags=re.IGNORECASE,
        ):
            return None
    return val


def _windows_os_release_grain(caption, product_type):
    """
    helper function for getting the osrelease grain
    :return:
    """
    # This creates the osrelease grain based on the Windows Operating
    # System Product Name. As long as Microsoft maintains a similar format
    # this should be future proof
    version = "Unknown"
    release = ""
    if "Server" in caption:
        # Edge case here to handle MS Product that doesn't contain a year
        if re.match(r"^Microsoft Hyper-V Server$", caption):
            version = "2019"
        else:
            for item in caption.split(" "):
                # If it's all digits, then it's version
                if re.match(r"\d+", item):
                    version = item
                # If it starts with R and then numbers, it's the release
                # ie: R2
                if re.match(r"^R\d+$", item):
                    release = item
        os_release = "{}Server{}".format(version, release)
    else:
        for item in caption.split(" "):
            # If it's a number, decimal number, Thin or Vista, then it's the
            # version
            if re.match(r"^(\d+(\.\d+)?)|Thin|Vista|XP$", item):
                version = item
        os_release = version

    # If the version is still Unknown, revert back to the old way of getting
    # the os_release
    # https://github.com/saltstack/salt/issues/52339
    if os_release in ["Unknown"]:
        os_release = platform.release()
        server = {
            "Vista": "2008Server",
            "7": "2008ServerR2",
            "8": "2012Server",
            "8.1": "2012ServerR2",
            "10": "2016Server",
        }

        # Starting with Python 2.7.12 and 3.5.2 the `platform.uname()`
        # function started reporting the Desktop version instead of the
        # Server version on # Server versions of Windows, so we need to look
        # those up. So, if you find a Server Platform that's a key in the
        # server dictionary, then lookup the actual Server Release.
        # (Product Type 1 is Desktop, Everything else is Server)
        if product_type > 1 and os_release in server:
            os_release = server[os_release]

    return os_release


def _windows_platform_data():
    """
    Use the platform module for as much as we can.
    """
    # Provides:
    #    kernelrelease
    #    kernelversion
    #    osversion
    #    osrelease
    #    osservicepack
    #    osmanufacturer
    #    manufacturer
    #    productname
    #    biosversion
    #    serialnumber
    #    osfullname
    #    timezone
    #    uuid
    #    windowsdomain
    #    windowsdomaintype
    #    motherboard.productname
    #    motherboard.serialnumber
    #    virtual

    if not HAS_WMI:
        return {}

    with salt.utils.winapi.Com():
        wmi_c = wmi.WMI()
        # http://msdn.microsoft.com/en-us/library/windows/desktop/aa394102%28v=vs.85%29.aspx
        systeminfo = wmi_c.Win32_ComputerSystem()[0]
        # https://msdn.microsoft.com/en-us/library/aa394239(v=vs.85).aspx
        osinfo = wmi_c.Win32_OperatingSystem()[0]
        # http://msdn.microsoft.com/en-us/library/windows/desktop/aa394077(v=vs.85).aspx
        biosinfo = wmi_c.Win32_BIOS()[0]
        # http://msdn.microsoft.com/en-us/library/windows/desktop/aa394498(v=vs.85).aspx
        timeinfo = wmi_c.Win32_TimeZone()[0]
        # https://docs.microsoft.com/en-us/windows/win32/cimwin32prov/win32-computersystemproduct
        csproductinfo = wmi_c.Win32_ComputerSystemProduct()[0]

        # http://msdn.microsoft.com/en-us/library/windows/desktop/aa394072(v=vs.85).aspx
        motherboard = {"product": None, "serial": None}
        try:
            motherboardinfo = wmi_c.Win32_BaseBoard()[0]
            motherboard["product"] = motherboardinfo.Product
            motherboard["serial"] = motherboardinfo.SerialNumber
        except IndexError:
            log.debug("Motherboard info not available on this system")

        kernel_version = platform.version()
        info = salt.utils.win_osinfo.get_os_version_info()
        net_info = salt.utils.win_osinfo.get_join_info()

        service_pack = None
        if info["ServicePackMajor"] > 0:
            service_pack = "".join(["SP", str(info["ServicePackMajor"])])

        os_release = _windows_os_release_grain(
            caption=osinfo.Caption, product_type=osinfo.ProductType
        )

        grains = {
            "kernelrelease": _clean_value("kernelrelease", osinfo.Version),
            "kernelversion": _clean_value("kernelversion", kernel_version),
            "osversion": _clean_value("osversion", osinfo.Version),
            "osrelease": _clean_value("osrelease", os_release),
            "osservicepack": _clean_value("osservicepack", service_pack),
            "osmanufacturer": _clean_value("osmanufacturer", osinfo.Manufacturer),
            "manufacturer": _clean_value("manufacturer", systeminfo.Manufacturer),
            "productname": _clean_value("productname", systeminfo.Model),
            # bios name had a bunch of whitespace appended to it in my testing
            # 'PhoenixBIOS 4.0 Release 6.0     '
            "biosversion": _clean_value("biosversion", biosinfo.Name.strip()),
            "serialnumber": _clean_value("serialnumber", biosinfo.SerialNumber),
            "osfullname": _clean_value("osfullname", osinfo.Caption),
            "timezone": _clean_value("timezone", timeinfo.Description),
            "uuid": _clean_value("uuid", csproductinfo.UUID.lower()),
            "windowsdomain": _clean_value("windowsdomain", net_info["Domain"]),
            "windowsdomaintype": _clean_value(
                "windowsdomaintype", net_info["DomainType"]
            ),
            "motherboard": {
                "productname": _clean_value(
                    "motherboard.productname", motherboard["product"]
                ),
                "serialnumber": _clean_value(
                    "motherboard.serialnumber", motherboard["serial"]
                ),
            },
        }

        # test for virtualized environments
        # I only had VMware available so the rest are unvalidated
        if "VRTUAL" in biosinfo.Version:  # (not a typo)
            grains["virtual"] = "HyperV"
        elif "A M I" in biosinfo.Version:
            grains["virtual"] = "VirtualPC"
        elif "VMware" in systeminfo.Model:
            grains["virtual"] = "VMware"
        elif "VirtualBox" in systeminfo.Model:
            grains["virtual"] = "VirtualBox"
        elif "Xen" in biosinfo.Version:
            grains["virtual"] = "Xen"
            if "HVM domU" in systeminfo.Model:
                grains["virtual_subtype"] = "HVM domU"
        elif "OpenStack" in systeminfo.Model:
            grains["virtual"] = "OpenStack"
        elif "AMAZON" in biosinfo.Version:
            grains["virtual"] = "EC2"

    return grains


def _osx_platform_data():
    """
    Additional data for macOS systems
    Returns: A dictionary containing values for the following:
        - model_name
        - boot_rom_version
        - smc_version
        - system_serialnumber
    """
    cmd = "system_profiler SPHardwareDataType"
    hardware = __salt__["cmd.run"](cmd)

    grains = {}
    for line in hardware.splitlines():
        field_name, _, field_val = line.partition(": ")
        if field_name.strip() == "Model Name":
            key = "model_name"
            grains[key] = _clean_value(key, field_val)
        if field_name.strip() == "Boot ROM Version":
            key = "boot_rom_version"
            grains[key] = _clean_value(key, field_val)
        if field_name.strip() == "SMC Version (system)":
            key = "smc_version"
            grains[key] = _clean_value(key, field_val)
        if field_name.strip() == "Serial Number (system)":
            key = "system_serialnumber"
            grains[key] = _clean_value(key, field_val)

    return grains


def id_():
    """
    Return the id
    """
    return {"id": __opts__.get("id", "")}


_REPLACE_LINUX_RE = re.compile(r"\W(?:gnu/)?linux", re.IGNORECASE)

# This maps (at most) the first ten characters (no spaces, lowercased) of
# 'osfullname' to the 'os' grain that Salt traditionally uses, and is used by
# the os_data() function to create the "os" grain.
#
# If your system is not detecting the "os" grain properly, it likely needs an
# entry in this dictionary.
_OS_NAME_MAP = {
    "redhatente": "RedHat",
    "gentoobase": "Gentoo",
    "archarm": "Arch ARM",
    "arch": "Arch",
    "debian": "Debian",
    "Junos": "Junos",
    "raspbian": "Raspbian",
    "fedoraremi": "Fedora",
    "chapeau": "Chapeau",
    "korora": "Korora",
    "amazonami": "Amazon",
    "alt": "ALT",
    "enterprise": "OEL",
    "oracleserv": "OEL",
    "cloudserve": "CloudLinux",
    "cloudlinux": "CloudLinux",
    "almalinux": "AlmaLinux",
    "pidora": "Fedora",
    "scientific": "ScientificLinux",
    "synology": "Synology",
    "nilrt": "NILinuxRT",
    "poky": "Poky",
    "manjaro": "Manjaro",
    "manjarolin": "Manjaro",
    "univention": "Univention",
    "antergos": "Antergos",
    "sles": "SUSE",
    "void": "Void",
    "slesexpand": "RES",
    "linuxmint": "Mint",
    "neon": "KDE neon",
    "pop": "Pop",
<<<<<<< HEAD
    "rocky": "Rocky",
=======
    "alibabaclo": "Alinux",
    "mendel": "Mendel",
>>>>>>> ec63d2cf
}

# Map the 'os' grain to the 'os_family' grain
# These should always be capitalized entries as the lookup comes
# post-_OS_NAME_MAP. If your system is having trouble with detection, please
# make sure that the 'os' grain is capitalized and working correctly first.
_OS_FAMILY_MAP = {
    "Ubuntu": "Debian",
    "Fedora": "RedHat",
    "Chapeau": "RedHat",
    "Korora": "RedHat",
    "FedBerry": "RedHat",
    "CentOS": "RedHat",
    "CentOS Stream": "RedHat",
    "GoOSe": "RedHat",
    "Scientific": "RedHat",
    "Amazon": "RedHat",
    "CloudLinux": "RedHat",
    "AlmaLinux": "RedHat",
    "OVS": "RedHat",
    "OEL": "RedHat",
    "XCP": "RedHat",
    "XCP-ng": "RedHat",
    "XenServer": "RedHat",
    "RES": "RedHat",
    "Sangoma": "RedHat",
    "VMware Photon OS": "RedHat",
    "Mandrake": "Mandriva",
    "ESXi": "VMware",
    "Mint": "Debian",
    "VMwareESX": "VMware",
    "Bluewhite64": "Bluewhite",
    "Slamd64": "Slackware",
    "SLES": "Suse",
    "SUSE Enterprise Server": "Suse",
    "SUSE  Enterprise Server": "Suse",
    "SLED": "Suse",
    "openSUSE": "Suse",
    "SUSE": "Suse",
    "openSUSE Leap": "Suse",
    "openSUSE Tumbleweed": "Suse",
    "SLES_SAP": "Suse",
    "Solaris": "Solaris",
    "SmartOS": "Solaris",
    "OmniOS": "Solaris",
    "OpenIndiana Development": "Solaris",
    "OpenIndiana": "Solaris",
    "OpenSolaris Development": "Solaris",
    "OpenSolaris": "Solaris",
    "Oracle Solaris": "Solaris",
    "Arch ARM": "Arch",
    "Manjaro": "Arch",
    "Antergos": "Arch",
    "ALT": "RedHat",
    "Trisquel": "Debian",
    "GCEL": "Debian",
    "Linaro": "Debian",
    "elementary OS": "Debian",
    "elementary": "Debian",
    "Univention": "Debian",
    "ScientificLinux": "RedHat",
    "Raspbian": "Debian",
    "Devuan": "Debian",
    "antiX": "Debian",
    "Kali": "Debian",
    "neon": "Debian",
    "Cumulus": "Debian",
    "Deepin": "Debian",
    "NILinuxRT": "NILinuxRT",
    "KDE neon": "Debian",
    "Void": "Void",
    "IDMS": "Debian",
    "Funtoo": "Gentoo",
    "AIX": "AIX",
    "TurnKey": "Debian",
    "Pop": "Debian",
<<<<<<< HEAD
    "Rocky": "RedHat",
=======
    "AstraLinuxCE": "Debian",
    "AstraLinuxSE": "Debian",
    "Alinux": "RedHat",
    "Mendel": "Debian",
>>>>>>> ec63d2cf
}

# Matches any possible format:
#     DISTRIB_ID="Ubuntu"
#     DISTRIB_ID='Mageia'
#     DISTRIB_ID=Fedora
#     DISTRIB_RELEASE='10.10'
#     DISTRIB_CODENAME='squeeze'
#     DISTRIB_DESCRIPTION='Ubuntu 10.10'
_LSB_REGEX = re.compile(
    "^(DISTRIB_(?:ID|RELEASE|CODENAME|DESCRIPTION))=(?:'|\")?"
    "([\\w\\s\\.\\-_]+)(?:'|\")?"
)


def _linux_bin_exists(binary):
    """
    Does a binary exist in linux (depends on which, type, or whereis)
    """
    for search_cmd in ("which", "type -ap"):
        try:
            return __salt__["cmd.retcode"]("{} {}".format(search_cmd, binary)) == 0
        except salt.exceptions.CommandExecutionError:
            pass

    try:
        return (
            len(
                __salt__["cmd.run_all"]("whereis -b {}".format(binary))[
                    "stdout"
                ].split()
            )
            > 1
        )
    except salt.exceptions.CommandExecutionError:
        return False


def _parse_lsb_release():
    ret = {}
    try:
        log.trace("Attempting to parse /etc/lsb-release")
        with salt.utils.files.fopen("/etc/lsb-release") as ifile:
            for line in ifile:
                try:
                    key, value = _LSB_REGEX.match(line.rstrip("\n")).groups()[:2]
                except AttributeError:
                    pass
                else:
                    # Adds lsb_distrib_{id,release,codename,description}
                    ret["lsb_{}".format(key.lower())] = value.rstrip()
    except OSError as exc:
        log.trace("Failed to parse /etc/lsb-release: %s", exc)
    return ret


def _parse_os_release(*os_release_files):
    """
    Parse os-release and return a parameter dictionary

    See http://www.freedesktop.org/software/systemd/man/os-release.html
    for specification of the file format.
    """
    ret = {}
    for filename in os_release_files:
        try:
            with salt.utils.files.fopen(filename) as ifile:
                regex = re.compile("^([\\w]+)=(?:'|\")?(.*?)(?:'|\")?$")
                for line in ifile:
                    match = regex.match(line.strip())
                    if match:
                        # Shell special characters ("$", quotes, backslash,
                        # backtick) are escaped with backslashes
                        ret[match.group(1)] = re.sub(
                            r'\\([$"\'\\`])', r"\1", match.group(2)
                        )
            break
        except OSError:
            pass

    return ret


def _parse_cpe_name(cpe):
    """
    Parse CPE_NAME data from the os-release

    Info: https://csrc.nist.gov/projects/security-content-automation-protocol/scap-specifications/cpe

    Note: cpe:2.3:part:vendor:product:version:update:edition:lang:sw_edition:target_sw:target_hw:other
          however some OS's do not have the full 13 elements, for example:
                CPE_NAME="cpe:2.3:o:amazon:amazon_linux:2"

    :param cpe:
    :return:
    """
    part = {
        "o": "operating system",
        "h": "hardware",
        "a": "application",
    }
    ret = {}
    cpe = (cpe or "").split(":")
    if len(cpe) > 4 and cpe[0] == "cpe":
        if cpe[1].startswith("/"):  # WFN to URI
            ret["vendor"], ret["product"], ret["version"] = cpe[2:5]
            ret["phase"] = cpe[5] if len(cpe) > 5 else None
            ret["part"] = part.get(cpe[1][1:])
        elif len(cpe) == 6 and cpe[1] == "2.3":  # WFN to a string
            ret["vendor"], ret["product"], ret["version"] = [
                x if x != "*" else None for x in cpe[3:6]
            ]
            ret["phase"] = None
            ret["part"] = part.get(cpe[2])
        elif len(cpe) > 7 and len(cpe) <= 13 and cpe[1] == "2.3":  # WFN to a string
            ret["vendor"], ret["product"], ret["version"], ret["phase"] = [
                x if x != "*" else None for x in cpe[3:7]
            ]
            ret["part"] = part.get(cpe[2])

    return ret


def os_data():
    """
    Return grains pertaining to the operating system
    """
    grains = {
        "num_gpus": 0,
        "gpus": [],
    }

    # Windows Server 2008 64-bit
    # ('Windows', 'MINIONNAME', '2008ServerR2', '6.1.7601', 'AMD64',
    #  'Intel64 Fam ily 6 Model 23 Stepping 6, GenuineIntel')
    # Ubuntu 10.04
    # ('Linux', 'MINIONNAME', '2.6.32-38-server',
    # '#83-Ubuntu SMP Wed Jan 4 11:26:59 UTC 2012', 'x86_64', '')

    # pylint: disable=unpacking-non-sequence
    (
        grains["kernel"],
        grains["nodename"],
        grains["kernelrelease"],
        grains["kernelversion"],
        grains["cpuarch"],
        _,
    ) = platform.uname()
    # pylint: enable=unpacking-non-sequence

    if salt.utils.platform.is_junos():
        grains["kernel"] = "Junos"
        grains["osfullname"] = "Junos"
        grains["os"] = "Junos"
        grains["os_family"] = "FreeBSD"
        showver = _parse_junos_showver(
            subprocess.run(
                ["/usr/sbin/cli", "show", "version"], stdout=subprocess.PIPE, check=True
            ).stdout
        )
        grains.update(showver)
    elif salt.utils.platform.is_proxy():
        grains["kernel"] = "proxy"
        grains["kernelrelease"] = "proxy"
        grains["kernelversion"] = "proxy"
        grains["osrelease"] = "proxy"
        grains["os"] = "proxy"
        grains["os_family"] = "proxy"
        grains["osfullname"] = "proxy"
    elif salt.utils.platform.is_windows():
        grains["os"] = "Windows"
        grains["os_family"] = "Windows"
        grains.update(_memdata(grains))
        grains.update(_windows_platform_data())
        grains.update(_windows_cpudata())
        grains.update(_windows_virtual(grains))
        grains.update(_ps(grains))

        if "Server" in grains["osrelease"]:
            osrelease_info = grains["osrelease"].split("Server", 1)
            osrelease_info[1] = osrelease_info[1].lstrip("R")
        else:
            osrelease_info = grains["osrelease"].split(".")

        for idx, value in enumerate(osrelease_info):
            if not value.isdigit():
                continue
            osrelease_info[idx] = int(value)
        grains["osrelease_info"] = tuple(osrelease_info)

        grains["osfinger"] = "{os}-{ver}".format(
            os=grains["os"], ver=grains["osrelease"]
        )

        grains["init"] = "Windows"

        return grains
    elif salt.utils.platform.is_linux():
        # Add SELinux grain, if you have it
        if _linux_bin_exists("selinuxenabled"):
            log.trace("Adding selinux grains")
            grains["selinux"] = {}
            grains["selinux"]["enabled"] = (
                __salt__["cmd.retcode"]("selinuxenabled") == 0
            )
            if _linux_bin_exists("getenforce"):
                grains["selinux"]["enforced"] = __salt__["cmd.run"](
                    "getenforce"
                ).strip()

        # Add systemd grain, if you have it
        if _linux_bin_exists("systemctl") and _linux_bin_exists("localectl"):
            log.trace("Adding systemd grains")
            grains["systemd"] = {}
            systemd_info = __salt__["cmd.run"]("systemctl --version").splitlines()
            grains["systemd"]["version"] = systemd_info[0].split()[1]
            grains["systemd"]["features"] = systemd_info[1]

        # Add init grain
        grains["init"] = "unknown"
        log.trace("Adding init grain")
        try:
            os.stat("/run/systemd/system")
            grains["init"] = "systemd"
        except OSError:
            try:
                with salt.utils.files.fopen("/proc/1/cmdline") as fhr:
                    init_cmdline = fhr.read().replace("\x00", " ").split()
            except OSError:
                pass
            else:
                try:
                    init_bin = salt.utils.path.which(init_cmdline[0])
                except IndexError:
                    # Emtpy init_cmdline
                    init_bin = None
                    log.warning("Unable to fetch data from /proc/1/cmdline")
                if init_bin is not None and init_bin.endswith("bin/init"):
                    supported_inits = (b"upstart", b"sysvinit", b"systemd")
                    edge_len = max(len(x) for x in supported_inits) - 1
                    try:
                        buf_size = __opts__["file_buffer_size"]
                    except KeyError:
                        # Default to the value of file_buffer_size for the minion
                        buf_size = 262144
                    try:
                        with salt.utils.files.fopen(init_bin, "rb") as fp_:
                            edge = b""
                            buf = fp_.read(buf_size).lower()
                            while buf:
                                buf = edge + buf
                                for item in supported_inits:
                                    if item in buf:
                                        item = item.decode("utf-8")
                                        grains["init"] = item
                                        buf = b""
                                        break
                                edge = buf[-edge_len:]
                                buf = fp_.read(buf_size).lower()
                    except OSError as exc:
                        log.error(
                            "Unable to read from init_bin (%s): %s", init_bin, exc
                        )
                elif salt.utils.path.which("supervisord") in init_cmdline:
                    grains["init"] = "supervisord"
                elif salt.utils.path.which("dumb-init") in init_cmdline:
                    # https://github.com/Yelp/dumb-init
                    grains["init"] = "dumb-init"
                elif salt.utils.path.which("tini") in init_cmdline:
                    # https://github.com/krallin/tini
                    grains["init"] = "tini"
                elif init_cmdline == ["runit"]:
                    grains["init"] = "runit"
                elif "/sbin/my_init" in init_cmdline:
                    # Phusion Base docker container use runit for srv mgmt, but
                    # my_init as pid1
                    grains["init"] = "runit"
                else:
                    log.debug(
                        "Could not determine init system from command line: (%s)",
                        " ".join(init_cmdline),
                    )

        # Add lsb grains on any distro with lsb-release. Note that this import
        # can fail on systems with lsb-release installed if the system package
        # does not install the python package for the python interpreter used by
        # Salt (i.e. python2 or python3)
        try:
            log.trace("Getting lsb_release distro information")
            import lsb_release  # pylint: disable=import-error

            release = lsb_release.get_distro_information()
            for key, value in release.items():
                key = key.lower()
                lsb_param = "lsb_{}{}".format(
                    "" if key.startswith("distrib_") else "distrib_", key
                )
                grains[lsb_param] = value
        # Catch a NameError to workaround possible breakage in lsb_release
        # See https://github.com/saltstack/salt/issues/37867
        except (ImportError, NameError):
            # if the python library isn't available, try to parse
            # /etc/lsb-release using regex
            log.trace("lsb_release python bindings not available")
            grains.update(_parse_lsb_release())

            if grains.get("lsb_distrib_description", "").lower().startswith("antergos"):
                # Antergos incorrectly configures their /etc/lsb-release,
                # setting the DISTRIB_ID to "Arch". This causes the "os" grain
                # to be incorrectly set to "Arch".
                grains["osfullname"] = "Antergos Linux"
            elif "lsb_distrib_id" not in grains:
                log.trace("Failed to get lsb_distrib_id, trying to parse os-release")
                os_release = _parse_os_release("/etc/os-release", "/usr/lib/os-release")
                if os_release:
                    if "NAME" in os_release:
                        grains["lsb_distrib_id"] = os_release["NAME"].strip()
                    if "VERSION_ID" in os_release:
                        grains["lsb_distrib_release"] = os_release["VERSION_ID"]
                    if "VERSION_CODENAME" in os_release:
                        grains["lsb_distrib_codename"] = os_release["VERSION_CODENAME"]
                    elif "PRETTY_NAME" in os_release:
                        codename = os_release["PRETTY_NAME"]
                        # https://github.com/saltstack/salt/issues/44108
                        if os_release["ID"] == "debian":
                            codename_match = re.search(r"\((\w+)\)$", codename)
                            if codename_match:
                                codename = codename_match.group(1)
                        grains["lsb_distrib_codename"] = codename
                    if "CPE_NAME" in os_release:
                        cpe = _parse_cpe_name(os_release["CPE_NAME"])
                        if not cpe:
                            log.error("Broken CPE_NAME format in /etc/os-release!")
                        elif cpe.get("vendor", "").lower() in ["suse", "opensuse"]:
                            grains["os"] = "SUSE"
                            # openSUSE `osfullname` grain normalization
                            if os_release.get("NAME") == "openSUSE Leap":
                                grains["osfullname"] = "Leap"
                            elif os_release.get("VERSION") == "Tumbleweed":
                                grains["osfullname"] = os_release["VERSION"]
                            # Override VERSION_ID, if CPE_NAME around
                            if (
                                cpe.get("version") and cpe.get("vendor") == "opensuse"
                            ):  # Keep VERSION_ID for SLES
                                grains["lsb_distrib_release"] = cpe["version"]

                elif os.path.isfile("/etc/SuSE-release"):
                    log.trace("Parsing distrib info from /etc/SuSE-release")
                    grains["lsb_distrib_id"] = "SUSE"
                    version = ""
                    patch = ""
                    with salt.utils.files.fopen("/etc/SuSE-release") as fhr:
                        for line in fhr:
                            if "enterprise" in line.lower():
                                grains["lsb_distrib_id"] = "SLES"
                                grains["lsb_distrib_codename"] = re.sub(
                                    r"\(.+\)", "", line
                                ).strip()
                            elif "version" in line.lower():
                                version = re.sub(r"[^0-9]", "", line)
                            elif "patchlevel" in line.lower():
                                patch = re.sub(r"[^0-9]", "", line)
                    grains["lsb_distrib_release"] = version
                    if patch:
                        grains["lsb_distrib_release"] += "." + patch
                        patchstr = "SP" + patch
                        if (
                            grains["lsb_distrib_codename"]
                            and patchstr not in grains["lsb_distrib_codename"]
                        ):
                            grains["lsb_distrib_codename"] += " " + patchstr
                    if not grains.get("lsb_distrib_codename"):
                        grains["lsb_distrib_codename"] = "n.a"
                elif os.path.isfile("/etc/altlinux-release"):
                    log.trace("Parsing distrib info from /etc/altlinux-release")
                    # ALT Linux
                    grains["lsb_distrib_id"] = "altlinux"
                    with salt.utils.files.fopen("/etc/altlinux-release") as ifile:
                        # This file is symlinked to from:
                        #     /etc/fedora-release
                        #     /etc/redhat-release
                        #     /etc/system-release
                        for line in ifile:
                            # ALT Linux Sisyphus (unstable)
                            comps = line.split()
                            if comps[0] == "ALT":
                                grains["lsb_distrib_release"] = comps[2]
                                grains["lsb_distrib_codename"] = (
                                    comps[3].replace("(", "").replace(")", "")
                                )
                elif os.path.isfile("/etc/centos-release"):
                    log.trace("Parsing distrib info from /etc/centos-release")
                    # CentOS Linux
                    grains["lsb_distrib_id"] = "CentOS"
                    with salt.utils.files.fopen("/etc/centos-release") as ifile:
                        for line in ifile:
                            # Need to pull out the version and codename
                            # in the case of custom content in /etc/centos-release
                            find_release = re.compile(r"\d+\.\d+")
                            find_codename = re.compile(r"(?<=\()(.*?)(?=\))")
                            release = find_release.search(line)
                            codename = find_codename.search(line)
                            if release is not None:
                                grains["lsb_distrib_release"] = release.group()
                            if codename is not None:
                                grains["lsb_distrib_codename"] = codename.group()
                elif os.path.isfile("/etc.defaults/VERSION") and os.path.isfile(
                    "/etc.defaults/synoinfo.conf"
                ):
                    grains["osfullname"] = "Synology"
                    log.trace(
                        "Parsing Synology distrib info from /etc/.defaults/VERSION"
                    )
                    with salt.utils.files.fopen("/etc.defaults/VERSION", "r") as fp_:
                        synoinfo = {}
                        for line in fp_:
                            try:
                                key, val = line.rstrip("\n").split("=")
                            except ValueError:
                                continue
                            if key in ("majorversion", "minorversion", "buildnumber"):
                                synoinfo[key] = val.strip('"')
                        if len(synoinfo) != 3:
                            log.warning(
                                "Unable to determine Synology version info. "
                                "Please report this, as it is likely a bug."
                            )
                        else:
                            grains[
                                "osrelease"
                            ] = "{majorversion}.{minorversion}-{buildnumber}".format(
                                **synoinfo
                            )

        log.trace(
            "Getting OS name, release, and codename from distro id, version, codename"
        )
        (osname, osrelease, oscodename) = [
            x.strip('"').strip("'") for x in _linux_distribution()
        ]
        # Try to assign these three names based on the lsb info, they tend to
        # be more accurate than what python gets from /etc/DISTRO-release.
        # It's worth noting that Ubuntu has patched their Python distribution
        # so that linux_distribution() does the /etc/lsb-release parsing, but
        # we do it anyway here for the sake for full portability.
        if "osfullname" not in grains:
            # If NI Linux RT distribution, set the grains['osfullname'] to 'nilrt'
            if grains.get("lsb_distrib_id", "").lower().startswith("nilrt"):
                grains["osfullname"] = "nilrt"
            else:
                grains["osfullname"] = grains.get("lsb_distrib_id", osname).strip()
        if "osrelease" not in grains:
            # NOTE: This is a workaround for CentOS 7 os-release bug
            # https://bugs.centos.org/view.php?id=8359
            # /etc/os-release contains no minor distro release number so we fall back to parse
            # /etc/centos-release file instead.
            # Commit introducing this comment should be reverted after the upstream bug is released.
            # This also affects Centos 8
            if any(
                os in grains.get("lsb_distrib_codename", "")
                for os in ["CentOS Linux 7", "CentOS Linux 8"]
            ):
                grains.pop("lsb_distrib_release", None)
            grains["osrelease"] = grains.get("lsb_distrib_release", osrelease).strip()
        grains["oscodename"] = (
            grains.get("lsb_distrib_codename", "").strip() or oscodename
        )
        if "Red Hat" in grains["oscodename"]:
            grains["oscodename"] = oscodename
        distroname = _REPLACE_LINUX_RE.sub("", grains["osfullname"]).strip()
        # return the first ten characters with no spaces, lowercased
        shortname = distroname.replace(" ", "").lower()[:10]
        # this maps the long names from the /etc/DISTRO-release files to the
        # traditional short names that Salt has used.
        if "os" not in grains:
            grains["os"] = _OS_NAME_MAP.get(shortname, distroname)
        grains.update(_linux_cpudata())
        grains.update(_linux_gpu_data())
    elif grains["kernel"] == "SunOS":
        if salt.utils.platform.is_smartos():
            # See https://github.com/joyent/smartos-live/issues/224
            if HAS_UNAME:
                uname_v = os.uname()[3]  # format: joyent_20161101T004406Z
            else:
                uname_v = os.name
            uname_v = uname_v[uname_v.index("_") + 1 :]
            grains["os"] = grains["osfullname"] = "SmartOS"
            # store a parsed version of YYYY.MM.DD as osrelease
            grains["osrelease"] = ".".join(
                [
                    uname_v.split("T")[0][0:4],
                    uname_v.split("T")[0][4:6],
                    uname_v.split("T")[0][6:8],
                ]
            )
            # store a untouched copy of the timestamp in osrelease_stamp
            grains["osrelease_stamp"] = uname_v
        elif os.path.isfile("/etc/release"):
            with salt.utils.files.fopen("/etc/release", "r") as fp_:
                rel_data = fp_.read()
                try:
                    release_re = re.compile(
                        r"((?:Open|Oracle )?Solaris|OpenIndiana|OmniOS) (Development)?"
                        r"\s*(\d+\.?\d*|v\d+)\s?[A-Z]*\s?(r\d+|\d+\/\d+|oi_\S+|snv_\S+)?"
                    )
                    (
                        osname,
                        development,
                        osmajorrelease,
                        osminorrelease,
                    ) = release_re.search(rel_data).groups()
                except AttributeError:
                    # Set a blank osrelease grain and fallback to 'Solaris'
                    # as the 'os' grain.
                    grains["os"] = grains["osfullname"] = "Solaris"
                    grains["osrelease"] = ""
                else:
                    if development is not None:
                        osname = " ".join((osname, development))
                    if HAS_UNAME:
                        uname_v = os.uname()[3]
                    else:
                        uname_v = os.name
                    grains["os"] = grains["osfullname"] = osname
                    if osname in ["Oracle Solaris"] and uname_v.startswith(
                        osmajorrelease
                    ):
                        # Oracla Solars 11 and up have minor version in uname
                        grains["osrelease"] = uname_v
                    elif osname in ["OmniOS"]:
                        # OmniOS
                        osrelease = []
                        osrelease.append(osmajorrelease[1:])
                        osrelease.append(osminorrelease[1:])
                        grains["osrelease"] = ".".join(osrelease)
                        grains["osrelease_stamp"] = uname_v
                    else:
                        # Sun Solaris 10 and earlier/comparable
                        osrelease = []
                        osrelease.append(osmajorrelease)
                        if osminorrelease:
                            osrelease.append(osminorrelease)
                        grains["osrelease"] = ".".join(osrelease)
                        grains["osrelease_stamp"] = uname_v

        grains.update(_sunos_cpudata())
    elif grains["kernel"] == "VMkernel":
        grains["os"] = "ESXi"
    elif grains["kernel"] == "Darwin":
        osrelease = __salt__["cmd.run"]("sw_vers -productVersion")
        osname = __salt__["cmd.run"]("sw_vers -productName")
        osbuild = __salt__["cmd.run"]("sw_vers -buildVersion")
        grains["os"] = "MacOS"
        grains["os_family"] = "MacOS"
        grains["osfullname"] = "{} {}".format(osname, osrelease)
        grains["osrelease"] = osrelease
        grains["osbuild"] = osbuild
        grains["init"] = "launchd"
        grains.update(_bsd_cpudata(grains))
        grains.update(_osx_gpudata())
        grains.update(_osx_platform_data())
    elif grains["kernel"] == "AIX":
        osrelease = __salt__["cmd.run"]("oslevel")
        osrelease_techlevel = __salt__["cmd.run"]("oslevel -r")
        osname = __salt__["cmd.run"]("uname")
        grains["os"] = "AIX"
        grains["osfullname"] = osname
        grains["osrelease"] = osrelease
        grains["osrelease_techlevel"] = osrelease_techlevel
        grains.update(_aix_cpudata())
    else:
        grains["os"] = grains["kernel"]
    if grains["kernel"] == "FreeBSD":
        grains["osfullname"] = grains["os"]
        try:
            grains["osrelease"] = __salt__["cmd.run"]("freebsd-version -u").split("-")[
                0
            ]
        except salt.exceptions.CommandExecutionError:
            # freebsd-version was introduced in 10.0.
            # derive osrelease from kernelversion prior to that
            grains["osrelease"] = grains["kernelrelease"].split("-")[0]
        grains.update(_bsd_cpudata(grains))
    if grains["kernel"] in ("OpenBSD", "NetBSD"):
        grains.update(_bsd_cpudata(grains))
        grains["osrelease"] = grains["kernelrelease"].split("-")[0]
        if grains["kernel"] == "NetBSD":
            grains.update(_netbsd_gpu_data())
    if not grains["os"]:
        grains["os"] = "Unknown {}".format(grains["kernel"])
        grains["os_family"] = "Unknown"
    else:
        # this assigns family names based on the os name
        # family defaults to the os name if not found
        grains["os_family"] = _OS_FAMILY_MAP.get(grains["os"], grains["os"])

    # Build the osarch grain. This grain will be used for platform-specific
    # considerations such as package management. Fall back to the CPU
    # architecture.
    if grains.get("os_family") == "Debian":
        osarch = __salt__["cmd.run"]("dpkg --print-architecture").strip()
    elif grains.get("os_family") in ["RedHat", "Suse"]:
        osarch = salt.utils.pkg.rpm.get_osarch()
    elif grains.get("os_family") in ("NILinuxRT", "Poky"):
        archinfo = {}
        for line in __salt__["cmd.run"]("opkg print-architecture").splitlines():
            if line.startswith("arch"):
                _, arch, priority = line.split()
                archinfo[arch.strip()] = int(priority.strip())

        # Return osarch in priority order (higher to lower)
        osarch = sorted(archinfo, key=archinfo.get, reverse=True)
    else:
        osarch = grains["cpuarch"]
    grains["osarch"] = osarch

    grains.update(_memdata(grains))

    # Get the hardware and bios data
    grains.update(_hw_data(grains))

    # Load the virtual machine info
    grains.update(_virtual(grains))
    grains.update(_virtual_hv(grains))
    grains.update(_ps(grains))

    if grains.get("osrelease", ""):
        osrelease_info = grains["osrelease"].split(".")
        for idx, value in enumerate(osrelease_info):
            if not value.isdigit():
                continue
            osrelease_info[idx] = int(value)
        grains["osrelease_info"] = tuple(osrelease_info)
        try:
            grains["osmajorrelease"] = int(grains["osrelease_info"][0])
        except (IndexError, TypeError, ValueError):
            log.debug(
                "Unable to derive osmajorrelease from osrelease_info '%s'. "
                "The osmajorrelease grain will not be set.",
                grains["osrelease_info"],
            )
        os_name = grains[
            "os"
            if grains.get("os")
            in ("Debian", "FreeBSD", "OpenBSD", "NetBSD", "Mac", "Raspbian")
            else "osfullname"
        ]
        grains["osfinger"] = "{}-{}".format(
            os_name,
            grains["osrelease"]
            if os_name in ("Ubuntu",)
            else grains["osrelease_info"][0],
        )

    return grains


def locale_info():
    """
    Provides
        defaultlanguage
        defaultencoding
    """
    grains = {}
    grains["locale_info"] = {}

    if salt.utils.platform.is_proxy():
        return grains

    try:
        (
            grains["locale_info"]["defaultlanguage"],
            grains["locale_info"]["defaultencoding"],
        ) = locale.getdefaultlocale()
    except Exception:  # pylint: disable=broad-except
        # locale.getdefaultlocale can ValueError!! Catch anything else it
        # might do, per #2205
        grains["locale_info"]["defaultlanguage"] = "unknown"
        grains["locale_info"]["defaultencoding"] = "unknown"
    grains["locale_info"]["detectedencoding"] = __salt_system_encoding__

    grains["locale_info"]["timezone"] = "unknown"
    if _DATEUTIL_TZ:
        try:
            grains["locale_info"]["timezone"] = datetime.datetime.now(
                dateutil.tz.tzlocal()
            ).tzname()
        except UnicodeDecodeError:
            # Because the method 'tzname' is not a part of salt the decoding error cant be fixed.
            # The error is in datetime in the python2 lib
            if salt.utils.platform.is_windows():
                grains["locale_info"]["timezone"] = time.tzname[0].decode("mbcs")

    return grains


def hostname():
    """
    Return fqdn, hostname, domainname

    .. note::
        On Windows the ``domain`` grain may refer to the dns entry for the host
        instead of the Windows domain to which the host is joined. It may also
        be empty if not a part of any domain. Refer to the ``windowsdomain``
        grain instead
    """
    # This is going to need some work
    # Provides:
    #   fqdn
    #   host
    #   localhost
    #   domain
    global __FQDN__
    grains = {}

    if salt.utils.platform.is_proxy():
        return grains

    grains["localhost"] = socket.gethostname()
    if __FQDN__ is None:
        __FQDN__ = salt.utils.network.get_fqhostname()

    # On some distros (notably FreeBSD) if there is no hostname set
    # salt.utils.network.get_fqhostname() will return None.
    # In this case we punt and log a message at error level, but force the
    # hostname and domain to be localhost.localdomain
    # Otherwise we would stacktrace below
    if __FQDN__ is None:  # still!
        log.error(
            "Having trouble getting a hostname.  Does this machine have its hostname and domain set properly?"
        )
        __FQDN__ = "localhost.localdomain"

    grains["fqdn"] = __FQDN__
    (grains["host"], grains["domain"]) = grains["fqdn"].partition(".")[::2]
    return grains


def append_domain():
    """
    Return append_domain if set
    """

    grain = {}

    if salt.utils.platform.is_proxy():
        return grain

    if "append_domain" in __opts__:
        grain["append_domain"] = __opts__["append_domain"]
    return grain


def fqdns():
    """
    Return all known FQDNs for the system by enumerating all interfaces and
    then trying to reverse resolve them (excluding 'lo' interface).
    To disable the fqdns grain, set enable_fqdns_grains: False in the minion configuration file.
    """
    # Provides:
    # fqdns
    opt = {"fqdns": []}
    if __opts__.get(
        "enable_fqdns_grains",
        False
        if salt.utils.platform.is_windows() or salt.utils.platform.is_proxy()
        else True,
    ):
        opt = __salt__["network.fqdns"]()
    return opt


def ip_fqdn():
    """
    Return ip address and FQDN grains
    """
    if salt.utils.platform.is_proxy():
        return {}

    ret = {}
    ret["ipv4"] = salt.utils.network.ip_addrs(include_loopback=True)
    ret["ipv6"] = salt.utils.network.ip_addrs6(include_loopback=True)

    _fqdn = hostname()["fqdn"]
    for socket_type, ipv_num in ((socket.AF_INET, "4"), (socket.AF_INET6, "6")):
        key = "fqdn_ip" + ipv_num
        if not ret["ipv" + ipv_num]:
            ret[key] = []
        else:
            try:
                start_time = datetime.datetime.utcnow()
                info = socket.getaddrinfo(_fqdn, None, socket_type)
                ret[key] = list({item[4][0] for item in info})
            except (OSError, UnicodeError):
                timediff = datetime.datetime.utcnow() - start_time
                if timediff.seconds > 5 and __opts__["__role"] == "master":
                    log.warning(
                        'Unable to find IPv%s record for "%s" causing a %s '
                        "second timeout when rendering grains. Set the dns or "
                        "/etc/hosts for IPv%s to clear this.",
                        ipv_num,
                        _fqdn,
                        timediff,
                        ipv_num,
                    )
                ret[key] = []

    return ret


def ip_interfaces():
    """
    Provide a dict of the connected interfaces and their ip addresses
    The addresses will be passed as a list for each interface
    """
    # Provides:
    #   ip_interfaces

    if salt.utils.platform.is_proxy():
        return {}

    ret = {}
    ifaces = _get_interfaces()
    for face in ifaces:
        iface_ips = []
        for inet in ifaces[face].get("inet", []):
            if "address" in inet:
                iface_ips.append(inet["address"])
        for inet in ifaces[face].get("inet6", []):
            if "address" in inet:
                iface_ips.append(inet["address"])
        for secondary in ifaces[face].get("secondary", []):
            if "address" in secondary:
                iface_ips.append(secondary["address"])
        ret[face] = iface_ips
    return {"ip_interfaces": ret}


def ip4_interfaces():
    """
    Provide a dict of the connected interfaces and their ip4 addresses
    The addresses will be passed as a list for each interface
    """
    # Provides:
    #   ip_interfaces

    if salt.utils.platform.is_proxy():
        return {}

    ret = {}
    ifaces = _get_interfaces()
    for face in ifaces:
        iface_ips = []
        for inet in ifaces[face].get("inet", []):
            if "address" in inet:
                iface_ips.append(inet["address"])
        for secondary in ifaces[face].get("secondary", []):
            if "address" in secondary:
                iface_ips.append(secondary["address"])
        ret[face] = iface_ips
    return {"ip4_interfaces": ret}


def ip6_interfaces():
    """
    Provide a dict of the connected interfaces and their ip6 addresses
    The addresses will be passed as a list for each interface
    """
    # Provides:
    #   ip_interfaces

    if salt.utils.platform.is_proxy():
        return {}

    ret = {}
    ifaces = _get_interfaces()
    for face in ifaces:
        iface_ips = []
        for inet in ifaces[face].get("inet6", []):
            if "address" in inet:
                iface_ips.append(inet["address"])
        for secondary in ifaces[face].get("secondary", []):
            if "address" in secondary:
                iface_ips.append(secondary["address"])
        ret[face] = iface_ips
    return {"ip6_interfaces": ret}


def hwaddr_interfaces():
    """
    Provide a dict of the connected interfaces and their
    hw addresses (Mac Address)
    """
    # Provides:
    #   hwaddr_interfaces
    ret = {}
    ifaces = _get_interfaces()
    for face in ifaces:
        if "hwaddr" in ifaces[face]:
            ret[face] = ifaces[face]["hwaddr"]
    return {"hwaddr_interfaces": ret}


def dns():
    """
    Parse the resolver configuration file

     .. versionadded:: 2016.3.0
    """
    # Provides:
    #   dns
    if salt.utils.platform.is_windows() or "proxyminion" in __opts__:
        return {}

    if os.path.exists("/run/systemd/resolve/resolv.conf"):
        resolv = salt.utils.dns.parse_resolv("/run/systemd/resolve/resolv.conf")
    else:
        resolv = salt.utils.dns.parse_resolv()

    for key in ("nameservers", "ip4_nameservers", "ip6_nameservers", "sortlist"):
        if key in resolv:
            resolv[key] = [str(i) for i in resolv[key]]

    return {"dns": resolv} if resolv else {}


def get_machine_id():
    """
    Provide the machine-id for machine/virtualization combination
    """
    # Provides:
    #   machine-id
    if platform.system() == "AIX":
        return _aix_get_machine_id()

    locations = ["/etc/machine-id", "/var/lib/dbus/machine-id"]
    existing_locations = [loc for loc in locations if os.path.exists(loc)]
    if not existing_locations:
        return {}
    else:
        with salt.utils.files.fopen(existing_locations[0]) as machineid:
            return {"machine_id": machineid.read().strip()}


def cwd():
    """
    Current working directory
    """
    return {"cwd": os.getcwd()}


def path():
    """
    Return the path
    """
    # Provides:
    #   path
    #   systempath
    _path = salt.utils.stringutils.to_unicode(os.environ.get("PATH", "").strip())
    return {
        "path": _path,
        "systempath": _path.split(os.path.pathsep),
    }


def pythonversion():
    """
    Return the Python version
    """
    # Provides:
    #   pythonversion
    return {"pythonversion": list(sys.version_info)}


def pythonpath():
    """
    Return the Python path
    """
    # Provides:
    #   pythonpath
    return {"pythonpath": sys.path}


def pythonexecutable():
    """
    Return the python executable in use
    """
    # Provides:
    #   pythonexecutable
    return {"pythonexecutable": sys.executable}


def saltpath():
    """
    Return the path of the salt module
    """
    # Provides:
    #   saltpath
    salt_path = os.path.abspath(os.path.join(__file__, os.path.pardir))
    return {"saltpath": os.path.dirname(salt_path)}


def saltversion():
    """
    Return the version of salt
    """
    # Provides:
    #   saltversion
    from salt.version import __version__

    return {"saltversion": __version__}


def zmqversion():
    """
    Return the zeromq version
    """
    # Provides:
    #   zmqversion
    try:
        import zmq

        return {"zmqversion": zmq.zmq_version()}  # pylint: disable=no-member
    except ImportError:
        return {}


def saltversioninfo():
    """
    Return the version_info of salt

     .. versionadded:: 0.17.0
    """
    # Provides:
    #   saltversioninfo
    from salt.version import __version_info__

    return {"saltversioninfo": list(__version_info__)}


def _hw_data(osdata):
    """
    Get system specific hardware data from dmidecode

    Provides
        biosversion
        productname
        manufacturer
        serialnumber
        biosreleasedate
        uuid

    .. versionadded:: 0.9.5
    """

    if salt.utils.platform.is_proxy():
        return {}

    grains = {}
    if osdata["kernel"] == "Linux" and os.path.exists("/sys/class/dmi/id"):
        # On many Linux distributions basic firmware information is available via sysfs
        # requires CONFIG_DMIID to be enabled in the Linux kernel configuration
        sysfs_firmware_info = {
            "biosversion": "bios_version",
            "productname": "product_name",
            "manufacturer": "sys_vendor",
            "biosreleasedate": "bios_date",
            "uuid": "product_uuid",
            "serialnumber": "product_serial",
        }
        for key, fw_file in sysfs_firmware_info.items():
            contents_file = os.path.join("/sys/class/dmi/id", fw_file)
            if os.path.exists(contents_file):
                try:
                    with salt.utils.files.fopen(contents_file, "rb") as ifile:
                        grains[key] = salt.utils.stringutils.to_unicode(
                            ifile.read().strip(), errors="replace"
                        )
                        if key == "uuid":
                            grains["uuid"] = grains["uuid"].lower()
                except UnicodeDecodeError:
                    # Some firmwares provide non-valid 'product_name'
                    # files, ignore them
                    log.debug(
                        "The content in /sys/devices/virtual/dmi/id/product_name is not valid"
                    )
                except OSError as err:
                    # PermissionError is new to Python 3, but corresponds to the EACESS and
                    # EPERM error numbers. Use those instead here for PY2 compatibility.
                    if err.errno == EACCES or err.errno == EPERM:
                        # Skip the grain if non-root user has no access to the file.
                        pass
    elif salt.utils.path.which_bin(["dmidecode", "smbios"]) is not None and not (
        salt.utils.platform.is_smartos()
        or (  # SunOS on SPARC - 'smbios: failed to load SMBIOS: System does not export an SMBIOS table'
            osdata["kernel"] == "SunOS" and osdata["cpuarch"].startswith("sparc")
        )
    ):
        # On SmartOS (possibly SunOS also) smbios only works in the global zone
        # smbios is also not compatible with linux's smbios (smbios -s = print summarized)
        grains = {
            "biosversion": __salt__["smbios.get"]("bios-version"),
            "productname": __salt__["smbios.get"]("system-product-name"),
            "manufacturer": __salt__["smbios.get"]("system-manufacturer"),
            "biosreleasedate": __salt__["smbios.get"]("bios-release-date"),
            "uuid": __salt__["smbios.get"]("system-uuid"),
        }
        grains = {key: val for key, val in grains.items() if val is not None}
        uuid = __salt__["smbios.get"]("system-uuid")
        if uuid is not None:
            grains["uuid"] = uuid.lower()
        for serial in (
            "system-serial-number",
            "chassis-serial-number",
            "baseboard-serial-number",
        ):
            serial = __salt__["smbios.get"](serial)
            if serial is not None:
                grains["serialnumber"] = serial
                break
    elif salt.utils.path.which_bin(["fw_printenv"]) is not None:
        # ARM Linux devices expose UBOOT env variables via fw_printenv
        hwdata = {
            "manufacturer": "manufacturer",
            "serialnumber": "serial#",
            "productname": "DeviceDesc",
        }
        for grain_name, cmd_key in hwdata.items():
            result = __salt__["cmd.run_all"]("fw_printenv {}".format(cmd_key))
            if result["retcode"] == 0:
                uboot_keyval = result["stdout"].split("=")
                grains[grain_name] = _clean_value(grain_name, uboot_keyval[1])
    elif osdata["kernel"] == "FreeBSD":
        # On FreeBSD /bin/kenv (already in base system)
        # can be used instead of dmidecode
        kenv = salt.utils.path.which("kenv")
        if kenv:
            # In theory, it will be easier to add new fields to this later
            fbsd_hwdata = {
                "biosversion": "smbios.bios.version",
                "manufacturer": "smbios.system.maker",
                "serialnumber": "smbios.system.serial",
                "productname": "smbios.system.product",
                "biosreleasedate": "smbios.bios.reldate",
                "uuid": "smbios.system.uuid",
            }
            for key, val in fbsd_hwdata.items():
                value = __salt__["cmd.run"]("{} {}".format(kenv, val))
                grains[key] = _clean_value(key, value)
    elif osdata["kernel"] == "OpenBSD":
        sysctl = salt.utils.path.which("sysctl")
        hwdata = {
            "biosversion": "hw.version",
            "manufacturer": "hw.vendor",
            "productname": "hw.product",
            "serialnumber": "hw.serialno",
            "uuid": "hw.uuid",
        }
        for key, oid in hwdata.items():
            value = __salt__["cmd.run"]("{} -n {}".format(sysctl, oid))
            if not value.endswith(" value is not available"):
                grains[key] = _clean_value(key, value)
    elif osdata["kernel"] == "NetBSD":
        sysctl = salt.utils.path.which("sysctl")
        nbsd_hwdata = {
            "biosversion": "machdep.dmi.board-version",
            "manufacturer": "machdep.dmi.system-vendor",
            "serialnumber": "machdep.dmi.system-serial",
            "productname": "machdep.dmi.system-product",
            "biosreleasedate": "machdep.dmi.bios-date",
            "uuid": "machdep.dmi.system-uuid",
        }
        for key, oid in nbsd_hwdata.items():
            result = __salt__["cmd.run_all"]("{} -n {}".format(sysctl, oid))
            if result["retcode"] == 0:
                grains[key] = _clean_value(key, result["stdout"])
    elif osdata["kernel"] == "Darwin":
        grains["manufacturer"] = "Apple Inc."
        sysctl = salt.utils.path.which("sysctl")
        hwdata = {"productname": "hw.model"}
        for key, oid in hwdata.items():
            value = __salt__["cmd.run"]("{} -b {}".format(sysctl, oid))
            if not value.endswith(" is invalid"):
                grains[key] = _clean_value(key, value)
    elif osdata["kernel"] == "SunOS" and osdata["cpuarch"].startswith("sparc"):
        # Depending on the hardware model, commands can report different bits
        # of information.  With that said, consolidate the output from various
        # commands and attempt various lookups.
        data = ""
        for (cmd, args) in (
            ("/usr/sbin/prtdiag", "-v"),
            ("/usr/sbin/prtconf", "-vp"),
            ("/usr/sbin/virtinfo", "-a"),
        ):
            if salt.utils.path.which(cmd):  # Also verifies that cmd is executable
                data += __salt__["cmd.run"]("{} {}".format(cmd, args))
                data += "\n"

        sn_regexes = [
            re.compile(r)
            for r in [
                r"(?im)^\s*Chassis\s+Serial\s+Number\n-+\n(\S+)",  # prtdiag
                r"(?im)^\s*chassis-sn:\s*(\S+)",  # prtconf
                r"(?im)^\s*Chassis\s+Serial#:\s*(\S+)",  # virtinfo
            ]
        ]

        obp_regexes = [
            re.compile(r)
            for r in [
                r"(?im)^\s*System\s+PROM\s+revisions.*\nVersion\n-+\nOBP\s+(\S+)\s+(\S+)",  # prtdiag
                r"(?im)^\s*version:\s*\'OBP\s+(\S+)\s+(\S+)",  # prtconf
            ]
        ]

        fw_regexes = [
            re.compile(r)
            for r in [r"(?im)^\s*Sun\s+System\s+Firmware\s+(\S+)\s+(\S+)"]  # prtdiag
        ]

        uuid_regexes = [
            re.compile(r) for r in [r"(?im)^\s*Domain\s+UUID:\s*(\S+)"]  # virtinfo
        ]

        manufacture_regexes = [
            re.compile(r)
            for r in [r"(?im)^\s*System\s+Configuration:\s*(.*)(?=sun)"]  # prtdiag
        ]

        product_regexes = [
            re.compile(r)
            for r in [
                r"(?im)^\s*System\s+Configuration:\s*.*?sun\d\S+[^\S\r\n]*(.*)",  # prtdiag
                r"(?im)^[^\S\r\n]*banner-name:[^\S\r\n]*(.*)",  # prtconf
                r"(?im)^[^\S\r\n]*product-name:[^\S\r\n]*(.*)",  # prtconf
            ]
        ]

        sn_regexes = [
            re.compile(r)
            for r in [
                r"(?im)Chassis\s+Serial\s+Number\n-+\n(\S+)",  # prtdiag
                r"(?i)Chassis\s+Serial#:\s*(\S+)",  # virtinfo
                r"(?i)chassis-sn:\s*(\S+)",  # prtconf
            ]
        ]

        obp_regexes = [
            re.compile(r)
            for r in [
                r"(?im)System\s+PROM\s+revisions.*\nVersion\n-+\nOBP\s+(\S+)\s+(\S+)",  # prtdiag
                r"(?im)version:\s*\'OBP\s+(\S+)\s+(\S+)",  # prtconf
            ]
        ]

        fw_regexes = [
            re.compile(r)
            for r in [r"(?i)Sun\s+System\s+Firmware\s+(\S+)\s+(\S+)"]  # prtdiag
        ]

        uuid_regexes = [
            re.compile(r) for r in [r"(?i)Domain\s+UUID:\s+(\S+)"]  # virtinfo
        ]

        for regex in sn_regexes:
            res = regex.search(data)
            if res and len(res.groups()) >= 1:
                grains["serialnumber"] = res.group(1).strip().replace("'", "")
                break

        for regex in obp_regexes:
            res = regex.search(data)
            if res and len(res.groups()) >= 1:
                obp_rev, obp_date = res.groups()[
                    0:2
                ]  # Limit the number in case we found the data in multiple places
                grains["biosversion"] = obp_rev.strip().replace("'", "")
                grains["biosreleasedate"] = obp_date.strip().replace("'", "")

        for regex in fw_regexes:
            res = regex.search(data)
            if res and len(res.groups()) >= 1:
                fw_rev, fw_date = res.groups()[0:2]
                grains["systemfirmware"] = fw_rev.strip().replace("'", "")
                grains["systemfirmwaredate"] = fw_date.strip().replace("'", "")
                break

        for regex in uuid_regexes:
            res = regex.search(data)
            if res and len(res.groups()) >= 1:
                grains["uuid"] = res.group(1).strip().replace("'", "")
                break

        for regex in manufacture_regexes:
            res = regex.search(data)
            if res and len(res.groups()) >= 1:
                grains["manufacture"] = res.group(1).strip().replace("'", "")
                break

        for regex in product_regexes:
            res = regex.search(data)
            if res and len(res.groups()) >= 1:
                t_productname = res.group(1).strip().replace("'", "")
                if t_productname:
                    grains["product"] = t_productname
                    grains["productname"] = t_productname
                    break
    elif osdata["kernel"] == "AIX":
        cmd = salt.utils.path.which("prtconf")
        if cmd:
            data = __salt__["cmd.run"]("{}".format(cmd)) + os.linesep
            for dest, regstring in (
                ("serialnumber", r"(?im)^\s*Machine\s+Serial\s+Number:\s+(\S+)"),
                ("systemfirmware", r"(?im)^\s*Firmware\s+Version:\s+(.*)"),
            ):
                for regex in [re.compile(r) for r in [regstring]]:
                    res = regex.search(data)
                    if res and len(res.groups()) >= 1:
                        grains[dest] = res.group(1).strip().replace("'", "")

            product_regexes = [re.compile(r"(?im)^\s*System\s+Model:\s+(\S+)")]
            for regex in product_regexes:
                res = regex.search(data)
                if res and len(res.groups()) >= 1:
                    grains["manufacturer"], grains["productname"] = (
                        res.group(1).strip().replace("'", "").split(",")
                    )
                    break
        else:
            log.error("The 'prtconf' binary was not found in $PATH.")

    return grains


def get_server_id():
    """
    Provides an integer based on the FQDN of a machine.
    Useful as server-id in MySQL replication or anywhere else you'll need an ID
    like this.
    """
    # Provides:
    #   server_id

    if salt.utils.platform.is_proxy():
        return {}
    id_ = __opts__.get("id", "")
    hash_ = int(hashlib.sha256(id_.encode()).hexdigest(), 16)
    return {"server_id": abs(hash_ % (2 ** 31))}


def get_master():
    """
    Provides the minion with the name of its master.
    This is useful in states to target other services running on the master.
    """
    # Provides:
    #   master
    return {"master": __opts__.get("master", "")}


def default_gateway():
    """
    Populates grains which describe whether a server has a default gateway
    configured or not. Uses `ip -4 route show` and `ip -6 route show` and greps
    for a `default` at the beginning of any line. Assuming the standard
    `default via <ip>` format for default gateways, it will also parse out the
    ip address of the default gateway, and put it in ip4_gw or ip6_gw.

    If the `ip` command is unavailable, no grains will be populated.

    Currently does not support multiple default gateways. The grains will be
    set to the first default gateway found.

    List of grains:

        ip4_gw: True  # ip/True/False if default ipv4 gateway
        ip6_gw: True  # ip/True/False if default ipv6 gateway
        ip_gw: True   # True if either of the above is True, False otherwise
    """
    grains = {}
    ip_bin = salt.utils.path.which("ip")
    if not ip_bin:
        return {}
    grains["ip_gw"] = False
    grains["ip4_gw"] = False
    grains["ip6_gw"] = False
    for ip_version in ("4", "6"):
        try:
            out = __salt__["cmd.run"]([ip_bin, "-" + ip_version, "route", "show"])
            for line in out.splitlines():
                if line.startswith("default"):
                    grains["ip_gw"] = True
                    grains["ip{}_gw".format(ip_version)] = True
                    try:
                        via, gw_ip = line.split()[1:3]
                    except ValueError:
                        pass
                    else:
                        if via == "via":
                            grains["ip{}_gw".format(ip_version)] = gw_ip
                    break
        except Exception:  # pylint: disable=broad-except
            continue
    return grains


def kernelparams():
    """
    Return the kernel boot parameters
    """
    if salt.utils.platform.is_windows():
        # TODO: add grains using `bcdedit /enum {current}`
        return {}
    else:
        try:
            with salt.utils.files.fopen("/proc/cmdline", "r") as fhr:
                cmdline = fhr.read()
                grains = {"kernelparams": []}
                for data in [
                    item.split("=") for item in salt.utils.args.shlex_split(cmdline)
                ]:
                    value = None
                    if len(data) == 2:
                        value = data[1].strip('"')

                    grains["kernelparams"] += [(data[0], value)]
        except OSError as exc:
            grains = {}
            log.debug("Failed to read /proc/cmdline: %s", exc)

        return grains<|MERGE_RESOLUTION|>--- conflicted
+++ resolved
@@ -1562,12 +1562,9 @@
     "linuxmint": "Mint",
     "neon": "KDE neon",
     "pop": "Pop",
-<<<<<<< HEAD
     "rocky": "Rocky",
-=======
     "alibabaclo": "Alinux",
     "mendel": "Mendel",
->>>>>>> ec63d2cf
 }
 
 # Map the 'os' grain to the 'os_family' grain
@@ -1644,14 +1641,11 @@
     "AIX": "AIX",
     "TurnKey": "Debian",
     "Pop": "Debian",
-<<<<<<< HEAD
     "Rocky": "RedHat",
-=======
     "AstraLinuxCE": "Debian",
     "AstraLinuxSE": "Debian",
     "Alinux": "RedHat",
     "Mendel": "Debian",
->>>>>>> ec63d2cf
 }
 
 # Matches any possible format:
