# -*- coding: utf-8 -*-
'''
The static grains, these are the core, or built in grains.

When grains are loaded they are not loaded in the same way that modules are
loaded, grain functions are detected and executed, the functions MUST
return a dict which will be applied to the main grains dict. This module
will always be executed first, so that any grains loaded here in the core
module can be overwritten just by returning dict keys with the same value
as those returned here
'''

# Import python libs
from __future__ import absolute_import
import os
import socket
import sys
import re
import platform
import logging
import locale
import salt.exceptions

# Extend the default list of supported distros. This will be used for the
# /etc/DISTRO-release checking that is part of platform.linux_distribution()
from platform import _supported_dists
_supported_dists += ('arch', 'mageia', 'meego', 'vmware', 'bluewhite64',
                     'slamd64', 'ovs', 'system', 'mint', 'oracle')

# Import salt libs
import salt.log
import salt.utils
import salt.utils.network

# Solve the Chicken and egg problem where grains need to run before any
# of the modules are loaded and are generally available for any usage.
import salt.modules.cmdmod
import salt.modules.smbios

# Import 3rd-party libs
import salt.ext.six as six

__salt__ = {
    'cmd.run': salt.modules.cmdmod._run_quiet,
    'cmd.retcode': salt.modules.cmdmod._retcode_quiet,
    'cmd.run_all': salt.modules.cmdmod._run_all_quiet,
    'smbios.records': salt.modules.smbios.records,
    'smbios.get': salt.modules.smbios.get,
}
log = logging.getLogger(__name__)

HAS_WMI = False
if salt.utils.is_windows():
    # attempt to import the python wmi module
    # the Windows minion uses WMI for some of its grains
    try:
        import wmi  # pylint: disable=import-error
        import salt.utils.winapi
        HAS_WMI = True
    except ImportError:
        log.exception(
            'Unable to import Python wmi module, some core grains '
            'will be missing'
        )

_INTERFACES = {}


def _windows_cpudata():
    '''
    Return some CPU information on Windows minions
    '''
    # Provides:
    #   num_cpus
    #   cpu_model
    grains = {}
    if 'NUMBER_OF_PROCESSORS' in os.environ:
        # Cast to int so that the logic isn't broken when used as a
        # conditional in templating. Also follows _linux_cpudata()
        try:
            grains['num_cpus'] = int(os.environ['NUMBER_OF_PROCESSORS'])
        except ValueError:
            grains['num_cpus'] = 1
    grains['cpu_model'] = platform.processor()
    return grains


def _linux_cpudata():
    '''
    Return some CPU information for Linux minions
    '''
    # Provides:
    #   num_cpus
    #   cpu_model
    #   cpu_flags
    grains = {}
    cpuinfo = '/proc/cpuinfo'
    # Parse over the cpuinfo file
    if os.path.isfile(cpuinfo):
        with salt.utils.fopen(cpuinfo, 'r') as _fp:
            for line in _fp:
                comps = line.split(':')
                if not len(comps) > 1:
                    continue
                key = comps[0].strip()
                val = comps[1].strip()
                if key == 'processor':
                    grains['num_cpus'] = int(val) + 1
                elif key == 'model name':
                    grains['cpu_model'] = val
                elif key == 'flags':
                    grains['cpu_flags'] = val.split()
                elif key == 'Features':
                    grains['cpu_flags'] = val.split()
                # ARM support - /proc/cpuinfo
                #
                # Processor       : ARMv6-compatible processor rev 7 (v6l)
                # BogoMIPS        : 697.95
                # Features        : swp half thumb fastmult vfp edsp java tls
                # CPU implementer : 0x41
                # CPU architecture: 7
                # CPU variant     : 0x0
                # CPU part        : 0xb76
                # CPU revision    : 7
                #
                # Hardware        : BCM2708
                # Revision        : 0002
                # Serial          : 00000000
                elif key == 'Processor':
                    grains['cpu_model'] = val.split('-')[0]
                    grains['num_cpus'] = 1
    if 'num_cpus' not in grains:
        grains['num_cpus'] = 0
    if 'cpu_model' not in grains:
        grains['cpu_model'] = 'Unknown'
    if 'cpu_flags' not in grains:
        grains['cpu_flags'] = []
    return grains


def _linux_gpu_data():
    '''
    num_gpus: int
    gpus:
      - vendor: nvidia|amd|ati|...
        model: string
    '''
    if __opts__.get('enable_lspci', True) is False:
        return {}

    if __opts__.get('enable_gpu_grains', True) is False:
        return {}

    lspci = salt.utils.which('lspci')
    if not lspci:
        log.debug(
            'The `lspci` binary is not available on the system. GPU grains '
            'will not be available.'
        )
        return {}

    # dominant gpu vendors to search for (MUST be lowercase for matching below)
    known_vendors = ['nvidia', 'amd', 'ati', 'intel']
    gpu_classes = ('vga compatible controller', '3d controller')

    devs = []
    try:
        lspci_out = __salt__['cmd.run']('lspci -vmm')

        cur_dev = {}
        error = False
        # Add a blank element to the lspci_out.splitlines() list,
        # otherwise the last device is not evaluated as a cur_dev and ignored.
        lspci_list = lspci_out.splitlines()
        lspci_list.append('')
        for line in lspci_list:
            # check for record-separating empty lines
            if line == '':
                if cur_dev.get('Class', '').lower() in gpu_classes:
                    devs.append(cur_dev)
                cur_dev = {}
                continue
            if re.match(r'^\w+:\s+.*', line):
                key, val = line.split(':', 1)
                cur_dev[key.strip()] = val.strip()
            else:
                error = True
                log.debug('Unexpected lspci output: {0!r}'.format(line))

        if error:
            log.warn(
                'Error loading grains, unexpected linux_gpu_data output, '
                'check that you have a valid shell configured and '
                'permissions to run lspci command'
            )
    except OSError:
        pass

    gpus = []
    for gpu in devs:
        vendor_strings = gpu['Vendor'].lower().split()
        # default vendor to 'unknown', overwrite if we match a known one
        vendor = 'unknown'
        for name in known_vendors:
            # search for an 'expected' vendor name in the list of strings
            if name in vendor_strings:
                vendor = name
                break
        gpus.append({'vendor': vendor, 'model': gpu['Device']})

    grains = {}
    grains['num_gpus'] = len(gpus)
    grains['gpus'] = gpus
    return grains


def _netbsd_gpu_data():
    '''
    num_gpus: int
    gpus:
      - vendor: nvidia|amd|ati|...
        model: string
    '''
    known_vendors = ['nvidia', 'amd', 'ati', 'intel', 'cirrus logic', 'vmware']

    gpus = []
    try:
        pcictl_out = __salt__['cmd.run']('pcictl pci0 list')

        for line in pcictl_out.splitlines():
            for vendor in known_vendors:
                vendor_match = re.match(
                    r'[0-9:]+ ({0}) (.+) \(VGA .+\)'.format(vendor),
                    line,
                    re.IGNORECASE
                )
                if vendor_match:
                    gpus.append({'vendor': vendor_match.group(1), 'model': vendor_match.group(2)})
    except OSError:
        pass

    grains = {}
    grains['num_gpus'] = len(gpus)
    grains['gpus'] = gpus
    return grains


def _osx_gpudata():
    '''
    num_gpus: int
    gpus:
      - vendor: nvidia|amd|ati|...
        model: string
    '''

    gpus = []
    try:
        pcictl_out = __salt__['cmd.run']('system_profiler SPDisplaysDataType')

        for line in pcictl_out.splitlines():
            fieldname, _, fieldval = line.partition(': ')
            if fieldname.strip() == "Chipset Model":
                vendor, _, model = fieldval.partition(' ')
                vendor = vendor.lower()
                gpus.append({'vendor': vendor, 'model': model})

    except OSError:
        pass

    grains = {}
    grains['num_gpus'] = len(gpus)
    grains['gpus'] = gpus
    return grains


def _bsd_cpudata(osdata):
    '''
    Return CPU information for BSD-like systems
    '''
    # Provides:
    #   cpuarch
    #   num_cpus
    #   cpu_model
    #   cpu_flags
    sysctl = salt.utils.which('sysctl')
    arch = salt.utils.which('arch')
    cmds = {}

    if sysctl:
        cmds.update({
            'num_cpus': '{0} -n hw.ncpu'.format(sysctl),
            'cpuarch': '{0} -n hw.machine'.format(sysctl),
            'cpu_model': '{0} -n hw.model'.format(sysctl),
        })

    if arch and osdata['kernel'] == 'OpenBSD':
        cmds['cpuarch'] = '{0} -s'.format(arch)

    if osdata['kernel'] == 'Darwin':
        cmds['cpu_model'] = '{0} -n machdep.cpu.brand_string'.format(sysctl)
        cmds['cpu_flags'] = '{0} -n machdep.cpu.features'.format(sysctl)

    grains = dict([(k, __salt__['cmd.run'](v)) for k, v in six.iteritems(cmds)])

    if 'cpu_flags' in grains and isinstance(grains['cpu_flags'], six.string_types):
        grains['cpu_flags'] = grains['cpu_flags'].split(' ')

    if osdata['kernel'] == 'NetBSD':
        grains['cpu_flags'] = []
        for line in __salt__['cmd.run']('cpuctl identify 0').splitlines():
            cpu_match = re.match(r'cpu[0-9]:\ features[0-9]?\ .+<(.+)>', line)
            if cpu_match:
                flag = cpu_match.group(1).split(',')
                grains['cpu_flags'].extend(flag)

    if osdata['kernel'] == 'FreeBSD' and os.path.isfile('/var/run/dmesg.boot'):
        grains['cpu_flags'] = []
        # TODO: at least it needs to be tested for BSD other then FreeBSD
        with salt.utils.fopen('/var/run/dmesg.boot', 'r') as _fp:
            cpu_here = False
            for line in _fp:
                if line.startswith('CPU: '):
                    cpu_here = True  # starts CPU descr
                    continue
                if cpu_here:
                    if not line.startswith(' '):
                        break  # game over
                    if 'Features' in line:
                        start = line.find('<')
                        end = line.find('>')
                        if start > 0 and end > 0:
                            flag = line[start + 1:end].split(',')
                            grains['cpu_flags'].extend(flag)
    try:
        grains['num_cpus'] = int(grains['num_cpus'])
    except ValueError:
        grains['num_cpus'] = 1

    return grains


def _sunos_cpudata():
    '''
    Return the CPU information for Solaris-like systems
    '''
    # Provides:
    #   cpuarch
    #   num_cpus
    #   cpu_model
    #   cpu_flags
    grains = {}
    grains['cpu_flags'] = []

    grains['cpuarch'] = __salt__['cmd.run']('uname -p')
    psrinfo = '/usr/sbin/psrinfo 2>/dev/null'
    grains['num_cpus'] = len(__salt__['cmd.run'](psrinfo, python_shell=True).splitlines())
    kstat_info = 'kstat -p cpu_info:0:*:brand'
    for line in __salt__['cmd.run'](kstat_info).splitlines():
        match = re.match(r'(\w+:\d+:\w+\d+:\w+)\s+(.+)', line)
        if match:
            grains['cpu_model'] = match.group(2)
    isainfo = 'isainfo -n -v'
    for line in __salt__['cmd.run'](isainfo).splitlines():
        match = re.match(r'^\s+(.+)', line)
        if match:
            cpu_flags = match.group(1).split()
            grains['cpu_flags'].extend(cpu_flags)

    return grains


def _memdata(osdata):
    '''
    Gather information about the system memory
    '''
    # Provides:
    #   mem_total
    grains = {'mem_total': 0}
    if osdata['kernel'] == 'Linux':
        meminfo = '/proc/meminfo'

        if os.path.isfile(meminfo):
            with salt.utils.fopen(meminfo, 'r') as ifile:
                for line in ifile:
                    comps = line.rstrip('\n').split(':')
                    if not len(comps) > 1:
                        continue
                    if comps[0].strip() == 'MemTotal':
                        grains['mem_total'] = int(comps[1].split()[0]) / 1024
    elif osdata['kernel'] in ('FreeBSD', 'OpenBSD', 'NetBSD', 'Darwin'):
        sysctl = salt.utils.which('sysctl')
        if sysctl:
            if osdata['kernel'] == 'Darwin':
                mem = __salt__['cmd.run']('{0} -n hw.memsize'.format(sysctl))
            else:
                mem = __salt__['cmd.run']('{0} -n hw.physmem'.format(sysctl))
            if osdata['kernel'] == 'NetBSD' and mem.startswith('-'):
                mem = __salt__['cmd.run']('{0} -n hw.physmem64'.format(sysctl))
            grains['mem_total'] = int(mem) / 1024 / 1024
    elif osdata['kernel'] == 'SunOS':
        prtconf = '/usr/sbin/prtconf 2>/dev/null'
        for line in __salt__['cmd.run'](prtconf, python_shell=True).splitlines():
            comps = line.split(' ')
            if comps[0].strip() == 'Memory' and comps[1].strip() == 'size:':
                grains['mem_total'] = int(comps[2].strip())
    elif osdata['kernel'] == 'Windows' and HAS_WMI:
        with salt.utils.winapi.Com():
            wmi_c = wmi.WMI()
            # this is a list of each stick of ram in a system
            # WMI returns it as the string value of the number of bytes
            tot_bytes = sum([int(x.Capacity) for x in wmi_c.Win32_PhysicalMemory()], 0)
            # return memory info in gigabytes
            grains['mem_total'] = int(tot_bytes / (1024 ** 2))
    return grains


def _windows_virtual(osdata):
    '''
    Returns what type of virtual hardware is under the hood, kvm or physical
    '''
    # Provides:
    #   virtual
    #   virtual_subtype
    grains = dict()
    if osdata['kernel'] != 'Windows':
        return grains

    if 'QEMU' in osdata.get('manufacturer', ''):
        # FIXME: Make this detect between kvm or qemu
        grains['virtual'] = 'kvm'
    if 'Bochs' in osdata.get('manufacturer', ''):
        grains['virtual'] = 'kvm'
    # Product Name: (oVirt) www.ovirt.org
    # Red Hat Community virtualization Project based on kvm
    elif 'oVirt' in osdata.get('productname', ''):
        grains['virtual'] = 'kvm'
        grains['virtual_subtype'] = 'oVirt'
    # Red Hat Enterprise Virtualization
    elif 'RHEV Hypervisor' in osdata.get('productname', ''):
        grains['virtual'] = 'kvm'
        grains['virtual_subtype'] = 'rhev'
    # Product Name: VirtualBox
    elif 'VirtualBox' in osdata.get('productname', ''):
        grains['virtual'] = 'VirtualBox'
    # Product Name: VMware Virtual Platform
    elif 'VMware Virtual Platform' in osdata.get('productname', ''):
        grains['virtual'] = 'VMware'
    # Manufacturer: Microsoft Corporation
    # Product Name: Virtual Machine
    elif 'Microsoft' in osdata.get('manufacturer', '') and \
         'Virtual Machine' in osdata.get('productname', ''):
        grains['virtual'] = 'VirtualPC'
    # Manufacturer: Parallels Software International Inc.
    elif 'Parallels Software' in osdata.get('manufacturer'):
        grains['virtual'] = 'Parallels'
    return grains


def _virtual(osdata):
    '''
    Returns what type of virtual hardware is under the hood, kvm or physical
    '''
    # This is going to be a monster, if you are running a vm you can test this
    # grain with please submit patches!
    # Provides:
    #   virtual
    #   virtual_subtype
    grains = {'virtual': 'physical'}

    # Skip the below loop on platforms which have none of the desired cmds
    # This is a temporary measure until we can write proper virtual hardware
    # detection.
    skip_cmds = ('AIX',)

    # list of commands to be executed to determine the 'virtual' grain
    _cmds = set()

    # test first for virt-what, which covers most of the desired functionality
    # on most platforms
    if not salt.utils.is_windows() and osdata['kernel'] not in skip_cmds:
        if salt.utils.which('virt-what'):
            _cmds = (['virt-what'])
        else:
            log.debug(
                'Please install \'virt-what\' to improve results of the '
                '\'virtual\' grain.'
            )
    # Check if enable_lspci is True or False
    elif __opts__.get('enable_lspci', True) is False:
        _cmds = (['dmidecode', 'dmesg'])
    elif osdata['kernel'] in skip_cmds:
        _cmds = ()
    else:
        # /proc/bus/pci does not exists, lspci will fail
        if not os.path.exists('/proc/bus/pci'):
            _cmds = ('dmidecode', 'dmesg', 'systemd-detect-virt', 'virt-what')
        else:
            _cmds = ('dmidecode', 'lspci', 'dmesg',
                     'systemd-detect-virt', 'virt-what')

    failed_commands = set()
    for command in _cmds:
        args = []
        if osdata['kernel'] == 'Darwin':
            command = 'system_profiler'
            args = ['SPDisplaysDataType']

        cmd = salt.utils.which(command)

        if not cmd:
            continue

        cmd = '{0} {1}'.format(command, ' '.join(args))

        ret = __salt__['cmd.run_all'](cmd)

        if ret['retcode'] > 0:
            if salt.log.is_logging_configured():
                if salt.utils.is_windows():
                    continue
                failed_commands.add(command)
            continue

        output = ret['stdout']
        if command == "system_profiler":
            macoutput = output.lower()
            if '0x1ab8' in macoutput:
                grains['virtual'] = 'Parallels'
            if 'parallels' in macoutput:
                grains['virtual'] = 'Parallels'
            if 'vmware' in macoutput:
                grains['virtual'] = 'VMware'
            if '0x15ad' in macoutput:
                grains['virtual'] = 'VMware'
            if 'virtualbox' in macoutput:
                grains['virtual'] = 'VirtualBox'
            # Break out of the loop so the next log message is not issued
            break
        elif command == 'systemd-detect-virt':
            if output in ('qemu', 'kvm', 'oracle', 'xen', 'bochs', 'chroot', 'uml', 'systemd-nspawn'):
                grains['virtual'] = output
                break
            elif 'vmware' in output:
                grains['virtual'] = 'VMWare'
                break
            elif 'microsoft' in output:
                grains['virtual'] = 'VirtualPC'
                break
            elif 'lxc' in output:
                grains['virtual'] = 'LXC'
                break
            elif 'systemd-nspawn' in output:
                grains['virtual'] = 'LXC'
                break
        elif command == 'virt-what':
            if output in ('kvm', 'qemu', 'uml', 'xen'):
                grains['virtual'] = output
                break
            elif 'vmware' in output:
                grains['virtual'] = 'VMWare'
                break
            elif 'parallels' in output:
                grains['virtual'] = 'Parallels'
                break
            elif 'hyperv' in output:
                grains['virtual'] = 'HyperV'
                break
        elif command == 'dmidecode' or command == 'dmesg':
            # Product Name: VirtualBox
            if 'Vendor: QEMU' in output:
                # FIXME: Make this detect between kvm or qemu
                grains['virtual'] = 'kvm'
            if 'Manufacturer: QEMU' in output:
                grains['virtual'] = 'kvm'
            if 'Vendor: Bochs' in output:
                grains['virtual'] = 'kvm'
            if 'BHYVE  BVXSDT' in output:
                grains['virtual'] = 'bhyve'
            # Product Name: (oVirt) www.ovirt.org
            # Red Hat Community virtualization Project based on kvm
            elif 'Manufacturer: oVirt' in output:
                grains['virtual'] = 'kvm'
                grains['virtual_subtype'] = 'ovirt'
            # Red Hat Enterprise Virtualization
            elif 'Product Name: RHEV Hypervisor' in output:
                grains['virtual'] = 'kvm'
                grains['virtual_subtype'] = 'rhev'
            elif 'VirtualBox' in output:
                grains['virtual'] = 'VirtualBox'
            # Product Name: VMware Virtual Platform
            elif 'VMware' in output:
                grains['virtual'] = 'VMware'
            # Manufacturer: Microsoft Corporation
            # Product Name: Virtual Machine
            elif ': Microsoft' in output and 'Virtual Machine' in output:
                grains['virtual'] = 'VirtualPC'
            # Manufacturer: Parallels Software International Inc.
            elif 'Parallels Software' in output:
                grains['virtual'] = 'Parallels'
            elif 'Manufacturer: Google' in output:
                grains['virtual'] = 'kvm'
            # Break out of the loop, lspci parsing is not necessary
            break
        elif command == 'lspci':
            # dmidecode not available or the user does not have the necessary
            # permissions
            model = output.lower()
            if 'vmware' in model:
                grains['virtual'] = 'VMware'
            # 00:04.0 System peripheral: InnoTek Systemberatung GmbH
            #         VirtualBox Guest Service
            elif 'virtualbox' in model:
                grains['virtual'] = 'VirtualBox'
            elif 'qemu' in model:
                grains['virtual'] = 'kvm'
            elif 'virtio' in model:
                grains['virtual'] = 'kvm'
            # Break out of the loop so the next log message is not issued
            break
        elif command == 'virt-what':
            # if 'virt-what' returns nothing, it's either an undetected platform
            # so we default just as virt-what to 'physical', otherwise use the
            # platform detected/returned by virt-what
            if output:
                grains['virtual'] = output.lower()
            break
    else:
        if osdata['kernel'] in skip_cmds:
            log.warn(
                'The tools \'dmidecode\', \'lspci\' and \'dmesg\' failed to '
                'execute because they do not exist on the system of the user '
                'running this instance or the user does not have the '
                'necessary permissions to execute them. Grains output might '
                'not be accurate.'
            )

    choices = ('Linux', 'OpenBSD', 'HP-UX')
    isdir = os.path.isdir
    sysctl = salt.utils.which('sysctl')
    if osdata['kernel'] in choices:
        if os.path.isdir('/proc'):
            try:
                self_root = os.stat('/')
                init_root = os.stat('/proc/1/root/.')
                if self_root != init_root:
                    grains['virtual_subtype'] = 'chroot'
            except (IOError, OSError):
                pass
        if os.path.isfile('/proc/1/cgroup'):
            try:
                with salt.utils.fopen('/proc/1/cgroup', 'r') as fhr:
                    if ':/lxc/' in fhr.read():
                        grains['virtual_subtype'] = 'LXC'
                with salt.utils.fopen('/proc/1/cgroup', 'r') as fhr:
                    if ':/docker/' in fhr.read():
                        grains['virtual_subtype'] = 'Docker'
            except IOError:
                pass
        if isdir('/proc/vz'):
            if os.path.isfile('/proc/vz/version'):
                grains['virtual'] = 'openvzhn'
            elif os.path.isfile('/proc/vz/veinfo'):
                grains['virtual'] = 'openvzve'
                # a posteriori, it's expected for these to have failed:
                failed_commands.discard('lspci')
                failed_commands.discard('dmidecode')
        # Provide additional detection for OpenVZ
        if os.path.isfile('/proc/self/status'):
            with salt.utils.fopen('/proc/self/status') as status_file:
                vz_re = re.compile(r'^envID:\s+(\d+)$')
                for line in status_file:
                    vz_match = vz_re.match(line.rstrip('\n'))
                    if vz_match and int(vz_match.groups()[0]) != 0:
                        grains['virtual'] = 'openvzve'
                    elif vz_match and int(vz_match.groups()[0]) == 0:
                        grains['virtual'] = 'openvzhn'
        if isdir('/proc/sys/xen') or \
                isdir('/sys/bus/xen') or isdir('/proc/xen'):
            if os.path.isfile('/proc/xen/xsd_kva'):
                # Tested on CentOS 5.3 / 2.6.18-194.26.1.el5xen
                # Tested on CentOS 5.4 / 2.6.18-164.15.1.el5xen
                grains['virtual_subtype'] = 'Xen Dom0'
            else:
                if grains.get('productname', '') == 'HVM domU':
                    # Requires dmidecode!
                    grains['virtual_subtype'] = 'Xen HVM DomU'
                elif os.path.isfile('/proc/xen/capabilities') and \
                        os.access('/proc/xen/capabilities', os.R_OK):
                    with salt.utils.fopen('/proc/xen/capabilities') as fhr:
                        if 'control_d' not in fhr.read():
                            # Tested on CentOS 5.5 / 2.6.18-194.3.1.el5xen
                            grains['virtual_subtype'] = 'Xen PV DomU'
                        else:
                            # Shouldn't get to this, but just in case
                            grains['virtual_subtype'] = 'Xen Dom0'
                # Tested on Fedora 10 / 2.6.27.30-170.2.82 with xen
                # Tested on Fedora 15 / 2.6.41.4-1 without running xen
                elif isdir('/sys/bus/xen'):
                    if 'xen:' in __salt__['cmd.run']('dmesg').lower():
                        grains['virtual_subtype'] = 'Xen PV DomU'
                    elif os.listdir('/sys/bus/xen/drivers'):
                        # An actual DomU will have several drivers
                        # whereas a paravirt ops kernel will  not.
                        grains['virtual_subtype'] = 'Xen PV DomU'
            # If a Dom0 or DomU was detected, obviously this is xen
            if 'dom' in grains.get('virtual_subtype', '').lower():
                grains['virtual'] = 'xen'
        if os.path.isfile('/proc/cpuinfo'):
            with salt.utils.fopen('/proc/cpuinfo', 'r') as fhr:
                if 'QEMU Virtual CPU' in fhr.read():
                    grains['virtual'] = 'kvm'
    elif osdata['kernel'] == 'FreeBSD':
        kenv = salt.utils.which('kenv')
        if kenv:
            product = __salt__['cmd.run'](
                '{0} smbios.system.product'.format(kenv)
            )
            maker = __salt__['cmd.run'](
                '{0} smbios.system.maker'.format(kenv)
            )
            if product.startswith('VMware'):
                grains['virtual'] = 'VMware'
            if maker.startswith('Xen'):
                grains['virtual_subtype'] = '{0} {1}'.format(maker, product)
                grains['virtual'] = 'xen'
            if maker.startswith('Microsoft') and product.startswith('Virtual'):
                grains['virtual'] = 'VirtualPC'
            if maker.startswith('OpenStack'):
                grains['virtual'] = 'OpenStack'
            if maker.startswith('Bochs'):
                grains['virtual'] = 'kvm'
        if sysctl:
            model = __salt__['cmd.run']('{0} hw.model'.format(sysctl))
            jail = __salt__['cmd.run'](
                '{0} -n security.jail.jailed'.format(sysctl)
            )
            if jail == '1':
                grains['virtual_subtype'] = 'jail'
            if 'QEMU Virtual CPU' in model:
                grains['virtual'] = 'kvm'
    elif osdata['kernel'] == 'SunOS':
        # Check if it's a "regular" zone. (i.e. Solaris 10/11 zone)
        zonename = salt.utils.which('zonename')
        if zonename:
            zone = __salt__['cmd.run']('{0}'.format(zonename))
            if zone != 'global':
                grains['virtual'] = 'zone'
                if osdata['os'] == 'SmartOS':
                    grains.update(_smartos_zone_data())
        # Check if it's a branded zone (i.e. Solaris 8/9 zone)
        if isdir('/.SUNWnative'):
            grains['virtual'] = 'zone'
    elif osdata['kernel'] == 'NetBSD':
        if sysctl:
            if 'QEMU Virtual CPU' in __salt__['cmd.run'](
                    '{0} -n machdep.cpu_brand'.format(sysctl)):
                grains['virtual'] = 'kvm'
            elif 'invalid' not in __salt__['cmd.run'](
                    '{0} -n machdep.xen.suspend'.format(sysctl)):
                grains['virtual'] = 'Xen PV DomU'
            elif 'VMware' in __salt__['cmd.run'](
                    '{0} -n machdep.dmi.system-vendor'.format(sysctl)):
                grains['virtual'] = 'VMware'
            # NetBSD has Xen dom0 support
            elif __salt__['cmd.run'](
                    '{0} -n machdep.idle-mechanism'.format(sysctl)) == 'xen':
                if os.path.isfile('/var/run/xenconsoled.pid'):
                    grains['virtual_subtype'] = 'Xen Dom0'

    for command in failed_commands:
        log.warn(
            'Although {0!r} was found in path, the current user '
            'cannot execute it. Grains output might not be '
            'accurate.'.format(command)
        )
    return grains


def _ps(osdata):
    '''
    Return the ps grain
    '''
    grains = {}
    bsd_choices = ('FreeBSD', 'NetBSD', 'OpenBSD', 'MacOS')
    if osdata['os'] in bsd_choices:
        grains['ps'] = 'ps auxwww'
    elif osdata['os_family'] == 'Solaris':
        grains['ps'] = '/usr/ucb/ps auxwww'
    elif osdata['os'] == 'Windows':
        grains['ps'] = 'tasklist.exe'
    elif osdata.get('virtual', '') == 'openvzhn':
        grains['ps'] = (
            'ps -fH -p $(grep -l \"^envID:[[:space:]]*0\\$\" '
            '/proc/[0-9]*/status | sed -e \"s=/proc/\\([0-9]*\\)/.*=\\1=\")  '
            '| awk \'{ $7=\"\"; print }\''
        )
    elif osdata['os_family'] == 'Debian':
        grains['ps'] = 'ps -efHww'
    else:
        grains['ps'] = 'ps -efH'
    return grains


def _windows_platform_data():
    '''
    Use the platform module for as much as we can.
    '''
    # Provides:
    #    osmanufacturer
    #    manufacturer
    #    productname
    #    biosversion
    #    serialnumber
    #    osfullname
    #    timezone
    #    windowsdomain
    #    motherboard.productname
    #    motherboard.serialnumber

    if not HAS_WMI:
        return {}

    with salt.utils.winapi.Com():
        wmi_c = wmi.WMI()
        # http://msdn.microsoft.com/en-us/library/windows/desktop/aa394102%28v=vs.85%29.aspx
        systeminfo = wmi_c.Win32_ComputerSystem()[0]
        # http://msdn.microsoft.com/en-us/library/windows/desktop/aa394239%28v=vs.85%29.aspx
        osinfo = wmi_c.Win32_OperatingSystem()[0]
        # http://msdn.microsoft.com/en-us/library/windows/desktop/aa394077(v=vs.85).aspx
        biosinfo = wmi_c.Win32_BIOS()[0]
        # http://msdn.microsoft.com/en-us/library/windows/desktop/aa394498(v=vs.85).aspx
        timeinfo = wmi_c.Win32_TimeZone()[0]

        # http://msdn.microsoft.com/en-us/library/windows/desktop/aa394072(v=vs.85).aspx
        motherboard = {}
        motherboard['product'] = None
        motherboard['serial'] = None
        try:
            motherboardinfo = wmi_c.Win32_BaseBoard()[0]
            motherboard['product'] = motherboardinfo.Product
            motherboard['serial'] = motherboardinfo.SerialNumber
        except IndexError:
            log.debug('Motherboard info not available on this sytem')

        # the name of the OS comes with a bunch of other data about the install
        # location. For example:
        # 'Microsoft Windows Server 2008 R2 Standard |C:\\Windows|\\Device\\Harddisk0\\Partition2'
        (osfullname, _) = osinfo.Name.split('|', 1)
        osfullname = osfullname.strip()

        grains = {
            'osmanufacturer': osinfo.Manufacturer,
            'manufacturer': systeminfo.Manufacturer,
            'productname': systeminfo.Model,
            # bios name had a bunch of whitespace appended to it in my testing
            # 'PhoenixBIOS 4.0 Release 6.0     '
            'biosversion': biosinfo.Name.strip(),
            'serialnumber': biosinfo.SerialNumber,
            'osfullname': osfullname,
            'timezone': timeinfo.Description,
            'windowsdomain': systeminfo.Domain,
            'motherboard': {
                'productname': motherboard['product'],
                'serialnumber': motherboard['serial']
            }
        }

        # test for virtualized environments
        # I only had VMware available so the rest are unvalidated
        if 'VRTUAL' in biosinfo.Version:  # (not a typo)
            grains['virtual'] = 'HyperV'
        elif 'A M I' in biosinfo.Version:
            grains['virtual'] = 'VirtualPC'
        elif 'VMware' in systeminfo.Model:
            grains['virtual'] = 'VMware'
        elif 'VirtualBox' in systeminfo.Model:
            grains['virtual'] = 'VirtualBox'
        elif 'Xen' in biosinfo.Version:
            grains['virtual'] = 'Xen'
            if 'HVM domU' in systeminfo.Model:
                grains['virtual_subtype'] = 'HVM domU'
        elif 'OpenStack' in systeminfo.Model:
            grains['virtual'] = 'OpenStack'

    return grains


def id_():
    '''
    Return the id
    '''
    return {'id': __opts__.get('id', '')}

_REPLACE_LINUX_RE = re.compile(r'linux', re.IGNORECASE)

# This maps (at most) the first ten characters (no spaces, lowercased) of
# 'osfullname' to the 'os' grain that Salt traditionally uses.
# Please see os_data() and _supported_dists.
# If your system is not detecting properly it likely needs an entry here.
_OS_NAME_MAP = {
    'redhatente': 'RedHat',
    'gentoobase': 'Gentoo',
    'archarm': 'Arch ARM',
    'arch': 'Arch',
    'debian': 'Debian',
    'debiangnu/': 'Debian',
    'raspbiangn': 'Raspbian',
    'fedoraremi': 'Fedora',
    'amazonami': 'Amazon',
    'alt': 'ALT',
    'enterprise': 'OEL',
    'oracleserv': 'OEL',
    'cloudserve': 'CloudLinux',
    'pidora': 'Fedora',
    'scientific': 'ScientificLinux',
    'synology': 'Synology'
}

# Map the 'os' grain to the 'os_family' grain
# These should always be capitalized entries as the lookup comes
# post-_OS_NAME_MAP. If your system is having trouble with detection, please
# make sure that the 'os' grain is capitalized and working correctly first.
_OS_FAMILY_MAP = {
    'Ubuntu': 'Debian',
    'Fedora': 'RedHat',
    'CentOS': 'RedHat',
    'GoOSe': 'RedHat',
    'Scientific': 'RedHat',
    'Amazon': 'RedHat',
    'CloudLinux': 'RedHat',
    'OVS': 'RedHat',
    'OEL': 'RedHat',
    'XCP': 'RedHat',
    'XenServer': 'RedHat',
    'Mandrake': 'Mandriva',
    'ESXi': 'VMWare',
    'Mint': 'Debian',
    'VMWareESX': 'VMWare',
    'Bluewhite64': 'Bluewhite',
    'Slamd64': 'Slackware',
    'SLES': 'Suse',
    'SUSE Enterprise Server': 'Suse',
    'SUSE  Enterprise Server': 'Suse',
    'SLED': 'Suse',
    'openSUSE': 'Suse',
    'SUSE': 'Suse',
    'Solaris': 'Solaris',
    'SmartOS': 'Solaris',
    'OpenIndiana Development': 'Solaris',
    'OpenIndiana': 'Solaris',
    'OpenSolaris Development': 'Solaris',
    'OpenSolaris': 'Solaris',
    'Arch ARM': 'Arch',
    'ALT': 'RedHat',
    'Trisquel': 'Debian',
    'GCEL': 'Debian',
    'Linaro': 'Debian',
    'elementary OS': 'Debian',
    'ScientificLinux': 'RedHat',
    'Raspbian': 'Debian'
}


def _linux_bin_exists(binary):
    '''
    Does a binary exist in linux (depends on which, type, or whereis)
    '''
<<<<<<< HEAD
    try:
        return __salt__['cmd.retcode'](
            'which {0}'.format(binary)
        ) == 0
=======
    for search_cmd in ('which', 'type -ap'):
        try:
            return __salt__['cmd.retcode'](
                '{0} {1}'.format(search_cmd, binary)
            ) == 0
        except salt.exceptions.CommandExecutionError:
            pass

    try:
        return len(__salt__['cmd.run_stdout'](
            'whereis -b {0}'.format(binary)
        ).split()) > 1
>>>>>>> bbdf3160
    except salt.exceptions.CommandExecutionError:
        return False


def _get_interfaces():
    '''
    Provide a dict of the connected interfaces and their ip addresses
    '''

    global _INTERFACES
    if not _INTERFACES:
        _INTERFACES = salt.utils.network.interfaces()
    return _INTERFACES


def os_data():
    '''
    Return grains pertaining to the operating system
    '''
    grains = {
        'num_gpus': 0,
        'gpus': [],
        }

    # Windows Server 2008 64-bit
    # ('Windows', 'MINIONNAME', '2008ServerR2', '6.1.7601', 'AMD64',
    #  'Intel64 Fam ily 6 Model 23 Stepping 6, GenuineIntel')
    # Ubuntu 10.04
    # ('Linux', 'MINIONNAME', '2.6.32-38-server',
    # '#83-Ubuntu SMP Wed Jan 4 11:26:59 UTC 2012', 'x86_64', '')

    # pylint: disable=unpacking-non-sequence
    (grains['kernel'], grains['nodename'],
     grains['kernelrelease'], version, grains['cpuarch'], _) = platform.uname()
    # pylint: enable=unpacking-non-sequence

    if salt.utils.is_windows():
        with salt.utils.winapi.Com():
            wmi_c = wmi.WMI()
            grains['osrelease'] = grains['kernelrelease']
            grains['osversion'] = grains['kernelrelease'] = wmi_c.Win32_OperatingSystem()[0].Version
        grains['os'] = 'Windows'
        grains['os_family'] = 'Windows'
        grains.update(_memdata(grains))
        grains.update(_windows_platform_data())
        grains.update(_windows_cpudata())
        grains.update(_windows_virtual(grains))
        grains.update(_ps(grains))
        return grains
    elif salt.utils.is_linux():
        # Add SELinux grain, if you have it
        if _linux_bin_exists('selinuxenabled'):
            grains['selinux'] = {}
            grains['selinux']['enabled'] = __salt__['cmd.retcode'](
                'selinuxenabled'
            ) == 0
            if _linux_bin_exists('getenforce'):
                grains['selinux']['enforced'] = __salt__['cmd.run'](
                    'getenforce'
                ).strip()

        # Add systemd grain, if you have it
        if _linux_bin_exists('systemctl') and _linux_bin_exists('localectl'):
            grains['systemd'] = {}
            systemd_info = __salt__['cmd.run'](
                'systemctl --version'
            ).splitlines()
            grains['systemd']['version'] = systemd_info[0].split()[1]
            grains['systemd']['features'] = systemd_info[1]

        # Add init grain
        grains['init'] = 'unknown'
        try:
            os.stat('/run/systemd/system')
            grains['init'] = 'systemd'
        except OSError:
            with salt.utils.fopen('/proc/1/cmdline') as fhr:
                init_cmdline = fhr.read().replace('\x00', ' ').split()
                init_bin = salt.utils.which(init_cmdline[0])
                supported_inits = ('upstart', 'sysvinit', 'systemd')
                edge_len = max(len(x) for x in supported_inits) - 1
                buf_size = __opts__['file_buffer_size']
                try:
                    with open(init_bin, 'rb') as fp_:
                        buf = True
                        edge = ''
                        while buf:
                            buf = edge + fp_.read(buf_size).lower()
                            for item in supported_inits:
                                if item in buf:
                                    grains['init'] = item
                                    buf = ''
                                    break
                            edge = buf[-edge_len:]
                except (IOError, OSError) as exc:
                    log.error(
                        'Unable to read from init_bin ({0}): {1}'
                        .format(init_bin, exc)
                    )

        # Add lsb grains on any distro with lsb-release
        try:
            import lsb_release  # pylint: disable=import-error
            release = lsb_release.get_distro_information()
            for key, value in six.iteritems(release):
                key = key.lower()
                lsb_param = 'lsb_{0}{1}'.format(
                    '' if key.startswith('distrib_') else 'distrib_',
                    key
                )
                grains[lsb_param] = value
        except ImportError:
            # if the python library isn't available, default to regex
            if os.path.isfile('/etc/lsb-release'):
                # Matches any possible format:
                #     DISTRIB_ID="Ubuntu"
                #     DISTRIB_ID='Mageia'
                #     DISTRIB_ID=Fedora
                #     DISTRIB_RELEASE='10.10'
                #     DISTRIB_CODENAME='squeeze'
                #     DISTRIB_DESCRIPTION='Ubuntu 10.10'
                regex = re.compile((
                    '^(DISTRIB_(?:ID|RELEASE|CODENAME|DESCRIPTION))=(?:\'|")?'
                    '([\\w\\s\\.-_]+)(?:\'|")?'
                ))
                with salt.utils.fopen('/etc/lsb-release') as ifile:
                    for line in ifile:
                        match = regex.match(line.rstrip('\n'))
                        if match:
                            # Adds:
                            #   lsb_distrib_{id,release,codename,description}
                            grains[
                                'lsb_{0}'.format(match.groups()[0].lower())
                            ] = match.groups()[1].rstrip()
            if 'lsb_distrib_id' not in grains:
                if os.path.isfile('/etc/os-release'):
                    # Arch ARM Linux
                    with salt.utils.fopen('/etc/os-release') as ifile:
                        # Imitate lsb-release
                        for line in ifile:
                            # NAME="Arch Linux ARM"
                            # ID=archarm
                            # ID_LIKE=arch
                            # PRETTY_NAME="Arch Linux ARM"
                            # ANSI_COLOR="0;36"
                            # HOME_URL="http://archlinuxarm.org/"
                            # SUPPORT_URL="https://archlinuxarm.org/forum"
                            # BUG_REPORT_URL=
                            #   "https://github.com/archlinuxarm/PKGBUILDs/issues"
                            regex = re.compile(
                                '^([\\w]+)=(?:\'|")?([\\w\\s\\.-_]+)(?:\'|")?'
                            )
                            match = regex.match(line.rstrip('\n'))
                            if match:
                                name, value = match.groups()
                                if name.lower() == 'name':
                                    grains['lsb_distrib_id'] = value.strip()
                elif os.path.isfile('/etc/SuSE-release'):
                    grains['lsb_distrib_id'] = 'SUSE'
                    with salt.utils.fopen('/etc/SuSE-release') as fhr:
                        rel = re.sub("[^0-9]", "", fhr.read().split('\n')[1])
                    with salt.utils.fopen('/etc/SuSE-release') as fhr:
                        patch = re.sub("[^0-9]", "", fhr.read().split('\n')[2])
                    release = rel + " SP" + patch
                    grains['lsb_distrib_release'] = release
                    grains['lsb_distrib_codename'] = "n.a"
                elif os.path.isfile('/etc/altlinux-release'):
                    # ALT Linux
                    grains['lsb_distrib_id'] = 'altlinux'
                    with salt.utils.fopen('/etc/altlinux-release') as ifile:
                        # This file is symlinked to from:
                        #     /etc/fedora-release
                        #     /etc/redhat-release
                        #     /etc/system-release
                        for line in ifile:
                            # ALT Linux Sisyphus (unstable)
                            comps = line.split()
                            if comps[0] == 'ALT':
                                grains['lsb_distrib_release'] = comps[2]
                                grains['lsb_distrib_codename'] = \
                                    comps[3].replace('(', '').replace(')', '')
                elif os.path.isfile('/etc/centos-release'):
                    # CentOS Linux
                    grains['lsb_distrib_id'] = 'CentOS'
                    with salt.utils.fopen('/etc/centos-release') as ifile:
                        for line in ifile:
                            # Need to pull out the version and codename
                            # in the case of custom content in /etc/centos-release
                            find_release = re.compile(r'\d+\.\d+')
                            find_codename = re.compile(r'(?<=\()(.*?)(?=\))')
                            release = find_release.search(line)
                            codename = find_codename.search(line)
                            if release is not None:
                                grains['lsb_distrib_release'] = release.group()
                            if codename is not None:
                                grains['lsb_distrib_codename'] = codename.group()
                elif os.path.isfile('/etc.defaults/VERSION') \
                        and os.path.isfile('/etc.defaults/synoinfo.conf'):
                    grains['osfullname'] = 'Synology'
                    with salt.utils.fopen('/etc.defaults/VERSION', 'r') as fp_:
                        synoinfo = {}
                        for line in fp_:
                            try:
                                key, val = line.rstrip('\n').split('=')
                            except ValueError:
                                continue
                            if key in ('majorversion', 'minorversion',
                                       'buildnumber'):
                                synoinfo[key] = val.strip('"')
                        if len(synoinfo) != 3:
                            log.warning(
                                'Unable to determine Synology version info. '
                                'Please report this, as it is likely a bug.'
                            )
                        else:
                            grains['osrelease'] = (
                                '{majorversion}.{minorversion}-{buildnumber}'
                                .format(**synoinfo)
                            )

        # Use the already intelligent platform module to get distro info
        # (though apparently it's not intelligent enough to strip quotes)
        (osname, osrelease, oscodename) = \
            [x.strip('"').strip("'") for x in
             platform.linux_distribution(supported_dists=_supported_dists)]
        # Try to assign these three names based on the lsb info, they tend to
        # be more accurate than what python gets from /etc/DISTRO-release.
        # It's worth noting that Ubuntu has patched their Python distribution
        # so that platform.linux_distribution() does the /etc/lsb-release
        # parsing, but we do it anyway here for the sake for full portability.
        if 'osfullname' not in grains:
            grains['osfullname'] = \
                grains.get('lsb_distrib_id', osname).strip()
        if 'osrelease' not in grains:
            grains['osrelease'] = \
                grains.get('lsb_distrib_release', osrelease).strip()
        grains['oscodename'] = grains.get('lsb_distrib_codename',
                                          oscodename).strip()
        distroname = _REPLACE_LINUX_RE.sub('', grains['osfullname']).strip()
        # return the first ten characters with no spaces, lowercased
        shortname = distroname.replace(' ', '').lower()[:10]
        # this maps the long names from the /etc/DISTRO-release files to the
        # traditional short names that Salt has used.
        grains['os'] = _OS_NAME_MAP.get(shortname, distroname)
        grains.update(_linux_cpudata())
        grains.update(_linux_gpu_data())
    elif grains['kernel'] == 'SunOS':
        grains['os_family'] = 'Solaris'
        uname_v = __salt__['cmd.run']('uname -v')
        if 'joyent_' in uname_v:
            # See https://github.com/joyent/smartos-live/issues/224
            grains['os'] = grains['osfullname'] = 'SmartOS'
            grains['osrelease'] = uname_v
        elif os.path.isfile('/etc/release'):
            with salt.utils.fopen('/etc/release', 'r') as fp_:
                rel_data = fp_.read()
                try:
                    release_re = re.compile(
                        r'((?:Open)?Solaris|OpenIndiana) (Development)?'
                        r'\s*(\d+ \d+\/\d+|oi_\S+|snv_\S+)?'
                    )
                    osname, development, osrelease = \
                        release_re.search(rel_data).groups()
                except AttributeError:
                    # Set a blank osrelease grain and fallback to 'Solaris'
                    # as the 'os' grain.
                    grains['os'] = grains['osfullname'] = 'Solaris'
                    grains['osrelease'] = ''
                else:
                    if development is not None:
                        osname = ' '.join((osname, development))
                    grains['os'] = grains['osfullname'] = osname
                    grains['osrelease'] = osrelease

        grains.update(_sunos_cpudata())
    elif grains['kernel'] == 'VMkernel':
        grains['os'] = 'ESXi'
    elif grains['kernel'] == 'Darwin':
        osrelease = __salt__['cmd.run']('sw_vers -productVersion')
        grains['os'] = 'MacOS'
        grains['osrelease'] = osrelease
        grains['osmajorrelease'] = osrelease.rsplit('.', 1)[0]
        grains.update(_bsd_cpudata(grains))
        grains.update(_osx_gpudata())
    else:
        grains['os'] = grains['kernel']
    if grains['kernel'] in ('FreeBSD', 'OpenBSD', 'NetBSD'):
        grains.update(_bsd_cpudata(grains))
        grains['osrelease'] = grains['kernelrelease'].split('-')[0]
        if grains['kernel'] == 'NetBSD':
            grains.update(_netbsd_gpu_data())
    if not grains['os']:
        grains['os'] = 'Unknown {0}'.format(grains['kernel'])
        grains['os_family'] = 'Unknown'
    else:
        # this assigns family names based on the os name
        # family defaults to the os name if not found
        grains['os_family'] = _OS_FAMILY_MAP.get(grains['os'],
                                                 grains['os'])

    # Build the osarch grain. This grain will be used for platform-specific
    # considerations such as package management. Fall back to the CPU
    # architecture.
    if grains.get('os_family') == 'Debian':
        osarch = __salt__['cmd.run']('dpkg --print-architecture').strip()
    elif grains.get('os') == 'Fedora':
        osarch = __salt__['cmd.run']('rpm --eval %{_host_cpu}').strip()
    else:
        osarch = grains['cpuarch']
    grains['osarch'] = osarch

    grains.update(_memdata(grains))

    # Get the hardware and bios data
    grains.update(_hw_data(grains))

    # Load the virtual machine info
    grains.update(_virtual(grains))
    grains.update(_ps(grains))

    # Load additional OS family grains
    if grains['os_family'] == "RedHat":
        grains['osmajorrelease'] = grains['osrelease'].split('.', 1)[0]

        grains['osfinger'] = '{os}-{ver}'.format(
            os=grains['osfullname'],
            ver=grains['osrelease'].partition('.')[0])
    elif grains.get('osfullname') == 'Ubuntu':
        grains['osfinger'] = '{os}-{ver}'.format(
            os=grains['osfullname'],
            ver=grains['osrelease'])
    elif grains.get('osfullname') == "Debian":
        grains['osmajorrelease'] = grains['osrelease'].split('.', 1)[0]

        grains['osfinger'] = '{os}-{ver}'.format(
            os=grains['osfullname'],
            ver=grains['osrelease'].partition('.')[0])
    elif grains.get('os') in ('FreeBSD', 'OpenBSD', 'NetBSD'):
        grains['osmajorrelease'] = grains['osrelease'].split('.', 1)[0]

        grains['osfinger'] = '{os}-{ver}'.format(
            os=grains['os'],
            ver=grains['osrelease'])

    if grains.get('osrelease', ''):
        osrelease_info = grains['osrelease'].split('.')
        for idx, value in enumerate(osrelease_info):
            if not value.isdigit():
                continue
            osrelease_info[idx] = int(value)
        grains['osrelease_info'] = tuple(osrelease_info)

    return grains


def locale_info():
    '''
    Provides
        defaultlanguage
        defaultencoding
    '''
    grains = {}
    grains['locale_info'] = {}

    if 'proxyminion' in __opts__:
        return grains

    try:
        (
            grains['locale_info']['defaultlanguage'],
            grains['locale_info']['defaultencoding']
        ) = locale.getdefaultlocale()
    except Exception:
        # locale.getdefaultlocale can ValueError!! Catch anything else it
        # might do, per #2205
        grains['locale_info']['defaultlanguage'] = 'unknown'
        grains['locale_info']['defaultencoding'] = 'unknown'
    grains['locale_info']['detectedencoding'] = __salt_system_encoding__
    return grains


def hostname():
    '''
    Return fqdn, hostname, domainname
    '''
    # This is going to need some work
    # Provides:
    #   fqdn
    #   host
    #   localhost
    #   domain
    grains = {}

    if 'proxyminion' in __opts__:
        return grains

    grains['localhost'] = socket.gethostname()
    grains['fqdn'] = salt.utils.network.get_fqhostname()
    (grains['host'], grains['domain']) = grains['fqdn'].partition('.')[::2]
    return grains


def append_domain():
    '''
    Return append_domain if set
    '''

    grain = {}

    if 'proxyminion' in __opts__:
        return grain

    if 'append_domain' in __opts__:
        grain['append_domain'] = __opts__['append_domain']
    return grain


def ip4():
    '''
    Return a list of ipv4 addrs
    '''

    if 'proxyminion' in __opts__:
        return {}

    return {'ipv4': salt.utils.network.ip_addrs(include_loopback=True)}


def fqdn_ip4():
    '''
    Return a list of ipv4 addrs of fqdn
    '''

    if 'proxyminion' in __opts__:
        return {}

    try:
        info = socket.getaddrinfo(hostname()['fqdn'], None, socket.AF_INET)
        addrs = list(set(item[4][0] for item in info))
    except socket.error:
        addrs = []
    return {'fqdn_ip4': addrs}


def ip6():
    '''
    Return a list of ipv6 addrs
    '''

    if 'proxyminion' in __opts__:
        return {}

    return {'ipv6': salt.utils.network.ip_addrs6(include_loopback=True)}


def fqdn_ip6():
    '''
    Return a list of ipv6 addrs of fqdn
    '''

    if 'proxyminion' in __opts__:
        return {}

    try:
        info = socket.getaddrinfo(hostname()['fqdn'], None, socket.AF_INET6)
        addrs = list(set(item[4][0] for item in info))
    except socket.error:
        addrs = []
    return {'fqdn_ip6': addrs}


def ip_interfaces():
    '''
    Provide a dict of the connected interfaces and their ip addresses
    '''
    # Provides:
    #   ip_interfaces

    if 'proxyminion' in __opts__:
        return {}

    ret = {}
    ifaces = _get_interfaces()
    for face in ifaces:
        iface_ips = []
        for inet in ifaces[face].get('inet', []):
            if 'address' in inet:
                iface_ips.append(inet['address'])
        for inet in ifaces[face].get('inet6', []):
            if 'address' in inet:
                iface_ips.append(inet['address'])
        for secondary in ifaces[face].get('secondary', []):
            if 'address' in secondary:
                iface_ips.append(secondary['address'])
        ret[face] = iface_ips
    return {'ip_interfaces': ret}


def ip4_interfaces():
    '''
    Provide a dict of the connected interfaces and their ip4 addresses
    '''
    # Provides:
    #   ip_interfaces

    if 'proxyminion' in __opts__:
        return {}

    ret = {}
    ifaces = _get_interfaces()
    for face in ifaces:
        iface_ips = []
        for inet in ifaces[face].get('inet', []):
            if 'address' in inet:
                iface_ips.append(inet['address'])
        for secondary in ifaces[face].get('secondary', []):
            if 'address' in secondary:
                iface_ips.append(secondary['address'])
        ret[face] = iface_ips
    return {'ip4_interfaces': ret}


def ip6_interfaces():
    '''
    Provide a dict of the connected interfaces and their ip6 addresses
    '''
    # Provides:
    #   ip_interfaces

    if 'proxyminion' in __opts__:
        return {}

    ret = {}
    ifaces = _get_interfaces()
    for face in ifaces:
        iface_ips = []
        for inet in ifaces[face].get('inet6', []):
            if 'address' in inet:
                iface_ips.append(inet['address'])
        for secondary in ifaces[face].get('secondary', []):
            if 'address' in secondary:
                iface_ips.append(secondary['address'])
        ret[face] = iface_ips
    return {'ip6_interfaces': ret}


def hwaddr_interfaces():
    '''
    Provide a dict of the connected interfaces and their
    hw addresses (Mac Address)
    '''
    # Provides:
    #   hwaddr_interfaces
    ret = {}
    ifaces = _get_interfaces()
    for face in ifaces:
        if 'hwaddr' in ifaces[face]:
            ret[face] = ifaces[face]['hwaddr']
    return {'hwaddr_interfaces': ret}


def get_machine_id():
    '''
    Provide the machine-id
    '''
    # Provides:
    #   machine-id
    locations = ['/etc/machine-id', '/var/lib/dbus/machine-id']
    existing_locations = [loc for loc in locations if os.path.exists(loc)]
    if not existing_locations:
        return {}
    else:
        with salt.utils.fopen(existing_locations[0]) as machineid:
            return {'machine_id': machineid.read().strip()}


def path():
    '''
    Return the path
    '''
    # Provides:
    #   path
    return {'path': os.environ.get('PATH', '').strip()}


def pythonversion():
    '''
    Return the Python version
    '''
    # Provides:
    #   pythonversion
    return {'pythonversion': list(sys.version_info)}


def pythonpath():
    '''
    Return the Python path
    '''
    # Provides:
    #   pythonpath
    return {'pythonpath': sys.path}


def pythonexecutable():
    '''
    Return the python executable in use
    '''
    # Provides:
    #   pythonexecutable
    return {'pythonexecutable': sys.executable}


def saltpath():
    '''
    Return the path of the salt module
    '''
    # Provides:
    #   saltpath
    salt_path = os.path.abspath(os.path.join(__file__, os.path.pardir))
    return {'saltpath': os.path.dirname(salt_path)}


def saltversion():
    '''
    Return the version of salt
    '''
    # Provides:
    #   saltversion
    from salt.version import __version__
    return {'saltversion': __version__}


def zmqversion():
    '''
    Return the zeromq version
    '''
    # Provides:
    #   zmqversion
    try:
        import zmq
        return {'zmqversion': zmq.zmq_version()}  # pylint: disable=no-member
    except ImportError:
        return {}


def saltversioninfo():
    '''
    Return the version_info of salt

     .. versionadded:: 0.17.0
    '''
    # Provides:
    #   saltversioninfo
    from salt.version import __version_info__
    return {'saltversioninfo': __version_info__}


def _hw_data(osdata):
    '''
    Get system specific hardware data from dmidecode

    Provides
        biosversion
        productname
        manufacturer
        serialnumber
        biosreleasedate
        uuid

    .. versionadded:: 0.9.5
    '''

    if 'proxyminion' in __opts__:
        return {}

    grains = {}
    if salt.utils.which_bin(['dmidecode', 'smbios']) is not None:
        grains = {
            'biosversion': __salt__['smbios.get']('bios-version'),
            'productname': __salt__['smbios.get']('system-product-name'),
            'manufacturer': __salt__['smbios.get']('system-manufacturer'),
            'biosreleasedate': __salt__['smbios.get']('bios-release-date'),
            'uuid': __salt__['smbios.get']('system-uuid')
        }
        grains = dict([(key, val) for key, val in grains.items() if val is not None])
        uuid = __salt__['smbios.get']('system-uuid')
        if uuid is not None:
            grains['uuid'] = uuid.lower()
        for serial in ('system-serial-number', 'chassis-serial-number', 'baseboard-serial-number'):
            serial = __salt__['smbios.get'](serial)
            if serial is not None:
                grains['serial'] = serial
                break
    elif osdata['kernel'] == 'FreeBSD':
        # On FreeBSD /bin/kenv (already in base system)
        # can be used instead of dmidecode
        kenv = salt.utils.which('kenv')
        if kenv:
            # In theory, it will be easier to add new fields to this later
            fbsd_hwdata = {
                'biosversion': 'smbios.bios.version',
                'manufacturer': 'smbios.system.maker',
                'serialnumber': 'smbios.system.serial',
                'productname': 'smbios.system.product',
                'biosreleasedate': 'smbios.bios.reldate',
                'uuid': 'smbios.system.uuid',
            }
            for key, val in six.iteritems(fbsd_hwdata):
                grains[key] = __salt__['cmd.run']('{0} {1}'.format(kenv, val))
    elif osdata['kernel'] == 'OpenBSD':
        sysctl = salt.utils.which('sysctl')
        hwdata = {'biosversion': 'hw.version',
                  'manufacturer': 'hw.vendor',
                  'productname': 'hw.product',
                  'serialnumber': 'hw.serialno',
                  'uuid': 'hw.uuid'}
        for key, oid in six.iteritems(hwdata):
            value = __salt__['cmd.run']('{0} -n {1}'.format(sysctl, oid))
            if not value.endswith(' value is not available'):
                grains[key] = value
    elif osdata['kernel'] == 'NetBSD':
        sysctl = salt.utils.which('sysctl')
        nbsd_hwdata = {
            'biosversion': 'machdep.dmi.board-version',
            'manufacturer': 'machdep.dmi.system-vendor',
            'serialnumber': 'machdep.dmi.system-serial',
            'productname': 'machdep.dmi.system-product',
            'biosreleasedate': 'machdep.dmi.bios-date',
            'uuid': 'machdep.dmi.system-uuid',
        }
        for key, oid in six.iteritems(nbsd_hwdata):
            result = __salt__['cmd.run_all']('{0} -n {1}'.format(sysctl, oid))
            if result['retcode'] == 0:
                grains[key] = result['stdout']
    elif osdata['kernel'] == 'Darwin':
        grains['manufacturer'] = 'Apple Inc.'
        sysctl = salt.utils.which('sysctl')
        hwdata = {'productname': 'hw.model'}
        for key, oid in hwdata.items():
            value = __salt__['cmd.run']('{0} -b {1}'.format(sysctl, oid))
            if not value.endswith(' is invalid'):
                grains[key] = value

    return grains


def _smartos_zone_data():
    '''
    Return useful information from a SmartOS zone
    '''
    # Provides:
    #   pkgsrcversion
    #   imageversion
    #   pkgsrcpath
    #   zonename
    #   zoneid
    #   hypervisor_uuid
    #   datacenter

    if 'proxyminion' in __opts__:
        return {}

    grains = {}

    pkgsrcversion = re.compile('^release:\\s(.+)')
    imageversion = re.compile('Image:\\s(.+)')
    pkgsrcpath = re.compile('PKG_PATH=(.+)')
    if os.path.isfile('/etc/pkgsrc_version'):
        with salt.utils.fopen('/etc/pkgsrc_version', 'r') as fp_:
            for line in fp_:
                match = pkgsrcversion.match(line)
                if match:
                    grains['pkgsrcversion'] = match.group(1)
    if os.path.isfile('/etc/product'):
        with salt.utils.fopen('/etc/product', 'r') as fp_:
            for line in fp_:
                match = imageversion.match(line)
                if match:
                    grains['imageversion'] = match.group(1)
    if os.path.isfile('/opt/local/etc/pkg_install.conf'):
        with salt.utils.fopen('/opt/local/etc/pkg_install.conf', 'r') as fp_:
            for line in fp_:
                match = pkgsrcpath.match(line)
                if match:
                    grains['pkgsrcpath'] = match.group(1)
    if 'pkgsrcversion' not in grains:
        grains['pkgsrcversion'] = 'Unknown'
    if 'imageversion' not in grains:
        grains['imageversion'] = 'Unknown'
    if 'pkgsrcpath' not in grains:
        grains['pkgsrcpath'] = 'Unknown'

    grains['zonename'] = __salt__['cmd.run']('zonename')
    grains['zoneid'] = __salt__['cmd.run']('zoneadm list -p | awk -F: \'{ print $1 }\'', python_shell=True)
    grains['hypervisor_uuid'] = __salt__['cmd.run']('mdata-get sdc:server_uuid')
    grains['datacenter'] = __salt__['cmd.run']('mdata-get sdc:datacenter_name')
    if "FAILURE" in grains['datacenter'] or "No metadata" in grains['datacenter']:
        grains['datacenter'] = "Unknown"

    return grains


def get_server_id():
    '''
    Provides an integer based on the FQDN of a machine.
    Useful as server-id in MySQL replication or anywhere else you'll need an ID
    like this.
    '''
    # Provides:
    #   server_id

    if 'proxyminion' in __opts__:
        return {}
    return {'server_id': abs(hash(__opts__.get('id', '')) % (2 ** 31))}


def get_master():
    '''
    Provides the minion with the name of its master.
    This is useful in states to target other services running on the master.
    '''
    # Provides:
    #   master
    return {'master': __opts__.get('master', '')}

# vim: tabstop=4 expandtab shiftwidth=4 softtabstop=4<|MERGE_RESOLUTION|>--- conflicted
+++ resolved
@@ -965,12 +965,6 @@
     '''
     Does a binary exist in linux (depends on which, type, or whereis)
     '''
-<<<<<<< HEAD
-    try:
-        return __salt__['cmd.retcode'](
-            'which {0}'.format(binary)
-        ) == 0
-=======
     for search_cmd in ('which', 'type -ap'):
         try:
             return __salt__['cmd.retcode'](
@@ -983,7 +977,6 @@
         return len(__salt__['cmd.run_stdout'](
             'whereis -b {0}'.format(binary)
         ).split()) > 1
->>>>>>> bbdf3160
     except salt.exceptions.CommandExecutionError:
         return False
 
