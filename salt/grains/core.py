--- conflicted
+++ resolved
@@ -2235,17 +2235,9 @@
     grains = {}
     fqdns = set()
 
-<<<<<<< HEAD
     addresses = salt.utils.network.ip_addrs(include_loopback=False, interface_data=_get_interfaces())
     addresses.extend(salt.utils.network.ip_addrs6(include_loopback=False, interface_data=_get_interfaces()))
-    err_message = 'Exception during resolving address: %s'
-=======
-    addresses = salt.utils.network.ip_addrs(include_loopback=False,
-                                            interface_data=_INTERFACES)
-    addresses.extend(salt.utils.network.ip_addrs6(include_loopback=False,
-                                                  interface_data=_INTERFACES))
     err_message = 'An exception occurred resolving address \'%s\': %s'
->>>>>>> 04e28cff
     for ip in addresses:
         try:
             name, aliaslist, addresslist = socket.gethostbyaddr(ip)
