--- conflicted
+++ resolved
@@ -133,28 +133,22 @@
     """
     ret = {"disks": [], "SSDs": []}
 
-<<<<<<< HEAD
     # Virtual Devices which show up as non-rotational, but since they
     # are virtual they are not true SSDs. Device Mapper, Bcache and VirtIO
-    virtual_devs = ['dm-', 'bcache', 'vd']
-
-    for entry in glob.glob('/sys/block/*/queue/rotational'):
-        try:
-            with salt.utils.files.fopen(entry) as entry_fp:
-                device = entry.split('/')[3]
-
-                for prefix in virtual_devs:
-                    if device.startswith(prefix):
-                        log.trace('Device %s seems like a virtual device. '
-                                  'Skipping this device')
-                        continue
-
-=======
+    virtual_devs = ["dm-", "bcache", "vd"]
+
     for entry in glob.glob("/sys/block/*/queue/rotational"):
         try:
             with salt.utils.files.fopen(entry) as entry_fp:
                 device = entry.split("/")[3]
->>>>>>> 0917bae8
+                for prefix in virtual_devs:
+                    if device.startswith(prefix):
+                        log.trace(
+                            "Device %s seems like a virtual device. "
+                            "Skipping this device"
+                        )
+                        continue
+
                 flag = entry_fp.read(1)
                 if flag == "0":
                     ret["SSDs"].append(device)
