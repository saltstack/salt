# -*- coding: utf-8 -*-
"""
Management of Block Devices

A state module to manage blockdevices

.. code-block:: yaml


    /dev/sda:
      blockdev.tuned:
        - read-only: True

    master-data:
      blockdev.tuned:
        - name: /dev/vg/master-data
        - read-only: True
        - read-ahead: 1024


.. versionadded:: 2014.7.0
"""
from __future__ import absolute_import, print_function, unicode_literals

import logging

# Import python libs
import os
import os.path
import time

# Import salt libs
import salt.utils.path
from salt.ext.six.moves import range

__virtualname__ = "blockdev"

# Init logger
log = logging.getLogger(__name__)


def __virtual__():
    """
    Only load this module if the disk execution module is available
    """
    if "disk.tune" in __salt__:
        return __virtualname__
    return (
        False,
        (
            "Cannot load the {0} state module: "
            "disk execution module not found".format(__virtualname__)
        ),
    )


def tuned(name, **kwargs):
    """
    Manage options of block device

    name
        The name of the block device

    opts:
      - read-ahead
          Read-ahead buffer size

      - filesystem-read-ahead
          Filesystem Read-ahead buffer size

      - read-only
          Set Read-Only

      - read-write
          Set Read-Write
    """

    ret = {"changes": {}, "comment": "", "name": name, "result": True}

    kwarg_map = {
        "read-ahead": "getra",
        "filesystem-read-ahead": "getfra",
        "read-only": "getro",
        "read-write": "getro",
    }

    if not __salt__["file.is_blkdev"]:
        ret["comment"] = (
            "Changes to {0} cannot be applied. " "Not a block device. "
        ).format(name)
    elif __opts__["test"]:
        ret["comment"] = "Changes to {0} will be applied ".format(name)
        ret["result"] = None
        return ret
    else:
        current = __salt__["disk.dump"](name)
        changes = __salt__["disk.tune"](name, **kwargs)
        changeset = {}
        for key in kwargs:
            if key in kwarg_map:
                switch = kwarg_map[key]
                if current[switch] != changes[switch]:
                    if isinstance(kwargs[key], bool):
                        old = current[switch] == "1"
                        new = changes[switch] == "1"
                    else:
                        old = current[switch]
                        new = changes[switch]
                    if key == "read-write":
                        old = not old
                        new = not new
                    changeset[key] = "Changed from {0} to {1}".format(old, new)
        if changes:
            if changeset:
                ret["comment"] = ("Block device {0} " "successfully modified ").format(
                    name
                )
                ret["changes"] = changeset
            else:
                ret["comment"] = "Block device {0} already in correct state".format(
                    name
                )
        else:
            ret["comment"] = "Failed to modify block device {0}".format(name)
            ret["result"] = False
    return ret


def formatted(name, fs_type="ext4", force=False, **kwargs):
    """
    Manage filesystems of partitions.

    name
        The name of the block device

    fs_type
        The filesystem it should be formatted as

    force
        Force mke2fs to create a filesystem, even if the specified device is
        not a partition on a block special device. This option is only enabled
        for ext and xfs filesystems

        This option is dangerous, use it with caution.

        .. versionadded:: 2016.11.0
    """
    ret = {
        "changes": {},
        "comment": "{0} already formatted with {1}".format(name, fs_type),
        "name": name,
        "result": False,
    }

    if not os.path.exists(name):
        ret["comment"] = "{0} does not exist".format(name)
        return ret

    current_fs = _checkblk(name)

    if current_fs == fs_type:
        ret["result"] = True
        return ret
    elif not salt.utils.path.which("mkfs.{0}".format(fs_type)):
        ret["comment"] = "Invalid fs_type: {0}".format(fs_type)
        ret["result"] = False
        return ret
    elif __opts__["test"]:
        ret["comment"] = "Changes to {0} will be applied ".format(name)
        ret["result"] = None
        return ret

    __salt__["disk.format"](name, fs_type, force=force, **kwargs)

    # Repeat fstype check up to 10 times with 3s sleeping between each
    # to avoid detection failing although mkfs has succeeded
    # see https://github.com/saltstack/salt/issues/25775
    # This retry maybe superfluous - switching to blkid
    for i in range(10):

        log.info("Check blk fstype attempt %d of 10", i + 1)
        current_fs = _checkblk(name)

        if current_fs == fs_type:
            ret["comment"] = ("{0} has been formatted " "with {1}").format(
                name, fs_type
            )
            ret["changes"] = {"new": fs_type, "old": current_fs}
            ret["result"] = True
            return ret

        if current_fs == "":
            log.info("Waiting 3s before next check")
            time.sleep(3)
        else:
            break

    ret["comment"] = "Failed to format {0}".format(name)
    ret["result"] = False
    return ret


def _checkblk(name):
    """
    Check if the blk exists and return its fstype if ok
    """

<<<<<<< HEAD
    blk = __salt__["cmd.run"](
        ["blkid", "-o", "value", "-s", "TYPE", name], ignore_retcode=True
    )
    return "" if not blk else blk
=======
    blk = __salt__['cmd.run']('blkid -o value -s TYPE {0}'.format(name),
                              ignore_retcode=True)
    return '' if not blk else blk
>>>>>>> 8abb7099
<|MERGE_RESOLUTION|>--- conflicted
+++ resolved
@@ -205,13 +205,6 @@
     Check if the blk exists and return its fstype if ok
     """
 
-<<<<<<< HEAD
-    blk = __salt__["cmd.run"](
-        ["blkid", "-o", "value", "-s", "TYPE", name], ignore_retcode=True
-    )
-    return "" if not blk else blk
-=======
     blk = __salt__['cmd.run']('blkid -o value -s TYPE {0}'.format(name),
                               ignore_retcode=True)
-    return '' if not blk else blk
->>>>>>> 8abb7099
+    return '' if not blk else blk