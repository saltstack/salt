# -*- coding: utf-8 -*-
"""
Management of Solaris Zones

:maintainer:    Jorge Schrauwen <sjorge@blackdot.be>
:maturity:      new
:depends:       salt.modules.zoneadm, salt.modules.zonecfg
:platform:      solaris

.. versionadded:: 2017.7.0

Below are some examples of how to use this state.
Lets start with creating a zone and installing it.

.. code-block:: yaml

    omipkg1_configuration:
      zone.present:
        - name: omipkg1
        - brand: ipkg
        - zonepath: /zones/omipkg1
        - properties:
          - autoboot: true
          - ip-type: exclusive
          - cpu-shares: 50
        - resources:
          - attr:
            - name: owner
            - value: Jorge Schrauwen
            - type: string
          - attr:
            - name: description
            - value: OmniOS ipkg zone for testing
            - type: string
          - capped-memory:
            - physical: 64M
    omipkg1_installation:
      zone.installed:
        - name: omipkg1
        - require:
            - zone: omipkg1_configuration
    omipkg1_running:
      zone.booted:
        - name: omipkg1
        - require:
            - zone: omipkg1_installation

A zone without network access is not very useful. We could update
the zone.present state in the example above to add a network interface
or we could use a separate state for this.

.. code-block:: yaml

    omipkg1_network:
      zone.resource_present:
        - name: omipkg1
        - resource_type: net
        - resource_selector_property: mac-addr
        - resource_selector_value: "02:08:20:a2:a3:10"
        - physical: znic1
        - require:
            - zone: omipkg1_configuration

Since this is a single tenant system having the owner attribute is pointless.
Let's remove that attribute.

.. note::
    The following state run the omipkg1_configuration state will add it again!
    If the entire configuration is managed it would be better to add resource_prune
    and optionally the resource_selector_property properties to the resource.

.. code-block:: yaml

    omipkg1_strip_owner:
      zone.resource_present:
        - name: omipkg1
        - resource_type: attr
        - resource_selector_property: name
        - resource_selector_value: owner
        - require:
            - zone: omipkg1_configuration

Let's bump the zone's CPU shares a bit.

.. note::
    The following state run the omipkg1_configuration state will set it to 50 again.
    Update the entire zone configuration is managed you should update it there instead.

.. code-block:: yaml

    omipkg1_more_cpu:
      zone.property_present:
        - name: omipkg1
        - property: cpu-shares
        - value: 100

Or we can remove the limit altogether!

.. note::
    The following state run the omipkg1_configuration state will set it to 50 again.
    Update the entire zone configuration is managed you should set the
    property to None (nothing after the :) instead.

.. code-block:: yaml

    omipkg1_no_cpu:
      zone.property_absent:
        - name: omipkg1
        - property: cpu-shares

"""
from __future__ import absolute_import, print_function, unicode_literals

# Import Python libs
import logging

# Import Salt libs
import salt.utils.args
import salt.utils.atomicfile
import salt.utils.files
from salt.exceptions import CommandExecutionError
from salt.modules.zonecfg import _parse_value, _zonecfg_resource_default_selectors
from salt.utils.dictupdate import merge as merge_dict
from salt.utils.odict import OrderedDict

log = logging.getLogger(__name__)

__func_alias__ = {
    "import_": "import",
}

# Define the state's virtual name
__virtualname__ = "zone"


def __virtual__():
    """
    Provides zone state on Solaris
    """
    if "zonecfg.create" in __salt__ and "zoneadm.install" in __salt__:
        return True
    else:
        return (
            False,
            "{0} state module can only be loaded on Solaris platforms".format(
                __virtualname__
            ),
        )


def property_present(name, property, value):
    """
    Ensure property has a certain value

    name : string
        name of the zone
    property : string
        name of property
    value : string
        value of property

    """
    ret = {"name": name, "changes": {}, "result": None, "comment": ""}

    ## sanitize input
    value = _parse_value(value)

    zones = __salt__["zoneadm.list"](installed=True, configured=True)
    if name in zones:
        ## zone exists
        zonecfg = __salt__["zonecfg.info"](name, show_all=True)
        if property not in zonecfg or zonecfg[property] != _parse_value(value):
            if __opts__["test"]:
                ret["result"] = True
            else:
                # update property
                zonecfg_res = __salt__["zonecfg.set_property"](name, property, value)
                ret["result"] = zonecfg_res["status"]
                if "messages" in zonecfg_res:
                    ret["comment"] = zonecfg_res["message"]
            if ret["result"]:
                ret["changes"][property] = _parse_value(value)
                if ret["comment"] == "":
                    ret["comment"] = "The property {0} is was updated to {1}.".format(
                        property, value
                    )
            elif ret["comment"] == "":
                if ret["comment"] == "":
                    ret[
                        "comment"
                    ] = "The property {0} is was not updated to {1}!".format(
                        property, value
                    )
        else:
            ret["result"] = True
            ret["comment"] = "The property {0} is already set to {1}.".format(
                property, value
            )
    else:
        ## zone does not exist
        ret["result"] = False
        ret[
            "comment"
        ] = "The zone {0} is not in the configured, installed, or booted state.".format(
            name
        )

    return ret


def property_absent(name, property):
    """
    Ensure property is absent

    name : string
        name of the zone
    property : string
        name of property

    .. note::
        This does a zoneacfg clear call. So the property may be reset to a default value!
        Does has the side effect of always having to be called.

    """
    ret = {"name": name, "changes": {}, "result": None, "comment": ""}

    zones = __salt__["zoneadm.list"](installed=True, configured=True)
    if name in zones:
        ## zone exists
        zonecfg = __salt__["zonecfg.info"](name, show_all=True)
        if property in zonecfg:
            if __opts__["test"]:
                ret["result"] = True
            else:
                # clear property
                zonecfg_res = __salt__["zonecfg.clear_property"](name, property)
                zonecfg_new = __salt__["zonecfg.info"](name, show_all=True)
                ret["result"] = zonecfg_res["status"]
                if "messages" in zonecfg_res:
                    ret["comment"] = zonecfg_res["message"]
            if ret["result"]:
                if property not in zonecfg_new:
                    ret["changes"][property] = None
                elif zonecfg[property] != zonecfg_new[property]:
                    ret["changes"][property] = zonecfg_new[property]
                if ret["comment"] == "":
                    ret["comment"] = "The property {0} was cleared!".format(property)
            elif ret["comment"] == "":
                if ret["comment"] == "":
                    ret["comment"] = "The property {0} did not get cleared!".format(
                        property
                    )
        else:
            ret["result"] = True
            ret["comment"] = "The property {0} does not exist!".format(property)
    else:
        ## zone does not exist
        ret["result"] = False
        ret[
            "comment"
        ] = "The zone {0} is not in the configured, installed, or booted state.".format(
            name
        )

    return ret


def resource_present(
    name, resource_type, resource_selector_property, resource_selector_value, **kwargs
):
    """
    Ensure resource exists with provided properties

    name : string
        name of the zone
    resource_type : string
        type of resource
    resource_selector_property : string
        unique resource identifier
    resource_selector_value : string
        value for resource selection
    kwargs : string|int|...
        resource properties

    .. warning::
        Both resource_selector_property and resource_selector_value must be
        provided, some properties like ``name`` are already reserved by salt in
        states.

    .. note::
        You can set both resource_selector_property and resource_selector_value
        to None for resources that do not require them.

    """
    ret = {"name": name, "changes": {}, "result": None, "comment": ""}

    # sanitize input
    kwargs = salt.utils.args.clean_kwargs(**kwargs)
    resource_selector_value = _parse_value(resource_selector_value)
    for k, v in kwargs.items():
        kwargs[k] = _parse_value(kwargs[k])

    zones = __salt__["zoneadm.list"](installed=True, configured=True)
    if name in zones:
        ## zone exists
        zonecfg = __salt__["zonecfg.info"](name, show_all=True)

        ## update kwargs
        zonecfg_kwargs = {}
        zonecfg_kwargs.update(kwargs)
        zonecfg_kwargs["zone"] = name
        zonecfg_kwargs["resource_type"] = resource_type
        zonecfg_kwargs["resource_selector"] = resource_selector_property
        if resource_selector_property:
            zonecfg_kwargs[resource_selector_property] = resource_selector_value

        ## check update or add
        if resource_type in zonecfg:
            for resource in zonecfg[resource_type]:
                if (
                    not resource_selector_property
                    or resource[resource_selector_property] == resource_selector_value
                ):
                    ret["result"] = True
                    if resource_selector_property:
                        ret["comment"] = "the {0} resource {1} is up to date.".format(
                            resource_type, resource_selector_value,
                        )
                    else:
                        ret["comment"] = "the {0} resource is up to date.".format(
                            resource_type,
                        )

                    ## check if update reauired
                    for key in kwargs:
                        log.debug(
                            "zone.resource_preent - key=%s value=%s current_value=%s",
                            key,
                            resource[key] if key in resource else None,
                            _parse_value(kwargs[key]),
                        )
                        # note: something odd with ncpus property, we fix it here for now
                        if key == "ncpus" and key in kwargs:
                            kwargs[key] = "{0:.2f}".format(float(kwargs[key]))

                        if key not in resource:
                            ret["result"] = None
                        elif resource[key] != _parse_value(kwargs[key]):
                            ret["result"] = None

                    ## do update
                    if ret["result"] is None:
                        if __opts__["test"]:
                            ret["result"] = True
                        else:
                            ## update resource
                            zonecfg_res = __salt__["zonecfg.update_resource"](
                                **zonecfg_kwargs
                            )
                            ret["result"] = zonecfg_res["status"]
                            if "message" in zonecfg_res:
                                ret["comment"] = zonecfg_res["message"]

                        if ret["result"]:
                            ret["changes"][resource_type] = {}
                            if resource_selector_property:
                                ret["changes"][resource_type][
                                    resource_selector_value
                                ] = {}
                            for key in kwargs if ret["result"] else []:
                                if resource_selector_property:
                                    ret["changes"][resource_type][
                                        resource_selector_value
                                    ][key] = _parse_value(kwargs[key])
                                else:
                                    ret["changes"][resource_type][key] = _parse_value(
                                        kwargs[key]
                                    )
                            if ret["comment"] == "":
                                if resource_selector_property:
                                    ret[
                                        "comment"
                                    ] = "The {0} resource {1} was updated.".format(
                                        resource_type, resource_selector_value,
                                    )
                                else:
                                    ret[
                                        "comment"
                                    ] = "The {0} resource was updated.".format(
                                        resource_type,
                                    )
                        elif ret["comment"] == "":
                            if resource_selector_property:
                                ret[
                                    "comment"
                                ] = "The {0} resource {1} was not updated.".format(
                                    resource_type, resource_selector_value,
                                )
                            else:
                                ret[
                                    "comment"
                                ] = "The {0} resource was not updated.".format(
                                    resource_type,
                                )
        if ret["result"] is None:
            ## add
            if __opts__["test"]:
                ret["result"] = True
            else:
                ## add resource
                if "resource_selector" in zonecfg_kwargs:
                    del zonecfg_kwargs["resource_selector"]
                zonecfg_res = __salt__["zonecfg.add_resource"](**zonecfg_kwargs)
                ret["result"] = zonecfg_res["status"]
                if "message" in zonecfg_res:
                    ret["comment"] = zonecfg_res["message"]

            if ret["result"]:
                ret["changes"][resource_type] = {}
                if resource_selector_property:
                    ret["changes"][resource_type][resource_selector_value] = {}
                for key in kwargs if ret["result"] else []:
                    if resource_selector_property:
                        ret["changes"][resource_type][resource_selector_value][
                            key
                        ] = _parse_value(kwargs[key])
                    else:
                        ret["changes"][resource_type][key] = _parse_value(kwargs[key])
                if ret["comment"] == "":
                    ret["comment"] = "The {0} resource {1} was added.".format(
                        resource_type, resource_selector_value,
                    )
            elif ret["comment"] == "":
                ret["comment"] = "The {0} resource {1} was not added.".format(
                    resource_type, resource_selector_value,
                )
    else:
        ## zone does not exist
        ret["result"] = False
        ret[
            "comment"
        ] = "The zone {0} is not in the configured, installed, or booted state.".format(
            name
        )

    return ret


def resource_absent(
    name, resource_type, resource_selector_property, resource_selector_value
):
    """
    Ensure resource is absent

    name : string
        name of the zone
    resource_type : string
        type of resource
    resource_selector_property : string
        unique resource identifier
    resource_selector_value : string
        value for resource selection

    .. warning::
        Both resource_selector_property and resource_selector_value must be provided, some properties
        like ```name``` are already reserved by salt in there states.

    .. note::
        You can set both resource_selector_property and resource_selector_value to None for
        resources that do not require them.

    """
    ret = {"name": name, "changes": {}, "result": None, "comment": ""}

    # sanitize input
    if resource_selector_property:
        resource_selector_value = _parse_value(resource_selector_value)
    else:
        resource_selector_value = None

    zones = __salt__["zoneadm.list"](installed=True, configured=True)
    if name in zones:
        ## zone exists
        zonecfg = __salt__["zonecfg.info"](name, show_all=True)
        if resource_type in zonecfg:
            for resource in zonecfg[resource_type]:
                if __opts__["test"]:
                    ret["result"] = True
                elif not resource_selector_property:
                    zonecfg_res = __salt__["zonecfg.remove_resource"](
                        zone=name,
                        resource_type=resource_type,
                        resource_key=None,
                        resource_value=None,
                    )
                    ret["result"] = zonecfg_res["status"]
                    if zonecfg_res["status"]:
                        ret["changes"][resource_type] = "removed"
                        if ret["comment"] == "":
                            ret["comment"] = "The {0} resource was removed.".format(
                                resource_type,
                            )
                    elif "messages" in zonecfg_res:
                        ret["comment"] = zonecfg_res["message"]
                    else:
                        ret["comment"] = "The {0} resource was not removed.".format(
                            resource_type,
                        )
                elif resource[resource_selector_property] == resource_selector_value:
                    zonecfg_res = __salt__["zonecfg.remove_resource"](
                        zone=name,
                        resource_type=resource_type,
                        resource_key=resource_selector_property,
                        resource_value=resource_selector_value,
                    )
                    ret["result"] = zonecfg_res["status"]
                    if zonecfg_res["status"]:
                        ret["changes"][resource_type] = {}
                        ret["changes"][resource_type][
                            resource_selector_value
                        ] = "removed"
                        if ret["comment"] == "":
                            ret["comment"] = "The {0} resource {1} was removed.".format(
                                resource_type, resource_selector_value,
                            )
                    elif "messages" in zonecfg_res:
                        ret["comment"] = zonecfg_res["message"]
                    else:
                        ret["comment"] = "The {0} resource {1} was not removed.".format(
                            resource_type, resource_selector_value,
                        )

        # resource already absent
        if ret["result"] is None:
            ret["result"] = True
            ret["comment"] = "The {0} resource {1} was absent.".format(
                resource_type, resource_selector_value,
            )
    else:
        ## zone does not exist
        ret["result"] = False
        ret[
            "comment"
        ] = "The zone {0} is not in the configured, installed, or booted state.".format(
            name
        )

    return ret


def booted(name, single=False):
    """
    Ensure zone is booted

    name : string
        name of the zone
    single : boolean
        boot in single usermode

    """
    ret = {"name": name, "changes": {}, "result": None, "comment": ""}

    zones = __salt__["zoneadm.list"](installed=True)
    if name in zones:
        ## zone exists
        if zones[name]["state"] == "running":
            ## zone is running
            ret["result"] = True
            ret["comment"] = "Zone {0} already booted".format(name)
        else:
            ## try and boot the zone
            if not __opts__["test"]:
                zoneadm_res = __salt__["zoneadm.boot"](name, single)
            if __opts__["test"] or zoneadm_res["status"]:
                ret["result"] = True
                ret["changes"][name] = "booted"
                ret["comment"] = "Zone {0} booted".format(name)
            else:
                ret["result"] = False
                ret["comment"] = "Failed to boot {0}".format(name)
    else:
        ## zone does not exist
        ret["comment"] = []
        ret["comment"].append(
            "The zone {0} is not in the installed or booted state.".format(name)
        )
        for zone in zones:
            if zones[zone]["uuid"] == name:
                ret["comment"].append(
                    "The zone {0} has a uuid of {1}, please use the zone name instead!".format(
                        zone, name,
                    )
                )

        ret["result"] = False
        ret["comment"] = "\n".join(ret["comment"])

    return ret


def halted(name, graceful=True):
    """
    Ensure zone is halted

    name : string
        name of the zone
    graceful : boolean
        use shutdown instead of halt if true

    """
    ret = {"name": name, "changes": {}, "result": None, "comment": ""}

    zones = __salt__["zoneadm.list"](installed=True)
    if name in zones:
        ## zone exists
        if zones[name]["state"] != "running":
            ## zone is not running
            ret["result"] = True
            ret["comment"] = "Zone {0} already halted".format(name)
        else:
            ## try and halt the zone
            if not __opts__["test"]:
                zoneadm_res = (
                    __salt__["zoneadm.shutdown"](name)
                    if graceful
                    else __salt__["zoneadm.halt"](name)
                )
            if __opts__["test"] or zoneadm_res["status"]:
                ret["result"] = True
                ret["changes"][name] = "halted"
                ret["comment"] = "Zone {0} halted".format(name)
            else:
                ret["result"] = False
                ret["comment"] = "Failed to halt {0}".format(name)
    else:
        ## zone does not exist
        ret["comment"] = []
        ret["comment"].append(
            "The zone {0} is not in the installed state.".format(name)
        )
        for zone in zones:
            if zones[zone]["uuid"] == name:
                ret["comment"].append(
                    "The zone {0} has a uuid of {1}, please use the zone name instead!".format(
                        zone, name,
                    )
                )
        ## note: a non existing zone is not running, we do not consider this a failure
        ret["result"] = True
        ret["comment"] = "\n".join(ret["comment"])

    return ret


def export(name, path, replace=False):
    """
    Export a zones configuration

    name : string
        name of the zone
    path : string
        path of file to export too.
    replace : boolean
        replace the file if it exists

    """
    ret = {"name": name, "changes": {}, "result": None, "comment": ""}

    zones = __salt__["zoneadm.list"](installed=True, configured=True)
    if name in zones:
        ## zone exists
        if __opts__["test"]:
            ## pretend we did the correct thing
            ret["result"] = True
            ret["comment"] = "Zone configartion for {0} exported to {1}".format(
                name, path,
            )
            ret["changes"][name] = "exported"
            if __salt__["file.file_exists"](path) and not replace:
                ret["result"] = False
                ret["changes"] = {}
                ret[
                    "comment"
                ] = "File {0} exists, zone configuration for {1} not exported.".format(
                    path, name,
                )
        else:
            ## export and update file
            cfg_tmp = salt.utils.files.mkstemp()
            __salt__["zonecfg.export"](name, cfg_tmp)
            if not __salt__["file.file_exists"](path):
                ## move cfg_tmp to path
                try:
                    __salt__["file.move"](cfg_tmp, path)
                except CommandExecutionError:
                    if __salt__["file.file_exists"](cfg_tmp):
                        __salt__["file.remove"](cfg_tmp)
                    ret["result"] = False
                    ret[
                        "comment"
                    ] = "Unable to export zone configuration for {0} to {1}!".format(
                        name, path,
                    )
                else:
                    ret["result"] = True
                    ret[
                        "comment"
                    ] = "Zone configuration for {0} was exported to {1}.".format(
                        name, path,
                    )
                    ret["changes"][name] = "exported"
            else:
                cfg_diff = __salt__["file.get_diff"](path, cfg_tmp)
                if not cfg_diff:
                    ret["result"] = True
                    ret[
                        "comment"
                    ] = "Zone configuration for {0} was already exported to {1}.".format(
                        name, path
                    )
                    if __salt__["file.file_exists"](cfg_tmp):
                        __salt__["file.remove"](cfg_tmp)
                else:
                    if replace:
                        try:
                            __salt__["file.move"](cfg_tmp, path)
                        except CommandExecutionError:
                            if __salt__["file.file_exists"](cfg_tmp):
                                __salt__["file.remove"](cfg_tmp)
                            ret["result"] = False
                            ret[
                                "comment"
                            ] = "Unable to be re-export zone configuration for {0} to {1}!".format(
                                name, path,
                            )
                        else:
                            ret["result"] = True
                            ret[
                                "comment"
                            ] = "Zone configuration for {0} was re-exported to {1}.".format(
                                name, path,
                            )
                            ret["changes"][name] = "exported"
                    else:
                        ret["result"] = False
                        ret[
                            "comment"
                        ] = "Zone configuration for {0} is different from the one exported to {1}!".format(
                            name, path
                        )
                        if __salt__["file.file_exists"](cfg_tmp):
                            __salt__["file.remove"](cfg_tmp)
    else:
        ## zone does not exist
        ret["comment"] = []
        ret["comment"].append("The zone {0} does not exist.".format(name))
        for zone in zones:
            if zones[zone]["uuid"] == name:
                ret["comment"].append(
                    "The zone {0} has a uuid of {1}, please use the zone name instead!".format(
                        name, path,
                    )
                )

        ret["result"] = False
        ret["comment"] = "\n".join(ret["comment"])

    return ret


def import_(name, path, mode="import", nodataset=False, brand_opts=None):
    """
    Import a zones configuration

    name : string
        name of the zone
    path : string
        path of the configuration file to import
    mode : string
        either import, install, or attach
    nodataset : boolean
        do not create a ZFS file system
    brand_opts : boolean
        brand specific options to pass

    .. note::
        The mode argument can be set to ``import``, ``install``, or ``attach``.
        ``import``: will only import the configuration
        ``install``: will import and then try to install the zone
        ``attach``: will import and then try to attach of the zone

    .. code-block:: yaml

        omipkg1:
          zone.import:
            - path: /foo/bar/baz
    """
    ret = {"name": name, "changes": {}, "result": None, "comment": ""}

    zones = __salt__["zoneadm.list"](installed=True, configured=True)
    if name not in zones:
        if __opts__["test"]:
            ret["result"] = True
            ret["comment"] = "Zone {0} was imported from {1}.".format(name, path,)
            ret["changes"][name] = "imported"
        else:
            if __salt__["file.file_exists"](path):
                res_import = __salt__["zonecfg.import"](name, path)
                if not res_import["status"]:
                    ret["result"] = False
                    ret[
                        "comment"
                    ] = "Unable to import zone configuration for {0}!".format(name)
                else:
                    ret["result"] = True
                    ret["changes"][name] = "imported"
                    ret["comment"] = "Zone {0} was imported from {1}.".format(
                        name, path,
                    )
                    if mode.lower() == "attach":
                        res_attach = __salt__["zoneadm.attach"](name, False, brand_opts)
                        ret["result"] = res_attach["status"]
                        if res_attach["status"]:
                            ret["changes"][name] = "attached"
                            ret["comment"] = "Zone {0} was attached from {1}.".format(
                                name, path,
                            )
                        else:
                            ret["comment"] = []
                            ret["comment"].append(
                                "Failed to attach zone {0} from {1}!".format(
                                    name, path,
                                )
                            )
                            if "message" in res_attach:
                                ret["comment"].append(res_attach["message"])
                            ret["comment"] = "\n".join(ret["comment"])
                    if mode.lower() == "install":
                        res_install = __salt__["zoneadm.install"](
                            name, nodataset, brand_opts
                        )
                        ret["result"] = res_install["status"]
                        if res_install["status"]:
                            ret["changes"][name] = "installed"
                            ret["comment"] = "Zone {0} was installed from {1}.".format(
                                name, path,
                            )
                        else:
                            ret["comment"] = []
                            ret["comment"].append(
                                "Failed to install zone {0} from {1}!".format(
                                    name, path,
                                )
                            )
                            if "message" in res_install:
                                ret["comment"].append(res_install["message"])
                            ret["comment"] = "\n".join(ret["comment"])
            else:
                ret["result"] = False
                ret[
                    "comment"
                ] = "The file {0} does not exists, unable to import!".format(path)
    else:
        ## zone exist
        ret["result"] = True
        ret["comment"] = "Zone {0} already exists, not importing configuration.".format(
            name
        )

    return ret


def present(name, brand, zonepath, properties=None, resources=None):
    """
    Ensure a zone with certain properties and resources

    name : string
        name of the zone
    brand : string
        brand of the zone
    zonepath : string
        path of the zone
    properties : list of key-value pairs
        dict of properties
    resources : list of key-value pairs
        dict of resources

    .. note::
        If the zone does not exist it will not be installed.
        You can use the ```zone.installed``` state for this.

    .. note::
        Default resource selectors:
            - fs: dir
            - net: mac-addr
            - device: match
            - rctl: name
            - attr: name
            - dataset: name
            - admin: user

    .. warning::
        Properties and resource will not be removed when they
        are absent from the state!

        For properties, simple set them to ```None```.

        For resources, add the ```resource_prune``` property
        and set it to ```True```. Also specify the
        ```resource_selector_property``` if the default is not
        the one you want.

    """
    ret = {"name": name, "changes": {}, "result": None, "comment": []}

    ## sanitize defaults
    if not properties:
        properties = []
    if not resources:
        resources = []
    properties.append(OrderedDict({"brand": brand}))
    properties.append(OrderedDict({"zonepath": zonepath}))

    zones = __salt__["zoneadm.list"](installed=True, configured=True)

    ## test mode only has limited support
    if __opts__["test"]:
        ret["result"] = None
        ret["comment"].append(
            "Cannot determine of changes would happen to the zone {0}.".format(name)
        )

    ## create zone if needed
    if name not in zones:
        if __opts__["test"]:
            ## we pretend we created the zone
            res_create = {"status": True}
            ret["comment"] = []
        else:
            ## create and install
            res_create = __salt__["zonecfg.create"](name, brand, zonepath)
        if res_create["status"]:
            ret["result"] = True
            ret["changes"][name] = "created"
            ret["comment"].append("The zone {0} was created.".format(name))

    if not __opts__["test"]:
        ret["result"] = True
        if isinstance(properties, list):
            for prop in properties:
                if not isinstance(prop, OrderedDict) or len(prop) != 1:
                    log.warning("zone.present - failed to parse property: %s", prop)
                    continue
                for key, value in prop.items():
                    res = None
                    if not value:
                        res = property_absent(name, key)
                    elif value:
                        res = property_present(name, key, value)
                    if res:
<<<<<<< HEAD
                        ret["result"] = ret["result"] if res["result"] else False
                        ret["comment"].append(res["comment"])
                        if len(res["changes"]) > 0:
                            if "property" not in ret["changes"]:
                                ret["changes"]["property"] = {}
                            ret["changes"]["property"] = merge_dict(
                                ret["changes"]["property"], res["changes"]
                            )
=======
                        ret['result'] = ret['result'] if res['result'] else False
                        ret['comment'].append(res['comment'])
                        if res['changes']:
                            if 'property' not in ret['changes']:
                                ret['changes']['property'] = {}
                            ret['changes']['property'] = merge_dict(ret['changes']['property'], res['changes'])
>>>>>>> 8abb7099
        if isinstance(resources, list):
            for resource in resources:
                if not isinstance(prop, OrderedDict) or len(prop) != 1:
                    log.warning("zone.present - failed to parse resource: %s", resource)
                    continue
                for key, value in resource.items():
                    zonecfg = __salt__["zonecfg.info"](name, show_all=True)
                    resource_cfg = {}
                    resource_cfg["resource_type"] = key
                    if isinstance(value, list):
                        for respv in value:
                            resource_cfg.update(dict(respv))

                    resource_prune = False
                    resource_selector_property = None
                    if "resource_prune" in resource_cfg:
                        resource_prune = resource_cfg["resource_prune"]
                        del resource_cfg["resource_prune"]
                    if "resource_selector_property" in resource_cfg:
                        resource_selector_property = resource_cfg[
                            "resource_selector_property"
                        ]
                        del resource_cfg["resource_selector_property"]
                    if (
                        not resource_selector_property
                        and key in _zonecfg_resource_default_selectors
                    ):
                        resource_selector_property = _zonecfg_resource_default_selectors[
                            key
                        ]

                    res = None
                    if resource_prune:
                        res = resource_absent(
                            name,
                            resource_cfg["resource_type"],
                            resource_selector_property=resource_selector_property,
                            resource_selector_value=resource_cfg[
                                resource_selector_property
                            ]
                            if resource_selector_property
                            else None,
                        )
                    else:
                        resource_cfg[
                            "resource_selector_property"
                        ] = resource_selector_property
                        if resource_selector_property in resource_cfg:
                            resource_cfg["resource_selector_value"] = resource_cfg[
                                resource_selector_property
                            ]
                        else:
                            resource_cfg["resource_selector_value"] = None
                        resource_cfg[
                            "name"
                        ] = name  # we do this last because name can also be a attrib value
                        res = resource_present(**resource_cfg)
                    if res:
<<<<<<< HEAD
                        ret["result"] = ret["result"] if res["result"] else False
                        ret["comment"].append(res["comment"])
                        if len(res["changes"]) > 0:
                            if "resource" not in ret["changes"]:
                                ret["changes"]["resource"] = {}
                            ret["changes"]["resource"] = merge_dict(
                                ret["changes"]["resource"], res["changes"]
                            )
=======
                        ret['result'] = ret['result'] if res['result'] else False
                        ret['comment'].append(res['comment'])
                        if res['changes']:
                            if 'resource' not in ret['changes']:
                                ret['changes']['resource'] = {}
                            ret['changes']['resource'] = merge_dict(ret['changes']['resource'], res['changes'])
>>>>>>> 8abb7099

    if isinstance(ret["comment"], list):
        ret["comment"] = "\n".join(ret["comment"])

    return ret


def absent(name, uninstall=False):
    """
    Ensure a zone is absent

    name : string
        name of the zone
    uninstall : boolean
        when true, uninstall instead of detaching the zone first.

    """
    ret = {"name": name, "changes": {}, "result": None, "comment": ""}

    zones = __salt__["zoneadm.list"](installed=True, configured=True)
    if name in zones:
        if __opts__["test"]:
            ret["result"] = True
            ret["changes"][name] = "removed"
            ret["comment"] = "Zone {0} was removed.".format(name)
        else:
            ret["result"] = True
            if uninstall and zones[name]["state"] in ["running", "installed"]:
                res_halt = __salt__["zoneadm.halt"](name)
                res_uninstall = __salt__["zoneadm.uninstall"](name)
                ret["result"] = res_uninstall["status"]
                if ret["result"]:
                    ret["changes"][name] = "uninstalled"
                    ret["comment"] = "The zone {0} was uninstalled.".format(name)
                else:
                    ret["comment"] = []
                    ret["comment"].append("Failed to uninstall zone {0}!".format(name))
                    if "message" in res_uninstall:
                        ret["comment"].append(res_uninstall["message"])
                    ret["comment"] = "\n".join(ret["comment"])
            elif zones[name]["state"] == "installed":
                res_detach = __salt__["zoneadm.detach"](name)
                ret["result"] = res_detach["status"]
                if ret["result"]:
                    ret["changes"][name] = "detached"
                    ret["comment"] = "The zone {0} was detached.".format(name)
                else:
                    ret["comment"] = []
                    ret["comment"].append("Failed to detach zone {0}!".format(name))
                    if "message" in res_detach:
                        ret["comment"].append(res_detach["message"])
                    ret["comment"] = "\n".join(ret["comment"])
            if ret["result"]:
                res_delete = __salt__["zonecfg.delete"](name)
                ret["result"] = res_delete["status"]
                if ret["result"]:
                    ret["changes"][name] = "deleted"
                    ret["comment"] = "The zone {0} was delete.".format(name)
                else:
                    ret["comment"] = []
                    ret["comment"].append("Failed to delete zone {0}!".format(name))
                    if "message" in res_delete:
                        ret["comment"].append(res_delete["message"])
                    ret["comment"] = "\n".join(ret["comment"])
    else:
        ret["result"] = True
        ret["comment"] = "Zone {0} does not exist.".format(name)

    return ret


def attached(name, force=False):
    """
    Ensure zone is attached

    name : string
        name of the zone
    force : boolean
        force attach the zone

    """
    ret = {"name": name, "changes": {}, "result": None, "comment": ""}

    zones = __salt__["zoneadm.list"](installed=True, configured=True)
    if name in zones:
        if zones[name]["state"] == "configured":
            if __opts__["test"]:
                res_attach = {"status": True}
            else:
                res_attach = __salt__["zoneadm.attach"](name, force)
            ret["result"] = res_attach["status"]
            if ret["result"]:
                ret["changes"][name] = "attached"
                ret["comment"] = "The zone {0} was attached.".format(name)
            else:
                ret["comment"] = []
                ret["comment"].append("Failed to attach zone {0}!".format(name))
                if "message" in res_attach:
                    ret["comment"].append(res_attach["message"])
                ret["comment"] = "\n".join(ret["comment"])
        else:
            ret["result"] = True
            ret["comment"] = "zone {0} already attached.".format(name)
    else:
        ret["result"] = False
        ret["comment"] = "zone {0} is not configured!".format(name)

    return ret


def detached(name):
    """
    Ensure zone is detached

    name : string
        name of the zone

    """
    ret = {"name": name, "changes": {}, "result": None, "comment": ""}

    zones = __salt__["zoneadm.list"](installed=True, configured=True)
    if name in zones:
        if zones[name]["state"] != "configured":
            if __opts__["test"]:
                res_detach = {"status": True}
            else:
                res_detach = __salt__["zoneadm.detach"](name)
            ret["result"] = res_detach["status"]
            if ret["result"]:
                ret["changes"][name] = "detached"
                ret["comment"] = "The zone {0} was detached.".format(name)
            else:
                ret["comment"] = []
                ret["comment"].append("Failed to detach zone {0}!".format(name))
                if "message" in res_detach:
                    ret["comment"].append(res_detach["message"])
                ret["comment"] = "\n".join(ret["comment"])
        else:
            ret["result"] = True
            ret["comment"] = "zone {0} already detached.".format(name)
    else:
        ## note: a non existing zone is not attached, we do not consider this a failure
        ret["result"] = True
        ret["comment"] = "zone {0} is not configured!".format(name)

    return ret


def installed(name, nodataset=False, brand_opts=None):
    """
    Ensure zone is installed

    name : string
        name of the zone
    nodataset : boolean
        do not create a ZFS file system
    brand_opts : boolean
        brand specific options to pass

    """
    ret = {"name": name, "changes": {}, "result": None, "comment": ""}

    zones = __salt__["zoneadm.list"](installed=True, configured=True)
    if name in zones:
        if zones[name]["state"] == "configured":
            if __opts__["test"]:
                res_install = {"status": True}
            else:
                res_install = __salt__["zoneadm.install"](name, nodataset, brand_opts)
            ret["result"] = res_install["status"]
            if ret["result"]:
                ret["changes"][name] = "installed"
                ret["comment"] = "The zone {0} was installed.".format(name)
            else:
                ret["comment"] = []
                ret["comment"].append("Failed to install zone {0}!".format(name))
                if "message" in res_install:
                    ret["comment"].append(res_install["message"])
                ret["comment"] = "\n".join(ret["comment"])
        else:
            ret["result"] = True
            ret["comment"] = "zone {0} already installed.".format(name)
    else:
        ret["result"] = False
        ret["comment"] = "zone {0} is not configured!".format(name)

    return ret


def uninstalled(name):
    """
    Ensure zone is uninstalled

    name : string
        name of the zone

    """
    ret = {"name": name, "changes": {}, "result": None, "comment": ""}

    zones = __salt__["zoneadm.list"](installed=True, configured=True)
    if name in zones:
        if zones[name]["state"] != "configured":
            if __opts__["test"]:
                res_uninstall = {"status": True}
            else:
                res_uninstall = __salt__["zoneadm.uninstall"](name)
            ret["result"] = res_uninstall["status"]
            if ret["result"]:
                ret["changes"][name] = "uninstalled"
                ret["comment"] = "The zone {0} was uninstalled.".format(name)
            else:
                ret["comment"] = []
                ret["comment"].append("Failed to uninstall zone {0}!".format(name))
                if "message" in res_uninstall:
                    ret["comment"].append(res_uninstall["message"])
                ret["comment"] = "\n".join(ret["comment"])
        else:
            ret["result"] = True
            ret["comment"] = "zone {0} already uninstalled.".format(name)
    else:
        ## note: a non existing zone is not installed, we do not consider this a failure
        ret["result"] = True
        ret["comment"] = "zone {0} is not configured!".format(name)

    return ret


# vim: tabstop=4 expandtab shiftwidth=4 softtabstop=4<|MERGE_RESOLUTION|>--- conflicted
+++ resolved
@@ -958,23 +958,12 @@
                     elif value:
                         res = property_present(name, key, value)
                     if res:
-<<<<<<< HEAD
-                        ret["result"] = ret["result"] if res["result"] else False
-                        ret["comment"].append(res["comment"])
-                        if len(res["changes"]) > 0:
-                            if "property" not in ret["changes"]:
-                                ret["changes"]["property"] = {}
-                            ret["changes"]["property"] = merge_dict(
-                                ret["changes"]["property"], res["changes"]
-                            )
-=======
                         ret['result'] = ret['result'] if res['result'] else False
                         ret['comment'].append(res['comment'])
                         if res['changes']:
                             if 'property' not in ret['changes']:
                                 ret['changes']['property'] = {}
                             ret['changes']['property'] = merge_dict(ret['changes']['property'], res['changes'])
->>>>>>> 8abb7099
         if isinstance(resources, list):
             for resource in resources:
                 if not isinstance(prop, OrderedDict) or len(prop) != 1:
@@ -1033,23 +1022,12 @@
                         ] = name  # we do this last because name can also be a attrib value
                         res = resource_present(**resource_cfg)
                     if res:
-<<<<<<< HEAD
-                        ret["result"] = ret["result"] if res["result"] else False
-                        ret["comment"].append(res["comment"])
-                        if len(res["changes"]) > 0:
-                            if "resource" not in ret["changes"]:
-                                ret["changes"]["resource"] = {}
-                            ret["changes"]["resource"] = merge_dict(
-                                ret["changes"]["resource"], res["changes"]
-                            )
-=======
                         ret['result'] = ret['result'] if res['result'] else False
                         ret['comment'].append(res['comment'])
                         if res['changes']:
                             if 'resource' not in ret['changes']:
                                 ret['changes']['resource'] = {}
                             ret['changes']['resource'] = merge_dict(ret['changes']['resource'], res['changes'])
->>>>>>> 8abb7099
 
     if isinstance(ret["comment"], list):
         ret["comment"] = "\n".join(ret["comment"])
