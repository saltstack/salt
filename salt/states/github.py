--- conflicted
+++ resolved
@@ -234,20 +234,11 @@
         if privacy is not None and target["privacy"] != privacy:
             parameters["privacy"] = privacy
 
-<<<<<<< HEAD
-        if len(parameters) > 0:
-            if __opts__["test"]:
-                test_comments.append(
-                    "Team properties are set to be edited: {0}".format(parameters)
-                )
-                ret["result"] = None
-=======
         if parameters:
             if __opts__['test']:
                 test_comments.append('Team properties are set to be edited: {0}'
                                      .format(parameters))
                 ret['result'] = None
->>>>>>> 8abb7099
             else:
                 result = __salt__["github.edit_team"](
                     name, profile=profile, **parameters
@@ -453,13 +444,8 @@
             name, profile=profile, ignore_cache=False, **kwargs
         )
 
-<<<<<<< HEAD
-    if len(test_comments) > 0:
-        ret["comment"] = "\n".join(test_comments)
-=======
     if test_comments:
         ret['comment'] = '\n'.join(test_comments)
->>>>>>> 8abb7099
     return ret
 
 
