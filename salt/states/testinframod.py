--- conflicted
+++ resolved
@@ -33,12 +33,6 @@
             result = None
         return {"name": name, "comment": comment, "result": result, "changes": {}}
 
-<<<<<<< HEAD
-    return _module_function_wrapper
-
-
-=======
->>>>>>> 8abb7099
 def _generate_functions():
     try:
         modules_ = [camel_to_snake_case(module_) for module_ in modules.__all__]
