# -*- coding: utf-8 -*-
"""
Support for htpasswd module. Requires the apache2-utils package for Debian-based distros.

.. versionadded:: 2014.7.0

.. code-block:: yaml

    username:
      webutil.user_exists:
        - password: secr3t
        - htpasswd_file: /etc/nginx/htpasswd
        - options: d
        - force: true

"""

# Import Python libs
from __future__ import absolute_import, print_function, unicode_literals

# Import Salt libs
import salt.utils.path

__virtualname__ = "webutil"


def __virtual__():
    """
    depends on webutil module
<<<<<<< HEAD
    '''
    if salt.utils.path.which('htpasswd'):
        return __virtualname__
    return (False, 'Command not found: htpasswd')
=======
    """

    return __virtualname__ if salt.utils.path.which("htpasswd") else False
>>>>>>> a670b4ae


def user_exists(
    name,
    password=None,
    htpasswd_file=None,
    options="",
    force=False,
    runas=None,
    update=False,
):
    """
    Make sure the user is inside the specified htpasswd file

    name
        User name

    password
        User password

    htpasswd_file
        Path to the htpasswd file

    options
        See :mod:`salt.modules.htpasswd.useradd`

    force
        Touch the file even if user already created

    runas
        The system user to run htpasswd command with

    update
        Update an existing user's password if it's different from what's in
        the htpasswd file (unlike force, which updates regardless)

    """
    ret = {"name": name, "changes": {}, "comment": "", "result": None}

    exists = __salt__["file.grep"](htpasswd_file, "^{0}:".format(name))["retcode"] == 0

    # If user exists, but we're supposed to update the password, find out if
    # it's changed, but not if we're forced to update the file regardless.
    password_changed = False
    if exists and update and not force:
        password_changed = not __salt__["webutil.verify"](
            htpasswd_file, name, password, opts=options, runas=runas
        )

    if not exists or password_changed or force:
        if __opts__["test"]:
            ret["result"] = None
            ret["comment"] = "User '{0}' is set to be added to htpasswd file".format(
                name
            )
            ret["changes"] = {name: True}
            return ret

        useradd_ret = __salt__["webutil.useradd"](
            htpasswd_file, name, password, opts=options, runas=runas
        )
        if useradd_ret["retcode"] == 0:
            ret["result"] = True
            ret["comment"] = useradd_ret["stderr"]
            ret["changes"] = {name: True}
            return ret
        else:
            ret["result"] = False
            ret["comment"] = useradd_ret["stderr"]
            return ret

    if __opts__["test"] and ret["changes"]:
        ret["result"] = None
    else:
        ret["result"] = True
    ret["comment"] = "User already known"
    return ret


def user_absent(name, htpasswd_file=None, runas=None):
    """
    Make sure the user is not in the specified htpasswd file

    name
        User name

    htpasswd_file
        Path to the htpasswd file

    runas
        The system user to run htpasswd command with

    """
    ret = {"name": name, "changes": {}, "comment": "", "result": None}

    exists = __salt__["file.grep"](htpasswd_file, "^{0}:".format(name))["retcode"] == 0

    if not exists:
        if __opts__["test"]:
            ret["result"] = None
        else:
            ret["result"] = True
        ret["comment"] = "User already not in file"
    else:
        if __opts__["test"]:
            ret["result"] = None
            ret[
                "comment"
            ] = "User '{0}' is set to be removed from htpasswd file".format(name)
            ret["changes"] = {name: True}
        else:
            userdel_ret = __salt__["webutil.userdel"](
                htpasswd_file, name, runas=runas, all_results=True
            )

            ret["result"] = userdel_ret["retcode"] == 0
            ret["comment"] = userdel_ret["stderr"]

            if ret["result"]:
                ret["changes"] = {name: True}

    return ret<|MERGE_RESOLUTION|>--- conflicted
+++ resolved
@@ -27,16 +27,10 @@
 def __virtual__():
     """
     depends on webutil module
-<<<<<<< HEAD
-    '''
-    if salt.utils.path.which('htpasswd'):
+    """
+    if salt.utils.path.which("htpasswd"):
         return __virtualname__
-    return (False, 'Command not found: htpasswd')
-=======
-    """
-
-    return __virtualname__ if salt.utils.path.which("htpasswd") else False
->>>>>>> a670b4ae
+    return (False, "Command not found: htpasswd")
 
 
 def user_exists(
