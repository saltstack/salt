--- conflicted
+++ resolved
@@ -16,17 +16,7 @@
 
 
 def __virtual__():
-<<<<<<< HEAD
-    '''
-    Load this state if this is the salt-master
-    '''
-
-    return ('winrepo'
-            if 'salt-master' in __grains__.get('roles', [])
-            else False)
-=======
     return 'winrepo'
->>>>>>> a2d46547
 
 
 def genrepo(name, force=False, allow_empty=False):
