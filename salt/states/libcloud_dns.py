--- conflicted
+++ resolved
@@ -85,17 +85,10 @@
     """
     zones = __salt__["libcloud_dns.list_zones"](profile)
     if not type:
-<<<<<<< HEAD
-        type = "master"
-    matching_zone = [z for z in zones if z["domain"] == domain]
-    if len(matching_zone) > 0:
-        return state_result(True, "Zone already exists", domain)
-=======
         type = 'master'
     matching_zone = [z for z in zones if z['domain'] == domain]
     if matching_zone:
         return state_result(True, 'Zone already exists', domain)
->>>>>>> 8abb7099
     else:
         result = __salt__["libcloud_dns.create_zone"](domain, profile, type)
         return state_result(True, "Created new zone", domain, result)
@@ -110,19 +103,11 @@
 
     :param profile: The profile key
     :type  profile: ``str``
-<<<<<<< HEAD
-    """
-    zones = __salt__["libcloud_dns.list_zones"](profile)
-    matching_zone = [z for z in zones if z["domain"] == domain]
-    if len(matching_zone) == 0:
-        return state_result(True, "Zone already absent", domain)
-=======
     '''
     zones = __salt__['libcloud_dns.list_zones'](profile)
     matching_zone = [z for z in zones if z['domain'] == domain]
     if not matching_zone:
         return state_result(True, 'Zone already absent', domain)
->>>>>>> 8abb7099
     else:
         result = __salt__["libcloud_dns.delete_zone"](matching_zone[0]["id"], profile)
         return state_result(result, "Deleted zone", domain)
@@ -154,20 +139,6 @@
     try:
         matching_zone = [z for z in zones if z["domain"] == zone][0]
     except IndexError:
-<<<<<<< HEAD
-        return state_result(False, "Could not locate zone", name)
-    records = __salt__["libcloud_dns.list_records"](matching_zone["id"], profile)
-    matching_records = [
-        record
-        for record in records
-        if record["name"] == name and record["type"] == type and record["data"] == data
-    ]
-    if len(matching_records) == 0:
-        result = __salt__["libcloud_dns.create_record"](
-            name, matching_zone["id"], type, data, profile
-        )
-        return state_result(True, "Created new record", name, result)
-=======
         return state_result(False, 'Could not locate zone', name)
     records = __salt__['libcloud_dns.list_records'](matching_zone['id'], profile)
     matching_records = [record for record in records
@@ -179,7 +150,6 @@
             name, matching_zone['id'],
             type, data, profile)
         return state_result(True, 'Created new record', name, result)
->>>>>>> 8abb7099
     else:
         return state_result(True, "Record already exists", name)
 
@@ -210,16 +180,6 @@
     try:
         matching_zone = [z for z in zones if z["domain"] == zone][0]
     except IndexError:
-<<<<<<< HEAD
-        return state_result(False, "Zone could not be found", name)
-    records = __salt__["libcloud_dns.list_records"](matching_zone["id"], profile)
-    matching_records = [
-        record
-        for record in records
-        if record["name"] == name and record["type"] == type and record["data"] == data
-    ]
-    if len(matching_records) > 0:
-=======
         return state_result(False, 'Zone could not be found', name)
     records = __salt__['libcloud_dns.list_records'](matching_zone['id'], profile)
     matching_records = [record for record in records
@@ -227,7 +187,6 @@
                         record['type'] == type and
                         record['data'] == data]
     if matching_records:
->>>>>>> 8abb7099
         result = []
         for record in matching_records:
             result.append(
