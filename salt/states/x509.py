# -*- coding: utf-8 -*-
"""
Manage X509 Certificates

.. versionadded:: 2015.8.0

:depends: M2Crypto

This module can enable managing a complete PKI infrastructure including creating private keys, CAs,
certificates and CRLs. It includes the ability to generate a private key on a server, and have the
corresponding public key sent to a remote CA to create a CA signed certificate. This can be done in
a secure manner, where private keys are always generated locally and never moved across the network.

Here is a simple example scenario. In this example ``ca`` is the ca server,
and ``www`` is a web server that needs a certificate signed by ``ca``.

For remote signing, peers must be permitted to remotely call the
:mod:`sign_remote_certificate <salt.modules.x509.sign_remote_certificate>` function.


/etc/salt/master.d/peer.conf

.. code-block:: yaml

    peer:
      .*:
        - sign_remote_certificate


/srv/salt/top.sls

.. code-block:: yaml

    base:
      '*':
        - cert
      'ca':
        - ca
      'www':
        - www


This state creates the CA key, certificate and signing policy. It also publishes the certificate to
the mine where it can be easily retrieved by other minions.

/srv/salt/ca.sls

.. code-block:: yaml

    salt-minion:
      service.running:
        - enable: True
        - watch:
          - file: /etc/salt/minion.d/x509.conf

    /etc/salt/minion.d/x509.conf:
      file.managed:
        - source: salt://x509.conf

    /etc/pki:
      file.directory

    /etc/pki/issued_certs:
      file.directory

    /etc/pki/ca.crt:
      x509.private_key_managed:
        - name: /etc/pki/ca.key
        - bits: 4096
        - backup: True

    /etc/pki/ca.crt:
      x509.certificate_managed:
        - signing_private_key: /etc/pki/ca.key
        - CN: ca.example.com
        - C: US
        - ST: Utah
        - L: Salt Lake City
        - basicConstraints: "critical CA:true"
        - keyUsage: "critical cRLSign, keyCertSign"
        - subjectKeyIdentifier: hash
        - authorityKeyIdentifier: keyid,issuer:always
        - days_valid: 3650
        - days_remaining: 0
        - backup: True
        - require:
          - file: /etc/pki


The signing policy defines properties that override any property requested or included in a CRL. It also
can define a restricted list of minions which are allowed to remotely invoke this signing policy.

/srv/salt/x509.conf

.. code-block:: yaml

    mine_functions:
      x509.get_pem_entries: [/etc/pki/ca.crt]

    x509_signing_policies:
      www:
        - minions: 'www'
        - signing_private_key: /etc/pki/ca.key
        - signing_cert: /etc/pki/ca.crt
        - C: US
        - ST: Utah
        - L: Salt Lake City
        - basicConstraints: "critical CA:false"
        - keyUsage: "critical keyEncipherment"
        - subjectKeyIdentifier: hash
        - authorityKeyIdentifier: keyid,issuer:always
        - days_valid: 90
        - copypath: /etc/pki/issued_certs/


This state will instruct all minions to trust certificates signed by our new CA.
Using Jinja to strip newlines from the text avoids dealing with newlines in the rendered YAML,
and the  :mod:`sign_remote_certificate <salt.states.x509.sign_remote_certificate>` state will
handle properly formatting the text before writing the output.

/srv/salt/cert.sls

.. code-block:: jinja

    /usr/local/share/ca-certificates:
      file.directory

    /usr/local/share/ca-certificates/intca.crt:
      x509.pem_managed:
        - text: {{ salt['mine.get']('ca', 'x509.get_pem_entries')['ca']['/etc/pki/ca.crt']|replace('\\n', '') }}


This state creates a private key then requests a certificate signed by ca according to the www policy.

/srv/salt/www.sls

.. code-block:: yaml

    /etc/pki/www.crt:
      x509.private_key_managed:
        - name: /etc/pki/www.key
        - bits: 4096
        - backup: True

    /etc/pki/www.crt:
      x509.certificate_managed:
        - ca_server: ca
        - signing_policy: www
        - public_key: /etc/pki/www.key
        - CN: www.example.com
        - days_remaining: 30
        - backup: True

This other state creates a private key then requests a certificate signed by ca
according to the www policy but adds a strict date range for the certificate to
be considered valid.

/srv/salt/www-time-limited.sls

.. code-block:: yaml

    /etc/pki/www-time-limited.crt:
      x509.certificate_managed:
        - ca_server: ca
        - signing_policy: www
        - public_key: /etc/pki/www-time-limited.key
        - CN: www.example.com
        - not_before: 2019-05-05 00:00:00
        - not_after: 2020-05-05 14:30:00
        - backup: True

"""

# Import Python Libs
from __future__ import absolute_import, print_function, unicode_literals

import copy
import datetime
import os
import re

# Import Salt Libs
import salt.exceptions
<<<<<<< HEAD
import salt.utils.versions
=======
import salt.utils.stringutils
>>>>>>> 8abb7099

# Import 3rd-party libs
from salt.ext import six

try:
    from M2Crypto.RSA import RSAError
except ImportError:
    RSAError = Exception('RSA Error')


def __virtual__():
    """
    only load this module if the corresponding execution module is loaded
    """
    if "x509.get_pem_entry" in __salt__:
        return "x509"
    else:
<<<<<<< HEAD
        return (False, "Could not load x509 state: m2crypto unavailable")
=======
        return False, 'Could not load x509 state: the x509 is not available'
>>>>>>> 8abb7099


def _revoked_to_list(revs):
    """
    Turn the mess of OrderedDicts and Lists into a list of dicts for
    use in the CRL module.
    """
    list_ = []

    for rev in revs:
        for rev_name, props in six.iteritems(rev):  # pylint: disable=unused-variable
            dict_ = {}
            for prop in props:
                for propname, val in six.iteritems(prop):
                    if isinstance(val, datetime.datetime):
                        val = val.strftime("%Y-%m-%d %H:%M:%S")
                    dict_[propname] = val
            list_.append(dict_)

    return list_


def _get_file_args(name, **kwargs):
    valid_file_args = [
        "user",
        "group",
        "mode",
        "makedirs",
        "dir_mode",
        "backup",
        "create",
        "follow_symlinks",
        "check_cmd",
    ]
    file_args = {}
    extra_args = {}
    for k, v in kwargs.items():
        if k in valid_file_args:
            file_args[k] = v
        else:
            extra_args[k] = v
    file_args["name"] = name
    return file_args, extra_args


def _check_private_key(name, bits=2048, passphrase=None, new=False, overwrite=False):
    current_bits = 0
    if os.path.isfile(name):
        try:
            current_bits = __salt__["x509.get_private_key_size"](
                private_key=name, passphrase=passphrase
            )
        except salt.exceptions.SaltInvocationError:
            pass
        except RSAError:
            if not overwrite:
                raise salt.exceptions.CommandExecutionError(
                    "The provided passphrase cannot decrypt the private key."
                )

    return current_bits == bits and not new


def private_key_managed(
    name,
    bits=2048,
    passphrase=None,
    cipher="aes_128_cbc",
    new=False,
    overwrite=False,
    verbose=True,
    **kwargs
):
    """
    Manage a private key's existence.

    name:
        Path to the private key

    bits:
        Key length in bits. Default 2048.

    passphrase:
        Passphrase for encrypting the private key.

    cipher:
        Cipher for encrypting the private key.

    new:
<<<<<<< HEAD
        Always create a new key. Defaults to ``False``.
        Combining new with :mod:`prereq <salt.states.requsities.preqreq>`
        can allow key rotation whenever a new certificate is generated.
=======
        Always create a new key. Defaults to False.
        Combining new with :mod:`prereq <salt.states.requsities.preqreq>`, or when used as part of a
        `managed_private_key` can allow key rotation whenever a new certificiate is generated.
>>>>>>> 8abb7099

    overwrite:
        Overwrite an existing private key if the provided passphrase cannot decrypt it.

    verbose:
        Provide visual feedback on stdout, dots while key is generated.
        Default is True.

        .. versionadded:: 2016.11.0

    kwargs:
        Any kwargs supported by file.managed are supported.

    Example:

    The JINJA templating in this example ensures a private key is generated if the file doesn't exist
    and that a new private key is generated whenever the certificate that uses it is to be renewed.

    .. code-block:: jinja

        /etc/pki/www.key:
          x509.private_key_managed:
            - bits: 4096
            - new: True
            {% if salt['file.file_exists']('/etc/pki/www.key') -%}
            - prereq:
              - x509: /etc/pki/www.crt
            {%- endif %}
    """
    file_args, kwargs = _get_file_args(name, **kwargs)
    new_key = False
    if _check_private_key(
        name, bits=bits, passphrase=passphrase, new=new, overwrite=overwrite
    ):
        file_args["contents"] = __salt__["x509.get_pem_entry"](
            name, pem_type="RSA PRIVATE KEY"
        )
    else:
        new_key = True
        file_args["contents"] = __salt__["x509.create_private_key"](
            text=True, bits=bits, passphrase=passphrase, cipher=cipher, verbose=verbose
        )

    # Ensure the key contents are a string before passing it along
    file_args["contents"] = salt.utils.stringutils.to_str(file_args["contents"])

    ret = __states__["file.managed"](**file_args)
    if ret["changes"] and new_key:
        ret["changes"] = {"new": "New private key generated"}

    return ret


def csr_managed(name, **kwargs):
    """
    Manage a Certificate Signing Request

    name:
        Path to the CSR

    properties:
        The properties to be added to the certificate request, including items like subject, extensions
        and public key. See above for valid properties.

    kwargs:
        Any arguments supported by :py:func:`file.managed <salt.states.file.managed>` are supported.

    ext_mapping:
        Provide additional X509v3 extension mappings.  This argument should be
        in the form of a dictionary and should include both the OID and the
        friendly name for the extension.

        .. versionadded:: Neon

    Example:

    .. code-block:: yaml

        /etc/pki/mycert.csr:
          x509.csr_managed:
             - private_key: /etc/pki/mycert.key
             - CN: www.example.com
             - C: US
             - ST: Utah
             - L: Salt Lake City
             - keyUsage: 'critical dataEncipherment'
<<<<<<< HEAD
    """
=======

        /etc/pki/mycert.csr:
          x509.csr_managed:
             - private_key: /etc/pki/mycert.key
             - CN: www.example.com
             - C: US
             - ST: Utah
             - L: Salt Lake City
             - keyUsage: 'critical dataEncipherment'
             - DomainController: 'ASN1:UTF8String:SomeOneSomeWhere'
             - ext_mapping:
                 '1.3.6.1.4.1.311.20.2': 'DomainController'

    '''
>>>>>>> 8abb7099
    try:
        old = __salt__["x509.read_csr"](name)
    except salt.exceptions.SaltInvocationError:
        old = "{0} is not a valid csr.".format(name)

    file_args, kwargs = _get_file_args(name, **kwargs)
    file_args["contents"] = __salt__["x509.create_csr"](text=True, **kwargs)

    ret = __states__["file.managed"](**file_args)
    if ret["changes"]:
        new = __salt__["x509.read_csr"](file_args["contents"])
        if old != new:
            ret["changes"] = {"Old": old, "New": new}

    return ret


def _certificate_info_matches(cert_info, required_cert_info, check_serial=False):
    """
    Return true if the provided certificate information matches the
    required certificate information, i.e. it has the required common
    name, subject alt name, organization, etc.

    cert_info should be a dict as returned by x509.read_certificate.
    required_cert_info should be a dict as returned by x509.create_certificate with testrun=True.
    """
    # don't modify the incoming dicts
    cert_info = copy.deepcopy(cert_info)
    required_cert_info = copy.deepcopy(required_cert_info)

    ignored_keys = [
        "Not Before",
        "Not After",
        "MD5 Finger Print",
        "SHA1 Finger Print",
        "SHA-256 Finger Print",
        # The integrity of the issuer is checked elsewhere
        "Issuer Public Key",
    ]
    for key in ignored_keys:
        cert_info.pop(key, None)
        required_cert_info.pop(key, None)

    if not check_serial:
        cert_info.pop("Serial Number", None)
        required_cert_info.pop("Serial Number", None)
        try:
            cert_info["X509v3 Extensions"]["authorityKeyIdentifier"] = re.sub(
                r"serial:([0-9A-F]{2}:)*[0-9A-F]{2}",
                "serial:--",
                cert_info["X509v3 Extensions"]["authorityKeyIdentifier"],
            )
            required_cert_info["X509v3 Extensions"]["authorityKeyIdentifier"] = re.sub(
                r"serial:([0-9A-F]{2}:)*[0-9A-F]{2}",
                "serial:--",
                required_cert_info["X509v3 Extensions"]["authorityKeyIdentifier"],
            )
        except KeyError:
            pass

    diff = []
    for k, v in six.iteritems(required_cert_info):
        try:
            if v != cert_info[k]:
                diff.append(k)
        except KeyError:
            diff.append(k)

    return len(diff) == 0, diff


def _certificate_days_remaining(cert_info):
    """
    Get the days remaining on a certificate, defaulting to 0 if an error occurs.
    """
    try:
        expiry = cert_info["Not After"]
        return (
            datetime.datetime.strptime(expiry, "%Y-%m-%d %H:%M:%S")
            - datetime.datetime.now()
        ).days
    except KeyError:
        return 0


def _certificate_is_valid(name, days_remaining, append_certs, **cert_spec):
    """
    Return True if the given certificate file exists, is a certificate, matches the given specification, and has the required days remaining.

    If False, also provide a message explaining why.
    """
    if not os.path.isfile(name):
        return False, "{0} does not exist".format(name), {}

    try:
        cert_info = __salt__["x509.read_certificate"](certificate=name)
        required_cert_info = __salt__["x509.create_certificate"](
            testrun=True, **cert_spec
        )
        if not isinstance(required_cert_info, dict):
            raise salt.exceptions.SaltInvocationError(
                "Unable to create new certificate: x509 module error: {0}".format(
                    required_cert_info
                )
            )

        try:
            issuer_public_key = required_cert_info["Issuer Public Key"]
            # Verify the certificate has been signed by the ca_server or private_signing_key
            if not __salt__["x509.verify_signature"](name, issuer_public_key):
                errmsg = (
                    "Certificate is not signed by private_signing_key"
                    if "signing_private_key" in cert_spec
                    else "Certificate is not signed by the requested issuer"
                )
                return False, errmsg, cert_info
        except KeyError:
            return (
                False,
                "New certificate does not include signing information",
                cert_info,
            )

        matches, diff = _certificate_info_matches(
            cert_info, required_cert_info, check_serial="serial_number" in cert_spec
        )
        if not matches:
            return (
                False,
                "Certificate properties are different: {0}".format(", ".join(diff)),
                cert_info,
            )

        actual_days_remaining = _certificate_days_remaining(cert_info)
        if days_remaining != 0 and actual_days_remaining < days_remaining:
            return (
                False,
                "Certificate needs renewal: {0} days remaining but it needs to be at least {1}".format(
                    actual_days_remaining, days_remaining
                ),
                cert_info,
            )

        return True, "", cert_info
    except salt.exceptions.SaltInvocationError as e:
        return False, "{0} is not a valid certificate: {1}".format(name, str(e)), {}


def certificate_managed(
    name, days_remaining=90, append_certs=None, managed_private_key=None, **kwargs
):
    """
    Manage a Certificate

    name
        Path to the certificate

    days_remaining : 90
        Recreate the certificate if the number of days remaining on it
        are less than this number. The value should be less than
        ``days_valid``, otherwise the certificate will be recreated
        every time the state is run. A value of 0 disables automatic
        renewal.

    append_certs:
        A list of certificates to be appended to the managed file.
        They must be valid PEM files, otherwise an error will be thrown.

    managed_private_key:
        Has no effect since v2016.11 and will be removed in Salt Aluminium.
        Use a separate x509.private_key_managed call instead.

    kwargs:
        Any arguments supported by :py:func:`x509.create_certificate
        <salt.modules.x509.create_certificate>` or :py:func:`file.managed
        <salt.states.file.managed>` are supported.

<<<<<<< HEAD
    not_before:
        Initial validity date for the certificate. This date must be specified
        in the format '%Y-%m-%d %H:%M:%S'.

        .. versionadded:: Sodium
    not_after:
        Final validity date for the certificate. This date must be specified in
        the format '%Y-%m-%d %H:%M:%S'.

        .. versionadded:: Sodium
=======
    ext_mapping:
        Provide additional X509v3 extension mappings.  This argument should be
        in the form of a dictionary and should include both the OID and the
        friendly name for the extension.

        .. versionadded:: Neon
>>>>>>> 8abb7099

    Examples:

    .. code-block:: yaml

        /etc/pki/ca.crt:
          x509.certificate_managed:
            - signing_private_key: /etc/pki/ca.key
            - CN: ca.example.com
            - C: US
            - ST: Utah
            - L: Salt Lake City
            - basicConstraints: "critical CA:true"
            - keyUsage: "critical cRLSign, keyCertSign"
            - subjectKeyIdentifier: hash
            - authorityKeyIdentifier: keyid,issuer:always
            - days_valid: 3650
            - days_remaining: 0
            - backup: True


    .. code-block:: yaml

        /etc/ssl/www.crt:
          x509.certificate_managed:
            - ca_server: pki
            - signing_policy: www
            - public_key: /etc/ssl/www.key
            - CN: www.example.com
            - days_valid: 90
            - days_remaining: 30
            - backup: True

<<<<<<< HEAD
    """
    if "path" in kwargs:
        name = kwargs.pop("path")
=======
    '''
    if 'path' in kwargs:
        name = kwargs.pop('path')

    file_args, kwargs = _get_file_args(name, **kwargs)

    rotate_private_key = False
    new_private_key = False
    if managed_private_key:
        private_key_args = {
            'name': name,
            'new': False,
            'overwrite': False,
            'bits': 2048,
            'passphrase': None,
            'cipher': 'aes_128_cbc',
            'verbose': True
        }
        private_key_args.update(managed_private_key)
        kwargs['public_key_passphrase'] = private_key_args['passphrase']

        if private_key_args['new']:
            rotate_private_key = True
            private_key_args['new'] = False

        if _check_private_key(private_key_args['name'],
                              bits=private_key_args['bits'],
                              passphrase=private_key_args['passphrase'],
                              new=private_key_args['new'],
                              overwrite=private_key_args['overwrite']):
            private_key = __salt__['x509.get_pem_entry'](
                private_key_args['name'], pem_type='RSA PRIVATE KEY')
        else:
            new_private_key = True
            private_key = __salt__['x509.create_private_key'](text=True, bits=private_key_args['bits'],
                                                              passphrase=private_key_args['passphrase'],
                                                              cipher=private_key_args['cipher'],
                                                              verbose=private_key_args['verbose'])

        kwargs['public_key'] = private_key
>>>>>>> 8abb7099

    if "ca_server" in kwargs and "signing_policy" not in kwargs:
        raise salt.exceptions.SaltInvocationError(
            "signing_policy must be specified if ca_server is."
        )

    if "public_key" not in kwargs and "signing_private_key" not in kwargs:
        raise salt.exceptions.SaltInvocationError(
<<<<<<< HEAD
            "public_key or signing_private_key must be specified."
        )

=======
            'signing_policy must be specified if ca_server is.')

    new = __salt__['x509.create_certificate'](testrun=False, text=True, **kwargs)
    new = __salt__['x509.read_certificate'](certificate=new)
    newcert = __salt__['x509.create_certificate'](testrun=True, **kwargs)

    if isinstance(new, dict):
        new_comp = copy.deepcopy(new)
        if 'serial_number' not in kwargs:
            new_comp.pop('Serial Number')
            if 'signing_cert' not in kwargs:
                try:
                    new_comp['X509v3 Extensions']['authorityKeyIdentifier'] = (
                        re.sub(r'serial:([0-9A-F]{2}:)*[0-9A-F]{2}', 'serial:--',
                               new_comp['X509v3 Extensions']['authorityKeyIdentifier']))
                except KeyError:
                    pass
        new_comp.pop('Not Before')
        new_comp.pop('Not After')
        new_comp.pop('MD5 Finger Print')
        new_comp.pop('SHA1 Finger Print')
        new_comp.pop('SHA-256 Finger Print')
        new_issuer_public_key = new_issuer_public_key = newcert.pop('Issuer Public Key')
    else:
        new_comp = new

    new_certificate = False
    if (current_comp == new_comp and
            current_days_remaining > days_remaining and
            __salt__['x509.verify_signature'](name, new_issuer_public_key)):
        certificate = __salt__['x509.get_pem_entry'](
            name, pem_type='CERTIFICATE')
    else:
        if rotate_private_key and not new_private_key:
            new_private_key = True
            private_key = __salt__['x509.create_private_key'](
                text=True, bits=private_key_args['bits'], verbose=private_key_args['verbose'])
            kwargs['public_key'] = private_key
        new_certificate = True
        certificate = __salt__['x509.create_certificate'](text=True, **kwargs)

    file_args['contents'] = ''
    private_ret = {}
>>>>>>> 8abb7099
    if managed_private_key:
        salt.utils.versions.warn_until(
            "Aluminium",
            "Passing 'managed_private_key' to x509.certificate_managed has no effect and will be removed Salt Aluminium. Use a separate x509.private_key_managed call instead.",
        )

    ret = {"name": name, "result": False, "changes": {}, "comment": ""}

    is_valid, invalid_reason, current_cert_info = _certificate_is_valid(
        name, days_remaining, append_certs, **kwargs
    )

    if is_valid:
        ret["result"] = True
        ret["comment"] = "Certificate {0} is valid and up to date".format(name)
        return ret

    if __opts__["test"]:
        ret["result"] = None
        ret["comment"] = "Certificate {0} will be created".format(name)
        ret["changes"]["Status"] = {
            "Old": invalid_reason,
            "New": "Certificate will be valid and up to date",
        }
        return ret

    contents = __salt__["x509.create_certificate"](text=True, **kwargs)
    # Check the module actually returned a cert and not an error message as a string
    try:
        __salt__["x509.read_certificate"](contents)
    except salt.exceptions.SaltInvocationError as e:
        ret["result"] = False
        ret[
            "comment"
        ] = "An error occurred creating the certificate {0}. The result returned from x509.create_certificate is not a valid PEM file:\n{1}".format(
            name, str(e)
        )
        return ret

    if not append_certs:
        append_certs = []
    for append_file in append_certs:
        try:
            append_file_contents = __salt__["x509.get_pem_entry"](
                append_file, pem_type="CERTIFICATE"
            )
            contents += append_file_contents
        except salt.exceptions.SaltInvocationError as e:
            ret["result"] = False
            ret[
                "comment"
            ] = "{0} is not a valid certificate file, cannot append it to the certificate {1}.\nThe error returned by the x509 module was:\n{2}".format(
                append_file, name, str(e)
            )
            return ret

    file_args, extra_args = _get_file_args(name, **kwargs)
    file_args["contents"] = contents
    file_ret = __states__["file.managed"](**file_args)

    if file_ret["changes"]:
        ret["changes"] = {"File": file_ret["changes"]}

    ret["changes"]["Certificate"] = {
        "Old": current_cert_info,
        "New": __salt__["x509.read_certificate"](certificate=name),
    }
    ret["changes"]["Status"] = {
        "Old": invalid_reason,
        "New": "Certificate is valid and up to date",
    }
    ret["comment"] = "Certificate {0} is valid and up to date".format(name)
    ret["result"] = True

    return ret


def crl_managed(
    name,
    signing_private_key,
    signing_private_key_passphrase=None,
    signing_cert=None,
    revoked=None,
    days_valid=100,
    digest="",
    days_remaining=30,
    include_expired=False,
    **kwargs
):
    """
    Manage a Certificate Revocation List

    name
        Path to the certificate

    signing_private_key
        The private key that will be used to sign the CRL. This is
        usually your CA's private key.

    signing_private_key_passphrase
        Passphrase to decrypt the private key.

    signing_cert
        The certificate of the authority that will be used to sign the CRL.
        This is usually your CA's certificate.

    revoked
        A list of certificates to revoke. Must include either a serial number or a
        the certificate itself. Can optionally include the revocation date and
        notAfter date from the certificate. See example below for details.

    days_valid : 100
        The number of days the certificate should be valid for.

    digest
        The digest to use for signing the CRL. This has no effect on versions
        of pyOpenSSL less than 0.14.

    days_remaining : 30
        The CRL should be automatically recreated if there are less than
        ``days_remaining`` days until the CRL expires. Set to 0 to disable
        automatic renewal.

    include_expired : False
        If ``True``, include expired certificates in the CRL.

    kwargs
        Any arguments supported by :py:func:`file.managed <salt.states.file.managed>` are supported.

    Example:

    .. code-block:: yaml

        /etc/pki/ca.crl:
          x509.crl_managed:
            - signing_private_key: /etc/pki/myca.key
            - signing_cert: /etc/pki/myca.crt
            - revoked:
              - compromized_Web_key:
                - certificate: /etc/pki/certs/badweb.crt
                - revocation_date: 2015-03-01 00:00:00
                - reason: keyCompromise
              - terminated_vpn_user:
                - serial_number: D6:D2:DC:D8:4D:5C:C0:F4
                - not_after: 2016-01-01 00:00:00
                - revocation_date: 2015-02-25 00:00:00
                - reason: cessationOfOperation
    """
    if revoked is None:
        revoked = []

    revoked = _revoked_to_list(revoked)

    current_days_remaining = 0
    current_comp = {}

    if os.path.isfile(name):
        try:
            current = __salt__["x509.read_crl"](crl=name)
            current_comp = current.copy()
            current_comp.pop("Last Update")
            current_notafter = current_comp.pop("Next Update")
            current_days_remaining = (
                datetime.datetime.strptime(current_notafter, "%Y-%m-%d %H:%M:%S")
                - datetime.datetime.now()
            ).days
            if days_remaining == 0:
                days_remaining = current_days_remaining - 1
        except salt.exceptions.SaltInvocationError:
            current = "{0} is not a valid CRL.".format(name)
    else:
<<<<<<< HEAD
        current = "{0} does not exist.".format(name)

    new_crl = __salt__["x509.create_crl"](
        text=True,
        signing_private_key=signing_private_key,
        signing_private_key_passphrase=signing_private_key_passphrase,
        signing_cert=signing_cert,
        revoked=revoked,
        days_valid=days_valid,
        digest=digest,
        include_expired=include_expired,
    )

    new = __salt__["x509.read_crl"](crl=new_crl)
=======
        current = '{0} does not exist.'.format(name)

    new_crl = __salt__['x509.create_crl'](text=True, signing_private_key=signing_private_key,
                                          signing_private_key_passphrase=signing_private_key_passphrase,
                                          signing_cert=signing_cert, revoked=revoked, days_valid=days_valid,
                                          digest=digest, include_expired=include_expired)

    new = __salt__['x509.read_crl'](crl=new_crl)
>>>>>>> 8abb7099
    new_comp = new.copy()
    new_comp.pop("Last Update")
    new_comp.pop("Next Update")

    file_args, kwargs = _get_file_args(name, **kwargs)
    new_crl_created = False
    if (
        current_comp == new_comp
        and current_days_remaining > days_remaining
        and __salt__["x509.verify_crl"](name, signing_cert)
    ):
        file_args["contents"] = __salt__["x509.get_pem_entry"](
            name, pem_type="X509 CRL"
        )
    else:
        new_crl_created = True
        file_args["contents"] = new_crl

    ret = __states__["file.managed"](**file_args)
    if new_crl_created:
        ret["changes"] = {"Old": current, "New": __salt__["x509.read_crl"](crl=new_crl)}
    return ret


def pem_managed(name, text, backup=False, **kwargs):
    """
    Manage the contents of a PEM file directly with the content in text, ensuring correct formatting.

    name:
        The path to the file to manage

    text:
        The PEM formatted text to write.

    kwargs:
        Any arguments supported by :py:func:`file.managed <salt.states.file.managed>` are supported.
    """
    file_args, kwargs = _get_file_args(name, **kwargs)
<<<<<<< HEAD
    file_args["contents"] = __salt__["x509.get_pem_entry"](text=text)
=======
    file_args['contents'] = salt.utils.stringutils.to_str(__salt__['x509.get_pem_entry'](text=text))
>>>>>>> 8abb7099

    return __states__["file.managed"](**file_args)<|MERGE_RESOLUTION|>--- conflicted
+++ resolved
@@ -181,11 +181,7 @@
 
 # Import Salt Libs
 import salt.exceptions
-<<<<<<< HEAD
-import salt.utils.versions
-=======
 import salt.utils.stringutils
->>>>>>> 8abb7099
 
 # Import 3rd-party libs
 from salt.ext import six
@@ -203,11 +199,7 @@
     if "x509.get_pem_entry" in __salt__:
         return "x509"
     else:
-<<<<<<< HEAD
-        return (False, "Could not load x509 state: m2crypto unavailable")
-=======
         return False, 'Could not load x509 state: the x509 is not available'
->>>>>>> 8abb7099
 
 
 def _revoked_to_list(revs):
@@ -297,15 +289,9 @@
         Cipher for encrypting the private key.
 
     new:
-<<<<<<< HEAD
-        Always create a new key. Defaults to ``False``.
-        Combining new with :mod:`prereq <salt.states.requsities.preqreq>`
-        can allow key rotation whenever a new certificate is generated.
-=======
         Always create a new key. Defaults to False.
         Combining new with :mod:`prereq <salt.states.requsities.preqreq>`, or when used as part of a
         `managed_private_key` can allow key rotation whenever a new certificiate is generated.
->>>>>>> 8abb7099
 
     overwrite:
         Overwrite an existing private key if the provided passphrase cannot decrypt it.
@@ -392,9 +378,6 @@
              - ST: Utah
              - L: Salt Lake City
              - keyUsage: 'critical dataEncipherment'
-<<<<<<< HEAD
-    """
-=======
 
         /etc/pki/mycert.csr:
           x509.csr_managed:
@@ -409,7 +392,6 @@
                  '1.3.6.1.4.1.311.20.2': 'DomainController'
 
     '''
->>>>>>> 8abb7099
     try:
         old = __salt__["x509.read_csr"](name)
     except salt.exceptions.SaltInvocationError:
@@ -587,25 +569,12 @@
         <salt.modules.x509.create_certificate>` or :py:func:`file.managed
         <salt.states.file.managed>` are supported.
 
-<<<<<<< HEAD
-    not_before:
-        Initial validity date for the certificate. This date must be specified
-        in the format '%Y-%m-%d %H:%M:%S'.
-
-        .. versionadded:: Sodium
-    not_after:
-        Final validity date for the certificate. This date must be specified in
-        the format '%Y-%m-%d %H:%M:%S'.
-
-        .. versionadded:: Sodium
-=======
     ext_mapping:
         Provide additional X509v3 extension mappings.  This argument should be
         in the form of a dictionary and should include both the OID and the
         friendly name for the extension.
 
         .. versionadded:: Neon
->>>>>>> 8abb7099
 
     Examples:
 
@@ -639,11 +608,6 @@
             - days_remaining: 30
             - backup: True
 
-<<<<<<< HEAD
-    """
-    if "path" in kwargs:
-        name = kwargs.pop("path")
-=======
     '''
     if 'path' in kwargs:
         name = kwargs.pop('path')
@@ -684,7 +648,6 @@
                                                               verbose=private_key_args['verbose'])
 
         kwargs['public_key'] = private_key
->>>>>>> 8abb7099
 
     if "ca_server" in kwargs and "signing_policy" not in kwargs:
         raise salt.exceptions.SaltInvocationError(
@@ -693,11 +656,6 @@
 
     if "public_key" not in kwargs and "signing_private_key" not in kwargs:
         raise salt.exceptions.SaltInvocationError(
-<<<<<<< HEAD
-            "public_key or signing_private_key must be specified."
-        )
-
-=======
             'signing_policy must be specified if ca_server is.')
 
     new = __salt__['x509.create_certificate'](testrun=False, text=True, **kwargs)
@@ -741,7 +699,6 @@
 
     file_args['contents'] = ''
     private_ret = {}
->>>>>>> 8abb7099
     if managed_private_key:
         salt.utils.versions.warn_until(
             "Aluminium",
@@ -913,22 +870,6 @@
         except salt.exceptions.SaltInvocationError:
             current = "{0} is not a valid CRL.".format(name)
     else:
-<<<<<<< HEAD
-        current = "{0} does not exist.".format(name)
-
-    new_crl = __salt__["x509.create_crl"](
-        text=True,
-        signing_private_key=signing_private_key,
-        signing_private_key_passphrase=signing_private_key_passphrase,
-        signing_cert=signing_cert,
-        revoked=revoked,
-        days_valid=days_valid,
-        digest=digest,
-        include_expired=include_expired,
-    )
-
-    new = __salt__["x509.read_crl"](crl=new_crl)
-=======
         current = '{0} does not exist.'.format(name)
 
     new_crl = __salt__['x509.create_crl'](text=True, signing_private_key=signing_private_key,
@@ -937,7 +878,6 @@
                                           digest=digest, include_expired=include_expired)
 
     new = __salt__['x509.read_crl'](crl=new_crl)
->>>>>>> 8abb7099
     new_comp = new.copy()
     new_comp.pop("Last Update")
     new_comp.pop("Next Update")
@@ -976,10 +916,6 @@
         Any arguments supported by :py:func:`file.managed <salt.states.file.managed>` are supported.
     """
     file_args, kwargs = _get_file_args(name, **kwargs)
-<<<<<<< HEAD
-    file_args["contents"] = __salt__["x509.get_pem_entry"](text=text)
-=======
     file_args['contents'] = salt.utils.stringutils.to_str(__salt__['x509.get_pem_entry'](text=text))
->>>>>>> 8abb7099
 
     return __states__["file.managed"](**file_args)