# -*- coding: utf-8 -*-
"""
Manage X509 Certificates

.. versionadded:: 2015.8.0

:depends: M2Crypto

This module can enable managing a complete PKI infrastructure including creating private keys, CAs,
certificates and CRLs. It includes the ability to generate a private key on a server, and have the
corresponding public key sent to a remote CA to create a CA signed certificate. This can be done in
a secure manner, where private keys are always generated locally and never moved across the network.

Here is a simple example scenario. In this example ``ca`` is the ca server,
and ``www`` is a web server that needs a certificate signed by ``ca``.

For remote signing, peers must be permitted to remotely call the
:mod:`sign_remote_certificate <salt.modules.x509.sign_remote_certificate>` function.


/etc/salt/master.d/peer.conf

.. code-block:: yaml

    peer:
      .*:
        - sign_remote_certificate


/srv/salt/top.sls

.. code-block:: yaml

    base:
      '*':
        - cert
      'ca':
        - ca
      'www':
        - www


This state creates the CA key, certificate and signing policy. It also publishes the certificate to
the mine where it can be easily retrieved by other minions.

/srv/salt/ca.sls

.. code-block:: yaml

    salt-minion:
      service.running:
        - enable: True
        - watch:
          - file: /etc/salt/minion.d/x509.conf

    /etc/salt/minion.d/x509.conf:
      file.managed:
        - source: salt://x509.conf

    /etc/pki:
      file.directory

    /etc/pki/issued_certs:
      file.directory

    /etc/pki/ca.crt:
      x509.certificate_managed:
        - signing_private_key: /etc/pki/ca.key
        - CN: ca.example.com
        - C: US
        - ST: Utah
        - L: Salt Lake City
        - basicConstraints: "critical CA:true"
        - keyUsage: "critical cRLSign, keyCertSign"
        - subjectKeyIdentifier: hash
        - authorityKeyIdentifier: keyid,issuer:always
        - days_valid: 3650
        - days_remaining: 0
        - backup: True
        - managed_private_key:
            name: /etc/pki/ca.key
            bits: 4096
            backup: True
        - require:
          - file: /etc/pki


The signing policy defines properties that override any property requested or included in a CRL. It also
can define a restricted list of minions which are allowed to remotely invoke this signing policy.

/srv/salt/x509.conf

.. code-block:: yaml

    mine_functions:
      x509.get_pem_entries: [/etc/pki/ca.crt]

    x509_signing_policies:
      www:
        - minions: 'www'
        - signing_private_key: /etc/pki/ca.key
        - signing_cert: /etc/pki/ca.crt
        - C: US
        - ST: Utah
        - L: Salt Lake City
        - basicConstraints: "critical CA:false"
        - keyUsage: "critical keyEncipherment"
        - subjectKeyIdentifier: hash
        - authorityKeyIdentifier: keyid,issuer:always
        - days_valid: 90
        - copypath: /etc/pki/issued_certs/


This state will instruct all minions to trust certificates signed by our new CA.
Using Jinja to strip newlines from the text avoids dealing with newlines in the rendered YAML,
and the  :mod:`sign_remote_certificate <salt.states.x509.sign_remote_certificate>` state will
handle properly formatting the text before writing the output.

/srv/salt/cert.sls

.. code-block:: jinja

    /usr/local/share/ca-certificates:
      file.directory

    /usr/local/share/ca-certificates/intca.crt:
      x509.pem_managed:
        - text: {{ salt['mine.get']('ca', 'x509.get_pem_entries')['ca']['/etc/pki/ca.crt']|replace('\\n', '') }}


This state creates a private key then requests a certificate signed by ca according to the www policy.

/srv/salt/www.sls

.. code-block:: yaml

    /etc/pki/www.crt:
      x509.certificate_managed:
        - ca_server: ca
        - signing_policy: www
        - public_key: /etc/pki/www.key
        - CN: www.example.com
        - days_remaining: 30
        - backup: True
        - managed_private_key:
            name: /etc/pki/www.key
            bits: 4096
            backup: True

"""

# Import Python Libs
from __future__ import absolute_import, print_function, unicode_literals

import copy
import datetime
import os
import re

# Import Salt Libs
import salt.exceptions

# Import 3rd-party libs
from salt.ext import six

try:
    from M2Crypto.RSA import RSAError
except ImportError:
    pass


def __virtual__():
    """
    only load this module if the corresponding execution module is loaded
    """
    if "x509.get_pem_entry" in __salt__:
        return "x509"
    else:
        return (False, "Could not load x509 state: m2crypto unavailable")


def _revoked_to_list(revs):
    """
    Turn the mess of OrderedDicts and Lists into a list of dicts for
    use in the CRL module.
    """
    list_ = []

    for rev in revs:
        for rev_name, props in six.iteritems(rev):  # pylint: disable=unused-variable
            dict_ = {}
            for prop in props:
                for propname, val in six.iteritems(prop):
                    if isinstance(val, datetime.datetime):
                        val = val.strftime("%Y-%m-%d %H:%M:%S")
                    dict_[propname] = val
            list_.append(dict_)

    return list_


def _get_file_args(name, **kwargs):
    valid_file_args = [
        "user",
        "group",
        "mode",
        "makedirs",
        "dir_mode",
        "backup",
        "create",
        "follow_symlinks",
        "check_cmd",
    ]
    file_args = {}
    extra_args = {}
    for k, v in kwargs.items():
        if k in valid_file_args:
            file_args[k] = v
        else:
            extra_args[k] = v
    file_args["name"] = name
    return file_args, extra_args


def _check_private_key(name, bits=2048, passphrase=None, new=False, overwrite=False):
    current_bits = 0
    if os.path.isfile(name):
        try:
            current_bits = __salt__["x509.get_private_key_size"](
                private_key=name, passphrase=passphrase
            )
        except salt.exceptions.SaltInvocationError:
            pass
        except RSAError:
            if not overwrite:
                raise salt.exceptions.CommandExecutionError(
                    "The provided passphrase cannot decrypt the private key."
                )

    return current_bits == bits and not new


def private_key_managed(
    name,
    bits=2048,
    passphrase=None,
    cipher="aes_128_cbc",
    new=False,
    overwrite=False,
    verbose=True,
    **kwargs
):
    """
    Manage a private key's existence.

    name:
        Path to the private key

    bits:
        Key length in bits. Default 2048.

    passphrase:
        Passphrase for encrypting the private key.

    cipher:
        Cipher for encrypting the private key.

    new:
        Always create a new key. Defaults to ``False``.
        Combining new with :mod:`prereq <salt.states.requsities.preqreq>`, or when used as part of a `managed_private_key` can allow key rotation whenever a new certificate is generated.

    overwrite:
        Overwrite an existing private key if the provided passphrase cannot decrypt it.

    verbose:
        Provide visual feedback on stdout, dots while key is generated.
        Default is True.

        .. versionadded:: 2016.11.0

    kwargs:
        Any kwargs supported by file.managed are supported.

    Example:

    The JINJA templating in this example ensures a private key is generated if the file doesn't exist
    and that a new private key is generated whenever the certificate that uses it is to be renewed.

    .. code-block:: jinja

        /etc/pki/www.key:
          x509.private_key_managed:
            - bits: 4096
            - new: True
            {% if salt['file.file_exists']('/etc/pki/www.key') -%}
            - prereq:
              - x509: /etc/pki/www.crt
            {%- endif %}
    """
    file_args, kwargs = _get_file_args(name, **kwargs)
    new_key = False
    if _check_private_key(
        name, bits=bits, passphrase=passphrase, new=new, overwrite=overwrite
    ):
        file_args["contents"] = __salt__["x509.get_pem_entry"](
            name, pem_type="RSA PRIVATE KEY"
        )
    else:
        new_key = True
        file_args["contents"] = __salt__["x509.create_private_key"](
            text=True, bits=bits, passphrase=passphrase, cipher=cipher, verbose=verbose
        )

    # Ensure the key contents are a string before passing it along
    file_args["contents"] = salt.utils.stringutils.to_str(file_args["contents"])

    ret = __states__["file.managed"](**file_args)
    if ret["changes"] and new_key:
        ret["changes"] = {"new": "New private key generated"}

    return ret


def csr_managed(name, **kwargs):
    """
    Manage a Certificate Signing Request

    name:
        Path to the CSR

    properties:
        The properties to be added to the certificate request, including items like subject, extensions
        and public key. See above for valid properties.

    kwargs:
        Any arguments supported by :py:func:`file.managed <salt.states.file.managed>` are supported.

    Example:

    .. code-block:: yaml

        /etc/pki/mycert.csr:
          x509.csr_managed:
             - private_key: /etc/pki/mycert.key
             - CN: www.example.com
             - C: US
             - ST: Utah
             - L: Salt Lake City
             - keyUsage: 'critical dataEncipherment'
    """
    try:
        old = __salt__["x509.read_csr"](name)
    except salt.exceptions.SaltInvocationError:
        old = "{0} is not a valid csr.".format(name)

    file_args, kwargs = _get_file_args(name, **kwargs)
    file_args["contents"] = __salt__["x509.create_csr"](text=True, **kwargs)

    ret = __states__["file.managed"](**file_args)
    if ret["changes"]:
        new = __salt__["x509.read_csr"](file_args["contents"])
        if old != new:
            ret["changes"] = {"Old": old, "New": new}

    return ret


def certificate_managed(
    name, days_remaining=90, managed_private_key=None, append_certs=None, **kwargs
):
    """
    Manage a Certificate

    name
        Path to the certificate

    days_remaining : 90
        The minimum number of days remaining when the certificate should be
        recreated. A value of 0 disables automatic renewal.

    managed_private_key
        Manages the private key corresponding to the certificate. All of the
        arguments supported by :py:func:`x509.private_key_managed
        <salt.states.x509.private_key_managed>` are supported. If `name` is not
        specified or is the same as the name of the certificate, the private
        key and certificate will be written together in the same file.

    append_certs:
        A list of certificates to be appended to the managed file.

    kwargs:
        Any arguments supported by :py:func:`x509.create_certificate
        <salt.modules.x509.create_certificate>` or :py:func:`file.managed
        <salt.states.file.managed>` are supported.

    Examples:

    .. code-block:: yaml

        /etc/pki/ca.crt:
          x509.certificate_managed:
            - signing_private_key: /etc/pki/ca.key
            - CN: ca.example.com
            - C: US
            - ST: Utah
            - L: Salt Lake City
            - basicConstraints: "critical CA:true"
            - keyUsage: "critical cRLSign, keyCertSign"
            - subjectKeyIdentifier: hash
            - authorityKeyIdentifier: keyid,issuer:always
            - days_valid: 3650
            - days_remaining: 0
            - backup: True


    .. code-block:: yaml

        /etc/ssl/www.crt:
          x509.certificate_managed:
            - ca_server: pki
            - signing_policy: www
            - public_key: /etc/ssl/www.key
            - CN: www.example.com
            - days_valid: 90
            - days_remaining: 30
            - backup: True

    """
    if "path" in kwargs:
        name = kwargs.pop("path")

    file_args, kwargs = _get_file_args(name, **kwargs)

    rotate_private_key = False
    new_private_key = False
    if managed_private_key:
        private_key_args = {
            "name": name,
            "new": False,
            "overwrite": False,
            "bits": 2048,
            "passphrase": None,
            "cipher": "aes_128_cbc",
            "verbose": True,
        }
        private_key_args.update(managed_private_key)
        kwargs["public_key_passphrase"] = private_key_args["passphrase"]

        if private_key_args["new"]:
            rotate_private_key = True
<<<<<<< HEAD
            private_key_args['new'] = False

        if _check_private_key(private_key_args['name'],
                              bits=private_key_args['bits'],
                              passphrase=private_key_args['passphrase'],
                              new=private_key_args['new'],
                              overwrite=private_key_args['overwrite']):
            private_key = __salt__['x509.get_pem_entry'](
                private_key_args['name'], pem_type='RSA PRIVATE KEY').decode()
=======
            private_key_args["new"] = False

        if _check_private_key(
            private_key_args["name"],
            bits=private_key_args["bits"],
            passphrase=private_key_args["passphrase"],
            new=private_key_args["new"],
            overwrite=private_key_args["overwrite"],
        ):
            private_key = __salt__["x509.get_pem_entry"](
                private_key_args["name"], pem_type="RSA PRIVATE KEY"
            )
>>>>>>> 0917bae8
        else:
            new_private_key = True
            private_key = __salt__["x509.create_private_key"](
                text=True,
                bits=private_key_args["bits"],
                passphrase=private_key_args["passphrase"],
                cipher=private_key_args["cipher"],
                verbose=private_key_args["verbose"],
            )

        kwargs["public_key"] = private_key

    current_days_remaining = 0
    current_comp = {}

    if os.path.isfile(name):
        try:
            current = __salt__["x509.read_certificate"](certificate=name)
            current_comp = copy.deepcopy(current)
            if "serial_number" not in kwargs:
                current_comp.pop("Serial Number")
                if "signing_cert" not in kwargs:
                    try:
                        current_comp["X509v3 Extensions"][
                            "authorityKeyIdentifier"
                        ] = re.sub(
                            r"serial:([0-9A-F]{2}:)*[0-9A-F]{2}",
                            "serial:--",
                            current_comp["X509v3 Extensions"]["authorityKeyIdentifier"],
                        )
                    except KeyError:
                        pass
            current_comp.pop("Not Before")
            current_comp.pop("MD5 Finger Print")
            current_comp.pop("SHA1 Finger Print")
            current_comp.pop("SHA-256 Finger Print")
            current_notafter = current_comp.pop("Not After")
            current_days_remaining = (
                datetime.datetime.strptime(current_notafter, "%Y-%m-%d %H:%M:%S")
                - datetime.datetime.now()
            ).days
            if days_remaining == 0:
                days_remaining = current_days_remaining - 1
        except salt.exceptions.SaltInvocationError:
            current = "{0} is not a valid Certificate.".format(name)
    else:
        current = "{0} does not exist.".format(name)

    if "ca_server" in kwargs and "signing_policy" not in kwargs:
        raise salt.exceptions.SaltInvocationError(
            "signing_policy must be specified if ca_server is."
        )

    new = __salt__["x509.create_certificate"](testrun=True, **kwargs)

    if isinstance(new, dict):
        new_comp = copy.deepcopy(new)
        new.pop("Issuer Public Key")
        if "serial_number" not in kwargs:
            new_comp.pop("Serial Number")
            if "signing_cert" not in kwargs:
                try:
                    new_comp["X509v3 Extensions"]["authorityKeyIdentifier"] = re.sub(
                        r"serial:([0-9A-F]{2}:)*[0-9A-F]{2}",
                        "serial:--",
                        new_comp["X509v3 Extensions"]["authorityKeyIdentifier"],
                    )
                except KeyError:
                    pass
        new_comp.pop("Not Before")
        new_comp.pop("Not After")
        new_comp.pop("MD5 Finger Print")
        new_comp.pop("SHA1 Finger Print")
        new_comp.pop("SHA-256 Finger Print")
        new_issuer_public_key = new_comp.pop("Issuer Public Key")
    else:
        new_comp = new

    new_certificate = False
    if (
        current_comp == new_comp
        and current_days_remaining > days_remaining
        and __salt__["x509.verify_signature"](name, new_issuer_public_key)
    ):
        certificate = __salt__["x509.get_pem_entry"](name, pem_type="CERTIFICATE")
    else:
        if rotate_private_key and not new_private_key:
            new_private_key = True
            private_key = __salt__["x509.create_private_key"](
                text=True,
                bits=private_key_args["bits"],
                verbose=private_key_args["verbose"],
            )
            kwargs["public_key"] = private_key
        new_certificate = True
        certificate = __salt__["x509.create_certificate"](text=True, **kwargs)

    file_args["contents"] = ""
    private_ret = {}
    if managed_private_key:
        if private_key_args["name"] == name:
            file_args["contents"] = private_key
        else:
            private_file_args = copy.deepcopy(file_args)
            unique_private_file_args, _ = _get_file_args(**private_key_args)
            private_file_args.update(unique_private_file_args)
            private_file_args["contents"] = private_key
            private_ret = __states__["file.managed"](**private_file_args)
            if not private_ret["result"]:
                return private_ret

    file_args["contents"] += salt.utils.stringutils.to_str(certificate)

    if not append_certs:
        append_certs = []
    for append_cert in append_certs:
        file_args["contents"] += __salt__["x509.get_pem_entry"](
            append_cert, pem_type="CERTIFICATE"
        )

    file_args["show_changes"] = False
    ret = __states__["file.managed"](**file_args)

    if ret["changes"]:
        ret["changes"] = {"Certificate": ret["changes"]}
    else:
        ret["changes"] = {}
    if private_ret and private_ret["changes"]:
        ret["changes"]["Private Key"] = private_ret["changes"]
    if new_private_key:
        ret["changes"]["Private Key"] = "New private key generated"
    if new_certificate:
        ret["changes"]["Certificate"] = {
            "Old": current,
            "New": __salt__["x509.read_certificate"](certificate=certificate),
        }

    return ret


def crl_managed(
    name,
    signing_private_key,
    signing_private_key_passphrase=None,
    signing_cert=None,
    revoked=None,
    days_valid=100,
    digest="",
    days_remaining=30,
    include_expired=False,
    **kwargs
):
    """
    Manage a Certificate Revocation List

    name
        Path to the certificate

    signing_private_key
        The private key that will be used to sign the CRL. This is
        usually your CA's private key.

    signing_private_key_passphrase
        Passphrase to decrypt the private key.

    signing_cert
        The certificate of the authority that will be used to sign the CRL.
        This is usually your CA's certificate.

    revoked
        A list of certificates to revoke. Must include either a serial number or a
        the certificate itself. Can optionally include the revocation date and
        notAfter date from the certificate. See example below for details.

    days_valid : 100
        The number of days the certificate should be valid for.

    digest
        The digest to use for signing the CRL. This has no effect on versions
        of pyOpenSSL less than 0.14.

    days_remaining : 30
        The CRL should be automatically recreated if there are less than
        ``days_remaining`` days until the CRL expires. Set to 0 to disable
        automatic renewal.

    include_expired : False
        If ``True``, include expired certificates in the CRL.

    kwargs
        Any arguments supported by :py:func:`file.managed <salt.states.file.managed>` are supported.

    Example:

    .. code-block:: yaml

        /etc/pki/ca.crl:
          x509.crl_managed:
            - signing_private_key: /etc/pki/myca.key
            - signing_cert: /etc/pki/myca.crt
            - revoked:
              - compromized_Web_key:
                - certificate: /etc/pki/certs/badweb.crt
                - revocation_date: 2015-03-01 00:00:00
                - reason: keyCompromise
              - terminated_vpn_user:
                - serial_number: D6:D2:DC:D8:4D:5C:C0:F4
                - not_after: 2016-01-01 00:00:00
                - revocation_date: 2015-02-25 00:00:00
                - reason: cessationOfOperation
    """
    if revoked is None:
        revoked = []

    revoked = _revoked_to_list(revoked)

    current_days_remaining = 0
    current_comp = {}

    if os.path.isfile(name):
        try:
            current = __salt__["x509.read_crl"](crl=name)
            current_comp = current.copy()
            current_comp.pop("Last Update")
            current_notafter = current_comp.pop("Next Update")
            current_days_remaining = (
                datetime.datetime.strptime(current_notafter, "%Y-%m-%d %H:%M:%S")
                - datetime.datetime.now()
            ).days
            if days_remaining == 0:
                days_remaining = current_days_remaining - 1
        except salt.exceptions.SaltInvocationError:
            current = "{0} is not a valid CRL.".format(name)
    else:
        current = "{0} does not exist.".format(name)

    new_crl = __salt__["x509.create_crl"](
        text=True,
        signing_private_key=signing_private_key,
        signing_private_key_passphrase=signing_private_key_passphrase,
        signing_cert=signing_cert,
        revoked=revoked,
        days_valid=days_valid,
        digest=digest,
        include_expired=include_expired,
    )

    new = __salt__["x509.read_crl"](crl=new_crl)
    new_comp = new.copy()
    new_comp.pop("Last Update")
    new_comp.pop("Next Update")

    file_args, kwargs = _get_file_args(name, **kwargs)
    new_crl_created = False
    if (
        current_comp == new_comp
        and current_days_remaining > days_remaining
        and __salt__["x509.verify_crl"](name, signing_cert)
    ):
        file_args["contents"] = __salt__["x509.get_pem_entry"](
            name, pem_type="X509 CRL"
        )
    else:
        new_crl_created = True
        file_args["contents"] = new_crl

    ret = __states__["file.managed"](**file_args)
    if new_crl_created:
        ret["changes"] = {"Old": current, "New": __salt__["x509.read_crl"](crl=new_crl)}
    return ret


def pem_managed(name, text, backup=False, **kwargs):
    """
    Manage the contents of a PEM file directly with the content in text, ensuring correct formatting.

    name:
        The path to the file to manage

    text:
        The PEM formatted text to write.

    kwargs:
        Any arguments supported by :py:func:`file.managed <salt.states.file.managed>` are supported.
    """
    file_args, kwargs = _get_file_args(name, **kwargs)
    file_args["contents"] = __salt__["x509.get_pem_entry"](text=text)

    return __states__["file.managed"](**file_args)<|MERGE_RESOLUTION|>--- conflicted
+++ resolved
@@ -448,17 +448,6 @@
 
         if private_key_args["new"]:
             rotate_private_key = True
-<<<<<<< HEAD
-            private_key_args['new'] = False
-
-        if _check_private_key(private_key_args['name'],
-                              bits=private_key_args['bits'],
-                              passphrase=private_key_args['passphrase'],
-                              new=private_key_args['new'],
-                              overwrite=private_key_args['overwrite']):
-            private_key = __salt__['x509.get_pem_entry'](
-                private_key_args['name'], pem_type='RSA PRIVATE KEY').decode()
-=======
             private_key_args["new"] = False
 
         if _check_private_key(
@@ -470,8 +459,7 @@
         ):
             private_key = __salt__["x509.get_pem_entry"](
                 private_key_args["name"], pem_type="RSA PRIVATE KEY"
-            )
->>>>>>> 0917bae8
+            ).decode()
         else:
             new_private_key = True
             private_key = __salt__["x509.create_private_key"](
