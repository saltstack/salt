--- conflicted
+++ resolved
@@ -687,32 +687,6 @@
                     tag_name = fields[2]
                     tag_value = fields[3]
                     instance_attr = fields[4]
-<<<<<<< HEAD
-                    good_states = (
-                        "pending",
-                        "rebooting",
-                        "running",
-                        "stopping",
-                        "stopped",
-                    )
-                    r = __salt__["boto_ec2.find_instances"](
-                        tags={tag_name: tag_value},
-                        return_objs=True,
-                        in_states=good_states,
-                        region=region,
-                        key=key,
-                        keyid=keyid,
-                        profile=profile,
-                    )
-                    if len(r) < 1:
-                        ret[
-                            "comment"
-                        ] = "No EC2 instance with tag {} == {} found".format(
-                            tag_name, tag_value
-                        )
-                        log.error(ret["comment"])
-                        ret["result"] = False
-=======
                     good_states = ('pending', 'rebooting', 'running', 'stopping', 'stopped')
                     r = __salt__['boto_ec2.find_instances'](
                             tags={tag_name: tag_value}, return_objs=True, in_states=good_states,
@@ -722,7 +696,6 @@
                                 tag_value)
                         log.error(ret['comment'])
                         ret['result'] = False
->>>>>>> 8abb7099
                         return ret
                     if len(r) > 1:
                         ret[
@@ -819,15 +792,8 @@
             if locals().get(u) != rrset.get(u):
                 update = True
                 break
-<<<<<<< HEAD
-        if rrset.get("ResourceRecords") is not None:
-            if ResourceRecords != sorted(
-                rrset.get("ResourceRecords"), key=lambda x: x["Value"]
-            ):
-=======
         if rrset.get('ResourceRecords') is not None:
             if ResourceRecords != sorted(rrset.get('ResourceRecords', {}), key=lambda x: x['Value']):
->>>>>>> 8abb7099
                 update = True
         elif (AliasTarget is not None) and (rrset.get("AliasTarget") is not None):
             if sorted(AliasTarget) != sorted(rrset.get("AliasTarget")):
