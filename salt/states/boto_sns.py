--- conflicted
+++ resolved
@@ -63,29 +63,14 @@
 def __virtual__():
     """
     Only load if boto is available.
-<<<<<<< HEAD
-    '''
-    if 'boto_sns.exists' in __salt__:
-        return 'boto_sns'
-    return (False, 'boto_sns module could not be loaded')
-
-
-def present(
-        name,
-        subscriptions=None,
-        region=None,
-        key=None,
-        keyid=None,
-        profile=None):
-    '''
-=======
-    """
-    return "boto_sns" if "boto_sns.exists" in __salt__ else False
+    """
+    if "boto_sns.exists" in __salt__:
+        return "boto_sns"
+    return (False, "boto_sns module could not be loaded")
 
 
 def present(name, subscriptions=None, region=None, key=None, keyid=None, profile=None):
     """
->>>>>>> 967e44f8
     Ensure the SNS topic exists.
 
     name
