--- conflicted
+++ resolved
@@ -61,11 +61,7 @@
  be one of 'x86' or 'x86_64'"
         return ret
 
-<<<<<<< HEAD
-    LOG.debug("Installed State: Initial Mirror list: {0}".format(mirrors))
-=======
     LOG.debug('Installed State: Initial Mirror list: %s', mirrors)
->>>>>>> 8abb7099
 
     if not __salt__["cyg.check_valid_package"](
         name, cyg_arch=cyg_arch, mirrors=mirrors
