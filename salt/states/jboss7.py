# -*- coding: utf-8 -*-
'''
Manage JBoss 7 Application Server via CLI interface

This state uses jboss-cli.sh script from JBoss installation and parses its output to determine execution result.

In order to run each state, jboss_config dictionary with the following properties must be passed:

.. code-block:: yaml

   jboss:
      cli_path: '/opt/jboss/jboss-7.0/bin/jboss-cli.sh'
      controller: 10.11.12.13:9999
      cli_user: 'jbossadm'
      cli_password: 'jbossadm'

If controller doesn't require password, then passing cli_user and cli_password parameters is not obligatory.

Example of application deployment:

.. code-block:: yaml

     application_deployed:
      jboss7.deployed:
       - artifact:
           artifactory_url: http://artifactory.intranet.company.com/artifactory
           repository: 'ext-release-local'
           artifact_id: 'webcomponent'
           group_id: 'com.company.application'
           packaging: 'war'
           version: '0.1'
           target_dir: '/tmp'
        - jboss_config:
           cli_path: '/opt/jboss/jboss-7.0/bin/jboss-cli.sh'
           controller: 10.11.12.13:9999
           cli_user: 'jbossadm'
           cli_password: 'jbossadm'

Since same dictionary with configuration will be used in all the states, it is much more convenient to move jboss configuration and other properties
to pillar. For example, configuration of jboss server, artifactory address and application version could be moved to pillars:

.. code-block:: yaml

     application_deployed:
      jboss7.deployed:
       - artifact:
           artifactory_url: {{ pillar['artifactory']['url'] }}
           repository: {{ pillar['artifactory']['repository'] }}
           artifact_id: 'webcomponent'
           group_id: 'com.company.application'
           packaging: 'war'
           version: {{ pillar['webcomponent-artifact']['version'] }}
           latest_snapshot: {{ pillar['webcomponent-artifact']['latest_snapshot'] }}
           repository: {{ pillar['webcomponent-artifact']['repository'] }}
       - jboss_config: {{ pillar['jboss'] }}


Configuration in pillars:

.. code-block:: yaml

   artifactory:
      url: 'http://artifactory.intranet.company.com/artifactory'
      repository: 'libs-snapshots-local'

   webcomponent-artifact:
      repository: 'libs-snapshots-local'
      latest_snapshot: True
      version: -1 #If latest_snapshot then version is ignored

For the sake of brevity, examples for each state assume that jboss_config is moved to pillars.


'''

<<<<<<< HEAD
# Import python libs
from __future__ import absolute_import
=======
>>>>>>> 7c471ef1
import time
import logging
import re
import traceback
<<<<<<< HEAD

# Import Salt libs
from salt.utils import dictdiffer
from salt.exceptions import CommandExecutionError

# Import 3rd-party libs
import salt.ext.six as six
=======
from salt.utils import dictdiffer

from salt.exceptions import CommandExecutionError
>>>>>>> 7c471ef1

log = logging.getLogger(__name__)


def datasource_exists(name, jboss_config, datasource_properties, recreate=False):
    '''
    Ensures that a datasource with given properties exist on the jboss instance.
    If datasource doesn't exist, it is created, otherwise only the properties that are different will be updated.

    name
        Datasource property name
    jboss_config
        Dict with connection properties (see state description)
    datasource_properties
        Dict with datasource properties
    recreate : False
        If set to True and datasource exists it will be removed and created again. However, if there are deployments that depend on the datasource, it will not me possible to remove it.

    Example:

    .. code-block:: yaml

        sampleDS:
          jboss7.datasource_exists:
           - recreate: False
           - datasource_properties:
               driver-name: mysql
               connection-url: 'jdbc:mysql://localhost:3306/sampleDatabase'
               jndi-name: 'java:jboss/datasources/sampleDS'
               user-name: sampleuser
               password: secret
               min-pool-size: 3
               use-java-context: True
           - jboss_config: {{ pillar['jboss'] }}

    '''
    log.debug(" ======================== STATE: jboss7.datasource_exists (name: %s) ", name)
    ret = {'name': name,
           'result': True,
           'changes': {},
           'comment': ''}

    has_changed = False
    ds_current_properties = {}
    ds_result = __salt__['jboss7.read_datasource'](jboss_config=jboss_config, name=name)
    if ds_result['success']:
        ds_current_properties = ds_result['result']
        if recreate:
            remove_result = __salt__['jboss7.remove_datasource'](jboss_config=jboss_config, name=name)
            if remove_result['success']:
                ret['changes']['removed'] = name
            else:
                ret['result'] = False
                ret['comment'] = 'Could not remove datasource. Stdout: '+remove_result['stdout']
                return ret

            has_changed = True  # if we are here, we have already made a change

            create_result = __salt__['jboss7.create_datasource'](jboss_config=jboss_config, name=name, datasource_properties=datasource_properties)
            if create_result['success']:
                ret['changes']['created'] = name
            else:
                ret['result'] = False
                ret['comment'] = 'Could not create datasource. Stdout: '+create_result['stdout']
                return ret

            read_result = __salt__['jboss7.read_datasource'](jboss_config=jboss_config, name=name)
            if read_result['success']:
                ds_new_properties = read_result['result']
            else:
                ret['result'] = False
                ret['comment'] = 'Could not read datasource. Stdout: '+read_result['stdout']
                return ret

        else:
            update_result = __salt__['jboss7.update_datasource'](jboss_config=jboss_config, name=name, new_properties=datasource_properties)
            if not update_result['success']:
                ret['result'] = False
                ret['comment'] = 'Could not update datasource. '+update_result['comment']
                # some changes to the datasource may have already been made, therefore we don't quit here
            else:
                ret['comment'] = 'Datasource updated.'

            read_result = __salt__['jboss7.read_datasource'](jboss_config=jboss_config, name=name)
            ds_new_properties = read_result['result']
    else:
        if ds_result['err_code'] == 'JBAS014807':  # ok, resource not exists:
            create_result = __salt__['jboss7.create_datasource'](jboss_config=jboss_config, name=name, datasource_properties=datasource_properties)
            if create_result['success']:
                read_result = __salt__['jboss7.read_datasource'](jboss_config=jboss_config, name=name)
                ds_new_properties = read_result['result']
                ret['comment'] = 'Datasource created.'
            else:
                ret['result'] = False
                ret['comment'] = 'Could not create datasource. Stdout: '+create_result['stdout']
        else:
            raise CommandExecutionError('Unable to handle error', ds_result['failure-description'])

    if ret['result']:
        log.debug("ds_new_properties=%s", str(ds_new_properties))
        log.debug("ds_current_properties=%s", str(ds_current_properties))
        diff = dictdiffer.diff(ds_new_properties, ds_current_properties)

        added = diff.added()
        if len(added) > 0:
            has_changed = True
            ret['changes']['added'] = __format_ds_changes(added, ds_current_properties, ds_new_properties)

        removed = diff.removed()
        if len(removed) > 0:
            has_changed = True
            ret['changes']['removed'] = __format_ds_changes(removed, ds_current_properties, ds_new_properties)

        changed = diff.changed()
        if len(changed) > 0:
            has_changed = True
            ret['changes']['changed'] = __format_ds_changes(changed, ds_current_properties, ds_new_properties)

        if not has_changed:
            ret['comment'] = 'Datasource not changed.'

    return ret


def __format_ds_changes(keys, old_dict, new_dict):
    log.debug("__format_ds_changes(keys=%s, old_dict=%s, new_dict=%s)", str(keys), str(old_dict), str(new_dict))
    changes = ''
    for key in keys:
        log.debug("key=%s", str(key))
        if key in old_dict and key in new_dict:
            changes += key+':'+__get_ds_value(old_dict, key)+'->'+__get_ds_value(new_dict, key)+'\n'
        elif key in old_dict:
            changes += key+'\n'
        elif key in new_dict:
            changes += key+':'+__get_ds_value(new_dict, key)+'\n'
    return changes


<<<<<<< HEAD
def __get_ds_value(_dict, key):
    log.debug("__get_value(dict, {0})".format(key))
    if key == "password":
        return "***"
    elif _dict[key] is None:
        return 'undefined'
    else:
        return str(_dict[key])
=======
def __get_ds_value(dct, key):
    log.debug("__get_value(dict,%s)", key)
    if key == "password":
        return "***"
    elif dct[key] is None:
        return 'undefined'
    else:
        return str(dct[key])
>>>>>>> 7c471ef1


def bindings_exist(name, jboss_config, bindings):
    '''
    Ensures that given JNDI binding are present on the server.
    If a binding doesn't exist on the server it will be created.
    If it already exists its value will be changed.

    jboss_config:
        Dict with connection properties (see state description)
    bindings:
        Dict with bindings to set.

    Example:

    .. code-block:: yaml

            jndi_entries_created:
              jboss7.bindings_exist:
               - bindings:
                  'java:global/sampleapp/environment': 'DEV'
                  'java:global/sampleapp/configurationFile': '/var/opt/sampleapp/config.properties'
               - jboss_config: {{ pillar['jboss'] }}

    '''
    log.debug(" ======================== STATE: jboss7.bindings_exist (name: %s) ", name)
    log.debug('bindings='+str(bindings))
    ret = {'name': name,
           'result': True,
           'changes': {},
           'comment': 'Bindings not changed.'}

    has_changed = False
    for key in bindings:
        value = str(bindings[key])
        query_result = __salt__['jboss7.read_simple_binding'](binding_name=key, jboss_config=jboss_config)
        if query_result['success']:
            current_value = query_result['result']['value']
            if current_value != value:
                update_result = __salt__['jboss7.update_simple_binding'](binding_name=key, value=value, jboss_config=jboss_config)
                if update_result['success']:
                    has_changed = True
                    __log_binding_change(ret['changes'], 'changed', key, value, current_value)
                else:
                    raise CommandExecutionError(update_result['failure-description'])
        else:
            if query_result['err_code'] == 'JBAS014807':  # ok, resource not exists:
                create_result = __salt__['jboss7.create_simple_binding'](binding_name=key, value=value, jboss_config=jboss_config)
                if create_result['success']:
                    has_changed = True
                    __log_binding_change(ret['changes'], 'added', key, value)
                else:
                    raise CommandExecutionError(create_result['failure-description'])
            else:
                raise CommandExecutionError(query_result['failure-description'])

    if has_changed:
        ret['comment'] = 'Bindings changed.'
    return ret


<<<<<<< HEAD
def __log_binding_change(changes, _type, key, new, old=None):
    if _type not in changes:
        changes[_type] = ''
    if old is None:
        changes[_type] += key + ':' + new + '\n'
    else:
        changes[_type] += key + ':' + old + '->' + new + '\n'
=======
def __log_binding_change(changes, type_, key, new, old=None):
    if type_ not in changes:
        changes[type_] = ''
    if old is None:
        changes[type_] += key + ':' + new + '\n'
    else:
        changes[type_] += key + ':' + old + '->' + new + '\n'
>>>>>>> 7c471ef1


def deployed(name, jboss_config, artifact=None, salt_source=None):
    '''
    Ensures that the given application is deployed on server.

    jboss_config:
        Dict with connection properties (see state description)
    artifact:
        If set, the artifact will be fetched from artifactory. This is a Dict object with the following properties:
           - artifactory_url: Full url to artifactory instance, for example: http://artifactory.intranet.company.com/artifactory
           - repository: One of the repositories, for example: libs-snapshots, ext-release-local, etc..
           - artifact_id: Artifact ID of the artifact
           - group_id: Group ID of the artifact
           - packaging: war/jar/ear, etc...
           - version: Artifact version. If latest_snapshot is set to True, the value of this attribute will be ignored, and newest snapshot will be taken instead.
           - latest_snapshot: If set to True and repository is a snapshot repository it will automatically select the newest snapshot.
           - snapshot_version: Exact version of the snapshot (with timestamp). A snapshot version may have several builds and a way to differentiate is to provide a build timestamp.
           - target_dir: Temporary directory on minion where artifacts will be downloaded
    salt_source:
        If set, the artifact to be deployed will be fetched from salt master. This is a Dict object with the following properties:
           - source: File on salt master (eg. salt://application-web-0.39.war)
           - target_file: Temporary file on minion to save file to (eg. '/tmp/application-web-0.39.war')
           - undeploy: Regular expression to match against existing deployments. If any deployment matches the regular expression then it will be undeployed.

    The deployment consists of the following steps:

    * Fetch artifact (salt filesystem, artifact or filesystem on minion)
    * Check if same artifact is not deployed yet (perhaps with different version)
    * Undeploy the artifact if it is already deployed
    * Deploy the new artifact

<<<<<<< HEAD
    Examples::
=======
    Examples:
>>>>>>> 7c471ef1

    Deployment of a file from Salt file system:

    .. code-block:: yaml

        application_deployed:
          jboss7.deployed:
           - salt_source:
                source: salt://application-web-0.39.war
                target_file: '/tmp/application-web-0.39.war'
                undeploy: 'application-web-.*'
           - jboss_config: {{ pillar['jboss'] }}

    Here, application-web-0.39.war file is downloaded from Salt file system to /tmp/application-web-0.39.war file on minion.
    Existing deployments are checked if any of them matches 'application-web-.*' regular expression, and if so then it
    is undeployed before deploying the application. This is useful to automate deployment of new application versions.

    JBoss state is capable of deploying artifacts directly from Artifactory repository. Here are some examples of deployments:

    1) Deployment of released version of artifact from Artifactory.

    .. code-block:: yaml

            application_deployed:
              jboss7.deployed:
               - artifact:
                   artifactory_url: http://artifactory.intranet.company.com/artifactory
                   repository: 'ext-release-local'
                   artifact_id: 'webcomponent'
                   group_id: 'com.company.application'
                   packaging: 'war'
                   version: '0.1'
                   target_dir: '/tmp'
                - jboss_config: {{ pillar['jboss'] }}

    This performs the following operations:

    * Download artifact from artifactory. In the example above the artifact will be fetched from: http://artifactory.intranet.company.com/artifactory/ext-release-local/com/company/application/webcomponent/0.1/webcomponent-0.1.war
      As a rule, for released versions the artifacts are downloaded from: artifactory_url/repository/group_id_with_slashed_instead_of_dots/artifact_id/version/artifact_id-version.packaging'
      This follows artifactory convention for artifact resolution. By default the artifact will be downloaded to /tmp directory on minion.
    * Connect to JBoss via controller (defined in jboss_config dict) and check if the artifact is not deployed already. In case of artifactory
      it will check if any deployment's name starts with artifact_id value. If deployment already exists it will be undeployed
    * Deploy the downloaded artifact to JBoss via cli interface.

    2) Deployment of last updated version of given SNAPSHOT version of artifact from Artifactory.

    .. code-block:: yaml

        application_deployed:
          jboss7.deployed:
           - artifact:
               artifactory_url: http://artifactory.intranet.company.com/artifactory
               repository: 'ext-snapshot-local'
               artifact_id: 'webcomponent'
               group_id: 'com.company.application'
               packaging: 'war'
               version: '0.1-SNAPSHOT'
            - jboss_config: {{ pillar['jboss'] }}

    Deploying snapshot version involves an additional step of resolving the exact version of the artifact (including the timestamp), which
    is not necessary when deploying a release.
    In the example above first a request will be made to retrieve the update timestamp from:
    http://artifactory.intranet.company.com/artifactory/ext-snapshot-local/com/company/application/webcomponent/0.1-SNAPSHOT/maven-metadata.xml
    Then the artifact will be fetched from
    http://artifactory.intranet.company.com/artifactory/ext-snapshot-local/com/company/application/webcomponent/0.1-SNAPSHOT/webcomponent-RESOLVED_SNAPSHOT_VERSION.war

    .. note:: In order to perform a snapshot deployment you have to:

        * Set repository to a snapshot repository.
        * Choose a version that ends with "SNAPSHOT" string.
          Snapshot repositories have a different layout and provide some extra information that is needed for deployment of the last or a specific snapshot.

    3) Deployment of SNAPSHOT version (with exact timestamp) of artifact from Artifactory.

    If you need to deploy an exact version of the snapshot you may provide snapshot_version parameter.

    .. code-block:: yaml

        application_deployed:
          jboss7.deployed:
           - artifact:
               artifactory_url: http://artifactory.intranet.company.com/artifactory
               repository: 'ext-snapshot-local'
               artifact_id: 'webcomponent'
               group_id: 'com.company.application'
               packaging: 'war'
               version: '0.1-SNAPSHOT'
               snapshot_version: '0.1-20141023.131756-19'
            - jboss_config: {{ pillar['jboss'] }}


    In this example the artifact will be retrieved from:
    http://artifactory.intranet.company.com/artifactory/ext-snapshot-local/com/company/application/webcomponent/0.1-SNAPSHOT/webcomponent-0.1-20141023.131756-19.war

    4) Deployment of latest snapshot of artifact from Artifactory.

    .. code-block:: yaml

        application_deployed:
          jboss7.deployed:
           - artifact:
               artifactory_url: http://artifactory.intranet.company.com/artifactory
               repository: 'ext-snapshot-local'
               artifact_id: 'webcomponent'
               group_id: 'com.company.application'
               packaging: 'war'
               latest_snapshot: True
            - jboss_config: {{ pillar['jboss'] }}

    Instead of providing an exact version of a snapshot it is sometimes more convenient to get the newest version. If artifact.latest_snapshot
    is set to True, then the newest snapshot will be downloaded from Artifactory. In this case it is not necessary to specify version.
    This is particulary useful when integrating with CI tools that will deploy the current snapshot to the Artifactory.

    '''
    log.debug(" ======================== STATE: jboss7.deployed (name: %s) ", name)
    ret = {'name': name,
           'result': True,
           'changes': {},
           'comment': ''}

    comment = ''

    validate_success, validate_comment = __validate_arguments(jboss_config, artifact, salt_source)
    if not validate_success:
        return _error(ret, validate_comment)

    log.debug('artifact=%s', str(artifact))
    resolved_source, get_artifact_comment = __get_artifact(artifact, salt_source)
    log.debug('resolved_source=%s', resolved_source)
    log.debug('get_artifact_comment=%s', get_artifact_comment)

    comment = __append_comment(new_comment=get_artifact_comment, current_comment=comment)
    if resolved_source is None:
        return _error(ret, get_artifact_comment)

    find_success, deployment, find_comment = __find_deployment(jboss_config, artifact, salt_source)
    if not find_success:
        return _error(ret, find_comment)

    log.debug('deployment=%s', deployment)
    if deployment is not None:
        __salt__['jboss7.undeploy'](jboss_config, deployment)
        ret['changes']['undeployed'] = deployment

    deploy_result = __salt__['jboss7.deploy'](jboss_config=jboss_config, source_file=resolved_source)
    log.debug('deploy_result=%s', str(deploy_result))
    if deploy_result['success']:
        comment = __append_comment(new_comment='Deployment completed.', current_comment=comment)
        ret['comment'] = comment
        ret['changes']['deployed'] = resolved_source
    else:
        comment = __append_comment(new_comment='''Deployment failed\nreturn code={retcode}\nstdout='{stdout}'\nstderr='{stderr}'''.format(**deploy_result), current_comment=comment)
        return _error(ret, comment)

    return ret


def __validate_arguments(jboss_config, artifact, salt_source):
    result, comment = __check_dict_contains(jboss_config, 'jboss_config', ['cli_path', 'controller'])
    if artifact is None and salt_source is None:
        result = False
        comment = __append_comment('No salt_source or artifact defined', comment)
    if artifact:
        result, comment = __check_dict_contains(artifact, 'artifact', ['artifactory_url', 'repository', 'artifact_id', 'group_id', 'packaging'], comment, result)
        if 'latest_snapshot' in artifact and isinstance(artifact['latest_snapshot'], str):
            if artifact['latest_snapshot'] == 'True':
                artifact['latest_snapshot'] = True
            elif artifact['latest_snapshot'] == 'False':
                artifact['latest_snapshot'] = False
            else:
                result = False
                comment = __append_comment('Cannot convert jboss_config.latest_snapshot={0} to boolean'.format(artifact['latest_snapshot']), comment)
        if 'version' not in artifact and ('latest_snapshot' not in artifact or not artifact['latest_snapshot']):
            result = False
            comment = __append_comment('No version or latest_snapshot=True in artifact')
    if salt_source:
        result, comment = __check_dict_contains(salt_source, 'salt_source', ['source', 'target_file'], comment, result)

    return result, comment


def __find_deployment(jboss_config, artifact=None, salt_source=None):
    result = None
    success = True
    comment = ''
    deployments = __salt__['jboss7.list_deployments'](jboss_config)
    if artifact is not None:
        for deployment in deployments:
            if deployment.startswith(artifact['artifact_id']):
                if result is not None:
                    success = False
                    comment = "More than one deployment's name starts with {0}. \n" \
                              "For deployments from artifactory existing deployments on JBoss are searched to find one that starts with artifact_id.\n"\
                              "Existing deployments: {1}".format(artifact['artifact_id'], ",".join(deployments))
                else:
                    result = deployment
    elif salt_source is not None and salt_source['undeploy']:
        deployment_re = re.compile(salt_source['undeploy'])
        for deployment in deployments:
            if deployment_re.match(deployment):
                if result is not None:
                    success = False
                    comment = "More than one deployment matches regular expression: {0}. \n" \
                              "For deployments from Salt file system deployments on JBoss are searched to find one that matches regular expression in 'undeploy' parameter.\n" \
                              "Existing deployments: {1}".format(salt_source['undeploy'], ",".join(deployments))
                else:
                    result = deployment

    return success, result, comment


def __get_artifact(artifact, salt_source):
    resolved_source = None
    comment = None

    if artifact is None and salt_source is None:
        log.debug('artifact == None and salt_source == None')
        comment = 'No salt_source or artifact defined'
    elif isinstance(artifact, dict):
        log.debug('artifact from artifactory')
        try:
            fetch_result = __fetch_from_artifactory(artifact)
            log.debug('fetch_result={0}'.format(fetch_result))
        except Exception as e:
            log.debug(traceback.format_exc())
            return None, e.message

        if fetch_result['status']:
            resolved_source = fetch_result['target_file']
            comment = fetch_result['comment']
        else:
            comment = 'Cannot fetch artifact (artifactory comment:{0}) '.format(fetch_result['comment'])
    elif isinstance(salt_source, dict):
        log.debug('file from salt master')

        try:
            sfn, source_sum, comment_ = __salt__['file.get_managed'](
                name=salt_source['target_file'],
                template=None,
                source=salt_source['source'],
                source_hash=None,
                user=None,
                group=None,
                mode=None,
                saltenv=__env__,
                context=None,
                defaults=None,
                kwargs=None)

            manage_result = __salt__['file.manage_file'](
                name=salt_source['target_file'],
                sfn=sfn,
                ret=None,
                source=salt_source['source'],
                source_sum=source_sum,
                user=None,
                group=None,
                mode=None,
                saltenv=__env__,
                backup=None,
                makedirs=False,
                template=None,
                show_diff=True,
                contents=None,
                dir_mode=None)
            if manage_result['result']:
                resolved_source = salt_source['target_file']
            else:
                comment = manage_result['comment']

        except Exception as e:
            log.debug(traceback.format_exc())
            comment = 'Unable to manage file: {0}'.format(e)

    return resolved_source, comment


def __fetch_from_artifactory(artifact):
    target_dir = '/tmp'
    if 'temp_dir' in artifact:
        target_dir = artifact['temp_dir']

    if 'latest_snapshot' in artifact and artifact['latest_snapshot']:
        fetch_result = __salt__['artifactory.get_latest_snapshot'](artifactory_url=artifact['artifactory_url'],
<<<<<<< HEAD
                                                                   repository=artifact['repository'],
                                                                   group_id=artifact['group_id'],
                                                                   artifact_id=artifact['artifact_id'],
                                                                   packaging=artifact['packaging'],
                                                                   target_dir=target_dir)
    elif str(artifact['version']).endswith('SNAPSHOT'):
        if 'snapshot_version' in artifact:
            fetch_result = __salt__['artifactory.get_snapshot'](artifactory_url=artifact['artifactory_url'],
                                                                repository=artifact['repository'],
                                                                group_id=artifact['group_id'],
                                                                artifact_id=artifact['artifact_id'],
                                                                packaging=artifact['packaging'],
                                                                version=artifact['version'],
                                                                snapshot_version=artifact['snapshot_version'],
                                                                target_dir=target_dir)
=======
                                                                      repository=artifact['repository'],
                                                                      group_id=artifact['group_id'],
                                                                      artifact_id=artifact['artifact_id'],
                                                                      packaging=artifact['packaging'],
                                                                      target_dir=target_dir)
    elif str(artifact['version']).endswith('SNAPSHOT'):
        if 'snapshot_version' in artifact:
            fetch_result = __salt__['artifactory.get_snapshot'](artifactory_url=artifact['artifactory_url'],
                                                                       repository=artifact['repository'],
                                                                       group_id=artifact['group_id'],
                                                                       artifact_id=artifact['artifact_id'],
                                                                       packaging=artifact['packaging'],
                                                                       version=artifact['version'],
                                                                       snapshot_version=artifact['snapshot_version'],
                                                                       target_dir=target_dir)
>>>>>>> 7c471ef1
        else:
            fetch_result = __salt__['artifactory.get_snapshot'](artifactory_url=artifact['artifactory_url'],
                                                                repository=artifact['repository'],
                                                                group_id=artifact['group_id'],
                                                                artifact_id=artifact['artifact_id'],
                                                                packaging=artifact['packaging'],
                                                                version=artifact['version'],
                                                                target_dir=target_dir)
    else:
        fetch_result = __salt__['artifactory.get_release'](artifactory_url=artifact['artifactory_url'],
<<<<<<< HEAD
                                                           repository=artifact['repository'],
                                                           group_id=artifact['group_id'],
                                                           artifact_id=artifact['artifact_id'],
                                                           packaging=artifact['packaging'],
                                                           version=artifact['version'],
                                                           target_dir=target_dir)
=======
                                                              repository=artifact['repository'],
                                                              group_id=artifact['group_id'],
                                                              artifact_id=artifact['artifact_id'],
                                                              packaging=artifact['packaging'],
                                                              version=artifact['version'],
                                                              target_dir=target_dir)
>>>>>>> 7c471ef1
    return fetch_result


def reloaded(name, jboss_config, timeout=60, interval=5):
    '''
    Reloads configuration of jboss server.

    jboss_config:
        Dict with connection properties (see state description)
    timeout:
        Time to wait until jboss is back in running state. Default timeout is 60s.
    interval:
        Interval between state checks. Default interval is 5s. Decreasing the interval may slightly decrease waiting time
        but be aware that every status check is a call to jboss-cli which is a java process. If interval is smaller than
        process cleanup time it may easily lead to excessive resource consumption.

    This step performs the following operations:

    * Ensures that server is in running or reload-required state (by reading server-state attribute)
    * Reloads configuration
    * Waits for server to reload and be in running state

    Example:

    .. code-block:: yaml

        configuration_reloaded:
           jboss7.reloaded:
            - jboss_config: {{ pillar['jboss'] }}
    '''
    log.debug(" ======================== STATE: jboss7.reloaded (name: %s) ", name)
    ret = {'name': name,
           'result': True,
           'changes': {},
           'comment': ''}

    status = __salt__['jboss7.status'](jboss_config)
    if not status['success'] or status['result'] not in ('running', 'reload-required'):
        ret['result'] = False
        ret['comment'] = "Cannot reload server configuration, it should be up and in 'running' or 'reload-required' state."
        return ret

    result = __salt__['jboss7.reload'](jboss_config)
    if result['success'] or \
                    'Operation failed: Channel closed' in result['stdout'] or \
                    'Communication error: java.util.concurrent.ExecutionException: Operation failed' in result['stdout']:
        wait_time = 0
        status = None
        while (status is None or not status['success'] or status['result'] != 'running') and wait_time < timeout:
            time.sleep(interval)
            wait_time += interval
            status = __salt__['jboss7.status'](jboss_config)

        if status['success'] and status['result'] == 'running':
            ret['result'] = True
            ret['comment'] = 'Configuration reloaded'
            ret['changes']['reloaded'] = 'configuration'
        else:
            ret['result'] = False
            ret['comment'] = 'Could not reload the configuration. Timeout ({0} s) exceeded. '.format(timeout)
            if not status['success']:
                ret['comment'] = __append_comment('Could not connect to JBoss controller.', ret['comment'])
            else:
                ret['comment'] = __append_comment(('Server is in {0} state'.format(status['result'])), ret['comment'])
    else:
        ret['result'] = False
        ret['comment'] = 'Could not reload the configuration, stdout:'+result['stdout']

    return ret


<<<<<<< HEAD
def __check_dict_contains(_dict, dict_name, keys, comment='', result=True):
    for key in keys:
        if key not in six.iterkeys(_dict):
=======
def __check_dict_contains(dct, dict_name, keys, comment='', result=True):
    for key in keys:
        if key not in dct.keys():
>>>>>>> 7c471ef1
            result = False
            comment = __append_comment("Missing {0} in {1}".format(key, dict_name), comment)
    return result, comment


def __append_comment(new_comment, current_comment=''):
    return current_comment+'\n'+new_comment


def _error(ret, err_msg):
    ret['result'] = False
    ret['comment'] = err_msg
    return ret<|MERGE_RESOLUTION|>--- conflicted
+++ resolved
@@ -73,16 +73,12 @@
 
 '''
 
-<<<<<<< HEAD
 # Import python libs
 from __future__ import absolute_import
-=======
->>>>>>> 7c471ef1
 import time
 import logging
 import re
 import traceback
-<<<<<<< HEAD
 
 # Import Salt libs
 from salt.utils import dictdiffer
@@ -90,11 +86,6 @@
 
 # Import 3rd-party libs
 import salt.ext.six as six
-=======
-from salt.utils import dictdiffer
-
-from salt.exceptions import CommandExecutionError
->>>>>>> 7c471ef1
 
 log = logging.getLogger(__name__)
 
@@ -233,25 +224,14 @@
     return changes
 
 
-<<<<<<< HEAD
-def __get_ds_value(_dict, key):
+def __get_ds_value(dct, key):
     log.debug("__get_value(dict, {0})".format(key))
-    if key == "password":
-        return "***"
-    elif _dict[key] is None:
-        return 'undefined'
-    else:
-        return str(_dict[key])
-=======
-def __get_ds_value(dct, key):
-    log.debug("__get_value(dict,%s)", key)
     if key == "password":
         return "***"
     elif dct[key] is None:
         return 'undefined'
     else:
         return str(dct[key])
->>>>>>> 7c471ef1
 
 
 def bindings_exist(name, jboss_config, bindings):
@@ -313,15 +293,6 @@
     return ret
 
 
-<<<<<<< HEAD
-def __log_binding_change(changes, _type, key, new, old=None):
-    if _type not in changes:
-        changes[_type] = ''
-    if old is None:
-        changes[_type] += key + ':' + new + '\n'
-    else:
-        changes[_type] += key + ':' + old + '->' + new + '\n'
-=======
 def __log_binding_change(changes, type_, key, new, old=None):
     if type_ not in changes:
         changes[type_] = ''
@@ -329,7 +300,6 @@
         changes[type_] += key + ':' + new + '\n'
     else:
         changes[type_] += key + ':' + old + '->' + new + '\n'
->>>>>>> 7c471ef1
 
 
 def deployed(name, jboss_config, artifact=None, salt_source=None):
@@ -362,11 +332,7 @@
     * Undeploy the artifact if it is already deployed
     * Deploy the new artifact
 
-<<<<<<< HEAD
-    Examples::
-=======
     Examples:
->>>>>>> 7c471ef1
 
     Deployment of a file from Salt file system:
 
@@ -651,7 +617,6 @@
 
     if 'latest_snapshot' in artifact and artifact['latest_snapshot']:
         fetch_result = __salt__['artifactory.get_latest_snapshot'](artifactory_url=artifact['artifactory_url'],
-<<<<<<< HEAD
                                                                    repository=artifact['repository'],
                                                                    group_id=artifact['group_id'],
                                                                    artifact_id=artifact['artifact_id'],
@@ -667,23 +632,6 @@
                                                                 version=artifact['version'],
                                                                 snapshot_version=artifact['snapshot_version'],
                                                                 target_dir=target_dir)
-=======
-                                                                      repository=artifact['repository'],
-                                                                      group_id=artifact['group_id'],
-                                                                      artifact_id=artifact['artifact_id'],
-                                                                      packaging=artifact['packaging'],
-                                                                      target_dir=target_dir)
-    elif str(artifact['version']).endswith('SNAPSHOT'):
-        if 'snapshot_version' in artifact:
-            fetch_result = __salt__['artifactory.get_snapshot'](artifactory_url=artifact['artifactory_url'],
-                                                                       repository=artifact['repository'],
-                                                                       group_id=artifact['group_id'],
-                                                                       artifact_id=artifact['artifact_id'],
-                                                                       packaging=artifact['packaging'],
-                                                                       version=artifact['version'],
-                                                                       snapshot_version=artifact['snapshot_version'],
-                                                                       target_dir=target_dir)
->>>>>>> 7c471ef1
         else:
             fetch_result = __salt__['artifactory.get_snapshot'](artifactory_url=artifact['artifactory_url'],
                                                                 repository=artifact['repository'],
@@ -694,21 +642,12 @@
                                                                 target_dir=target_dir)
     else:
         fetch_result = __salt__['artifactory.get_release'](artifactory_url=artifact['artifactory_url'],
-<<<<<<< HEAD
                                                            repository=artifact['repository'],
                                                            group_id=artifact['group_id'],
                                                            artifact_id=artifact['artifact_id'],
                                                            packaging=artifact['packaging'],
                                                            version=artifact['version'],
                                                            target_dir=target_dir)
-=======
-                                                              repository=artifact['repository'],
-                                                              group_id=artifact['group_id'],
-                                                              artifact_id=artifact['artifact_id'],
-                                                              packaging=artifact['packaging'],
-                                                              version=artifact['version'],
-                                                              target_dir=target_dir)
->>>>>>> 7c471ef1
     return fetch_result
 
 
@@ -780,15 +719,9 @@
     return ret
 
 
-<<<<<<< HEAD
-def __check_dict_contains(_dict, dict_name, keys, comment='', result=True):
-    for key in keys:
-        if key not in six.iterkeys(_dict):
-=======
 def __check_dict_contains(dct, dict_name, keys, comment='', result=True):
     for key in keys:
-        if key not in dct.keys():
->>>>>>> 7c471ef1
+        if key not in six.iterkeys(dct):
             result = False
             comment = __append_comment("Missing {0} in {1}".format(key, dict_name), comment)
     return result, comment
