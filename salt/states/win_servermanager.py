--- conflicted
+++ resolved
@@ -17,24 +17,6 @@
 def __virtual__():
     """
     Load only if win_servermanager is loaded
-<<<<<<< HEAD
-    """
-    if "win_servermanager.install" in __salt__:
-        return "win_servermanager"
-    return (False, "win_servermanager module could not be loaded")
-
-
-def installed(
-    name,
-    features=None,
-    recurse=False,
-    restart=False,
-    source=None,
-    exclude=None,
-    **kwargs
-):
-    """
-=======
     '''
     return 'win_servermanager' if 'win_servermanager.install' in __salt__ else False
 
@@ -46,7 +28,6 @@
               source=None,
               exclude=None):
     '''
->>>>>>> 8abb7099
     Install the windows feature. To install a single feature, use the ``name``
     parameter. To install multiple features, use the ``features`` parameter.
 
@@ -132,19 +113,11 @@
               - SNMP-Service
             - exclude:
               - Web-Server
-<<<<<<< HEAD
-    """
-    if "force" in kwargs:
-        kwargs.pop("force")
-
-    ret = {"name": name, "result": True, "changes": {}, "comment": ""}
-=======
     '''
     ret = {'name': name,
            'result': True,
            'changes': {},
            'comment': ''}
->>>>>>> 8abb7099
 
     # Check if features is not passed, use name. Split commas
     if features is None:
