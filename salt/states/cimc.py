--- conflicted
+++ resolved
@@ -27,13 +27,9 @@
 
 
 def __virtual__():
-<<<<<<< HEAD
-    if 'cimc.get_system_info' in __salt__:
+    if "cimc.get_system_info" in __salt__:
         return True
-    return (False, 'cimc module could not be loaded')
-=======
-    return "cimc.get_system_info" in __salt__
->>>>>>> 967e44f8
+    return (False, "cimc module could not be loaded")
 
 
 def _default_ret(name):
