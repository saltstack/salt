# -*- coding: utf-8 -*-
"""
Management of Open vSwitch ports.
"""

# Import Python libs
from __future__ import absolute_import, print_function, unicode_literals

# Import Salt libs
from salt.ext import six


def __virtual__():
    """
    Only make these states available if Open vSwitch module is available.
    """
    if "openvswitch.port_add" in __salt__:
        return True
    return (False, "openvswitch module could not be loaded")


def present(
    name, bridge, tunnel_type=None, id=None, remote=None, dst_port=None, internal=False
):
    """
    Ensures that the named port exists on bridge, eventually creates it.

    Args:
        name: The name of the port.
        bridge: The name of the bridge.
        tunnel_type: Optional type of interface to create, currently supports: vlan, vxlan and gre.
        id: Optional tunnel's key.
        remote: Remote endpoint's IP address.
        dst_port: Port to use when creating tunnelport in the switch.
        internal: Create an internal port if one does not exist

    """
    ret = {"name": name, "changes": {}, "result": False, "comment": ""}
    tunnel_types = ("vlan", "vxlan", "gre")

    if tunnel_type and tunnel_type not in tunnel_types:
        raise TypeError(
            "The optional type argument must be one of these values: {0}.".format(
                six.text_type(tunnel_types)
            )
        )

    bridge_exists = __salt__["openvswitch.bridge_exists"](bridge)
    port_list = []
    if bridge_exists:
        port_list = __salt__["openvswitch.port_list"](bridge)

    # Comment and change messages

    comments = {}

<<<<<<< HEAD
    comments["comment_bridge_notexists"] = "Bridge {0} does not exist.".format(bridge)
    comments["comment_port_exists"] = "Port {0} already exists.".format(name)
    comments["comment_port_created"] = "Port {0} created on bridge {1}.".format(
        name, bridge
    )
    comments[
        "comment_port_notcreated"
    ] = "Unable to create port {0} on bridge {1}.".format(name, bridge)
    comments["changes_port_created"] = {
        name: {
            "old": "No port named {0} present.".format(name),
            "new": "Created port {1} on bridge {0}.".format(bridge, name),
        }
    }
    comments[
        "comment_port_internal"
    ] = "Port {0} already exists, but interface type has been changed to internal.".format(
        name
    )
    comments["changes_port_internal"] = {"internal": {"old": False, "new": True}}
    comments[
        "comment_port_internal_not_changed"
    ] = "Port {0} already exists, but the interface type could not be changed to internal.".format(
        name
    )
=======
    comments['comment_bridge_notexists'] = 'Bridge {0} does not exist.'.format(bridge)
    comments['comment_port_exists'] = 'Port {0} already exists.'.format(name)
    comments['comment_port_created'] = 'Port {0} created on bridge {1}.'.format(name, bridge)
    comments['comment_port_notcreated'] = 'Unable to create port {0} on bridge {1}.'.format(name, bridge)
    comments['changes_port_created'] = {name: {'old': 'No port named {0} present.'.format(name),
                                   'new': 'Created port {1} on bridge {0}.'.format(bridge, name),
                                   }
                            }
    comments['comment_port_internal'] = 'Port {0} already exists, but interface type has been changed to internal.'.format(name)
    comments['changes_port_internal'] = {'internal': {'old': False, 'new': True}}
    comments['comment_port_internal_not_changed'] = 'Port {0} already exists, but the interface type could not be changed to internal.'.format(name)
>>>>>>> 8abb7099

    if tunnel_type:
        comments["comment_invalid_ip"] = "Remote is not valid ip address."
        if tunnel_type == "vlan":
            comments["comment_vlan_invalid_id"] = "VLANs id must be between 0 and 4095."
            comments[
                "comment_vlan_invalid_name"
            ] = "Could not find network interface {0}.".format(name)
            comments[
                "comment_vlan_port_exists"
            ] = "Port {0} with access to VLAN {1} already exists on bridge {2}.".format(
                name, id, bridge
            )
            comments[
                "comment_vlan_created"
            ] = "Created port {0} with access to VLAN {1} on bridge {2}.".format(
                name, id, bridge
            )
            comments["comment_vlan_notcreated"] = (
                "Unable to create port {0} with access to VLAN {1} on "
                "bridge {2}.".format(name, id, bridge)
            )
            comments["changes_vlan_created"] = {
                name: {
                    "old": "No port named {0} with access to VLAN {1} present on "
                    "bridge {2} present.".format(name, id, bridge),
                    "new": "Created port {1} with access to VLAN {2} on "
                    "bridge {0}.".format(bridge, name, id),
                }
            }

        elif tunnel_type == "gre":
            comments[
                "comment_gre_invalid_id"
            ] = "Id of GRE tunnel must be an unsigned 32-bit integer."
            comments["comment_gre_interface_exists"] = (
                "GRE tunnel interface {0} with rempte ip {1} and key {2} "
                "already exists on bridge {3}.".format(name, remote, id, bridge)
            )
            comments["comment_gre_created"] = (
                "Created GRE tunnel interface {0} with remote ip {1}  and key {2} "
                "on bridge {3}.".format(name, remote, id, bridge)
            )
            comments["comment_gre_notcreated"] = (
                "Unable to create GRE tunnel interface {0} with remote ip {1} and key {2} "
                "on bridge {3}.".format(name, remote, id, bridge)
            )
            comments["changes_gre_created"] = {
                name: {
                    "old": "No GRE tunnel interface {0} with remote ip {1} and key {2} "
                    "on bridge {3} present.".format(name, remote, id, bridge),
                    "new": "Created GRE tunnel interface {0} with remote ip {1} and key {2} "
                    "on bridge {3}.".format(name, remote, id, bridge),
                }
            }
        elif tunnel_type == "vxlan":
            comments["comment_dstport"] = (
                " (dst_port" + six.text_type(dst_port) + ")"
                if 0 < dst_port <= 65535
                else ""
            )
            comments[
                "comment_vxlan_invalid_id"
            ] = "Id of VXLAN tunnel must be an unsigned 64-bit integer."
            comments["comment_vxlan_interface_exists"] = (
                "VXLAN tunnel interface {0} with rempte ip {1} and key {2} "
                "already exists on bridge {3}{4}.".format(
                    name, remote, id, bridge, comments["comment_dstport"]
                )
            )
            comments["comment_vxlan_created"] = (
                "Created VXLAN tunnel interface {0} with remote ip {1}  and key {2} "
                "on bridge {3}{4}.".format(
                    name, remote, id, bridge, comments["comment_dstport"]
                )
            )
            comments["comment_vxlan_notcreated"] = (
                "Unable to create VXLAN tunnel interface {0} with remote ip {1} and key {2} "
                "on bridge {3}{4}.".format(
                    name, remote, id, bridge, comments["comment_dstport"]
                )
            )
            comments["changes_vxlan_created"] = {
                name: {
                    "old": "No VXLAN tunnel interface {0} with remote ip {1} and key {2} "
                    "on bridge {3}{4} present.".format(
                        name, remote, id, bridge, comments["comment_dstport"]
                    ),
                    "new": "Created VXLAN tunnel interface {0} with remote ip {1} and key {2} "
                    "on bridge {3}{4}.".format(
                        name, remote, id, bridge, comments["comment_dstport"]
                    ),
                }
            }

    # Check VLANs attributes
    def _check_vlan():
        tag = __salt__["openvswitch.port_get_tag"](name)
        interfaces = __salt__["network.interfaces"]()
        if not 0 <= id <= 4095:
            ret["result"] = False
            ret["comment"] = comments["comment_vlan_invalid_id"]
        elif not internal and name not in interfaces:
            ret["result"] = False
            ret["comment"] = comments["comment_vlan_invalid_name"]
        elif tag and name in port_list:
            try:
                if int(tag[0]) == id:
                    ret["result"] = True
                    ret["comment"] = comments["comment_vlan_port_exists"]
            except (ValueError, KeyError):
                pass

    # Check GRE tunnels attributes
    def _check_gre():
        interface_options = __salt__["openvswitch.interface_get_options"](name)
        interface_type = __salt__["openvswitch.interface_get_type"](name)
        if not 0 <= id <= 2 ** 32:
            ret["result"] = False
            ret["comment"] = comments["comment_gre_invalid_id"]
        elif not __salt__["dig.check_ip"](remote):
            ret["result"] = False
            ret["comment"] = comments["comment_invalid_ip"]
        elif interface_options and interface_type and name in port_list:
            interface_attroptions = (
                '{key="'
                + six.text_type(id)
                + '", remote_ip="'
                + six.text_type(remote)
                + '"}'
            )
            try:
                if (
                    interface_type[0] == "gre"
                    and interface_options[0] == interface_attroptions
                ):
                    ret["result"] = True
                    ret["comment"] = comments["comment_gre_interface_exists"]
            except KeyError:
                pass

    # Check VXLAN tunnels attributes
    def _check_vxlan():
        interface_options = __salt__["openvswitch.interface_get_options"](name)
        interface_type = __salt__["openvswitch.interface_get_type"](name)
        if not 0 <= id <= 2 ** 64:
            ret["result"] = False
            ret["comment"] = comments["comment_vxlan_invalid_id"]
        elif not __salt__["dig.check_ip"](remote):
            ret["result"] = False
            ret["comment"] = comments["comment_invalid_ip"]
        elif interface_options and interface_type and name in port_list:
            opt_port = (
                'dst_port="' + six.text_type(dst_port) + '", '
                if 0 < dst_port <= 65535
                else ""
            )
            interface_attroptions = (
                '{{{0}key="'.format(opt_port)
                + six.text_type(id)
                + '", remote_ip="'
                + six.text_type(remote)
                + '"}'
            )
            try:
                if (
                    interface_type[0] == "vxlan"
                    and interface_options[0] == interface_attroptions
                ):
                    ret["result"] = True
                    ret["comment"] = comments["comment_vxlan_interface_exists"]
            except KeyError:
                pass

    # Dry run, test=true mode
    if __opts__["test"]:
        if bridge_exists:
            if tunnel_type == "vlan":
                _check_vlan()
                if not ret["comment"]:
                    ret["result"] = None
                    ret["comment"] = comments["comment_vlan_created"]
            elif tunnel_type == "vxlan":
                _check_vxlan()
                if not ret["comment"]:
                    ret["result"] = None
                    ret["comment"] = comments["comment_vxlan_created"]
            elif tunnel_type == "gre":
                _check_gre()
                if not ret["comment"]:
                    ret["result"] = None
                    ret["comment"] = comments["comment_gre_created"]
            else:
                if name in port_list:
<<<<<<< HEAD
                    ret["result"] = True
                    current_type = __salt__["openvswitch.interface_get_type"](name)
                    # The interface type is returned as a single-element list.
                    if internal and (current_type != ["internal"]):
                        ret["comment"] = comments["comment_port_internal"]
                    else:
                        ret["comment"] = comments["comment_port_exists"]
=======
                    ret['result'] = True
                    current_type = __salt__['openvswitch.interface_get_type'](
                        name)
                    # The interface type is returned as a single-element list.
                    if internal and (current_type != ['internal']):
                        ret['comment'] = comments['comment_port_internal']
                    else:
                        ret['comment'] = comments['comment_port_exists']
>>>>>>> 8abb7099
                else:
                    ret["result"] = None
                    ret["comment"] = comments["comment_port_created"]
        else:
            ret["result"] = None
            ret["comment"] = comments["comment_bridge_notexists"]

        return ret

    if bridge_exists:
        if tunnel_type == "vlan":
            _check_vlan()
            if not ret["comment"]:
                port_create_vlan = __salt__["openvswitch.port_create_vlan"](
                    bridge, name, id, internal
                )
                if port_create_vlan:
                    ret["result"] = True
                    ret["comment"] = comments["comment_vlan_created"]
                    ret["changes"] = comments["changes_vlan_created"]
                else:
                    ret["result"] = False
                    ret["comment"] = comments["comment_vlan_notcreated"]
        elif tunnel_type == "vxlan":
            _check_vxlan()
            if not ret["comment"]:
                port_create_vxlan = __salt__["openvswitch.port_create_vxlan"](
                    bridge, name, id, remote, dst_port
                )
                if port_create_vxlan:
                    ret["result"] = True
                    ret["comment"] = comments["comment_vxlan_created"]
                    ret["changes"] = comments["changes_vxlan_created"]
                else:
                    ret["result"] = False
                    ret["comment"] = comments["comment_vxlan_notcreated"]
        elif tunnel_type == "gre":
            _check_gre()
            if not ret["comment"]:
                port_create_gre = __salt__["openvswitch.port_create_gre"](
                    bridge, name, id, remote
                )
                if port_create_gre:
                    ret["result"] = True
                    ret["comment"] = comments["comment_gre_created"]
                    ret["changes"] = comments["changes_gre_created"]
                else:
                    ret["result"] = False
                    ret["comment"] = comments["comment_gre_notcreated"]
        else:
            if name in port_list:
<<<<<<< HEAD
                current_type = __salt__["openvswitch.interface_get_type"](name)
                # The interface type is returned as a single-element list.
                if internal and (current_type != ["internal"]):
                    # We do not have a direct way of only setting the interface
                    # type to internal, so we add the port with the --may-exist
                    # option.
                    port_add = __salt__["openvswitch.port_add"](
                        bridge, name, may_exist=True, internal=internal
                    )
                    if port_add:
                        ret["result"] = True
                        ret["comment"] = comments["comment_port_internal"]
                        ret["changes"] = comments["changes_port_internal"]
                    else:
                        ret["result"] = False
                        ret["comment"] = comments["comment_port_internal_not_changed"]
                else:
                    ret["result"] = True
                    ret["comment"] = comments["comment_port_exists"]
            else:
                port_add = __salt__["openvswitch.port_add"](
                    bridge, name, internal=internal
                )
=======
                current_type = __salt__['openvswitch.interface_get_type'](name)
                # The interface type is returned as a single-element list.
                if internal and (current_type != ['internal']):
                    # We do not have a direct way of only setting the interface
                    # type to internal, so we add the port with the --may-exist
                    # option.
                    port_add = __salt__['openvswitch.port_add'](
                        bridge, name, may_exist=True, internal=internal)
                    if port_add:
                        ret['result'] = True
                        ret['comment'] = comments['comment_port_internal']
                        ret['changes'] = comments['changes_port_internal']
                    else:
                        ret['result'] = False
                        ret['comment'] = comments[
                            'comment_port_internal_not_changed']
                else:
                    ret['result'] = True
                    ret['comment'] = comments['comment_port_exists']
            else:
                port_add = __salt__['openvswitch.port_add'](bridge, name, internal=internal)
>>>>>>> 8abb7099
                if port_add:
                    ret["result"] = True
                    ret["comment"] = comments["comment_port_created"]
                    ret["changes"] = comments["changes_port_created"]
                else:
                    ret["result"] = False
                    ret["comment"] = comments["comment_port_notcreated"]
    else:
        ret["result"] = False
        ret["comment"] = comments["comment_bridge_notexists"]

    return ret


def absent(name, bridge=None):
    """
    Ensures that the named port exists on bridge, eventually deletes it.
    If bridge is not set, port is removed from  whatever bridge contains it.

    Args:
        name: The name of the port.
        bridge: The name of the bridge.

    """
    ret = {"name": name, "changes": {}, "result": False, "comment": ""}
    bridge_exists = False
    if bridge:
        bridge_exists = __salt__["openvswitch.bridge_exists"](bridge)
        if bridge_exists:
            port_list = __salt__["openvswitch.port_list"](bridge)
        else:
            port_list = ()
    else:
        port_list = [name]

    # Comment and change messages
    comments = {}
    comments["comment_bridge_notexists"] = "Bridge {0} does not exist.".format(bridge)
    comments[
        "comment_port_notexists"
    ] = "Port {0} does not exist on bridge {1}.".format(name, bridge)
    comments["comment_port_deleted"] = "Port {0} deleted.".format(name)
    comments["comment_port_notdeleted"] = "Unable to delete port {0}.".format(name)
    comments["changes_port_deleted"] = {
        name: {
            "old": "Port named {0} may exist.".format(name),
            "new": "Deleted port {0}.".format(name),
        }
    }

    # Dry run, test=true mode
    if __opts__["test"]:
        if bridge and not bridge_exists:
            ret["result"] = None
            ret["comment"] = comments["comment_bridge_notexists"]
        elif name not in port_list:
            ret["result"] = True
            ret["comment"] = comments["comment_port_notexists"]
        else:
            ret["result"] = None
            ret["comment"] = comments["comment_port_deleted"]
        return ret

    if bridge and not bridge_exists:
        ret["result"] = False
        ret["comment"] = comments["comment_bridge_notexists"]
    elif name not in port_list:
        ret["result"] = True
        ret["comment"] = comments["comment_port_notexists"]
    else:
        if bridge:
            port_remove = __salt__["openvswitch.port_remove"](br=bridge, port=name)
        else:
            port_remove = __salt__["openvswitch.port_remove"](br=None, port=name)

        if port_remove:
            ret["result"] = True
            ret["comment"] = comments["comment_port_deleted"]
            ret["changes"] = comments["changes_port_deleted"]
        else:
            ret["result"] = False
            ret["comment"] = comments["comment_port_notdeleted"]

    return ret<|MERGE_RESOLUTION|>--- conflicted
+++ resolved
@@ -54,33 +54,6 @@
 
     comments = {}
 
-<<<<<<< HEAD
-    comments["comment_bridge_notexists"] = "Bridge {0} does not exist.".format(bridge)
-    comments["comment_port_exists"] = "Port {0} already exists.".format(name)
-    comments["comment_port_created"] = "Port {0} created on bridge {1}.".format(
-        name, bridge
-    )
-    comments[
-        "comment_port_notcreated"
-    ] = "Unable to create port {0} on bridge {1}.".format(name, bridge)
-    comments["changes_port_created"] = {
-        name: {
-            "old": "No port named {0} present.".format(name),
-            "new": "Created port {1} on bridge {0}.".format(bridge, name),
-        }
-    }
-    comments[
-        "comment_port_internal"
-    ] = "Port {0} already exists, but interface type has been changed to internal.".format(
-        name
-    )
-    comments["changes_port_internal"] = {"internal": {"old": False, "new": True}}
-    comments[
-        "comment_port_internal_not_changed"
-    ] = "Port {0} already exists, but the interface type could not be changed to internal.".format(
-        name
-    )
-=======
     comments['comment_bridge_notexists'] = 'Bridge {0} does not exist.'.format(bridge)
     comments['comment_port_exists'] = 'Port {0} already exists.'.format(name)
     comments['comment_port_created'] = 'Port {0} created on bridge {1}.'.format(name, bridge)
@@ -92,7 +65,6 @@
     comments['comment_port_internal'] = 'Port {0} already exists, but interface type has been changed to internal.'.format(name)
     comments['changes_port_internal'] = {'internal': {'old': False, 'new': True}}
     comments['comment_port_internal_not_changed'] = 'Port {0} already exists, but the interface type could not be changed to internal.'.format(name)
->>>>>>> 8abb7099
 
     if tunnel_type:
         comments["comment_invalid_ip"] = "Remote is not valid ip address."
@@ -287,15 +259,6 @@
                     ret["comment"] = comments["comment_gre_created"]
             else:
                 if name in port_list:
-<<<<<<< HEAD
-                    ret["result"] = True
-                    current_type = __salt__["openvswitch.interface_get_type"](name)
-                    # The interface type is returned as a single-element list.
-                    if internal and (current_type != ["internal"]):
-                        ret["comment"] = comments["comment_port_internal"]
-                    else:
-                        ret["comment"] = comments["comment_port_exists"]
-=======
                     ret['result'] = True
                     current_type = __salt__['openvswitch.interface_get_type'](
                         name)
@@ -304,7 +267,6 @@
                         ret['comment'] = comments['comment_port_internal']
                     else:
                         ret['comment'] = comments['comment_port_exists']
->>>>>>> 8abb7099
                 else:
                     ret["result"] = None
                     ret["comment"] = comments["comment_port_created"]
@@ -356,31 +318,6 @@
                     ret["comment"] = comments["comment_gre_notcreated"]
         else:
             if name in port_list:
-<<<<<<< HEAD
-                current_type = __salt__["openvswitch.interface_get_type"](name)
-                # The interface type is returned as a single-element list.
-                if internal and (current_type != ["internal"]):
-                    # We do not have a direct way of only setting the interface
-                    # type to internal, so we add the port with the --may-exist
-                    # option.
-                    port_add = __salt__["openvswitch.port_add"](
-                        bridge, name, may_exist=True, internal=internal
-                    )
-                    if port_add:
-                        ret["result"] = True
-                        ret["comment"] = comments["comment_port_internal"]
-                        ret["changes"] = comments["changes_port_internal"]
-                    else:
-                        ret["result"] = False
-                        ret["comment"] = comments["comment_port_internal_not_changed"]
-                else:
-                    ret["result"] = True
-                    ret["comment"] = comments["comment_port_exists"]
-            else:
-                port_add = __salt__["openvswitch.port_add"](
-                    bridge, name, internal=internal
-                )
-=======
                 current_type = __salt__['openvswitch.interface_get_type'](name)
                 # The interface type is returned as a single-element list.
                 if internal and (current_type != ['internal']):
@@ -402,7 +339,6 @@
                     ret['comment'] = comments['comment_port_exists']
             else:
                 port_add = __salt__['openvswitch.port_add'](bridge, name, internal=internal)
->>>>>>> 8abb7099
                 if port_add:
                     ret["result"] = True
                     ret["comment"] = comments["comment_port_created"]
