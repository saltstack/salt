--- conflicted
+++ resolved
@@ -21,7 +21,7 @@
 __deprecated__ = (
     3009,
     "vault",
-    "https://github.com/saltstack/saltext-vault",
+    "https://github.com/salt-extensions/saltext-vault",
 )
 
 
@@ -50,7 +50,6 @@
                 }
 
     """
-<<<<<<< HEAD
     ret = {"name": name, "changes": {}, "result": True, "comment": ""}
 
     try:
@@ -63,24 +62,6 @@
     if existing_rules == rules:
         ret["comment"] = "Policy exists, and has the correct content"
         return ret
-=======
-    url = f"v1/sys/policy/{name}"
-    response = __utils__["vault.make_request"]("GET", url)
-    try:
-        if response.status_code == 200:
-            return _handle_existing_policy(name, rules, response.json()["rules"])
-        elif response.status_code == 404:
-            return _create_new_policy(name, rules)
-        else:
-            response.raise_for_status()
-    except Exception as e:  # pylint: disable=broad-except
-        return {
-            "name": name,
-            "changes": {},
-            "result": False,
-            "comment": f"Failed to get policy: {e}",
-        }
->>>>>>> 61b172af
 
     diff = "".join(
         difflib.unified_diff(
@@ -97,7 +78,6 @@
         )
         return ret
 
-<<<<<<< HEAD
     try:
         __salt__["vault.policy_write"](name, rules)
         ret["comment"] = "Policy has been " + (
@@ -105,21 +85,11 @@
         )
         return ret
     except CommandExecutionError as err:
-=======
-    payload = {"rules": rules}
-    url = f"v1/sys/policy/{name}"
-    response = __utils__["vault.make_request"]("PUT", url, json=payload)
-    if response.status_code not in [200, 204]:
->>>>>>> 61b172af
         return {
             "name": name,
             "changes": {},
             "result": False,
-<<<<<<< HEAD
             "comment": f"Failed to write policy: {err}",
-=======
-            "comment": f"Failed to create policy: {response.reason}",
->>>>>>> 61b172af
         }
 
 
@@ -150,7 +120,6 @@
         ret["comment"] = "Policy would be deleted"
         return ret
 
-<<<<<<< HEAD
     try:
         if not __salt__["vault.policy_delete"](name):
             raise CommandExecutionError(
@@ -160,27 +129,9 @@
         ret["comment"] = "Policy has been deleted"
         return ret
     except CommandExecutionError as err:
-=======
-    payload = {"rules": new_rules}
-
-    url = f"v1/sys/policy/{name}"
-    response = __utils__["vault.make_request"]("PUT", url, json=payload)
-    if response.status_code not in [200, 204]:
->>>>>>> 61b172af
         return {
             "name": name,
             "changes": {},
             "result": False,
-<<<<<<< HEAD
             "comment": f"Failed to delete policy: {err}",
-        }
-=======
-            "comment": f"Failed to change policy: {response.reason}",
-        }
-
-    ret["result"] = True
-    ret["changes"] = {name: {"change": change}}
-    ret["comment"] = "Policy was updated"
-
-    return ret
->>>>>>> 61b172af
+        }