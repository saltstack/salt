# -*- coding: utf-8 -*-
'''
Manage IAM roles

.. versionadded:: 2014.7.0

This module uses ``boto``, which can be installed via package, or pip.

This module accepts explicit IAM credentials but can also utilize
IAM roles assigned to the instance through Instance Profiles. Dynamic
credentials are then automatically obtained from AWS API and no further
configuration is necessary. More information available `here
<http://docs.aws.amazon.com/AWSEC2/latest/UserGuide/iam-roles-for-amazon-ec2.html>`_.

If IAM roles are not used you need to specify them either in a pillar file or
in the minion's config file:

.. code-block:: yaml

    iam.keyid: GKTADJGHEIQSXMKKRBJ08H
    iam.key: askdjghsdfjkghWupUjasdflkdfklgjsdfjajkghs

It's also possible to specify ``key``, ``keyid`` and ``region`` via a profile, either
passed in as a dict, or as a string to pull from pillars or minion config:

.. code-block:: yaml

    myprofile:
        keyid: GKTADJGHEIQSXMKKRBJ08H
        key: askjghsdfjkghWupUjasdflkdfklgjsdfjajkghs
        region: us-east-1

Creating a role will automatically create an instance profile and associate it
with the role. This is the default behavior of the AWS console.

.. code-block:: yaml

    myrole:
        boto_iam_role.present:
            - region: us-east-1
            - key: GKTADJGHEIQSXMKKRBJ08H
            - keyid: askdjghsdfjkghWupUjasdflkdfklgjsdfjajkghs
            - policies_from_pillars:
                - shared_iam_bootstrap_policy
            - policies:
                MySQSPolicy:
                    Statement:
                      - Action:
                            - sqs:*
                        Effect: Allow
                        Resource:
                            - arn:aws:sqs:*:*:*
                        Sid: MyPolicySQS1
                MyS3Policy:
                    Statement:
                      - Action:
                            - s3:GetObject
                        Effect: Allow
                        Resource:
                            - arn:aws:s3:*:*:mybucket/*

    # Using a credentials profile from pillars
    myrole:
        boto_iam_role.present:
            - region: us-east-1
            - profile: myiamprofile

    # Passing in a credentials profile
    myrole:
        boto_iam_role.present:
            - region: us-east-1
            - profile:
                key: GKTADJGHEIQSXMKKRBJ08H
                keyid: askdjghsdfjkghWupUjasdflkdfklgjsdfjajkghs

If ``delete_policies: False`` is specified, existing policies that are not in
<<<<<<< HEAD
the given list of policies will not be deleted. These allow manual
modifications on the IAM role to be persistent.
=======
the given list of policies will not be deleted. This allows manual modifications
on the IAM role to be persistent. This functionality was added in Beryllium.
>>>>>>> 3f08f1f0
'''
from __future__ import absolute_import
import salt.utils.dictupdate as dictupdate
import salt.ext.six as six


def __virtual__():
    '''
    Only load if boto is available.
    '''
    return 'boto_iam_role' if 'boto_iam.role_exists' in __salt__ else False


def present(
        name,
        policy_document=None,
        path=None,
        policies=None,
        policies_from_pillars=None,
        create_instance_profile=True,
        region=None,
        key=None,
        keyid=None,
        profile=None,
        delete_policies=True):
    '''
    Ensure the IAM role exists.

    name
        Name of the IAM role.

    policy_document
        The policy that grants an entity permission to assume the role. (See http://boto.readthedocs.org/en/latest/ref/iam.html#boto.iam.connection.IAMConnection.create_role)

    path
        The path to the role/instance profile. (See http://boto.readthedocs.org/en/latest/ref/iam.html#boto.iam.connection.IAMConnection.create_role)

    policies
        A dict of IAM role policies.

    policies_from_pillars
        A list of pillars that contain role policy dicts. Policies in the
        pillars will be merged in the order defined in the list and key
        conflicts will be handled by later defined keys overriding earlier
        defined keys. The policies defined here will be merged with the
        policies defined in the policies argument. If keys conflict, the keys
        in the policies argument will override the keys defined in
        policies_from_pillars.

    create_instance_profile
        A boolean of whether or not to create an instance profile and associate
        it with this role.

    region
        Region to connect to.

    key
        Secret key to be used.

    keyid
        Access key to be used.

    profile
        A dict with region, key and keyid, or a pillar key (string)
        that contains a dict with region, key and keyid.

    delete_policies
        Deletes existing policies that are not in the given list of policies. Default
        value is ``True``. If ``False`` is specified, existing policies will not be deleted
        allowing manual modifications on the IAM role to be persistent.

        .. versionadded:: Beryllium
    '''
    ret = {'name': name, 'result': True, 'comment': '', 'changes': {}}
    _ret = _role_present(name, policy_document, path, region, key, keyid,
                         profile)
    if not policies:
        policies = {}
    if not policies_from_pillars:
        policies_from_pillars = []
    _policies = {}
    for policy in policies_from_pillars:
        _policy = __salt__['pillar.get'](policy)
        _policies.update(_policy)
    _policies.update(policies)
    ret['changes'] = _ret['changes']
    ret['comment'] = ' '.join([ret['comment'], _ret['comment']])
    if not _ret['result']:
        ret['result'] = _ret['result']
        if ret['result'] is False:
            return ret
    if create_instance_profile:
        _ret = _instance_profile_present(name, region, key, keyid, profile)
        ret['changes'] = dictupdate.update(ret['changes'], _ret['changes'])
        ret['comment'] = ' '.join([ret['comment'], _ret['comment']])
        if not _ret['result']:
            ret['result'] = _ret['result']
            if ret['result'] is False:
                return ret
        _ret = _instance_profile_associated(name, region, key, keyid, profile)
        ret['changes'] = dictupdate.update(ret['changes'], _ret['changes'])
        ret['comment'] = ' '.join([ret['comment'], _ret['comment']])
        if not _ret['result']:
            ret['result'] = _ret['result']
            if ret['result'] is False:
                return ret
    _ret = _policies_present(name, _policies, region, key, keyid, profile,
                             delete_policies)
    ret['changes'] = dictupdate.update(ret['changes'], _ret['changes'])
    ret['comment'] = ' '.join([ret['comment'], _ret['comment']])
    if not _ret['result']:
        ret['result'] = _ret['result']
    return ret


def _role_present(
        name,
        policy_document=None,
        path=None,
        region=None,
        key=None,
        keyid=None,
        profile=None):
    ret = {'result': True, 'comment': '', 'changes': {}}
    role = __salt__['boto_iam.describe_role'](name, region, key, keyid,
                                              profile)
    if not role:
        if __opts__['test']:
            ret['comment'] = 'IAM role {0} is set to be created.'.format(name)
            ret['result'] = None
            return ret
        created = __salt__['boto_iam.create_role'](name, policy_document,
                                                   path, region, key,
                                                   keyid, profile)
        if created:
            ret['changes']['old'] = {'role': None}
            ret['changes']['new'] = {'role': name}
            ret['comment'] = 'IAM role {0} created.'.format(name)
        else:
            ret['result'] = False
            ret['comment'] = 'Failed to create {0} IAM role.'.format(name)
    else:
        ret['comment'] = '{0} role present.'.format(name)
        update_needed = False
        _policy_document = None
        if not policy_document:
            policy = __salt__['boto_iam.build_policy'](region, key, keyid,
                                                       profile)
            if role['assume_role_policy_document'] != policy:
                update_needed = True
                _policy_document = policy
        else:
            if role['assume_role_policy_document'] != policy_document:
                update_needed = True
                _policy_document = policy_document
        if update_needed:
            if __opts__['test']:
                msg = 'Assume role policy document to be updated.'
                ret['comment'] = '{0} {1}'.format(ret['comment'], msg)
                ret['result'] = None
                return ret
            updated = __salt__['boto_iam.update_assume_role_policy'](
                name, _policy_document, region, key, keyid, profile
            )
            if updated:
                msg = 'Assume role policy document updated.'
                ret['comment'] = '{0} {1}'.format(ret['comment'], msg)
                ret['changes']['old'] = {'policy_document': policy_document}
                ret['changes']['new'] = {'policy_document': _policy_document}
            else:
                ret['result'] = False
                msg = 'Failed to update assume role policy.'
                ret['comment'] = '{0} {1}'.format(ret['comment'], msg)
    return ret


def _instance_profile_present(
        name,
        region=None,
        key=None,
        keyid=None,
        profile=None):
    ret = {'result': True, 'comment': '', 'changes': {}}
    exists = __salt__['boto_iam.instance_profile_exists'](name, region, key,
                                                          keyid, profile)
    if not exists:
        if __opts__['test']:
            msg = 'Instance profile {0} is set to be created.'
            ret['comment'] = msg.format(name)
            ret['result'] = None
            return ret
        created = __salt__['boto_iam.create_instance_profile'](name, region,
                                                               key, keyid,
                                                               profile)
        if created:
            ret['changes']['old'] = {'instance_profile': None}
            ret['changes']['new'] = {'instance_profile': name}
            ret['comment'] = 'Instance profile {0} created.'.format(name)
        else:
            ret['result'] = False
            msg = 'Failed to create {0} instance profile.'.format(name)
            ret['comment'] = msg
    return ret


def _instance_profile_associated(
        name,
        region=None,
        key=None,
        keyid=None,
        profile=None):
    ret = {'result': True, 'comment': '', 'changes': {}}
    is_associated = __salt__['boto_iam.profile_associated'](name, name, region,
                                                            key, keyid,
                                                            profile)
    if not is_associated:
        if __opts__['test']:
            msg = 'Instance profile {0} is set to be associated.'
            ret['comment'] = msg.format(name)
            ret['result'] = None
            return ret
        associated = __salt__['boto_iam.associate_profile_to_role'](name, name,
                                                                    region,
                                                                    key, keyid,
                                                                    profile)
        if associated:
            ret['changes']['old'] = {'profile_associated': None}
            ret['changes']['new'] = {'profile_associated': True}
            ret['comment'] = 'Instance profile {0} associated.'.format(name)
        else:
            ret['result'] = False
            msg = 'Failed to associate {0} instance profile with {0} role.'
            ret['comment'] = msg.format(name)
    return ret


def _policies_present(
        name,
        policies=None,
        region=None,
        key=None,
        keyid=None,
        profile=None,
        delete_policies=True):
    ret = {'result': True, 'comment': '', 'changes': {}}
    policies_to_create = {}
    policies_to_delete = []
    for policy_name, policy in six.iteritems(policies):
        _policy = __salt__['boto_iam.get_role_policy'](name, policy_name,
                                                       region, key, keyid,
                                                       profile)
        if _policy != policy:
            policies_to_create[policy_name] = policy
    _list = __salt__['boto_iam.list_role_policies'](name, region, key, keyid,
                                                    profile)
    for policy_name in _list:
        if delete_policies and policy_name not in policies:
            policies_to_delete.append(policy_name)
    if policies_to_create or policies_to_delete:
        _to_modify = list(policies_to_delete)
        _to_modify.extend(policies_to_create)
        if __opts__['test']:
            msg = '{0} policies to be modified on role {1}.'
            ret['comment'] = msg.format(', '.join(_to_modify), name)
            ret['result'] = None
            return ret
        ret['changes']['old'] = {'policies': _list}
        for policy_name, policy in six.iteritems(policies_to_create):
            policy_set = __salt__['boto_iam.create_role_policy'](name,
                                                                 policy_name,
                                                                 policy,
                                                                 region, key,
                                                                 keyid,
                                                                 profile)
            if not policy_set:
                _list = __salt__['boto_iam.list_role_policies'](name, region,
                                                                key, keyid,
                                                                profile)
                ret['changes']['new'] = {'policies': _list}
                ret['result'] = False
                msg = 'Failed to add policy {0} to role {1}'
                ret['comment'] = msg.format(policy_name, name)
                return ret
        for policy_name in policies_to_delete:
            policy_unset = __salt__['boto_iam.delete_role_policy'](name,
                                                                   policy_name,
                                                                   region, key,
                                                                   keyid,
                                                                   profile)
            if not policy_unset:
                _list = __salt__['boto_iam.list_role_policies'](name, region,
                                                                key, keyid,
                                                                profile)
                ret['changes']['new'] = {'policies': _list}
                ret['result'] = False
                msg = 'Failed to remove policy {0} from role {1}'
                ret['comment'] = msg.format(policy_name, name)
                return ret
        _list = __salt__['boto_iam.list_role_policies'](name, region, key,
                                                        keyid, profile)
        ret['changes']['new'] = {'policies': _list}
        msg = '{0} policies modified on role {1}.'
        ret['comment'] = msg.format(', '.join(_list), name)
    return ret


def absent(
        name,
        region=None,
        key=None,
        keyid=None,
        profile=None):
    '''
    Ensure the IAM role is deleted.

    name
        Name of the IAM role.

    region
        Region to connect to.

    key
        Secret key to be used.

    keyid
        Access key to be used.

    profile
        A dict with region, key and keyid, or a pillar key (string)
        that contains a dict with region, key and keyid.
    '''
    ret = {'name': name, 'result': True, 'comment': '', 'changes': {}}
    _ret = _policies_absent(name, region, key, keyid, profile)
    ret['changes'] = _ret['changes']
    ret['comment'] = ' '.join([ret['comment'], _ret['comment']])
    if not _ret['result']:
        ret['result'] = _ret['result']
        if ret['result'] is False:
            return ret
    _ret = _instance_profile_disassociated(name, region, key, keyid, profile)
    ret['changes'] = dictupdate.update(ret['changes'], _ret['changes'])
    ret['comment'] = ' '.join([ret['comment'], _ret['comment']])
    if not _ret['result']:
        ret['result'] = _ret['result']
        if ret['result'] is False:
            return ret
    _ret = _instance_profile_absent(name, region, key, keyid, profile)
    ret['changes'] = dictupdate.update(ret['changes'], _ret['changes'])
    ret['comment'] = ' '.join([ret['comment'], _ret['comment']])
    if not _ret['result']:
        ret['result'] = _ret['result']
        if ret['result'] is False:
            return ret
    _ret = _role_absent(name, region, key, keyid, profile)
    ret['changes'] = dictupdate.update(ret['changes'], _ret['changes'])
    ret['comment'] = ' '.join([ret['comment'], _ret['comment']])
    if not _ret['result']:
        ret['result'] = _ret['result']
    return ret


def _role_absent(
        name,
        region=None,
        key=None,
        keyid=None,
        profile=None):
    ret = {'result': True, 'comment': '', 'changes': {}}

    exists = __salt__['boto_iam.role_exists'](name, region, key, keyid,
                                              profile)
    if exists:
        if __opts__['test']:
            ret['comment'] = 'IAM role {0} is set to be removed.'.format(
                name)
            ret['result'] = None
            return ret
        deleted = __salt__['boto_iam.delete_role'](name, region, key, keyid,
                                                   profile)
        if deleted:
            ret['changes']['old'] = {'role': name}
            ret['changes']['new'] = {'role': None}
            ret['comment'] = 'IAM role {0} removed.'.format(name)
        else:
            ret['result'] = False
            ret['comment'] = 'Failed to delete {0} iam role.'.format(name)
    else:
        ret['comment'] = '{0} role does not exist.'.format(name)
    return ret


def _instance_profile_absent(
        name,
        region=None,
        key=None,
        keyid=None,
        profile=None):
    ret = {'result': True, 'comment': '', 'changes': {}}

    exists = __salt__['boto_iam.instance_profile_exists'](name, region, key,
                                                          keyid, profile)
    if exists:
        if __opts__['test']:
            msg = 'Instance profile {0} is set to be removed.'
            ret['comment'] = msg.format(name)
            ret['result'] = None
            return ret
        deleted = __salt__['boto_iam.delete_instance_profile'](name, region,
                                                               key, keyid,
                                                               profile)
        if deleted:
            ret['changes']['old'] = {'instance_profile': name}
            ret['changes']['new'] = {'instance_profile': None}
            ret['comment'] = 'Instance profile {0} removed.'.format(name)
        else:
            ret['result'] = False
            msg = 'Failed to delete {0} instance profile.'.format(name)
            ret['comment'] = msg
    else:
        ret['comment'] = '{0} instance profile does not exist.'.format(name)
    return ret


def _policies_absent(
        name,
        region=None,
        key=None,
        keyid=None,
        profile=None):
    ret = {'result': True, 'comment': '', 'changes': {}}
    _list = __salt__['boto_iam.list_role_policies'](name, region, key, keyid,
                                                    profile)
    if not _list:
        msg = 'No policies in role {0}.'.format(name)
        ret['comment'] = msg
        return ret
    if __opts__['test']:
        msg = '{0} policies to be removed from role {1}.'
        ret['comment'] = msg.format(', '.join(_list), name)
        ret['result'] = None
        return ret
    ret['changes']['old'] = {'policies': _list}
    for policy_name in _list:
        policy_unset = __salt__['boto_iam.delete_role_policy'](name,
                                                               policy_name,
                                                               region, key,
                                                               keyid,
                                                               profile)
        if not policy_unset:
            _list = __salt__['boto_iam.list_role_policies'](name, region,
                                                            key, keyid,
                                                            profile)
            ret['changes']['new'] = {'policies': _list}
            ret['result'] = False
            msg = 'Failed to add policy {0} to role {1}'
            ret['comment'] = msg.format(policy_name, name)
            return ret
    _list = __salt__['boto_iam.list_role_policies'](name, region, key,
                                                    keyid, profile)
    ret['changes']['new'] = {'policies': _list}
    msg = '{0} policies removed from role {1}.'
    ret['comment'] = msg.format(', '.join(_list), name)
    return ret


def _instance_profile_disassociated(
        name,
        region=None,
        key=None,
        keyid=None,
        profile=None):
    ret = {'result': True, 'comment': '', 'changes': {}}
    is_associated = __salt__['boto_iam.profile_associated'](name, name, region,
                                                            key, keyid,
                                                            profile)
    if is_associated:
        if __opts__['test']:
            msg = 'Instance profile {0} is set to be disassociated.'
            ret['comment'] = msg.format(name)
            ret['result'] = None
            return ret
        associated = __salt__['boto_iam.disassociate_profile_from_role'](name, name, region, key, keyid, profile)
        if associated:
            ret['changes']['old'] = {'profile_associated': True}
            ret['changes']['new'] = {'profile_associated': False}
            msg = 'Instance profile {0} disassociated.'.format(name)
            ret['comment'] = msg
        else:
            ret['result'] = False
            msg = 'Failed to disassociate {0} instance profile from {0} role.'
            ret['comment'] = msg.format(name)
    return ret<|MERGE_RESOLUTION|>--- conflicted
+++ resolved
@@ -74,13 +74,8 @@
                 keyid: askdjghsdfjkghWupUjasdflkdfklgjsdfjajkghs
 
 If ``delete_policies: False`` is specified, existing policies that are not in
-<<<<<<< HEAD
-the given list of policies will not be deleted. These allow manual
-modifications on the IAM role to be persistent.
-=======
 the given list of policies will not be deleted. This allows manual modifications
 on the IAM role to be persistent. This functionality was added in Beryllium.
->>>>>>> 3f08f1f0
 '''
 from __future__ import absolute_import
 import salt.utils.dictupdate as dictupdate
