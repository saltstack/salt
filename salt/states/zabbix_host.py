--- conflicted
+++ resolved
@@ -7,11 +7,7 @@
 
 """
 from __future__ import absolute_import, print_function, unicode_literals
-<<<<<<< HEAD
-
-=======
 from salt.utils.json import loads, dumps
->>>>>>> 8abb7099
 from copy import deepcopy
 
 import salt.utils.json
@@ -133,39 +129,6 @@
 
         for key, value in interfaces_dict.items():
             # Load interface values or default values
-<<<<<<< HEAD
-            interface_type = interface_ports[value["type"].lower()][0]
-            main = (
-                "1"
-                if six.text_type(value.get("main", "true")).lower() == "true"
-                else "0"
-            )
-            useip = (
-                "1"
-                if six.text_type(value.get("useip", "true")).lower() == "true"
-                else "0"
-            )
-            interface_ip = value.get("ip", "")
-            dns = value.get("dns", key)
-            port = six.text_type(
-                value.get("port", interface_ports[value["type"].lower()][1])
-            )
-
-            interfaces_list.append(
-                {
-                    "type": interface_type,
-                    "main": main,
-                    "useip": useip,
-                    "ip": interface_ip,
-                    "dns": dns,
-                    "port": port,
-                }
-            )
-
-        interfaces_list_sorted = sorted(
-            interfaces_list, key=lambda k: k["main"], reverse=True
-        )
-=======
             interface_type = interface_ports[value['type'].lower()][0]
             main = '1' if six.text_type(value.get('main', 'true')).lower() == 'true' else '0'
             useip = '1' if six.text_type(value.get('useip', 'true')).lower() == 'true' else '0'
@@ -182,7 +145,6 @@
 
         interfaces_list = interfaces_list
         interfaces_list_sorted = sorted(interfaces_list, key=lambda k: k['main'], reverse=True)
->>>>>>> 8abb7099
 
         return interfaces_list_sorted
 
