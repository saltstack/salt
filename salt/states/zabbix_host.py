--- conflicted
+++ resolved
@@ -126,13 +126,12 @@
 
     interfaces_formated = _interface_format(interfaces)
 
-<<<<<<< HEAD
 
     # Ensure groups are all groupid
     groupids = []
     for group in groups:
         if isinstance(group, six.string_types):
-            groupid = __salt__['zabbix.hostgroup_get'](name=group)
+            groupid = __salt__['zabbix.hostgroup_get'](name=group, **kwargs)
             try:
                 groupids.append(int(groupid[0]['groupid']))
             except TypeError:
@@ -143,8 +142,6 @@
     groups = groupids
 
 
-=======
->>>>>>> c9bcf3d7
     host_exists = __salt__['zabbix.host_exists'](host, **kwargs)
 
     if host_exists:
@@ -167,7 +164,7 @@
         hosttemplates = __salt__['zabbix.template_get'](hostids=hostid, **kwargs)
         cur_templates = list()
 
-        if not hosttemplates and not templates is None:
+        if not hosttemplates and templates is not None:
             update_templates = True
         elif not hosttemplates and templates is None:
             update_templates = False
@@ -237,7 +234,7 @@
             if update_interfaces:
                 if hostinterfaces:
                     for interface in hostinterfaces:
-                        __salt__['zabbix.hostinterface_delete'](interfaceids=interface['interfaceid'])
+                        __salt__['zabbix.hostinterface_delete'](interfaceids=interface['interfaceid'], **kwargs)
 
                 hostid = __salt__['zabbix.host_get'](name=host, **kwargs)[0]['hostid']
 
@@ -248,7 +245,7 @@
                                                                          main=interface['main'],
                                                                          type=interface['type'],
                                                                          useip=interface['useip'],
-                                                                         port=interface['port'])
+                                                                         port=interface['port'], **kwargs)
 
                     if 'error' in updatedint:
                         error.append(updatedint['error'])
@@ -377,7 +374,7 @@
     requested_template_ids = list()
     hostid = ''
 
-    host_exists = __salt__['zabbix.host_exists'](host)
+    host_exists = __salt__['zabbix.host_exists'](host, **kwargs)
 
     # Fail out if host does not exist
     if not host_exists:
@@ -385,7 +382,7 @@
         ret['comment'] = comment_host_templates_notupdated
         return ret
 
-    host_info = __salt__['zabbix.host_get'](name=host)[0]
+    host_info = __salt__['zabbix.host_get'](name=host, **kwargs)[0]
     hostid = host_info['hostid']
 
     if not templates:
@@ -393,14 +390,14 @@
 
     # Get current templateids for host
     host_templates = __salt__['zabbix.host_get'](hostids=hostid,
-                                                 output='[{"hostid"}]', selectParentTemplates='["templateid"]')
+                                                 output='[{"hostid"}]', selectParentTemplates='["templateid"]', **kwargs)
     for template_id in host_templates[0]['parentTemplates']:
         curr_template_ids.append(template_id['templateid'])
 
     # Get requested templateids
     for template in templates:
         try:
-            template_id = __salt__['zabbix.template_get'](host=template)[0]['templateid']
+            template_id = __salt__['zabbix.template_get'](host=template, *kwargs)[0]['templateid']
             requested_template_ids.append(template_id)
         except TypeError:
             ret['result'] = False
@@ -430,7 +427,7 @@
     # Attempt to perform update
     ret['result'] = True
     if update_host_templates:
-        update_output = __salt__['zabbix.host_update'](hostid, templates=(requested_template_ids))
+        update_output = __salt__['zabbix.host_update'](hostid, templates=(requested_template_ids), **kwargs)
         if update_output is False:
             ret['result'] = False
             ret['comment'] = comment_host_templates_notupdated
