--- conflicted
+++ resolved
@@ -43,22 +43,6 @@
 
 # Import 3rd-party libs
 from salt.ext.six import string_types
-<<<<<<< HEAD
-from salt.utils.dictdiffer import deep_diff
-
-
-def __virtual__():
-    """Only load if grafana4 module is available"""
-    if "grafana4.get_user" in __salt__:
-        return True
-    return (False, "grafana4 module could not be loaded")
-
-
-def present(
-    name, password, email, is_admin=False, fullname=None, theme=None, profile="grafana"
-):
-    """
-=======
 from requests.exceptions import HTTPError
 
 
@@ -77,7 +61,6 @@
             organizations=None,
             profile='grafana'):
     '''
->>>>>>> 8abb7099
     Ensure that a user is present.
 
     name
@@ -107,9 +90,6 @@
     profile
         Configuration profile used to connect to the Grafana instance.
         Default is 'grafana'.
-<<<<<<< HEAD
-    """
-=======
 
 
     Here is an example for using default_organization and organizations
@@ -131,7 +111,6 @@
               - TestOrg: Editor
               - Staging: Admin
     '''
->>>>>>> 8abb7099
     if isinstance(profile, string_types):
         profile = __salt__["config.option"](profile)
 
@@ -143,25 +122,6 @@
         if __opts__["test"]:
             ret["comment"] = "User {0} will be created".format(name)
             return ret
-<<<<<<< HEAD
-        __salt__["grafana4.create_user"](
-            login=name, password=password, email=email, name=fullname, profile=profile
-        )
-        user = __salt__["grafana4.get_user"](name, profile)
-        ret["changes"]["new"] = user
-
-    user_data = __salt__["grafana4.get_user_data"](user["id"], profile=profile)
-    data = _get_json_data(
-        login=name, email=email, name=fullname, theme=theme, defaults=user_data
-    )
-    if data != _get_json_data(
-        login=None, email=None, name=None, theme=None, defaults=user_data
-    ):
-        if __opts__["test"]:
-            ret["comment"] = "User {0} will be updated".format(name)
-            return ret
-        __salt__["grafana4.update_user"](user["id"], profile=profile, **data)
-=======
         __salt__['grafana4.create_user'](
             login=name,
             password=password,
@@ -198,7 +158,6 @@
             dictupdate.update(ret['changes'], deep_diff(old_data, new_data))
             return ret
         __salt__['grafana4.update_user'](user['id'], profile=profile, orgid=org_id, **new_data)
->>>>>>> 8abb7099
         dictupdate.update(
             ret["changes"],
             deep_diff(user_data, __salt__["grafana4.get_user_data"](user["id"])),
