--- conflicted
+++ resolved
@@ -187,17 +187,8 @@
             }
         else:
             # ACTION.CREATE
-<<<<<<< HEAD
-            action_create = __salt__["zabbix.run_query"](
-                "action.create", input_params, **kwargs
-            )
-            log.info(
-                "Zabbix Action: action.create result: %s", six.text_type(action_create)
-            )
-=======
             action_create = __salt__['zabbix.run_query']('action.create', input_params, **kwargs)
             log.info('Zabbix Action: action.create result: %s', action_create)
->>>>>>> 8abb7099
 
             if action_create:
                 ret["result"] = True
