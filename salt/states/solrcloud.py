--- conflicted
+++ resolved
@@ -40,15 +40,9 @@
         alias_content = __salt__["solrcloud.alias_get_collections"](name, **kwargs)
         diff = set(alias_content).difference(set(collections))
 
-<<<<<<< HEAD
-        if len(diff) == 0:
-            ret["result"] = True
-            ret["comment"] = "Alias is in desired state"
-=======
         if not diff:
             ret['result'] = True
             ret['comment'] = 'Alias is in desired state'
->>>>>>> 8abb7099
             return ret
 
         if __opts__["test"]:
@@ -126,15 +120,9 @@
             if key not in current_options or current_options[key] != value:
                 diff[key] = value
 
-<<<<<<< HEAD
-        if len(diff) == 0:
-            ret["result"] = True
-            ret["comment"] = "Collection options are in desired state"
-=======
         if not diff:
             ret['result'] = True
             ret['comment'] = 'Collection options are in desired state'
->>>>>>> 8abb7099
             return ret
 
         else:
