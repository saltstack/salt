# -*- coding: utf-8 -*-
"""
Management of Docker containers

.. versionadded:: 2017.7.0

:depends: docker_ Python module

.. note::
    Older releases of the Python bindings for Docker were called docker-py_ in
    PyPI. All releases of docker_, and releases of docker-py_ >= 1.6.0 are
    supported. These python bindings can easily be installed using
    :py:func:`pip.install <salt.modules.pip.install>`:

    .. code-block:: bash

        salt myminion pip.install docker

    To upgrade from docker-py_ to docker_, you must first uninstall docker-py_,
    and then install docker_:

    .. code-block:: bash

        salt myminion pip.uninstall docker-py
        salt myminion pip.install docker

.. _docker: https://pypi.python.org/pypi/docker
.. _docker-py: https://pypi.python.org/pypi/docker-py

These states were moved from the :mod:`docker <salt.states.docker>` state
module (formerly called **dockerng**) in the 2017.7.0 release. When running the
:py:func:`docker_container.running <salt.states.docker_container.running>`
state for the first time after upgrading to 2017.7.0, your container(s) may be
replaced. The changes may show diffs for certain parameters which say that the
old value was an empty string, and the new value is ``None``. This is due to
the fact that in prior releases Salt was passing empty strings for these values
when creating the container if they were undefined in the SLS file, where now
Salt simply does not pass any arguments not explicitly defined in the SLS file.
Subsequent runs of the state should not replace the container if the
configuration remains unchanged.


.. note::
    To pull from a Docker registry, authentication must be configured. See
    :ref:`here <docker-authentication>` for more information on how to
    configure access to docker registries in :ref:`Pillar <pillar>` data.
"""
from __future__ import absolute_import, print_function, unicode_literals

import copy
import logging
import os

import salt.utils.args
import salt.utils.data
<<<<<<< HEAD
import salt.utils.docker
=======
import salt.utils.dockermod

>>>>>>> b03e79ca
# Import Salt libs
from salt.exceptions import CommandExecutionError
# Import 3rd-party libs
from salt.ext import six

# Enable proper logging
log = logging.getLogger(__name__)  # pylint: disable=invalid-name

# Define the module's virtual name
__virtualname__ = "docker_container"
__virtual_aliases__ = ("moby_container",)


def __virtual__():
    """
    Only load if the docker execution module is available
    """
    if "docker.version" in __salt__:
        return __virtualname__
    return (False, __salt__.missing_fun_string("docker.version"))


def _format_comments(ret, comments):
    """
    DRY code for joining comments together and conditionally adding a period at
    the end, and adding this comment string to the state return dict.
    """
    if isinstance(comments, six.string_types):
        ret["comment"] = comments
    else:
        ret["comment"] = ". ".join(comments)
        if len(comments) > 1:
            ret["comment"] += "."
    return ret


def _check_diff(changes):
    """
    Check the diff for signs of incorrect argument handling in previous
    releases, as discovered here:

    https://github.com/saltstack/salt/pull/39996#issuecomment-288025200
    """
    for conf_dict in changes:
        if conf_dict == "Networks":
            continue
        for item in changes[conf_dict]:
            if changes[conf_dict][item]["new"] is None:
                old = changes[conf_dict][item]["old"]
                if old == "":
                    return True
                else:
                    try:
                        if all(x == "" for x in old):
                            return True
                    except TypeError:
                        # Old value is not an iterable type
                        pass
    return False


def _parse_networks(networks):
    """
    Common logic for parsing the networks
    """
    networks = salt.utils.args.split_input(networks or [])
    if not networks:
        networks = {}
    else:
        # We don't want to recurse the repack, as the values of the kwargs
        # being passed when connecting to the network will not be dictlists.
        networks = salt.utils.data.repack_dictlist(networks)
        if not networks:
            raise CommandExecutionError(
                "Invalid network configuration (see documentation)"
            )
        for net_name, net_conf in six.iteritems(networks):
            if net_conf is None:
                networks[net_name] = {}
            else:
                networks[net_name] = salt.utils.data.repack_dictlist(net_conf)
                if not networks[net_name]:
                    raise CommandExecutionError(
                        "Invalid configuration for network '{0}' "
                        "(see documentation)".format(net_name)
                    )
                for key in ("links", "aliases"):
                    try:
                        networks[net_name][key] = salt.utils.args.split_input(
                            networks[net_name][key]
                        )
                    except KeyError:
                        continue

        # Iterate over the networks again now, looking for
        # incorrectly-formatted arguments
        errors = []
        for net_name, net_conf in six.iteritems(networks):
            if net_conf is not None:
                for key, val in six.iteritems(net_conf):
                    if val is None:
                        errors.append(
                            "Config option '{0}' for network '{1}' is "
                            "missing a value".format(key, net_name)
                        )
        if errors:
            raise CommandExecutionError("Invalid network configuration", info=errors)

    if networks:
        try:
            all_networks = [
                x["Name"] for x in __salt__["docker.networks"]() if "Name" in x
            ]
        except CommandExecutionError as exc:
            raise CommandExecutionError(
                "Failed to get list of existing networks: {0}.".format(exc)
            )
        else:
            missing_networks = [x for x in sorted(networks) if x not in all_networks]
            if missing_networks:
                raise CommandExecutionError(
                    "The following networks are not present: {0}".format(
                        ", ".join(missing_networks)
                    )
                )

    return networks


def _resolve_image(ret, image, client_timeout):
    """
    Resolve the image ID and pull the image if necessary
    """
    image_id = __salt__["docker.resolve_image_id"](image)

    if image_id is False:
        if not __opts__["test"]:
            # Image not pulled locally, so try pulling it
            try:
                pull_result = __salt__["docker.pull"](
                    image, client_timeout=client_timeout,
                )
            except Exception as exc:  # pylint: disable=broad-except
                raise CommandExecutionError(
                    "Failed to pull {0}: {1}".format(image, exc)
                )
            else:
                ret["changes"]["image"] = pull_result
                # Try resolving again now that we've pulled
                image_id = __salt__["docker.resolve_image_id"](image)
                if image_id is False:
                    # Shouldn't happen unless the pull failed
                    raise CommandExecutionError(
                        "Image '{0}' not present despite a docker pull "
                        "raising no errors".format(image)
                    )
    return image_id


def running(
    name,
    image=None,
    skip_translate=None,
    ignore_collisions=False,
    validate_ip_addrs=True,
    force=False,
    watch_action="force",
    start=True,
    shutdown_timeout=None,
    client_timeout=salt.utils.dockermod.CLIENT_TIMEOUT,
    networks=None,
    **kwargs
):
    """
    Ensure that a container with a specific configuration is present and
    running

    name
        Name of the container

    image
        Image to use for the container

        .. note::
            This state will pull the image if it is not present. However, if
            the image needs to be built from a Dockerfile or loaded from a
            saved image, or if you would like to use requisites to trigger a
            replacement of the container when the image is updated, then the
            :py:func:`docker_image.present
            <salt.states.dockermod.image_present>` state should be used to
            manage the image.

        .. versionchanged:: 2018.3.0
            If no tag is specified in the image name, and nothing matching the
            specified image is pulled on the minion, the ``docker pull`` that
            retrieves the image will pull *all tags* for the image. A tag of
            ``latest`` is no longer implicit for the pull. For this reason, it
            is recommended to specify the image in ``repo:tag`` notation.

    .. _docker-container-running-skip-translate:

    skip_translate
        This function translates Salt CLI or SLS input into the format which
        docker-py_ expects. However, in the event that Salt's translation logic
        fails (due to potential changes in the Docker Remote API, or to bugs in
        the translation code), this argument can be used to exert granular
        control over which arguments are translated and which are not.

        Pass this argument as a comma-separated list (or Python list) of
        arguments, and translation for each passed argument name will be
        skipped. Alternatively, pass ``True`` and *all* translation will be
        skipped.

        Skipping tranlsation allows for arguments to be formatted directly in
        the format which docker-py_ expects. This allows for API changes and
        other issues to be more easily worked around. An example of using this
        option to skip translation would be:

        For example, imagine that there is an issue with processing the
        ``port_bindings`` argument, and the following configuration no longer
        works as expected:

        .. code-block:: yaml

            mycontainer:
              docker_container.running:
                - image: 7.3.1611
                - port_bindings:
                  - 10.2.9.10:8080:80

        By using ``skip_translate``, you can forego the input translation and
        configure the port binding in the format docker-py_ needs:

        .. code-block:: yaml

            mycontainer:
              docker_container.running:
                - image: 7.3.1611
                - skip_translate: port_bindings
                - port_bindings: {8080: [('10.2.9.10', 80)], '4193/udp': 9314}

        See the following links for more information:

        - `docker-py Low-level API`_
        - `Docker Engine API`_

    .. _docker-py: https://pypi.python.org/pypi/docker-py
    .. _`docker-py Low-level API`: http://docker-py.readthedocs.io/en/stable/api.html#docker.api.container.ContainerApiMixin.create_container
    .. _`Docker Engine API`: https://docs.docker.com/engine/api/v1.33/#operation/ContainerCreate

    ignore_collisions : False
        Since many of docker-py_'s arguments differ in name from their CLI
        counterparts (with which most Docker users are more familiar), Salt
        detects usage of these and aliases them to the docker-py_ version of
        that argument so that both CLI and API versions of a given argument are
        supported. However, if both the alias and the docker-py_ version of the
        same argument (e.g. ``env`` and ``environment``) are used, an error
        will be raised. Set this argument to ``True`` to suppress these errors
        and keep the docker-py_ version of the argument.

    validate_ip_addrs : True
        For parameters which accept IP addresses as input, IP address
        validation will be performed. To disable, set this to ``False``

    force : False
        Set this parameter to ``True`` to force Salt to re-create the container
        irrespective of whether or not it is configured as desired.

    watch_action : force
        Control what type of action is taken when this state :ref:`watches
        <requisites-watch>` another state that has changes. The default action
        is ``force``, which runs the state with ``force`` set to ``True``,
        triggering a rebuild of the container.

        If any other value is passed, it will be assumed to be a kill signal.
        If the container matches the specified configuration, and is running,
        then the action will be to send that signal to the container. Kill
        signals can be either strings or numbers, and are defined in the
        **Standard Signals** section of the ``signal(7)`` manpage. Run ``man 7
        signal`` on a Linux host to browse this manpage. For example:

        .. code-block:: yaml

            mycontainer:
              docker_container.running:
                - image: busybox
                - watch_action: SIGHUP
                - watch:
                  - file: some_file

        .. note::

            If the container differs from the specified configuration, or is
            not running, then instead of sending a signal to the container, the
            container will be re-created/started and no signal will be sent.

    start : True
        Set to ``False`` to suppress starting of the container if it exists,
        matches the desired configuration, but is not running. This is useful
        for data-only containers, or for non-daemonized container processes,
        such as the Django ``migrate`` and ``collectstatic`` commands. In
        instances such as this, the container only needs to be started the
        first time.

    shutdown_timeout
        If the container needs to be replaced, the container will be stopped
        using :py:func:`docker.stop <salt.modules.dockermod.stop>`. If a
        ``shutdown_timout`` is not set, and the container was created using
        ``stop_timeout``, that timeout will be used. If neither of these values
        were set, then a timeout of 10 seconds will be used.

        .. versionchanged:: 2017.7.0
            This option was renamed from ``stop_timeout`` to
            ``shutdown_timeout`` to accommodate the ``stop_timeout`` container
            configuration setting.

    client_timeout : 60
        Timeout in seconds for the Docker client. This is not a timeout for
        this function, but for receiving a response from the API.

        .. note::
            This is only used if Salt needs to pull the requested image.

    .. _salt-states-docker-container-network-management:

    **NETWORK MANAGEMENT**

    .. versionadded:: 2018.3.0
    .. versionchanged:: 2019.2.0
        If the ``networks`` option is used, any networks (including the default
        ``bridge`` network) which are not specified will be disconnected.

    The ``networks`` argument can be used to ensure that a container is
    attached to one or more networks. Optionally, arguments can be passed to
    the networks. In the example below, ``net1`` is being configured with
    arguments, while ``net2`` and ``bridge`` are being configured *without*
    arguments:

    .. code-block:: yaml

        foo:
          docker_container.running:
            - image: myuser/myimage:foo
            - networks:
              - net1:
                - aliases:
                  - bar
                  - baz
                - ipv4_address: 10.0.20.50
              - net2
              - bridge
            - require:
              - docker_network: net1
              - docker_network: net2

    The supported arguments are the ones from the docker-py's
    `connect_container_to_network`_ function (other than ``container`` and
    ``net_id``).

    .. important::
        Unlike with the arguments described in the **CONTAINER CONFIGURATION
        PARAMETERS** section below, these network configuration parameters are
        not translated at all.  Consult the `connect_container_to_network`_
        documentation for the correct type/format of data to pass.

    .. _`connect_container_to_network`: https://docker-py.readthedocs.io/en/stable/api.html#docker.api.network.NetworkApiMixin.connect_container_to_network

    To start a container with no network connectivity (only possible in
    2019.2.0 and later) pass this option as an empty list. For example:

    .. code-block:: yaml

        foo:
          docker_container.running:
            - image: myuser/myimage:foo
            - networks: []


    **CONTAINER CONFIGURATION PARAMETERS**

    auto_remove (or *rm*) : False
        Enable auto-removal of the container on daemon side when the
        container’s process exits (analogous to running a docker container with
        ``--rm`` on the CLI).

        .. code-block:: yaml

            foo:
              docker_container.running:
                - image: bar/baz:latest
                - auto_remove: True

    binds
        Files/directories to bind mount. Each bind mount should be passed in
        one of the following formats:

        - ``<host_path>:<container_path>`` - ``host_path`` is mounted within
          the container as ``container_path`` with read-write access.
        - ``<host_path>:<container_path>:<selinux_context>`` - ``host_path`` is
          mounted within the container as ``container_path`` with read-write
          access. Additionally, the specified selinux context will be set
          within the container.
        - ``<host_path>:<container_path>:<read_only>`` - ``host_path`` is
          mounted within the container as ``container_path``, with the
          read-only or read-write setting explicitly defined.
        - ``<host_path>:<container_path>:<read_only>,<selinux_context>`` -
          ``host_path`` is mounted within the container as ``container_path``,
          with the read-only or read-write setting explicitly defined.
          Additionally, the specified selinux context will be set within the
          container.

        ``<read_only>`` can be either ``rw`` for read-write access, or ``ro``
        for read-only access. When omitted, it is assumed to be read-write.

        ``<selinux_context>`` can be ``z`` if the volume is shared between
        multiple containers, or ``Z`` if the volume should be private.

        .. note::
            When both ``<read_only>`` and ``<selinux_context>`` are specified,
            there must be a comma before ``<selinux_context>``.

        Binds can be expressed as a comma-separated list or a YAML list. The
        below two examples are equivalent:

        .. code-block:: yaml

            foo:
              docker_container.running:
                - image: bar/baz:latest
                - binds: /srv/www:/var/www:ro,/etc/foo.conf:/usr/local/etc/foo.conf:rw

        .. code-block:: yaml

            foo:
              docker_container.running:
                - image: bar/baz:latest
                - binds:
                  - /srv/www:/var/www:ro
                  - /home/myuser/conf/foo.conf:/etc/foo.conf:rw

        However, in cases where both ro/rw and an selinux context are combined,
        the only option is to use a YAML list, like so:

        .. code-block:: yaml

            foo:
              docker_container.running:
                - image: bar/baz:latest
                - binds:
                  - /srv/www:/var/www:ro,Z
                  - /home/myuser/conf/foo.conf:/etc/foo.conf:rw,Z

        Since the second bind in the previous example is mounted read-write,
        the ``rw`` and comma can be dropped. For example:

        .. code-block:: yaml

            foo:
              docker_container.running:
                - image: bar/baz:latest
                - binds:
                  - /srv/www:/var/www:ro,Z
                  - /home/myuser/conf/foo.conf:/etc/foo.conf:Z

    blkio_weight
        Block IO weight (relative weight), accepts a weight value between 10
        and 1000.

        .. code-block:: yaml

            foo:
              docker_container.running:
                - image: bar/baz:latest
                - blkio_weight: 100

    blkio_weight_device
        Block IO weight (relative device weight), specified as a list of
        expressions in the format ``PATH:RATE``

        .. code-block:: yaml

            foo:
              docker_container.running:
                - image: bar/baz:latest
                - blkio_weight_device: /dev/sda:100

    cap_add
        List of capabilities to add within the container. Can be expressed as a
        comma-separated list or a Python list. The below two examples are
        equivalent:

        .. code-block:: yaml

            foo:
              docker_container.running:
                - image: bar/baz:latest
                - cap_add: SYS_ADMIN,MKNOD

        .. code-block:: yaml

            foo:
              docker_container.running:
                - image: bar/baz:latest
                - cap_add:
                  - SYS_ADMIN
                  - MKNOD

        .. note::

            This option requires Docker 1.2.0 or newer.

    cap_drop
        List of capabilities to drop within the container. Can be expressed as
        a comma-separated list or a Python list. The below two examples are
        equivalent:

        .. code-block:: yaml

            foo:
              docker_container.running:
                - image: bar/baz:latest
                - cap_drop: SYS_ADMIN,MKNOD

        .. code-block:: yaml

            foo:
              docker_container.running:
                - image: bar/baz:latest
                - cap_drop:
                  - SYS_ADMIN
                  - MKNOD

        .. note::
            This option requires Docker 1.2.0 or newer.

    command (or *cmd*)
        Command to run in the container

        .. code-block:: yaml

            foo:
              docker_container.running:
                - image: bar/baz:latest
                - command: bash

    cpuset_cpus (or *cpuset*)
        CPUs on which which to allow execution, specified as a string
        containing a range (e.g. ``0-3``) or a comma-separated list of CPUs
        (e.g. ``0,1``).

        .. code-block:: yaml

            foo:
              docker_container.running:
                - image: bar/baz:latest
                - cpuset_cpus: "0,1"

    cpuset_mems
        Memory nodes on which which to allow execution, specified as a string
        containing a range (e.g. ``0-3``) or a comma-separated list of MEMs
        (e.g. ``0,1``). Only effective on NUMA systems.

        .. code-block:: yaml

            foo:
              docker_container.running:
                - image: bar/baz:latest
                - cpuset_mems: "0,1"

    cpu_group
        The length of a CPU period in microseconds

        .. code-block:: yaml

            foo:
              docker_container.running:
                - image: bar/baz:latest
                - cpu_group: 100000

    cpu_period
        Microseconds of CPU time that the container can get in a CPU period

        .. code-block:: yaml

            foo:
              docker_container.running:
                - image: bar/baz:latest
                - cpu_period: 50000

    cpu_shares
        CPU shares (relative weight), specified as an integer between 2 and 1024.

        .. code-block:: yaml

            foo:
              docker_container.running:
                - image: bar/baz:latest
                - cpu_shares: 512

    detach : False
        If ``True``, run the container's command in the background (daemon
        mode)

        .. code-block:: yaml

            foo:
              docker_container.running:
                - image: bar/baz:latest
                - detach: True

    devices
        List of host devices to expose within the container. Can be expressed
        as a comma-separated list or a YAML list. The below two examples are
        equivalent:

        .. code-block:: yaml

            foo:
              docker_container.running:
                - image: bar/baz:latest
                - devices: /dev/net/tun,/dev/xvda1:/dev/xvda1,/dev/xvdb1:/dev/xvdb1:r

        .. code-block:: yaml

            foo:
              docker_container.running:
                - image: bar/baz:latest
                - devices:
                  - /dev/net/tun
                  - /dev/xvda1:/dev/xvda1
                  - /dev/xvdb1:/dev/xvdb1:r

    device_read_bps
        Limit read rate (bytes per second) from a device, specified as a list
        of expressions in the format ``PATH:RATE``, where ``RATE`` is either an
        integer number of bytes, or a string ending in ``kb``, ``mb``, or
        ``gb``. Can be expressed as a comma-separated list or a YAML list. The
        below two examples are equivalent:

        .. code-block:: yaml

            foo:
              docker_container.running:
                - image: bar/baz:latest
                - devices_read_bps: /dev/sda:1mb,/dev/sdb:5mb

        .. code-block:: yaml

            foo:
              docker_container.running:
                - image: bar/baz:latest
                - devices_read_bps:
                  - /dev/sda:1mb
                  - /dev/sdb:5mb

    device_read_iops
        Limit read rate (I/O per second) from a device, specified as a list
        of expressions in the format ``PATH:RATE``, where ``RATE`` is a number
        of I/O operations. Can be expressed as a comma-separated list or a YAML
        list. The below two examples are equivalent:

        .. code-block:: yaml

            foo:
              docker_container.running:
                - image: bar/baz:latest
                - devices_read_iops: /dev/sda:1000,/dev/sdb:500

        .. code-block:: yaml

            foo:
              docker_container.running:
                - image: bar/baz:latest
                - devices_read_iops:
                  - /dev/sda:1000
                  - /dev/sdb:500

    device_write_bps
        Limit write rate (bytes per second) from a device, specified as a list
        of expressions in the format ``PATH:RATE``, where ``RATE`` is either an
        integer number of bytes, or a string ending in ``kb``, ``mb``, or
        ``gb``. Can be expressed as a comma-separated list or a YAML list. The
        below two examples are equivalent:

        .. code-block:: yaml

            foo:
              docker_container.running:
                - image: bar/baz:latest
                - devices_write_bps: /dev/sda:1mb,/dev/sdb:5mb

        .. code-block:: yaml

            foo:
              docker_container.running:
                - image: bar/baz:latest
                - devices_write_bps:
                  - /dev/sda:1mb
                  - /dev/sdb:5mb


    device_read_iops
        Limit write rate (I/O per second) from a device, specified as a list
        of expressions in the format ``PATH:RATE``, where ``RATE`` is a number
        of I/O operations. Can be expressed as a comma-separated list or a
        YAML list. The below two examples are equivalent:

        .. code-block:: yaml

            foo:
              docker_container.running:
                - image: bar/baz:latest
                - devices_read_iops: /dev/sda:1000,/dev/sdb:500

        .. code-block:: yaml

            foo:
              docker_container.running:
                - image: bar/baz:latest
                - devices_read_iops:
                  - /dev/sda:1000
                  - /dev/sdb:500

    dns
        List of DNS nameservers. Can be expressed as a comma-separated list or
        a YAML list. The below two examples are equivalent:

        .. code-block:: yaml

            foo:
              docker_container.running:
                - image: bar/baz:latest
                - dns: 8.8.8.8,8.8.4.4

        .. code-block:: yaml

            foo:
              docker_container.running:
                - image: bar/baz:latest
                - dns:
                  - 8.8.8.8
                  - 8.8.4.4

        .. note::

            To skip IP address validation, use ``validate_ip_addrs=False``

    dns_opt
        Additional options to be added to the container’s ``resolv.conf`` file.
        Can be expressed as a comma-separated list or a YAML list. The below
        two examples are equivalent:

        .. code-block:: yaml

            foo:
              docker_container.running:
                - image: bar/baz:latest
                - dns_opt: ndots:9

        .. code-block:: yaml

            foo:
              docker_container.running:
                - image: bar/baz:latest
                - dns_opt:
                  - ndots:9

    dns_search
        List of DNS search domains. Can be expressed as a comma-separated list
        or a YAML list. The below two examples are equivalent:

        .. code-block:: yaml

            foo:
              docker_container.running:
                - image: bar/baz:latest
                - dns_search: foo1.domain.tld,foo2.domain.tld

        .. code-block:: yaml

            foo:
              docker_container.running:
                - image: bar/baz:latest
                - dns_search:
                  - foo1.domain.tld
                  - foo2.domain.tld

    domainname
        The domain name to use for the container

        .. code-block:: yaml

            foo:
              docker_container.running:
                - image: bar/baz:latest
                - dommainname: domain.tld

    entrypoint
        Entrypoint for the container

        .. code-block:: yaml

            foo:
              docker_container.running:
                - image: bar/baz:latest
                - entrypoint: "mycmd --arg1 --arg2"

        This argument can also be specified as a list:

        .. code-block:: yaml

            foo:
              docker_container.running:
                - image: bar/baz:latest
                - entrypoint:
                  - mycmd
                  - --arg1
                  - --arg2

    environment
        Either a list of variable/value mappings, or a list of strings in the
        format ``VARNAME=value``. The below three examples are equivalent:

        .. code-block:: yaml

            foo:
              docker_container.running:
                - image: bar/baz:latest
                - environment:
                  - VAR1: value
                  - VAR2: value

        .. code-block:: yaml

            foo:
              docker_container.running:
                - image: bar/baz:latest
                - environment: 'VAR1=value,VAR2=value'

        .. code-block:: yaml

            foo:
              docker_container.running:
                - image: bar/baz:latest
                - environment:
                  - VAR1=value
                  - VAR2=value

    extra_hosts
        Additional hosts to add to the container's /etc/hosts file. Can be
        expressed as a comma-separated list or a Python list. The below two
        examples are equivalent:

        .. code-block:: yaml

            foo:
              docker_container.running:
                - image: bar/baz:latest
                - extra_hosts: web1:10.9.8.7,web2:10.9.8.8

        .. code-block:: yaml

            foo:
              docker_container.running:
                - image: bar/baz:latest
                - extra_hosts:
                  - web1:10.9.8.7
                  - web2:10.9.8.8

        .. note::

            To skip IP address validation, use ``validate_ip_addrs=False``

        .. note::

            This option requires Docker 1.3.0 or newer.

    group_add
        List of additional group names and/or IDs that the container process
        will run as. Can be expressed as a comma-separated list or a YAML list.
        The below two examples are equivalent:

        .. code-block:: yaml

            foo:
              docker_container.running:
                - image: bar/baz:latest
                - group_add: web,network

        .. code-block:: yaml

            foo:
              docker_container.running:
                - image: bar/baz:latest
                - group_add:
                  - web
                  - network

    hostname
        Hostname of the container. If not provided, the value passed as the
        container's``name`` will be used for the hostname.

        .. code-block:: yaml

            foo:
              docker_container.running:
                - image: bar/baz:latest
                - hostname: web1

        .. warning::

            ``hostname`` cannot be set if ``network_mode`` is set to ``host``.
            The below example will result in an error:

            .. code-block:: yaml

                foo:
                  docker_container.running:
                    - image: bar/baz:latest
                    - hostname: web1
                    - network_mode: host

    interactive (or *stdin_open*) : False
        Leave stdin open, even if not attached

        .. code-block:: yaml

            foo:
              docker_container.running:
                - image: bar/baz:latest
                - interactive: True

    ipc_mode (or *ipc*)
        Set the IPC mode for the container. The default behavior is to create a
        private IPC namespace for the container, but this option can be
        used to change that behavior:

        - ``container:<container_name_or_id>`` reuses another container shared
          memory, semaphores and message queues
        - ``host``: use the host's shared memory, semaphores and message queues

        .. code-block:: yaml

            foo:
              docker_container.running:
                - image: bar/baz:latest
                - ipc_mode: container:foo

        .. code-block:: yaml

            foo:
              docker_container.running:
                - image: bar/baz:latest
                - ipc_mode: host

        .. warning::
            Using ``host`` gives the container full access to local shared
            memory and is therefore considered insecure.

    isolation
        Specifies the type of isolation technology used by containers

        .. code-block:: yaml

            foo:
              docker_container.running:
                - image: bar/baz:latest
                - isolation: hyperv

        .. note::
            The default value on Windows server is ``process``, while the
            default value on Windows client is ``hyperv``. On Linux, only
            ``default`` is supported.

    labels
        Add metadata to the container. Labels can be set both with and without
        values, and labels with values can be passed either as ``key=value`` or
        ``key: value`` pairs. For example, while the below would be very
        confusing to read, it is technically valid, and demonstrates the
        different ways in which labels can be passed:

        .. code-block:: yaml

            mynet:
              docker_network.present:
                - labels:
                  - foo
                  - bar=baz
                  - hello: world

        The labels can also simply be passed as a YAML dictionary, though this
        can be error-prone due to some :ref:`idiosyncrasies
        <yaml-idiosyncrasies>` with how PyYAML loads nested data structures:

        .. code-block:: yaml

            foo:
              docker_network.present:
                - labels:
                    foo: ''
                    bar: baz
                    hello: world

        .. versionchanged:: 2018.3.0
            Methods for specifying labels can now be mixed. Earlier releases
            required either labels with or without values.

    links
        Link this container to another. Links can be specified as a list of
        mappings or a comma-separated or Python list of expressions in the
        format ``<container_name_or_id>:<link_alias>``. The below three
        examples are equivalent:

        .. code-block:: yaml

            foo:
              docker_container.running:
                - image: bar/baz:latest
                - links:
                  - web1: link1
                  - web2: link2

        .. code-block:: yaml

            foo:
              docker_container.running:
                - image: bar/baz:latest
                - links: web1:link1,web2:link2

        .. code-block:: yaml

            foo:
              docker_container.running:
                - image: bar/baz:latest
                - links:
                  - web1:link1
                  - web2:link2

    log_driver and log_opt
        Set container's logging driver and options to configure that driver.
        Requires Docker 1.6 or newer.

        .. code-block:: yaml

            foo:
              docker_container.running:
                - image: bar/baz:latest
                - log_driver: syslog
                - log_opt:
                  - syslog-address: tcp://192.168.0.42
                  - syslog-facility: daemon

        The ``log_opt`` can also be expressed as a comma-separated or YAML list
        of ``key=value`` pairs. The below two examples are equivalent to the
        above one:

        .. code-block:: yaml

            foo:
              docker_container.running:
                - image: bar/baz:latest
                - log_driver: syslog
                - log_opt: "syslog-address=tcp://192.168.0.42,syslog-facility=daemon"

        .. code-block:: yaml

            foo:
              docker_container.running:
                - image: bar/baz:latest
                - log_driver: syslog
                - log_opt:
                  - syslog-address=tcp://192.168.0.42
                  - syslog-facility=daemon

        .. note::
            The logging driver feature was improved in Docker 1.13 introducing
            option name changes. Please see Docker's
            `Configure logging drivers`_ documentation for more information.

        .. _`Configure logging drivers`: https://docs.docker.com/engine/admin/logging/overview/

    lxc_conf
        Additional LXC configuration parameters to set before starting the
        container. Either a list of variable/value mappings, or a list of
        strings in the format ``VARNAME=value``. The below three examples are
        equivalent:

        .. code-block:: yaml

            foo:
              docker_container.running:
                - image: bar/baz:latest
                - lxc_conf:
                  - lxc.utsname: docker
                  - lxc.arch: x86_64

        .. code-block:: yaml

            foo:
              docker_container.running:
                - image: bar/baz:latest
                - lxc_conf: lxc.utsname=docker,lxc.arch=x86_64

        .. code-block:: yaml

            foo:
              docker_container.running:
                - image: bar/baz:latest
                - lxc_conf:
                  - lxc.utsname=docker
                  - lxc.arch=x86_64

        .. note::
            These LXC configuration parameters will only have the desired
            effect if the container is using the LXC execution driver, which
            has been deprecated for some time.

    mac_address
        MAC address to use for the container. If not specified, a random MAC
        address will be used.

        .. code-block:: yaml

            foo:
              docker_container.running:
                - image: bar/baz:latest
                - mac_address: 01:23:45:67:89:0a

    mem_limit (or *memory*) : 0
        Memory limit. Can be specified in bytes or using single-letter units
        (i.e. ``512M``, ``2G``, etc.). A value of ``0`` (the default) means no
        memory limit.

        .. code-block:: yaml

            foo:
              docker_container.running:
                - image: bar/baz:latest
                - mem_limit: 512M

    mem_swappiness
        Tune a container's memory swappiness behavior. Accepts an integer
        between 0 and 100.

        .. code-block:: yaml

            foo:
              docker_container.running:
                - image: bar/baz:latest
                - mem_swappiness: 60

    memswap_limit (or *memory_swap*) : -1
        Total memory limit (memory plus swap). Set to ``-1`` to disable swap. A
        value of ``0`` means no swap limit.

        .. code-block:: yaml

            foo:
              docker_container.running:
                - image: bar/baz:latest
                - memswap_limit: 1G

    network_disabled : False
        If ``True``, networking will be disabled within the container

        .. code-block:: yaml

            foo:
              docker_container.running:
                - image: bar/baz:latest
                - network_disabled: True

    network_mode : bridge
        One of the following:

        - ``bridge`` - Creates a new network stack for the container on the
          docker bridge
        - ``none`` - No networking (equivalent of the Docker CLI argument
          ``--net=none``). Not to be confused with Python's ``None``.
        - ``container:<name_or_id>`` - Reuses another container's network stack
        - ``host`` - Use the host's network stack inside the container

          .. warning::

                Using ``host`` mode gives the container full access to the
                hosts system's services (such as D-bus), and is therefore
                considered insecure.

        .. code-block:: yaml

            foo:
              docker_container.running:
                - image: bar/baz:latest
                - network_mode: "none"

        .. code-block:: yaml

            foo:
              docker_container.running:
                - image: bar/baz:latest
                - network_mode: container:web1

    oom_kill_disable
        Whether to disable OOM killer

        .. code-block:: yaml

            foo:
              docker_container.running:
                - image: bar/baz:latest
                - oom_kill_disable: False

    oom_score_adj
        An integer value containing the score given to the container in order
        to tune OOM killer preferences

        .. code-block:: yaml

            foo:
              docker_container.running:
                - image: bar/baz:latest
                - oom_score_adj: 500

    pid_mode
        Set to ``host`` to use the host container's PID namespace within the
        container. Requires Docker 1.5.0 or newer.

        .. code-block:: yaml

            foo:
              docker_container.running:
                - image: bar/baz:latest
                - pid_mode: host

        .. note::
            This option requires Docker 1.5.0 or newer.

    pids_limit
        Set the container's PID limit. Set to ``-1`` for unlimited.

        .. code-block:: yaml

            foo:
              docker_container.running:
                - image: bar/baz:latest
                - pids_limit: 2000

    port_bindings (or *publish*)
        Bind exposed ports. Port bindings should be passed in the same way as
        the ``--publish`` argument to the ``docker run`` CLI command:

        - ``ip:hostPort:containerPort`` - Bind a specific IP and port on the
          host to a specific port within the container.
        - ``ip::containerPort`` - Bind a specific IP and an ephemeral port to a
          specific port within the container.
        - ``hostPort:containerPort`` - Bind a specific port on all of the
          host's interfaces to a specific port within the container.
        - ``containerPort`` - Bind an ephemeral port on all of the host's
          interfaces to a specific port within the container.

        Multiple bindings can be separated by commas, or expressed as a YAML
        list, and port ranges can be defined using dashes. The below two
        examples are equivalent:

        .. code-block:: yaml

            foo:
              docker_container.running:
                - image: bar/baz:latest
                - port_bindings: "4505-4506:14505-14506,2123:2123/udp,8080"

        .. code-block:: yaml

            foo:
              docker_container.running:
                - image: bar/baz:latest
                - port_bindings:
                  - 4505-4506:14505-14506
                  - 2123:2123/udp
                  - 8080

        .. note::
            When specifying a protocol, it must be passed in the
            ``containerPort`` value, as seen in the examples above.

    ports
        A list of ports to expose on the container. Can either be a
        comma-separated list or a YAML list. If the protocol is omitted, the
        port will be assumed to be a TCP port. The below two examples are
        equivalent:

        .. code-block:: yaml

            foo:
              docker_container.running:
                - image: bar/baz:latest
                - ports: 1111,2222/udp

        .. code-block:: yaml

            foo:
              docker_container.running:
                - image: bar/baz:latest
                - ports:
                  - 1111
                  - 2222/udp

    privileged : False
        If ``True``, runs the exec process with extended privileges

        .. code-block:: yaml

            foo:
              docker_container.running:
                - image: bar/baz:latest
                - privileged: True

    publish_all_ports (or *publish_all*) : False
        Publish all ports to the host

        .. code-block:: yaml

            foo:
              docker_container.running:
                - image: bar/baz:latest
                - ports: 8080
                - publish_all_ports: True

    read_only : False
        If ``True``, mount the container’s root filesystem as read only

        .. code-block:: yaml

            foo:
              docker_container.running:
                - image: bar/baz:latest
                - read_only: True

    restart_policy (or *restart*)
        Set a restart policy for the container. Must be passed as a string in
        the format ``policy[:retry_count]`` where ``policy`` is one of
        ``always``, ``unless-stopped``, or ``on-failure``, and ``retry_count``
        is an optional limit to the number of retries. The retry count is ignored
        when using the ``always`` or ``unless-stopped`` restart policy.

        .. code-block:: yaml

            foo:
              docker_container.running:
                - image: bar/baz:latest
                - restart_policy: on-failure:5

            bar:
              docker_container.running:
                - image: bar/baz:latest
                - restart_policy: always

    security_opt (or *security_opts*):
        Security configuration for MLS systems such as SELinux and AppArmor.
        Can be expressed as a comma-separated list or a YAML list. The below
        two examples are equivalent:

        .. code-block:: yaml

            foo:
              docker_container.running:
                - image: bar/baz:latest
                - security_opt: apparmor:unconfined

        .. code-block:: yaml

            foo:
              docker_container.running:
                - image: bar/baz:latest
                - security_opt:
                  - apparmor:unconfined

        .. important::
            Some security options can contain commas. In these cases, this
            argument *must* be passed as a Python list, as splitting by comma
            will result in an invalid configuration.

        .. note::
            See the documentation for security_opt at
            https://docs.docker.com/engine/reference/run/#security-configuration

    shm_size
        Size of /dev/shm

        .. code-block:: yaml

            foo:
              docker_container.running:
                - image: bar/baz:latest
                - shm_size: 128M

    stop_signal
        Specify the signal docker will send to the container when stopping.
        Useful when running systemd as PID 1 inside the container.

        .. code-block:: yaml

            foo:
              docker_container.running:
                - image: bar/baz:latest
                - stop_signal: SIGRTMIN+3

        .. note::

            This option requires Docker 1.9.0 or newer and docker-py 1.7.0 or
            newer.

        .. versionadded:: 2016.11.0

    stop_timeout
        Timeout to stop the container, in seconds

        .. code-block:: yaml

            foo:
              docker_container.running:
                - image: bar/baz:latest
                - stop_timeout: 5

        .. note::
            In releases prior to 2017.7.0, this option was not set in the
            container configuration, but rather this timeout was enforced only
            when shutting down an existing container to replace it. To remove
            the ambiguity, and to allow for the container to have a stop
            timeout set for it, the old ``stop_timeout`` argument has been
            renamed to ``shutdown_timeout``, while ``stop_timeout`` now refer's
            to the container's configured stop timeout.

    storage_opt
        Storage driver options for the container. Can be either a list of
        strings in the format ``option=value``, or a list of mappings between
        option and value. The below three examples are equivalent:

        .. code-block:: yaml

            foo:
              docker_container.running:
                - image: bar/baz:latest
                - storage_opt:
                  - dm.basesize: 40G

        .. code-block:: yaml

            foo:
              docker_container.running:
                - image: bar/baz:latest
                - storage_opt: dm.basesize=40G

        .. code-block:: yaml

            foo:
              docker_container.running:
                - image: bar/baz:latest
                - storage_opt:
                  - dm.basesize=40G

    sysctls (or *sysctl*)
        Set sysctl options for the container. Can be either a list of strings
        in the format ``option=value``, or a list of mappings between option
        and value. The below three examples are equivalent:

        .. code-block:: yaml

            foo:
              docker_container.running:
                - image: bar/baz:latest
                - sysctls:
                  - fs.nr_open: 1048576
                  - kernel.pid_max: 32768

        .. code-block:: yaml

            foo:
              docker_container.running:
                - image: bar/baz:latest
                - sysctls: fs.nr_open=1048576,kernel.pid_max=32768

        .. code-block:: yaml

            foo:
              docker_container.running:
                - image: bar/baz:latest
                - sysctls:
                  - fs.nr_open=1048576
                  - kernel.pid_max=32768

    tmpfs
        A map of container directories which should be replaced by tmpfs mounts
        and their corresponding mount options.

        .. code-block:: yaml

            foo:
              docker_container.running:
                - image: bar/baz:latest
                - tmpfs:
                  - /run: rw,noexec,nosuid,size=65536k

    tty : False
        Attach TTYs

        .. code-block:: yaml

            foo:
              docker_container.running:
                - image: bar/baz:latest
                - tty: True

    ulimits
        List of ulimits. These limits should be passed in the format
        ``<ulimit_name>:<soft_limit>:<hard_limit>``, with the hard limit being
        optional. Can be expressed as a comma-separated list or a YAML list.
        The below two examples are equivalent:

        .. code-block:: yaml

            foo:
              docker_container.running:
                - image: bar/baz:latest
                - ulimits: nofile=1024:1024,nproc=60

        .. code-block:: yaml

            foo:
              docker_container.running:
                - image: bar/baz:latest
                - ulimits:
                  - nofile=1024:1024
                  - nproc=60

    user
        User under which to run exec process

        .. code-block:: yaml

            foo:
              docker_container.running:
                - image: bar/baz:latest
                - user: foo

    userns_mode (or *user_ns_mode*)
        Sets the user namsepace mode, when the user namespace remapping option
        is enabled

        .. code-block:: yaml

            foo:
              docker_container.running:
                - image: bar/baz:latest
                - userns_mode: host

    volumes (or *volume*)
        List of directories to expose as volumes. Can be expressed as a
        comma-separated list or a YAML list. The below two examples are
        equivalent:

        .. code-block:: yaml

            foo:
              docker_container.running:
                - image: bar/baz:latest
                - volumes: /mnt/vol1,/mnt/vol2

        .. code-block:: yaml

            foo:
              docker_container.running:
                - image: bar/baz:latest
                - volumes:
                  - /mnt/vol1
                  - /mnt/vol2

    volumes_from
        Container names or IDs from which the container will get volumes. Can
        be expressed as a comma-separated list or a YAML list. The below two
        examples are equivalent:

        .. code-block:: yaml

            foo:
              docker_container.running:
                - image: bar/baz:latest
                - volumes_from: foo

        .. code-block:: yaml

            foo:
              docker_container.running:
                - image: bar/baz:latest
                - volumes_from:
                  - foo

    volume_driver
        sets the container's volume driver

        .. code-block:: yaml

            foo:
              docker_container.running:
                - image: bar/baz:latest
                - volume_driver: foobar

    working_dir (or *workdir*)
        Working directory inside the container

        .. code-block:: yaml

            foo:
              docker_container.running:
                - image: bar/baz:latest
                - working_dir: /var/log/nginx
    """
    ret = {"name": name, "changes": {}, "result": True, "comment": ""}

    if image is None:
        ret["result"] = False
        ret["comment"] = "The 'image' argument is required"
        return ret
    elif not isinstance(image, six.string_types):
        image = six.text_type(image)

    try:
        # Since we're rewriting the "networks" value below, save the original
        # value here.
        configured_networks = networks
        networks = _parse_networks(networks)
        if networks:
            kwargs["networks"] = networks
        image_id = _resolve_image(ret, image, client_timeout)
    except CommandExecutionError as exc:
        ret["result"] = False
        if exc.info is not None:
            return _format_comments(ret, exc.info)
        else:
            ret["comment"] = exc.__str__()
            return ret

    comments = []

    # Pop off the send_signal argument passed by the watch requisite
    send_signal = kwargs.pop("send_signal", False)

    try:
        current_image_id = __salt__["docker.inspect_container"](name)["Image"]
    except CommandExecutionError:
        current_image_id = None
    except KeyError:
        ret["result"] = False
        comments.append(
            "Unable to detect current image for container '{0}'. "
            "This might be due to a change in the Docker API.".format(name)
        )
        return _format_comments(ret, comments)

    # Shorthand to make the below code more understandable
    exists = current_image_id is not None

    pre_state = __salt__["docker.state"](name) if exists else None

    # If skip_comparison is True, we're definitely going to be using the temp
    # container as the new container (because we're forcing the change, or
    # because the image IDs differ). If False, we'll need to perform a
    # comparison between it and the new container.
    skip_comparison = force or not exists or current_image_id != image_id

    if skip_comparison and __opts__["test"]:
        ret["result"] = None
        if force:
            ret["changes"]["forced_update"] = True
        elif current_image_id != image_id:
            ret["changes"]["image"] = {"old": current_image_id, "new": image_id}
        comments.append(
            "Container '{0}' would be {1}".format(
                name, "created" if not exists else "replaced"
            )
        )
        return _format_comments(ret, comments)

    # Create temp container (or just create the named container if the
    # container does not already exist)
    try:
        temp_container = __salt__["docker.create"](
            image,
            name=name if not exists else None,
            skip_translate=skip_translate,
            ignore_collisions=ignore_collisions,
            validate_ip_addrs=validate_ip_addrs,
            client_timeout=client_timeout,
            **kwargs
        )
        temp_container_name = temp_container["Name"]
    except KeyError as exc:
        ret["result"] = False
        comments.append(
            "Key '{0}' missing from API response, this may be due to a "
            "change in the Docker Remote API. Please report this on the "
            "SaltStack issue tracker if it has not already been reported.".format(exc)
        )
        return _format_comments(ret, comments)
    except Exception as exc:  # pylint: disable=broad-except
        ret["result"] = False
        msg = exc.__str__()
        if (
            isinstance(exc, CommandExecutionError)
            and isinstance(exc.info, dict)
            and "invalid" in exc.info
        ):
            msg += (
                "\n\nIf you feel this information is incorrect, the "
                "skip_translate argument can be used to skip input "
                "translation for the argument(s) identified as invalid. See "
                "the documentation for details."
            )
        comments.append(msg)
        return _format_comments(ret, comments)

    def _replace(orig, new):
        rm_kwargs = {"stop": True}
        if shutdown_timeout is not None:
            rm_kwargs["timeout"] = shutdown_timeout
        ret["changes"].setdefault("container_id", {})["removed"] = __salt__[
            "docker.rm"
        ](name, **rm_kwargs)
        try:
            result = __salt__["docker.rename"](new, orig)
        except CommandExecutionError as exc:
            result = False
            comments.append("Failed to rename temp container: {0}".format(exc))
        if result:
            comments.append("Replaced container '{0}'".format(orig))
        else:
            comments.append("Failed to replace container '{0}'")
        return result

    def _delete_temp_container():
        log.debug("Removing temp container '%s'", temp_container_name)
        __salt__["docker.rm"](temp_container_name)

    # If we're not skipping the comparison, then the assumption is that
    # temp_container will be discarded, unless the comparison reveals
    # differences, in which case we'll set cleanup_temp = False to prevent it
    # from being cleaned.
    cleanup_temp = not skip_comparison
    try:
        pre_net_connect = __salt__["docker.inspect_container"](
            name if exists else temp_container_name
        )
        for net_name, net_conf in six.iteritems(networks):
            try:
                __salt__["docker.connect_container_to_network"](
                    temp_container_name, net_name, **net_conf
                )
            except CommandExecutionError as exc:
                # Shouldn't happen, stopped docker containers can be
                # attached to networks even if the static IP lies outside
                # of the network's subnet. An exception will be raised once
                # you try to start the container, however.
                ret["result"] = False
                comments.append(exc.__str__())
                return _format_comments(ret, comments)

        post_net_connect = __salt__["docker.inspect_container"](temp_container_name)

        if configured_networks is not None:
            # Use set arithmetic to determine the networks which are connected
            # but not explicitly defined. They will be disconnected below. Note
            # that we check configured_networks because it represents the
            # original (unparsed) network configuration. When no networks
            # argument is used, the parsed networks will be an empty list, so
            # it's not sufficient to do a boolean check on the "networks"
            # variable.
            extra_nets = set(
                post_net_connect.get("NetworkSettings", {}).get("Networks", {})
            ) - set(networks)

            if extra_nets:
                for extra_net in extra_nets:
                    __salt__["docker.disconnect_container_from_network"](
                        temp_container_name, extra_net
                    )

                # We've made changes, so we need to inspect the container again
                post_net_connect = __salt__["docker.inspect_container"](
                    temp_container_name
                )

        net_changes = __salt__["docker.compare_container_networks"](
            pre_net_connect, post_net_connect
        )

        if not skip_comparison:
            container_changes = __salt__["docker.compare_containers"](
                name, temp_container_name, ignore="Hostname",
            )
            if container_changes:
                if _check_diff(container_changes):
                    ret.setdefault("warnings", []).append(
                        "The detected changes may be due to incorrect "
                        "handling of arguments in earlier Salt releases. If "
                        "this warning persists after running the state "
                        "again{0}, and no changes were made to the SLS file, "
                        "then please report this.".format(
                            " without test=True" if __opts__["test"] else ""
                        )
                    )

                changes_ptr = ret["changes"].setdefault("container", {})
                changes_ptr.update(container_changes)
                if __opts__["test"]:
                    ret["result"] = None
                    comments.append(
                        "Container '{0}' would be {1}".format(
                            name, "created" if not exists else "replaced"
                        )
                    )
                else:
                    # We don't want to clean the temp container, we'll be
                    # replacing the existing one with it.
                    cleanup_temp = False
                    # Replace the container
                    if not _replace(name, temp_container_name):
                        ret["result"] = False
                        return _format_comments(ret, comments)
                    ret["changes"].setdefault("container_id", {})[
                        "added"
                    ] = temp_container["Id"]
            else:
                # No changes between existing container and temp container.
                # First check if a requisite is asking to send a signal to the
                # existing container.
                if send_signal:
                    if __opts__["test"]:
                        comments.append(
                            "Signal {0} would be sent to container".format(watch_action)
                        )
                    else:
                        try:
                            __salt__["docker.signal"](name, signal=watch_action)
                        except CommandExecutionError as exc:
                            ret["result"] = False
                            comments.append(
                                "Failed to signal container: {0}".format(exc)
                            )
                            return _format_comments(ret, comments)
                        else:
                            ret["changes"]["signal"] = watch_action
                            comments.append(
                                "Sent signal {0} to container".format(watch_action)
                            )
                elif container_changes:
                    if not comments:
                        log.warning(
                            "docker_container.running: detected changes without "
                            "a specific comment for container '%s'",
                            name,
                        )
                        comments.append(
                            "Container '{0}'{1} updated.".format(
                                name, " would be" if __opts__["test"] else ""
                            )
                        )
                else:
                    # Container was not replaced, no differences between the
                    # existing container and the temp container were detected,
                    # and no signal was sent to the container.
                    comments.append(
                        "Container '{0}' is already configured as specified".format(
                            name
                        )
                    )

        if net_changes:
            ret["changes"].setdefault("container", {})["Networks"] = net_changes
            if __opts__["test"]:
                ret["result"] = None
                comments.append("Network configuration would be updated")
            elif cleanup_temp:
                # We only need to make network changes if the container
                # isn't being replaced, since we would already have
                # attached all the networks for purposes of comparison.
                network_failure = False
                for net_name in sorted(net_changes):
                    errors = []
                    disconnected = connected = False
                    try:
                        if name in __salt__["docker.connected"](net_name):
                            __salt__["docker.disconnect_container_from_network"](
                                name, net_name
                            )
                            disconnected = True
                    except CommandExecutionError as exc:
                        errors.append(exc.__str__())

                    if net_name in networks:
                        try:
                            __salt__["docker.connect_container_to_network"](
                                name, net_name, **networks[net_name]
                            )
                            connected = True
                        except CommandExecutionError as exc:
                            errors.append(exc.__str__())
                            if disconnected:
                                # We succeeded in disconnecting but failed
                                # to reconnect. This can happen if the
                                # network's subnet has changed and we try
                                # to reconnect with the same IP address
                                # from the old subnet.
                                for item in list(net_changes[net_name]):
                                    if net_changes[net_name][item]["old"] is None:
                                        # Since they'd both be None, just
                                        # delete this key from the changes
                                        del net_changes[net_name][item]
                                    else:
                                        net_changes[net_name][item]["new"] = None

                    if errors:
                        comments.extend(errors)
                        network_failure = True

                    ret["changes"].setdefault("container", {}).setdefault(
                        "Networks", {}
                    )[net_name] = net_changes[net_name]

                    if disconnected and connected:
                        comments.append(
                            "Reconnected to network '{0}' with updated "
                            "configuration".format(net_name)
                        )
                    elif disconnected:
                        comments.append(
                            "Disconnected from network '{0}'".format(net_name)
                        )
                    elif connected:
                        comments.append("Connected to network '{0}'".format(net_name))

                if network_failure:
                    ret["result"] = False
                    return _format_comments(ret, comments)
    finally:
        if cleanup_temp:
            _delete_temp_container()

    if skip_comparison:
        if not exists:
            comments.append("Created container '{0}'".format(name))
        else:
            if not _replace(name, temp_container):
                ret["result"] = False
                return _format_comments(ret, comments)
        ret["changes"].setdefault("container_id", {})["added"] = temp_container["Id"]

    # "exists" means that a container by the specified name existed prior to
    #     this state being run
    # "not cleanup_temp" means that the temp container became permanent, either
    #     because the named container did not exist or changes were detected
    # "cleanup_temp" means that the container already existed and no changes
    #     were detected, so the temp container was discarded
    if (
        not cleanup_temp
        and (not exists or (exists and start))
        or (start and cleanup_temp and pre_state != "running")
    ):
        if __opts__["test"]:
            ret["result"] = None
            comments.append("Container would be started")
            return _format_comments(ret, comments)
        else:
            try:
                post_state = __salt__["docker.start"](name)["state"]["new"]
            except Exception as exc:  # pylint: disable=broad-except
                ret["result"] = False
                comments.append(
                    "Failed to start container '{0}': '{1}'".format(name, exc)
                )
                return _format_comments(ret, comments)
    else:
        post_state = __salt__["docker.state"](name)

    if not __opts__["test"] and post_state == "running":
        # Now that we're certain the container is running, check each modified
        # network to see if the network went from static (or disconnected) to
        # automatic IP configuration. If so, grab the automatically-assigned
        # IPs and munge the changes dict to include them. Note that this can
        # only be done after the container is started bceause automatic IPs are
        # assigned at runtime.
        contextkey = ".".join((name, "docker_container.running"))

        def _get_nets():
            if contextkey not in __context__:
                new_container_info = __salt__["docker.inspect_container"](name)
                __context__[contextkey] = new_container_info.get(
                    "NetworkSettings", {}
                ).get("Networks", {})
            return __context__[contextkey]

        autoip_keys = __salt__["config.option"](
            "docker.compare_container_networks"
        ).get("automatic", [])
        for net_name, net_changes in six.iteritems(
            ret["changes"].get("container", {}).get("Networks", {})
        ):
            if (
                "IPConfiguration" in net_changes
                and net_changes["IPConfiguration"]["new"] == "automatic"
            ):
                for key in autoip_keys:
                    val = _get_nets().get(net_name, {}).get(key)
                    if val:
                        net_changes[key] = {"old": None, "new": val}
                        try:
                            net_changes.pop("IPConfiguration")
                        except KeyError:
                            pass
        __context__.pop(contextkey, None)

    if pre_state != post_state:
        ret["changes"]["state"] = {"old": pre_state, "new": post_state}
        if pre_state is not None:
            comments.append(
                "State changed from '{0}' to '{1}'".format(pre_state, post_state)
            )

    if exists and current_image_id != image_id:
        comments.append("Container has a new image")
        ret["changes"]["image"] = {"old": current_image_id, "new": image_id}

    if post_state != "running" and start:
        ret["result"] = False
        comments.append("Container is not running")

    return _format_comments(ret, comments)


def run(
    name,
    image=None,
    onlyif=None,
    unless=None,
    creates=None,
    bg=False,
    failhard=True,
    replace=False,
    force=False,
    skip_translate=None,
    ignore_collisions=False,
    validate_ip_addrs=True,
    client_timeout=salt.utils.dockermod.CLIENT_TIMEOUT,
    **kwargs
):
    """
    .. versionadded:: 2018.3.0

    .. note::
        If no tag is specified in the image name, and nothing matching the
        specified image is pulled on the minion, the ``docker pull`` that
        retrieves the image will pull *all tags* for the image. A tag of
        ``latest`` is not implicit for the pull. For this reason, it is
        recommended to specify the image in ``repo:tag`` notation.

    Like the :py:func:`cmd.run <salt.states.cmd.run>` state, only for Docker.
    Does the equivalent of a ``docker run`` and returns information about the
    container that was created, as well as its output.

    This state accepts the same arguments as :py:func:`docker_container.running
    <salt.states.docker_container.running>`, with the exception of
    ``watch_action``, ``start``, and ``shutdown_timeout`` (though the ``force``
    argument has a different meaning in this state).

    In addition, this state accepts the arguments from :py:func:`docker.logs
    <salt.modules.dockermod.logs>`, with the exception of ``follow``, to
    control how logs are returned.

    Additionally, the following arguments are supported:

    onlyif
        A command or list of commands to run as a check. The container will
        only run if any of the specified commands returns a zero exit status.

    unless
        A command or list of commands to run as a check. The container will
        only run if any of the specified commands returns a non-zero exit
        status.

    creates
        A path or list of paths. Only run if one or more of the specified paths
        do not exist on the minion.

    bg : False
        If ``True``, run container in background and do not await or deliver
        its results.

        .. note::
            This may not be useful in cases where other states depend on the
            results of this state. Also, the logs will be inaccessible once the
            container exits if ``auto_remove`` is set to ``True``, so keep this
            in mind.

    failhard : True
        If ``True``, the state will return a ``False`` result if the exit code
        of the container is non-zero. When this argument is set to ``False``,
        the state will return a ``True`` result regardless of the container's
        exit code.

        .. note::
            This has no effect if ``bg`` is set to ``True``.

    replace : False
        If ``True``, and if the named container already exists, this will
        remove the existing container. The default behavior is to return a
        ``False`` result when the container already exists.

    force : False
        If ``True``, and the named container already exists, *and* ``replace``
        is also set to ``True``, then the container will be forcibly removed.
        Otherwise, the state will not proceed and will return a ``False``
        result.

    CLI Examples:

    .. code-block:: bash

        salt myminion docker.run_container myuser/myimage command=/usr/local/bin/myscript.sh

    **USAGE EXAMPLE**

    .. code-block:: jinja

        {% set pkg_version = salt.pillar.get('pkg_version', '1.0-1') %}
        build_package:
          docker_container.run:
            - image: myuser/builder:latest
            - binds: /home/myuser/builds:/build_dir
            - command: /scripts/build.sh {{ pkg_version }}
            - creates: /home/myuser/builds/myapp-{{ pkg_version }}.noarch.rpm
            - replace: True
            - networks:
              - mynet
            - require:
              - docker_network: mynet
    """
    ret = {"name": name, "changes": {}, "result": True, "comment": ""}

    kwargs = salt.utils.args.clean_kwargs(**kwargs)
    for unsupported in ("watch_action", "start", "shutdown_timeout", "follow"):
        if unsupported in kwargs:
            ret["result"] = False
            ret["comment"] = "The '{0}' argument is not supported".format(unsupported)
            return ret

    if image is None:
        ret["result"] = False
        ret["comment"] = "The 'image' argument is required"
        return ret
    elif not isinstance(image, six.string_types):
        image = six.text_type(image)

    cret = mod_run_check(onlyif, unless, creates)
    if isinstance(cret, dict):
        ret.update(cret)
        return ret

    try:
        if "networks" in kwargs and kwargs["networks"] is not None:
            kwargs["networks"] = _parse_networks(kwargs["networks"])
        _resolve_image(ret, image, client_timeout)
    except CommandExecutionError as exc:
        ret["result"] = False
        if exc.info is not None:
            return _format_comments(ret, exc.info)
        else:
            ret["comment"] = exc.__str__()
            return ret

    cret = mod_run_check(onlyif, unless, creates)
    if isinstance(cret, dict):
        ret.update(cret)
        return ret

    if __opts__["test"]:
        ret["result"] = None
        ret["comment"] = "Container would be run{0}".format(
            " in the background" if bg else ""
        )
        return ret

    if bg:
        remove = False
    else:
        # We're doing a bit of a hack here, so that we can get the exit code after
        # the container exits. Since the input translation and compilation of the
        # host_config take place within a private function of the execution module,
        # we manually do the handling for auto_remove here and extract if (if
        # present) from the kwargs. This allows us to explicitly pass auto_remove
        # as False when we run the container, so it is still present upon exit (and
        # the exit code can be retrieved). We can then remove the container
        # manually if auto_remove is True.
        remove = None
        for item in ("auto_remove", "rm"):
            try:
                val = kwargs.pop(item)
            except KeyError:
                continue
            if remove is not None:
                if not ignore_collisions:
                    ret["result"] = False
                    ret["comment"] = (
                        "'rm' is an alias for 'auto_remove', they cannot "
                        "both be used"
                    )
                    return ret
            else:
                remove = bool(val)

        if remove is not None:
            # We popped off the value, so replace it with False
            kwargs["auto_remove"] = False
        else:
            remove = False

    try:
        ret["changes"] = __salt__["docker.run_container"](
            image,
            name=name,
            skip_translate=skip_translate,
            ignore_collisions=ignore_collisions,
            validate_ip_addrs=validate_ip_addrs,
            client_timeout=client_timeout,
            bg=bg,
            replace=replace,
            force=force,
            **kwargs
        )
    except Exception as exc:  # pylint: disable=broad-except
        log.exception("Encountered error running container")
        ret["result"] = False
        ret["comment"] = "Encountered error running container: {0}".format(exc)
    else:
        if bg:
            ret["comment"] = "Container was run in the background"
        else:
            try:
                retcode = ret["changes"]["ExitCode"]
            except KeyError:
                pass
            else:
                ret["result"] = False if failhard and retcode != 0 else True
                ret["comment"] = (
                    "Container ran and exited with a return code of "
                    "{0}".format(retcode)
                )

    if remove:
        id_ = ret.get("changes", {}).get("Id")
        if id_:
            try:
                __salt__["docker.rm"](ret["changes"]["Id"])
            except CommandExecutionError as exc:
                ret.setdefault("warnings", []).append(
                    "Failed to auto_remove container: {0}".format(exc)
                )

    return ret


def stopped(
    name=None,
    containers=None,
    shutdown_timeout=None,
    unpause=False,
    error_on_absent=True,
    **kwargs
):
    """
    Ensure that a container (or containers) is stopped

    name
        Name or ID of the container

    containers
        Run this state on more than one container at a time. The following two
        examples accomplish the same thing:

        .. code-block:: yaml

            stopped_containers:
              docker_container.stopped:
                - names:
                  - foo
                  - bar
                  - baz

        .. code-block:: yaml

            stopped_containers:
              docker_container.stopped:
                - containers:
                  - foo
                  - bar
                  - baz

        However, the second example will be a bit quicker since Salt will stop
        all specified containers in a single run, rather than executing the
        state separately on each image (as it would in the first example).

    shutdown_timeout
        Timeout for graceful shutdown of the container. If this timeout is
        exceeded, the container will be killed. If this value is not passed,
        then the container's configured ``stop_timeout`` will be observed. If
        ``stop_timeout`` was also unset on the container, then a timeout of 10
        seconds will be used.

    unpause : False
        Set to ``True`` to unpause any paused containers before stopping. If
        unset, then an error will be raised for any container that was paused.

    error_on_absent : True
        By default, this state will return an error if any of the specified
        containers are absent. Set this to ``False`` to suppress that error.
    """
    ret = {"name": name, "changes": {}, "result": False, "comment": ""}

    if not name and not containers:
        ret["comment"] = "One of 'name' and 'containers' must be provided"
        return ret
    if containers is not None:
        if not isinstance(containers, list):
            ret["comment"] = "containers must be a list"
            return ret
        targets = []
        for target in containers:
            if not isinstance(target, six.string_types):
                target = six.text_type(target)
            targets.append(target)
    elif name:
        if not isinstance(name, six.string_types):
            targets = [six.text_type(name)]
        else:
            targets = [name]

    containers = {}
    for target in targets:
        try:
            c_state = __salt__["docker.state"](target)
        except CommandExecutionError:
            containers.setdefault("absent", []).append(target)
        else:
            containers.setdefault(c_state, []).append(target)

    errors = []
    if error_on_absent and "absent" in containers:
        errors.append(
            "The following container(s) are absent: {0}".format(
                ", ".join(containers["absent"])
            )
        )

    if not unpause and "paused" in containers:
        ret["result"] = False
        errors.append(
            "The following container(s) are paused: {0}".format(
                ", ".join(containers["paused"])
            )
        )

    if errors:
        ret["result"] = False
        ret["comment"] = ". ".join(errors)
        return ret

    to_stop = containers.get("running", []) + containers.get("paused", [])

    if not to_stop:
        ret["result"] = True
        if len(targets) == 1:
            ret["comment"] = "Container '{0}' is ".format(targets[0])
        else:
            ret["comment"] = "All specified containers are "
        if "absent" in containers:
            ret["comment"] += "absent or "
        ret["comment"] += "not running"
        return ret

    if __opts__["test"]:
        ret["result"] = None
        ret["comment"] = "The following container(s) will be stopped: {0}".format(
            ", ".join(to_stop)
        )
        return ret

    stop_errors = []
    for target in to_stop:
        stop_kwargs = {"unpause": unpause}
        if shutdown_timeout:
            stop_kwargs["timeout"] = shutdown_timeout
        changes = __salt__["docker.stop"](target, **stop_kwargs)
        if changes["result"] is True:
            ret["changes"][target] = changes
        else:
            if "comment" in changes:
                stop_errors.append(changes["comment"])
            else:
                stop_errors.append("Failed to stop container '{0}'".format(target))

    if stop_errors:
        ret["comment"] = "; ".join(stop_errors)
        return ret

    ret["result"] = True
    ret["comment"] = "The following container(s) were stopped: {0}".format(
        ", ".join(to_stop)
    )
    return ret


def absent(name, force=False):
    """
    Ensure that a container is absent

    name
        Name of the container

    force : False
        Set to ``True`` to remove the container even if it is running

    Usage Examples:

    .. code-block:: yaml

        mycontainer:
          docker_container.absent

        multiple_containers:
          docker_container.absent:
            - names:
              - foo
              - bar
              - baz
    """
    ret = {"name": name, "changes": {}, "result": False, "comment": ""}

    if name not in __salt__["docker.list_containers"](all=True):
        ret["result"] = True
        ret["comment"] = "Container '{0}' does not exist".format(name)
        return ret

    pre_state = __salt__["docker.state"](name)
    if pre_state != "stopped" and not force:
        ret["comment"] = (
            "Container is running, set force to True to " "forcibly remove it"
        )
        return ret

    if __opts__["test"]:
        ret["result"] = None
        ret["comment"] = "Container '{0}' will be removed".format(name)
        return ret

    try:
        ret["changes"]["removed"] = __salt__["docker.rm"](name, force=force)
    except Exception as exc:  # pylint: disable=broad-except
        ret["comment"] = "Failed to remove container '{0}': {1}".format(name, exc)
        return ret

    if name in __salt__["docker.list_containers"](all=True):
        ret["comment"] = "Failed to remove container '{0}'".format(name)
    else:
        if force and pre_state != "stopped":
            method = "Forcibly"
        else:
            method = "Successfully"
        ret["comment"] = "{0} removed container '{1}'".format(method, name)
        ret["result"] = True
    return ret


def mod_run_check(onlyif, unless, creates):
    """
    Execute the onlyif/unless/creates logic. Returns a result dict if any of
    the checks fail, otherwise returns True
    """
    cmd_kwargs = {"use_vt": False, "bg": False}

    if onlyif is not None:
        if isinstance(onlyif, six.string_types):
            onlyif = [onlyif]
        if not isinstance(onlyif, list) or not all(
            isinstance(x, six.string_types) for x in onlyif
        ):
            return {
                "comment": "onlyif is not a string or list of strings",
                "skip_watch": True,
                "result": True,
            }
        for entry in onlyif:
            retcode = __salt__["cmd.retcode"](
                entry, ignore_retcode=True, python_shell=True
            )
            if retcode != 0:
                return {
                    "comment": "onlyif command {0} returned exit code of {1}".format(
                        entry, retcode
                    ),
                    "skip_watch": True,
                    "result": True,
                }

    if unless is not None:
        if isinstance(unless, six.string_types):
            unless = [unless]
        if not isinstance(unless, list) or not all(
            isinstance(x, six.string_types) for x in unless
        ):
            return {
                "comment": "unless is not a string or list of strings",
                "skip_watch": True,
                "result": True,
            }
        for entry in unless:
            retcode = __salt__["cmd.retcode"](
                entry, ignore_retcode=True, python_shell=True
            )
            if retcode == 0:
                return {
                    "comment": "unless command {0} returned exit code of {1}".format(
                        entry, retcode
                    ),
                    "skip_watch": True,
                    "result": True,
                }

    if creates is not None:
        if isinstance(creates, six.string_types):
            creates = [creates]
        if not isinstance(creates, list) or not all(
            isinstance(x, six.string_types) for x in creates
        ):
            return {
                "comment": "creates is not a string or list of strings",
                "skip_watch": True,
                "result": True,
            }
        if all(os.path.exists(x) for x in creates):
            return {
                "comment": "All specified paths in 'creates' " "argument exist",
                "result": True,
            }

    # No reason to stop, return True
    return True


def mod_watch(name, sfun=None, **kwargs):
    """
    The docker_container watcher, called to invoke the watch command.

    .. note::
        This state exists to support special handling of the ``watch``
        :ref:`requisite <requisites>`. It should not be called directly.

        Parameters for this function should be set by the state being triggered.
    """
    if sfun == "running":
        watch_kwargs = copy.deepcopy(kwargs)
        if watch_kwargs.get("watch_action", "force") == "force":
            watch_kwargs["force"] = True
        else:
            watch_kwargs["send_signal"] = True
            watch_kwargs["force"] = False
        return running(name, **watch_kwargs)

    if sfun == "stopped":
        return stopped(name, **salt.utils.args.clean_kwargs(**kwargs))

    if sfun == "run":
        return run(name, **salt.utils.args.clean_kwargs(**kwargs))

    return {
        "name": name,
        "changes": {},
        "result": False,
        "comment": ("watch requisite is not" " implemented for {0}".format(sfun)),
    }<|MERGE_RESOLUTION|>--- conflicted
+++ resolved
@@ -53,15 +53,8 @@
 
 import salt.utils.args
 import salt.utils.data
-<<<<<<< HEAD
-import salt.utils.docker
-=======
 import salt.utils.dockermod
-
->>>>>>> b03e79ca
-# Import Salt libs
 from salt.exceptions import CommandExecutionError
-# Import 3rd-party libs
 from salt.ext import six
 
 # Enable proper logging
