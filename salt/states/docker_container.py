--- conflicted
+++ resolved
@@ -2093,26 +2093,9 @@
     return _format_comments(ret, comments)
 
 
-<<<<<<< HEAD
-def run(name,
-        image=None,
-        bg=False,
-        failhard=True,
-        replace=False,
-        force=False,
-        skip_translate=None,
-        ignore_collisions=False,
-        validate_ip_addrs=True,
-        client_timeout=salt.utils.docker.CLIENT_TIMEOUT,
-        **kwargs):
-    '''
-=======
 def run(
     name,
     image=None,
-    onlyif=None,
-    unless=None,
-    creates=None,
     bg=False,
     failhard=True,
     replace=False,
@@ -2124,7 +2107,6 @@
     **kwargs
 ):
     """
->>>>>>> a670b4ae
     .. versionadded:: 2018.3.0
 
     .. note::
@@ -2234,22 +2216,10 @@
             ret["comment"] = exc.__str__()
             return ret
 
-<<<<<<< HEAD
-    if __opts__['test']:
-        ret['result'] = None
-        ret['comment'] = 'Container would be run{0}'.format(
-            ' in the background' if bg else ''
-=======
-    cret = mod_run_check(onlyif, unless, creates)
-    if isinstance(cret, dict):
-        ret.update(cret)
-        return ret
-
     if __opts__["test"]:
         ret["result"] = None
         ret["comment"] = "Container would be run{0}".format(
             " in the background" if bg else ""
->>>>>>> a670b4ae
         )
         return ret
 
@@ -2543,85 +2513,6 @@
     return ret
 
 
-<<<<<<< HEAD
-=======
-def mod_run_check(onlyif, unless, creates):
-    """
-    Execute the onlyif/unless/creates logic. Returns a result dict if any of
-    the checks fail, otherwise returns True
-    """
-    cmd_kwargs = {"use_vt": False, "bg": False}
-
-    if onlyif is not None:
-        if isinstance(onlyif, six.string_types):
-            onlyif = [onlyif]
-        if not isinstance(onlyif, list) or not all(
-            isinstance(x, six.string_types) for x in onlyif
-        ):
-            return {
-                "comment": "onlyif is not a string or list of strings",
-                "skip_watch": True,
-                "result": True,
-            }
-        for entry in onlyif:
-            retcode = __salt__["cmd.retcode"](
-                entry, ignore_retcode=True, python_shell=True
-            )
-            if retcode != 0:
-                return {
-                    "comment": "onlyif command {0} returned exit code of {1}".format(
-                        entry, retcode
-                    ),
-                    "skip_watch": True,
-                    "result": True,
-                }
-
-    if unless is not None:
-        if isinstance(unless, six.string_types):
-            unless = [unless]
-        if not isinstance(unless, list) or not all(
-            isinstance(x, six.string_types) for x in unless
-        ):
-            return {
-                "comment": "unless is not a string or list of strings",
-                "skip_watch": True,
-                "result": True,
-            }
-        for entry in unless:
-            retcode = __salt__["cmd.retcode"](
-                entry, ignore_retcode=True, python_shell=True
-            )
-            if retcode == 0:
-                return {
-                    "comment": "unless command {0} returned exit code of {1}".format(
-                        entry, retcode
-                    ),
-                    "skip_watch": True,
-                    "result": True,
-                }
-
-    if creates is not None:
-        if isinstance(creates, six.string_types):
-            creates = [creates]
-        if not isinstance(creates, list) or not all(
-            isinstance(x, six.string_types) for x in creates
-        ):
-            return {
-                "comment": "creates is not a string or list of strings",
-                "skip_watch": True,
-                "result": True,
-            }
-        if all(os.path.exists(x) for x in creates):
-            return {
-                "comment": "All specified paths in 'creates' " "argument exist",
-                "result": True,
-            }
-
-    # No reason to stop, return True
-    return True
-
-
->>>>>>> a670b4ae
 def mod_watch(name, sfun=None, **kwargs):
     """
     The docker_container watcher, called to invoke the watch command.
