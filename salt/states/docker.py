# -*- coding: utf-8 -*-
'''
States to manage Docker containers, images, volumes, and networks

.. versionchanged:: Nitrogen
    The legacy Docker state and execution module have been removed, and the
    new modules (formerly called ``dockerng`` have taken their places).

.. important::
    As of the Nitrogen release, the states in this module have been separated
    into the following four modules:

    - :mod:`docker_container <salt.states.docker_container>` - States to manage
      Docker containers
    - :mod:`docker_image <salt.states.docker_image>` - States to manage Docker
      images
    - :mod:`docker_volume <salt.states.docker_volume>` - States to manage
      Docker volumes
    - :mod:`docker_network <salt.states.docker_network>` - States to manage
      Docker networks

    The reason for this change was to make states and requisites more clear.
    For example, imagine this SLS:

    .. code-block:: yaml

        myuser/appimage:
          docker.image_present:
            - sls: docker.images.appimage

        myapp:
          docker.running:
            - image: myuser/appimage
            - require:
              - docker: myuser/appimage

    The new syntax would be:

    .. code-block:: yaml

        myuser/appimage:
          docker_image.present:
            - sls: docker.images.appimage

        myapp:
          docker_container.running:
            - image: myuser/appimage
            - require:
              - docker_image: myuser/appimage

    This is similar to how Salt handles MySQL, MongoDB, Zabbix, and other cases
    where the same execution module is used to manage several different kinds
    of objects (users, databases, roles, etc.).

    The old syntax will continue to work until the **Fluorine** release of
    Salt.
'''
from __future__ import absolute_import
import copy
import logging

# Import salt libs
import salt.utils

# Enable proper logging
log = logging.getLogger(__name__)  # pylint: disable=invalid-name

# Define the module's virtual name
__virtualname__ = 'docker'
__virtual_aliases__ = ('dockerng',)


def __virtual__():
    '''
    Only load if the docker execution module is available
    '''
    if 'docker.version' in __salt__:
        return __virtualname__
    return (False, __salt__.missing_fun_string('docker.version'))


def running(name, **kwargs):
    '''
    .. deprecated:: Nitrogen
        This state has been moved to :py:func:`docker_container.running
        <salt.states.docker_container.running>`.
    '''
<<<<<<< HEAD
    docker-py interface is not very nice:
    While for ``port_bindings`` they support:

    .. code-block:: python

        '8888/tcp'

    For ``ports``, it has to be transformed into:

    .. code-block:: python

        (8888, 'tcp')

    '''
    if isinstance(port, six.string_types):
        port, sep, protocol = port.partition('/')
        if protocol:
            return int(port), protocol
        return int(port)
    return port


def _prep_input(kwargs):
    '''
    Repack (if necessary) data that should be in a dict but is easier to
    configure in an SLS file as a dictlist. If the data type is a string, then
    skip repacking and let _validate_input() try to sort it out.
    '''
    for kwarg in ('environment', 'lxc_conf', 'sysctls'):
        kwarg_value = kwargs.get(kwarg)
        if kwarg_value is not None \
                and not isinstance(kwarg_value, six.string_types):
            err = ('Invalid {0} configuration. See the documentation for '
                   'proper usage.'.format(kwarg))
            if salt.utils.is_dictlist(kwarg_value):
                new_kwarg_value = salt.utils.repack_dictlist(kwarg_value)
                if not kwarg_value:
                    raise SaltInvocationError(err)
                kwargs[kwarg] = new_kwarg_value
            if not isinstance(kwargs[kwarg], dict):
                raise SaltInvocationError(err)


def _compare(actual, create_kwargs, defaults_from_image):
    '''
    Compare the desired configuration against the actual configuration returned
    by docker.inspect_container
    '''
    def _get(path, default=None):
        return salt.utils.traverse_dict(actual, path, default, delimiter=':')

    def _image_get(path, default=None):
        return salt.utils.traverse_dict(defaults_from_image, path, default,
                                        delimiter=':')
    ret = {}
    for item, config in six.iteritems(VALID_CREATE_OPTS):
        try:
            data = create_kwargs[item]
        except KeyError:
            try:
                data = _image_get(config['image_path'])
            except KeyError:
                if config.get('get_default_from_container'):
                    data = _get(config['path'])
                else:
                    data = config.get('default')

        log.trace('docker.running: comparing ' + item)
        conf_path = config['path']
        if isinstance(conf_path, tuple):
            actual_data = [_get(x) for x in conf_path]
        else:
            actual_data = _get(conf_path, default=config.get('default'))
        log.trace('docker.running ({0}): desired value: {1}'
                  .format(item, data))
        log.trace('docker.running ({0}): actual value: {1}'
                  .format(item, actual_data))

        # 'create' comparison params
        if item == 'detach':
            # Something unique here. Two fields to check, if both are False
            # then detach is True
            actual_detach = all(x is False for x in actual_data)
            log.trace('docker.running ({0}): munged actual value: {1}'
                      .format(item, actual_detach))
            if actual_detach != data:
                ret.update({item: {'old': actual_detach, 'new': data}})
            continue

        elif item == 'environment':
            if actual_data is None:
                actual_data = []
            actual_env = {}
            for env_var in actual_data:
                try:
                    key, val = env_var.split('=', 1)
                except (AttributeError, ValueError):
                    log.warning(
                        'Unexpected environment variable in inspect '
                        'output {0}'.format(env_var)
                    )
                    continue
                else:
                    actual_env[key] = val
            log.trace('docker.running ({0}): munged actual value: {1}'
                      .format(item, actual_env))
            env_diff = {}
            for key in data:
                actual_val = actual_env.get(key)
                if data[key] != actual_val:
                    env_ptr = env_diff.setdefault(item, {})
                    env_ptr.setdefault('old', {})[key] = actual_val
                    env_ptr.setdefault('new', {})[key] = data[key]
            # Comparing list vice-versa
            for key, actual_val in actual_env.items():
                # Need to skip PATH and no_proxy variables.
                if key not in ['PATH', 'no_proxy']:
                    if key not in data:
                        env_ptr = env_diff.setdefault(item, {})
                        env_ptr.setdefault('old', {})[key] = actual_val
            if env_diff:
                ret.update(env_diff)
            continue

        elif item == 'ports':
            # Munge the desired configuration instead of the actual
            # configuration here, because the desired configuration is a
            # list of ints or tuples, and that won't look as good in the
            # nested outputter as a simple comparison of lists of
            # port/protocol pairs (as found in the "actual" dict).
            if actual_data is None:
                actual_data = []
            if data is None:
                data = []
            actual_ports = sorted(actual_data)
            desired_ports = []
            for port_def in data:
                if isinstance(port_def, six.integer_types):
                    port_def = str(port_def)
                if isinstance(port_def, (tuple, list)):
                    desired_ports.append('{0}/{1}'.format(*port_def))
                elif '/' not in port_def:
                    desired_ports.append('{0}/tcp'.format(port_def))
                else:
                    desired_ports.append(port_def)
            # Ports declared in docker file should be part of desired_ports.
            desired_ports.extend([
                k for k in _image_get(config['image_path']) or [] if
                k not in desired_ports])
            desired_ports.sort()
            log.trace('docker.running ({0}): munged actual value: {1}'
                      .format(item, actual_ports))
            log.trace('docker.running ({0}): munged desired value: {1}'
                      .format(item, desired_ports))
            if actual_ports != desired_ports:
                ret.update({item: {'old': actual_ports,
                                   'new': desired_ports}})
            continue

        elif item == 'volumes':
            if actual_data is None:
                actual_data = []
            if data is None:
                data = []
            actual_volumes = sorted(actual_data)
            # Volumes declared in docker file should be part of desired_volumes.
            desired_volumes = sorted(list(data) + [
                k for k in _image_get(config['image_path']) or [] if
                k not in data])

            if actual_volumes != desired_volumes:
                ret.update({item: {'old': actual_volumes,
                                   'new': desired_volumes}})

        elif item == 'binds':
            if actual_data is None:
                actual_data = {}
            if data is None:
                data = {}
            actual_binds = []
            for bind in actual_data:
                bind_parts = bind.split(':')
                if len(bind_parts) == 2:
                    actual_binds.append(bind + ':rw')
                else:
                    actual_binds.append(bind)
            desired_binds = []
            for host_path, bind_data in six.iteritems(data):
                desired_binds.append(
                    '{0}:{1}:{2}'.format(
                        host_path,
                        bind_data['bind'],
                        'ro' if bind_data['ro'] else 'rw'
                    )
                )
            actual_binds.sort()
            desired_binds.sort()
            if actual_binds != desired_binds:
                ret.update({item: {'old': actual_binds,
                                   'new': desired_binds}})
                continue

        elif item == 'port_bindings':
            if actual_data is None:
                actual_data = {}
            if data is None:
                data = {}
            actual_binds = []
            for container_port, bind_list in six.iteritems(actual_data):
                if container_port.endswith('/tcp'):
                    container_port = container_port[:-4]
                for bind_data in bind_list:
                    host_port = bind_data['HostPort']
                    if bind_data['HostIp'] in ('0.0.0.0', ''):
                        if host_port:
                            bind_def = (host_port, container_port)
                        else:
                            bind_def = (container_port,)
                    else:
                        bind_def = (bind_data['HostIp'],
                                    host_port,
                                    container_port)
                    actual_binds.append(':'.join(bind_def))

            desired_binds = []
            for container_port, bind_list in six.iteritems(data):
                try:
                    if container_port.endswith('/tcp'):
                        container_port = container_port[:-4]
                except AttributeError:
                    # The port's protocol was not specified, so it is
                    # assumed to be TCP. Thus, according to docker-py usage
                    # examples, the port was passed as an int. Convert it
                    # to a string here.
                    container_port = str(container_port)
                for bind_data in bind_list:
                    if isinstance(bind_data, tuple):
                        try:
                            host_ip, host_port = bind_data
                            host_port = str(host_port)
                        except ValueError:
                            host_ip = bind_data[0]
                            host_port = ''
                        bind_def = '{0}:{1}:{2}'.format(
                            host_ip, host_port, container_port
                        )
                    else:
                        if bind_data is not None:
                            bind_def = '{0}:{1}'.format(
                                bind_data, container_port
                            )
                        else:
                            bind_def = container_port
                    # The any address (0.0.0.0) is omitted from the
                    # actual_binds comparison key, so be sure to
                    # strip it from the desired_binds comparison
                    # key if it's included.
                    if bind_def.startswith('0.0.0.0:'):
                        bind_def = bind_def.replace('0.0.0.0:', '')
                    desired_binds.append(bind_def)
            actual_binds.sort()
            desired_binds.sort()
            log.trace('docker.running ({0}): munged actual value: {1}'
                      .format(item, actual_binds))
            log.trace('docker.running ({0}): munged desired value: {1}'
                      .format(item, desired_binds))
            if actual_binds != desired_binds:
                ret.update({item: {'old': actual_binds,
                                   'new': desired_binds}})
                continue

        elif item == 'links':
            if actual_data is None:
                actual_data = []
            if data is None:
                data = []
            actual_links = []
            for link in actual_data:
                try:
                    link_name, alias_info = link.split(':')
                except ValueError:
                    log.error(
                        'Failed to compare link {0}, unrecognized format'
                        .format(link)
                    )
                    continue
                container_name, _, link_alias = alias_info.rpartition('/')
                if not container_name:
                    log.error(
                        'Failed to interpret link alias from {0}, '
                        'unrecognized format'.format(alias_info)
                    )
                    continue
                actual_links.append((link_name, link_alias))
            actual_links.sort()
            desired_links = sorted(data)
            if actual_links != desired_links:
                ret.update({item: {'old': actual_links,
                                   'new': desired_links}})
                continue

        elif item == 'extra_hosts':
            if actual_data is None:
                actual_data = {}
            if data is None:
                data = {}
            actual_hosts = sorted(actual_data)
            desired_hosts = sorted(
                ['{0}:{1}'.format(x, y) for x, y in six.iteritems(data)]
            )
            if actual_hosts != desired_hosts:
                ret.update({item: {'old': actual_hosts,
                                   'new': desired_hosts}})
                continue

        elif item == 'dns':
            # Sometimes docker daemon returns `None` and
            # sometimes `[]`. We have to deal with it.
            if bool(actual_data) != bool(data):
                ret.update({item: {'old': actual_data, 'new': data}})

        elif item == 'dns_search':
            # Sometimes docker daemon returns `None` and
            # sometimes `[]`. We have to deal with it.
            if bool(actual_data) != bool(data):
                ret.update({item: {'old': actual_data, 'new': data}})

        elif item == 'labels':
            if actual_data is None:
                actual_data = {}
            if data is None:
                data = {}
            image_labels = _image_get(config['image_path'], default={})
            if image_labels is not None:
                image_labels = image_labels.copy()
                if isinstance(data, list):
                    data = dict((k, '') for k in data)
                image_labels.update(data)
                data = image_labels
            if actual_data != data:
                ret.update({item: {'old': actual_data, 'new': data}})
                continue
        elif item == 'log_config':
            # https://github.com/saltstack/salt/issues/30577#issuecomment-238322721
            if not data.get('Config'):
                data['Config'] = {}
                actual_data['Config'] = {}
            if not data.get('Type'):
                data['Type'] = None
                actual_data['Type'] = None
            if data != actual_data:
                ret.update({item: {'old': actual_data, 'new': data}})
            continue

        elif item == 'devices':
            if data:
                keys = ['PathOnHost', 'PathInContainer', 'CgroupPermissions']
                modified_data = []
                for index, device_info in enumerate(data):
                    data_device_info = dict(list(six.zip(keys, device_info.split(':'))))
                    try:
                        actual_data_device_info = actual_data[index]
                    except IndexError:
                        continue
                    for key, value in actual_data_device_info.items():
                        data_device_info[key] = data_device_info.get(key, value)
                    modified_data.append(data_device_info)
                data = modified_data
            if data != actual_data:
                ret.update({item: {'old': actual_data, 'new': data}})
                continue

        elif item == 'sysctls':
            if actual_data is None:
                actual_data = []
            actual_sysctls = {}
            for sysctl_var in actual_data:
                try:
                    key, val = sysctl_var.split('=', 1)
                except (AttributeError, ValueError):
                    log.warning(
                        'Unexpected sysctl variable in inspect '
                        'output {0}'.format(sysctl_var)
                    )
                    continue
                else:
                    actual_sysctls[key] = val
            log.trace('dockerng.running ({0}): munged actual value: {1}'
                      .format(item, actual_sysctls))
            sysctls_diff = {}
            for key in data:
                actual_val = actual_sysctls.get(key)
                if data[key] != actual_val:
                    sysctls_ptr = sysctls_diff.setdefault(item, {})
                    sysctls_ptr.setdefault('old', {})[key] = actual_val
                    sysctls_ptr.setdefault('new', {})[key] = data[key]
            if sysctls_diff:
                ret.update(sysctls_diff)
            continue

        elif item == 'security_opt':
            if actual_data is None:
                actual_data = []
            if data is None:
                data = []
            actual_data = sorted(set(actual_data))
            desired_data = sorted(set(data))
            log.trace('dockerng.running ({0}): munged actual value: {1}'
                      .format(item, actual_data))
            log.trace('dockerng.running ({0}): munged desired value: {1}'
                      .format(item, desired_data))
            if actual_data != desired_data:
                ret.update({item: {'old': actual_data,
                                   'new': desired_data}})
            continue

        elif item in ('cmd', 'command', 'entrypoint'):
            if (actual_data is None and item not in create_kwargs and
                    _image_get(config['image_path'])):
                # It appears we can't blank values defined on Image layer,
                # So ignore the diff.
                continue
            if actual_data != data:
                ret.update({item: {'old': actual_data, 'new': data}})
            continue

        elif isinstance(data, list):
            # Compare two sorted lists of items. Won't work for "command"
            # or "entrypoint" because those are both shell commands and the
            # original order matters. It will, however, work for "volumes"
            # because even though "volumes" is a sub-dict nested within the
            # "actual" dict sorted(somedict) still just gives you a sorted
            # list of the dictionary's keys. And we don't care about the
            # value for "volumes", just its keys.
            if actual_data is None:
                actual_data = []
            actual_data = sorted(actual_data)
            desired_data = sorted(data)
            log.trace('docker.running ({0}): munged actual value: {1}'
                      .format(item, actual_data))
            log.trace('docker.running ({0}): munged desired value: {1}'
                      .format(item, desired_data))
            if actual_data != desired_data:
                ret.update({item: {'old': actual_data,
                                   'new': desired_data}})
            continue

        else:
            # Generic comparison, works on strings, numeric types, and
            # booleans
            if actual_data != data:
                ret.update({item: {'old': actual_data, 'new': data}})
=======
    ret = __states__['docker_container.running'](
        name,
        **salt.utils.clean_kwargs(**kwargs)
    )
    msg = (
        'The docker.running state has been renamed to '
        'docker_container.running. Update your SLS to use the new function '
        'name to get rid of this warning.'
    )
    salt.utils.warn_until('Fluorine', msg)
    ret.setdefault('warnings', []).append(msg)
>>>>>>> f1686009
    return ret


def stopped(**kwargs):
    '''
    .. deprecated:: Nitrogen
        This state has been moved to :py:func:`docker_container.stopped
        <salt.states.docker_container.stopped>`.
    '''
    ret = __states__['docker_container.stopped'](
        **salt.utils.clean_kwargs(**kwargs)
    )
    msg = (
        'The docker.running state has been renamed to '
        'docker_container.running. Update your SLS to use the new function '
        'name to get rid of this warning.'
    )
    salt.utils.warn_until('Fluorine', msg)
    ret.setdefault('warnings', []).append(msg)
    return ret


def absent(name, **kwargs):
    '''
    .. deprecated:: Nitrogen
        This state has been moved to :py:func:`docker_container.absent
        <salt.states.docker_container.absent>`.
    '''
    ret = __states__['docker_container.absent'](
        name,
        **salt.utils.clean_kwargs(**kwargs)
    )
    msg = (
        'The docker.running state has been renamed to '
        'docker_container.running. Update your SLS to use the new function '
        'name to get rid of this warning.'
    )
    salt.utils.warn_until('Fluorine', msg)
    ret.setdefault('warnings', []).append(msg)
    return ret


def network_present(name, **kwargs):
    '''
    .. deprecated:: Nitrogen
        This state has been moved to :py:func:`docker_network.present
        <salt.states.docker_network.present>`.
    '''
    ret = __states__['docker_network.present'](
        name,
        **salt.utils.clean_kwargs(**kwargs)
    )
    msg = (
        'The docker.network_present state has been renamed to '
        'docker_network.present. Update your SLS to use the new function name '
        'to get rid of this warning.'
    )
    salt.utils.warn_until('Fluorine', msg)
    ret.setdefault('warnings', []).append(msg)
    return ret


def network_absent(name, **kwargs):
    '''
    .. deprecated:: Nitrogen
        This state has been moved to :py:func:`docker_network.absent
        <salt.states.docker_network.absent>`.
    '''
    ret = __states__['docker_network.absent'](
        name,
        **salt.utils.clean_kwargs(**kwargs)
    )
    msg = (
        'The docker.network_absent state has been renamed to '
        'docker_network.absent. Update your SLS to use the new function name '
        'to get rid of this warning.'
    )
    salt.utils.warn_until('Fluorine', msg)
    ret.setdefault('warnings', []).append(msg)
    return ret


def image_present(name, **kwargs):
    '''
    .. deprecated:: Nitrogen
        This state has been moved to :py:func:`docker_image.present
        <salt.states.docker_image.present>`.
    '''
    ret = __states__['docker_image.present'](
        name,
        **salt.utils.clean_kwargs(**kwargs)
    )
    msg = (
        'The docker.image_present state has been renamed to '
        'docker_image.present. Update your SLS to use the new function name '
        'to get rid of this warning.'
    )
    salt.utils.warn_until('Fluorine', msg)
    ret.setdefault('warnings', []).append(msg)
    return ret


def image_absent(**kwargs):
    '''
    .. deprecated:: Nitrogen
        This state has been moved to :py:func:`docker_image.absent
        <salt.states.docker_image.absent>`.
    '''
    ret = __states__['docker_image.absent'](
        **salt.utils.clean_kwargs(**kwargs)
    )
    msg = (
        'The docker.image_absent state has been renamed to '
        'docker_image.absent. Update your SLS to use the new function name '
        'to get rid of this warning.'
    )
    salt.utils.warn_until('Fluorine', msg)
    ret.setdefault('warnings', []).append(msg)
    return ret


def volume_present(name, driver=None, driver_opts=None, force=False):
    '''
    .. deprecated:: Nitrogen
        This state has been moved to :py:func:`docker_volume.present
        <salt.states.docker_volume.present>`.
    '''
    ret = __states__['docker_volume.present'](name,
                                              driver=driver,
                                              driver_opts=driver_opts,
                                              force=force)
    msg = (
        'The docker.volume_present state has been renamed to '
        'docker_volume.present. Update your SLS to use the new function name '
        'to get rid of this warning.'
    )
    salt.utils.warn_until('Fluorine', msg)
    ret.setdefault('warnings', []).append(msg)
    return ret


def volume_absent(name, driver=None):
    '''
    .. deprecated:: Nitrogen
        This state has been moved to :py:func:`docker_volume.absent
        <salt.states.docker_volume.absent>`.
    '''
    ret = __states__['docker_volume.absent'](name, driver=driver)
    msg = (
        'The docker.volume_absent state has been renamed to '
        'docker_volume.absent. Update your SLS to use the new function name '
        'to get rid of this warning.'
    )
    salt.utils.warn_until('Fluorine', msg)
    ret.setdefault('warnings', []).append(msg)
    return ret


# Handle requisites
def mod_watch(name, sfun=None, **kwargs):
    if sfun == 'running':
        watch_kwargs = copy.deepcopy(kwargs)
        if watch_kwargs.get('watch_action', 'force') == 'force':
            watch_kwargs['force'] = True
        else:
            watch_kwargs['send_signal'] = True
            watch_kwargs['force'] = False
        return running(name, **watch_kwargs)

    if sfun == 'image_present':
        # Force image to be updated
        kwargs['force'] = True
        return image_present(name, **kwargs)

    return {'name': name,
            'changes': {},
            'result': False,
            'comment': ('watch requisite is not'
                        ' implemented for {0}'.format(sfun))}<|MERGE_RESOLUTION|>--- conflicted
+++ resolved
@@ -1,15 +1,12 @@
 # -*- coding: utf-8 -*-
 '''
 States to manage Docker containers, images, volumes, and networks
-
 .. versionchanged:: Nitrogen
     The legacy Docker state and execution module have been removed, and the
     new modules (formerly called ``dockerng`` have taken their places).
-
 .. important::
     As of the Nitrogen release, the states in this module have been separated
     into the following four modules:
-
     - :mod:`docker_container <salt.states.docker_container>` - States to manage
       Docker containers
     - :mod:`docker_image <salt.states.docker_image>` - States to manage Docker
@@ -18,40 +15,30 @@
       Docker volumes
     - :mod:`docker_network <salt.states.docker_network>` - States to manage
       Docker networks
-
     The reason for this change was to make states and requisites more clear.
     For example, imagine this SLS:
-
     .. code-block:: yaml
-
         myuser/appimage:
           docker.image_present:
             - sls: docker.images.appimage
-
         myapp:
           docker.running:
             - image: myuser/appimage
             - require:
               - docker: myuser/appimage
-
     The new syntax would be:
-
     .. code-block:: yaml
-
         myuser/appimage:
           docker_image.present:
             - sls: docker.images.appimage
-
         myapp:
           docker_container.running:
             - image: myuser/appimage
             - require:
               - docker_image: myuser/appimage
-
     This is similar to how Salt handles MySQL, MongoDB, Zabbix, and other cases
     where the same execution module is used to manage several different kinds
     of objects (users, databases, roles, etc.).
-
     The old syntax will continue to work until the **Fluorine** release of
     Salt.
 '''
@@ -85,460 +72,6 @@
         This state has been moved to :py:func:`docker_container.running
         <salt.states.docker_container.running>`.
     '''
-<<<<<<< HEAD
-    docker-py interface is not very nice:
-    While for ``port_bindings`` they support:
-
-    .. code-block:: python
-
-        '8888/tcp'
-
-    For ``ports``, it has to be transformed into:
-
-    .. code-block:: python
-
-        (8888, 'tcp')
-
-    '''
-    if isinstance(port, six.string_types):
-        port, sep, protocol = port.partition('/')
-        if protocol:
-            return int(port), protocol
-        return int(port)
-    return port
-
-
-def _prep_input(kwargs):
-    '''
-    Repack (if necessary) data that should be in a dict but is easier to
-    configure in an SLS file as a dictlist. If the data type is a string, then
-    skip repacking and let _validate_input() try to sort it out.
-    '''
-    for kwarg in ('environment', 'lxc_conf', 'sysctls'):
-        kwarg_value = kwargs.get(kwarg)
-        if kwarg_value is not None \
-                and not isinstance(kwarg_value, six.string_types):
-            err = ('Invalid {0} configuration. See the documentation for '
-                   'proper usage.'.format(kwarg))
-            if salt.utils.is_dictlist(kwarg_value):
-                new_kwarg_value = salt.utils.repack_dictlist(kwarg_value)
-                if not kwarg_value:
-                    raise SaltInvocationError(err)
-                kwargs[kwarg] = new_kwarg_value
-            if not isinstance(kwargs[kwarg], dict):
-                raise SaltInvocationError(err)
-
-
-def _compare(actual, create_kwargs, defaults_from_image):
-    '''
-    Compare the desired configuration against the actual configuration returned
-    by docker.inspect_container
-    '''
-    def _get(path, default=None):
-        return salt.utils.traverse_dict(actual, path, default, delimiter=':')
-
-    def _image_get(path, default=None):
-        return salt.utils.traverse_dict(defaults_from_image, path, default,
-                                        delimiter=':')
-    ret = {}
-    for item, config in six.iteritems(VALID_CREATE_OPTS):
-        try:
-            data = create_kwargs[item]
-        except KeyError:
-            try:
-                data = _image_get(config['image_path'])
-            except KeyError:
-                if config.get('get_default_from_container'):
-                    data = _get(config['path'])
-                else:
-                    data = config.get('default')
-
-        log.trace('docker.running: comparing ' + item)
-        conf_path = config['path']
-        if isinstance(conf_path, tuple):
-            actual_data = [_get(x) for x in conf_path]
-        else:
-            actual_data = _get(conf_path, default=config.get('default'))
-        log.trace('docker.running ({0}): desired value: {1}'
-                  .format(item, data))
-        log.trace('docker.running ({0}): actual value: {1}'
-                  .format(item, actual_data))
-
-        # 'create' comparison params
-        if item == 'detach':
-            # Something unique here. Two fields to check, if both are False
-            # then detach is True
-            actual_detach = all(x is False for x in actual_data)
-            log.trace('docker.running ({0}): munged actual value: {1}'
-                      .format(item, actual_detach))
-            if actual_detach != data:
-                ret.update({item: {'old': actual_detach, 'new': data}})
-            continue
-
-        elif item == 'environment':
-            if actual_data is None:
-                actual_data = []
-            actual_env = {}
-            for env_var in actual_data:
-                try:
-                    key, val = env_var.split('=', 1)
-                except (AttributeError, ValueError):
-                    log.warning(
-                        'Unexpected environment variable in inspect '
-                        'output {0}'.format(env_var)
-                    )
-                    continue
-                else:
-                    actual_env[key] = val
-            log.trace('docker.running ({0}): munged actual value: {1}'
-                      .format(item, actual_env))
-            env_diff = {}
-            for key in data:
-                actual_val = actual_env.get(key)
-                if data[key] != actual_val:
-                    env_ptr = env_diff.setdefault(item, {})
-                    env_ptr.setdefault('old', {})[key] = actual_val
-                    env_ptr.setdefault('new', {})[key] = data[key]
-            # Comparing list vice-versa
-            for key, actual_val in actual_env.items():
-                # Need to skip PATH and no_proxy variables.
-                if key not in ['PATH', 'no_proxy']:
-                    if key not in data:
-                        env_ptr = env_diff.setdefault(item, {})
-                        env_ptr.setdefault('old', {})[key] = actual_val
-            if env_diff:
-                ret.update(env_diff)
-            continue
-
-        elif item == 'ports':
-            # Munge the desired configuration instead of the actual
-            # configuration here, because the desired configuration is a
-            # list of ints or tuples, and that won't look as good in the
-            # nested outputter as a simple comparison of lists of
-            # port/protocol pairs (as found in the "actual" dict).
-            if actual_data is None:
-                actual_data = []
-            if data is None:
-                data = []
-            actual_ports = sorted(actual_data)
-            desired_ports = []
-            for port_def in data:
-                if isinstance(port_def, six.integer_types):
-                    port_def = str(port_def)
-                if isinstance(port_def, (tuple, list)):
-                    desired_ports.append('{0}/{1}'.format(*port_def))
-                elif '/' not in port_def:
-                    desired_ports.append('{0}/tcp'.format(port_def))
-                else:
-                    desired_ports.append(port_def)
-            # Ports declared in docker file should be part of desired_ports.
-            desired_ports.extend([
-                k for k in _image_get(config['image_path']) or [] if
-                k not in desired_ports])
-            desired_ports.sort()
-            log.trace('docker.running ({0}): munged actual value: {1}'
-                      .format(item, actual_ports))
-            log.trace('docker.running ({0}): munged desired value: {1}'
-                      .format(item, desired_ports))
-            if actual_ports != desired_ports:
-                ret.update({item: {'old': actual_ports,
-                                   'new': desired_ports}})
-            continue
-
-        elif item == 'volumes':
-            if actual_data is None:
-                actual_data = []
-            if data is None:
-                data = []
-            actual_volumes = sorted(actual_data)
-            # Volumes declared in docker file should be part of desired_volumes.
-            desired_volumes = sorted(list(data) + [
-                k for k in _image_get(config['image_path']) or [] if
-                k not in data])
-
-            if actual_volumes != desired_volumes:
-                ret.update({item: {'old': actual_volumes,
-                                   'new': desired_volumes}})
-
-        elif item == 'binds':
-            if actual_data is None:
-                actual_data = {}
-            if data is None:
-                data = {}
-            actual_binds = []
-            for bind in actual_data:
-                bind_parts = bind.split(':')
-                if len(bind_parts) == 2:
-                    actual_binds.append(bind + ':rw')
-                else:
-                    actual_binds.append(bind)
-            desired_binds = []
-            for host_path, bind_data in six.iteritems(data):
-                desired_binds.append(
-                    '{0}:{1}:{2}'.format(
-                        host_path,
-                        bind_data['bind'],
-                        'ro' if bind_data['ro'] else 'rw'
-                    )
-                )
-            actual_binds.sort()
-            desired_binds.sort()
-            if actual_binds != desired_binds:
-                ret.update({item: {'old': actual_binds,
-                                   'new': desired_binds}})
-                continue
-
-        elif item == 'port_bindings':
-            if actual_data is None:
-                actual_data = {}
-            if data is None:
-                data = {}
-            actual_binds = []
-            for container_port, bind_list in six.iteritems(actual_data):
-                if container_port.endswith('/tcp'):
-                    container_port = container_port[:-4]
-                for bind_data in bind_list:
-                    host_port = bind_data['HostPort']
-                    if bind_data['HostIp'] in ('0.0.0.0', ''):
-                        if host_port:
-                            bind_def = (host_port, container_port)
-                        else:
-                            bind_def = (container_port,)
-                    else:
-                        bind_def = (bind_data['HostIp'],
-                                    host_port,
-                                    container_port)
-                    actual_binds.append(':'.join(bind_def))
-
-            desired_binds = []
-            for container_port, bind_list in six.iteritems(data):
-                try:
-                    if container_port.endswith('/tcp'):
-                        container_port = container_port[:-4]
-                except AttributeError:
-                    # The port's protocol was not specified, so it is
-                    # assumed to be TCP. Thus, according to docker-py usage
-                    # examples, the port was passed as an int. Convert it
-                    # to a string here.
-                    container_port = str(container_port)
-                for bind_data in bind_list:
-                    if isinstance(bind_data, tuple):
-                        try:
-                            host_ip, host_port = bind_data
-                            host_port = str(host_port)
-                        except ValueError:
-                            host_ip = bind_data[0]
-                            host_port = ''
-                        bind_def = '{0}:{1}:{2}'.format(
-                            host_ip, host_port, container_port
-                        )
-                    else:
-                        if bind_data is not None:
-                            bind_def = '{0}:{1}'.format(
-                                bind_data, container_port
-                            )
-                        else:
-                            bind_def = container_port
-                    # The any address (0.0.0.0) is omitted from the
-                    # actual_binds comparison key, so be sure to
-                    # strip it from the desired_binds comparison
-                    # key if it's included.
-                    if bind_def.startswith('0.0.0.0:'):
-                        bind_def = bind_def.replace('0.0.0.0:', '')
-                    desired_binds.append(bind_def)
-            actual_binds.sort()
-            desired_binds.sort()
-            log.trace('docker.running ({0}): munged actual value: {1}'
-                      .format(item, actual_binds))
-            log.trace('docker.running ({0}): munged desired value: {1}'
-                      .format(item, desired_binds))
-            if actual_binds != desired_binds:
-                ret.update({item: {'old': actual_binds,
-                                   'new': desired_binds}})
-                continue
-
-        elif item == 'links':
-            if actual_data is None:
-                actual_data = []
-            if data is None:
-                data = []
-            actual_links = []
-            for link in actual_data:
-                try:
-                    link_name, alias_info = link.split(':')
-                except ValueError:
-                    log.error(
-                        'Failed to compare link {0}, unrecognized format'
-                        .format(link)
-                    )
-                    continue
-                container_name, _, link_alias = alias_info.rpartition('/')
-                if not container_name:
-                    log.error(
-                        'Failed to interpret link alias from {0}, '
-                        'unrecognized format'.format(alias_info)
-                    )
-                    continue
-                actual_links.append((link_name, link_alias))
-            actual_links.sort()
-            desired_links = sorted(data)
-            if actual_links != desired_links:
-                ret.update({item: {'old': actual_links,
-                                   'new': desired_links}})
-                continue
-
-        elif item == 'extra_hosts':
-            if actual_data is None:
-                actual_data = {}
-            if data is None:
-                data = {}
-            actual_hosts = sorted(actual_data)
-            desired_hosts = sorted(
-                ['{0}:{1}'.format(x, y) for x, y in six.iteritems(data)]
-            )
-            if actual_hosts != desired_hosts:
-                ret.update({item: {'old': actual_hosts,
-                                   'new': desired_hosts}})
-                continue
-
-        elif item == 'dns':
-            # Sometimes docker daemon returns `None` and
-            # sometimes `[]`. We have to deal with it.
-            if bool(actual_data) != bool(data):
-                ret.update({item: {'old': actual_data, 'new': data}})
-
-        elif item == 'dns_search':
-            # Sometimes docker daemon returns `None` and
-            # sometimes `[]`. We have to deal with it.
-            if bool(actual_data) != bool(data):
-                ret.update({item: {'old': actual_data, 'new': data}})
-
-        elif item == 'labels':
-            if actual_data is None:
-                actual_data = {}
-            if data is None:
-                data = {}
-            image_labels = _image_get(config['image_path'], default={})
-            if image_labels is not None:
-                image_labels = image_labels.copy()
-                if isinstance(data, list):
-                    data = dict((k, '') for k in data)
-                image_labels.update(data)
-                data = image_labels
-            if actual_data != data:
-                ret.update({item: {'old': actual_data, 'new': data}})
-                continue
-        elif item == 'log_config':
-            # https://github.com/saltstack/salt/issues/30577#issuecomment-238322721
-            if not data.get('Config'):
-                data['Config'] = {}
-                actual_data['Config'] = {}
-            if not data.get('Type'):
-                data['Type'] = None
-                actual_data['Type'] = None
-            if data != actual_data:
-                ret.update({item: {'old': actual_data, 'new': data}})
-            continue
-
-        elif item == 'devices':
-            if data:
-                keys = ['PathOnHost', 'PathInContainer', 'CgroupPermissions']
-                modified_data = []
-                for index, device_info in enumerate(data):
-                    data_device_info = dict(list(six.zip(keys, device_info.split(':'))))
-                    try:
-                        actual_data_device_info = actual_data[index]
-                    except IndexError:
-                        continue
-                    for key, value in actual_data_device_info.items():
-                        data_device_info[key] = data_device_info.get(key, value)
-                    modified_data.append(data_device_info)
-                data = modified_data
-            if data != actual_data:
-                ret.update({item: {'old': actual_data, 'new': data}})
-                continue
-
-        elif item == 'sysctls':
-            if actual_data is None:
-                actual_data = []
-            actual_sysctls = {}
-            for sysctl_var in actual_data:
-                try:
-                    key, val = sysctl_var.split('=', 1)
-                except (AttributeError, ValueError):
-                    log.warning(
-                        'Unexpected sysctl variable in inspect '
-                        'output {0}'.format(sysctl_var)
-                    )
-                    continue
-                else:
-                    actual_sysctls[key] = val
-            log.trace('dockerng.running ({0}): munged actual value: {1}'
-                      .format(item, actual_sysctls))
-            sysctls_diff = {}
-            for key in data:
-                actual_val = actual_sysctls.get(key)
-                if data[key] != actual_val:
-                    sysctls_ptr = sysctls_diff.setdefault(item, {})
-                    sysctls_ptr.setdefault('old', {})[key] = actual_val
-                    sysctls_ptr.setdefault('new', {})[key] = data[key]
-            if sysctls_diff:
-                ret.update(sysctls_diff)
-            continue
-
-        elif item == 'security_opt':
-            if actual_data is None:
-                actual_data = []
-            if data is None:
-                data = []
-            actual_data = sorted(set(actual_data))
-            desired_data = sorted(set(data))
-            log.trace('dockerng.running ({0}): munged actual value: {1}'
-                      .format(item, actual_data))
-            log.trace('dockerng.running ({0}): munged desired value: {1}'
-                      .format(item, desired_data))
-            if actual_data != desired_data:
-                ret.update({item: {'old': actual_data,
-                                   'new': desired_data}})
-            continue
-
-        elif item in ('cmd', 'command', 'entrypoint'):
-            if (actual_data is None and item not in create_kwargs and
-                    _image_get(config['image_path'])):
-                # It appears we can't blank values defined on Image layer,
-                # So ignore the diff.
-                continue
-            if actual_data != data:
-                ret.update({item: {'old': actual_data, 'new': data}})
-            continue
-
-        elif isinstance(data, list):
-            # Compare two sorted lists of items. Won't work for "command"
-            # or "entrypoint" because those are both shell commands and the
-            # original order matters. It will, however, work for "volumes"
-            # because even though "volumes" is a sub-dict nested within the
-            # "actual" dict sorted(somedict) still just gives you a sorted
-            # list of the dictionary's keys. And we don't care about the
-            # value for "volumes", just its keys.
-            if actual_data is None:
-                actual_data = []
-            actual_data = sorted(actual_data)
-            desired_data = sorted(data)
-            log.trace('docker.running ({0}): munged actual value: {1}'
-                      .format(item, actual_data))
-            log.trace('docker.running ({0}): munged desired value: {1}'
-                      .format(item, desired_data))
-            if actual_data != desired_data:
-                ret.update({item: {'old': actual_data,
-                                   'new': desired_data}})
-            continue
-
-        else:
-            # Generic comparison, works on strings, numeric types, and
-            # booleans
-            if actual_data != data:
-                ret.update({item: {'old': actual_data, 'new': data}})
-=======
     ret = __states__['docker_container.running'](
         name,
         **salt.utils.clean_kwargs(**kwargs)
@@ -550,7 +83,6 @@
     )
     salt.utils.warn_until('Fluorine', msg)
     ret.setdefault('warnings', []).append(msg)
->>>>>>> f1686009
     return ret
 
 
